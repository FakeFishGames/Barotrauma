--- conflicted
+++ resolved
@@ -20,10 +20,5 @@
 *.psess
 .vs/
 
-<<<<<<< HEAD
-# macOS
-.DS_Store
-=======
 # Mac
-*.DS_Store
->>>>>>> de751623
+*.DS_Store