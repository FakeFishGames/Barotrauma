--- conflicted
+++ resolved
@@ -14,38 +14,7 @@
 
 namespace Barotrauma
 {
-<<<<<<< HEAD
-    struct PosInfo
-    {
-        public readonly Vector2 Position;
-        public readonly Direction Direction;
-
-        public readonly float Timestamp;
-        public readonly UInt32 ID;
-
-        public PosInfo(Vector2 pos, Direction dir, float time)
-        {
-            Position = pos;
-            Direction = dir;
-            Timestamp = time;
-
-            ID = 0;
-        }
-
-        public PosInfo(Vector2 pos, Direction dir, UInt32 ID)
-        {
-            Position = pos;
-            Direction = dir;
-            this.ID = ID;
-
-            Timestamp = 0.0f;
-        }
-    }
-
     class Character : Entity, IDamageable, IPropertyObject, IClientSerializable, IServerSerializable
-=======
-    class Character : Entity, IDamageable, IPropertyObject
->>>>>>> 07f8c966
     {
         public static List<Character> CharacterList = new List<Character>();
         
@@ -57,7 +26,6 @@
             get { return netStateID; }
         }
 
-<<<<<<< HEAD
         byte dequeuedInput = 0; byte prevDequeuedInput = 0;
         List<byte> memInput = new List<byte>();
         List<Vector2> memMousePos = new List<Vector2>();
@@ -66,12 +34,6 @@
 
         List<PosInfo> memLocalPos = new List<PosInfo>();
 
-=======
-        protected List<PosInfo> memPos = new List<PosInfo>();
-
-        private bool networkUpdateSent;
-        List<PosInfo> memLocalPos = new List<PosInfo>();
->>>>>>> 07f8c966
         
         //the Character that the player is currently controlling
         private static Character controlled;
@@ -809,7 +771,6 @@
                 if (length > 0.0f) targetMovement = targetMovement / length;
             }
 
-<<<<<<< HEAD
             if (IsKeyDown(InputType.Run))
             {
                 //can't run if
@@ -826,15 +787,6 @@
                 }
             }
 
-=======
-            if (AnimController is HumanoidAnimController &&
-                !((HumanoidAnimController)AnimController).Crouching &&
-                Math.Sign(targetMovement.X) != -Math.Sign(AnimController.Dir) && 
-                IsKeyDown(InputType.Run))
-            {
-                targetMovement *= 3.0f;
-            }
->>>>>>> 07f8c966
 
             targetMovement *= SpeedMultiplier;
             SpeedMultiplier = 1.0f;
@@ -873,7 +825,6 @@
                 }
             }
 
-<<<<<<< HEAD
             if (GameMain.Server != null && Character.Controlled != this)
             {
                 if ((dequeuedInput & 0x10) > 0)
@@ -892,26 +843,6 @@
                     AnimController.TargetDir = memPos[0].Direction;
                 }
             }
-=======
-            //if (GameMain.Server != null && Character.Controlled != this)
-            //{
-            //    if ((dequeuedInput & 0x10) > 0)
-            //    {
-            //        AnimController.TargetDir = Direction.Left;
-            //    }
-            //    else
-            //    {
-            //        AnimController.TargetDir = Direction.Right;
-            //    }
-            //}
-            //else if (GameMain.Client != null && Character.controlled != this)
-            //{
-            //    if (memPos.Count > 0)
-            //    {
-            //        AnimController.TargetDir = memPos[0].Direction;
-            //    }
-            //}
->>>>>>> 07f8c966
 
             if (attackCoolDown >0.0f)
             {
@@ -1196,23 +1127,7 @@
                 }
                 cam.OffsetAmount = MathHelper.Lerp(cam.OffsetAmount, (Submarine == null ? 400.0f : 250.0f)+pressureEffect, 0.05f);
             }
-<<<<<<< HEAD
                         
-=======
-
-            if (GameMain.NetworkMember != null && GameMain.NetworkMember.Character == this)
-            {
-                if (memLocalPos.Count == 0 || NetTime.Now > memLocalPos.Last().Timestamp + 0.1f)
-                {
-                    memLocalPos.Add(
-                        new PosInfo(
-                            SimPosition,
-                            AnimController.Dir > 0.0f ? Direction.Right : Direction.Left,
-                            (float)NetTime.Now));
-                }
-            }
-            
->>>>>>> 07f8c966
             cursorPosition = cam.ScreenToWorld(PlayerInput.MousePosition);
             if (AnimController.CurrentHull != null && AnimController.CurrentHull.Submarine != null)
             {
@@ -1975,7 +1890,6 @@
             //character with no characterinfo (e.g. some monster)
             if (Info == null) return;
             
-<<<<<<< HEAD
             Client ownerClient = GameMain.Server.ConnectedClients.Find(c => c.Character == this);                
             if (ownerClient != null)
             {
@@ -1993,59 +1907,6 @@
             }
 
             msg.Write(Info.Name);
-=======
-                        leftKeyState        = message.ReadBoolean();
-                        rightKeyState       = message.ReadBoolean();
-                        upKeyState          = message.ReadBoolean();
-                        downKeyState        = message.ReadBoolean();
-
-                        runState            = message.ReadBoolean();
-
-                        if (AnimController.Limbs.Any(l => l.attack != null))
-                        {
-                            attackState = message.ReadBoolean();
-                        }
-
-                        if (AnimController is HumanoidAnimController)
-                        {
-                            crouchState = message.ReadBoolean();
-                        }
-                    }
-
-                    catch (Exception e)
-                    {
-#if DEBUG
-                        DebugConsole.ThrowError("Error in Character.ReadNetworkData: " + e.Message);
-#endif
-                        return false;
-                    }
-
-                    if (GameMain.Server != null && (isDead || IsUnconscious)) return false;
-
-                    keys[(int)InputType.Use].Held = actionKeyState;
-                    keys[(int)InputType.Use].SetState(false, actionKeyState);
-
-                    keys[(int)InputType.Aim].Held = secondaryKeyState;
-                    keys[(int)InputType.Aim].SetState(false, secondaryKeyState);
-
-                    keys[(int)InputType.Attack].Held = attackState;
-                    keys[(int)InputType.Attack].SetState(false, attackState);
-
-                    if (sendingTime <= LastNetworkUpdate) return false;
-
-                    keys[(int)InputType.Left].Held      = leftKeyState;
-                    keys[(int)InputType.Right].Held     = rightKeyState;
-
-                    keys[(int)InputType.Up].Held        = upKeyState;
-                    keys[(int)InputType.Down].Held      = downKeyState;
-
-                    keys[(int)InputType.Run].Held       = runState;
-
-                    keys[(int)InputType.Crouch].Held    = crouchState;
-
-                    float dir = 1.0f;
-                    Vector2 pos = Vector2.Zero;
->>>>>>> 07f8c966
 
             msg.Write(this is AICharacter);
             msg.Write(Info.Gender == Gender.Female);
@@ -2065,7 +1926,6 @@
 
             bool enabled        = inc.ReadBoolean();
 
-<<<<<<< HEAD
             Character character = null;
 
             if (noInfo)
@@ -2086,47 +1946,9 @@
                 bool isFemale       = inc.ReadBoolean();
                 int headSpriteID    = inc.ReadByte();
                 string jobName      = inc.ReadString();
-=======
-                     if (inSub != (Submarine != null))
-                     {
-                         AnimController.Teleport(pos - SimPosition, Vector2.Zero);
-                         memPos.Clear();
-                     }
-
-                     if ((pos-SimPosition).Length()>600.0f)
-                     {
-                         AnimController.Teleport(pos - SimPosition, -AnimController.MainLimb.LinearVelocity);
-                         memPos.Clear();
-                     }
-
-                     if (inSub)
-                     {
-                         //AnimController.FindHull(ConvertUnits.ToDisplayUnits(pos) - Submarine.Loaded.WorldPosition);
-                         Submarine prevSub = Submarine;
-
-                         Hull newHull = Hull.FindHull(ConvertUnits.ToDisplayUnits(pos), AnimController.CurrentHull, false);
-                         if (newHull != null)
-                         {
-                             AnimController.CurrentHull = newHull;
-                             Submarine = newHull.Submarine;
-                         }
-
-                         if (prevSub != null && Submarine != null && prevSub!=Submarine)
-                         {
-                             AnimController.Teleport(pos - SimPosition, Vector2.Zero);
-                             memPos.Clear();
-                         }
-                     }
-                     else
-                     {
-                         AnimController.CurrentHull = null;
-                         Submarine = null;
-                     }
->>>>>>> 07f8c966
 
                 if (!spawn) return null;
 
-<<<<<<< HEAD
                 JobPrefab jobPrefab = JobPrefab.List.Find(jp => jp.Name == jobName);
 
                 CharacterInfo ch = new CharacterInfo(configPath, newName, isFemale ? Gender.Female : Gender.Male, jobPrefab);
@@ -2134,22 +1956,6 @@
 
                 character = Character.Create(configPath, position, ch, GameMain.Client.MyCharacterID != id, hasAi);
                 character.ID = id;
-=======
-                        cursorPosition += ViewTarget.Position;
-                    }
-                    else
-                    {
-                        cursorPosition = Position + new Vector2(1000.0f, 0.0f) * dir;
-                    }
-                    
-                    int index = 0;
-                    while (index < memPos.Count && sendingTime > memPos[index].Timestamp)
-                    {
-                        index++;
-                    }
-
-                    memPos.Insert(index, new PosInfo(pos, dir < 0 ? Direction.Left : Direction.Right, sendingTime));
->>>>>>> 07f8c966
 
                 if (GameMain.Client.MyCharacterID == id)
                 {
