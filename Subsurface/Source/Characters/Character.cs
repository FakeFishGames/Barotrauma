﻿
using FarseerPhysics;
using FarseerPhysics.Dynamics;
using FarseerPhysics.Dynamics.Joints;
using Lidgren.Network;
using Microsoft.Xna.Framework;
using Microsoft.Xna.Framework.Graphics;
using Barotrauma.Networking;
using Barotrauma.Particles;
using System;
using System.Collections.Generic;
using System.Linq;
using System.Xml.Linq;

namespace Barotrauma
{
    partial class Character : Entity, IDamageable, IPropertyObject, IClientSerializable, IServerSerializable
    {
        public static List<Character> CharacterList = new List<Character>();
        
        public static bool DisableControls;
                
       
        //the Character that the player is currently controlling
        private static Character controlled;

        public static Character Controlled
        {
            get { return controlled; }
            set 
            {
                if (controlled == value) return;
                controlled = value;
                CharacterHUD.Reset();

                if (controlled != null)
                {
                    controlled.Enabled = true;
                }
            }
        }

        public List<Item> SpawnItems = new List<Item>();
        
        private bool enabled;
        public bool Enabled
        {
            get
            {
                return enabled;
            }
            set
            {
                enabled = value;

                foreach (Limb limb in AnimController.Limbs)
                {
                    limb.body.Enabled = enabled;
                }
            }
        }

        public Hull PreviousHull = null;
        public Hull CurrentHull = null;

        public readonly bool IsRemotePlayer;

        private CharacterInventory inventory;

        protected float lastRecvPositionUpdateTime;

        public readonly Dictionary<string, ObjectProperty> Properties;
        public Dictionary<string, ObjectProperty> ObjectProperties
        {
            get { return Properties; }
        }

        protected Key[] keys;
        
        private Item selectedConstruction;
        private Item[] selectedItems;

        public byte TeamID = 0;

        public AnimController AnimController;

        private Vector2 cursorPosition;

        protected bool needsAir;
        protected float oxygen, oxygenAvailable;
        protected float drowningTime;

        private float health;
        protected float minHealth, maxHealth;

        protected Item closestItem;
        private Character closestCharacter, selectedCharacter;

        private Dictionary<object, HUDProgressBar> hudProgressBars;

        private bool isDead;
        private CauseOfDeath lastAttackCauseOfDeath;
        private CauseOfDeath causeOfDeath;
        
        public readonly bool IsHumanoid;

        //the name of the species (e.q. human)
        public readonly string SpeciesName;

        protected float soundTimer;
        protected float soundInterval;

        private float bleeding;

        private List<CharacterSound> sounds;

        private float attackCoolDown;

        public Entity ViewTarget
        {
            get;
            set;
        }        

        private CharacterInfo info;
        public CharacterInfo Info
        {
            get
            { 
                return info;
            }
            set 
            {
                if (info != null && info != value) info.Remove();

                info = value;
                if (info != null) info.Character = this;
            }
        }

        public string Name
        {
            get
            {
                return info != null && !string.IsNullOrWhiteSpace(info.Name) ? info.Name : SpeciesName;
            }
        }

        public string ConfigPath
        {
            get;
            private set;
        }

        public float Mass
        {
            get { return AnimController.Mass; }
        }

        public CharacterInventory Inventory
        {
            get { return inventory; }
        }
        
        private Color speechBubbleColor;
        private float speechBubbleTimer;

        private float lockHandsTimer;
        public bool LockHands
        {
            get
            {
                return lockHandsTimer > 0.0f;
            }
            set
            {
                lockHandsTimer = MathHelper.Clamp(lockHandsTimer + (value ? 1.0f : -0.5f), 0.0f, 10.0f);
            }
        }

        public bool AllowInput
        {
            get { return !IsUnconscious && Stun <= 0.0f && !isDead; }
        }

        public Vector2 CursorPosition
        {
            get { return cursorPosition; }
            set 
            { 
                if (!MathUtils.IsValid(value)) return;
                cursorPosition = value;
            }
        }

        public Vector2 CursorWorldPosition
        {
            get { return Submarine == null ? cursorPosition : cursorPosition + Submarine.Position; }
        }

        public List<PosInfo> MemPos
        {
            get { return memPos; }
        }


        public List<PosInfo> MemLocalPos
        {
            get { return memLocalPos; }
        }

        public Character ClosestCharacter
        {
            get { return closestCharacter; }
        }

        public Character SelectedCharacter
        {
            get { return selectedCharacter; }
        }

        private float lowPassMultiplier;
        public float LowPassMultiplier
        {
            get { return lowPassMultiplier; }
            set { lowPassMultiplier = MathHelper.Clamp(value, 0.0f, 1.0f); }
        }

        private float obstructVisionAmount;
        public bool ObstructVision
        {
            get
            {
                return obstructVisionAmount > 0.5f;
            }
            set
            {
                obstructVisionAmount = 1.0f;
            }
        }

        public float SoundRange
        {
            get { return aiTarget.SoundRange; }
        }

        public float SightRange
        {
            get { return aiTarget.SightRange; }
        }

        private float pressureProtection;
        public float PressureProtection
        {
            get { return pressureProtection; }
            set
            {
                pressureProtection = MathHelper.Clamp(value, 0.0f, 100.0f);
            }
        }

        public bool IsUnconscious
        {
            get { return (needsAir && oxygen <= 0.0f) || health <= 0.0f; }
        }

        public bool NeedsAir
        {
            get { return needsAir; }
            set { needsAir = value; }
        }
        
        public float Oxygen
        {
            get { return oxygen; }
            set 
            {
                if (!MathUtils.IsValid(value)) return;
                oxygen = MathHelper.Clamp(value, -100.0f, 100.0f);
                if (oxygen == -100.0f) Kill(AnimController.InWater ? CauseOfDeath.Drowning : CauseOfDeath.Suffocation);
            }
        }

        public float OxygenAvailable
        {
            get { return oxygenAvailable; }
            set { oxygenAvailable = MathHelper.Clamp(value, 0.0f, 100.0f); }
        }

        public float Stun
        {
            get { return AnimController.StunTimer; }
            set
            {
                if (GameMain.Client != null) return;

                StartStun(value); 
            }
        }

        public float Health
        {
            get { return health; }
            set
            {
                if (!MathUtils.IsValid(value)) return;
                if (GameMain.Client != null) return;

                float newHealth = MathHelper.Clamp(value, minHealth, maxHealth);
                if (newHealth == health) return;

                health = newHealth;

                if (GameMain.Server != null)
                    GameMain.Server.CreateEntityEvent(this, new object[] { NetEntityEvent.Type.Status });
            }
        }
    
        public float MaxHealth
        {
            get { return maxHealth; }
        }

        public float Bleeding
        {
            get { return bleeding; }
            set 
            {
                if (!MathUtils.IsValid(value)) return;
                if (GameMain.Client != null) return;

                float newBleeding =  MathHelper.Clamp(value, 0.0f, 5.0f);
                if (newBleeding == bleeding) return;

                bleeding = newBleeding;
                
                if (GameMain.Server != null)
                    GameMain.Server.CreateEntityEvent(this, new object[] { NetEntityEvent.Type.Status });
            }
        }

        public Dictionary<object, HUDProgressBar> HUDProgressBars
        {
            get { return hudProgressBars; }
        }

        public HuskInfection huskInfection;
        public float HuskInfectionState
        {
            get 
            { 
                return huskInfection == null ? 0.0f : huskInfection.IncubationTimer; 
            }
            set
            {
                if (ConfigPath != humanConfigFile) return;
                
                if (value <= 0.0f)
                {
                    if (huskInfection != null)
                    {
                        //already active, can't cure anymore
                        if (huskInfection.State == HuskInfection.InfectionState.Active) return;
                        huskInfection.Remove(this);
                        huskInfection = null;
                    }
                }
                else
                {
                    if (huskInfection == null) huskInfection = new HuskInfection(this);
                    huskInfection.IncubationTimer = MathHelper.Clamp(value, 0.0f, 1.0f);
                }
            }
        }

        public bool CanSpeak
        {
            get
            {
                return !IsUnconscious && Stun <= 0.0f && (huskInfection == null || huskInfection.CanSpeak);
            }
        }

        public bool DoesBleed
        {
            get;
            private set;
        }

        public float BleedingDecreaseSpeed
        {
            get;
            private set;
        }

        public float PressureTimer
        {
            get;
            private set;
        }

        public float DisableImpactDamageTimer
        {
            get;
            set;
        }

        public float SpeedMultiplier
        {
            get;
            set;
        }
        
        public Item[] SelectedItems
        {
            get { return selectedItems; }
        }

        public Item SelectedConstruction
        {
            get { return selectedConstruction; }
            set { selectedConstruction = value; }
        }

        public Item ClosestItem
        {
            get { return closestItem; }
        }

        public virtual AIController AIController
        {
            get { return null; }
        }

        public bool IsDead
        {
            get { return isDead; }
        }

        public CauseOfDeath CauseOfDeath
        {
            get { return causeOfDeath; }
        }

        public bool CanBeSelected
        {
            get
            {
                return isDead || Stun > 0.0f || LockHands;
            }
        }

        public override Vector2 SimPosition
        {
            get { return AnimController.Collider.SimPosition; }
        }

        public override Vector2 Position
        {
            get { return ConvertUnits.ToDisplayUnits(SimPosition); }
        }

        public override Vector2 DrawPosition
        {
            get { return AnimController.MainLimb.body.DrawPosition; }
        }

        public delegate void OnDeathHandler(Character character, CauseOfDeath causeOfDeath);
        public OnDeathHandler OnDeath;
        
        public static Character Create(CharacterInfo characterInfo, Vector2 position, bool isRemotePlayer = false, bool hasAi=true)
        {
            return Create(characterInfo.File, position, characterInfo, isRemotePlayer, hasAi);
        }

        public static Character Create(string file, Vector2 position, CharacterInfo characterInfo = null, bool isRemotePlayer = false, bool hasAi=true)
        {
#if LINUX            
            if (!System.IO.File.Exists(file)) 
            {

                //if the file was not found, attempt to convert the name of the folder to upper case
                var splitPath = file.Split('/');
                if (splitPath.Length > 2)
                {
                    splitPath[splitPath.Length-2] = 
                        splitPath[splitPath.Length-2].First().ToString().ToUpper() + splitPath[splitPath.Length-2].Substring(1);
                    
                    file = string.Join("/", splitPath);
                }

                if (!System.IO.File.Exists(file))
                {
                    DebugConsole.ThrowError("Spawning a character failed - file \""+file+"\" not found!");
                    return null;
                }
            }
#else
            if (!System.IO.File.Exists(file))
            {
                DebugConsole.ThrowError("Spawning a character failed - file \""+file+"\" not found!");
                return null;
            }
#endif
            

            if (file != humanConfigFile)
            {
                var enemyCharacter = new AICharacter(file, position, characterInfo, isRemotePlayer);
                var ai = new EnemyAIController(enemyCharacter, file);
                enemyCharacter.SetAI(ai);

                enemyCharacter.minHealth = 0.0f;

                return enemyCharacter;
            }
            else if (hasAi)
            {
                var aiCharacter = new AICharacter(file, position, characterInfo, isRemotePlayer);
                var ai = new HumanAIController(aiCharacter);
                aiCharacter.SetAI(ai);

                aiCharacter.minHealth = -100.0f;

                return aiCharacter;
            }

            var character = new Character(file, position, characterInfo, isRemotePlayer);
            character.minHealth = -100.0f;

            return character;
        }

        protected Character(string file, Vector2 position, CharacterInfo characterInfo = null, bool isRemotePlayer = false)
            : base(null)
        {
            keys = new Key[Enum.GetNames(typeof(InputType)).Length];

            for (int i = 0; i < Enum.GetNames(typeof(InputType)).Length; i++)
            {
                keys[i] = new Key(GameMain.Config.KeyBind((InputType)i));
            }

            ConfigPath = file;
            
            selectedItems = new Item[2];

            hudProgressBars = new Dictionary<object, HUDProgressBar>();

            IsRemotePlayer = isRemotePlayer;

            oxygen = 100.0f;
            oxygenAvailable = 100.0f;
            aiTarget = new AITarget(this);

            lowPassMultiplier = 1.0f;

            Properties = ObjectProperty.GetProperties(this);

            Info = characterInfo;
            if (file == humanConfigFile && characterInfo == null)
            {
                Info = new CharacterInfo(file);
            }

            XDocument doc = ToolBox.TryLoadXml(file);
            if (doc == null || doc.Root == null) return;
            
            SpeciesName = ToolBox.GetAttributeString(doc.Root, "name", "Unknown");
            
            IsHumanoid = ToolBox.GetAttributeBool(doc.Root, "humanoid", false);
            
            if (IsHumanoid)
            {
                AnimController = new HumanoidAnimController(this, doc.Root.Element("ragdoll"));
                AnimController.TargetDir = Direction.Right;
                inventory = new CharacterInventory(16, this);
            }
            else
            {
                AnimController = new FishAnimController(this, doc.Root.Element("ragdoll"));
                PressureProtection = 100.0f;
            }

            AnimController.SetPosition(ConvertUnits.ToSimUnits(position));
            
            maxHealth = ToolBox.GetAttributeFloat(doc.Root, "health", 100.0f);
            health = maxHealth;

            DoesBleed = ToolBox.GetAttributeBool(doc.Root, "doesbleed", true);
            BleedingDecreaseSpeed = ToolBox.GetAttributeFloat(doc.Root, "bleedingdecreasespeed", 0.05f);

            needsAir = ToolBox.GetAttributeBool(doc.Root, "needsair", false);
            drowningTime = ToolBox.GetAttributeFloat(doc.Root, "drowningtime", 10.0f);

            soundInterval = ToolBox.GetAttributeFloat(doc.Root, "soundinterval", 10.0f);

            var soundElements = doc.Root.Elements("sound").ToList();

            sounds = new List<CharacterSound>();
            foreach (XElement soundElement in soundElements)
            {
                sounds.Add(new CharacterSound(soundElement));
            }
            

            if (file == humanConfigFile)
            {
                if (Info.PickedItemIDs.Any())
                {
                    for (ushort i = 0; i < Info.PickedItemIDs.Count; i++ )
                    {
                        if (Info.PickedItemIDs[i] == 0) continue;

                        Item item = FindEntityByID(Info.PickedItemIDs[i]) as Item;

                        System.Diagnostics.Debug.Assert(item != null);
                        if (item == null) continue;

                        item.Pick(this, true, true, true);
                        inventory.TryPutItem(item, i, false, false);
                    }
                }
            }


            AnimController.FindHull(null);
            if (AnimController.CurrentHull != null) Submarine = AnimController.CurrentHull.Submarine;

            CharacterList.Add(this);

            Enabled = true;
        }

        private static string humanConfigFile;
        public static string HumanConfigFile
        {
            get 
            {
                if (string.IsNullOrEmpty(humanConfigFile))
                {
                    var characterFiles = GameMain.SelectedPackage.GetFilesOfType(ContentType.Character);

                    humanConfigFile = characterFiles.Find(c => c.EndsWith("human.xml"));
                    if (humanConfigFile == null)
                    {
                        DebugConsole.ThrowError("Couldn't find a config file for humans from the selected content package!");
                        DebugConsole.ThrowError("(The config file must end with \"human.xml\")");
                        return "";
                    }
                }
                return humanConfigFile; 
            }
        }

        public bool IsKeyHit(InputType inputType)
        {
            if (GameMain.Server != null && Character.Controlled != this)
            {
                switch (inputType)
                {
                    case InputType.Left:
                        return !(dequeuedInput.HasFlag(InputNetFlags.Left)) && (prevDequeuedInput.HasFlag(InputNetFlags.Left));
                        //break;
                    case InputType.Right:
                        return !(dequeuedInput.HasFlag(InputNetFlags.Right)) && (prevDequeuedInput.HasFlag(InputNetFlags.Right));
                        //break;
                    case InputType.Up:
                        return !(dequeuedInput.HasFlag(InputNetFlags.Up)) && (prevDequeuedInput.HasFlag(InputNetFlags.Up));
                        //break;
                    case InputType.Down:
                        return !(dequeuedInput.HasFlag(InputNetFlags.Down)) && (prevDequeuedInput.HasFlag(InputNetFlags.Down));
                    //break;
                    case InputType.Run:
                        return !(dequeuedInput.HasFlag(InputNetFlags.Run)) && (prevDequeuedInput.HasFlag(InputNetFlags.Run));
                    //break;
                    case InputType.Select:
                        return dequeuedInput.HasFlag(InputNetFlags.Select); //TODO: clean up the way this input is registered
                    //break;
                    default:
                        return false;
                        //break;
                }
            }

            return keys[(int)inputType].Hit;
        }

        public bool IsKeyDown(InputType inputType)
        {
            if (GameMain.Server != null && Character.Controlled != this)
            {
                switch (inputType)
                {
                    case InputType.Left:
                        return dequeuedInput.HasFlag(InputNetFlags.Left);
                    case InputType.Right:
                        return dequeuedInput.HasFlag(InputNetFlags.Right);
                    case InputType.Up:
                        return dequeuedInput.HasFlag(InputNetFlags.Up);                        
                    case InputType.Down:
                        return dequeuedInput.HasFlag(InputNetFlags.Down);                        
                    case InputType.Run:
                        return dequeuedInput.HasFlag(InputNetFlags.Run);                        
                    case InputType.Select:
                        return false; //TODO: clean up the way this input is registered
                    case InputType.Aim:
                        return dequeuedInput.HasFlag(InputNetFlags.Aim);
                    case InputType.Use:
                        return dequeuedInput.HasFlag(InputNetFlags.Use);
                    case InputType.Attack:
                        return dequeuedInput.HasFlag(InputNetFlags.Attack);
                }
                return false;
            }
            
            return keys[(int)inputType].Held;
        }

        public void SetInput(InputType inputType, bool hit, bool held)
        {
            keys[(int)inputType].Hit = hit;
            keys[(int)inputType].Held = held;
        }

        public void ClearInput(InputType inputType)
        {
            keys[(int)inputType].Hit = false;
            keys[(int)inputType].Held = false;            
        }

        public void ClearInputs()
        {
            foreach (Key key in keys)
            {
                key.Hit = false;
                key.Held = false;
            }
        }

        public override string ToString()
        {
            return (info != null && !string.IsNullOrWhiteSpace(info.Name)) ? info.Name : SpeciesName;
        }

        public void GiveJobItems(WayPoint spawnPoint)
        {
            if (info == null || info.Job == null) return;

            info.Job.GiveJobItems(this, spawnPoint);
        }

        public int GetSkillLevel(string skillName)
        {
            return (Info==null || Info.Job==null) ? 0 : Info.Job.GetSkillLevel(skillName);
        }

        float findClosestTimer;

        public Vector2 GetTargetMovement()
        {
            Vector2 targetMovement = Vector2.Zero;
            if (IsKeyDown(InputType.Left))  targetMovement.X -= 1.0f;
            if (IsKeyDown(InputType.Right)) targetMovement.X += 1.0f;
            if (IsKeyDown(InputType.Up))    targetMovement.Y += 1.0f;
            if (IsKeyDown(InputType.Down))  targetMovement.Y -= 1.0f;

            //the vertical component is only used for falling through platforms and climbing ladders when not in water,
            //so the movement can't be normalized or the Character would walk slower when pressing down/up
            if (AnimController.InWater)
            {
                float length = targetMovement.Length();
                if (length > 0.0f) targetMovement = targetMovement / length;
            }

            if (IsKeyDown(InputType.Run))
            {
                //can't run if
                //  - not a humanoid
                //  - dragging someone
                //  - crouching
                //  - moving backwards
                if (AnimController is HumanoidAnimController &&
                    selectedCharacter == null &&
                    !((HumanoidAnimController)AnimController).Crouching &&
                    Math.Sign(targetMovement.X) != -Math.Sign(AnimController.Dir))
                {
                    targetMovement *= 3.0f;
                }
            }


            targetMovement *= SpeedMultiplier;
            SpeedMultiplier = 1.0f;

            return targetMovement;
        }

        public void Control(float deltaTime, Camera cam)
        {
            ViewTarget = null;
            if (!AllowInput) return;

            if (!(this is AICharacter) || controlled == this)
            {
                Vector2 targetMovement = GetTargetMovement();

                AnimController.TargetMovement = targetMovement;
                AnimController.IgnorePlatforms = AnimController.TargetMovement.Y < 0.0f;
            }

            if (AnimController is HumanoidAnimController)
            {
                ((HumanoidAnimController) AnimController).Crouching = IsKeyDown(InputType.Crouch);
            }

            if (AnimController.onGround &&
                !AnimController.InWater &&
                AnimController.Anim != AnimController.Animation.UsingConstruction &&
                AnimController.Anim != AnimController.Animation.CPR)
            {
                //Limb head = AnimController.GetLimb(LimbType.Head);

                if (cursorPosition.X < AnimController.Collider.Position.X - 10.0f)
                {
                    AnimController.TargetDir = Direction.Left;
                }
                else if (cursorPosition.X > AnimController.Collider.Position.X + 10.0f)
                {
                    AnimController.TargetDir = Direction.Right;
                }
            }

            if (GameMain.Server != null && Character.Controlled != this)
            {
                if (dequeuedInput.HasFlag(InputNetFlags.FacingLeft))
                {
                    AnimController.TargetDir = Direction.Left;
                }
                else
                {
                    AnimController.TargetDir = Direction.Right;
                }
            }
            else if (GameMain.Client != null && Character.controlled != this)
            {
                if (memPos.Count > 0)
                {
                    AnimController.TargetDir = memPos[0].Direction;
                }
            }

            if (attackCoolDown >0.0f)
            {
                attackCoolDown -= deltaTime;
            }
            else if (IsKeyDown(InputType.Attack))
            {
                var attackLimb = AnimController.Limbs.FirstOrDefault(l => l.attack != null);

                if (attackLimb != null)
                {
                    Vector2 attackPos =
                        attackLimb.SimPosition + Vector2.Normalize(cursorPosition - attackLimb.Position) * ConvertUnits.ToSimUnits(attackLimb.attack.Range);

                    var body = Submarine.PickBody(
                        attackLimb.SimPosition,
                        attackPos,
                        AnimController.Limbs.Select(l => l.body.FarseerBody).ToList(),
                        Physics.CollisionCharacter | Physics.CollisionWall);
                    
                    IDamageable attackTarget = null;
                    if (body != null)
                    {
                        attackPos = Submarine.LastPickedPosition;

                        if (body.UserData is Submarine)
                        {
                            var sub = ((Submarine)body.UserData);

                            body = Submarine.PickBody(
                                attackLimb.SimPosition - ((Submarine)body.UserData).SimPosition,
                                attackPos - ((Submarine)body.UserData).SimPosition,
                                AnimController.Limbs.Select(l => l.body.FarseerBody).ToList(),
                                Physics.CollisionWall);

                            if (body != null)
                            {
                                attackPos = Submarine.LastPickedPosition + sub.SimPosition;
                                attackTarget = body.UserData as IDamageable;
                            }
                        }
                        else
                        {
                            if (body.UserData is IDamageable)
                            {
                                attackTarget = (IDamageable)body.UserData;
                            }
                            else if (body.UserData is Limb)
                            {
                                attackTarget = ((Limb)body.UserData).character;                            
                            }                            
                        }
                    }

                    attackLimb.UpdateAttack(deltaTime, attackPos, attackTarget);

                    if (attackLimb.AttackTimer > attackLimb.attack.Duration)
                    {
                        attackLimb.AttackTimer = 0.0f;
                        attackCoolDown = 1.0f;
                    }
                }
            }

            for (int i = 0; i < selectedItems.Length; i++ )
            {
                if (selectedItems[i] == null) continue;
                if (i == 1 && selectedItems[0] == selectedItems[1]) continue;

                if (IsKeyDown(InputType.Use)) selectedItems[i].Use(deltaTime, this);
                if (IsKeyDown(InputType.Aim) && selectedItems[i] != null) selectedItems[i].SecondaryUse(deltaTime, this);                
            }

            if (selectedConstruction != null)
            {
                if (IsKeyDown(InputType.Use)) selectedConstruction.Use(deltaTime, this);
                if (selectedConstruction != null && IsKeyDown(InputType.Aim)) selectedConstruction.SecondaryUse(deltaTime, this);
            }

            if (selectedCharacter!=null)
            {
                if (Vector2.DistanceSquared(selectedCharacter.WorldPosition, WorldPosition) > 90000.0f || !selectedCharacter.CanBeSelected)
                {
                    DeselectCharacter();
                }
            }

                  
            if (IsRemotePlayer)
            {
                foreach (Key key in keys)
                {
                    key.ResetHit();
                }
            }
        }
        
        public bool HasEquippedItem(Item item)
        {
            return !inventory.IsInLimbSlot(item, InvSlotType.Any);
        }

        public bool HasSelectedItem(Item item)
        {
            return selectedItems.Contains(item);
        }

        public bool TrySelectItem(Item item)
        {
            bool rightHand = inventory.IsInLimbSlot(item, InvSlotType.RightHand);
            bool leftHand = inventory.IsInLimbSlot(item, InvSlotType.LeftHand);

            bool selected = false;
            if (rightHand && SelectedItems[0] == null)
            {
                selectedItems[0] = item;
                selected = true;
            }
            if (leftHand && SelectedItems[1] == null)
            {
                selectedItems[1] = item;
                selected = true;
            }

            return selected;
        }

        public bool TrySelectItem(Item item, int index)
        {
            if (selectedItems[index] != null) return false;

            selectedItems[index] = item;
            return true;
        }

        public void DeselectItem(Item item)
        {
            for (int i = 0; i < selectedItems.Length; i++)
            {
                if (selectedItems[i] == item) selectedItems[i] = null;
            }
        }

        public bool CanAccessInventory(Inventory inventory)
        {
            if (!AllowInput || LockHands) return false;

            if (inventory.Owner is Character && inventory.Owner != this)
            {
                var owner = (Character)inventory.Owner;

                return owner.isDead || owner.IsUnconscious || owner.Stun > 0.0f || owner.LockHands;
            }

            if (inventory.Owner is Item)
            {
                var owner = (Item)inventory.Owner;
                if (!CanAccessItem(owner))
                {
                    return false;
                }
            }
            return true;
        }

        public bool CanAccessItem(Item item)
        {
            if (!AllowInput || LockHands) return false;

            if (item.ParentInventory != null)
            {
                return CanAccessInventory(item.ParentInventory);
            }

            float maxDist = item.PickDistance * 1.2f;
            if (maxDist <= 0.01f)
            {
                maxDist = 150.0f;
            }

            if (Vector2.DistanceSquared(WorldPosition, item.WorldPosition) < maxDist*maxDist ||
                item.IsInsideTrigger(WorldPosition))
            {
                return true;
            }

            return item.GetComponent<Items.Components.Ladder>() != null;
        }

        private Item FindClosestItem(Vector2 mouseSimPos, out float distance)
        {
            distance = 0.0f;

            Limb torso = AnimController.GetLimb(LimbType.Torso);

            if (torso == null) return null;

            Vector2 pos = (torso.body.TargetPosition != null) ? (Vector2)torso.body.TargetPosition : torso.SimPosition;
            Vector2 pickPos = mouseSimPos;

            if (Submarine != null)
            {
                pos += Submarine.SimPosition;
                pickPos += Submarine.SimPosition;
            }

            if (selectedConstruction != null) pickPos = ConvertUnits.ToSimUnits(selectedConstruction.WorldPosition);

            return Item.FindPickable(pos, pickPos, AnimController.CurrentHull, selectedItems, out distance);
        }

        private Character FindClosestCharacter(Vector2 mouseSimPos, float maxDist = 150.0f)
        {
            Character closestCharacter = null;
            float closestDist = 0.0f;

            maxDist = ConvertUnits.ToSimUnits(maxDist);
            
            foreach (Character c in CharacterList)
            {
                if (c == this || !c.enabled) continue;

                if (Vector2.DistanceSquared(SimPosition, c.SimPosition) > maxDist*maxDist) continue;

                float dist = Vector2.DistanceSquared(mouseSimPos, c.SimPosition);
                if (dist < maxDist*maxDist && (closestCharacter==null || dist<closestDist))
                {
                    closestCharacter = c;
                    closestDist = dist;
                    continue;
                }
            }

            return closestCharacter;
        }

        private void TransformCursorPos()
        {
            if (Submarine == null)
            {
                //character is outside but cursor position inside
                if (cursorPosition.Y > Level.Loaded.Size.Y)
                {
                    var sub = Submarine.FindContaining(cursorPosition);
                    if (sub != null) cursorPosition += sub.Position;
                }
            }
            else
            {
                //character is inside but cursor position is outside
                if (cursorPosition.Y < Level.Loaded.Size.Y)
                {
                    cursorPosition -= Submarine.Position;
                }
            }
        }

        private void SelectCharacter(Character character)
        {
            if (character == null) return;

            selectedCharacter = character;
        }

        private void DeselectCharacter()
        {
            if (selectedCharacter == null) return;
            
            foreach (Limb limb in selectedCharacter.AnimController.Limbs)
            {
                if (limb.pullJoint != null) limb.pullJoint.Enabled = false;
            }

            selectedCharacter = null;
        }

        /// <summary>
        /// Control the Character according to player input
        /// </summary>
        public void ControlLocalPlayer(float deltaTime, Camera cam, bool moveCam = true)
        {
            if (!DisableControls)
            {
                for (int i = 0; i < keys.Length; i++ )
                {
                    keys[i].SetState();
                }
            }
            else
            {
                foreach (Key key in keys)
                {
                    if (key == null) continue;
                    key.Reset();
                }
            }

            if (moveCam && needsAir)
            {
                if (pressureProtection < 80.0f && 
                    (AnimController.CurrentHull == null || AnimController.CurrentHull.LethalPressure > 50.0f))
                {
                    float pressure = AnimController.CurrentHull == null ? 100.0f : AnimController.CurrentHull.LethalPressure;

                    cam.Zoom = MathHelper.Lerp(cam.Zoom,
                        (pressure / 50.0f) * Rand.Range(1.0f, 1.05f),
                        (pressure - 50.0f) / 50.0f);
                }
                cam.OffsetAmount = MathHelper.Lerp(cam.OffsetAmount, 250.0f, 0.05f);
            }
                        
            cursorPosition = cam.ScreenToWorld(PlayerInput.MousePosition);
            if (AnimController.CurrentHull != null && AnimController.CurrentHull.Submarine != null)
            {
                cursorPosition -= AnimController.CurrentHull.Submarine.Position;
            }

            Vector2 mouseSimPos = ConvertUnits.ToSimUnits(cursorPosition);

            if (Lights.LightManager.ViewTarget == this && Vector2.DistanceSquared(AnimController.Limbs[0].SimPosition, mouseSimPos) > 1.0f)
            {
                Body body = Submarine.PickBody(AnimController.Limbs[0].SimPosition, mouseSimPos);
                Structure structure = null;
                if (body != null) structure = body.UserData as Structure;
                if (structure != null)
                {
                    if (!structure.CastShadow && moveCam)
                    {
                        cam.OffsetAmount = MathHelper.Lerp(cam.OffsetAmount, 500.0f, 0.05f);
                    }
                }
            }

            if (!LockHands)
            {
                //find the closest item if selectkey has been hit, or if the Character is being
                //controlled by the player (in order to highlight it)

                if (findClosestTimer <= 0.0f || Screen.Selected == GameMain.EditMapScreen)
                {
                    closestCharacter = FindClosestCharacter(mouseSimPos);
                    if (closestCharacter != null && closestCharacter.info==null)
                    {
                        closestCharacter = null;
                    }

                    float closestItemDist = 0.0f;
                    closestItem = FindClosestItem(mouseSimPos, out closestItemDist);

                    if (closestCharacter != null && closestItem != null)
                    {
                        if (Vector2.DistanceSquared(closestCharacter.SimPosition, mouseSimPos) < ConvertUnits.ToSimUnits(closestItemDist)*ConvertUnits.ToSimUnits(closestItemDist))
                        {
                            if (selectedConstruction != closestItem) closestItem = null;
                        }
                        else
                        {
                            closestCharacter = null;
                        }
                    }

                    findClosestTimer = 0.1f;
                }
                else
                {
                    findClosestTimer -= deltaTime;
                }

                if (selectedCharacter == null && closestItem != null)
                {
                    closestItem.IsHighlighted = true;
                    if (!LockHands && closestItem.Pick(this))
                    {
                        
                    }
                }

                if (IsKeyHit(InputType.Select))
                {
                    if (selectedCharacter != null)
                    {
                        DeselectCharacter();
                    }
                    else if (closestCharacter != null && closestCharacter.IsHumanoid && closestCharacter.CanBeSelected)
                    {
                        SelectCharacter(closestCharacter);
                    }
                }
            }
            else
            {
                if (selectedCharacter != null) DeselectCharacter();
                selectedConstruction = null;
                closestItem = null;
                closestCharacter = null;
            }

            DisableControls = false;
        }
        

        public static void UpdateAnimAll(float deltaTime)
        {
            foreach (Character c in CharacterList)
            {
                if (!c.Enabled || c.AnimController.Frozen) continue;
                
                c.AnimController.UpdateAnim(deltaTime);
            }
        }
        
        public static void AddAllToGUIUpdateList()
        {
            for (int i = 0; i < CharacterList.Count; i++)
            {
                CharacterList[i].AddToGUIUpdateList();
            }
        }

        public static void UpdateAll(Camera cam, float deltaTime)
        {
            //if (NewCharacterQueue.Count>0)
            //{
            //    new Character(NewCharacterQueue.Dequeue(), Vector2.Zero);
            //}

            for (int i = 0; i<CharacterList.Count; i++)
            {
                CharacterList[i].Update(cam, deltaTime);
            }
        }

        public virtual void AddToGUIUpdateList()
        {
            if (controlled == this)
            {
                CharacterHUD.AddToGUIUpdateList(this);
            }
        }

        public virtual void Update(Camera cam, float deltaTime)
        {
            if (GameMain.Client != null && this == Controlled && !isSynced) return;

            if (!Enabled) return;
            
            PreviousHull = CurrentHull;
            CurrentHull = Hull.FindHull(WorldPosition, CurrentHull, true);
            //if (PreviousHull != CurrentHull && Character.Controlled == this) Hull.DetectItemVisibility(this); //WIP item culling

            speechBubbleTimer = Math.Max(0.0f, speechBubbleTimer - deltaTime);

            obstructVisionAmount = Math.Max(obstructVisionAmount - deltaTime, 0.0f);
            
            if (inventory!=null)
            {
                foreach (Item item in inventory.Items)
                {
                    if (item == null || item.body == null || item.body.Enabled) continue;

                    item.SetTransform(SimPosition, 0.0f);
                    item.Submarine = Submarine;
                }
            }

            if (huskInfection != null) huskInfection.Update(deltaTime, this);
            
            if (isDead) return;

            if (GameMain.NetworkMember != null)
            {
                UpdateNetInput();
            }
            else
            {
                AnimController.Frozen = false;
            }

            DisableImpactDamageTimer -= deltaTime;
            
            if (needsAir)
            {
                bool protectedFromPressure = PressureProtection > 0.0f;
                
                protectedFromPressure = protectedFromPressure && WorldPosition.Y > SubmarineBody.DamageDepth;
                           
                if (!protectedFromPressure && 
                    (AnimController.CurrentHull == null || AnimController.CurrentHull.LethalPressure >= 80.0f))
                {
                    PressureTimer += ((AnimController.CurrentHull == null) ?
                        100.0f : AnimController.CurrentHull.LethalPressure) * deltaTime;

                    if (PressureTimer >= 100.0f)
                    {
                        if (controlled == this) cam.Zoom = 5.0f;
                        Implode();
                        return;
                    }
                }
                else
                {
                    PressureTimer = 0.0f;
                }
            }

            if (controlled == this)
            {
                Lights.LightManager.ViewTarget = this;
                CharacterHUD.Update(deltaTime, this);

                foreach (HUDProgressBar progressBar in hudProgressBars.Values)
                {
                    progressBar.Update(deltaTime);
                }

                foreach (var pb in hudProgressBars.Where(pb => pb.Value.FadeTimer<=0.0f).ToList())
                {
                    hudProgressBars.Remove(pb.Key);
                }
            }

            if (IsUnconscious)
            {
                UpdateUnconscious(deltaTime);
                return;
            }

            if (controlled == this)
            {
                ControlLocalPlayer(deltaTime, cam);
            }

            Control(deltaTime, cam);
                        
            if (selectedConstruction != null && !selectedConstruction.IsInPickRange(WorldPosition))
            {
                selectedConstruction = null;
            }
            
            if (controlled != this && !(this is AICharacter))
            {
                if (!LockHands)
                {
                    Vector2 mouseSimPos = ConvertUnits.ToSimUnits(cursorPosition);

                    if (IsKeyHit(InputType.Select) && GameMain.Server==null)
                    {
                        closestCharacter = FindClosestCharacter(mouseSimPos);
                        if (closestCharacter != null && closestCharacter.info == null)
                        {
                            closestCharacter = null;
                        }

                        float closestItemDist = 0.0f;
                        closestItem = FindClosestItem(mouseSimPos, out closestItemDist);

                        if (closestCharacter != null && closestItem != null)
                        {
                            if (closestItem != null) closestItemDist = (closestItem.Position - AnimController.Collider.Position).Length();
                            if (Vector2.Distance(closestCharacter.SimPosition, mouseSimPos) < ConvertUnits.ToSimUnits(closestItemDist))
                            {
                                if (selectedConstruction != closestItem) closestItem = null;
                            }
                            else
                            {
                                closestCharacter = null;
                            }
                        }
                    }
                    
                    if (selectedCharacter == null && closestItem != null)
                    {
                        //DebugConsole.NewMessage(closestItem.ToString(), Color.Yellow);
                        //closestItem.IsHighlighted = true;
                        if (!LockHands && closestItem.Pick(this))
                        {
                            if (AnimController.Anim == AnimController.Animation.Climbing)
                            {
                                //DebugConsole.NewMessage("ladder woo",Color.Lime);
                            }
                        }
                    }

                    if (IsKeyHit(InputType.Select))
                    {
                        if (selectedCharacter != null)
                        {
                            DeselectCharacter();
                        }
                        else if (closestCharacter != null && closestCharacter.IsHumanoid && closestCharacter.CanBeSelected)
                        {
                            SelectCharacter(closestCharacter);
                        }
                    }
                }
                else
                {
                    if (selectedCharacter != null) DeselectCharacter();
                    selectedConstruction = null;
                    closestItem = null;
                    closestCharacter = null;
                }
            }

            if (selectedCharacter != null && AnimController.Anim == AnimController.Animation.CPR)
            {
                if (GameMain.Client == null) selectedCharacter.Oxygen += (GetSkillLevel("Medical") / 10.0f) * deltaTime;
            }

            UpdateSightRange();
            if (aiTarget != null) aiTarget.SoundRange = 0.0f;

            lowPassMultiplier = MathHelper.Lerp(lowPassMultiplier, 1.0f, 0.1f);

            if (needsAir) UpdateOxygen(deltaTime);

            Health -= bleeding * deltaTime;
            Bleeding -= BleedingDecreaseSpeed * deltaTime;

            if (health <= minHealth) Kill(CauseOfDeath.Bloodloss);

            if (!IsDead) LockHands = false;
        }

        private void UpdateOxygen(float deltaTime)
        {
            float prevOxygen = oxygen;
            Oxygen += deltaTime * (oxygenAvailable < 30.0f ? -5.0f : 10.0f);

            if (prevOxygen > 0.0f && Oxygen <= 0.0f && controlled == this)
            {
                SoundPlayer.PlaySound("drown");                
            }

            PressureProtection -= deltaTime * 100.0f;

            float hullAvailableOxygen = 0.0f;

            if (!AnimController.HeadInWater && AnimController.CurrentHull != null)
            {
                hullAvailableOxygen = AnimController.CurrentHull.OxygenPercentage;

                AnimController.CurrentHull.Oxygen -= Hull.OxygenConsumptionSpeed * deltaTime;
            }

            OxygenAvailable += Math.Sign(hullAvailableOxygen - oxygenAvailable) * deltaTime * 50.0f;
        }

        private void UpdateUnconscious(float deltaTime)
        {
            Stun = Math.Max(5.0f, Stun);

            AnimController.ResetPullJoints();
            selectedConstruction = null;

            if (oxygen <= 0.0f) Oxygen -= deltaTime * 0.5f;

            if (health <= 0.0f)
            {
                AddDamage(bleeding > 0.5f ? CauseOfDeath.Bloodloss : CauseOfDeath.Damage, Math.Max(bleeding, 1.0f) * deltaTime, null);
            }
        }

        private void UpdateSightRange()
        {
            if (aiTarget == null) return;

            aiTarget.SightRange = Mass*100.0f + AnimController.Collider.LinearVelocity.Length()*500.0f;
        }
        
        public void ShowSpeechBubble(float duration, Color color)
        {
            speechBubbleTimer = Math.Max(speechBubbleTimer, duration);
            speechBubbleColor = color;
        }

        public void Draw(SpriteBatch spriteBatch)
        {
            if (!Enabled) return;

            AnimController.Draw(spriteBatch);
        }

        public void DrawHUD(SpriteBatch spriteBatch, Camera cam)
        {
            CharacterHUD.Draw(spriteBatch, this, cam);
        }

        public virtual void DrawFront(SpriteBatch spriteBatch, Camera cam)
        {
            if (!Enabled) return;

            if (GameMain.DebugDraw)
            {
                AnimController.DebugDraw(spriteBatch);

                if (aiTarget != null) aiTarget.Draw(spriteBatch);
            }
            
            if (memPos != null && memPos.Count > 0 && controlled == this)
            {
                PosInfo serverPos = memPos.Last();
                Vector2 remoteVec = ConvertUnits.ToDisplayUnits(serverPos.Position);
                if (Submarine != null)
                {
                    remoteVec += Submarine.DrawPosition;
                }
                remoteVec.Y = -remoteVec.Y;

<<<<<<< HEAD
                PosInfo localPos = memLocalPos.Find(m => m.ID == serverPos.ID);
                int mpind = memLocalPos.FindIndex(lp => lp.ID == localPos.ID);
                PosInfo? localPos1 = mpind > 0 ? memLocalPos[mpind - 1] : (PosInfo?)null;
                PosInfo? localPos2 = mpind < memLocalPos.Count-1 ? memLocalPos[mpind + 1] : (PosInfo?)null;

                Vector2 localVec = ConvertUnits.ToDisplayUnits(localPos.Position);
                Vector2 localVec1 = localPos1 != null ? ConvertUnits.ToDisplayUnits(((PosInfo)localPos1).Position) : Vector2.Zero;
                Vector2 localVec2 = localPos2 != null ? ConvertUnits.ToDisplayUnits(((PosInfo)localPos2).Position) : Vector2.Zero;
                if (Submarine != null)
                {
                    localVec += Submarine.DrawPosition;
                    localVec1 += Submarine.DrawPosition;
                    localVec2 += Submarine.DrawPosition;
                }
                localVec.Y = -localVec.Y;
                localVec1.Y = -localVec1.Y;
                localVec2.Y = -localVec2.Y;

                //GUI.DrawLine(spriteBatch, remoteVec, localVec, Color.Yellow, 0, 10);
                if (localPos1 != null) GUI.DrawLine(spriteBatch, remoteVec, localVec1, Color.Lime, 0, 2);
                if (localPos2 != null) GUI.DrawLine(spriteBatch, remoteVec + Vector2.One, localVec2 + Vector2.One, Color.Red, 0, 2);
            }

            Vector2 mouseDrawPos = CursorWorldPosition;
            mouseDrawPos.Y = -mouseDrawPos.Y;
            GUI.DrawLine(spriteBatch, mouseDrawPos - new Vector2(0, 5), mouseDrawPos + new Vector2(0, 5), Color.Red, 0, 10);

            Vector2 closestItemPos = closestItem != null ? closestItem.DrawPosition : Vector2.Zero;
            closestItemPos.Y = -closestItemPos.Y;
            GUI.DrawLine(spriteBatch, closestItemPos - new Vector2(0, 5), closestItemPos + new Vector2(0, 5), Color.Lime, 0, 10);
=======
            if (this == controlled || GUI.DisableHUD) return;
>>>>>>> b0008151
            
            Vector2 pos = DrawPosition;
            pos.Y = -pos.Y;

            if (speechBubbleTimer > 0.0f)
            {
                GUI.SpeechBubbleIcon.Draw(spriteBatch, pos - Vector2.UnitY * 100.0f,
                    speechBubbleColor * Math.Min(speechBubbleTimer, 1.0f), 0.0f,
                    Math.Min((float)speechBubbleTimer, 1.0f));
            }

            if (this == controlled) return;


            if (info != null)
            {
                Vector2 namePos = new Vector2(pos.X, pos.Y - 110.0f - (5.0f / cam.Zoom)) - GUI.Font.MeasureString(Info.Name) * 0.5f / cam.Zoom;
                Color nameColor = Color.White;

                if (Character.Controlled != null && TeamID != Character.Controlled.TeamID)
                {
                    nameColor = Color.Red;
                }
                spriteBatch.DrawString(GUI.Font, Info.Name, namePos + new Vector2(1.0f / cam.Zoom, 1.0f / cam.Zoom), Color.Black, 0.0f, Vector2.Zero, 1.0f / cam.Zoom, SpriteEffects.None, 0.001f);
                spriteBatch.DrawString(GUI.Font, Info.Name, namePos, nameColor, 0.0f, Vector2.Zero, 1.0f / cam.Zoom, SpriteEffects.None, 0.0f);

                if (GameMain.DebugDraw)
                {
                    spriteBatch.DrawString(GUI.Font, ID.ToString(), namePos - new Vector2(0.0f, 20.0f), Color.White);
                }
            }

            if (isDead) return;

            if (health < maxHealth * 0.98f)
            {
                Vector2 healthBarPos = new Vector2(pos.X - 50, DrawPosition.Y + 100.0f);
            
                GUI.DrawProgressBar(spriteBatch, healthBarPos, new Vector2(100.0f, 15.0f), health / maxHealth, Color.Lerp(Color.Red, Color.Green, health / maxHealth) * 0.8f);
            }
        }

        /// <summary>
        /// Creates a progress bar that's "linked" to the specified object (or updates an existing one if there's one already linked to the object)
        /// The progress bar will automatically fade out after 1 sec if the method hasn't been called during that time
        /// </summary>
        public HUDProgressBar UpdateHUDProgressBar(object linkedObject, Vector2 worldPosition, float progress, Color emptyColor, Color fullColor)
        {
            if (controlled != this) return null;

            HUDProgressBar progressBar = null;
            if (!hudProgressBars.TryGetValue(linkedObject, out progressBar))
            {
                progressBar = new HUDProgressBar(worldPosition, Submarine, emptyColor, fullColor);
                hudProgressBars.Add(linkedObject, progressBar);
            }

            progressBar.WorldPosition = worldPosition;
            progressBar.FadeTimer = Math.Max(progressBar.FadeTimer, 1.0f);
            progressBar.Progress = progress;

            return progressBar;
        }

        public void PlaySound(CharacterSound.SoundType soundType)
        {
            if (sounds == null || sounds.Count == 0) return;

            var matchingSounds = sounds.FindAll(s => s.Type == soundType);
            if (matchingSounds.Count == 0) return;

            var selectedSound = matchingSounds[Rand.Int(matchingSounds.Count)];
            selectedSound.Sound.Play(1.0f, selectedSound.Range, AnimController.WorldPosition);
        }

        public virtual void AddDamage(CauseOfDeath causeOfDeath, float amount, IDamageable attacker)
        {
            Health = health-amount;
            if (amount > 0.0f)
            {
                lastAttackCauseOfDeath = causeOfDeath;
                if (controlled == this) CharacterHUD.TakeDamage(amount);
            }
            if (health <= minHealth) Kill(causeOfDeath);
        }

        public virtual AttackResult AddDamage(IDamageable attacker, Vector2 worldPosition, Attack attack, float deltaTime, bool playSound = false)
        {
            var attackResult = AddDamage(worldPosition, attack.DamageType, attack.GetDamage(deltaTime), attack.GetBleedingDamage(deltaTime), attack.Stun, playSound, attack.TargetForce);

            var attackingCharacter = attacker as Character;
            if (attackingCharacter != null && attackingCharacter.AIController == null)
            {
                GameServer.Log(Name + " attacked by " + attackingCharacter.Name+". Damage: "+attackResult.Damage+" Bleeding damage: "+attackResult.Bleeding, Color.Orange);
            }

            return attackResult;
        }

        public AttackResult AddDamage(Vector2 worldPosition, DamageType damageType, float amount, float bleedingAmount, float stun, bool playSound, float attackForce = 0.0f)
        {
            StartStun(stun);

            Limb closestLimb = null;
            float closestDistance = 0.0f;
            foreach (Limb limb in AnimController.Limbs)
            {
                float distance = Vector2.Distance(worldPosition, limb.WorldPosition);
                if (closestLimb == null || distance < closestDistance)
                {
                    closestLimb = limb;
                    closestDistance = distance;
                }
            }
            
            if (Math.Abs(attackForce) > 0.0f)
            {
                closestLimb.body.ApplyForce((closestLimb.WorldPosition - worldPosition) * attackForce);
            }

            AttackResult attackResult = closestLimb.AddDamage(worldPosition, damageType, amount, bleedingAmount, playSound);

            AddDamage(damageType == DamageType.Burn ? CauseOfDeath.Burn : causeOfDeath, attackResult.Damage, null);
                        
            //health -= attackResult.Damage;
            //if (health <= 0.0f && damageType == DamageType.Burn) Kill(CauseOfDeath.Burn);
            if (DoesBleed)
            {
                Bleeding += attackResult.Bleeding;
            }
            
            return attackResult;
        }

        public void StartStun(float stunTimer, bool allowStunDecrease = false, bool isNetworkMessage = false)
        {
            if (GameMain.Client != null && !isNetworkMessage) return;

            if ((stunTimer <= AnimController.StunTimer && !allowStunDecrease) || !MathUtils.IsValid(stunTimer)) return;

            if (GameMain.Server != null &&
                (Math.Sign(stunTimer) != Math.Sign(AnimController.StunTimer) || Math.Abs(stunTimer - AnimController.StunTimer) > 0.1f))
            {
                GameMain.Server.CreateEntityEvent(this, new object[] { NetEntityEvent.Type.Status });
            }

            if (Math.Sign(stunTimer) != Math.Sign(AnimController.StunTimer)) AnimController.ResetPullJoints();
            AnimController.StunTimer = Math.Max(AnimController.StunTimer, stunTimer);
                
            selectedConstruction = null;
        }

        private void Implode(bool isNetworkMessage = false)
        {
            if (!isNetworkMessage)
            {
                if (GameMain.Client != null) return; 
            }
            
            Health = minHealth;

            BreakJoints();

            Kill(CauseOfDeath.Pressure, isNetworkMessage);
        }

        public void BreakJoints()
        {
            Vector2 centerOfMass = AnimController.GetCenterOfMass();

            foreach (Limb limb in AnimController.Limbs)
            {
                limb.AddDamage(limb.SimPosition, DamageType.Blunt, 500.0f, 0.0f, false);

                Vector2 diff = centerOfMass - limb.SimPosition;
                if (diff == Vector2.Zero) continue;
                limb.body.ApplyLinearImpulse(diff * 10.0f);
                // limb.Damage = 100.0f;
            }

            SoundPlayer.PlaySound("implode", 1.0f, 150.0f, WorldPosition);

            for (int i = 0; i < 10; i++)
            {
                Particle p = GameMain.ParticleManager.CreateParticle("waterblood",
                    ConvertUnits.ToDisplayUnits(centerOfMass) + Rand.Vector(5.0f),
                    Rand.Vector(10.0f));
                if (p != null) p.Size *= 2.0f;

                GameMain.ParticleManager.CreateParticle("bubbles",
                    ConvertUnits.ToDisplayUnits(centerOfMass) + Rand.Vector(5.0f),
                    new Vector2(Rand.Range(-50f, 50f), Rand.Range(-100f, 50f)));
            }

            foreach (var joint in AnimController.limbJoints)
            {
                joint.LimitEnabled = false;
            }
        }
        
        public void Kill(CauseOfDeath causeOfDeath, bool isNetworkMessage = false)
        {
            if (isDead) return;

            //clients aren't allowed to kill characters unless they receive a network message
            if (!isNetworkMessage && GameMain.Client != null)
            {
                return;
            }

            if (GameMain.NetworkMember != null)
            {
                if (Character.controlled == this)
                {
                    string chatMessage = InfoTextManager.GetInfoText("Self_CauseOfDeath." + causeOfDeath.ToString());
                    if (GameMain.Client!=null) chatMessage += " Your chat messages will only be visible to other dead players.";

                    GameMain.NetworkMember.AddChatMessage(chatMessage, ChatMessageType.Dead);
                    GameMain.LightManager.LosEnabled = false;
                    controlled = null;
                }

                if (GameMain.Server != null)
                    GameMain.Server.CreateEntityEvent(this, new object[] { NetEntityEvent.Type.Status });
            }

            AnimController.Frozen = false;

            GameServer.Log(Name+" has died (Cause of death: "+causeOfDeath+")", Color.Red);

            if (OnDeath != null) OnDeath(this, causeOfDeath);
            
            PlaySound(CharacterSound.SoundType.Die);
            
            isDead = true;
            
            this.causeOfDeath = causeOfDeath;
            AnimController.movement = Vector2.Zero;
            AnimController.TargetMovement = Vector2.Zero;

            for (int i = 0; i < selectedItems.Length; i++ )
            {
                if (selectedItems[i] != null) selectedItems[i].Drop(this);            
            }

            if (aiTarget != null)
            {
                aiTarget.Remove();
                aiTarget = null;
            }

            foreach (Limb limb in AnimController.Limbs)
            {
                if (limb.pullJoint == null) continue;
                limb.pullJoint.Enabled = false;
            }

            foreach (RevoluteJoint joint in AnimController.limbJoints)
            {
                joint.MotorEnabled = false;
            }

            if (GameMain.GameSession != null)
            {
                GameMain.GameSession.KillCharacter(this);
            }
        }

        public void Revive(bool isNetworkMessage)
        {
            isDead = false;

            aiTarget = new AITarget(this);

            Health = Math.Max(maxHealth * 0.1f, health);

            foreach (RevoluteJoint joint in AnimController.limbJoints)
            {
                joint.MotorEnabled = true;
            }

            if (GameMain.GameSession != null)
            {
                GameMain.GameSession.ReviveCharacter(this);
            }
        }
        
        public override void Remove()
        {
            base.Remove();

            if (info != null) info.Remove();

            CharacterList.Remove(this);

            if (controlled == this) controlled = null;

            if (GameMain.Client != null && GameMain.Client.Character == this) GameMain.Client.Character = null;

            if (aiTarget != null) aiTarget.Remove();

            if (AnimController != null) AnimController.Remove();

            if (Lights.LightManager.ViewTarget == this) Lights.LightManager.ViewTarget = null;
        }
    }
}<|MERGE_RESOLUTION|>--- conflicted
+++ resolved
@@ -1558,7 +1558,6 @@
                 }
                 remoteVec.Y = -remoteVec.Y;
 
-<<<<<<< HEAD
                 PosInfo localPos = memLocalPos.Find(m => m.ID == serverPos.ID);
                 int mpind = memLocalPos.FindIndex(lp => lp.ID == localPos.ID);
                 PosInfo? localPos1 = mpind > 0 ? memLocalPos[mpind - 1] : (PosInfo?)null;
@@ -1589,9 +1588,8 @@
             Vector2 closestItemPos = closestItem != null ? closestItem.DrawPosition : Vector2.Zero;
             closestItemPos.Y = -closestItemPos.Y;
             GUI.DrawLine(spriteBatch, closestItemPos - new Vector2(0, 5), closestItemPos + new Vector2(0, 5), Color.Lime, 0, 10);
-=======
+
             if (this == controlled || GUI.DisableHUD) return;
->>>>>>> b0008151
             
             Vector2 pos = DrawPosition;
             pos.Y = -pos.Y;
@@ -1604,7 +1602,6 @@
             }
 
             if (this == controlled) return;
-
 
             if (info != null)
             {
