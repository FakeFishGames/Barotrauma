--- conflicted
+++ resolved
@@ -19,18 +19,8 @@
         public static List<Character> CharacterList = new List<Character>();
         
         public static bool DisableControls;
-<<<<<<< HEAD
                 
        
-=======
-
-        protected List<PosInfo> memPos = new List<PosInfo>();
-
-        protected float lastRecvPositionUpdateTime;
-
-        private bool networkUpdateSent;
-        
->>>>>>> 97b8e314
         //the Character that the player is currently controlling
         private static Character controlled;
 
@@ -51,7 +41,7 @@
         }
 
         public List<Item> SpawnItems = new List<Item>();
-        
+
         private bool enabled;
         public bool Enabled
         {
@@ -848,7 +838,6 @@
                 }
             }
 
-<<<<<<< HEAD
             if (GameMain.Server != null && Character.Controlled != this)
             {
                 if (dequeuedInput.HasFlag(InputNetFlags.FacingLeft))
@@ -867,19 +856,6 @@
                     AnimController.TargetDir = memPos[0].Direction;
                 }
             }
-=======
-            //if (GameMain.Server != null && Character.Controlled != this)
-            //{
-            //    if ((dequeuedInput & 0x10) > 0)
-            //    {
-            //        AnimController.TargetDir = Direction.Left;
-            //    }
-            //    else
-            //    {
-            //        AnimController.TargetDir = Direction.Right;
-            //    }
-            //}
->>>>>>> 97b8e314
 
             if (attackCoolDown >0.0f)
             {
@@ -1643,13 +1619,8 @@
                 {
                     nameColor = Color.Red;
                 }
-<<<<<<< HEAD
-                spriteBatch.DrawString(GUI.Font, Info.Name, namePos + new Vector2(1.0f / cam.Zoom, 1.0f / cam.Zoom), Color.Black, 0.0f, Vector2.Zero, 1.0f / cam.Zoom, SpriteEffects.None, 0.001f);
-                spriteBatch.DrawString(GUI.Font, Info.Name, namePos, nameColor, 0.0f, Vector2.Zero, 1.0f / cam.Zoom, SpriteEffects.None, 0.0f);
-=======
-                GUI.Font.DrawString(spriteBatch, Info.Name, namePos + new Vector2(1.0f/cam.Zoom, 1.0f / cam.Zoom), Color.Black, 0.0f,Vector2.Zero, 1.0f / cam.Zoom,SpriteEffects.None,0.001f);
-                GUI.Font.DrawString(spriteBatch, Info.Name, namePos, nameColor, 0.0f, Vector2.Zero, 1.0f/cam.Zoom, SpriteEffects.None, 0.0f);
->>>>>>> 97b8e314
+                GUI.Font.DrawString(spriteBatch, Info.Name, namePos + new Vector2(1.0f / cam.Zoom, 1.0f / cam.Zoom), Color.Black, 0.0f, Vector2.Zero, 1.0f / cam.Zoom, SpriteEffects.None, 0.001f);
+                GUI.Font.DrawString(spriteBatch, Info.Name, namePos, nameColor, 0.0f, Vector2.Zero, 1.0f / cam.Zoom, SpriteEffects.None, 0.0f);
 
                 if (GameMain.DebugDraw)
                 {
@@ -1911,480 +1882,7 @@
                 GameMain.GameSession.ReviveCharacter(this);
             }
         }
-<<<<<<< HEAD
         
-=======
-
-        public override bool FillNetworkData(NetworkEventType type, NetBuffer message, object data)
-        {
-            switch (type)
-            {
-                case NetworkEventType.PickItem:
-                    int[] pickData = (int[])data;
-                    if (pickData.Length != 3) return false;
-
-                    message.Write((ushort)pickData[0]);
-                    message.Write((int)pickData[1] == 1);
-                    message.Write((int)pickData[2] == 1);
-
-                    var pickedItem = Entity.FindEntityByID((ushort)pickData[0]);
-                    message.Write(pickedItem != null && selectedConstruction == pickedItem);
-
-                    message.WritePadBits();
-
-                    return true;
-                case NetworkEventType.SelectCharacter:
-                    message.Write(AnimController.Anim == AnimController.Animation.CPR);
-                    message.Write((ushort)data);
-                    return true;
-                case NetworkEventType.KillCharacter:
-                    CauseOfDeath causeOfDeath = CauseOfDeath.Damage;
-                    try
-                    {
-                        causeOfDeath = (CauseOfDeath)data;
-                    }
-                    catch
-                    {
-                        causeOfDeath = CauseOfDeath.Damage;
-                    }
-
-                    message.Write((byte)causeOfDeath);
-
-                    return true;  
-                case NetworkEventType.InventoryUpdate:
-                    if (inventory == null) return false;
-                    return inventory.FillNetworkData(NetworkEventType.InventoryUpdate, message, data);
-                case NetworkEventType.ApplyStatusEffect:
-                    message.Write((ushort)data);
-                    return true;
-                case NetworkEventType.ImportantEntityUpdate:
-
-                    message.WriteRangedSingle(health, minHealth, maxHealth, 8);
-
-                    if (AnimController.StunTimer <= 0.0f && bleeding <= 0.0f && oxygen > 99.0f && huskInfection == null)
-                    {
-                        message.Write(true);
-                    }
-                    else
-                    {
-                        message.Write(false);
-
-                        message.WriteRangedSingle(MathHelper.Clamp(AnimController.StunTimer, 0.0f, 60.0f), 0.0f, 60.0f, 8);
-
-                        message.WriteRangedSingle(oxygen, -100.0f, 100.0f, 8);
-
-                        bleeding = MathHelper.Clamp(bleeding, 0.0f, 5.0f);
-                        message.WriteRangedSingle(bleeding, 0.0f, 5.0f, 8);
-
-                        message.Write(huskInfection != null);
-                        if (huskInfection!=null)
-                        {
-                            message.WriteRangedSingle(HuskInfectionState, 0.0f, 1.0f, 4);
-                        }
-                    }
-
-                    return true;
-                case NetworkEventType.EntityUpdate:
-                    message.Write(keys[(int)InputType.Use].GetHeldQueue);
-
-                    bool secondaryHeld = keys[(int)InputType.Aim].GetHeldQueue;
-                    message.Write(secondaryHeld);
-                        
-                    message.Write(keys[(int)InputType.Left].Held);
-                    message.Write(keys[(int)InputType.Right].Held);
-
-                    message.Write(keys[(int)InputType.Up].Held);
-                    message.Write(keys[(int)InputType.Down].Held);
-
-                    message.Write(keys[(int)InputType.Run].Held);
-
-                    if (AnimController.Limbs.Any(l => l.attack != null))
-                    {
-                        message.Write(keys[(int)InputType.Attack].Held);
-                    }
-
-                    if (AnimController is HumanoidAnimController)
-                    {
-                        message.Write(((HumanoidAnimController)AnimController).Crouching);
-                    }                    
-                    
-                    if (secondaryHeld)
-                    {
-                        if (Character.controlled==this)
-                        {
-                            ViewTarget = Lights.LightManager.ViewTarget == null ? this : Lights.LightManager.ViewTarget;
-                        }
-                        if (ViewTarget == null) ViewTarget = this;
-
-                        Vector2 relativeCursorPosition = cursorPosition;
-                        relativeCursorPosition -= ViewTarget.Position;
-
-                        if (relativeCursorPosition.Length()>500.0f)
-                        {
-                            relativeCursorPosition = Vector2.Normalize(relativeCursorPosition) * 495.0f;
-                        }
-
-                        message.Write(ViewTarget.ID);
-
-                        message.WriteRangedSingle(relativeCursorPosition.X, -500.0f, 500.0f, 8);
-                        message.WriteRangedSingle(relativeCursorPosition.Y, -500.0f, 500.0f, 8);
-                    }
-                    else
-                    {
-                        message.Write(AnimController.Dir > 0.0f);
-                    }
-
-                    message.Write(Submarine != null);
-
-                    //Vector2 position = Submarine == null ? SimPosition : SimPosition - Submarine.SimPosition;
-
-                    //if ((AnimController.RefLimb.SimPosition - Submarine.Loaded.SimPosition).Length() > NetConfig.CharacterIgnoreDistance) return true;
-
-                    message.Write(SimPosition.X);
-                    message.Write(SimPosition.Y);
-
-                    networkUpdateSent = true;
-
-                    return true;
-                default:
-#if DEBUG
-                    DebugConsole.ThrowError("Character "+this+" tried to fill a networkevent of the wrong type: "+type);
-#endif
-                    return false;
-            }
-        }
-
-        public override bool ReadNetworkData(NetworkEventType type, NetIncomingMessage message, float sendingTime, out object data)
-        {
-            data = null;
-
-            if (GameMain.Server != null && (type != NetworkEventType.InventoryUpdate || (!IsUnconscious && !IsDead && Stun <= 0.0f)))
-            {
-                Client sender = GameMain.Server.ConnectedClients.Find(c => c.Connection == message.SenderConnection);
-                if (sender == null || sender.Character != this)
-                {
-#if DEBUG
-                    DebugConsole.ThrowError("Received a character update message from someone else than the client controlling the Character!");
-#endif                    
-                    return false;
-                }                    
-            }
-
-            switch (type)
-            {
-                case NetworkEventType.PickItem:
-
-                    ushort itemId = message.ReadUInt16();
-
-                    bool pickHit = message.ReadBoolean();
-                    bool actionHit = message.ReadBoolean();
-
-                    bool isSelected = message.ReadBoolean();
-
-                    data = new int[] { (int)itemId, pickHit ? 1 : 0, actionHit ? 1: 0 };
-
-                    System.Diagnostics.Debug.WriteLine("item id: "+itemId);
-
-                    Item pickedItem = FindEntityByID(itemId) as Item;
-                    if (pickedItem != null)
-                    {
-                        if (!CanAccessItem(pickedItem)) return false;
-
-                        if (pickedItem == selectedConstruction)
-                        {
-                            GameServer.Log(Name + " deselected " + pickedItem.Name, Color.Orange);
-                        }
-                        else
-                        {
-                            GameServer.Log(Name + " selected " + pickedItem.Name, Color.Orange);
-                        }
-                        pickedItem.Pick(this, false, pickHit, actionHit);
-                        selectedConstruction = isSelected ? pickedItem : null;
-                    }
-
-                    break;
-                case NetworkEventType.SelectCharacter:
-                    bool performingCPR = message.ReadBoolean();
-
-                    ushort characterId = message.ReadUInt16();
-                    data = characterId;
-
-                    if (characterId==0)
-                    {
-                        DeselectCharacter(false);
-                        return true;
-                    }
-                 
-                    Character character = FindEntityByID(characterId) as Character;
-                    if (character == null || !character.IsHumanoid) return true;
-                    
-                    SelectCharacter(character, false);
-                    if (performingCPR)
-                    {
-                        AnimController.Anim = AnimController.Animation.CPR;
-
-                        foreach (Limb limb in selectedCharacter.AnimController.Limbs)
-                        {
-                            limb.pullJoint.Enabled = false;
-                        }
-                    }
-                    else if (AnimController.Anim == AnimController.Animation.CPR)
-                    {
-                        AnimController.Anim = AnimController.Animation.None;
-                    }
-
-                    break;
-                case NetworkEventType.KillCharacter:
-                    CauseOfDeath causeOfDeath = CauseOfDeath.Damage;                    
-                    try
-                    {
-                        byte causeOfDeathByte = message.ReadByte();
-                        causeOfDeath = (CauseOfDeath)causeOfDeathByte;
-                    }
-                    catch
-                    {
-                        causeOfDeath = CauseOfDeath.Damage;
-                    }
-
-                    data = causeOfDeath;
-
-                    if (causeOfDeath == CauseOfDeath.Pressure)
-                    {
-                        Implode(true);
-                    }
-                    else
-                    {
-                        Kill(causeOfDeath, true);
-                    }
-                    break;
-                case NetworkEventType.InventoryUpdate:
-                    if (inventory == null) return false;
-                    
-                    inventory.ReadNetworkData(NetworkEventType.InventoryUpdate, message, sendingTime);
-                    return true;
-                case NetworkEventType.ApplyStatusEffect:
-                    ushort id = message.ReadUInt16();
-
-                    data = id;
-
-                    var item = FindEntityByID(id) as Item;
-                    if (item == null) return false;
-
-                    item.ApplyStatusEffects(ActionType.OnUse, 1.0f, this);
-
-                    break;
-                case NetworkEventType.ImportantEntityUpdate:
-
-                    if (GameMain.Server != null)
-                    {
-                        return false;
-                    }
-
-                    health = message.ReadRangedSingle(minHealth, 100.0f, 8);
-                        
-                    bool allOk = message.ReadBoolean();
-                    if (allOk)
-                    {
-                        bleeding = 0.0f;
-                        Oxygen = 100.0f;
-                        AnimController.StunTimer = 0.0f;
-                        huskInfection = null;
-                        return true;
-                    }
-
-                    float newStunTimer = message.ReadRangedSingle(0.0f, 60.0f, 8);
-                    StartStun(newStunTimer, true);
-
-                    Oxygen = message.ReadRangedSingle(-100.0f,100.0f, 8);
-                    Bleeding = message.ReadRangedSingle(0.0f, 5.0f, 8);
-
-                    if (message.ReadBoolean())
-                    {
-                        float infectionState = message.ReadRangedSingle(0.0f, 1.0f, 4);
-                        if (infectionState == 0.0f) 
-                            huskInfection = null;
-                        else
-                            HuskInfectionState = infectionState;
-                    }
-
-                    break;
-                case NetworkEventType.EntityUpdate:
-                    if (GameMain.Client != null)
-                    {
-                        lastRecvPositionUpdateTime = (float)NetTime.Now;
-                        AnimController.Frozen = false;
-                        Enabled = true;
-                    }
-
-                    Vector2 relativeCursorPos = Vector2.Zero;
-
-                    bool actionKeyState, secondaryKeyState;
-                    bool leftKeyState, rightKeyState, upKeyState, downKeyState;
-                    bool runState, crouchState = false, attackState = false;
-
-                    try
-                    {
-                        if (sendingTime > LastNetworkUpdate) ClearInputs();                        
-
-                        actionKeyState      = message.ReadBoolean();
-                        secondaryKeyState   = message.ReadBoolean();
-            
-                        leftKeyState        = message.ReadBoolean();
-                        rightKeyState       = message.ReadBoolean();
-                        upKeyState          = message.ReadBoolean();
-                        downKeyState        = message.ReadBoolean();
-
-                        runState            = message.ReadBoolean();
-
-                        if (AnimController.Limbs.Any(l => l.attack != null))
-                        {
-                            attackState = message.ReadBoolean();
-                        }
-
-                        if (AnimController is HumanoidAnimController)
-                        {
-                            crouchState = message.ReadBoolean();
-                        }
-                    }
-
-                    catch (Exception e)
-                    {
-#if DEBUG
-                        DebugConsole.ThrowError("Error in Character.ReadNetworkData: " + e.Message);
-#endif
-                        return false;
-                    }
-
-                    if (GameMain.Server != null && (isDead || IsUnconscious || Stun > 0.0f)) return false;
-
-                    keys[(int)InputType.Use].Held = actionKeyState;
-                    keys[(int)InputType.Use].SetState(false, actionKeyState);
-
-                    keys[(int)InputType.Aim].Held = secondaryKeyState;
-                    keys[(int)InputType.Aim].SetState(false, secondaryKeyState);
-
-                    keys[(int)InputType.Attack].Held = attackState;
-                    keys[(int)InputType.Attack].SetState(false, attackState);
-
-                    if (sendingTime <= LastNetworkUpdate) return false;
-
-                    keys[(int)InputType.Left].Held      = leftKeyState;
-                    keys[(int)InputType.Right].Held     = rightKeyState;
-
-                    keys[(int)InputType.Up].Held        = upKeyState;
-                    keys[(int)InputType.Down].Held      = downKeyState;
-
-                    keys[(int)InputType.Run].Held       = runState;
-
-                    keys[(int)InputType.Crouch].Held    = crouchState;
-
-                    float dir = 1.0f;
-                    Vector2 pos = Vector2.Zero;
-
-                    ushort viewTargetID = 0;
-                    ViewTarget = null;
-
-                    try
-                    {
-                        if (secondaryKeyState)
-                        {
-                            viewTargetID = message.ReadUInt16();
-
-                            relativeCursorPos = new Vector2(
-                                message.ReadRangedSingle(-500.0f, 500.0f, 8),
-                                message.ReadRangedSingle(-500.0f, 500.0f, 8));
-                        }
-                        else
-                        {
-                            dir = message.ReadBoolean() ? 1.0f : -1.0f;
-                        }
-                    }
-                    catch
-                    {
-#if DEBUG
-                        DebugConsole.ThrowError("Failed to read networkevent for "+this.ToString());
-#endif
-                        return false;
-                    }
-
-                    bool inSub = message.ReadBoolean();
-
-                    pos.X = message.ReadFloat();
-                    pos.Y = message.ReadFloat();
-
-                     if (inSub != (Submarine != null))
-                     {
-                         AnimController.Teleport(pos - SimPosition, Vector2.Zero);
-                         memPos.Clear();
-                     }
-
-                     if ((pos-SimPosition).Length()>600.0f)
-                     {
-                         AnimController.Teleport(pos - SimPosition, -AnimController.MainLimb.LinearVelocity);
-                         memPos.Clear();
-                     }
-
-                     if (inSub)
-                     {
-                         //AnimController.FindHull(ConvertUnits.ToDisplayUnits(pos) - Submarine.Loaded.WorldPosition);
-                         Submarine prevSub = Submarine;
-
-                         Hull newHull = Hull.FindHull(ConvertUnits.ToDisplayUnits(pos), AnimController.CurrentHull, false);
-                         if (newHull != null)
-                         {
-                             AnimController.CurrentHull = newHull;
-                             Submarine = newHull.Submarine;
-                         }
-
-                         if (prevSub != null && Submarine != null && prevSub!=Submarine)
-                         {
-                             AnimController.Teleport(pos - SimPosition, Vector2.Zero);
-                             memPos.Clear();
-                         }
-                     }
-                     else
-                     {
-                         AnimController.CurrentHull = null;
-                         Submarine = null;
-                     }
-
-                    if (secondaryKeyState)
-                    {
-                        cursorPosition = MathUtils.IsValid(relativeCursorPos) ? relativeCursorPos : Vector2.Zero;
-                        ViewTarget = viewTargetID == 0 ? this : Entity.FindEntityByID(viewTargetID);
-                        if (ViewTarget == null) ViewTarget = this;
-
-                        cursorPosition += ViewTarget.Position;
-                    }
-                    else
-                    {
-                        cursorPosition = Position + new Vector2(1000.0f, 0.0f) * dir;
-
-                        AnimController.TargetDir = dir < 0 ? Direction.Left : Direction.Right;
-                    }
-                    
-                    int index = 0;
-                    while (index < memPos.Count && sendingTime > memPos[index].Timestamp)
-                    {
-                        index++;
-                    }
-
-                    memPos.Insert(index, new PosInfo(pos, dir < 0 ? Direction.Left : Direction.Right, sendingTime));
-
-                    LastNetworkUpdate = sendingTime;
-
-                    break;
-                default:
-#if DEBUG
-                    DebugConsole.ThrowError("Character " + this + " tried to read a networkevent of the wrong type: " + type);
-#endif
-                    return false;
-            }
-
-            return true;
-        }
-
->>>>>>> 97b8e314
         public override void Remove()
         {
             base.Remove();
