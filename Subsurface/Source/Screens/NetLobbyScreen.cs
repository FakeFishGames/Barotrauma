--- conflicted
+++ resolved
@@ -1191,11 +1191,7 @@
                     
                 /*string downloadMsg = string.IsNullOrEmpty(GameMain.Client.ActiveFileTransferName) ?
                     "Do you want to download the file from the server host?" :
-<<<<<<< HEAD
                     "Do you want to download the file and cancel downloading ''" + GameMain.Client.ActiveFileTransferName + "''?";*/
-=======
-                    "Do you want to download the file and cancel downloading \"" + GameMain.Client.ActiveFileTransferName + "\"?";
->>>>>>> d537e879
 
                 if (GUIMessageBox.MessageBoxes.Count>0)
                 {
