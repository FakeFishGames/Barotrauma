﻿using System;
using Microsoft.Xna.Framework;
using Microsoft.Xna.Framework.Graphics;
using Barotrauma.Networking;
using System.Linq;
using System.Xml.Linq;
using System.IO;

namespace Barotrauma
{
    class MainMenuScreen : Screen
    {
        public enum Tab { NewGame = 1, LoadGame = 2, HostServer = 3, Settings = 4 }
        
        GUIFrame buttonsTab;

        private GUIFrame[] menuTabs;
        private GUIListBox subList;

        private GUIListBox saveList;

        private GUITextBox saveNameBox, seedBox;

        private GUITextBox serverNameBox, portBox, passwordBox, maxPlayersBox;
        private GUITickBox isPublicBox, useUpnpBox;

        private GameMain game;

        private Tab selectedTab;

        public MainMenuScreen(GameMain game)
        {
            menuTabs = new GUIFrame[Enum.GetValues(typeof(Tab)).Length+1];

            buttonsTab = new GUIFrame(new Rectangle(0,0,0,0), Color.Transparent, Alignment.Left | Alignment.CenterY);
            buttonsTab.Padding = new Vector4(20.0f, 20.0f, 20.0f, 20.0f);
            //menuTabs[(int)Tabs.Main].Padding = GUI.style.smallPadding;


            int y = (int)(GameMain.GraphicsHeight * 0.3f);

            Rectangle panelRect = new Rectangle(
                290, y,
                500, 360);
<<<<<<< HEAD
            
            GUIButton button = new GUIButton(new Rectangle(50, y, 200, 30), "Tutorial", null, Alignment.TopLeft, Alignment.Left, GUI.Style, buttonsTab);
=======

            GUIButton button = new GUIButton(new Rectangle(50, y, 200, 30), "Tutorial", null, Alignment.TopLeft, Alignment.Left, "", buttonsTab);
>>>>>>> 645df3fd
            button.Color = button.Color * 0.8f;
            button.OnClicked = TutorialButtonClicked;

            button = new GUIButton(new Rectangle(50, y + 60, 200, 30), "New Game", null, Alignment.TopLeft, Alignment.Left, "", buttonsTab);
            button.Color = button.Color * 0.8f;
            button.UserData = Tab.NewGame;
            button.OnClicked = SelectTab;

            button = new GUIButton(new Rectangle(50, y + 100, 200, 30), "Load Game", null, Alignment.TopLeft, Alignment.Left, "", buttonsTab);
            button.Color = button.Color * 0.8f;
            button.UserData = Tab.LoadGame;
            button.OnClicked = SelectTab;

            button = new GUIButton(new Rectangle(50, y + 160, 200, 30), "Join Server", null, Alignment.TopLeft, Alignment.Left, "", buttonsTab);
            button.Color = button.Color * 0.8f;
            //button.UserData = (int)Tabs.JoinServer;
            button.OnClicked = JoinServerClicked;

            button = new GUIButton(new Rectangle(50, y + 200, 200, 30), "Host Server", null, Alignment.TopLeft, Alignment.Left, "", buttonsTab);
            button.Color = button.Color * 0.8f;
            button.UserData = Tab.HostServer;
            button.OnClicked = SelectTab;

            button = new GUIButton(new Rectangle(50, y + 260, 200, 30), "Submarine Editor", null, Alignment.TopLeft, Alignment.Left, "", buttonsTab);
            button.Color = button.Color * 0.8f;
            button.OnClicked = (GUIButton btn, object userdata) => { GameMain.EditMapScreen.Select(); return true; };

            button = new GUIButton(new Rectangle(50, y + 320, 200, 30), "Settings", null, Alignment.TopLeft, Alignment.Left, "", buttonsTab);
            button.Color = button.Color * 0.8f;
            button.UserData = Tab.Settings;
            button.OnClicked = SelectTab;

            button = new GUIButton(new Rectangle(0, 0, 150, 30), "Quit", Alignment.BottomRight, "", buttonsTab);
            button.Color = button.Color * 0.8f;
            button.OnClicked = QuitClicked;

            panelRect.Y += 10;

            //----------------------------------------------------------------------

            menuTabs[(int)Tab.NewGame] = new GUIFrame(panelRect, "");
            menuTabs[(int)Tab.NewGame].Padding = new Vector4(20.0f,20.0f,20.0f,20.0f);

            //new GUITextBlock(new Rectangle(0, -20, 0, 30), "New Game", null, null, Alignment.CenterX, "", menuTabs[(int)Tabs.NewGame]);

            new GUITextBlock(new Rectangle(0, 0, 0, 30), "Selected submarine:", null, null, Alignment.Left, "", menuTabs[(int)Tab.NewGame]);
            subList = new GUIListBox(new Rectangle(0, 30, 230, panelRect.Height-100), "", menuTabs[(int)Tab.NewGame]);

            UpdateSubList();

            new GUITextBlock(new Rectangle((int)(subList.Rect.Width + 20), 0, 100, 20),
                "Save name: ", "", Alignment.Left, Alignment.Left, menuTabs[(int)Tab.NewGame]);

            saveNameBox = new GUITextBox(new Rectangle((int)(subList.Rect.Width + 30), 30, 180, 20),
                Alignment.TopLeft, "", menuTabs[(int)Tab.NewGame]);

            new GUITextBlock(new Rectangle((int)(subList.Rect.Width + 20), 60, 100, 20),
                "Map Seed: ", "", Alignment.Left, Alignment.Left, menuTabs[(int)Tab.NewGame]);

            seedBox = new GUITextBox(new Rectangle((int)(subList.Rect.Width + 30), 90, 180, 20),
                Alignment.TopLeft, "", menuTabs[(int)Tab.NewGame]);
            seedBox.Text = ToolBox.RandomSeed(8);


            button = new GUIButton(new Rectangle(0, 0, 100, 30), "Start", Alignment.BottomRight, "",  menuTabs[(int)Tab.NewGame]);
            button.OnClicked = (GUIButton btn, object userData) =>
                {
                    Submarine selectedSub = subList.SelectedData as Submarine;
                    if (selectedSub != null && selectedSub.HasTag(SubmarineTag.Shuttle))
                    {
                        var msgBox = new GUIMessageBox("Shuttle selected",                             
                            "Most shuttles are not adequately equipped to deal with the dangers of the Europan depths. "+
                            "Are you sure you want to choose a shuttle as your vessel?", 
                            new string[] {"Yes", "No"});

                        msgBox.Buttons[0].OnClicked = StartGame;
                        msgBox.Buttons[0].OnClicked += msgBox.Close;

                        msgBox.Buttons[1].OnClicked = msgBox.Close;
                        return false;
                    }

                    StartGame(btn, userData);

                    return true;
                };
            
            //----------------------------------------------------------------------

            menuTabs[(int)Tab.LoadGame] = new GUIFrame(panelRect, "");
            //menuTabs[(int)Tabs.LoadGame].Padding = GUI.style.smallPadding;


            menuTabs[(int)Tab.HostServer] = new GUIFrame(panelRect, "");
            //menuTabs[(int)Tabs.JoinServer].Padding = GUI.style.smallPadding;

            //new GUITextBlock(new Rectangle(0, -25, 0, 30), "Host Server", "", Alignment.CenterX, Alignment.CenterX, menuTabs[(int)Tabs.HostServer], false, GUI.LargeFont);

            new GUITextBlock(new Rectangle(0, 0, 100, 30), "Server Name:", "", Alignment.TopLeft, Alignment.Left, menuTabs[(int)Tab.HostServer]);
            serverNameBox = new GUITextBox(new Rectangle(160, 0, 200, 30), null, null, Alignment.TopLeft, Alignment.Left, "", menuTabs[(int)Tab.HostServer]);

            new GUITextBlock(new Rectangle(0, 50, 100, 30), "Server port:", "", Alignment.TopLeft, Alignment.Left, menuTabs[(int)Tab.HostServer]);
            portBox = new GUITextBox(new Rectangle(160, 50, 200, 30), null, null, Alignment.TopLeft, Alignment.Left, "", menuTabs[(int)Tab.HostServer]);
            portBox.Text = NetConfig.DefaultPort.ToString();
            portBox.ToolTip = "Server port";

            new GUITextBlock(new Rectangle(0, 100, 100, 30), "Max players:", "", Alignment.TopLeft, Alignment.Left, menuTabs[(int)Tab.HostServer]);
            maxPlayersBox = new GUITextBox(new Rectangle(195, 100, 30, 30), null, null, Alignment.TopLeft, Alignment.Center, "", menuTabs[(int)Tab.HostServer]);
            maxPlayersBox.Text = "8";
            maxPlayersBox.Enabled = false;

            var minusPlayersBox = new GUIButton(new Rectangle(160, 100, 30, 30), "-", "", menuTabs[(int)Tab.HostServer]);
            minusPlayersBox.UserData = -1;
            minusPlayersBox.OnClicked = ChangeMaxPlayers;

            var plusPlayersBox = new GUIButton(new Rectangle(230, 100, 30, 30), "+", "", menuTabs[(int)Tab.HostServer]);
            plusPlayersBox.UserData = 1;
            plusPlayersBox.OnClicked = ChangeMaxPlayers;
            
            new GUITextBlock(new Rectangle(0, 150, 100, 30), "Password (optional):", "", Alignment.TopLeft, Alignment.Left, menuTabs[(int)Tab.HostServer]);
            passwordBox = new GUITextBox(new Rectangle(160, 150, 200, 30), null, null, Alignment.TopLeft, Alignment.Left, "", menuTabs[(int)Tab.HostServer]);
            
            isPublicBox = new GUITickBox(new Rectangle(10, 200, 20, 20), "Public server", Alignment.TopLeft, menuTabs[(int)Tab.HostServer]);
            isPublicBox.ToolTip = "Public servers are shown in the list of available servers in the \"Join Server\" -tab";


            useUpnpBox = new GUITickBox(new Rectangle(10, 250, 20, 20), "Attempt UPnP port forwarding", Alignment.TopLeft, menuTabs[(int)Tab.HostServer]);
            useUpnpBox.ToolTip = "UPnP can be used for forwarding ports on your router to allow players join the server."
            + " However, UPnP isn't supported by all routers, so you may need to setup port forwards manually"
            +" if players are unable to join the server (see the readme for instructions).";
            
            GUIButton hostButton = new GUIButton(new Rectangle(0, 0, 100, 30), "Start", Alignment.BottomRight, "", menuTabs[(int)Tab.HostServer]);
            hostButton.OnClicked = HostServerClicked;

            this.game = game;
        }

        public override void Select()
        {
            base.Select();

            if (GameMain.NetworkMember != null)
            {
                GameMain.NetworkMember.Disconnect();
                GameMain.NetworkMember = null;
            }

            Submarine.Unload();

            UpdateSubList();

            SelectTab(null, 0);
        }

        private void UpdateSubList()
        {
            var subsToShow = Submarine.SavedSubmarines.Where(s => !s.HasTag(SubmarineTag.HideInMenus));

            subList.ClearChildren();

            foreach (Submarine sub in subsToShow)
            {
                var textBlock = new GUITextBlock(
                    new Rectangle(0, 0, 0, 25),
                    ToolBox.LimitString(sub.Name, GUI.Font, subList.Rect.Width - 65), "ListBoxElement",
                    Alignment.Left, Alignment.Left, subList)
                {
                    Padding = new Vector4(10.0f, 0.0f, 0.0f, 0.0f),
                    ToolTip = sub.Description,
                    UserData = sub
                };

                if (sub.HasTag(SubmarineTag.Shuttle))
                {
                    textBlock.TextColor = textBlock.TextColor * 0.85f;

                    var shuttleText = new GUITextBlock(new Rectangle(0, 0, 0, 25), "Shuttle", "", Alignment.Left, Alignment.CenterY | Alignment.Right, textBlock, false, GUI.SmallFont);
                    shuttleText.TextColor = textBlock.TextColor * 0.8f;
                    shuttleText.ToolTip = textBlock.ToolTip;
                }
            }
            if (Submarine.SavedSubmarines.Count > 0) subList.Select(Submarine.SavedSubmarines[0]);
        }
        
        public bool SelectTab(GUIButton button, object obj)
        {
            try
            {
                SelectTab((Tab)obj);
            }
            catch
            {
                selectedTab = 0;
            }

            if (button != null) button.Selected = true;
            
            foreach (GUIComponent child in buttonsTab.children)
            {
                GUIButton otherButton = child as GUIButton;
                if (otherButton == null || otherButton == button) continue;

                otherButton.Selected = false;
            }

            if (Selected != this) Select();

            return true;
        }

        public void SelectTab(Tab tab)
        {
            if (GameMain.Config.UnsavedSettings)
            {
                var applyBox = new GUIMessageBox("Apply changes?", "Do you want to apply the settings or discard the changes?", 
                    new string[] {"Apply", "Discard"});
                applyBox.Buttons[0].OnClicked += applyBox.Close;
                applyBox.Buttons[0].OnClicked += ApplySettings;
                applyBox.Buttons[0].UserData = tab;
                applyBox.Buttons[1].OnClicked += applyBox.Close;
                applyBox.Buttons[1].OnClicked += DiscardSettings;
                applyBox.Buttons[1].UserData = tab;

                return;
            }

            selectedTab = tab;

            switch (selectedTab)
            {
                case Tab.NewGame:
                    saveNameBox.Text = SaveUtil.CreateSavePath();
                    break;
                case Tab.LoadGame:
                    UpdateLoadScreen();
                    break;
                case Tab.Settings:
                    GameMain.Config.ResetSettingsFrame();
                    menuTabs[(int)Tab.Settings] = GameMain.Config.SettingsFrame;
                    break;
            }
        }

        private bool ApplySettings(GUIButton button, object userData)
        {
            GameMain.Config.Save("config.xml");
            
            if (userData is Tab) SelectTab((Tab)userData);            

            if (GameMain.GraphicsWidth != GameMain.Config.GraphicsWidth || GameMain.GraphicsHeight != GameMain.Config.GraphicsHeight)
            {
                new GUIMessageBox("Restart required", "You need to restart the game for the resolution changes to take effect.");
            }

            return true;
        }

        private bool DiscardSettings(GUIButton button, object userData)
        {
            GameMain.Config.Load("config.xml");
            if (userData is Tab) SelectTab((Tab)userData);

            return true;
        }


        private bool TutorialButtonClicked(GUIButton button, object obj)
        {
            //!!!!!!!!!!!!!!!!!! placeholder
            TutorialMode.StartTutorial(Tutorials.TutorialType.TutorialTypes[0]);

            return true;
        }

        private bool JoinServerClicked(GUIButton button, object obj)
        {            
            GameMain.ServerListScreen.Select();
            return true;
        }

        private bool ChangeMaxPlayers(GUIButton button, object obj)
        {
            int currMaxPlayers = 8;

            int.TryParse(maxPlayersBox.Text, out currMaxPlayers);
            currMaxPlayers = (int)MathHelper.Clamp(currMaxPlayers + (int)button.UserData, 1, NetConfig.MaxPlayers);

            maxPlayersBox.Text = currMaxPlayers.ToString();

            return true;
        }

        private bool HostServerClicked(GUIButton button, object obj)
        {
            string name = serverNameBox.Text;
            if (string.IsNullOrEmpty(name))
            {
                serverNameBox.Flash();
                return false;
            }

            int port;
            if (!int.TryParse(portBox.Text, out port) || port < 0 || port > 65535)
            {
                portBox.Text = NetConfig.DefaultPort.ToString();
                portBox.Flash();

                return false;
            }

            GameMain.NetLobbyScreen = new NetLobbyScreen();

            try
            {
                GameMain.NetworkMember = new GameServer(name, port, isPublicBox.Selected, passwordBox.Text, useUpnpBox.Selected, int.Parse(maxPlayersBox.Text));                  
            }

            catch (Exception e)
            {
                DebugConsole.ThrowError("Failed to start server", e);
            }

            GameMain.NetLobbyScreen.IsServer = true;
            //Game1.NetLobbyScreen.Select();
            return true;
        }


        private bool QuitClicked(GUIButton button, object obj)
        {
            game.Exit();
            return true;
        }

        private void UpdateLoadScreen()
        {
            menuTabs[(int)Tab.LoadGame].ClearChildren();

            string[] saveFiles = SaveUtil.GetSaveFiles();

            saveList = new GUIListBox(new Rectangle(0, 0, 200, menuTabs[(int)Tab.LoadGame].Rect.Height - 80), Color.White, "", menuTabs[(int)Tab.LoadGame]);
            saveList.OnSelected = SelectSaveFile;

            foreach (string saveFile in saveFiles)
            {
                GUITextBlock textBlock = new GUITextBlock(
                    new Rectangle(0, 0, 0, 25),
                    saveFile,
                    "ListBoxElement",
                    Alignment.Left,
                    Alignment.Left,
                    saveList);
                textBlock.Padding = new Vector4(10.0f, 0.0f, 0.0f, 0.0f);
                textBlock.UserData = saveFile;
            }

            var button = new GUIButton(new Rectangle(0, 0, 100, 30), "Start", Alignment.Right | Alignment.Bottom, "", menuTabs[(int)Tab.LoadGame]);
            button.OnClicked = LoadGame;
        }

        private bool SelectSaveFile(GUIComponent component, object obj)
        {
            string fileName = (string)obj;
            
            XDocument doc = SaveUtil.LoadGameSessionDoc(fileName);

            if (doc==null)
            {
                DebugConsole.ThrowError("Error loading save file \""+fileName+"\". The file may be corrupted.");
                return false;
            }

            RemoveSaveFrame();

            string subName = ToolBox.GetAttributeString(doc.Root, "submarine", "");

            string saveTime = ToolBox.GetAttributeString(doc.Root, "savetime", "unknown");

            string mapseed = ToolBox.GetAttributeString(doc.Root, "mapseed", "unknown");

            GUIFrame saveFileFrame = new GUIFrame(new Rectangle((int)(saveList.Rect.Width + 20), 0, 200, 230), Color.Black*0.4f, "", menuTabs[(int)Tab.LoadGame]);
            saveFileFrame.UserData = "savefileframe";
            saveFileFrame.Padding = new Vector4(20.0f, 20.0f, 20.0f, 20.0f);

            new GUITextBlock(new Rectangle(0,0,0,20), fileName, "", Alignment.TopLeft, Alignment.TopLeft, saveFileFrame, false, GUI.LargeFont);

            new GUITextBlock(new Rectangle(0, 35, 0, 20), "Submarine: ", "", saveFileFrame).Font = GUI.SmallFont;
            new GUITextBlock(new Rectangle(15, 52, 0, 20), subName, "", saveFileFrame).Font = GUI.SmallFont;

            new GUITextBlock(new Rectangle(0, 70, 0, 20), "Last saved: ", "", saveFileFrame).Font = GUI.SmallFont;
            new GUITextBlock(new Rectangle(15, 85, 0, 20), saveTime, "", saveFileFrame).Font = GUI.SmallFont;

            new GUITextBlock(new Rectangle(0, 105, 0, 20), "Map seed: ", "", saveFileFrame).Font = GUI.SmallFont;
            new GUITextBlock(new Rectangle(15, 120, 0, 20), mapseed, "", saveFileFrame).Font = GUI.SmallFont;

            var deleteSaveButton = new GUIButton(new Rectangle(0, 0, 100, 20), "Delete", Alignment.BottomCenter, "", saveFileFrame);
            deleteSaveButton.UserData = fileName;
            deleteSaveButton.OnClicked = DeleteSave;

            return true;
        }

        private bool DeleteSave(GUIButton button, object obj)
        {
            string saveFile = obj as string;

            if (obj == null) return false;

            SaveUtil.DeleteSave(saveFile);

            UpdateLoadScreen();

            return true;
        }

        private void RemoveSaveFrame()
		{
            GUIComponent prevFrame = null;
            foreach (GUIComponent child in menuTabs[(int)Tab.LoadGame].children)
            {
                if (child.UserData as string != "savefileframe") continue;

                prevFrame = child;
                break;
            }
            menuTabs[(int)Tab.LoadGame].RemoveChild(prevFrame);
        }

        public override void AddToGUIUpdateList()
        {
            buttonsTab.AddToGUIUpdateList();
            if (selectedTab > 0) menuTabs[(int)selectedTab].AddToGUIUpdateList();
        }

        public override void Update(double deltaTime)
        {
            //GameMain.TitleScreen.Update();
            buttonsTab.Update((float)deltaTime);
<<<<<<< HEAD
            if (selectedTab > 0)
            {
                menuTabs[selectedTab].Update((float)deltaTime);
            }
=======
            if (selectedTab>0) menuTabs[(int)selectedTab].Update((float)deltaTime);
>>>>>>> 645df3fd

            GameMain.TitleScreen.TitlePosition =
                Vector2.Lerp(GameMain.TitleScreen.TitlePosition, new Vector2(
                    GameMain.TitleScreen.TitleSize.X / 2.0f * GameMain.TitleScreen.Scale + 30.0f,
                    GameMain.TitleScreen.TitleSize.Y / 2.0f * GameMain.TitleScreen.Scale + 30.0f), 
                    0.1f);
                
        }

        public override void Draw(double deltaTime, GraphicsDevice graphics, SpriteBatch spriteBatch)
        {
            graphics.Clear(Color.CornflowerBlue);

            GameMain.TitleScreen.DrawLoadingText = false;
            GameMain.TitleScreen.Draw(spriteBatch, graphics, (float)deltaTime);

            //Game1.GameScreen.DrawMap(graphics, spriteBatch);
            
            spriteBatch.Begin(0, BlendState.AlphaBlend);

            buttonsTab.Draw(spriteBatch);
            if (selectedTab>0) menuTabs[(int)selectedTab].Draw(spriteBatch);

            GUI.Draw((float)deltaTime, spriteBatch, null);

            GUI.Font.DrawString(spriteBatch, "Barotrauma v"+GameMain.Version, new Vector2(10, GameMain.GraphicsHeight-20), Color.White);

            spriteBatch.End();
        }

        private bool StartGame(GUIButton button, object userData)
        {
            if (string.IsNullOrEmpty(saveNameBox.Text)) return false;

            string[] existingSaveFiles = SaveUtil.GetSaveFiles();

            if (Array.Find(existingSaveFiles, s => s == saveNameBox.Text)!=null)
            {
                new GUIMessageBox("Save name already in use", "Please choose another name for the save file");
                return false;
            }

            Submarine selectedSub = subList.SelectedData as Submarine;
            if (selectedSub == null)
            {
                new GUIMessageBox("Submarine not selected", "Please select a submarine");
                return false;
            }
            
            if (!Directory.Exists(SaveUtil.TempPath))
            {
                Directory.CreateDirectory(SaveUtil.TempPath);
            }

            File.Copy(selectedSub.FilePath, Path.Combine(SaveUtil.TempPath, selectedSub.Name+".sub"), true);

            selectedSub = new Submarine(Path.Combine(SaveUtil.TempPath, selectedSub.Name + ".sub"), "");
            
            GameMain.GameSession = new GameSession(selectedSub, saveNameBox.Text, GameModePreset.list.Find(gm => gm.Name == "Single Player"));
            (GameMain.GameSession.gameMode as SinglePlayerMode).GenerateMap(seedBox.Text);

            GameMain.LobbyScreen.Select();

            //new GUIMessageBox("Welcome to Barotrauma!", "Please note that the single player mode is very unfinished at the moment; "+
            //"for example, the NPCs don't have an AI yet and there are only a couple of different quests to complete. The multiplayer "+
            //"mode should be much more enjoyable to play at the moment, so my recommendation is to try out and get a hang of the game mechanics "+
            //"in the single player mode and then move on to multiplayer. Have fun!\n - Regalis, the main dev of Subsurface", 400, 350);

            return true;
        }

        private bool PreviousTab(GUIButton button, object obj)
        {
            //selectedTab = (int)Tabs.Main;

            return true;
        }

        private bool LoadGame(GUIButton button, object obj)
        {
            string saveFile = saveList.SelectedData as string;
            if (string.IsNullOrWhiteSpace(saveFile)) return false;

            try
            {
                SaveUtil.LoadGame(saveFile);                
            }
            catch (Exception e)
            {
                DebugConsole.ThrowError("Loading save \""+saveFile+"\" failed", e);
                return false;
            }


            GameMain.LobbyScreen.Select();

            return true;
        }

    }
}<|MERGE_RESOLUTION|>--- conflicted
+++ resolved
@@ -42,13 +42,9 @@
             Rectangle panelRect = new Rectangle(
                 290, y,
                 500, 360);
-<<<<<<< HEAD
-            
-            GUIButton button = new GUIButton(new Rectangle(50, y, 200, 30), "Tutorial", null, Alignment.TopLeft, Alignment.Left, GUI.Style, buttonsTab);
-=======
 
             GUIButton button = new GUIButton(new Rectangle(50, y, 200, 30), "Tutorial", null, Alignment.TopLeft, Alignment.Left, "", buttonsTab);
->>>>>>> 645df3fd
+
             button.Color = button.Color * 0.8f;
             button.OnClicked = TutorialButtonClicked;
 
@@ -485,23 +481,15 @@
 
         public override void Update(double deltaTime)
         {
-            //GameMain.TitleScreen.Update();
             buttonsTab.Update((float)deltaTime);
-<<<<<<< HEAD
-            if (selectedTab > 0)
-            {
-                menuTabs[selectedTab].Update((float)deltaTime);
-            }
-=======
+
             if (selectedTab>0) menuTabs[(int)selectedTab].Update((float)deltaTime);
->>>>>>> 645df3fd
 
             GameMain.TitleScreen.TitlePosition =
                 Vector2.Lerp(GameMain.TitleScreen.TitlePosition, new Vector2(
                     GameMain.TitleScreen.TitleSize.X / 2.0f * GameMain.TitleScreen.Scale + 30.0f,
                     GameMain.TitleScreen.TitleSize.Y / 2.0f * GameMain.TitleScreen.Scale + 30.0f), 
-                    0.1f);
-                
+                    0.1f);                
         }
 
         public override void Draw(double deltaTime, GraphicsDevice graphics, SpriteBatch spriteBatch)
