--- conflicted
+++ resolved
@@ -241,15 +241,9 @@
             if (shiftSummary != null)
             {
                 GUIFrame summaryFrame = shiftSummary.CreateSummaryFrame(endMessage);
-<<<<<<< HEAD
                 GUIMessageBox.MessageBoxes.Add(summaryFrame);
-                var okButton = new GUIButton(new Rectangle(0, 0, 100, 30), "Ok", Alignment.BottomRight, GUI.Style, summaryFrame.children[0]);
+                var okButton = new GUIButton(new Rectangle(0, 0, 100, 30), "Ok", Alignment.BottomRight, "", summaryFrame.children[0]);
                 okButton.OnClicked = (GUIButton button, object obj) => { GUIMessageBox.MessageBoxes.Remove(summaryFrame); return true; };
-=======
-                GUIMessageBox.MessageBoxes.Enqueue(summaryFrame);
-                var okButton = new GUIButton(new Rectangle(0, 0, 100, 30), "Ok", Alignment.BottomRight, "", summaryFrame.children[0]);
-                okButton.OnClicked = (GUIButton button, object obj) => { GUIMessageBox.MessageBoxes.Dequeue(); return true; };
->>>>>>> 0488b250
             }
 
             TaskManager.EndShift();
