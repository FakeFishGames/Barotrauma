--- conflicted
+++ resolved
@@ -44,12 +44,10 @@
             return (item!=null && Items[i]==null && container.CanBeContained(item));
         }
 
-<<<<<<< HEAD
-        public override bool TryPutItem(Item item, int i, bool allowSwapping)
-=======
-        public override bool TryPutItem(Item item, System.Collections.Generic.List<InvSlotType> allowedSlots = null, bool createNetworkEvent = true)
+
+        public override bool TryPutItem(Item item, System.Collections.Generic.List<InvSlotType> allowedSlots = null)
         {
-            bool wasPut = base.TryPutItem(item, allowedSlots, createNetworkEvent);
+            bool wasPut = base.TryPutItem(item, allowedSlots);
 
             if (wasPut)
             {
@@ -68,8 +66,7 @@
             return wasPut;
         }
 
-        public override bool TryPutItem(Item item, int i, bool allowSwapping, bool createNetworkEvent)
->>>>>>> 081f0322
+        public override bool TryPutItem(Item item, int i, bool allowSwapping)
         {
             bool wasPut = base.TryPutItem(item, i, allowSwapping);
 
