--- conflicted
+++ resolved
@@ -449,7 +449,6 @@
 
             if (!autoPilot)
             {
-<<<<<<< HEAD
                 //no need to write steering info if autopilot is controlling
                 msg.Write(targetVelocity.X);
                 msg.Write(targetVelocity.Y);
@@ -457,7 +456,6 @@
             else
             {
                 msg.Write(posToMaintain != null);
-=======
                 message.Write(posToMaintain != null);
                 if (posToMaintain != null)
                 {
@@ -468,7 +466,6 @@
                 {
                     message.Write(levelStartTickBox.Selected);
                 }
->>>>>>> 72178d4b
             }
         }
 
@@ -476,13 +473,7 @@
         {
             AutoPilot = msg.ReadBoolean();
 
-<<<<<<< HEAD
             if (!AutoPilot)
-=======
-            bool headingToStart = false;
-
-            try
->>>>>>> 72178d4b
             {
                 targetVelocity = new Vector2(msg.ReadFloat(), msg.ReadFloat());
             }
@@ -491,7 +482,6 @@
                 bool maintainPos = msg.ReadBoolean();
                 if (posToMaintain == null && maintainPos)
                 {
-<<<<<<< HEAD
                     posToMaintain = item.Submarine.WorldPosition;
                     maintainPosTickBox.Selected = true;
                 }
@@ -499,7 +489,6 @@
                 {
                     posToMaintain = null;
                     maintainPosTickBox.Selected = false;
-=======
                     bool maintainPos = message.ReadBoolean();
                     if (maintainPos)
                     {
@@ -511,7 +500,6 @@
                     {
                         headingToStart = message.ReadBoolean();
                     }
->>>>>>> 72178d4b
                 }
             }
         }
@@ -541,7 +529,6 @@
         {
             AutoPilot = msg.ReadBoolean();
 
-<<<<<<< HEAD
             if (!AutoPilot)
             {
                 targetVelocity = new Vector2(msg.ReadFloat(), msg.ReadFloat());
@@ -560,7 +547,6 @@
                     maintainPosTickBox.Selected = false;
                 }
             }
-=======
             maintainPosTickBox.Selected = newPosToMaintain != null;
             posToMaintain = newPosToMaintain;
 
@@ -577,7 +563,6 @@
                 levelEndTickBox.Selected = false;
             }
 
->>>>>>> 72178d4b
         }
     }
 }