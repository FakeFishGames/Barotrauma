﻿using System;
using System.Xml.Linq;
using Microsoft.Xna.Framework;
using Microsoft.Xna.Framework.Graphics;

namespace Barotrauma.Items.Components
{
    class PowerContainer : Powered, IDrawableComponent
    {
        //[power/min]        
        float capacity;

        float charge;

        float rechargeVoltage, outputVoltage;

        //how fast the battery can be recharged
        float maxRechargeSpeed;

        //how fast it's currently being recharged (can be changed, so that
        //charging can be slowed down or disabled if there's a shortage of power)
        float rechargeSpeed;

        float maxOutput;

        public float CurrPowerOutput
        {
            get;
            private set;
        }

        [Editable, HasDefaultValue(10.0f, true)]
        public float MaxOutPut
        {
            set { maxOutput = value; }
            get { return maxOutput; }
        }

        [HasDefaultValue(10.0f, true), Editable]
        public float Capacity
        {
            get { return capacity; }
            set { capacity = Math.Max(value, 1.0f); }
        }

        [Editable, HasDefaultValue(0.0f, true)]
        public float Charge
        {
            get { return charge; }
            set 
            {
                if (!MathUtils.IsValid(value)) return;
                charge = MathHelper.Clamp(value, 0.0f, capacity); 
            }
        }

        [HasDefaultValue(10.0f, true), Editable]
        public float RechargeSpeed
        {
            get { return rechargeSpeed; }
            set
            {
                if (!MathUtils.IsValid(value)) return;              
                rechargeSpeed = MathHelper.Clamp(value, 0.0f, maxRechargeSpeed);
                rechargeSpeed = MathUtils.Round(rechargeSpeed, Math.Max(maxRechargeSpeed * 0.1f, 1.0f));
            }
        }

        [HasDefaultValue(10.0f, false), Editable]
        public float MaxRechargeSpeed
        {
            get { return maxRechargeSpeed; }
            set { maxRechargeSpeed = Math.Max(value, 1.0f); }
        }

        public PowerContainer(Item item, XElement element)
            : base(item, element)
        {
            //capacity = ToolBox.GetAttributeFloat(element, "capacity", 10.0f);
            //maxRechargeSpeed = ToolBox.GetAttributeFloat(element, "maxinput", 10.0f);
            //maxOutput = ToolBox.GetAttributeFloat(element, "maxoutput", 10.0f);
            
            IsActive = true;

            if (canBeSelected)
            {
<<<<<<< HEAD
                RechargeSpeed = Math.Max(rechargeSpeed - maxRechargeSpeed * 0.1f, 0.0f);
=======
                var button = new GUIButton(new Rectangle(160, 50, 30,30), "-", GUI.Style, GuiFrame);
                button.OnClicked = (GUIButton btn, object obj) =>
                {
                    RechargeSpeed = Math.Max(rechargeSpeed - maxRechargeSpeed * 0.1f, 0.0f);
                    item.NewComponentEvent(this, true, false);
>>>>>>> a82fc772

                    return true;
                };

<<<<<<< HEAD
            button = new GUIButton(new Rectangle(200, 50, 30, 30), "+", GUI.Style, GuiFrame);
            button.OnClicked = (GUIButton btn, object obj) =>
            {
                RechargeSpeed = Math.Max(rechargeSpeed + maxRechargeSpeed * 0.1f, 0.0f);
=======
                button = new GUIButton(new Rectangle(200, 50, 30, 30), "+", GUI.Style, GuiFrame);
                button.OnClicked = (GUIButton btn, object obj) =>
                {
                    RechargeSpeed = Math.Max(rechargeSpeed + maxRechargeSpeed * 0.1f, 0.0f);
                    item.NewComponentEvent(this, true, false);
>>>>>>> a82fc772

                    return true;
                };
            }
        }

        public override bool Pick(Character picker)
        {
            if (picker == null) return false;

            //picker.SelectedConstruction = (picker.SelectedConstruction == item) ? null : item;
            
            return true;
        }

        public override void Update(float deltaTime, Camera cam) 
        {
            float chargeRatio = (float)(Math.Sqrt(charge / capacity));
            float gridPower = 0.0f;
            float gridLoad = 0.0f;

            //if (item.linkedTo.Count == 0) return;

            foreach (Connection c in item.Connections)
            {
                if (c.Name == "power_in") continue;
                foreach (Connection c2 in c.Recipients)
                {
                    PowerTransfer pt = c2.Item.GetComponent<PowerTransfer>();
                    if (pt == null || !pt.IsActive) continue;

                    gridLoad += pt.PowerLoad;
                    gridPower -= pt.CurrPowerConsumption;
                }
            }


            //float gridRate = voltage;

            if (chargeRatio > 0.0f)
            {
                ApplyStatusEffects(ActionType.OnActive, deltaTime, null);
            }

            //recharge
            //if (gridRate >= chargeRate)
            //{
            if (charge >= capacity)
            {
                rechargeVoltage = 0.0f;
                charge = capacity;

                CurrPowerConsumption = 0.0f;
            }
            else
            {
                currPowerConsumption = MathHelper.Lerp(currPowerConsumption, rechargeSpeed, 0.05f);
                Charge += currPowerConsumption * rechargeVoltage / 3600.0f;
            }

            //}

            //provide power to the grid
            if (gridLoad > 0.0f)
            {
                if (charge <= 0.0f)
                {
                    CurrPowerOutput = 0.0f;
                    charge = 0.0f;
                    return;
                }

                if (gridPower < gridLoad)
                {
                    CurrPowerOutput = MathHelper.Lerp(
                       CurrPowerOutput,
<<<<<<< HEAD
                       Math.Min(maxOutput * chargeRatio, gridLoad - (gridLoad * outputVoltage)),
                       0.05f);
=======
                       Math.Min(maxOutput * chargeRate, gridLoad),
                       deltaTime);
>>>>>>> a82fc772
                }
                else
                {
                    CurrPowerOutput = MathHelper.Lerp(CurrPowerOutput, 0.0f, deltaTime);
                }

                Charge -= CurrPowerOutput / 3600.0f;
            }

            rechargeVoltage = 0.0f;
            outputVoltage = 0.0f;
        }

        public override bool AIOperate(float deltaTime, Character character, AIObjectiveOperateItem objective)
        {
            RechargeSpeed = maxRechargeSpeed * 0.5f;

            return true;
        }

        public override void ReceiveSignal(int stepsTaken, string signal, Connection connection, Item sender, float power)
        {
            if (!connection.IsPower) return;

            if (connection.Name == "power_in")
            {
                rechargeVoltage = power;
            }
            else
            {
                outputVoltage = power;
            }
            //if (currPowerConsumption == 0.0f) voltage = 0.0f;
            //if (connection.IsPower) voltage = power;    
        }
        
        public void Draw(SpriteBatch spriteBatch, bool editing = false)
        {
            GUI.DrawRectangle(spriteBatch,
                new Vector2(item.DrawPosition.X- 4, -item.DrawPosition.Y),
                new Vector2(8, 22), Color.Black);

            if (charge > 0)
                GUI.DrawRectangle(spriteBatch,
                    new Vector2(item.DrawPosition.X - 3, -item.DrawPosition.Y + 1 + (20.0f * (1.0f - charge / capacity))),
                    new Vector2(6, 20 * (charge / capacity)), Color.Green, true);
        }

        public override void DrawHUD(SpriteBatch spriteBatch, Character character)
        {
            GuiFrame.Draw(spriteBatch);

            int x = GuiFrame.Rect.X;
            int y = GuiFrame.Rect.Y;
            //GUI.DrawRectangle(spriteBatch, new Rectangle(x, y, width, height), Color.Black, true);

            spriteBatch.DrawString(GUI.Font,
                "Charge: " + (int)charge + "/" + (int)capacity + " kWm (" + (int)((charge / capacity) * 100.0f) + " %)",
                new Vector2(x + 30, y + 30), Color.White);

            spriteBatch.DrawString(GUI.Font, "Recharge rate: " + (int)((rechargeSpeed / maxRechargeSpeed) * 100.0f) + " %", new Vector2(x + 30, y + 95), Color.White);
        }

        public override void AddToGUIUpdateList()
        {
            GuiFrame.AddToGUIUpdateList();
        }

        public override void UpdateHUD(Character character)
        {
            GuiFrame.Update(1.0f / 60.0f);
        }

        public void ClientWrite(Lidgren.Network.NetBuffer msg, object[] extraData = null)
        {
            float chargeSpeed = MathHelper.Clamp(rechargeSpeed / MaxRechargeSpeed, 0.0f, 1.0f);
            msg.WriteRangedSingle(chargeSpeed, 0.0f, 1.0f, 8);
        }

        public void ServerRead(Lidgren.Network.NetIncomingMessage msg, Barotrauma.Networking.Client c)
        {
            RechargeSpeed = msg.ReadRangedSingle(0.0f, 1.0f, 8) * maxRechargeSpeed;
        }

        public void ServerWrite(Lidgren.Network.NetBuffer msg, Barotrauma.Networking.Client c, object[] extraData = null)
        {
            float chargeSpeed = MathHelper.Clamp(rechargeSpeed / MaxRechargeSpeed, 0.0f, 1.0f);
            msg.WriteRangedSingle(chargeSpeed, 0.0f, 1.0f, 8);

            float chargeRatio = MathHelper.Clamp(charge / capacity, 0.0f, 1.0f);
            msg.WriteRangedSingle(chargeRatio, 0.0f, 1.0f, 8);
        }

        public void ClientRead(Lidgren.Network.NetIncomingMessage msg, float sendingTime)
        {
            RechargeSpeed = msg.ReadRangedSingle(0.0f, 1.0f, 8) * maxRechargeSpeed;

            Charge = msg.ReadRangedSingle(0.0f, 1.0f, 8) * capacity;
        }        
    }
}<|MERGE_RESOLUTION|>--- conflicted
+++ resolved
@@ -84,32 +84,17 @@
 
             if (canBeSelected)
             {
-<<<<<<< HEAD
-                RechargeSpeed = Math.Max(rechargeSpeed - maxRechargeSpeed * 0.1f, 0.0f);
-=======
                 var button = new GUIButton(new Rectangle(160, 50, 30,30), "-", GUI.Style, GuiFrame);
                 button.OnClicked = (GUIButton btn, object obj) =>
                 {
                     RechargeSpeed = Math.Max(rechargeSpeed - maxRechargeSpeed * 0.1f, 0.0f);
-                    item.NewComponentEvent(this, true, false);
->>>>>>> a82fc772
-
                     return true;
                 };
 
-<<<<<<< HEAD
-            button = new GUIButton(new Rectangle(200, 50, 30, 30), "+", GUI.Style, GuiFrame);
-            button.OnClicked = (GUIButton btn, object obj) =>
-            {
-                RechargeSpeed = Math.Max(rechargeSpeed + maxRechargeSpeed * 0.1f, 0.0f);
-=======
                 button = new GUIButton(new Rectangle(200, 50, 30, 30), "+", GUI.Style, GuiFrame);
                 button.OnClicked = (GUIButton btn, object obj) =>
                 {
                     RechargeSpeed = Math.Max(rechargeSpeed + maxRechargeSpeed * 0.1f, 0.0f);
-                    item.NewComponentEvent(this, true, false);
->>>>>>> a82fc772
-
                     return true;
                 };
             }
@@ -185,13 +170,8 @@
                 {
                     CurrPowerOutput = MathHelper.Lerp(
                        CurrPowerOutput,
-<<<<<<< HEAD
-                       Math.Min(maxOutput * chargeRatio, gridLoad - (gridLoad * outputVoltage)),
-                       0.05f);
-=======
-                       Math.Min(maxOutput * chargeRate, gridLoad),
+                       Math.Min(maxOutput * chargeRatio, gridLoad),
                        deltaTime);
->>>>>>> a82fc772
                 }
                 else
                 {
