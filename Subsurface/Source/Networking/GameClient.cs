--- conflicted
+++ resolved
@@ -154,24 +154,7 @@
             
             updateInterval = new TimeSpan(0, 0, 0, 0, 150);
 
-<<<<<<< HEAD
             CoroutineManager.StartCoroutine(WaitForStartingInfo());
-=======
-            if (reconnectBox==null)
-            {
-                reconnectBox = new GUIMessageBox("CONNECTING", "Connecting to " + serverIP, new string[] { "Cancel" });
-
-                reconnectBox.Buttons[0].OnClicked += CancelConnect;
-                reconnectBox.Buttons[0].OnClicked += reconnectBox.Close;
-            }
-
-            String sendPw = "";
-            if (password.Length>0)
-            {
-                sendPw = Encoding.UTF8.GetString(NetUtility.ComputeSHAHash(Encoding.UTF8.GetBytes(password)));
-            }
-            CoroutineManager.StartCoroutine(WaitForStartingInfo(sendPw));
->>>>>>> abcdcf53
             
             // Start the timer
             //update.Start();
@@ -618,15 +601,9 @@
 
             GameMain.GameScreen.Select();
 
-<<<<<<< HEAD
             DebugConsole.NewMessage(Convert.ToString(posX) + "," + Convert.ToString(posY), Color.Lime);
             Character myChar = Character.Create(Character.HumanConfigFile, new Vector2(posX, posY), null, true, false);
             Character.Controlled = myChar;
-=======
-            AddChatMessage("Press TAB to chat. Use \"r;\" to talk through the radio.", ChatMessageType.Server);
-
-            //GameMain.GameSession.CrewManager.CreateCrewFrame(crew);
->>>>>>> abcdcf53
 
             yield return CoroutineStatus.Success;
         }
@@ -876,100 +853,7 @@
 
             return true;
         }
-<<<<<<< HEAD
         
-=======
-
-        public void RequestFile(string file, FileTransferMessageType fileType)
-        {
-            if (fileStreamReceiver!=null)
-            {
-                var request = new Pair<string, FileTransferMessageType>()
-                {
-                    First = file,
-                    Second = fileType
-                };
-
-                requestFileQueue.Enqueue(request);
-                return;
-            }
-
-            NetOutgoingMessage msg = client.CreateMessage();
-            msg.Write((byte)PacketTypes.RequestFile);
-            msg.Write((byte)fileType);
-
-            msg.Write(file);
-
-            client.SendMessage(msg, NetDeliveryMethod.ReliableUnordered);
-
-            fileStreamReceiver = new FileStreamReceiver(client, Path.Combine(Submarine.SavePath, "Downloaded"), fileType, OnFileReceived);
-        }
-
-        private void OnFileReceived(FileStreamReceiver receiver)
-        {
-            if (receiver.Status == FileTransferStatus.Error)
-            {
-                new GUIMessageBox("Error while receiving file from server", receiver.ErrorMessage, 400, 350);
-                receiver.DeleteFile();
-
-            }
-            else if (receiver.Status == FileTransferStatus.Finished)
-            {
-                new GUIMessageBox("Download finished", "File \"" + receiver.FileName + "\" was downloaded succesfully.");
-
-                switch (receiver.FileType)
-                {
-                    case FileTransferMessageType.Submarine:
-                            Submarine.SavedSubmarines.RemoveAll(s => s.Name + ".sub" == receiver.FileName);
-
-                        for (int i = 0; i<2; i++)
-                        {
-
-                            var textBlock = (i == 0) ?
-                                GameMain.NetLobbyScreen.ShuttleList.ListBox.children.Find(c => (c.UserData as Submarine).Name+".sub" == receiver.FileName) :
-                                GameMain.NetLobbyScreen.SubList.children.Find(c => (c.UserData as Submarine).Name+".sub" == receiver.FileName);
-                            if (textBlock == null) continue;                            
-
-                            (textBlock as GUITextBlock).TextColor = Color.White;
-
-                            var newSub = new Submarine(receiver.FilePath);
-                            Submarine.SavedSubmarines.Add(newSub);
-                            textBlock.UserData = newSub;
-                        }
-
-                        break;
-                }
-            }
-
-            fileStreamReceiver = null;
-        }
-
-        private void CancelFileTransfer()
-        {
-            fileStreamReceiver.DeleteFile();
-            fileStreamReceiver.Dispose();
-            fileStreamReceiver = null;
-
-            NetOutgoingMessage msg = client.CreateMessage();
-            msg.Write((byte)PacketTypes.RequestFile);
-            msg.Write((byte)FileTransferMessageType.Cancel);
-            client.SendMessage(msg, NetDeliveryMethod.ReliableUnordered);
-        }
-
-        public override void KickPlayer(string kickedName, bool ban, bool range = false)
-        {
-            if (!permissions.HasFlag(ClientPermissions.Kick) && !ban) return;
-            if (!permissions.HasFlag(ClientPermissions.Ban) && ban) return;
-
-            NetOutgoingMessage msg = client.CreateMessage();
-            msg.Write((byte)PacketTypes.KickPlayer);
-            msg.Write(ban);
-            msg.Write(kickedName);
-
-            client.SendMessage(msg, NetDeliveryMethod.ReliableUnordered);            
-        }
-
->>>>>>> abcdcf53
         public bool VoteForKick(GUIButton button, object userdata)
         {
             var votedClient = otherClients.Find(c => c.Character == userdata);
