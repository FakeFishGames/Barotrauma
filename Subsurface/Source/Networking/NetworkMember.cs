--- conflicted
+++ resolved
@@ -11,40 +11,10 @@
 {
     enum ClientPacketHeader
     {
-<<<<<<< HEAD
         REQUEST_AUTH,   //ask the server if a password is needed, if so we'll get nonce for encryption
         REQUEST_INIT,   //ask the server to give you initialization
         UPDATE_LOBBY,   //update state in lobby
         UPDATE_INGAME,  //update state ingame
-=======
-        Unknown,
-
-        Login, LoggedIn,
-
-        PlayerJoined, PlayerLeft,
-
-        KickPlayer,
-
-        RequestAdminAuth,
-
-        Permissions,
-
-        RequestNetLobbyUpdate,
-
-        StartGame, EndGame, CanStartGame,
-
-        NewItem, RemoveItem,
-
-        NewCharacter,
-
-        CharacterInfo,
-
-        Chatmessage, UpdateNetLobby,
-
-        NetworkEvent,
-
-        Traitor,
->>>>>>> a82fc772
 
         RESPONSE_STARTGAME //tell the server whether you're ready to start
     }
