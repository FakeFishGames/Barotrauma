--- conflicted
+++ resolved
@@ -499,14 +499,7 @@
                     }
                     else
                     {
-<<<<<<< HEAD
-                        Character.Controlled.AddDamage(CauseOfDeath.Damage, -Character.Controlled.MaxHealth, null);
-                        Character.Controlled.Oxygen = 100.0f;
-                        Character.Controlled.Bleeding = 0.0f;
-                        Character.Controlled.SetStun(0.0f, true);
-=======
                         healedCharacter = FindMatchingCharacter(commands);
->>>>>>> 6397bc43
                     }
 
                     if (healedCharacter != null)
@@ -514,7 +507,7 @@
                         healedCharacter.AddDamage(CauseOfDeath.Damage, -healedCharacter.MaxHealth, null);
                         healedCharacter.Oxygen = 100.0f;
                         healedCharacter.Bleeding = 0.0f;
-                        healedCharacter.AnimController.StunTimer = 0.0f;
+                        healedCharacter.Stun = 0.0f;
                     }
 
                     break;
