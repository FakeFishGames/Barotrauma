--- conflicted
+++ resolved
@@ -173,19 +173,6 @@
 
             Enabled = true;
         }
-<<<<<<< HEAD
-        
-        public override void Draw(SpriteBatch spriteBatch)
-        {
-            if (!Visible) return;
-            
-            //Color currColor = color;
-            //if (state == ComponentState.Hover) currColor = hoverColor;
-            //if (state == ComponentState.Selected) currColor = selectedColor;
-
-            //GUI.DrawRectangle(spriteBatch, rect, currColor * alpha, true);
-=======
->>>>>>> 0488b250
 
         public override void ApplyStyle(GUIComponentStyle style)
         {
