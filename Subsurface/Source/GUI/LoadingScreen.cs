--- conflicted
+++ resolved
@@ -171,16 +171,6 @@
 
         }
 
-<<<<<<< HEAD
-        /*public void Update()
-        {
-            if (Hull.renderer != null)
-            {
-                Hull.renderer.ScrollWater();
-            }
-        }*/
-
-=======
         private void DrawSplashScreen(SpriteBatch spriteBatch)
         {
             if (videoPlayer == null)
@@ -217,7 +207,6 @@
             }
         }
  
->>>>>>> b0008151
         bool drawn;
         public IEnumerable<object> DoLoading(IEnumerable<object> loader)
         {
