﻿using Microsoft.Xna.Framework;
using Microsoft.Xna.Framework.Content;
using Microsoft.Xna.Framework.Graphics;
using Microsoft.Xna.Framework.Input;
using System;
using System.Collections.Generic;

namespace Barotrauma
{
    [Flags]
    public enum Alignment 
    { 
        CenterX = 1, Left = 2, Right = 4, CenterY = 8, Top = 16, Bottom = 32 ,
        TopRight = (Top | Right), TopLeft = (Top | Left), TopCenter = (CenterX | Top),
        Center = (CenterX | CenterY),
        BottomRight = (Bottom | Right), BottomLeft = (Bottom | Left), BottomCenter = (CenterX | Bottom)
    }

    public enum GUISoundType
    {
        Message,
        RadioMessage,
        DeadMessage,
        Click,
        Inventory,
    }
    
    public class GUI
    {

        public static GUIStyle Style;

        private static Texture2D t;
        public static SpriteFont Font, SmallFont, LargeFont;

        private static Sprite cursor;

        private static GraphicsDevice graphicsDevice;

        private static List<GUIMessage> messages = new List<GUIMessage>();

        private static Sound[] sounds;

        private static bool pauseMenuOpen, settingsMenuOpen;
        private static GUIFrame pauseMenu;

        public static Color ScreenOverlayColor;

        private static Sprite submarineIcon, arrow;

        public static Sprite SubmarineIcon
        {
            get { return submarineIcon; }
        }

        public static Sprite SpeechBubbleIcon
        {
            get;
            private set;
        }

        public static Sprite Arrow
        {
            get { return arrow; }
        }

        public static bool DisableHUD;

        public static void Init(ContentManager content)
        {
            Font = ToolBox.TryLoadFont("SpriteFont1", content);
            SmallFont = ToolBox.TryLoadFont("SmallFont", content);
            LargeFont = ToolBox.TryLoadFont("LargeFont", content);

            cursor = new Sprite("Content/UI/cursor.png", Vector2.Zero);

            Style = new GUIStyle("Content/UI/style.xml");
        }

        public static bool PauseMenuOpen
        {
            get { return pauseMenuOpen; }
        }

        public static bool SettingsMenuOpen
        {
            get { return settingsMenuOpen; }
        }

        public static void LoadContent(GraphicsDevice graphics, bool loadSounds = true)
        {
            graphicsDevice = graphics;

            if (loadSounds)
            {
                sounds = new Sound[Enum.GetValues(typeof(GUISoundType)).Length];
                sounds[(int)GUISoundType.Message] = Sound.Load("Content/Sounds/UI/UImsg.ogg", false);
                sounds[(int)GUISoundType.RadioMessage] = Sound.Load("Content/Sounds/UI/radiomsg.ogg", false);
                sounds[(int)GUISoundType.DeadMessage] = Sound.Load("Content/Sounds/UI/deadmsg.ogg", false);
                sounds[(int)GUISoundType.Click] = Sound.Load("Content/Sounds/UI/beep-shinymetal.ogg", false);

                sounds[(int)GUISoundType.Inventory] = Sound.Load("Content/Sounds/pickItem.ogg", false);

            }

            // create 1x1 texture for line drawing
            t = new Texture2D(graphicsDevice, 1, 1);
            t.SetData(new Color[] { Color.White });// fill the texture with white

            submarineIcon = new Sprite("Content/UI/uiIcons.png", new Rectangle(0, 192, 64, 64), null);
            submarineIcon.Origin = submarineIcon.size / 2;

            arrow = new Sprite("Content/UI/uiIcons.png", new Rectangle(80, 240, 16, 16), null);
            arrow.Origin = arrow.size / 2;

            SpeechBubbleIcon = new Sprite("Content/UI/uiIcons.png", new Rectangle(0, 129, 65, 61), null);
            SpeechBubbleIcon.Origin = SpeechBubbleIcon.size / 2;
        }

        public static void TogglePauseMenu()
        {
            if (Screen.Selected == GameMain.MainMenuScreen) return;

            settingsMenuOpen = false;

            TogglePauseMenu(null, null);

            if (pauseMenuOpen)
            {
                pauseMenu = new GUIFrame(new Rectangle(0, 0, 200, 300), null, Alignment.Center, Style);

                int y = 0;
                var button = new GUIButton(new Rectangle(0, y, 0, 30), "Resume", Alignment.CenterX, Style, pauseMenu);
                button.OnClicked = TogglePauseMenu;

                y += 60;

                button = new GUIButton(new Rectangle(0, y, 0, 30), "Settings", Alignment.CenterX, Style, pauseMenu);
                button.OnClicked = (btn, userData) => 
                {
                    TogglePauseMenu();
                    settingsMenuOpen = !settingsMenuOpen;
                    
                    return true; 
                };


                y += 60;

                if (Screen.Selected == GameMain.GameScreen && GameMain.GameSession != null)
                {
                    SinglePlayerMode spMode = GameMain.GameSession.gameMode as SinglePlayerMode;
                    if (spMode != null)
                    {
                        button = new GUIButton(new Rectangle(0, y, 0, 30), "Load previous", Alignment.CenterX, Style, pauseMenu);
                        button.OnClicked += TogglePauseMenu;
                        button.OnClicked += GameMain.GameSession.LoadPrevious;

                        y += 60;
                    }
                }

                if (Screen.Selected == GameMain.LobbyScreen)
                {
                    SinglePlayerMode spMode = GameMain.GameSession.gameMode as SinglePlayerMode;
                    if (spMode != null)
                    {
                        button = new GUIButton(new Rectangle(0, y, 0, 30), "Save & quit", Alignment.CenterX, Style, pauseMenu);
                        button.OnClicked += QuitClicked;
                        button.OnClicked += TogglePauseMenu;
                        button.UserData = "save";

                        y += 60;
                    }
                }


                button = new GUIButton(new Rectangle(0, y, 0, 30), "Quit", Alignment.CenterX, Style, pauseMenu);
                button.OnClicked += QuitClicked;
                button.OnClicked += TogglePauseMenu;
            }

        }

        private static bool TogglePauseMenu(GUIButton button, object obj)
        {
            pauseMenuOpen = !pauseMenuOpen;

            return true;
        }

        private static bool QuitClicked(GUIButton button, object obj)
        {
            if (button.UserData as string == "save")
            {
                SaveUtil.SaveGame(GameMain.GameSession.SaveFile);
            }

            if (GameMain.NetworkMember != null)
            {
                GameMain.NetworkMember.Disconnect();
                GameMain.NetworkMember = null;
            }

            CoroutineManager.StopCoroutines("EndCinematic");

            GameMain.GameSession = null;

            GameMain.MainMenuScreen.Select();
            //Game1.MainMenuScreen.SelectTab(null, (int)MainMenuScreen.Tabs.Main);

            return true;
        }

        public static void DrawLine(SpriteBatch sb, Vector2 start, Vector2 end, Color clr, float depth = 0.0f, int width = 1)
        {
            Vector2 edge = end - start;
            // calculate angle to rotate line
            float angle = (float)Math.Atan2(edge.Y, edge.X);

            sb.Draw(t,
                new Rectangle(// rectangle defines shape of line and position of start of line
                    (int)start.X,
                    (int)start.Y,
                    (int)edge.Length(), //sb will strech the texture to fill this rectangle
                    width), //width of line, change this to make thicker line
                null,
                clr, //colour of line
                angle,     //angle of line (calulated above)
                new Vector2(0, 0), // point in line about which to rotate
                SpriteEffects.None,
                depth);
        }
        
        public static void DrawString(SpriteBatch sb, Vector2 pos, string text, Color color, Color? backgroundColor=null, int backgroundPadding=0, SpriteFont font = null)
        {

            if (font == null) font = Font;
            if (backgroundColor != null)
            {
                Vector2 textSize = font.MeasureString(text);
                DrawRectangle(sb, pos - Vector2.One * backgroundPadding, textSize + Vector2.One * 2.0f * backgroundPadding, (Color)backgroundColor, true);
            }

            sb.DrawString(font, text, pos, color);
        }

        public static void DrawRectangle(SpriteBatch sb, Vector2 start, Vector2 size, Color clr, bool isFilled = false, float depth = 0.0f, int thickness = 1)
        {
            if (size.X < 0)
            {
                start.X += size.X;
                size.X = -size.X;
            }
            if (size.Y < 0)
            {
                start.Y += size.Y;
                size.Y = -size.Y;
            }
            DrawRectangle(sb, new Rectangle((int)start.X, (int)start.Y, (int)size.X, (int)size.Y), clr, isFilled, depth, thickness);
        }

        public static void DrawRectangle(SpriteBatch sb, Rectangle rect, Color clr, bool isFilled = false, float depth = 0.0f, int thickness = 1)
        {
            if (isFilled)
            {
                sb.Draw(t, rect, null, clr, 0.0f, Vector2.Zero, SpriteEffects.None, depth);
            }
            else
            {
                sb.Draw(t, new Rectangle(rect.X + thickness, rect.Y, rect.Width - thickness * 2, thickness), null, clr, 0.0f, Vector2.Zero, SpriteEffects.None, depth);
                sb.Draw(t, new Rectangle(rect.X + thickness, rect.Y + rect.Height - thickness, rect.Width - thickness * 2, thickness), null, clr, 0.0f, Vector2.Zero, SpriteEffects.None, depth);

                sb.Draw(t, new Rectangle(rect.X, rect.Y, thickness, rect.Height), null, clr, 0.0f, Vector2.Zero, SpriteEffects.None, depth);
                sb.Draw(t, new Rectangle(rect.X + rect.Width - thickness, rect.Y, thickness, rect.Height), null, clr, 0.0f, Vector2.Zero, SpriteEffects.None, depth);
            }
        }

        public static void DrawProgressBar(SpriteBatch sb, Vector2 start, Vector2 size, float progress, Color clr, float depth = 0.0f)
        {
            DrawProgressBar(sb, start, size, progress, clr, new Color(0.5f, 0.57f, 0.6f, 1.0f), depth);
        }

        public static void DrawProgressBar(SpriteBatch sb, Vector2 start, Vector2 size, float progress, Color clr, Color outlineColor, float depth = 0.0f)
        {
            DrawRectangle(sb, new Vector2(start.X, -start.Y), size, outlineColor, false, depth);

            int padding = 2;
            DrawRectangle(sb, new Rectangle((int)start.X + padding, -(int)(start.Y - padding), (int)((size.X - padding * 2) * progress), (int)size.Y - padding * 2),
                clr, true, depth);
        }


        public static Texture2D CreateCircle(int radius)
        {
            int outerRadius = radius * 2 + 2; // So circle doesn't go out of bounds
            Texture2D texture = new Texture2D(graphicsDevice, outerRadius, outerRadius);

            Color[] data = new Color[outerRadius * outerRadius];

            // Colour the entire texture transparent first.
            for (int i = 0; i < data.Length; i++)
                data[i] = Color.Transparent;

            // Work out the minimum step necessary using trigonometry + sine approximation.
            double angleStep = 1f / radius;

            for (double angle = 0; angle < Math.PI * 2; angle += angleStep)
            {
                // Use the parametric definition of a circle: http://en.wikipedia.org/wiki/Circle#Cartesian_coordinates
                int x = (int)Math.Round(radius + radius * Math.Cos(angle));
                int y = (int)Math.Round(radius + radius * Math.Sin(angle));

                data[y * outerRadius + x + 1] = Color.White;
            }

            texture.SetData(data);
            return texture;
        }

        public static Texture2D CreateCapsule(int radius, int height)
        {
            int textureWidth = radius * 2, textureHeight = height + radius * 2;

            Texture2D texture = new Texture2D(graphicsDevice, textureWidth, textureHeight);
            Color[] data = new Color[textureWidth * textureHeight];

            // Colour the entire texture transparent first.
            for (int i = 0; i < data.Length; i++)
                data[i] = Color.Transparent;

            // Work out the minimum step necessary using trigonometry + sine approximation.
            double angleStep = 1f / radius;

            for (int i = 0; i < 2; i++ )
            {
                for (double angle = 0; angle < Math.PI * 2; angle += angleStep)
                {
                    // Use the parametric definition of a circle: http://en.wikipedia.org/wiki/Circle#Cartesian_coordinates
                    int x = (int)Math.Round(radius + radius * Math.Cos(angle));
                    int y = (height-1)*i + (int)Math.Round(radius + radius * Math.Sin(angle));

                    data[y * textureWidth + x] = Color.White;
                }
            }

            for (int y = radius; y<textureHeight-radius; y++)
            {
                data[y * textureWidth] = Color.White;
                data[y * textureWidth + (textureWidth-1)] = Color.White;
            }

            texture.SetData(data);
            return texture;
        }

        public static Texture2D CreateRectangle(int width, int height)
        {
            Texture2D texture = new Texture2D(graphicsDevice, width, height);
            Color[] data = new Color[width * height];

            for (int i = 0; i < data.Length; i++)
                data[i] = Color.Transparent;

            for (int y = 0; y < height; y++)
            {
                data[y * width] = Color.White;
                data[y * width + (width-1)] = Color.White;
            }

            for (int x = 0; x < width; x++)
            {
                data[x] = Color.White;
                data[(height - 1) * width + x] = Color.White;
            }

            texture.SetData(data);
            return texture;
        }

        public static bool DrawButton(SpriteBatch sb, Rectangle rect, string text, Color color, bool isHoldable = false)
        {
            bool clicked = false;

            if (rect.Contains(PlayerInput.MousePosition))
            {
                clicked = PlayerInput.LeftButtonHeld();

                color = clicked ? 
                    new Color((int)(color.R * 0.8f), (int)(color.G * 0.8f), (int)(color.B * 0.8f), color.A) : 
                    new Color((int)(color.R * 1.2f), (int)(color.G * 1.2f), (int)(color.B * 1.2f), color.A);

                if (!isHoldable) clicked = PlayerInput.LeftButtonClicked();
            }

            DrawRectangle(sb, rect, color, true);
            
            Vector2 origin;
            try
            {
                origin = Font.MeasureString(text)/2;
            }
            catch
            {
                origin = Vector2.Zero;
            }

            sb.DrawString(Font, text, new Vector2(rect.Center.X, rect.Center.Y) , Color.White, 0.0f, origin, 1.0f, SpriteEffects.None, 0.0f);

            return clicked;
        }

        public static void Draw(float deltaTime, SpriteBatch spriteBatch, Camera cam)
        {
            if (ScreenOverlayColor.A>0.0f)
            {
                DrawRectangle(
                    spriteBatch,
                    new Rectangle(0, 0, GameMain.GraphicsWidth, GameMain.GraphicsHeight),
                    ScreenOverlayColor, true);
            }

            if (GameMain.DebugDraw)
            {
                DrawString(spriteBatch, new Vector2(10, 10), 
                    "FPS: " + (int)GameMain.FrameCounter.AverageFramesPerSecond,
                    Color.White, Color.Black * 0.5f, 0, SmallFont);

                DrawString(spriteBatch, new Vector2(10, 20),
                    "Physics: " + GameMain.World.UpdateTime,
                    Color.White, Color.Black * 0.5f, 0, SmallFont);

                DrawString(spriteBatch, new Vector2(10, 30),
                    "Bodies: " + GameMain.World.BodyList.Count + " (" + GameMain.World.BodyList.FindAll(b => b.Awake && b.Enabled).Count + " awake)",
                    Color.White, Color.Black * 0.5f, 0, SmallFont);

                if (Screen.Selected.Cam != null)
                {
                    DrawString(spriteBatch, new Vector2(10, 40),
                        "Camera pos: " + Screen.Selected.Cam.Position.ToPoint(),
                        Color.White, Color.Black * 0.5f, 0, SmallFont);
                }

                if (Submarine.MainSub != null)
                {
                    DrawString(spriteBatch, new Vector2(10, 50),
                        "Sub pos: " + Submarine.MainSub.Position.ToPoint(),
                        Color.White, Color.Black * 0.5f, 0, SmallFont);
                }

                for (int i = 1; i < Sounds.SoundManager.DefaultSourceCount; i++)
                {
                    Color clr = Color.White;

                    string soundStr = i+": ";

                    var playingSound = Sounds.SoundManager.GetPlayingSound(i);

                    if (playingSound == null)
                    {
                        soundStr+= "none";
                        clr *= 0.5f;
                    }
                    else
                    {
                        soundStr += System.IO.Path.GetFileNameWithoutExtension(playingSound.FilePath);

                        if (Sounds.SoundManager.IsLooping(i))
                        {
                            soundStr += " (looping)";
                            clr = Color.Yellow;
                        }
                    }

                    GUI.DrawString(spriteBatch, new Vector2(200, i * 15), soundStr, clr, Color.Black * 0.5f, 0, GUI.SmallFont);
                }
            }
            
            if (GameMain.NetworkMember != null) GameMain.NetworkMember.Draw(spriteBatch);

            DrawMessages(spriteBatch, (float)deltaTime);

            if (GUIMessageBox.MessageBoxes.Count>0)
            {
                var messageBox = GUIMessageBox.MessageBoxes.Peek();
                if (messageBox != null) messageBox.Draw(spriteBatch);
            }

            if (pauseMenuOpen)
            {
                pauseMenu.Draw(spriteBatch);
            }

            if (settingsMenuOpen)
            {
                GameMain.Config.SettingsFrame.Draw(spriteBatch);
            }
            
            DebugConsole.Draw(spriteBatch);
            
            if (GUIComponent.MouseOn != null && !string.IsNullOrWhiteSpace(GUIComponent.MouseOn.ToolTip)) GUIComponent.MouseOn.DrawToolTip(spriteBatch);
<<<<<<< HEAD

            cursor.Draw(spriteBatch, PlayerInput.LatestMousePosition);
=======
            
            if (!GUI.DisableHUD)
                cursor.Draw(spriteBatch, PlayerInput.MousePosition);            
>>>>>>> b0008151
        }

        public static void AddToGUIUpdateList()
        {
            if (pauseMenuOpen)
            {
                pauseMenu.AddToGUIUpdateList();
            }

            if (settingsMenuOpen)
            {
                GameMain.Config.SettingsFrame.AddToGUIUpdateList();
            }

            if (GUIMessageBox.MessageBoxes.Count > 0)
            {
                var messageBox = GUIMessageBox.MessageBoxes.Peek();
                if (messageBox != null)
                {
                    messageBox.AddToGUIUpdateList();
                }
            }
        }

        public static void Update(float deltaTime)
        {
            if (pauseMenuOpen)
            {
                pauseMenu.Update(deltaTime);
            }

            if (settingsMenuOpen)
            {
                GameMain.Config.SettingsFrame.Update(deltaTime);
            }

            if (GUIMessageBox.MessageBoxes.Count > 0)
            {
                var messageBox = GUIMessageBox.MessageBoxes.Peek();
                if (messageBox != null)
                {
                    messageBox.Update(deltaTime);
                }
            }
        }

        public static void AddMessage(string message, Color color, float lifeTime = 3.0f, bool playSound = true)
        {
            if (messages.Count>0 && messages[messages.Count-1].Text == message)
            {
                messages[messages.Count - 1].LifeTime = lifeTime;
                return;
            }

            Vector2 currPos = new Vector2(GameMain.GraphicsWidth / 2.0f, GameMain.GraphicsHeight * 0.7f);
            currPos.Y += messages.Count * 30;

            messages.Add(new GUIMessage(message, color, currPos, lifeTime));
            if (playSound) PlayUISound(GUISoundType.Message);
        }

        public static void PlayUISound(GUISoundType soundType)
        {
            if (sounds == null) return;

            int soundIndex = (int)soundType;
            if (soundIndex < 0 || soundIndex >= sounds.Length) return;

            sounds[soundIndex].Play();
        }

        private static void DrawMessages(SpriteBatch spriteBatch, float deltaTime)
        {
            if (messages.Count == 0) return;

            Vector2 currPos = new Vector2(GameMain.GraphicsWidth / 2.0f, GameMain.GraphicsHeight * 0.7f);

            int i = 1;
            foreach (GUIMessage msg in messages)
            {
                float alpha = 1.0f;

                if (msg.LifeTime < 1.0f)
                {
                    alpha -= 1.0f - msg.LifeTime;
                }

                msg.Pos = MathUtils.SmoothStep(msg.Pos, currPos, deltaTime*20.0f);

                spriteBatch.DrawString(Font, msg.Text,
                    new Vector2((int)msg.Pos.X - 1, (int)msg.Pos.Y - 1),
                    Color.Black * alpha*0.5f, 0.0f,
                    new Vector2((int)(0.5f * msg.Size.X), (int)(0.5f * msg.Size.Y)), 1.0f, SpriteEffects.None, 0.0f);

                spriteBatch.DrawString(Font, msg.Text,
                    new Vector2((int)msg.Pos.X, (int)msg.Pos.Y), 
                    msg.Color * alpha, 0.0f,
                    new Vector2((int)(0.5f * msg.Size.X), (int)(0.5f * msg.Size.Y)), 1.0f, SpriteEffects.None, 0.0f);



                currPos.Y += 30.0f;

                messages[0].LifeTime -= deltaTime/i;

                i++;
            }
            
            if (messages[0].LifeTime <= 0.0f) messages.Remove(messages[0]);
        }
    }
}<|MERGE_RESOLUTION|>--- conflicted
+++ resolved
@@ -499,14 +499,9 @@
             DebugConsole.Draw(spriteBatch);
             
             if (GUIComponent.MouseOn != null && !string.IsNullOrWhiteSpace(GUIComponent.MouseOn.ToolTip)) GUIComponent.MouseOn.DrawToolTip(spriteBatch);
-<<<<<<< HEAD
-
-            cursor.Draw(spriteBatch, PlayerInput.LatestMousePosition);
-=======
             
             if (!GUI.DisableHUD)
-                cursor.Draw(spriteBatch, PlayerInput.MousePosition);            
->>>>>>> b0008151
+                cursor.Draw(spriteBatch, PlayerInput.LatestMousePosition);            
         }
 
         public static void AddToGUIUpdateList()
