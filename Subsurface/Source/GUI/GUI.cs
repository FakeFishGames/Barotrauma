﻿using Microsoft.Xna.Framework;
using Microsoft.Xna.Framework.Content;
using Microsoft.Xna.Framework.Graphics;
using Microsoft.Xna.Framework.Input;
using System;
using System.Collections.Generic;

namespace Barotrauma
{
    [Flags]
    public enum Alignment 
    { 
        CenterX = 1, Left = 2, Right = 4, CenterY = 8, Top = 16, Bottom = 32 ,
        TopRight = (Top | Right), TopLeft = (Top | Left), TopCenter = (CenterX | Top),
        Center = (CenterX | CenterY),
        BottomRight = (Bottom | Right), BottomLeft = (Bottom | Left), BottomCenter = (CenterX | Bottom)
    }

    public enum GUISoundType
    {
        Message,
        RadioMessage,
        DeadMessage,
        Click
    }
    
    public class GUI
    {

        public static GUIStyle Style;

        private static Texture2D t;
        public static SpriteFont Font, SmallFont, LargeFont;

        private static Sprite cursor;

        private static GraphicsDevice graphicsDevice;

        private static List<GUIMessage> messages = new List<GUIMessage>();

        private static Sound[] sounds;

        private static bool pauseMenuOpen, settingsMenuOpen;
        private static GUIFrame pauseMenu;

        public static Color ScreenOverlayColor;

        private static Sprite submarineIcon, arrow;

        public static Sprite SubmarineIcon
        {
            get { return submarineIcon; }
        }

        public static Sprite SpeechBubbleIcon
        {
            get;
            private set;
        }

        public static Sprite Arrow
        {
            get { return arrow; }
        }

        public static void Init(ContentManager content)
        {
            Font = ToolBox.TryLoadFont("SpriteFont1", content);
            SmallFont = ToolBox.TryLoadFont("SmallFont", content);
            LargeFont = ToolBox.TryLoadFont("LargeFont", content);

            cursor = new Sprite("Content/UI/cursor.png", Vector2.Zero);

            Style = new GUIStyle("Content/UI/style.xml");
        }

        public static bool PauseMenuOpen
        {
            get { return pauseMenuOpen; }
        }

        public static bool SettingsMenuOpen
        {
            get { return settingsMenuOpen; }
        }

        public static void LoadContent(GraphicsDevice graphics, bool loadSounds = true)
        {
            graphicsDevice = graphics;

            if (loadSounds)
            {
                sounds = new Sound[4];
                sounds[(int)GUISoundType.Message] = Sound.Load("Content/Sounds/UI/UImsg.ogg", false);
                sounds[(int)GUISoundType.RadioMessage] = Sound.Load("Content/Sounds/UI/radiomsg.ogg", false);
                sounds[(int)GUISoundType.DeadMessage] = Sound.Load("Content/Sounds/UI/deadmsg.ogg", false);
                sounds[(int)GUISoundType.Click] = Sound.Load("Content/Sounds/UI/beep-shinymetal.ogg", false);
            }

            // create 1x1 texture for line drawing
            t = new Texture2D(graphicsDevice, 1, 1);
            t.SetData(new Color[] { Color.White });// fill the texture with white

            submarineIcon = new Sprite("Content/UI/uiIcons.png", new Rectangle(0, 192, 64, 64), null);
            submarineIcon.Origin = submarineIcon.size / 2;

            arrow = new Sprite("Content/UI/uiIcons.png", new Rectangle(80, 240, 16, 16), null);
            arrow.Origin = arrow.size / 2;

            SpeechBubbleIcon = new Sprite("Content/UI/uiIcons.png", new Rectangle(0, 129, 65, 61), null);
            SpeechBubbleIcon.Origin = SpeechBubbleIcon.size / 2;
        }

        public static void TogglePauseMenu()
        {
            if (Screen.Selected == GameMain.MainMenuScreen) return;

            settingsMenuOpen = false;

            TogglePauseMenu(null, null);

            if (pauseMenuOpen)
            {
                pauseMenu = new GUIFrame(new Rectangle(0, 0, 200, 300), null, Alignment.Center, Style);

                int y = 0;
                var button = new GUIButton(new Rectangle(0, y, 0, 30), "Resume", Alignment.CenterX, Style, pauseMenu);
                button.OnClicked = TogglePauseMenu;

                y += 60;

                button = new GUIButton(new Rectangle(0, y, 0, 30), "Settings", Alignment.CenterX, Style, pauseMenu);
                button.OnClicked = (btn, userData) => 
                {
                    TogglePauseMenu();
                    settingsMenuOpen = !settingsMenuOpen;
                    
                    return true; 
                };


                y += 60;

                if (Screen.Selected == GameMain.GameScreen && GameMain.GameSession != null)
                {
                    SinglePlayerMode spMode = GameMain.GameSession.gameMode as SinglePlayerMode;
                    if (spMode != null)
                    {
                        button = new GUIButton(new Rectangle(0, y, 0, 30), "Load previous", Alignment.CenterX, Style, pauseMenu);
                        button.OnClicked += TogglePauseMenu;
                        button.OnClicked += GameMain.GameSession.LoadPrevious;

                        y += 60;
                    }
                }

                if (Screen.Selected == GameMain.LobbyScreen)
                {
                    SinglePlayerMode spMode = GameMain.GameSession.gameMode as SinglePlayerMode;
                    if (spMode != null)
                    {
                        button = new GUIButton(new Rectangle(0, y, 0, 30), "Save & quit", Alignment.CenterX, Style, pauseMenu);
                        button.OnClicked += QuitClicked;
                        button.OnClicked += TogglePauseMenu;
                        button.UserData = "save";

                        y += 60;
                    }
                }


                button = new GUIButton(new Rectangle(0, y, 0, 30), "Quit", Alignment.CenterX, Style, pauseMenu);
                button.OnClicked += QuitClicked;
                button.OnClicked += TogglePauseMenu;
            }

        }

        private static bool TogglePauseMenu(GUIButton button, object obj)
        {
            pauseMenuOpen = !pauseMenuOpen;

            return true;
        }

        private static bool QuitClicked(GUIButton button, object obj)
        {
            if (button.UserData as string == "save")
            {
                SaveUtil.SaveGame(GameMain.GameSession.SaveFile);
            }

            if (GameMain.NetworkMember != null)
            {
                GameMain.NetworkMember.Disconnect();
                GameMain.NetworkMember = null;
            }

            GameMain.MainMenuScreen.Select();
            //Game1.MainMenuScreen.SelectTab(null, (int)MainMenuScreen.Tabs.Main);

            return true;
        }

        public static void DrawLine(SpriteBatch sb, Vector2 start, Vector2 end, Color clr, float depth = 0.0f, int width = 1)
        {
            Vector2 edge = end - start;
            // calculate angle to rotate line
            float angle = (float)Math.Atan2(edge.Y, edge.X);

            sb.Draw(t,
                new Rectangle(// rectangle defines shape of line and position of start of line
                    (int)start.X,
                    (int)start.Y,
                    (int)edge.Length(), //sb will strech the texture to fill this rectangle
                    width), //width of line, change this to make thicker line
                null,
                clr, //colour of line
                angle,     //angle of line (calulated above)
                new Vector2(0, 0), // point in line about which to rotate
                SpriteEffects.None,
                depth);
        }
        
        public static void DrawString(SpriteBatch sb, Vector2 pos, string text, Color color, Color? backgroundColor=null, int backgroundPadding=0, SpriteFont font = null)
        {

            if (font == null) font = Font;
            if (backgroundColor != null)
            {
                Vector2 textSize = font.MeasureString(text);
                DrawRectangle(sb, pos - Vector2.One * backgroundPadding, textSize + Vector2.One * 2.0f * backgroundPadding, (Color)backgroundColor, true);
            }

            sb.DrawString(font, text, pos, color);
        }

        public static void DrawRectangle(SpriteBatch sb, Vector2 start, Vector2 size, Color clr, bool isFilled = false, float depth = 0.0f)
        {
            DrawRectangle(sb, new Rectangle((int)start.X, (int)start.Y, (int)size.X, (int)size.Y), clr, isFilled, depth);
        }

        public static void DrawRectangle(SpriteBatch sb, Rectangle rect, Color clr, bool isFilled = false, float depth = 0.0f)
        {
            if (isFilled)
            {
                sb.Draw(t, rect, null, clr, 0.0f, Vector2.Zero, SpriteEffects.None, depth);
            }
            else
            {
                sb.Draw(t, new Rectangle(rect.X, rect.Y, rect.Width, 1), null, clr, 0.0f, Vector2.Zero, SpriteEffects.None, depth);
                sb.Draw(t, new Rectangle(rect.X, rect.Y+rect.Height-1, rect.Width, 1), null, clr, 0.0f, Vector2.Zero, SpriteEffects.None, depth);
                sb.Draw(t, new Rectangle(rect.X, rect.Y, 1, rect.Height), null, clr, 0.0f, Vector2.Zero, SpriteEffects.None, depth);
                sb.Draw(t, new Rectangle(rect.X+rect.Width-1, rect.Y, 1, rect.Height), null, clr, 0.0f, Vector2.Zero, SpriteEffects.None, depth);
            }
        }

        public static void DrawProgressBar(SpriteBatch sb, Vector2 start, Vector2 size, float progress, Color clr, float depth = 0.0f)
        {
            //outlinecolor = "0.5, 0.57, 0.6, 1.0" >

            DrawRectangle(sb, new Vector2(start.X, -start.Y), size, new Color(0.5f, 0.57f, 0.6f, 1.0f), false, depth);

            int padding = 2;
            DrawRectangle(sb, new Rectangle((int)start.X + padding, -(int)(start.Y - padding), (int)((size.X - padding * 2)*progress), (int)size.Y - padding * 2), 
                clr, true, depth);
        }


        public static Texture2D CreateCircle(int radius)
        {
            int outerRadius = radius * 2 + 2; // So circle doesn't go out of bounds
            Texture2D texture = new Texture2D(graphicsDevice, outerRadius, outerRadius);

            Color[] data = new Color[outerRadius * outerRadius];

            // Colour the entire texture transparent first.
            for (int i = 0; i < data.Length; i++)
                data[i] = Color.Transparent;

            // Work out the minimum step necessary using trigonometry + sine approximation.
            double angleStep = 1f / radius;

            for (double angle = 0; angle < Math.PI * 2; angle += angleStep)
            {
                // Use the parametric definition of a circle: http://en.wikipedia.org/wiki/Circle#Cartesian_coordinates
                int x = (int)Math.Round(radius + radius * Math.Cos(angle));
                int y = (int)Math.Round(radius + radius * Math.Sin(angle));

                data[y * outerRadius + x + 1] = Color.White;
            }

            texture.SetData(data);
            return texture;
        }

        public static Texture2D CreateCapsule(int radius, int height)
        {
            int textureWidth = radius * 2, textureHeight = height + radius * 2;

            Texture2D texture = new Texture2D(graphicsDevice, textureWidth, textureHeight);
            Color[] data = new Color[textureWidth * textureHeight];

            // Colour the entire texture transparent first.
            for (int i = 0; i < data.Length; i++)
                data[i] = Color.Transparent;

            // Work out the minimum step necessary using trigonometry + sine approximation.
            double angleStep = 1f / radius;

            for (int i = 0; i < 2; i++ )
            {
                for (double angle = 0; angle < Math.PI * 2; angle += angleStep)
                {
                    // Use the parametric definition of a circle: http://en.wikipedia.org/wiki/Circle#Cartesian_coordinates
                    int x = (int)Math.Round(radius + radius * Math.Cos(angle));
                    int y = (height-1)*i + (int)Math.Round(radius + radius * Math.Sin(angle));

                    data[y * textureWidth + x] = Color.White;
                }
            }

            for (int y = radius; y<textureHeight-radius; y++)
            {
                data[y * textureWidth] = Color.White;
                data[y * textureWidth + (textureWidth-1)] = Color.White;
            }

            texture.SetData(data);
            return texture;
        }

        public static Texture2D CreateRectangle(int width, int height)
        {
            Texture2D texture = new Texture2D(graphicsDevice, width, height);
            Color[] data = new Color[width * height];

            for (int i = 0; i < data.Length; i++)
                data[i] = Color.Transparent;

            for (int y = 0; y < height; y++)
            {
                data[y * width] = Color.White;
                data[y * width + (width-1)] = Color.White;
            }

            for (int x = 0; x < width; x++)
            {
                data[x] = Color.White;
                data[(height - 1) * width + x] = Color.White;
            }

            texture.SetData(data);
            return texture;
        }

        public static bool DrawButton(SpriteBatch sb, Rectangle rect, string text, Color color, bool isHoldable = false)
        {
            bool clicked = false;

            if (rect.Contains(PlayerInput.MousePosition))
            {
                clicked = PlayerInput.LeftButtonHeld();

                color = clicked ? 
                    new Color((int)(color.R * 0.8f), (int)(color.G * 0.8f), (int)(color.B * 0.8f), color.A) : 
                    new Color((int)(color.R * 1.2f), (int)(color.G * 1.2f), (int)(color.B * 1.2f), color.A);

                if (!isHoldable) clicked = PlayerInput.LeftButtonClicked();
            }

            DrawRectangle(sb, rect, color, true);
            
            Vector2 origin;
            try
            {
                origin = Font.MeasureString(text)/2;
            }
            catch
            {
                origin = Vector2.Zero;
            }

            sb.DrawString(Font, text, new Vector2(rect.Center.X, rect.Center.Y) , Color.White, 0.0f, origin, 1.0f, SpriteEffects.None, 0.0f);

            return clicked;
        }

        public static void Draw(float deltaTime, SpriteBatch spriteBatch, Camera cam)
        {
            if (ScreenOverlayColor.A>0.0f)
            {
                DrawRectangle(
                    spriteBatch,
                    new Rectangle(0, 0, GameMain.GraphicsWidth, GameMain.GraphicsHeight),
                    ScreenOverlayColor, true);
            }

            if (GameMain.DebugDraw)
            {
                spriteBatch.DrawString(SmallFont,
                    "FPS: " + (int)GameMain.FrameCounter.AverageFramesPerSecond,
                    new Vector2(10, 10), Color.White);

                spriteBatch.DrawString(SmallFont,
                    "Physics: " + GameMain.World.UpdateTime,
                    new Vector2(10, 20), Color.White);

                spriteBatch.DrawString(SmallFont,
                    "Bodies: " + GameMain.World.BodyList.Count + " (" + GameMain.World.BodyList.FindAll(b => b.Awake && b.Enabled).Count + " awake)",
                    new Vector2(10, 30), Color.White);

                spriteBatch.DrawString(SmallFont,
                    "Camera pos: " + GameMain.GameScreen.Cam.Position.ToPoint(),
                    new Vector2(10, 40), Color.White);

<<<<<<< HEAD
                if (Submarine.MainSub != null)
                {
                    spriteBatch.DrawString(Font,
                        "Sub pos: " + Submarine.MainSub.Position,
                        new Vector2(10, 90), Color.White);
=======
                if (Submarine.Loaded != null)
                {
                    spriteBatch.DrawString(SmallFont,
                        "Sub pos: " + Submarine.Loaded.Position.ToPoint(),
                        new Vector2(10, 50), Color.White);
>>>>>>> d520c00d
                }
            }
            
            if (GameMain.NetworkMember != null) GameMain.NetworkMember.Draw(spriteBatch);

            DrawMessages(spriteBatch, (float)deltaTime);

            if (GUIMessageBox.MessageBoxes.Count>0)
            {
                var messageBox = GUIMessageBox.MessageBoxes.Peek();
                if (messageBox != null) messageBox.Draw(spriteBatch);
            }

            if (pauseMenuOpen)
            {
                pauseMenu.Update(0.016f);
                pauseMenu.Draw(spriteBatch);
            }

            if (settingsMenuOpen)
            {
                GameMain.Config.SettingsFrame.Update(0.016f);
                GameMain.Config.SettingsFrame.Draw(spriteBatch);
            }
            
            DebugConsole.Draw(spriteBatch);
            
            if (GUIComponent.MouseOn != null && !string.IsNullOrWhiteSpace(GUIComponent.MouseOn.ToolTip)) GUIComponent.MouseOn.DrawToolTip(spriteBatch);
            
            cursor.Draw(spriteBatch, PlayerInput.MousePosition);            
        }

        public static void Update(float deltaTime)
        {
            if (GUIMessageBox.MessageBoxes.Count > 0)
            {
                var messageBox = GUIMessageBox.MessageBoxes.Peek();
                if (messageBox != null)
                {
                    GUIComponent.MouseOn = messageBox;
                    messageBox.Update(deltaTime);
                }
            }
        }

        public static void AddMessage(string message, Color color, float lifeTime = 3.0f, bool playSound = true)
        {
            if (messages.Count>0 && messages[messages.Count-1].Text == message)
            {
                messages[messages.Count - 1].LifeTime = lifeTime;
                return;
            }

            Vector2 currPos = new Vector2(GameMain.GraphicsWidth / 2.0f, GameMain.GraphicsHeight * 0.7f);
            currPos.Y += messages.Count * 30;

            messages.Add(new GUIMessage(message, color, currPos, lifeTime));
            if (playSound) PlayUISound(GUISoundType.Message);
        }

        public static void PlayUISound(GUISoundType soundType)
        {
            if (sounds == null) return;

            int soundIndex = (int)soundType;
            if (soundIndex < 0 || soundIndex >= sounds.Length) return;

            sounds[soundIndex].Play();
        }

        private static void DrawMessages(SpriteBatch spriteBatch, float deltaTime)
        {
            if (messages.Count == 0) return;

            Vector2 currPos = new Vector2(GameMain.GraphicsWidth / 2.0f, GameMain.GraphicsHeight * 0.7f);

            int i = 1;
            foreach (GUIMessage msg in messages)
            {
                float alpha = 1.0f;

                if (msg.LifeTime < 1.0f)
                {
                    alpha -= 1.0f - msg.LifeTime;
                }

                msg.Pos = MathUtils.SmoothStep(msg.Pos, currPos, deltaTime*20.0f);

                spriteBatch.DrawString(Font, msg.Text,
                    new Vector2((int)msg.Pos.X - 1, (int)msg.Pos.Y - 1),
                    Color.Black * alpha*0.5f, 0.0f,
                    new Vector2((int)(0.5f * msg.Size.X), (int)(0.5f * msg.Size.Y)), 1.0f, SpriteEffects.None, 0.0f);

                spriteBatch.DrawString(Font, msg.Text,
                    new Vector2((int)msg.Pos.X, (int)msg.Pos.Y), 
                    msg.Color * alpha, 0.0f,
                    new Vector2((int)(0.5f * msg.Size.X), (int)(0.5f * msg.Size.Y)), 1.0f, SpriteEffects.None, 0.0f);



                currPos.Y += 30.0f;

                messages[0].LifeTime -= deltaTime/i;

                i++;
            }
            
            if (messages[0].LifeTime <= 0.0f) messages.Remove(messages[0]);
        }
    }
}<|MERGE_RESOLUTION|>--- conflicted
+++ resolved
@@ -414,19 +414,11 @@
                     "Camera pos: " + GameMain.GameScreen.Cam.Position.ToPoint(),
                     new Vector2(10, 40), Color.White);
 
-<<<<<<< HEAD
                 if (Submarine.MainSub != null)
                 {
-                    spriteBatch.DrawString(Font,
-                        "Sub pos: " + Submarine.MainSub.Position,
-                        new Vector2(10, 90), Color.White);
-=======
-                if (Submarine.Loaded != null)
-                {
                     spriteBatch.DrawString(SmallFont,
-                        "Sub pos: " + Submarine.Loaded.Position.ToPoint(),
+                        "Sub pos: " + Submarine.MainSub.Position.ToPoint(),
                         new Vector2(10, 50), Color.White);
->>>>>>> d520c00d
                 }
             }
             
