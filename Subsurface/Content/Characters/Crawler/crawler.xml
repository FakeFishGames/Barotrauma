--- conflicted
+++ resolved
@@ -8,11 +8,7 @@
 
   <ragdoll headposition="50" headangle="-70" 
            waveamplitude="2.0" wavelength="5000" 
-<<<<<<< HEAD
-           swimspeed="2.0" walkspeed="2.0"
-=======
            swimspeed="3.0" walkspeed="2.0"
->>>>>>> 07f8c966
            stepsize ="15.0,20.0"           
            legtorque="10"
            flip="true">
