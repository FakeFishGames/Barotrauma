--- conflicted
+++ resolved
@@ -227,11 +227,8 @@
             }
 
             cam.MoveCamera((float)deltaTime, allowZoom: GUI.MouseOn == null && !Inventory.IsMouseOnInventory);
-<<<<<<< HEAD
-=======
 
             Character.Controlled?.UpdateLocalCursor(cam);
->>>>>>> f223f774
 #endif
 
             foreach (Submarine sub in Submarine.Loaded)
