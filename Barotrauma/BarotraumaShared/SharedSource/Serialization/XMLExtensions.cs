﻿using Microsoft.Xna.Framework;
using System;
using System.Collections.Generic;
using System.Collections.Immutable;
using System.Diagnostics;
using System.Globalization;
using System.Linq;
using System.Runtime.CompilerServices;
using System.Text;
using System.Xml;
using System.Xml.Linq;
using File = Barotrauma.IO.File;
using FileStream = Barotrauma.IO.FileStream;
using Path = Barotrauma.IO.Path;

namespace Barotrauma
{
    public static class XMLExtensions
    {
        private static ImmutableDictionary<Type, Func<string, object, object>> converters
            = new Dictionary<Type, Func<string, object, object>>()
            {
                { typeof(string), (str, defVal) => str },
                { typeof(int), (str, defVal) => int.TryParse(str, NumberStyles.Any, CultureInfo.InvariantCulture, out int result) ? result : defVal },
                { typeof(uint), (str, defVal) => uint.TryParse(str, NumberStyles.Any, CultureInfo.InvariantCulture, out uint result) ? result : defVal },
                { typeof(UInt64), (str, defVal) => UInt64.TryParse(str, NumberStyles.Any, CultureInfo.InvariantCulture, out UInt64 result) ? result : defVal },
                { typeof(float), (str, defVal) => float.TryParse(str, NumberStyles.Any, CultureInfo.InvariantCulture, out float result) ? result : defVal },
                { typeof(bool), (str, defVal) => bool.TryParse(str, out bool result) ? result : defVal },
                { typeof(Color), (str, defVal) => ParseColor(str) },
                { typeof(Vector2), (str, defVal) => ParseVector2(str) },
                { typeof(Vector3), (str, defVal) => ParseVector3(str) },
                { typeof(Vector4), (str, defVal) => ParseVector4(str) },
                { typeof(Rectangle), (str, defVal) => ParseRect(str, true) }
            }.ToImmutableDictionary();

        // should never use contentpathfromuri for internal parsing after mod refactor, workshop mods are NOT in subdirectory of current working dir, and will create "../../.." or even
        // be on different filesystem roots ("C:\" and "D:\")
        public static string ParseContentPathFromUri(this XObject element)
            => !string.IsNullOrWhiteSpace(element.BaseUri)
                ? System.IO.Path.GetRelativePath(Environment.CurrentDirectory, element.BaseUri.CleanUpPath())
                : "";

        public static readonly XmlReaderSettings ReaderSettings = new XmlReaderSettings
        {
            DtdProcessing = DtdProcessing.Prohibit,
            XmlResolver = null,
            IgnoreWhitespace = true,
        };

        public static XmlReader CreateReader(System.IO.Stream stream, string baseUri = "")
            => XmlReader.Create(stream, ReaderSettings, baseUri);
        
        public static XDocument TryLoadXml(System.IO.Stream stream)
        {
            XDocument doc;
            try
            {
                using XmlReader reader = CreateReader(stream);
                doc = XDocument.Load(reader);
            }
            catch (Exception e)
            {
                DebugConsole.ThrowError($"Couldn't load xml document from stream!", e);
                return null;
            }
            if (doc?.Root == null)
            {
                DebugConsole.ThrowError("XML could not be loaded from stream: Document or the root element is invalid!");
                return null;
            }
            return doc;
        }
        
        public static XDocument TryLoadXml(ContentPath path) => TryLoadXml(path.Value);
        
        public static XDocument TryLoadXml(string filePath)
        {
            var doc = TryLoadXml(filePath, out var exception);
            if (exception != null)
            {
                DebugConsole.ThrowError($"Couldn't load xml document \"{filePath}\"!", exception);
            }
            else if (doc is null)
            {
                DebugConsole.ThrowError($"File \"{filePath}\" could not be loaded: Document or the root element is invalid!");
            }
            return doc;
        }

        public static XDocument TryLoadXml(string filePath, out Exception exception)
        {
            exception = null;
            XDocument doc;
            try
            {
                ToolBox.IsProperFilenameCase(filePath);
                using FileStream stream = File.Open(filePath, System.IO.FileMode.Open, System.IO.FileAccess.Read);
                using XmlReader reader = CreateReader(stream, Path.GetFullPath(filePath));
                doc = XDocument.Load(reader, LoadOptions.SetBaseUri);
            }
            catch (Exception e)
            {
                exception = e;
                return null;
            }
            if (doc?.Root == null)
            {
                return null;
            }
            return doc;
        }

        public static object GetAttributeObject(XAttribute attribute)
        {
            if (attribute == null) { return null; }

            return ParseToObject(attribute.Value.ToString());
        }

        public static object ParseToObject(string value)
        {
            if (value.Contains(".") && Single.TryParse(value, NumberStyles.Float, CultureInfo.InvariantCulture, out float floatVal))
            {
                return floatVal;
            }
            if (Int32.TryParse(value, out int intVal))
            {
                return intVal;
            }
            
            string lowerTrimmedVal = value.ToLowerInvariant().Trim();
            if (lowerTrimmedVal == "true")
            {
                return true;
            }
            if (lowerTrimmedVal == "false")
            {
                return false;
            }

            return value;
        }

        public static string GetAttributeString(this XElement element, string name, string defaultValue)
        {
            var attribute = element?.GetAttribute(name);
            if (attribute == null) { return defaultValue; }
            string str = GetAttributeString(attribute, defaultValue);
#if DEBUG
            if (!str.IsNullOrEmpty() &&
                (str.Contains("%ModDir", StringComparison.OrdinalIgnoreCase)
                 || str.CleanUpPathCrossPlatform(correctFilenameCase: false).StartsWith("Content/", StringComparison.OrdinalIgnoreCase)))
            {
                DebugConsole.ThrowError($"Use {nameof(GetAttributeContentPath)} instead of {nameof(GetAttributeString)}\n{Environment.StackTrace.CleanupStackTrace()}");
                if (Debugger.IsAttached) { Debugger.Break(); }
            }
#endif
            return str;
        }

        public static string GetAttributeStringUnrestricted(this XElement element, string name, string defaultValue)
        {
            #warning TODO: remove?
            var attribute = element?.GetAttribute(name);
            if (attribute == null) { return defaultValue; }
            return GetAttributeString(attribute, defaultValue);
        }

        public static bool DoesAttributeReferenceFileNameAlone(this XElement element, string name)
        {
            string texName = element.GetAttributeStringUnrestricted(name, "");
            return !texName.IsNullOrEmpty() & !texName.Contains("/") && !texName.Contains("%ModDir", StringComparison.OrdinalIgnoreCase);
        }

        public static ContentPath GetContentPath(this XAttribute attribute, ContentPath contentPath)
        {
            if (attribute == null) { return null; }
            return ContentPath.FromRaw(contentPath, GetAttributeString(attribute, null));
        }

        public static ContentPath GetAttributeContentPath(this XElement element, string name, ContentPath contentPath)
        {
            var attribute = element?.GetAttribute(name);
            if (attribute == null) { return null; }
            return ContentPath.FromRaw(contentPath, GetAttributeString(attribute, null));
        }

        public static XAttribute CreateFromContentPath(string name, ContentPath contentPath, ContentPath newParent)
        {
            return new XAttribute(name, contentPath.MutateContentPath(newParent).ToAttrString());
		}
        
        public static Identifier GetAttributeIdentifier(this XElement element, string name, string defaultValue)
        {
            return element.GetAttributeString(name, defaultValue).ToIdentifier();
        }

        public static Identifier GetAttributeIdentifier(this XElement element, string name, Identifier defaultValue)
        {
            return element.GetAttributeIdentifier(name, defaultValue.Value);
        }

        private static string GetAttributeString(XAttribute attribute, string defaultValue)
        {
            string value = attribute.Value;
            return string.IsNullOrEmpty(value) ? defaultValue : value;
        }

        public static string[] GetAttributeStringArray(this XElement element, string name, string[] defaultValue, bool trim = true, bool convertToLowerInvariant = false)
        {
            var attribute = element?.GetAttribute(name);
            if (attribute == null) { return defaultValue; }

            string stringValue = attribute.Value;
            if (string.IsNullOrEmpty(stringValue)) { return defaultValue; }

            string[] splitValue = stringValue.Split(',', '，');

            for (int i = 0; i < splitValue.Length; i++)
            {
                if (convertToLowerInvariant) { splitValue[i] = splitValue[i].ToLowerInvariant(); }
                if (trim) { splitValue[i] = splitValue[i].Trim(); }
            }

            return splitValue;
        }


        public static Identifier[] GetAttributeIdentifierArray(this XElement element, string name, Identifier[] defaultValue, bool trim = true)
        {
            return element.GetAttributeStringArray(name, null, trim: trim, convertToLowerInvariant: false)
                    ?.ToIdentifiers()
                ?? defaultValue;
        }

        public static ImmutableHashSet<Identifier> GetAttributeIdentifierImmutableHashSet(this XElement element, string key, ImmutableHashSet<Identifier> defaultValue, bool trim = true)
        {
            return element.GetAttributeIdentifierArray(key, null, trim)?.ToImmutableHashSet()
                   ?? defaultValue;
        }

        public static float GetAttributeFloat(this XElement element, float defaultValue, params string[] matchingAttributeName)
        {
            if (element == null) { return defaultValue; }

            foreach (string name in matchingAttributeName)
            {
                var attribute = element.GetAttribute(name);
                if (attribute == null) { continue; }
                return GetAttributeFloat(attribute, defaultValue);
            }

            return defaultValue;
        }

        public static float GetAttributeFloat(this XElement element, string name, float defaultValue) => GetAttributeFloat(element?.GetAttribute(name), defaultValue);

        public static float GetAttributeFloat(this XAttribute attribute, float defaultValue)
        {
            if (attribute == null) { return defaultValue; }

            float val = defaultValue;

            try
            {
                string strVal = attribute.Value;
                if (strVal.LastOrDefault() == 'f')
                {
                    strVal = strVal.Substring(0, strVal.Length - 1);
                }
                val = float.Parse(strVal, CultureInfo.InvariantCulture);
            }
            catch (Exception e)
            {
                DebugConsole.ThrowError("Error in " + attribute + "! ", e);
            }

            return val;
        }

        public static double GetAttributeDouble(this XElement element, string name, double defaultValue) => GetAttributeDouble(element?.GetAttribute(name), defaultValue);

        public static double GetAttributeDouble(this XAttribute attribute, double defaultValue)
        {
            if (attribute == null) { return defaultValue; }

            double val = defaultValue;
            try
            {
                string strVal = attribute.Value;
                if (strVal.LastOrDefault() == 'f')
                {
                    strVal = strVal.Substring(0, strVal.Length - 1);
                }
                val = double.Parse(strVal, CultureInfo.InvariantCulture);
            }
            catch (Exception e)
            {
                DebugConsole.ThrowError("Error in " + attribute + "!", e);
            }

            return val;
        }


        public static float[] GetAttributeFloatArray(this XElement element, string name, float[] defaultValue)
        {
            var attribute = element?.GetAttribute(name);
            if (attribute == null) { return defaultValue; }

            string stringValue = attribute.Value;
            if (string.IsNullOrEmpty(stringValue)) { return defaultValue; }

            string[] splitValue = stringValue.Split(',');
            float[] floatValue = new float[splitValue.Length];
            for (int i = 0; i < splitValue.Length; i++)
            {
                try
                {
                    string strVal = splitValue[i];
                    if (strVal.LastOrDefault() == 'f')
                    {
                        strVal = strVal.Substring(0, strVal.Length - 1);
                    }
                    floatValue[i] = float.Parse(strVal, CultureInfo.InvariantCulture);
                }
                catch (Exception e)
                {
                    LogAttributeError(attribute, element, e);
                }
            }

            return floatValue;
        }

        public static bool TryGetAttributeInt(this XElement element, string name, out int result)
        {
            var attribute = element?.GetAttribute(name);
            result = default;
            if (attribute == null) { return false; }

            if (int.TryParse(attribute.Value, NumberStyles.Any, CultureInfo.InvariantCulture, out var intVal))
            {
                result = intVal;
                return true;
            }
            if (float.TryParse(attribute.Value, NumberStyles.Any, CultureInfo.InvariantCulture, out var floatVal))
            {
                result = (int)floatVal;
                return true;
            }
            return false;
        }
        
        public static int GetAttributeInt(this XElement element, string name, int defaultValue)
        {
            var attribute = element?.GetAttribute(name);
            if (attribute == null) { return defaultValue; }

            int val = defaultValue;

            try
            {
                if (!Int32.TryParse(attribute.Value, NumberStyles.Any, CultureInfo.InvariantCulture, out val))
                {
                    val = (int)float.Parse(element.GetAttribute(name).Value, CultureInfo.InvariantCulture);
                }
            }
            catch (Exception e)
            {
                LogAttributeError(attribute, element, e);
            }

            return val;
        }

        public static uint GetAttributeUInt(this XElement element, string name, uint defaultValue)
        {
            var attribute = element?.GetAttribute(name);
            if (attribute == null) { return defaultValue; }

            uint val = defaultValue;

            try
            {
                val = UInt32.Parse(attribute.Value);
            }
            catch (Exception e)
            {
                LogAttributeError(attribute, element, e);
            }

            return val;
        }

        public static UInt64 GetAttributeUInt64(this XElement element, string name, UInt64 defaultValue)
        {
            var attribute = element?.GetAttribute(name);
            if (attribute == null) { return defaultValue; }

            UInt64 val = defaultValue;

            try
            {
                val = UInt64.Parse(attribute.Value, NumberStyles.Any, CultureInfo.InvariantCulture);
            }
            catch (Exception e)
            {
                LogAttributeError(attribute, element, e);
            }

            return val;
        }

        public static Option<SerializableDateTime> GetAttributeDateTime(
            this XElement element, string name)
        {
            var attribute = element?.GetAttribute(name);
            if (attribute == null) { return Option<SerializableDateTime>.None(); }

            string attrVal = attribute.Value;
            return SerializableDateTime.Parse(attrVal);
        }

        public static Version GetAttributeVersion(this XElement element, string name, Version defaultValue)
        {
            var attribute = element?.GetAttribute(name);
            if (attribute == null) { return defaultValue; }

            Version val = defaultValue;

            try
            {
                val = Version.Parse(attribute.Value);
            }
            catch (Exception e)
            {
                LogAttributeError(attribute, element, e);
            }

            return val;
        }

        public static int[] GetAttributeIntArray(this XElement element, string name, int[] defaultValue)
        {
            var attribute = element?.GetAttribute(name);
            if (attribute == null) { return defaultValue; }

            string stringValue = attribute.Value;
            if (string.IsNullOrEmpty(stringValue)) { return defaultValue; }

            string[] splitValue = stringValue.Split(',');
            int[] intValue = new int[splitValue.Length];
            for (int i = 0; i < splitValue.Length; i++)
            {
                try
                {
                    int val = Int32.Parse(splitValue[i]);
                    intValue[i] = val;
                }
                catch (Exception e)
                {
                    LogAttributeError(attribute, element, e);
                }
            }

            return intValue;
        }
        public static ushort[] GetAttributeUshortArray(this XElement element, string name, ushort[] defaultValue)
        {
            var attribute = element?.GetAttribute(name);
            if (attribute == null) { return defaultValue; }

            string stringValue = attribute.Value;
            if (string.IsNullOrEmpty(stringValue)) { return defaultValue; }

            string[] splitValue = stringValue.Split(',');
            ushort[] ushortValue = new ushort[splitValue.Length];
            for (int i = 0; i < splitValue.Length; i++)
            {
                try
                {
                    ushort val = ushort.Parse(splitValue[i]);
                    ushortValue[i] = val;
                }
                catch (Exception e)
                {
                    LogAttributeError(attribute, element, e);
                }
            }

            return ushortValue;
        }

        public static T GetAttributeEnum<T>(this XElement element, string name, T defaultValue) where T : struct, Enum
        {
            var attr = element?.GetAttribute(name);
            if (attr == null) { return defaultValue; }
            return Enum.TryParse(attr.Value, true, out T result) ? result :
                   int.TryParse(attr.Value, NumberStyles.Any, CultureInfo.InvariantCulture, out int resultInt) ? Unsafe.As<int, T>(ref resultInt) :
                   defaultValue;
        }

        public static bool GetAttributeBool(this XElement element, string name, bool defaultValue)
        {
            var attribute = element?.GetAttribute(name);
            if (attribute == null) { return defaultValue; }
            return attribute.GetAttributeBool(defaultValue);
        }

        public static bool GetAttributeBool(this XAttribute attribute, bool defaultValue)
        {
            if (attribute == null) { return defaultValue; }

            string val = attribute.Value.ToLowerInvariant().Trim();
            if (val == "true")
            {
                return true;
            }
            if (val == "false")
            {
                return false;
            }

            DebugConsole.ThrowError("Error in " + attribute.Value.ToString() + "! \"" + val + "\" is not a valid boolean value");
            return false;
        }

        public static Point GetAttributePoint(this XElement element, string name, Point defaultValue)
        {
            var attribute = element?.GetAttribute(name);
            if (attribute == null) { return defaultValue; }
            return ParsePoint(attribute.Value);
        }

        public static Vector2 GetAttributeVector2(this XElement element, string name, Vector2 defaultValue)
        {
            var attribute = element?.GetAttribute(name);
            if (attribute == null) { return defaultValue; }
            return ParseVector2(attribute.Value);
        }

        public static Vector3 GetAttributeVector3(this XElement element, string name, Vector3 defaultValue)
        {
            var attribute = element?.GetAttribute(name);
            if (attribute == null) { return defaultValue; }
            return ParseVector3(attribute.Value);
        }

        public static Vector4 GetAttributeVector4(this XElement element, string name, Vector4 defaultValue)
        {
            var attribute = element?.GetAttribute(name);
            if (attribute == null) { return defaultValue; }
            return ParseVector4(attribute.Value);
        }

        public static Color GetAttributeColor(this XElement element, string name, Color defaultValue)
        {
            var attribute = element?.GetAttribute(name);
            if (attribute == null) { return defaultValue; }
            return ParseColor(attribute.Value);
        }

        public static Color? GetAttributeColor(this XElement element, string name)
        {
            var attribute = element?.GetAttribute(name);
            if (attribute == null) { return null; }
            return ParseColor(attribute.Value);
        }

        public static Color[] GetAttributeColorArray(this XElement element, string name, Color[] defaultValue)
        {
            var attribute = element?.GetAttribute(name);
            if (attribute == null) { return defaultValue; }

            string stringValue = attribute.Value;
            if (string.IsNullOrEmpty(stringValue)) { return defaultValue; }

            string[] splitValue = stringValue.Split(';');
            Color[] colorValue = new Color[splitValue.Length];
            for (int i = 0; i < splitValue.Length; i++)
            {
                try
                {
                    Color val = ParseColor(splitValue[i], true);
                    colorValue[i] = val;
                }
                catch (Exception e)
                {
                    LogAttributeError(attribute, element, e);
                }
            }

            return colorValue;
        }

        private static void LogAttributeError(XAttribute attribute, XElement element, Exception e)
        {
            string elementStr = element.ToString();
            if (elementStr.Length > 500)
            {
                DebugConsole.ThrowError($"Error when reading attribute \"{attribute}\"!", e);
            }
            else
            {
                DebugConsole.ThrowError($"Error when reading attribute \"{attribute.Name}\" from {elementStr}!", e);
            }
        }

#if CLIENT
        public static KeyOrMouse GetAttributeKeyOrMouse(this XElement element, string name, KeyOrMouse defaultValue)
        {
            string strValue = element.GetAttributeString(name, defaultValue?.ToString() ?? "");
            if (Enum.TryParse(strValue, true, out Microsoft.Xna.Framework.Input.Keys key))
            {
                return key;
            }
            else if (Enum.TryParse(strValue, out MouseButton mouseButton))
            {
                return mouseButton;
            }
            else if (int.TryParse(strValue, NumberStyles.Any, CultureInfo.InvariantCulture, out int mouseButtonInt) &&
                     (Enum.GetValues(typeof(MouseButton)) as MouseButton[]).Contains((MouseButton)mouseButtonInt))
            {
                return (MouseButton)mouseButtonInt;
            }
            return defaultValue;
        }
#endif

        public static Rectangle GetAttributeRect(this XElement element, string name, Rectangle defaultValue)
        {
            var attribute = element?.GetAttribute(name);
            if (attribute == null) { return defaultValue; }
            return ParseRect(attribute.Value, false);
        }

        //TODO: nested tuples and and n-uples where n!=2 are unsupported
        public static (T1, T2) GetAttributeTuple<T1, T2>(this XElement element, string name, (T1, T2) defaultValue)
        {
            string strValue = element.GetAttributeString(name, $"({defaultValue.Item1}, {defaultValue.Item2})").Trim();

            return ParseTuple(strValue, defaultValue);
        }

        public static (T1, T2)[] GetAttributeTupleArray<T1, T2>(this XElement element, string name,
            (T1, T2)[] defaultValue)
        {
            var attribute = element?.GetAttribute(name);
            if (attribute == null) { return defaultValue; }

            string stringValue = attribute.Value;
            if (string.IsNullOrEmpty(stringValue)) { return defaultValue; }

            return stringValue.Split(';').Select(s => ParseTuple<T1, T2>(s, default)).ToArray();
        }

        public static Range<int> GetAttributeRange(this XElement element, string name, Range<int> defaultValue)
        {
            var attribute = element?.GetAttribute(name);
            if (attribute is null) { return defaultValue; }

            string stringValue = attribute.Value;
            return string.IsNullOrEmpty(stringValue) ? defaultValue : ParseRange(stringValue);
        }

        public static string ElementInnerText(this XElement el)
        {
            StringBuilder str = new StringBuilder();
            foreach (XNode element in el.DescendantNodes().Where(x => x.NodeType == XmlNodeType.Text))
            {
                str.Append(element.ToString());
            }
            return str.ToString();
        }

        public static string PointToString(Point point)
        {
            return point.X.ToString() + "," + point.Y.ToString();
        }

        public static string Vector2ToString(Vector2 vector)
        {
            return vector.X.ToString("G", CultureInfo.InvariantCulture) + "," + vector.Y.ToString("G", CultureInfo.InvariantCulture);
        }

        public static string Vector3ToString(Vector3 vector, string format = "G")
        {
            return vector.X.ToString(format, CultureInfo.InvariantCulture) + "," +
                   vector.Y.ToString(format, CultureInfo.InvariantCulture) + "," +
                   vector.Z.ToString(format, CultureInfo.InvariantCulture);
        }

        public static string Vector4ToString(Vector4 vector, string format = "G")
        {
            return vector.X.ToString(format, CultureInfo.InvariantCulture) + "," +
                   vector.Y.ToString(format, CultureInfo.InvariantCulture) + "," +
                   vector.Z.ToString(format, CultureInfo.InvariantCulture) + "," +
                   vector.W.ToString(format, CultureInfo.InvariantCulture);
        }

        [Obsolete("Prefer XMLExtensions.ToStringHex")]
        public static string ColorToString(Color color)
            => $"{color.R},{color.G},{color.B},{color.A}";

        public static string ToStringHex(this Color color)
            => $"#{color.R:X2}{color.G:X2}{color.B:X2}"
                + ((color.A < 255) ? $"{color.A:X2}" : "");

        public static string RectToString(Rectangle rect)
        {
            return rect.X + "," + rect.Y + "," + rect.Width + "," + rect.Height;
        }

        public static (T1, T2) ParseTuple<T1, T2>(string strValue, (T1, T2) defaultValue)
        {
            strValue = strValue.Trim();
            //require parentheses
            if (strValue[0] != '(' || strValue[^1] != ')') { return defaultValue; }
            //remove parentheses
            strValue = strValue[1..^1];

            string[] elems = strValue.Split(',');
            if (elems.Length != 2) { return defaultValue; }
            
            return ((T1)converters[typeof(T1)].Invoke(elems[0], defaultValue.Item1),
                (T2)converters[typeof(T2)].Invoke(elems[1], defaultValue.Item2));
        }
        
        public static Point ParsePoint(string stringPoint, bool errorMessages = true)
        {
            string[] components = stringPoint.Split(',');
            Point point = Point.Zero;

            if (components.Length != 2)
            {
                if (!errorMessages) { return point; }
                DebugConsole.ThrowError("Failed to parse the string \"" + stringPoint + "\" to Vector2");
                return point;
            }

            int.TryParse(components[0], NumberStyles.Any, CultureInfo.InvariantCulture, out point.X);
            int.TryParse(components[1], NumberStyles.Any, CultureInfo.InvariantCulture, out point.Y);
            return point;
        }

        public static Vector2 ParseVector2(string stringVector2, bool errorMessages = true)
        {
            string[] components = stringVector2.Split(',');

            Vector2 vector = Vector2.Zero;

            if (components.Length != 2)
            {
                if (!errorMessages) { return vector; }
                DebugConsole.ThrowError("Failed to parse the string \"" + stringVector2 + "\" to Vector2");
                return vector;
            }

            float.TryParse(components[0], NumberStyles.Any, CultureInfo.InvariantCulture, out vector.X);
            float.TryParse(components[1], NumberStyles.Any, CultureInfo.InvariantCulture, out vector.Y);

            return vector;
        }

        public static Vector3 ParseVector3(string stringVector3, bool errorMessages = true)
        {
            string[] components = stringVector3.Split(',');

            Vector3 vector = Vector3.Zero;

            if (components.Length != 3)
            {
                if (!errorMessages) { return vector; }
                DebugConsole.ThrowError("Failed to parse the string \"" + stringVector3 + "\" to Vector3");
                return vector;
            }

            Single.TryParse(components[0], NumberStyles.Any, CultureInfo.InvariantCulture, out vector.X);
            Single.TryParse(components[1], NumberStyles.Any, CultureInfo.InvariantCulture, out vector.Y);
            Single.TryParse(components[2], NumberStyles.Any, CultureInfo.InvariantCulture, out vector.Z);

            return vector;
        }

        public static Vector4 ParseVector4(string stringVector4, bool errorMessages = true)
        {
            string[] components = stringVector4.Split(',');

            Vector4 vector = Vector4.Zero;

            if (components.Length < 3)
            {
                if (errorMessages) { DebugConsole.ThrowError("Failed to parse the string \"" + stringVector4 + "\" to Vector4"); }
                return vector;
            }

            Single.TryParse(components[0], NumberStyles.Float, CultureInfo.InvariantCulture, out vector.X);
            Single.TryParse(components[1], NumberStyles.Float, CultureInfo.InvariantCulture, out vector.Y);
            Single.TryParse(components[2], NumberStyles.Float, CultureInfo.InvariantCulture, out vector.Z);
            if (components.Length > 3)
            {
                Single.TryParse(components[3], NumberStyles.Float, CultureInfo.InvariantCulture, out vector.W);
            }

            return vector;
        }

        public static Color ParseColor(string stringColor, bool errorMessages = true)
        {
            if (stringColor.StartsWith("gui.", StringComparison.OrdinalIgnoreCase))
            {
#if CLIENT
                Identifier colorName = stringColor.Substring(4).ToIdentifier();
                if (GUIStyle.Colors.TryGetValue(colorName, out GUIColor guiColor))
                {
                    return guiColor.Value;
                }
#endif
                return Color.White;
            }


            string[] strComponents = stringColor.Split(',');

            Color color = Color.White;

            float[] components = new float[4] { 1.0f, 1.0f, 1.0f, 1.0f };

            if (strComponents.Length == 1)
            {
                bool altParseFailed = true;
                stringColor = stringColor.Trim();
                if (stringColor.Length > 0 && stringColor[0] == '#')
                {
                    stringColor = stringColor.Substring(1);

                    if (int.TryParse(stringColor, NumberStyles.HexNumber, CultureInfo.InvariantCulture, out int colorInt))
                    {
                        if (stringColor.Length == 6)
                        {
                            colorInt = (colorInt << 8) | 0xff;
                        }
                        components[0] = ((float)((colorInt & 0xff000000) >> 24)) / 255.0f;
                        components[1] = ((float)((colorInt & 0x00ff0000) >> 16)) / 255.0f;
                        components[2] = ((float)((colorInt & 0x0000ff00) >> 8)) / 255.0f;
                        components[3] = ((float)(colorInt & 0x000000ff)) / 255.0f;

                        altParseFailed = false;
                    }
                }
                else if (stringColor.Length > 0 && stringColor[0] == '{')
                {
                    stringColor = stringColor.Substring(1, stringColor.Length-2);

                    string[] mgComponents = stringColor.Split(' ');
                    if (mgComponents.Length == 4)
                    {
                        altParseFailed = false;
                        
                        string[] expectedPrefixes = {"R:", "G:", "B:", "A:"};
                        for (int i = 0; i < 4; i++)
                        {
                            if (mgComponents[i].StartsWith(expectedPrefixes[i], StringComparison.OrdinalIgnoreCase))
                            {
                                string strToParse = mgComponents[i]
                                    .Remove(expectedPrefixes[i], StringComparison.OrdinalIgnoreCase)
                                    .Trim();
                                int val = 0;
                                altParseFailed |= !int.TryParse(strToParse, out val);
                                components[i] = ((float) val) / 255f;
                            }
                            else
                            {
                                altParseFailed = true;
                                break;
                            }
                        }
                    }
                }

                if (altParseFailed)
                {
                    if (errorMessages) { DebugConsole.ThrowError("Failed to parse the string \"" + stringColor + "\" to Color"); }
                    return Color.White;
                }
            }
            else
            {
                for (int i = 0; i < 4 && i < strComponents.Length; i++)
                {
                    float.TryParse(strComponents[i], NumberStyles.Float, CultureInfo.InvariantCulture, out components[i]);
                }

                if (components.Any(c => c > 1.0f))
                {
                    for (int i = 0; i < 4; i++)
                    {
                        components[i] = components[i] / 255.0f;
                    }
                    //alpha defaults to 1.0 if not given
                    if (strComponents.Length < 4) components[3] = 1.0f;
                }
            }

            return new Color(components[0], components[1], components[2], components[3]);
        }
        
        public static Rectangle ParseRect(string stringRect, bool requireSize, bool errorMessages = true)
        {
            string[] strComponents = stringRect.Split(',');
            if ((strComponents.Length < 3 && requireSize) || strComponents.Length < 2)
            {
                if (errorMessages) { DebugConsole.ThrowError("Failed to parse the string \"" + stringRect + "\" to Rectangle"); }
                return new Rectangle(0, 0, 0, 0);
            }

            int[] components = new int[4] { 0, 0, 0, 0 };
            for (int i = 0; i < 4 && i < strComponents.Length; i++)
            {
                int.TryParse(strComponents[i], out components[i]);
            }

            return new Rectangle(components[0], components[1], components[2], components[3]);
        }

        public static float[] ParseFloatArray(string[] stringArray)
        {
            if (stringArray == null || stringArray.Length == 0) return null;

            float[] floatArray = new float[stringArray.Length];
            for (int i = 0; i < floatArray.Length; i++)
            {
                floatArray[i] = 0.0f;
                Single.TryParse(stringArray[i], NumberStyles.Float, CultureInfo.InvariantCulture, out floatArray[i]);
            }

            return floatArray;
        }

<<<<<<< HEAD
        // add <inherit/> element for extended inheritance.
        public static PrefabInstance InheritParent(this XElement element)
        {
            var attr_string = element.GetAttributeIdentifier("inherit", element.GetAttributeIdentifier("variantof", ""));
            if (!attr_string.IsEmpty)
            {
                return new PrefabInstance(attr_string, "");
            }
            if (element.Elements().Any(e => e.Name.ToString().Equals("inherit", StringComparison.OrdinalIgnoreCase)))
            {
                XElement elem = element.Elements().First(e => e.Name.ToString().Equals("inherit", StringComparison.OrdinalIgnoreCase));
                return new PrefabInstance(elem.GetAttributeIdentifier("identifier",""), elem.Attribute("package")?.Value ?? "");
            }
            return new PrefabInstance("".ToIdentifier(), "");
        }
=======
        // parse a range string, e.g "1-3" or "3"
        public static Range<int> ParseRange(string rangeString)
        {
            if (string.IsNullOrWhiteSpace(rangeString)) { return GetDefault(rangeString); }

            string[] split = rangeString.Split('-');
            return split.Length switch
            {
                1 when TryParseInt(split[0], out int value) => new Range<int>(value, value),
                2 when TryParseInt(split[0], out int min) && TryParseInt(split[1], out int max) && min < max => new Range<int>(min, max),
                _ => GetDefault(rangeString)
            };

            static bool TryParseInt(string value, out int result)
            {
                if (!string.IsNullOrWhiteSpace(value))
                {
                    return int.TryParse(value, NumberStyles.Any, CultureInfo.InvariantCulture, out result);
                }

                result = default;
                return false;
            }

            static Range<int> GetDefault(string rangeString)
            {
                DebugConsole.ThrowError($"Error parsing range: \"{rangeString}\" (using default value 0-99)");
                return new Range<int>(0, 99);
            }
        }

        public static Identifier VariantOf(this XElement element) =>
            element.GetAttributeIdentifier("inherit", element.GetAttributeIdentifier("variantof", ""));
>>>>>>> cf9ecd35

        public static string[] ParseStringArray(string stringArrayValues)
        {
            return string.IsNullOrEmpty(stringArrayValues) ? Array.Empty<string>() : stringArrayValues.Split(';');
        }
        
        public static Identifier[] ParseIdentifierArray(string stringArrayValues)
        {
            return ParseStringArray(stringArrayValues).ToIdentifiers().ToArray();
        }

        public static bool IsOverride(this XElement element) => element.NameAsIdentifier() == "override";

        public static XElement FirstElement(this XElement element) => element.Elements().FirstOrDefault();

        public static XAttribute GetAttribute(this XElement element, string name, StringComparison comparisonMethod = StringComparison.OrdinalIgnoreCase) => element.GetAttribute(a => a.Name.ToString().Equals(name, comparisonMethod));

        public static void SetAttributeValue(this XElement element, string name, object value, StringComparison comparisonMethod = StringComparison.OrdinalIgnoreCase) => GetAttribute(element, name, comparisonMethod)?.SetValue(value);

        public static XAttribute GetAttribute(this XElement element, Identifier name) => element.GetAttribute(name.Value, StringComparison.OrdinalIgnoreCase);

        public static XAttribute GetAttribute(this XElement element, Func<XAttribute, bool> predicate) => element.Attributes().FirstOrDefault(predicate);

        /// <summary>
        /// Returns the first child element that matches the name using the provided comparison method.
        /// </summary>
        public static XElement GetChildElement(this XContainer container, string name, StringComparison comparisonMethod = StringComparison.OrdinalIgnoreCase) => container.Elements().FirstOrDefault(e => e.Name.ToString().Equals(name, comparisonMethod));

        /// <summary>
        /// Returns all child elements that match the name using the provided comparison method.
        /// </summary>
        public static IEnumerable<XElement> GetChildElements(this XContainer container, string name, StringComparison comparisonMethod = StringComparison.OrdinalIgnoreCase) => container.Elements().Where(e => e.Name.ToString().Equals(name, comparisonMethod));

        public static IEnumerable<XElement> GetChildElements(this XContainer container, params string[] names)
        {
            return names.SelectMany(name => container.GetChildElements(name));
        }

        public static bool ComesAfter(this XElement element, XElement other)
        {
            if (element.Parent != other.Parent) { return false; }
            foreach (var child in element.Parent.Elements())
            {
                if (child == element) { return false; }
                if (child == other) { return true; }
            }
            return false;
        }

        public static Identifier NameAsIdentifier(this XElement elem)
        {
            return elem.Name.LocalName.ToIdentifier();
        }

        public static Identifier NameAsIdentifier(this XAttribute attr)
        {
            return attr.Name.LocalName.ToIdentifier();
        }
    }
}<|MERGE_RESOLUTION|>--- conflicted
+++ resolved
@@ -937,24 +937,7 @@
 
             return floatArray;
         }
-
-<<<<<<< HEAD
-        // add <inherit/> element for extended inheritance.
-        public static PrefabInstance InheritParent(this XElement element)
-        {
-            var attr_string = element.GetAttributeIdentifier("inherit", element.GetAttributeIdentifier("variantof", ""));
-            if (!attr_string.IsEmpty)
-            {
-                return new PrefabInstance(attr_string, "");
-            }
-            if (element.Elements().Any(e => e.Name.ToString().Equals("inherit", StringComparison.OrdinalIgnoreCase)))
-            {
-                XElement elem = element.Elements().First(e => e.Name.ToString().Equals("inherit", StringComparison.OrdinalIgnoreCase));
-                return new PrefabInstance(elem.GetAttributeIdentifier("identifier",""), elem.Attribute("package")?.Value ?? "");
-            }
-            return new PrefabInstance("".ToIdentifier(), "");
-        }
-=======
+        
         // parse a range string, e.g "1-3" or "3"
         public static Range<int> ParseRange(string rangeString)
         {
@@ -986,9 +969,22 @@
             }
         }
 
-        public static Identifier VariantOf(this XElement element) =>
-            element.GetAttributeIdentifier("inherit", element.GetAttributeIdentifier("variantof", ""));
->>>>>>> cf9ecd35
+
+        // add <inherit/> element for extended inheritance.
+        public static PrefabInstance InheritParent(this XElement element)
+        {
+            var attr_string = element.GetAttributeIdentifier("inherit", element.GetAttributeIdentifier("variantof", ""));
+            if (!attr_string.IsEmpty)
+            {
+                return new PrefabInstance(attr_string, "");
+            }
+            if (element.Elements().Any(e => e.Name.ToString().Equals("inherit", StringComparison.OrdinalIgnoreCase)))
+            {
+                XElement elem = element.Elements().First(e => e.Name.ToString().Equals("inherit", StringComparison.OrdinalIgnoreCase));
+                return new PrefabInstance(elem.GetAttributeIdentifier("identifier",""), elem.Attribute("package")?.Value ?? "");
+            }
+            return new PrefabInstance("".ToIdentifier(), "");
+        }
 
         public static string[] ParseStringArray(string stringArrayValues)
         {
