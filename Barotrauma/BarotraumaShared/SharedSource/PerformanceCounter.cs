﻿using Microsoft.Xna.Framework;
using System.Collections.Generic;
using System.Diagnostics;
using System.Linq;

namespace Barotrauma
{
    public class PerformanceCounter
    {
        private readonly object mutex = new object();

        public double AverageFramesPerSecond { get; private set; }
        public double CurrentFramesPerSecond { get; private set; }

        public double AverageFramesPerSecondInPastMinute { get; private set; }

        public const int MaximumSamples = 10;

        private readonly Queue<double> sampleBuffer = new Queue<double>();

        private readonly Queue<double> averageFramesPerSecondBuffer = new Queue<double>();

        private readonly Stopwatch timer = new Stopwatch();
        private long lastSecondMark = 0;
        private long lastMinuteMark = 0;

        public class TickInfo
        {
            public Queue<long> ElapsedTicks { get; set; } = new Queue<long>();
            public long AvgTicksPerFrame { get; set; }
        }

        private readonly Dictionary<string, Queue<long>> elapsedTicks = new Dictionary<string, Queue<long>>();
        private readonly Dictionary<string, long> avgTicksPerFrame = new Dictionary<string, long>();

#if CLIENT
        internal Graph UpdateTimeGraph = new Graph(500), DrawTimeGraph = new Graph(500);
#endif

        private readonly List<string> tempSavedIdentifiers = new List<string>();

        public IReadOnlyList<string> GetSavedIdentifiers
        {
            get 
            {
                lock (mutex)
                {
                    tempSavedIdentifiers.Clear();
                    tempSavedIdentifiers.AddRange(avgTicksPerFrame.Keys);
                }
                return tempSavedIdentifiers;
            }
        }

        public PerformanceCounter()
        {
            timer.Start();
        }

        public void AddElapsedTicks(string identifier, long ticks)
        {
            lock (mutex)
            {
                if (!elapsedTicks.ContainsKey(identifier)) { elapsedTicks.Add(identifier, new Queue<long>()); }
                elapsedTicks[identifier].Enqueue(ticks);

                if (elapsedTicks[identifier].Count > MaximumSamples)
                {
                    elapsedTicks[identifier].Dequeue();
                    avgTicksPerFrame[identifier] = (long)elapsedTicks[identifier].Average(i => i);
                }
            }
        }

        public float GetAverageElapsedMillisecs(string identifier)
        {
            long ticksPerFrame = 0;
            lock (mutex)
            {
                avgTicksPerFrame.TryGetValue(identifier, out ticksPerFrame);
            }
            return ticksPerFrame * 1000.0f / Stopwatch.Frequency;
        }

        public bool Update(double deltaTime)
        {
            if (deltaTime == 0.0f) { return false; }

            CurrentFramesPerSecond = 1.0 / deltaTime;

            sampleBuffer.Enqueue(CurrentFramesPerSecond);
            if (sampleBuffer.Count > MaximumSamples)
            {
                sampleBuffer.Dequeue();
                AverageFramesPerSecond = sampleBuffer.Average();
            }
            else
            {
                AverageFramesPerSecond = CurrentFramesPerSecond;
            }

            long currentTime = timer.ElapsedMilliseconds;
            long currentSecond = currentTime / 1000;


            if (currentSecond > lastSecondMark)
            {
                averageFramesPerSecondBuffer.Enqueue(AverageFramesPerSecond);
                lastSecondMark = currentSecond;
            }

<<<<<<< HEAD
            if (currentTime - lastMinuteMark >= 60 * 1000)
=======
            if (currentTime - lastMinuteMark >= 60 * 1000 &&
                /* we don't need info of the FPS every minute, we can get a good sample size just by logging a small sample */
                GameAnalyticsManager.ShouldLogRandomSample())
>>>>>>> 14f61af4
            {
                //the FPS could be even higher than this on a high-end monitor, but let's restrict it to 144 to reduce the number of distinct event IDs
                const int MaxFPS = 144;
                AverageFramesPerSecondInPastMinute = averageFramesPerSecondBuffer.Average();
                GameAnalyticsManager.AddDesignEvent($"FPS:{MathHelper.Clamp((int)AverageFramesPerSecondInPastMinute, 0, MaxFPS)}");
                GameAnalyticsManager.AddDesignEvent($"FPSLowest:{MathHelper.Clamp((int)averageFramesPerSecondBuffer.Min(), 0, MaxFPS)}");
                averageFramesPerSecondBuffer.Clear();
                lastMinuteMark = currentTime;
            }

            return true;
        }
    }    
}<|MERGE_RESOLUTION|>--- conflicted
+++ resolved
@@ -109,13 +109,9 @@
                 lastSecondMark = currentSecond;
             }
 
-<<<<<<< HEAD
-            if (currentTime - lastMinuteMark >= 60 * 1000)
-=======
             if (currentTime - lastMinuteMark >= 60 * 1000 &&
                 /* we don't need info of the FPS every minute, we can get a good sample size just by logging a small sample */
                 GameAnalyticsManager.ShouldLogRandomSample())
->>>>>>> 14f61af4
             {
                 //the FPS could be even higher than this on a high-end monitor, but let's restrict it to 144 to reduce the number of distinct event IDs
                 const int MaxFPS = 144;
