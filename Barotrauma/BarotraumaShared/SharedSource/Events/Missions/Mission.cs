﻿using Barotrauma.Abilities;
using Barotrauma.Extensions;
using Microsoft.Xna.Framework;
using System;
using System.Collections.Generic;
using System.Collections.Immutable;
using System.Globalization;
using System.Linq;
using System.Xml.Linq;

namespace Barotrauma
{
    abstract partial class Mission
    {
        public readonly MissionPrefab Prefab;
        private bool completed;
        protected bool failed;

        protected Level level;

        protected int state;
        public virtual int State
        {
            get { return state; }
            set
            {
                if (state != value)
                {
                    state = value;
                    TryTriggerEvents(state);
#if SERVER
                    GameMain.Server?.UpdateMissionState(this);
#elif CLIENT
                    if (Prefab.ShowProgressBar)
                    {
                        CharacterHUD.ShowMissionProgressBar(this);
                    }
#endif
                    ShowMessage(State);
                    OnMissionStateChanged?.Invoke(this);
                }
            }
        }

        public int TimesAttempted { get; set; }

        protected static bool IsClient => GameMain.NetworkMember != null && GameMain.NetworkMember.IsClient;

        private readonly CheckDataAction completeCheckDataAction;

        public readonly ImmutableArray<LocalizedString> Headers;
        public readonly ImmutableArray<LocalizedString> Messages;

        /// <summary>
        /// The reward that was actually given from completing the mission, taking any talent bonuses into account 
        /// (some of which may not be possible to determine in advance)
        /// </summary>
        private int? finalReward;

        public virtual LocalizedString Name => Prefab.Name;

        private readonly LocalizedString successMessage;
        public virtual LocalizedString SuccessMessage
        {
            get { return successMessage; }
            //private set { successMessage = value; }
        }

        private readonly LocalizedString failureMessage;
        public virtual LocalizedString FailureMessage
        {
            get { return failureMessage; }
            //private set { failureMessage = value; }
        }

        protected LocalizedString description;
        public virtual LocalizedString Description
        {
            get { return description; }
            //private set { description = value; }
        }

        protected LocalizedString descriptionWithoutReward;

        public virtual bool AllowUndocking
        {
            get { return true; }
        }

        public virtual int Reward
        {
            get 
            {
                return Prefab.Reward;
            }
        }

        public Dictionary<Identifier, float> ReputationRewards
        {
            get { return Prefab.ReputationRewards; }
        }

        public bool Completed
        {
            get { return completed; }
            set { completed = value; }
        }

        public bool Failed
        {
            get { return failed; }
        }

        public virtual bool AllowRespawn
        {
            get { return true; }
        }

        public virtual int TeamCount
        {
            get { return 1; }
        }

        public virtual SubmarineInfo EnemySubmarineInfo
        {
            get { return null; }
        }

        public virtual IEnumerable<(LocalizedString Label, Vector2 Position)> SonarLabels
        {
            get { return Enumerable.Empty<(LocalizedString Label, Vector2 Position)>(); }
        }

        public Identifier SonarIconIdentifier => Prefab.SonarIconIdentifier;

        /// <summary>
        /// Where was this mission received from? Affects which faction we give reputation for if the mission is configured to give reputation for the faction that gave the mission.
        /// Defaults to Locations[0]
        /// </summary>
        public Location OriginLocation;

        public readonly Location[] Locations;

        public int? Difficulty
        {
            get { return Prefab.Difficulty; }
        }

        private class DelayedTriggerEvent
        {
            public readonly MissionPrefab.TriggerEvent TriggerEvent;
            public float Delay;

            public DelayedTriggerEvent(MissionPrefab.TriggerEvent triggerEvent, float delay)
            {
                TriggerEvent = triggerEvent;
                Delay = delay;
            }
        }

        private readonly List<DelayedTriggerEvent> delayedTriggerEvents = new List<DelayedTriggerEvent>();

        public Action<Mission> OnMissionStateChanged;

        public Mission(MissionPrefab prefab, Location[] locations, Submarine sub)
        {
            System.Diagnostics.Debug.Assert(locations.Length == 2);

            Prefab = prefab;

            description = prefab.Description.Value;
            successMessage = prefab.SuccessMessage.Value;
            failureMessage = prefab.FailureMessage.Value;
            Headers = prefab.Headers;
            var messages = prefab.Messages.ToArray();

            OriginLocation = locations[0];
            Locations = locations;

            var endConditionElement = prefab.ConfigElement.GetChildElement(nameof(completeCheckDataAction));
            if (endConditionElement != null)
            {
                completeCheckDataAction = new CheckDataAction(endConditionElement, $"Mission ({prefab.Identifier})");
            }

            for (int n = 0; n < 2; n++)
            {
                string locationName = $"‖color:gui.orange‖{locations[n].Name}‖end‖";
                if (description != null) { description = description.Replace("[location" + (n + 1) + "]", locationName); }
                if (successMessage != null) { successMessage = successMessage.Replace("[location" + (n + 1) + "]", locationName); }
                if (failureMessage != null) { failureMessage = failureMessage.Replace("[location" + (n + 1) + "]", locationName); }
                for (int m = 0; m < messages.Length; m++)
                {
                    messages[m] = messages[m].Replace("[location" + (n + 1) + "]", locationName);
                }
            }
            string rewardText = $"‖color:gui.orange‖{string.Format(CultureInfo.InvariantCulture, "{0:N0}", GetReward(sub))}‖end‖";
            if (description != null) 
            {
                descriptionWithoutReward = description;
                description = description.Replace("[reward]", rewardText); 
            }
            if (successMessage != null) { successMessage = successMessage.Replace("[reward]", rewardText); }
            if (failureMessage != null) { failureMessage = failureMessage.Replace("[reward]", rewardText); }
            for (int m = 0; m < messages.Length; m++)
            {
                messages[m] = messages[m].Replace("[reward]", rewardText);
            }

            Messages = messages.ToImmutableArray();
        }

        public virtual void SetLevel(LevelData level) { }

        public static Mission LoadRandom(Location[] locations, string seed, bool requireCorrectLocationType, MissionType missionType, bool isSinglePlayer = false)
        {
            return LoadRandom(locations, new MTRandom(ToolBox.StringToInt(seed)), requireCorrectLocationType, missionType, isSinglePlayer);
        }

        public static Mission LoadRandom(Location[] locations, MTRandom rand, bool requireCorrectLocationType, MissionType missionType, bool isSinglePlayer = false)
        {
            List<MissionPrefab> allowedMissions = new List<MissionPrefab>();
            if (missionType == MissionType.None)
            {
                return null;
            }
            else
            {
                allowedMissions.AddRange(MissionPrefab.Prefabs.Where(m => ((int)(missionType & m.Type)) != 0));
            }

            allowedMissions.RemoveAll(m => isSinglePlayer ? m.MultiplayerOnly : m.SingleplayerOnly);            
            if (requireCorrectLocationType)
            {
                allowedMissions.RemoveAll(m => !m.IsAllowed(locations[0], locations[1]));
            }

            if (allowedMissions.Count == 0)
            {
                return null;
            }

            int probabilitySum = allowedMissions.Sum(m => m.Commonness);
            int randomNumber = rand.NextInt32() % probabilitySum;
            foreach (MissionPrefab missionPrefab in allowedMissions)
            {
                if (randomNumber <= missionPrefab.Commonness)
                {
                    return missionPrefab.Instantiate(locations, Submarine.MainSub);
                }
                randomNumber -= missionPrefab.Commonness;
            }

            return null;
        }

        public virtual int GetReward(Submarine sub)
        {
            return Prefab.Reward;
        }

        public void Start(Level level)
        {
            state = 0;
#if CLIENT
            shownMessages.Clear();
#endif
            delayedTriggerEvents.Clear();
            foreach (string categoryToShow in Prefab.UnhideEntitySubCategories)
            {
                foreach (MapEntity entityToShow in MapEntity.mapEntityList.Where(me => me.Prefab?.HasSubCategory(categoryToShow) ?? false))
                {
                    entityToShow.HiddenInGame = false;
                }
            }
            this.level = level;
            TryTriggerEvents(0);
            StartMissionSpecific(level);
        }

        protected virtual void StartMissionSpecific(Level level) { }

        public void Update(float deltaTime)
        {
            for (int i = delayedTriggerEvents.Count - 1; i>=0;i--)
            {
                delayedTriggerEvents[i].Delay -= deltaTime;
                if (delayedTriggerEvents[i].Delay <= 0.0f)
                {
                    TriggerEvent(delayedTriggerEvents[i].TriggerEvent);
                    delayedTriggerEvents.RemoveAt(i);
                }
            }
            UpdateMissionSpecific(deltaTime);
        }

        protected virtual void UpdateMissionSpecific(float deltaTime) { }

        protected void ShowMessage(int missionState)
        {
            ShowMessageProjSpecific(missionState);
        }

        partial void ShowMessageProjSpecific(int missionState);

        protected virtual LocalizedString ModifyMessage(LocalizedString message, bool color = true)
        {
            return message;
        }

        private void TryTriggerEvents(int state)
        {
            foreach (var triggerEvent in Prefab.TriggerEvents)
            {
                if (triggerEvent.State == state)
                {
                    TryTriggerEvent(triggerEvent);
                }
            }
        }

        /// <summary>
        /// Triggers the event or adds it to the delayedTriggerEvents it if it has a delay
        /// </summary>
        private void TryTriggerEvent(MissionPrefab.TriggerEvent trigger)
        {
            if (trigger.CampaignOnly && GameMain.GameSession?.Campaign == null) { return; }
            if (trigger.Delay > 0 || trigger.State == 0)
            {
                if (!delayedTriggerEvents.Any(t => t.TriggerEvent == trigger))
                {
                    delayedTriggerEvents.Add(new DelayedTriggerEvent(trigger, trigger.Delay));
                }
            }
            else
            {
                TriggerEvent(trigger);
            }
        }

        /// <summary>
        /// Triggers the event immediately, ignoring any delays
        /// </summary>
        private void TriggerEvent(MissionPrefab.TriggerEvent trigger)
        {
            if (trigger.CampaignOnly && GameMain.GameSession?.Campaign == null) { return; }
            var eventPrefab = EventSet.GetAllEventPrefabs().Find(p => p.Identifier == trigger.EventIdentifier);
            if (eventPrefab == null)
            {
                DebugConsole.ThrowError($"Mission \"{Name}\" failed to trigger an event (couldn't find an event with the identifier \"{trigger.EventIdentifier}\").");
                return;
            }
            if (GameMain.GameSession?.EventManager != null)
            {
                var newEvent = eventPrefab.CreateInstance();
                GameMain.GameSession.EventManager.ActiveEvents.Add(newEvent);
                newEvent.Init();
            }
        }

        /// <summary>
        /// End the mission and give a reward if it was completed successfully
        /// </summary>
        public void End()
        {
            completed = 
                DetermineCompleted() && 
                (completeCheckDataAction == null ||completeCheckDataAction.GetSuccess());
            if (completed)
            {
                if (Prefab.LocationTypeChangeOnCompleted != null)
                {
                    ChangeLocationType(Prefab.LocationTypeChangeOnCompleted);
                }
                GiveReward();
            }

            TimesAttempted++;

            EndMissionSpecific(completed);
        }

        protected abstract bool DetermineCompleted();

        protected virtual void EndMissionSpecific(bool completed) { }

        /// <summary>
        /// Get the final reward, taking talent bonuses into account if the mission has concluded and the talents modified the reward accordingly.
        /// </summary>
        public int GetFinalReward(Submarine sub)
        {
            return finalReward ?? GetReward(sub);
        }

        /// <summary>
        /// Calculates the final reward after talent bonuses have been applied. Note that this triggers talent effects of the type OnGainMissionMoney, 
        /// and should only be called once when the mission is completed!
        /// </summary>
        private void CalculateFinalReward(Submarine sub)
        {
            int reward = GetReward(sub);
            IEnumerable<Character> crewCharacters = GameSession.GetSessionCrewCharacters(CharacterType.Both);
            var missionMoneyGainMultiplier = new AbilityMissionMoneyGainMultiplier(this, 1f);
            crewCharacters.ForEach(c => c.CheckTalents(AbilityEffectType.OnGainMissionMoney, missionMoneyGainMultiplier));
            crewCharacters.ForEach(c => missionMoneyGainMultiplier.Value += c.GetStatValue(StatTypes.MissionMoneyGainMultiplier));
            finalReward = (int)(reward * missionMoneyGainMultiplier.Value);
        }

        private void GiveReward()
        {
            if (GameMain.GameSession.GameMode is not CampaignMode campaign) { return; }
            int reward = GetReward(Submarine.MainSub);

            float baseExperienceGain = reward * 0.09f;

            float difficultyMultiplier = 1 + level.Difficulty / 100f;
            baseExperienceGain *= difficultyMultiplier;

            IEnumerable<Character> crewCharacters = GameSession.GetSessionCrewCharacters(CharacterType.Both);

            // use multipliers here so that we can easily add them together without introducing multiplicative XP stacking
            var experienceGainMultiplier = new AbilityMissionExperienceGainMultiplier(this, 1f);
            crewCharacters.ForEach(c => c.CheckTalents(AbilityEffectType.OnAllyGainMissionExperience, experienceGainMultiplier));
            crewCharacters.ForEach(c => experienceGainMultiplier.Value += c.GetStatValue(StatTypes.MissionExperienceGainMultiplier));

            int experienceGain = (int)(baseExperienceGain * experienceGainMultiplier.Value);
#if CLIENT
            foreach (Character character in crewCharacters)
            {
                GiveMissionExperience(character.Info);
            }
#else
            foreach (Barotrauma.Networking.Client c in GameMain.Server.ConnectedClients)
            {
                //give the experience to the stored characterinfo if the client isn't currently controlling a character
                GiveMissionExperience(c.Character?.Info ?? c.CharacterInfo);
            }
            foreach (Character bot in GameSession.GetSessionCrewCharacters(CharacterType.Bot))
            {
                GiveMissionExperience(bot.Info);
            }
#endif

            void GiveMissionExperience(CharacterInfo info)
            {
                var experienceGainMultiplierIndividual = new AbilityMissionExperienceGainMultiplier(this, 1f);
                info?.Character?.CheckTalents(AbilityEffectType.OnGainMissionExperience, experienceGainMultiplierIndividual);
                info?.GiveExperience((int)((experienceGain * experienceGainMultiplier.Value) * experienceGainMultiplierIndividual.Value));
            }
<<<<<<< HEAD

            // apply money gains afterwards to prevent them from affecting XP gains
            var missionMoneyGainMultiplier = new AbilityMissionMoneyGainMultiplier(this, 1f);
            crewCharacters.ForEach(c => c.CheckTalents(AbilityEffectType.OnGainMissionMoney, missionMoneyGainMultiplier));
            crewCharacters.ForEach(c => missionMoneyGainMultiplier.Value += c.GetStatValue(StatTypes.MissionMoneyGainMultiplier));

            int totalReward = (int)(reward * missionMoneyGainMultiplier.Value);
            GameAnalyticsManager.AddMoneyGainedEvent(totalReward, GameAnalyticsManager.MoneySource.MissionReward, Prefab.Identifier.Value);
=======
>>>>>>> bf73ddb6

            CalculateFinalReward(Submarine.MainSub);
#if SERVER
            finalReward = DistributeRewardsToCrew(GameSession.GetSessionCrewCharacters(CharacterType.Player), finalReward.Value);
#endif
            bool isSingleplayerOrServer = GameMain.IsSingleplayer || GameMain.NetworkMember is { IsServer: true };
            if (isSingleplayerOrServer)
            {
                if (finalReward > 0)
                {
                    campaign.Bank.Give(finalReward.Value);
                }

                foreach (Character character in crewCharacters)
                {
                    character.Info.MissionsCompletedSinceDeath++;
                }

                foreach (KeyValuePair<Identifier, float> reputationReward in ReputationRewards)
                {
                    if (reputationReward.Key == "location")
                    {
                        OriginLocation.Reputation?.AddReputation(reputationReward.Value);
                    }
                    else
                    {
                        Faction faction = campaign.Factions.Find(faction1 => faction1.Prefab.Identifier == reputationReward.Key);
                           float prevValue = faction.Reputation.Value;
                        faction?.Reputation.AddReputation(reputationReward.Value);
                    }
                }
            }

            if (Prefab.DataRewards != null)
            {
                foreach (var (identifier, value, operation) in Prefab.DataRewards)
                {
                    SetDataAction.PerformOperation(campaign.CampaignMetadata, identifier, value, operation);
                }
            }
        }

#if SERVER
        public static int DistributeRewardsToCrew(IEnumerable<Character> crew, int totalReward)
        {
            int remainingRewards = totalReward;
            float sum = GetRewardDistibutionSum(crew);
            if (MathUtils.NearlyEqual(sum, 0)) { return remainingRewards; }
            foreach (Character character in crew)
            {
                int rewardDistribution = character.Wallet.RewardDistribution;
                float rewardWeight = sum > 100 ? rewardDistribution / sum : rewardDistribution / 100f;
                int reward = (int)(totalReward * rewardWeight);
                reward = Math.Min(remainingRewards, reward);
                character.Wallet.Give(reward);
                remainingRewards -= reward;
                if (remainingRewards <= 0) { break; }
            }

            return remainingRewards;
        }
#endif

        public static int GetRewardDistibutionSum(IEnumerable<Character> crew, int rewardDistribution = 0) => crew.Sum(c => c.Wallet.RewardDistribution) + rewardDistribution;


        public static (int Amount, int Percentage, float Sum) GetRewardShare(int rewardDistribution, IEnumerable<Character> crew, Option<int> reward)
        {
            float sum = GetRewardDistibutionSum(crew, rewardDistribution);
            if (MathUtils.NearlyEqual(sum, 0)) { return (0, 0, sum); }

            float rewardWeight = sum > 100 ? rewardDistribution / sum : rewardDistribution / 100f;
            int rewardPercentage = (int)(rewardWeight * 100);

            int amount = reward.TryUnwrap(out var a) ? a : 0;

            return ((int)(amount * rewardWeight), rewardPercentage, sum);
        }

        protected void ChangeLocationType(LocationTypeChange change)
        {
            if (change == null) { throw new ArgumentException(); }
            if (GameMain.GameSession.GameMode is CampaignMode campaign && !IsClient)
            {
                int srcIndex = -1;
                for (int i = 0; i < Locations.Length; i++)
                {
                    if (Locations[i].Type.Identifier == change.CurrentType)
                    {
                        srcIndex = i;
                        break;
                    }
                }
                if (srcIndex == -1) { return; }
                var location = Locations[srcIndex];

                if (location.LocationTypeChangesBlocked) { return; }

                if (change.RequiredDurationRange.X > 0)
                {
                    location.PendingLocationTypeChange = (change, Rand.Range(change.RequiredDurationRange.X, change.RequiredDurationRange.Y), Prefab);
                }
                else
                {
                    location.ChangeType(campaign, LocationType.Prefabs[change.ChangeToType]);
                    location.LocationTypeChangeCooldown = change.CooldownAfterChange;
                }
            }
        }

        public virtual void AdjustLevelData(LevelData levelData) { }

        // putting these here since both escort and pirate missions need them. could be tucked away into another class that they can inherit from (or use composition)
        protected HumanPrefab GetHumanPrefabFromElement(XElement element)
        {
            if (element.Attribute("name") != null)
            {
                DebugConsole.ThrowError("Error in mission \"" + Name + "\" - use character identifiers instead of names to configure the characters.");
                return null;
            }

            Identifier characterIdentifier = element.GetAttributeIdentifier("identifier", Identifier.Empty);
            Identifier characterFrom = element.GetAttributeIdentifier("from", Identifier.Empty);
            HumanPrefab humanPrefab = NPCSet.Get(characterFrom, characterIdentifier);
            if (humanPrefab == null)
            {
                DebugConsole.ThrowError($"Couldn't spawn character for mission: character prefab \"{characterIdentifier}\" not found in the NPC set \"{characterFrom}\".");
                return null;
            }

            return humanPrefab;
        }

        protected static Character CreateHuman(HumanPrefab humanPrefab, List<Character> characters, Dictionary<Character, List<Item>> characterItems, Submarine submarine, CharacterTeamType teamType, ISpatialEntity positionToStayIn = null, Rand.RandSync humanPrefabRandSync = Rand.RandSync.ServerAndClient)
        {
            var characterInfo = humanPrefab.CreateCharacterInfo(Rand.RandSync.ServerAndClient);
            characterInfo.TeamID = teamType;

            positionToStayIn ??= 
                    WayPoint.GetRandom(SpawnType.Human, characterInfo.Job?.Prefab, submarine) ??
                    WayPoint.GetRandom(SpawnType.Human, null, submarine);

            Character spawnedCharacter = Character.Create(characterInfo.SpeciesName, positionToStayIn.WorldPosition, ToolBox.RandomSeed(8), characterInfo, createNetworkEvent: false);
            spawnedCharacter.HumanPrefab = humanPrefab;
            humanPrefab.InitializeCharacter(spawnedCharacter, positionToStayIn);
            humanPrefab.GiveItems(spawnedCharacter, submarine, positionToStayIn as WayPoint, Rand.RandSync.ServerAndClient, createNetworkEvents: false);
            characters.Add(spawnedCharacter);
            characterItems.Add(spawnedCharacter, spawnedCharacter.Inventory.FindAllItems(recursive: true));

            return spawnedCharacter;
        }

        protected ItemPrefab FindItemPrefab(XElement element)
        {
            ItemPrefab itemPrefab;
            if (element.Attribute("name") != null)
            {
                DebugConsole.ThrowError($"Error in mission \"{Name}\" - use item identifiers instead of names to configure the items");
                string itemName = element.GetAttributeString("name", "");
                itemPrefab = MapEntityPrefab.Find(itemName) as ItemPrefab;
                if (itemPrefab == null)
                {
                    DebugConsole.ThrowError($"Couldn't spawn item for mission \"{Name}\": item prefab \"{itemName}\" not found");
                }
            }
            else
            {
                string itemIdentifier = element.GetAttributeString("identifier", "");
                itemPrefab = MapEntityPrefab.Find(null, itemIdentifier) as ItemPrefab;
                if (itemPrefab == null)
                {
                    DebugConsole.ThrowError($"Couldn't spawn item for mission \"{Name}\": item prefab \"{itemIdentifier}\" not found");
                }
            }
            return itemPrefab;
        }

        protected Vector2? GetCargoSpawnPosition(ItemPrefab itemPrefab, out Submarine cargoRoomSub)
        {
            cargoRoomSub = null;

            WayPoint cargoSpawnPos = WayPoint.GetRandom(SpawnType.Cargo, null, Submarine.MainSub, useSyncedRand: true);
            if (cargoSpawnPos == null)
            {
                DebugConsole.ThrowError($"Couldn't spawn items for mission \"{Name}\": no waypoints marked as Cargo were found");
                return null;
            }

            var cargoRoom = cargoSpawnPos.CurrentHull;
            if (cargoRoom == null)
            {
                DebugConsole.ThrowError($"Couldn't spawn items for mission \"{Name}\": waypoints marked as Cargo must be placed inside a room");
                return null;
            }

            cargoRoomSub = cargoRoom.Submarine;

            return new Vector2(
                cargoSpawnPos.Position.X + Rand.Range(-20.0f, 20.0f, Rand.RandSync.ServerAndClient),
                cargoRoom.Rect.Y - cargoRoom.Rect.Height + itemPrefab.Size.Y / 2);
        }
    }

    class AbilityMissionMoneyGainMultiplier : AbilityObject, IAbilityValue, IAbilityMission
    {
        public AbilityMissionMoneyGainMultiplier(Mission mission, float moneyGainMultiplier)
        {
            Value = moneyGainMultiplier;
            Mission = mission;
        }
        public float Value { get; set; }
        public Mission Mission { get; set; }
    }

    class AbilityMissionExperienceGainMultiplier : AbilityObject, IAbilityValue, IAbilityMission
    {
        public AbilityMissionExperienceGainMultiplier(Mission mission, float missionExperienceGainMultiplier)
        {
            Value = missionExperienceGainMultiplier;
            Mission = mission;
        }

        public float Value { get; set; }
        public Mission Mission { get; set; }
    }

}<|MERGE_RESOLUTION|>--- conflicted
+++ resolved
@@ -447,17 +447,6 @@
                 info?.Character?.CheckTalents(AbilityEffectType.OnGainMissionExperience, experienceGainMultiplierIndividual);
                 info?.GiveExperience((int)((experienceGain * experienceGainMultiplier.Value) * experienceGainMultiplierIndividual.Value));
             }
-<<<<<<< HEAD
-
-            // apply money gains afterwards to prevent them from affecting XP gains
-            var missionMoneyGainMultiplier = new AbilityMissionMoneyGainMultiplier(this, 1f);
-            crewCharacters.ForEach(c => c.CheckTalents(AbilityEffectType.OnGainMissionMoney, missionMoneyGainMultiplier));
-            crewCharacters.ForEach(c => missionMoneyGainMultiplier.Value += c.GetStatValue(StatTypes.MissionMoneyGainMultiplier));
-
-            int totalReward = (int)(reward * missionMoneyGainMultiplier.Value);
-            GameAnalyticsManager.AddMoneyGainedEvent(totalReward, GameAnalyticsManager.MoneySource.MissionReward, Prefab.Identifier.Value);
-=======
->>>>>>> bf73ddb6
 
             CalculateFinalReward(Submarine.MainSub);
 #if SERVER
