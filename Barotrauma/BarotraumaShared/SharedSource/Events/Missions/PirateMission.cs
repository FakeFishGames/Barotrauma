--- conflicted
+++ resolved
@@ -43,21 +43,12 @@
             get
             {
                 if (!outsideOfSonarRange || state > 1)
-<<<<<<< HEAD
                 {
                     yield break;
 
                 }
                 else if (state == 0)
                 {
-=======
-                {
-                    yield break;
-
-                }
-                else if (state == 0)
-                {
->>>>>>> f95be051
                     foreach (Vector2 patrolPos in patrolPositions)
                     {
                         yield return (Prefab.SonarLabel, patrolPos);
