﻿using Barotrauma.Extensions;
using Barotrauma.Items.Components;
using FarseerPhysics;
using FarseerPhysics.Collision;
using Microsoft.Xna.Framework;
using System;
using System.Collections.Generic;
using System.Diagnostics;
using System.Linq;
using System.Xml.Linq;

namespace Barotrauma
{
    partial class PirateMission : Mission
    {
        private readonly XElement characterConfig;
        private readonly XElement characterTypeConfig;
        private readonly float addedMissionDifficultyPerPlayer;

        private float missionDifficulty;
        private int alternateReward;

        private Submarine enemySub;
        private readonly List<Character> characters = new List<Character>();
        private readonly Dictionary<Character, List<Item>> characterItems = new Dictionary<Character, List<Item>>();

        // Update the last sighting periodically so that the players can find the pirate sub even if they have lost the track of it.
        private readonly float pirateSightingUpdateFrequency = 30;
        private float pirateSightingUpdateTimer;
        private Vector2? lastSighting;

        private LevelData levelData;

        public override int TeamCount => 2;

        private bool outsideOfSonarRange;

        private readonly List<Vector2> patrolPositions = new List<Vector2>();

        public override IEnumerable<(LocalizedString Label, Vector2 Position)> SonarLabels
        {
            get
            {
                if (!outsideOfSonarRange || state > 1)
                {
                    yield break;

                }
                else if (state == 0)
                {
                    foreach (Vector2 patrolPos in patrolPositions)
                    {
                        yield return (Prefab.SonarLabel, patrolPos);
                    }
                }
                else if (state == 1)
                {
                    if (lastSighting.HasValue)
                    {
                        yield return (Prefab.SonarLabel, lastSighting.Value);
                    }
                    else
                    {
                        yield break;
                    }
                }
            }
        }

        public override int GetReward(Submarine sub)
        {
            return alternateReward;
        }

        private SubmarineInfo submarineInfo;

        public override SubmarineInfo EnemySubmarineInfo
        {
            get
            {
                return submarineInfo;
            }
        }

        // these values could also be defined within the mission XML
        private const float RandomnessModifier = 25;
        private const float ShipRandomnessModifier = 15;

        private const float MaxDifficulty = 100;

        public PirateMission(MissionPrefab prefab, Location[] locations, Submarine sub) : base(prefab, locations, sub)
        {
            characterConfig = prefab.ConfigElement.GetChildElement("Characters");
            characterTypeConfig = prefab.ConfigElement.GetChildElement("CharacterTypes");
            addedMissionDifficultyPerPlayer = prefab.ConfigElement.GetAttributeFloat("addedmissiondifficultyperplayer", 0);

            //make sure all referenced character types are defined
            foreach (XElement characterElement in characterConfig.Elements())
            {
                var characterId = characterElement.GetAttributeString("typeidentifier", string.Empty);
                var characterTypeElement = characterTypeConfig.Elements().FirstOrDefault(e => e.GetAttributeString("typeidentifier", string.Empty) == characterId);
                if (characterTypeElement == null)
                {
                    DebugConsole.ThrowError($"Error in mission \"{prefab.Identifier}\". Could not find a character type element for the character \"{characterId}\".");
                }
            }
            //make sure all defined character types can be found from human prefabs
            foreach (XElement characterTypeElement in characterTypeConfig.Elements())
            {
                foreach (XElement characterElement in characterTypeElement.Elements())
                {
                    Identifier characterIdentifier = characterElement.GetAttributeIdentifier("identifier", Identifier.Empty);
                    Identifier characterFrom = characterElement.GetAttributeIdentifier("from", Identifier.Empty);
                    HumanPrefab humanPrefab = NPCSet.Get(characterFrom, characterIdentifier);
                    if (humanPrefab == null)
                    {
                        DebugConsole.ThrowError($"Error in mission \"{prefab.Identifier}\". Character prefab \"{characterIdentifier}\" not found in the NPC set \"{characterFrom}\".");
                    }
                }
            }

            // for campaign missions, set level at construction
            LevelData levelData = locations[0].Connections.Where(c => c.Locations.Contains(locations[1])).FirstOrDefault()?.LevelData ?? locations[0]?.LevelData;
            if (levelData != null)
            {
                SetLevel(levelData);
            }
        }

        private new void SetLevel(LevelData level)
        {
            if (levelData != null)
            {
                //level already set
                return;
            }
            submarineInfo = null;

            levelData = level;
            missionDifficulty = level?.Difficulty ?? 0;

            submarineInfo = GetRandomDifficultyModifiedSubmarine(missionDifficulty, ShipRandomnessModifier);

            alternateReward = (int)submarineInfo.EnemySubmarineInfo.Reward;
            string rewardText = $"‖color:gui.orange‖{string.Format(System.Globalization.CultureInfo.InvariantCulture, "{0:N0}", alternateReward)}‖end‖";
            if (descriptionWithoutReward != null) { description = descriptionWithoutReward.Replace("[reward]", rewardText); }
<<<<<<< HEAD
=======

            ContentPath submarinePath = submarineConfig.GetAttributeContentPath("path", Prefab.ContentPackage);
            if (submarinePath.IsNullOrEmpty())
            {
                DebugConsole.ThrowError($"No path used for submarine for the pirate mission \"{Prefab.Identifier}\"!");
                return;
            }

            BaseSubFile contentFile = 
                GetSubFile<EnemySubmarineFile>(submarinePath) ?? 
                GetSubFile<SubmarineFile>(submarinePath);
            BaseSubFile GetSubFile<T>(ContentPath path) where T : BaseSubFile
            {
                return ContentPackageManager.EnabledPackages.All.SelectMany(p => p.GetFiles<T>()).FirstOrDefault(f => f.Path == submarinePath);
            }

            if (contentFile == null)
            {
                DebugConsole.ThrowError($"No submarine file found from the path {submarinePath}!");
                return;
            }

            submarineInfo = new SubmarineInfo(contentFile.Path.Value);
>>>>>>> 66a7822f
        }

        private float GetDifficultyModifiedValue(float preferredDifficulty, float levelDifficulty, float randomnessModifier, Random rand)
        {
            return Math.Abs(levelDifficulty - preferredDifficulty + MathHelper.Lerp(-randomnessModifier, randomnessModifier, (float)rand.NextDouble()));
        }
        private int GetDifficultyModifiedAmount(int minAmount, int maxAmount, float levelDifficulty, Random rand)
        {
            return Math.Max((int)Math.Round(minAmount + (maxAmount - minAmount) * (levelDifficulty + MathHelper.Lerp(-RandomnessModifier, RandomnessModifier, (float)rand.NextDouble())) / MaxDifficulty), minAmount);
        }

        private XElement GetRandomDifficultyModifiedElement(XElement parentElement, float levelDifficulty, float randomnessModifier)
        {
            Random rand = new MTRandom(ToolBox.StringToInt(levelData.Seed));
            // look for the element that is closest to our difficulty, with some randomness
            XElement bestElement = null;
            float bestValue = float.MaxValue;
            foreach (XElement element in parentElement.Elements())
            {
                float applicabilityValue = GetDifficultyModifiedValue(element.GetAttributeFloat(0f, "preferreddifficulty"), levelDifficulty, randomnessModifier, rand);
                if (applicabilityValue < bestValue)
                {
                    bestElement = element;
                    bestValue = applicabilityValue;
                }
            }
            return bestElement;
        }

        private SubmarineInfo GetRandomDifficultyModifiedSubmarine(float levelDifficulty, float randomnessModifier)
        {
            Random rand = new MTRandom(ToolBox.StringToInt(levelData.Seed));
            // look for the saved submarine that is closest to our difficulty, with some randomness
            SubmarineInfo bestSubmarine = null;
            float bestValue = float.MaxValue;
            var submarineInfos = SubmarineInfo.SavedSubmarines.Where(i => i.IsEnemySubmarine);
            foreach (SubmarineInfo submarineInfo in submarineInfos)
            {
                string[] tags = submarineInfo.EnemySubmarineInfo.MissionTags.Split(',');
                var value = tags.Length;
                foreach (string tag in tags)
                {
                    if (!this.Prefab.Tags.Contains(tag))
                    {
                        value--;
                    }
                }
                if (value == 0) { continue; }

                float applicabilityValue = GetDifficultyModifiedValue(submarineInfo.EnemySubmarineInfo.PreferredDifficulty, levelDifficulty, randomnessModifier, rand);
                if (applicabilityValue < bestValue)
                {
                    bestSubmarine = submarineInfo;
                    bestValue = applicabilityValue;
                }
            }

            if (bestSubmarine == null)
            {
                DebugConsole.ThrowError("No EnemySubmarine found that matches the mission's tags!");
                return SubmarineInfo.SavedSubmarines.Where(i => i.IsEnemySubmarine).First();
            }

            return bestSubmarine;
        }

        private void CreateMissionPositions(out Vector2 preferredSpawnPos)
        {
            Vector2 patrolPos = enemySub.WorldPosition;
            Point subSize = enemySub.GetDockedBorders().Size;

            if (!Level.Loaded.TryGetInterestingPosition(true, Level.PositionType.MainPath, Level.Loaded.Size.X * 0.3f, out preferredSpawnPos))
            {
                DebugConsole.ThrowError("Could not spawn pirate submarine in an interesting location! " + this);
            }
            if (!Level.Loaded.TryGetInterestingPositionAwayFromPoint(true, Level.PositionType.MainPath, Level.Loaded.Size.X * 0.3f, out patrolPos, preferredSpawnPos, minDistFromPoint: 10000f))
            {
                DebugConsole.ThrowError("Could not give pirate submarine an interesting location to patrol to! " + this);
            }

            patrolPos = enemySub.FindSpawnPos(patrolPos, subSize);

            patrolPositions.Add(patrolPos);
            patrolPositions.Add(preferredSpawnPos);

            if (!IsClient)
            {
                PathFinder pathFinder = new PathFinder(WayPoint.WayPointList, false);
                var path = pathFinder.FindPath(ConvertUnits.ToSimUnits(patrolPos), ConvertUnits.ToSimUnits(preferredSpawnPos));
                if (!path.Unreachable)
                {
                    var validNodes = path.Nodes.FindAll(n => !Level.Loaded.ExtraWalls.Any(w => w.Cells.Any(c => c.IsPointInside(n.WorldPosition))));
                    if (validNodes.Any())
                    {
                        preferredSpawnPos = validNodes.GetRandomUnsynced().WorldPosition; // spawn the sub in a random point in the path if possible
                    }
                }

                int graceDistance = 500; // the sub still spawns awkwardly close to walls, so this helps. could also be given as a parameter instead
                preferredSpawnPos = enemySub.FindSpawnPos(preferredSpawnPos, new Point(subSize.X + graceDistance, subSize.Y + graceDistance));
            }
        }

        private void InitPirateShip()
        {
            enemySub.NeutralizeBallast();
            if (enemySub.GetItems(alsoFromConnectedSubs: false).Find(i => i.HasTag("reactor") && !i.NonInteractable)?.GetComponent<Reactor>() is Reactor reactor)
            {
                reactor.PowerUpImmediately();
            }
            enemySub.EnableMaintainPosition();
            enemySub.TeamID = CharacterTeamType.None;
            //make the enemy sub withstand atleast the same depth as the player sub
            enemySub.RealWorldCrushDepth = Math.Max(enemySub.RealWorldCrushDepth, Submarine.MainSub.RealWorldCrushDepth);
            if (Level.Loaded != null)
            {
                //...and the depth of the patrol positions + 1000 m
                foreach (var patrolPos in patrolPositions)
                {
                    enemySub.RealWorldCrushDepth = Math.Max(enemySub.RealWorldCrushDepth, Level.Loaded.GetRealWorldDepth(patrolPos.Y) + 1000);
                }
            }
            enemySub.ImmuneToBallastFlora = true;
        }

        private void InitPirates()
        {
            characters.Clear();
            characterItems.Clear();

            if (characterConfig == null)
            {
                DebugConsole.ThrowError("Failed to initialize characters for escort mission (characterConfig == null)");
                return;
            }

            int playerCount = 1;

#if SERVER
            playerCount = GameMain.Server.ConnectedClients.Where(c => !c.SpectateOnly || !GameMain.Server.ServerSettings.AllowSpectating).Count();
#endif

            float enemyCreationDifficulty = missionDifficulty + playerCount * addedMissionDifficultyPerPlayer;

            Random rand = new MTRandom(ToolBox.StringToInt(levelData.Seed));

            bool commanderAssigned = false;
            foreach (XElement element in characterConfig.Elements())
            {
                // it is possible to get more than the "max" amount of characters if the modified difficulty is high enough; this is intentional
                // if necessary, another "hard max" value could be used to clamp the value for performance/gameplay concerns
                int amountCreated = GetDifficultyModifiedAmount(element.GetAttributeInt("minamount", 0), element.GetAttributeInt("maxamount", 0), enemyCreationDifficulty, rand);
                var characterId = element.GetAttributeString("typeidentifier", string.Empty);
                for (int i = 0; i < amountCreated; i++)
                {
                    XElement characterType = characterTypeConfig.Elements().Where(e => e.GetAttributeString("typeidentifier", string.Empty) == characterId).FirstOrDefault();

                    if (characterType == null)
                    {
                        DebugConsole.ThrowError($"No character types defined in CharacterTypes for a declared type identifier in mission \"{Prefab.Identifier}\".");
                        return;
                    }

                    XElement variantElement = GetRandomDifficultyModifiedElement(characterType, enemyCreationDifficulty, RandomnessModifier);

                    var humanPrefab = GetHumanPrefabFromElement(variantElement);
                    if (humanPrefab == null) { continue; }

                    Character spawnedCharacter = CreateHuman(humanPrefab, characters, characterItems, enemySub, CharacterTeamType.None, null);
                    if (!commanderAssigned)
                    {
                        bool isCommander = variantElement.GetAttributeBool("iscommander", false);
                        if (isCommander && spawnedCharacter.AIController is HumanAIController humanAIController)
                        {
                            humanAIController.InitShipCommandManager();
                            foreach (var patrolPos in patrolPositions)
                            {
                                humanAIController.ShipCommandManager.patrolPositions.Add(patrolPos);
                            }
                            commanderAssigned = true;
                        }
                    }

                    foreach (Item item in spawnedCharacter.Inventory.AllItems)
                    {
                        if (item?.GetComponent<IdCard>() != null)
                        {
                            item.AddTag("id_pirate");
                        }
                    }
                }
            }
        }

        protected override void StartMissionSpecific(Level level)
        {
            if (characters.Count > 0)
            {
#if DEBUG
                throw new Exception($"characters.Count > 0 ({characters.Count})");
#else
                DebugConsole.AddWarning("Character list was not empty at the start of a pirate mission. The mission instance may not have been ended correctly on previous rounds.");
                characters.Clear();            
#endif
            }

            if (patrolPositions.Count > 0)
            {
#if DEBUG
                throw new Exception($"patrolPositions.Count > 0 ({patrolPositions.Count})");
#else
                DebugConsole.AddWarning("Patrol point list was not empty at the start of a pirate mission. The mission instance may not have been ended correctly on previous rounds.");
                patrolPositions.Clear();            
#endif
            }

            enemySub = Submarine.MainSubs[1];

            if (enemySub == null)
            {
                DebugConsole.ThrowError(submarineInfo == null ? 
                    $"Error in PirateMission: enemy sub was not created (submarineInfo == null)." :
                    $"Error in PirateMission: enemy sub was not created.");
                return;
            }

            Vector2 spawnPos = Level.Loaded.EndPosition; // in case TryGetInterestingPosition fails, though this should not happen
            CreateMissionPositions(out spawnPos); // patrol positions are not explicitly replicated, instead they are acquired the same way the server acquires them
#if DEBUG
            if (IsClient)
            {
                DebugConsole.NewMessage("The patrol positions set by client were: ");
            }
            else
            {
                DebugConsole.NewMessage("The patrol positions set by server were: ");
            }
            foreach (var patrolPos in patrolPositions)
            {
                DebugConsole.NewMessage("Patrol pos: " + patrolPos);
            }
#endif
            if (!IsClient)
            {
                InitPirateShip();
            }
            enemySub.SetPosition(spawnPos);

            // flipping the sub on the frame it is moved into place must be done after it's been moved, or it breaks item connections in the submarine
            // creating the pirates has to be done after the sub has been flipped, or it seems to break the AI pathing
            enemySub.FlipX();
            enemySub.ShowSonarMarker = false;

            if (!IsClient)
            {
                InitPirates();
            }
        }

        protected override void UpdateMissionSpecific(float deltaTime)
        {
            if (state >= 2 || enemySub == null) { return; }

            float sqrSonarRange = MathUtils.Pow2(Sonar.DefaultSonarRange);
            outsideOfSonarRange = Vector2.DistanceSquared(enemySub.WorldPosition, Submarine.MainSub.WorldPosition) > sqrSonarRange;

            if (CheckWinState())
            {
                State = 2;
            }
            else
            {
                switch (State)
                {
                    case 0:
                        for (int i = patrolPositions.Count - 1; i >= 0; i--)
                        {
                            if (Vector2.DistanceSquared(patrolPositions[i], Submarine.MainSub.WorldPosition) < sqrSonarRange)
                            {
                                patrolPositions.RemoveAt(i);
                            }
                        }
                        if (!outsideOfSonarRange || patrolPositions.None())
                        {
                            State = 1;
                        }
                        break;
                    case 1:
                        if (outsideOfSonarRange)
                        {
                            if (lastSighting.HasValue && Vector2.DistanceSquared(lastSighting.Value, Submarine.MainSub.WorldPosition) < sqrSonarRange)
                            {
                                lastSighting = null;
                            }
                            pirateSightingUpdateTimer -= deltaTime;
                            if (pirateSightingUpdateTimer < 0)
                            {
                                pirateSightingUpdateTimer = pirateSightingUpdateFrequency;
                                lastSighting = enemySub.WorldPosition;
                            }
                        }
                        else
                        {
                            lastSighting = enemySub.WorldPosition;
                            pirateSightingUpdateTimer = 0;
                        }
                        break;
                }
            }
        }

        private bool CheckWinState() => !IsClient && characters.All(m => DeadOrCaptured(m));

        private bool DeadOrCaptured(Character character)
        {
            return character == null || character.Removed || character.Submarine == null || (character.LockHands && character.Submarine == Submarine.MainSub) || character.IsIncapacitated;
        }

        protected override bool DetermineCompleted()
        {
            return state == 2;
        }

        protected override void EndMissionSpecific(bool completed)
        {
            characters.Clear();
            characterItems.Clear();
            failed = !completed;
            submarineInfo = null;
        }
    }
}<|MERGE_RESOLUTION|>--- conflicted
+++ resolved
@@ -144,32 +144,6 @@
             alternateReward = (int)submarineInfo.EnemySubmarineInfo.Reward;
             string rewardText = $"‖color:gui.orange‖{string.Format(System.Globalization.CultureInfo.InvariantCulture, "{0:N0}", alternateReward)}‖end‖";
             if (descriptionWithoutReward != null) { description = descriptionWithoutReward.Replace("[reward]", rewardText); }
-<<<<<<< HEAD
-=======
-
-            ContentPath submarinePath = submarineConfig.GetAttributeContentPath("path", Prefab.ContentPackage);
-            if (submarinePath.IsNullOrEmpty())
-            {
-                DebugConsole.ThrowError($"No path used for submarine for the pirate mission \"{Prefab.Identifier}\"!");
-                return;
-            }
-
-            BaseSubFile contentFile = 
-                GetSubFile<EnemySubmarineFile>(submarinePath) ?? 
-                GetSubFile<SubmarineFile>(submarinePath);
-            BaseSubFile GetSubFile<T>(ContentPath path) where T : BaseSubFile
-            {
-                return ContentPackageManager.EnabledPackages.All.SelectMany(p => p.GetFiles<T>()).FirstOrDefault(f => f.Path == submarinePath);
-            }
-
-            if (contentFile == null)
-            {
-                DebugConsole.ThrowError($"No submarine file found from the path {submarinePath}!");
-                return;
-            }
-
-            submarineInfo = new SubmarineInfo(contentFile.Path.Value);
->>>>>>> 66a7822f
         }
 
         private float GetDifficultyModifiedValue(float preferredDifficulty, float levelDifficulty, float randomnessModifier, Random rand)
