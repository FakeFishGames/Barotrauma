--- conflicted
+++ resolved
@@ -225,11 +225,7 @@
                 }                
             }
 
-<<<<<<< HEAD
-            while (QueuedEventsForNextRound.Count > 0 && QueuedEventsForNextRound.Dequeue() is Identifier id)
-=======
             while (QueuedEventsForNextRound.TryDequeue(out var id))
->>>>>>> f95be051
             {
                 var eventPrefab = EventSet.GetEventPrefab(id);
                 if (eventPrefab == null)
@@ -793,15 +789,9 @@
                     if (eventCoolDown > 0.0f && !eventSet.IgnoreCoolDown) { continue; }
                     if (currentIntensity > eventThreshold && !eventSet.IgnoreIntensity) { continue; }
                     if (!CanStartEventSet(eventSet)) { continue; }
-<<<<<<< HEAD
 
                     pendingEventSets.RemoveAt(i);
 
-=======
-
-                    pendingEventSets.RemoveAt(i);
-
->>>>>>> f95be051
                     if (selectedEvents.ContainsKey(eventSet))
                     {
                         //start events in this set
@@ -889,15 +879,9 @@
             monsterStrength = 0;
             foreach (Character character in Character.CharacterList)
             {
-<<<<<<< HEAD
-                if (character.IsIncapacitated || !character.Enabled || character.IsPet) { continue; }
-
-                if (character.AIController is EnemyAIController enemyAI) 
-=======
                 if (character.IsIncapacitated || character.IsArrested || !character.Enabled || character.IsPet) { continue; }
 
                 if (character.AIController is EnemyAIController enemyAI)
->>>>>>> f95be051
                 {
                     if (!enemyAI.AIParams.StayInAbyss)
                     {
@@ -905,11 +889,7 @@
                         monsterStrength += enemyAI.CombatStrength;
                     }
 
-<<<<<<< HEAD
-                    if (character.CurrentHull?.Submarine?.Info != null && 
-=======
                     if (character.CurrentHull?.Submarine?.Info != null &&
->>>>>>> f95be051
                         (character.CurrentHull.Submarine == Submarine.MainSub || Submarine.MainSub.DockedTo.Contains(character.CurrentHull.Submarine)) &&
                         character.CurrentHull.Submarine.Info.Type == SubmarineType.Player)
                     {
@@ -922,18 +902,11 @@
                         // -> One Crawler adds 0.02, a Mudraptor 0.042, a Hammerhead 0.1, and a Moloch 0.25.
                         enemyDanger += enemyAI.CombatStrength / 5000.0f;
                     }
-<<<<<<< HEAD
-                }     
-                else if (character.AIController is HumanAIController humanAi && !character.IsOnFriendlyTeam(CharacterTeamType.Team1))
-                {
-                    if (character.Submarine != null && 
-=======
                 }
                 else if (character.AIController is HumanAIController humanAi && !character.IsOnFriendlyTeam(CharacterTeamType.Team1))
                 {
                     if (character.Submarine != null &&
                         character.Submarine.PhysicsBody is { BodyType: BodyType.Dynamic } &&
->>>>>>> f95be051
                         Vector2.DistanceSquared(character.Submarine.WorldPosition, Submarine.MainSub.WorldPosition) < Sonar.DefaultSonarRange * Sonar.DefaultSonarRange)
                     {
                         //we have no easy way to define the strength of a human enemy (depends more on the sub and it's state than the character),
