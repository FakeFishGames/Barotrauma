﻿using Barotrauma.Extensions;
using FarseerPhysics;
using Microsoft.Xna.Framework;
using System;
using System.Collections.Generic;
using System.Linq;

namespace Barotrauma
{
    partial class EventManager
    {
        public enum NetworkEventType
        {
            CONVERSATION,
            CONVERSATION_SELECTED_OPTION,
            STATUSEFFECT,
            MISSION,
            UNLOCKPATH
        }

        const float IntensityUpdateInterval = 5.0f;

        const float CalculateDistanceTraveledInterval = 5.0f;

        const int MaxEventHistory = 20;

        private Level level;

        private readonly List<Sprite> preloadedSprites = new List<Sprite>();

        //The "intensity" of the current situation (a value between 0.0 - 1.0).
        //High when a disaster has struck, low when nothing special is going on.
        private float currentIntensity;
        //The exact intensity of the current situation, current intensity is lerped towards this value
        private float targetIntensity;
        //follows targetIntensity a bit faster than currentIntensity to prevent e.g. combat musing staying on very long after the monsters are dead
        private float musicIntensity;

        //How low the intensity has to be for an event to be triggered. 
        //Gradually increases with time, so additional problems can still appear eventually even if
        //the sub is laying broken on the ocean floor or if the players are trying to abuse the system
        //by intentionally keeping the intensity high by causing breaches, damaging themselves or such
        private float eventThreshold = 0.2f;

        //New events can't be triggered when the cooldown is active.
        private float eventCoolDown;

        private float intensityUpdateTimer;

        private PathFinder pathFinder;
        private float totalPathLength;
        private float calculateDistanceTraveledTimer;
        private float distanceTraveled;

        private float avgCrewHealth, avgHullIntegrity, floodingAmount, fireAmount, enemyDanger, monsterStrength;
        public float CumulativeMonsterStrengthMain;
        public float CumulativeMonsterStrengthRuins;
        public float CumulativeMonsterStrengthWrecks;
        public float CumulativeMonsterStrengthCaves;

        private float roundDuration;

        private bool isCrewAway;
        //how long it takes after the crew returns for the event manager to resume normal operation
        const float CrewAwayResetDelay = 60.0f;
        private float crewAwayResetTimer;
        private float crewAwayDuration;

        private readonly List<EventSet> pendingEventSets = new List<EventSet>();

        private readonly Dictionary<EventSet, List<Event>> selectedEvents = new Dictionary<EventSet, List<Event>>();

        private readonly List<Event> activeEvents = new List<Event>();

<<<<<<< HEAD
        private readonly HashSet<Event> finishedEvents = new HashSet<Event>();
        private readonly HashSet<EventPrefab> nonRepeatableEvents = new HashSet<EventPrefab>();
=======
        private readonly HashSet<Identifier> finishedEvents = new HashSet<Identifier>();
        private readonly HashSet<Identifier> nonRepeatableEvents = new HashSet<Identifier>();
>>>>>>> bf73ddb6
        private readonly HashSet<EventSet> usedUniqueSets = new HashSet<EventSet>();


#if DEBUG && SERVER
        private DateTime nextIntensityLogTime;
#endif

        private EventManagerSettings settings;

        private readonly bool isClient;
        
        public float CurrentIntensity
        {
            get { return currentIntensity; }
        }
        public float MusicIntensity
        {
            get { return musicIntensity; }
        }

        public List<Event> ActiveEvents
        {
            get { return activeEvents; }
        }
        
        public readonly Queue<Event> QueuedEvents = new Queue<Event>();

        private struct TimeStamp
        {
            public readonly double Time;
            public readonly Event Event;

            public TimeStamp(Event e)
            {
                Event = e;
                Time = Timing.TotalTime;
            }
        }

        private readonly List<TimeStamp> timeStamps = new List<TimeStamp>();
        public void AddTimeStamp(Event e) => timeStamps.Add(new TimeStamp(e));

        public EventManager()
        {
            isClient = GameMain.NetworkMember != null && GameMain.NetworkMember.IsClient;
        }

        public bool Enabled = true;

        private MTRandom rand;

        public void StartRound(Level level)
        {
            this.level = level;

            if (isClient) { return; }

            timeStamps.Clear();
            pendingEventSets.Clear();
            selectedEvents.Clear();
            activeEvents.Clear();
#if SERVER
            MissionAction.ResetMissionsUnlockedThisRound();
#endif
            pathFinder = new PathFinder(WayPoint.WayPointList, false);
            totalPathLength = 0.0f;
            if (level != null)
            {
                var steeringPath = pathFinder.FindPath(ConvertUnits.ToSimUnits(level.StartPosition), ConvertUnits.ToSimUnits(level.EndPosition));
                totalPathLength = steeringPath.TotalLength;
            }

            SelectSettings();

            int seed = 0;            
            if (level != null)
            {
                seed = ToolBox.StringToInt(level.Seed);
                foreach (var previousEvent in level.LevelData.EventHistory)
                {
                    seed ^= ToolBox.IdentifierToInt(previousEvent);
                }
            }
            rand = new MTRandom(seed);

            bool playingCampaign = GameMain.GameSession?.GameMode is CampaignMode;
            EventSet initialEventSet = SelectRandomEvents(
                EventSet.Prefabs.ToList(),
                requireCampaignSet: playingCampaign,
                random: rand);
            EventSet additiveSet = null;
            if (initialEventSet != null && initialEventSet.Additive)
            {
                additiveSet = initialEventSet;
                initialEventSet = SelectRandomEvents(
                    EventSet.Prefabs.Where(e => !e.Additive).ToList(),
                    requireCampaignSet: playingCampaign,
                    random: rand);
            }
            if (initialEventSet != null)
            {
                pendingEventSets.Add(initialEventSet);
                CreateEvents(initialEventSet);
            }
            if (additiveSet != null)
            {
                pendingEventSets.Add(additiveSet);
                CreateEvents(additiveSet);
            }

            if (level?.LevelData != null)
            {
                if (level.LevelData.Type == LevelData.LevelType.Outpost)
                {
                    //if the outpost is connected to a locked connection, create an event to unlock it
                    if (level.StartLocation?.Connections.Any(c => c.Locked && level.StartLocation.MapPosition.X < c.OtherLocation(level.StartLocation).MapPosition.X) ?? false)
                    {
                        var unlockPathEventPrefab = EventPrefab.GetUnlockPathEvent(level.LevelData.Biome.Identifier, level.StartLocation.Faction);
                        if (unlockPathEventPrefab != null)
                        {
                            var newEvent = unlockPathEventPrefab.CreateInstance();
                            ActiveEvents.Add(newEvent);
                        }
                        else
                        {
                            //if no event that unlocks the path can be found, unlock it automatically
                            level.StartLocation.Connections.ForEach(c => c.Locked = false);
                        }
                    }
                }
                RegisterNonRepeatableChildEvents(initialEventSet);
                void RegisterNonRepeatableChildEvents(EventSet eventSet)
                {
                    if (eventSet == null) { return; }
                    if (eventSet.OncePerLevel)
                    {
                        foreach (EventPrefab ep in eventSet.EventPrefabs.SelectMany(e => e.EventPrefabs))
                        {
<<<<<<< HEAD
                            nonRepeatableEvents.Add(ep);                                
=======
                            nonRepeatableEvents.Add(ep.Identifier);                                
>>>>>>> bf73ddb6
                        }
                    }
                    foreach (EventSet childSet in eventSet.ChildSets)
                    {
                        RegisterNonRepeatableChildEvents(childSet);
                    }
                }                
            }

            PreloadContent(GetFilesToPreload());

            roundDuration = 0.0f;
            eventsInitialized = false;
            isCrewAway = false;
            crewAwayDuration = 0.0f;
            crewAwayResetTimer = 0.0f;
            intensityUpdateTimer = 0.0f;
            CalculateCurrentIntensity(0.0f);
            currentIntensity = musicIntensity = targetIntensity;
            eventCoolDown = 0.0f;
            CumulativeMonsterStrengthMain = 0;
            CumulativeMonsterStrengthRuins = 0;
            CumulativeMonsterStrengthWrecks = 0;
            CumulativeMonsterStrengthCaves = 0;
        }
        
        private void SelectSettings()
        {
            if (!EventManagerSettings.Prefabs.Any())
            {
                throw new InvalidOperationException("Could not select EventManager settings (no settings loaded).");
            }
            var orderedByDifficulty = EventManagerSettings.OrderedByDifficulty.ToArray();
            if (level == null)
            {
#if CLIENT
                if (GameMain.GameSession.GameMode is TestGameMode)
                {
                    settings = orderedByDifficulty.GetRandom(Rand.RandSync.ServerAndClient);
                    if (settings != null)
                    {
                        eventThreshold = settings.DefaultEventThreshold;
                    }
                    return;
                }
#endif
                throw new InvalidOperationException("Could not select EventManager settings (level not set).");
            }

            float extraDifficulty = 0;
            if (GameMain.GameSession.Campaign?.Settings != null)
            {
                extraDifficulty = GameMain.GameSession.Campaign.Settings.ExtraEventManagerDifficulty;
            }
            float modifiedDifficulty = Math.Clamp(level.Difficulty + extraDifficulty, 0, 100);
            var suitableSettings = EventManagerSettings.OrderedByDifficulty.Where(s =>
                modifiedDifficulty >= s.MinLevelDifficulty &&
                modifiedDifficulty <= s.MaxLevelDifficulty).ToArray();

            if (suitableSettings.Length == 0)
            {
                DebugConsole.ThrowError("No suitable event manager settings found for the selected level (difficulty " + level.Difficulty + ")");
                settings = orderedByDifficulty.GetRandom(Rand.RandSync.ServerAndClient);
            }
            else
            {
                settings = suitableSettings.GetRandom(Rand.RandSync.ServerAndClient);
            }
            if (settings != null)
            {
                eventThreshold = settings.DefaultEventThreshold;
            }
        }

        public IEnumerable<ContentFile> GetFilesToPreload()
        {
            foreach (List<Event> eventList in selectedEvents.Values)
            {
                foreach (Event ev in eventList)
                {
                    foreach (ContentFile contentFile in ev.GetFilesToPreload())
                    {
                        yield return contentFile;
                    }
                }
            }
        }

        public void PreloadContent(IEnumerable<ContentFile> contentFiles)
        {
            var filesToPreload = contentFiles.ToList();
            foreach (Submarine sub in Submarine.Loaded)
            {
                if (sub.WreckAI == null) { continue; }

                if (!sub.WreckAI.Config.DefensiveAgent.IsEmpty)
                {
                    var prefab = CharacterPrefab.FindBySpeciesName(sub.WreckAI.Config.DefensiveAgent);
                    if (prefab != null && !filesToPreload.Any(f => f.Path == prefab.FilePath))
                    {
                        filesToPreload.Add(prefab.ContentFile);
                    }
                }
                foreach (Item item in Item.ItemList)
                {
                    if (item.Submarine != sub) { continue; }
                    foreach (Items.Components.ItemComponent component in item.Components)
                    {
                        if (component.statusEffectLists == null) { continue; }
                        foreach (var statusEffectList in component.statusEffectLists.Values)
                        {
                            foreach (StatusEffect statusEffect in statusEffectList)
                            {
                                foreach (var spawnInfo in statusEffect.SpawnCharacters)
                                {
                                    var prefab = CharacterPrefab.FindBySpeciesName(spawnInfo.SpeciesName);
                                    if (prefab != null && !filesToPreload.Contains(prefab.ContentFile))
                                    {
                                        filesToPreload.Add(prefab.ContentFile);
                                    }
                                }
                            }
                        }
                    }
                }                
            }

            foreach (ContentFile file in filesToPreload)
            {
                file.Preload(preloadedSprites.Add);
            }
        }

        public void EndRound()
        {
            pendingEventSets.Clear();
            selectedEvents.Clear();
            activeEvents.Clear();
            QueuedEvents.Clear();
            finishedEvents.Clear();
            nonRepeatableEvents.Clear();
            usedUniqueSets.Clear();

            preloadedSprites.ForEach(s => s.Remove());
            preloadedSprites.Clear();


            pathFinder = null;
        }

        /// <summary>
        /// Registers the exhaustible events in the level as exhausted, and adds the current events to the event history
        /// </summary>
        public void RegisterEventHistory()
        {
            if (level?.LevelData == null) { return; }

<<<<<<< HEAD
            level.LevelData.EventsExhausted = true;
=======
>>>>>>> bf73ddb6
            if (level.LevelData.Type == LevelData.LevelType.Outpost)
            {
                level.LevelData.EventsExhausted = true;
                level.LevelData.EventHistory.AddRange(selectedEvents.Values.SelectMany(v => v).Select(e => e.Prefab.Identifier).Where(e => !level.LevelData.EventHistory.Contains(e)));
                if (level.LevelData.EventHistory.Count > MaxEventHistory)
                {
                    level.LevelData.EventHistory.RemoveRange(0, level.LevelData.EventHistory.Count - MaxEventHistory);
                }
            }
            level.LevelData.NonRepeatableEvents.AddRange(nonRepeatableEvents.Where(e => !level.LevelData.NonRepeatableEvents.Contains(e)));
        }

        public void SkipEventCooldown()
        {
            eventCoolDown = 0.0f;
        }

        private float CalculateCommonness(EventPrefab eventPrefab, float baseCommonness)
        {
            if (level.LevelData.NonRepeatableEvents.Contains(eventPrefab.Identifier)) { return 0.0f; }
            float retVal = baseCommonness;
            if (level.LevelData.EventHistory.Contains(eventPrefab.Identifier)) { retVal *= 0.1f; }
            return retVal;
        }

        private void CreateEvents(EventSet eventSet)
        {
            selectedEvents.Remove(eventSet);
            if (level == null) { return; }
            if (level.LevelData.HasHuntingGrounds && eventSet.DisableInHuntingGrounds) { return; }
            if (eventSet.Exhaustible && level.LevelData.EventsExhausted) { return; }

            DebugConsole.NewMessage($"Loading event set {eventSet.Identifier}", Color.LightBlue, debugOnly: true);

            int applyCount = 1;
            List<Func<Level.InterestingPosition, bool>> spawnPosFilter = new List<Func<Level.InterestingPosition, bool>>();
            if (eventSet.PerRuin)
            {
                applyCount = level.Ruins.Count;
                foreach (var ruin in level.Ruins)
                {
                    spawnPosFilter.Add(pos => pos.Ruin == ruin);
                }
            }
            else if (eventSet.PerCave)
            {
                applyCount = level.Caves.Count;
                foreach (var cave in level.Caves)
                {
                    spawnPosFilter.Add(pos => pos.Cave == cave);
                }
            }
            else if (eventSet.PerWreck)
            {
                var wrecks = Submarine.Loaded.Where(s => s.Info.IsWreck && (s.WreckAI == null || !s.WreckAI.IsAlive));
                applyCount = wrecks.Count();
                foreach (var wreck in wrecks)
                {
                    spawnPosFilter.Add(pos => pos.Submarine == wreck);
                }
            }

<<<<<<< HEAD
            bool isPrefabSuitable(EventPrefab e)
                => (e.BiomeIdentifier.IsEmpty || e.BiomeIdentifier == level.LevelData?.Biome?.Identifier) &&
                    !level.LevelData.NonRepeatableEvents.Contains(e);
=======
            bool isPrefabSuitable(EventPrefab e) =>
                (e.BiomeIdentifier.IsEmpty || e.BiomeIdentifier == level.LevelData?.Biome?.Identifier) &&
                !level.LevelData.NonRepeatableEvents.Contains(e.Identifier) &&
                isFactionSuitable(e.Faction);

            bool isFactionSuitable(Identifier factionId) =>
                factionId.IsEmpty || factionId == level.StartLocation?.Faction?.Prefab.Identifier || factionId == level.StartLocation?.SecondaryFaction?.Prefab.Identifier;
>>>>>>> bf73ddb6

            foreach (var subEventPrefab in eventSet.EventPrefabs)
            {
                foreach (Identifier missingId in subEventPrefab.GetMissingIdentifiers())
                {
                    DebugConsole.ThrowError($"Error in event set \"{eventSet.Identifier}\" ({eventSet.ContentFile?.ContentPackage?.Name ?? "null"}) - could not find an event prefab with the identifier \"{missingId}\".");
                }
            }

            var suitablePrefabSubsets = eventSet.EventPrefabs.Where(
                e => isFactionSuitable(e.Faction) && e.EventPrefabs.Any(isPrefabSuitable)).ToArray();

            for (int i = 0; i < applyCount; i++)
            {
                if (eventSet.ChooseRandom)
                {
                    if (suitablePrefabSubsets.Any())
                    {
                        var unusedEvents = suitablePrefabSubsets.ToList();
                        int eventCount = eventSet.GetEventCount(level);
                        for (int j = 0; j < eventCount; j++)
                        {
                            if (unusedEvents.All(e => e.EventPrefabs.All(p => CalculateCommonness(p, e.Commonness) <= 0.0f))) { break; }
                            EventSet.SubEventPrefab subEventPrefab = ToolBox.SelectWeightedRandom(unusedEvents, e => e.EventPrefabs.Max(p => CalculateCommonness(p, e.Commonness)), rand);
                            (IEnumerable<EventPrefab> eventPrefabs, float commonness, float probability) = subEventPrefab;
                            if (eventPrefabs != null && rand.NextDouble() <= probability)
                            {
                                var eventPrefab = ToolBox.SelectWeightedRandom(eventPrefabs.Where(isPrefabSuitable), e => e.Commonness, rand);

                                var newEvent = eventPrefab.CreateInstance();
                                if (newEvent == null) { continue; }
                                if (i < spawnPosFilter.Count) { newEvent.SpawnPosFilter = spawnPosFilter[i]; }
                                DebugConsole.NewMessage($"Initialized event {newEvent}", debugOnly: true);
                                if (!selectedEvents.ContainsKey(eventSet))
                                {
                                    selectedEvents.Add(eventSet, new List<Event>());
                                }
                                selectedEvents[eventSet].Add(newEvent);
                                unusedEvents.Remove(subEventPrefab);
                            }
                        }
                    }
                    if (eventSet.ChildSets.Any())
                    {
                        var newEventSet = SelectRandomEvents(eventSet.ChildSets, random: rand);
                        if (newEventSet != null)
                        {
                            CreateEvents(newEventSet);
                        }
                    }
                }
                else
                {
                    foreach ((IEnumerable<EventPrefab> eventPrefabs, float commonness, float probability) in suitablePrefabSubsets)
                    {
                        if (rand.NextDouble() > probability) { continue; }

                        var eventPrefab = ToolBox.SelectWeightedRandom(eventPrefabs.Where(isPrefabSuitable), e => e.Commonness, rand);
                        var newEvent = eventPrefab.CreateInstance();
                        if (newEvent == null) { continue; }
                        if (!selectedEvents.ContainsKey(eventSet))
                        {
                            selectedEvents.Add(eventSet, new List<Event>());
                        }
                        selectedEvents[eventSet].Add(newEvent);
                    }

                    var location = GetEventLocation();
                    foreach (EventSet childEventSet in eventSet.ChildSets)
                    {
                        if (!IsValidForLevel(childEventSet, level)) { continue; }
                        if (!IsValidForLocation(childEventSet, location)) { continue; }
                        CreateEvents(childEventSet);
                    }
                }
            }
        }

        private EventSet SelectRandomEvents(IReadOnlyList<EventSet> eventSets, bool? requireCampaignSet = null, Random random = null)
        {
            if (level == null) { return null; }
            Random rand = random ?? new MTRandom(ToolBox.StringToInt(level.Seed));

            var allowedEventSets = 
                eventSets.Where(set => IsValidForLevel(set, level));

            if (requireCampaignSet.HasValue)
            {
                if (requireCampaignSet.Value)
                {
                    if (allowedEventSets.Any(es => es.IsCampaignSet))
                    {
                        allowedEventSets =
                            allowedEventSets.Where(es => es.IsCampaignSet);
                    }
                    else
                    {
                        DebugConsole.AddWarning("No campaign event sets available. Using a non-campaign-specific set instead.");
                    }
                }
                else
                {
                    allowedEventSets =
                        allowedEventSets.Where(es => !es.IsCampaignSet);
                }
            }

            var location = GetEventLocation();
            allowedEventSets = allowedEventSets.Where(set => IsValidForLocation(set, location));

            allowedEventSets = allowedEventSets.Where(set => !set.CampaignTutorialOnly ||
                (GameMain.IsSingleplayer && GameMain.GameSession?.Campaign?.Settings is { TutorialEnabled: true }));

            int? discoveryIndex = GameMain.GameSession?.Map?.GetDiscoveryIndex(location);
            int? visitIndex = GameMain.GameSession?.Map?.GetVisitIndex(location);
            if (discoveryIndex is not null && discoveryIndex >= 0 && allowedEventSets.Any(set => set.ForceAtDiscoveredNr == discoveryIndex))
            {
                allowedEventSets = allowedEventSets.Where(set => set.ForceAtDiscoveredNr == discoveryIndex);
            }
            else if (visitIndex is not null && visitIndex >= 0 && allowedEventSets.Any(set => set.ForceAtVisitedNr == visitIndex))
            {
                allowedEventSets = allowedEventSets.Where(set => set.ForceAtVisitedNr == visitIndex);
            }
            else
            {
                // When there are no forced sets, only allow sets that aren't forced at any specific location
                allowedEventSets = allowedEventSets.Where(set => set.ForceAtDiscoveredNr < 0 && set.ForceAtVisitedNr < 0);
            }

            if (allowedEventSets.Count() == 1)
            {
                // When there's only a single set available, just select it directly
                return allowedEventSets.First();
            }

            float totalCommonness = allowedEventSets.Sum(e => e.GetCommonness(level));
            float randomNumber = (float)rand.NextDouble();
            randomNumber *= totalCommonness;
            foreach (EventSet eventSet in allowedEventSets)
            {
                float commonness = eventSet.GetCommonness(level);
                if (randomNumber <= commonness)
                {
                    return eventSet;
                }
                randomNumber -= commonness;
            }

            return null;
        }

        private static bool IsValidForLevel(EventSet eventSet, Level level)
        {
            return
                level.Difficulty >= eventSet.MinLevelDifficulty && level.Difficulty <= eventSet.MaxLevelDifficulty &&
                level.LevelData.Type == eventSet.LevelType &&
                (eventSet.BiomeIdentifier.IsEmpty || eventSet.BiomeIdentifier == level.LevelData.Biome.Identifier);
        }

        private bool IsValidForLocation(EventSet eventSet, Location location)
        {
            if (location is null) { return true; }
<<<<<<< HEAD
=======
            if (!eventSet.Faction.IsEmpty)
            {
                if (eventSet.Faction != location.Faction?.Prefab.Identifier && eventSet.Faction != location.SecondaryFaction?.Prefab.Identifier) { return false; }
            }
>>>>>>> bf73ddb6
            var locationType = location.GetLocationType();
            bool includeGenericEvents = level.Type == LevelData.LevelType.LocationConnection || !locationType.IgnoreGenericEvents;
            if (includeGenericEvents && eventSet.LocationTypeIdentifiers == null) { return true; }
            return eventSet.LocationTypeIdentifiers != null && eventSet.LocationTypeIdentifiers.Any(identifier => identifier == locationType.Identifier);
        }

        private Location GetEventLocation()
        {
            return GameMain.GameSession?.Campaign?.Map?.CurrentLocation ?? level?.StartLocation;
        }

        private bool CanStartEventSet(EventSet eventSet)
        {
            ISpatialEntity refEntity = GetRefEntity();
            float distFromStart = (float)Math.Sqrt(MathUtils.LineSegmentToPointDistanceSquared(level.StartExitPosition.ToPoint(), level.StartPosition.ToPoint(), refEntity.WorldPosition.ToPoint()));
            float distFromEnd = (float)Math.Sqrt(MathUtils.LineSegmentToPointDistanceSquared(level.EndExitPosition.ToPoint(), level.EndPosition.ToPoint(), refEntity.WorldPosition.ToPoint()));

            //don't create new events if within 50 meters of the start/end of the level
            if (!eventSet.AllowAtStart)
            {
                if (distanceTraveled <= 0.0f ||
                    distFromStart * Physics.DisplayToRealWorldRatio < 50.0f ||
                    distFromEnd * Physics.DisplayToRealWorldRatio < 50.0f)
                {
                    return false;
                }
            }

            if (eventSet.DelayWhenCrewAway)
            {
                if ((isCrewAway && crewAwayDuration < settings.FreezeDurationWhenCrewAway) || crewAwayResetTimer > 0.0f)
                {
                    return false;
                }
            }

            if ((Submarine.MainSub == null || distanceTraveled < eventSet.MinDistanceTraveled) &&
                roundDuration < eventSet.MinMissionTime)
            {
                return false;
            }

            if (CurrentIntensity < eventSet.MinIntensity || CurrentIntensity > eventSet.MaxIntensity)
            {
                return false;
            }

            return true;
        }

        private bool eventsInitialized;
        
        public void Update(float deltaTime)
        {
            if (!Enabled || level == null) { return; }
            if (GameMain.GameSession.Campaign?.DisableEvents ?? false) { return; }

            if (!eventsInitialized)
            {
                foreach (var eventSet in selectedEvents.Keys)
                {
                    foreach (var ev in selectedEvents[eventSet])
                    {
                        ev.Init(eventSet);
                    }
                }
                eventsInitialized = true;
            }

            //clients only calculate the intensity but don't create any events
            //(the intensity is used for controlling the background music)
            CalculateCurrentIntensity(deltaTime);

#if DEBUG && SERVER
            if (DateTime.Now > nextIntensityLogTime)
            {
                DebugConsole.NewMessage("EventManager intensity: " + (int)Math.Round(currentIntensity * 100) + " %");
                nextIntensityLogTime = DateTime.Now + new TimeSpan(0, minutes: 1, seconds: 0);
            }
#endif

            if (isClient) { return; }

            roundDuration += deltaTime;

            if (settings == null)
            {
                DebugConsole.ThrowError("Event settings not set before updating EventManager. Attempting to select...");
                SelectSettings();
                if (settings == null)
                {
                    DebugConsole.ThrowError("Could not select EventManager settings. Disabling EventManager for the round...");
#if SERVER
                    GameMain.Server?.SendChatMessage("Could not select EventManager settings. Disabling EventManager for the round...", Networking.ChatMessageType.Error);
#endif
                    Enabled = false;
                    return;
                }
            }

            if (IsCrewAway())
            {
                isCrewAway = true;
                crewAwayResetTimer = CrewAwayResetDelay;
                crewAwayDuration += deltaTime;
            }
            else if (crewAwayResetTimer > 0.0f)
            {
                isCrewAway = false;
                crewAwayResetTimer -= deltaTime;
            }
            else
            {
                isCrewAway = false;
                crewAwayDuration = 0.0f;
                eventThreshold += settings.EventThresholdIncrease * deltaTime;
                eventThreshold = Math.Min(eventThreshold, 1.0f);
                eventCoolDown -= deltaTime;
            }

            calculateDistanceTraveledTimer -= deltaTime;
            if (calculateDistanceTraveledTimer <= 0.0f)
            {
                distanceTraveled = CalculateDistanceTraveled();
                calculateDistanceTraveledTimer = CalculateDistanceTraveledInterval;
            }

            bool recheck = false;
            do
            {
                recheck = false;
                //activate pending event sets that can be activated
                for (int i = pendingEventSets.Count - 1; i >= 0; i--)
                {
                    var eventSet = pendingEventSets[i];
                    if (eventCoolDown > 0.0f && !eventSet.IgnoreCoolDown) { continue; }
                    if (currentIntensity > eventThreshold && !eventSet.IgnoreIntensity) { continue; }
                    if (!CanStartEventSet(eventSet)) { continue; }

                    pendingEventSets.RemoveAt(i);

                    if (selectedEvents.ContainsKey(eventSet))
                    {
                        //start events in this set
                        foreach (Event ev in selectedEvents[eventSet])
                        {
                            activeEvents.Add(ev);
                            eventThreshold = settings.DefaultEventThreshold;
                            if (eventSet.TriggerEventCooldown && selectedEvents[eventSet].Any(e => e.Prefab.TriggerEventCooldown))
                            {
                                eventCoolDown = settings.EventCooldown;
                            }
                            if (eventSet.ResetTime > 0)
                            {
                                ev.Finished += () =>
                                {
                                    pendingEventSets.Add(eventSet);
                                    CreateEvents(eventSet);
                                };
                            }
                        }
                    }

                    //add child event sets to pending
                    foreach (EventSet childEventSet in eventSet.ChildSets)
                    {
                        pendingEventSets.Add(childEventSet);
                        recheck = true;
                    }
                }
            } while (recheck);

            foreach (Event ev in activeEvents)
            {
                if (!ev.IsFinished) 
                { 
                    ev.Update(deltaTime); 
                }
                else if (ev.Prefab != null && !finishedEvents.Contains(ev.Prefab.Identifier))
                {
                    if (level?.LevelData != null && level.LevelData.Type == LevelData.LevelType.Outpost)
                    {
                        if (!level.LevelData.EventHistory.Contains(ev.Prefab.Identifier)) { level.LevelData.EventHistory.Add(ev.Prefab.Identifier); }
                    }
                    finishedEvents.Add(ev.Prefab.Identifier);
                }
            }

            if (QueuedEvents.Count > 0)
            {
                activeEvents.Add(QueuedEvents.Dequeue());
            }
        }
                
        private void CalculateCurrentIntensity(float deltaTime)
        {
            intensityUpdateTimer -= deltaTime;
            if (intensityUpdateTimer > 0.0f) { return; }
            intensityUpdateTimer = IntensityUpdateInterval;

            // crew health --------------------------------------------------------

            avgCrewHealth = 0.0f;
            int characterCount = 0;
            foreach (Character character in Character.CharacterList)
            {
                if (character.IsDead || character.TeamID == CharacterTeamType.FriendlyNPC) { continue; }
                if (character.AIController is HumanAIController || character.IsRemotePlayer)
                {
                    avgCrewHealth += character.Vitality / character.MaxVitality * (character.IsUnconscious ? 0.5f : 1.0f);
                    characterCount++;
                }
            }
            if (characterCount > 0)
            {
                avgCrewHealth /= characterCount;
            }
            else
            {
                avgCrewHealth = 0.5f;
            }

            // enemy amount --------------------------------------------------------

            enemyDanger = 0.0f;
            monsterStrength = 0;
            foreach (Character character in Character.CharacterList)
            {
                if (character.IsIncapacitated || !character.Enabled || character.IsPet || CharacterParams.CompareGroup(CharacterPrefab.HumanSpeciesName, character.Group)) { continue; }

                if (!(character.AIController is EnemyAIController enemyAI)) { continue; }

                if (!enemyAI.AIParams.StayInAbyss)
                {
                    // Ignore abyss monsters because they can stay active for quite great distances. They'll be taken into account when they target the sub.
                    monsterStrength += enemyAI.CombatStrength;
                }

                if (character.CurrentHull?.Submarine?.Info != null && 
                    (character.CurrentHull.Submarine == Submarine.MainSub || Submarine.MainSub.DockedTo.Contains(character.CurrentHull.Submarine)) &&
                    character.CurrentHull.Submarine.Info.Type == SubmarineType.Player)
                {
                    // Enemy onboard -> Crawler inside the sub adds 0.2 to enemy danger, Mudraptor 0.42
                    enemyDanger += enemyAI.CombatStrength / 500.0f;
                }
                else if (enemyAI.SelectedAiTarget?.Entity?.Submarine != null)
                {
                    // Enemy outside targeting the sub or something in it
                    // -> One Crawler adds 0.02, a Mudraptor 0.042, a Hammerhead 0.1, and a Moloch 0.25.
                    enemyDanger += enemyAI.CombatStrength / 5000.0f;
                }
            }
            // Add a portion of the total strength of active monsters to the enemy danger so that we don't spawn too many monsters around the sub.
            // On top of the existing value, so if 10 crawlers are targeting the sub simultaneously from outside, the final value would be: 0.02 x 10 + 0.2 = 0.4.
            // And if they get inside, we add 0.1 per crawler on that.
            // So, in practice the danger per enemy that is attacking the sub is half of what it would be when the enemy is not targeting the sub.
            // 10 Crawlers -> +0.2 (0.4 in total if all target the sub from outside).
            // 5 Mudraptors -> +0.21 (0.42 in total, before they get inside).
            // 3 Hammerheads -> +0.3 (0.6 in total, if they all target the sub).
            // 2 Molochs -> +0.5 (1.0 in total, if both target the sub).
            enemyDanger += monsterStrength / 5000f;
            enemyDanger = MathHelper.Clamp(enemyDanger, 0.0f, 1.0f);

            // The definitions above aim for that we never spawn more monsters that the player (and the performance) can handle.
            // Some examples that result in the max intensity even when the creatures would just idle around.
            // The values are theoretical, because in practice many of the monsters are targeting the sub, which will double the danger of those monster and effectively halve the max monster count.
            // In practice we don't use the max intensity. For example on level 50 we use max intensity 50, which would mean that we'd halve the numbers below.
            // There's no hard cap for the monster count, but if the amount of monsters is higher than this, we don't spawn more monsters from the events:
            // 50 Crawlers (We shouldn't actually ever spawn that many. 12 is the max per event, but theoretically 25 crawlers would result in max intensity).
            // 25 Tigerthreshers (Max 9 per event. 12 targeting the sub at the same time results in max intensity).
            // 10 Hammerheads (Max 3 per event. 5 targeting the sub at the same time results in max intensity).
            // 4 Molochs (Max 2 per event and 2 targeting the sub at the same time results in max intensity).

            // hull status (gaps, flooding, fire) --------------------------------------------------------

            float holeCount = 0.0f;
            float waterAmount = 0.0f;
            float dryHullVolume = 0.0f;
            foreach (Hull hull in Hull.HullList)
            {
                if (hull.Submarine == null || hull.Submarine.Info.Type != SubmarineType.Player) { continue; } 
                if (GameMain.GameSession?.GameMode is PvPMode)
                {
                    if (hull.Submarine.TeamID != CharacterTeamType.Team1 && hull.Submarine.TeamID != CharacterTeamType.Team2) { continue; }
                }
                else
                {
                    if (hull.Submarine.TeamID != CharacterTeamType.Team1) { continue; }
                }
                fireAmount += hull.FireSources.Sum(fs => fs.Size.X);
                if (hull.IsWetRoom) { continue; }
                foreach (Gap gap in hull.ConnectedGaps)
                {
                    if (!gap.IsRoomToRoom)
                    {
                        holeCount += gap.Open;
                    }
                }
                waterAmount += hull.WaterVolume;
                dryHullVolume += hull.Volume;
            }
            if (dryHullVolume > 0)
            {
                floodingAmount = waterAmount / dryHullVolume;
            }

            //hull integrity at 0.0 if there are 10 or more wide-open holes
            avgHullIntegrity = MathHelper.Clamp(1.0f - holeCount / 10.0f, 0.0f, 1.0f);
            
            //a fire of any size bumps up the fire amount to 20%
            //if the total width of the fires is 1000 or more, the fire amount is considered to be at 100%
            fireAmount = MathHelper.Clamp(fireAmount / 1000.0f, fireAmount > 0.0f ? 0.2f : 0.0f, 1.0f);

            //flooding less than 10% of the sub is ignored 
            //to prevent ballast tanks from affecting the intensity
            if (floodingAmount < 0.1f) 
            {
                floodingAmount = 0.0f;
            }
            else 
            {
                floodingAmount *= 1.5f;
            }

            // calculate final intensity --------------------------------------------------------

            targetIntensity = 
                ((1.0f - avgCrewHealth) + (1.0f - avgHullIntegrity) + floodingAmount) / 3.0f;
            targetIntensity += fireAmount * 0.5f;
            targetIntensity += enemyDanger;
            targetIntensity = MathHelper.Clamp(targetIntensity, 0.0f, 1.0f);

            if (targetIntensity > currentIntensity)
            {
                //25 seconds for intensity to go from 0.0 to 1.0
                currentIntensity = Math.Min(currentIntensity + 0.04f * IntensityUpdateInterval, targetIntensity);
                //20 seconds for intensity to go from 0.0 to 1.0
                musicIntensity = Math.Min(musicIntensity + 0.05f * IntensityUpdateInterval, targetIntensity);
            }
            else
            {
                //400 seconds for intensity to go from 1.0 to 0.0
                currentIntensity = Math.Max(currentIntensity - 0.0025f * IntensityUpdateInterval, targetIntensity);
                //20 seconds for intensity to go from 1.0 to 0.0
                musicIntensity = Math.Max(musicIntensity - 0.05f * IntensityUpdateInterval, targetIntensity);
            }
        }

        private float CalculateDistanceTraveled()
        {
            if (level == null || pathFinder == null) { return 0.0f; }
            var refEntity = GetRefEntity();
            if (refEntity == null) { return 0.0f; }
            Vector2 target = ConvertUnits.ToSimUnits(level.EndPosition);
            var steeringPath = pathFinder.FindPath(ConvertUnits.ToSimUnits(refEntity.WorldPosition), target);
            if (steeringPath.Unreachable || float.IsPositiveInfinity(totalPathLength))
            {
                //use horizontal position in the level as a fallback if a path can't be found
                return MathHelper.Clamp((refEntity.WorldPosition.X - level.StartPosition.X) / (level.EndPosition.X - level.StartPosition.X), 0.0f, 1.0f);
            }
            else
            {
                return MathHelper.Clamp(1.0f - steeringPath.TotalLength / totalPathLength, 0.0f, 1.0f);
            }
        }

        /// <summary>
        /// Finds all actions in a ScriptedEvent
        /// </summary>
        private static List<Tuple<int, EventAction>> FindActions(ScriptedEvent scriptedEvent)
        {
            var list = new List<Tuple<int, EventAction>>();
            foreach (EventAction eventAction in scriptedEvent.Actions)
            {
                list.AddRange(FindActionsRecursive(eventAction));
            }

            return list;

            static List<Tuple<int, EventAction>> FindActionsRecursive(EventAction eventAction, int ident = 1)
            {
                var eventActions = new List<Tuple<int, EventAction>> { Tuple.Create(ident, eventAction) };

                ident++;
                
                foreach (var action in eventAction.GetSubActions())
                {
                    eventActions.AddRange(FindActionsRecursive(action, ident));
                }

                return eventActions;
            }
        }


        /// <summary>
        /// Get the entity that should be used in determining how far the player has progressed in the level.
        /// = The submarine or player character that has progressed the furthest. 
        /// </summary>
        public static ISpatialEntity GetRefEntity()
        {
            ISpatialEntity refEntity = Submarine.MainSub;
#if CLIENT
            if (Character.Controlled != null)
            {
                if (Character.Controlled.Submarine != null && 
                    Character.Controlled.Submarine.Info.Type == SubmarineType.Player)
                {
                    refEntity = Character.Controlled.Submarine;
                }
                else
                {
                    refEntity = Character.Controlled;
                }
            }
#else
            foreach (Barotrauma.Networking.Client client in GameMain.Server.ConnectedClients)
            {
                if (client.Character == null) { continue; }
                //only take the players inside a player sub into account. 
                //Otherwise the system could be abused by for example making a respawned player wait
                //close to the destination outpost
                if (client.Character.Submarine != null && 
                    client.Character.Submarine.Info.Type == SubmarineType.Player)
                {
                    if (client.Character.Submarine.WorldPosition.X > refEntity.WorldPosition.X)
                    {
                        refEntity = client.Character.Submarine;
                    }
                }
            }
#endif
            return refEntity;
        }

        private bool IsCrewAway()
        {
#if CLIENT
            return Character.Controlled != null && IsCharacterAway(Character.Controlled);
#else
            int playerCount = 0;
            int awayPlayerCount = 0;
            foreach (Barotrauma.Networking.Client client in GameMain.Server.ConnectedClients)
            {
                if (client.Character == null || client.Character.IsDead || client.Character.IsIncapacitated) { continue; }
                
                playerCount++;
                if (IsCharacterAway(client.Character)) { awayPlayerCount++; }
            }
            return playerCount > 0 && awayPlayerCount / (float)playerCount > 0.5f;
#endif
        }

        private bool IsCharacterAway(Character character)
        {
            if (character.Submarine != null)
            {
                switch (character.Submarine.Info.Type)
                {
                    case SubmarineType.Player:
                    case SubmarineType.Outpost:
                    case SubmarineType.OutpostModule:
                        return false;
                    case SubmarineType.Wreck:
                    case SubmarineType.BeaconStation:
                    case SubmarineType.Ruin:
                        return true;
                }
            }

            const int maxDist = 1000;

            if (level != null && !level.Removed)
            {
                foreach (var ruin in level.Ruins)
                {
                    Rectangle area = ruin.Area;
                    area.Inflate(maxDist, maxDist);
                    if (area.Contains(character.WorldPosition)) { return true; }
                }
                foreach (var cave in level.Caves)
                {
                    Rectangle area = cave.Area;
                    area.Inflate(maxDist, maxDist);
                    if (area.Contains(character.WorldPosition)) { return true; }
                }
            }

            foreach (Submarine sub in Submarine.Loaded)
            {
                if (sub.Info.Type != SubmarineType.BeaconStation && sub.Info.Type != SubmarineType.Wreck) { continue; }
                Rectangle worldBorders = new Rectangle(
                    sub.Borders.X + (int)sub.WorldPosition.X - maxDist,
                    sub.Borders.Y + (int)sub.WorldPosition.Y + maxDist,
                    sub.Borders.Width + maxDist * 2,
                    sub.Borders.Height + maxDist * 2);
                if (Submarine.RectContains(worldBorders, character.WorldPosition))
                {
                    return true;
                }
            }

            return false;
        }
    }
}<|MERGE_RESOLUTION|>--- conflicted
+++ resolved
@@ -72,13 +72,8 @@
 
         private readonly List<Event> activeEvents = new List<Event>();
 
-<<<<<<< HEAD
-        private readonly HashSet<Event> finishedEvents = new HashSet<Event>();
-        private readonly HashSet<EventPrefab> nonRepeatableEvents = new HashSet<EventPrefab>();
-=======
         private readonly HashSet<Identifier> finishedEvents = new HashSet<Identifier>();
         private readonly HashSet<Identifier> nonRepeatableEvents = new HashSet<Identifier>();
->>>>>>> bf73ddb6
         private readonly HashSet<EventSet> usedUniqueSets = new HashSet<EventSet>();
 
 
@@ -217,11 +212,7 @@
                     {
                         foreach (EventPrefab ep in eventSet.EventPrefabs.SelectMany(e => e.EventPrefabs))
                         {
-<<<<<<< HEAD
-                            nonRepeatableEvents.Add(ep);                                
-=======
                             nonRepeatableEvents.Add(ep.Identifier);                                
->>>>>>> bf73ddb6
                         }
                     }
                     foreach (EventSet childSet in eventSet.ChildSets)
@@ -379,10 +370,6 @@
         {
             if (level?.LevelData == null) { return; }
 
-<<<<<<< HEAD
-            level.LevelData.EventsExhausted = true;
-=======
->>>>>>> bf73ddb6
             if (level.LevelData.Type == LevelData.LevelType.Outpost)
             {
                 level.LevelData.EventsExhausted = true;
@@ -445,11 +432,6 @@
                 }
             }
 
-<<<<<<< HEAD
-            bool isPrefabSuitable(EventPrefab e)
-                => (e.BiomeIdentifier.IsEmpty || e.BiomeIdentifier == level.LevelData?.Biome?.Identifier) &&
-                    !level.LevelData.NonRepeatableEvents.Contains(e);
-=======
             bool isPrefabSuitable(EventPrefab e) =>
                 (e.BiomeIdentifier.IsEmpty || e.BiomeIdentifier == level.LevelData?.Biome?.Identifier) &&
                 !level.LevelData.NonRepeatableEvents.Contains(e.Identifier) &&
@@ -457,7 +439,6 @@
 
             bool isFactionSuitable(Identifier factionId) =>
                 factionId.IsEmpty || factionId == level.StartLocation?.Faction?.Prefab.Identifier || factionId == level.StartLocation?.SecondaryFaction?.Prefab.Identifier;
->>>>>>> bf73ddb6
 
             foreach (var subEventPrefab in eventSet.EventPrefabs)
             {
@@ -620,13 +601,10 @@
         private bool IsValidForLocation(EventSet eventSet, Location location)
         {
             if (location is null) { return true; }
-<<<<<<< HEAD
-=======
             if (!eventSet.Faction.IsEmpty)
             {
                 if (eventSet.Faction != location.Faction?.Prefab.Identifier && eventSet.Faction != location.SecondaryFaction?.Prefab.Identifier) { return false; }
             }
->>>>>>> bf73ddb6
             var locationType = location.GetLocationType();
             bool includeGenericEvents = level.Type == LevelData.LevelType.LocationConnection || !locationType.IgnoreGenericEvents;
             if (includeGenericEvents && eventSet.LocationTypeIdentifiers == null) { return true; }
