--- conflicted
+++ resolved
@@ -1,7 +1,3 @@
-<<<<<<< HEAD
-using Barotrauma.Networking;
-=======
->>>>>>> bf73ddb6
 using System;
 using System.Collections.Generic;
 using System.Linq;
@@ -26,12 +22,6 @@
 
         public NPCChangeTeamAction(ScriptedEvent parentEvent, ContentXElement element) : base(parentEvent, element) 
         {
-<<<<<<< HEAD
-            var enums = Enum.GetValues(typeof(CharacterTeamType)).Cast<CharacterTeamType>();
-            if (!enums.Contains(TeamTag))
-            {
-                DebugConsole.ThrowError($"Error in {nameof(NPCChangeTeamAction)} in the event {ParentEvent.Prefab.Identifier}. \"{TeamTag}\" is not a valid Team ID. Valid values are {string.Join(',', Enum.GetNames(typeof(CharacterTeamType)))}.");
-=======
             //backwards compatibility
             TeamID = element.GetAttributeEnum("teamtag", element.GetAttributeEnum<CharacterTeamType>("team", TeamID));
 
@@ -39,7 +29,6 @@
             if (!enums.Contains(TeamID))
             {
                 DebugConsole.ThrowError($"Error in {nameof(NPCChangeTeamAction)} in the event {ParentEvent.Prefab.Identifier}. \"{TeamID}\" is not a valid Team ID. Valid values are {string.Join(',', Enum.GetNames(typeof(CharacterTeamType)))}.");
->>>>>>> bf73ddb6
             }
         }
 
