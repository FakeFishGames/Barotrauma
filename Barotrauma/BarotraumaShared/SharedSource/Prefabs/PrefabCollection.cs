﻿#nullable enable
using Barotrauma.Extensions;
using System;
using System.Collections;
using System.Collections.Concurrent;
using System.Collections.Generic;
using System.Diagnostics.CodeAnalysis;
using System.Linq;
using System.Security.Cryptography;

namespace Barotrauma
{
    public class PrefabCollection<T> : IEnumerable<T> where T : notnull, Prefab
    {
        /// <summary>
        /// Default constructor.
        /// </summary>
        public PrefabCollection()
        {
            var interfaces = typeof(T).GetInterfaces();
            implementsVariants = interfaces.Any(i => i.Name.Contains(nameof(IImplementsVariants<T>)));
        }

        // an instance of prefab that the collection keeps track of.
        // used in ienumerable<T>


        /// <summary>
        /// Constructor with OnAdd and OnRemove callbacks provided.
        /// </summary>
        public PrefabCollection(
            Action<T, bool>? onAdd,
            Action<T>? onRemove,
            Action? onSort,
            Action<ContentFile>? onAddOverrideFile,
            Action<ContentFile>? onRemoveOverrideFile) : this()
        {
            OnAdd = onAdd;
            OnRemove = onRemove;
            OnSort = onSort;
            OnAddOverrideFile = onAddOverrideFile;
            OnRemoveOverrideFile = onRemoveOverrideFile;
        }

        /// <summary>
        /// Constructor with only the OnSort callback provided.
        /// </summary>
        public PrefabCollection(Action? onSort) : this()
        {
            OnSort = onSort;
        }

        /// <summary>
        /// Method to be called when calling Add(T prefab, bool override).
        /// If provided, the method is called only if Add succeeds.
        /// </summary>
        private readonly Action<T, bool>? OnAdd = null;

        /// <summary>
        /// Method to be called when calling Remove(T prefab).
        /// If provided, the method is called before success
        /// or failure can be determined within the body of Remove.
        /// </summary>
        private readonly Action<T>? OnRemove = null;

        /// <summary>
        /// Method to be called when calling SortAll().
        /// </summary>
        private readonly Action? OnSort = null;

        /// <summary>
        /// Method to be called when calling AddOverrideFile(ContentFile file).
        /// </summary>
        private readonly Action<ContentFile>? OnAddOverrideFile = null;

        /// <summary>
        /// Method to be called when calling RemoveOverrideFile(ContentFile file).
        /// </summary>
        private readonly Action<ContentFile>? OnRemoveOverrideFile = null;

        /// <summary>
        /// Dictionary containing all prefabs of the same type.
        /// Key is the identifier.
        /// Value is a list of prefabs that share the same identifier,
        /// where the first element is the "base" prefab,
        /// i.e. the only prefab that's loaded when override tags are not defined.
        /// This first element can be null, if only overrides are defined.
        /// The last element of the list is the prefab that is effectively used
        /// (hereby called "active prefab")
        /// </summary>
#if DEBUG && MODBREAKER
        private readonly CursedDictionary<Identifier, PrefabSelector<T>> prefabs = new CursedDictionary<Identifier, PrefabSelector<T>>();
#else
        private readonly ConcurrentDictionary<Identifier, PrefabSelector<T>> prefabs = new ConcurrentDictionary<Identifier, PrefabSelector<T>>();
#endif

        /// <summary>
        /// Collection of content files that override all previous prefabs
        /// i.e. anything set to load before these effectively doesn't exist
        /// </summary>
        private readonly HashSet<ContentFile> overrideFiles = new HashSet<ContentFile>();
        private ContentFile? topMostOverrideFile = null;

        private readonly bool implementsVariants;

        private bool IsPrefabOverriddenByFile(T prefab)
        {
            return topMostOverrideFile != null &&
                    topMostOverrideFile.ContentPackage.Index > prefab.ContentFile.ContentPackage.Index;
        }

        private class InheritanceTreeCollection
        {
            public class Node
            {
                public Node(Identifier identifier, string package /*= ""*/) { Inst = new PrefabInstance(identifier, package); }

                public readonly PrefabInstance Inst;
                public Node? Parent = null;
                public readonly HashSet<Node> Inheritors = new HashSet<Node>();
            }

            private readonly PrefabCollection<T> prefabCollection;

            public InheritanceTreeCollection(PrefabCollection<T> collection) { prefabCollection = collection; }

            public readonly Dictionary<PrefabInstance, Node> IdToNode = new Dictionary<PrefabInstance, Node>();
            public readonly HashSet<Node> RootNodes = new HashSet<Node>();

            public Node? AddNodeAndInheritors(PrefabInstance inst)
            {
                if (!prefabCollection.TryGet(inst, out T? prefab)) { return null; }

                if (prefab is null) return null;

                if (!IdToNode.TryGetValue(inst, out var node))
                {
                    node = new Node(inst.id, inst.package);
                    RootNodes.Add(node);
                    IdToNode.Add(inst, node);
                }
                else
                {
                    //if the node already exists, it already contains
                    //all inheritors so let's just return this immediately
                    return node;
                }
            
                // for overridden stuff to be found by inheritance, one must use all prefabs asscociated with id,
                // not just the active prefab, as implemented by PrefabCollection's enummerator
                prefabCollection.prefabs
                    .SelectMany(p => p.Value)
                    .Cast<IImplementsVariants<T>>()
                    .Where(p => p.InheritParent.id == inst.id)
                     // only the current package is null
                    .Where(p => (p.InheritParent.package == inst.package
                       // variant inheritance across package boundary need reload prefab, so the evaluated one doesn't count here.
                        || (p.originalElement.InheritParent().package.IsNullOrEmpty() && p.GetPrevious(inst.id)?.ContentPackage?.Name == inst.package))
                        && p.CheckInheritHistory(prefab))
                    .Cast<T>()
                    .ForEach(p =>
                    {
                        var c_inst = new PrefabInstance(p.Identifier, p.ContentPackage?.Name ?? "");
                        var inheritorNode = AddNodeAndInheritors(c_inst);
                        if (inheritorNode is null) { return; }
                        RootNodes.Remove(inheritorNode);
                        inheritorNode.Parent = node;
                        node.Inheritors.Add(inheritorNode);
                    });
                return node;
            }

            public void AddNodesAndInheritors(IEnumerable<PrefabInstance> ids)
                => ids.ForEach(id => AddNodeAndInheritors(id));

            public void InvokeCallbacks()
            {
                HashSet<Node> uncheckedNodes = IdToNode.Values.ToHashSet();

                void invokeCallbacksForNode(Node node)
                {
                    if (!prefabCollection.TryGet(node.Inst, out var p) ||
                        !(p is IImplementsVariants<T> prefab)) { return; }
                    if(!prefab.InheritParent.id.IsEmpty){
						T parent;
						if (prefab.InheritParent.package.IsNullOrEmpty())
						{
							parent = prefab.GetPrevious(prefab.InheritParent.id);
						}
						else
						{
							parent = prefab.FindByPrefabInstance(prefab.InheritParent);
						}
						if (!(parent is null))
						{
							prefab.CheckInheritHistory(parent);
							prefab.InheritFrom(parent!);
						}
					}
                    node.Inheritors.ForEach(invokeCallbacksForNode);
                }
                RootNodes.ForEach(invokeCallbacksForNode);
            }
        }

        private void HandleInheritance(T prefab){
            var inst = new PrefabInstance(prefab.Identifier, prefab.ContentPackage?.Name ?? "");
            HandleInheritance(inst);
        }

        private void HandleInheritance(PrefabInstance prefabInstance)
            => HandleInheritance(prefabInstance.ToEnumerable());

        private void HandleInheritance(IEnumerable<PrefabInstance> prefabInstance)
        {
            if (!implementsVariants) { return; }
            InheritanceTreeCollection inheritanceTreeCollection = new InheritanceTreeCollection(this);
            inheritanceTreeCollection.AddNodesAndInheritors(prefabInstance);
            inheritanceTreeCollection.InvokeCallbacks();
        }

        /// <summary>
        /// AllPrefabs exposes all prefabs instead of just the active ones.
        /// </summary>
        public IEnumerable<KeyValuePair<Identifier, PrefabSelector<T>>> AllPrefabs
        {
            get
            {
                foreach (var prefab in prefabs)
                {
                    yield return prefab;
                }
            }
        }

        /// <summary>
        /// Returns the active prefab with the given identifier.
        /// </summary>
        /// <param name="identifier">Prefab identifier</param>
        /// <returns>Active prefab with the given identifier</returns>
        public T this[Identifier identifier]
        {
            get
            {
                Prefab.DisallowCallFromConstructor();
                var prefab = prefabs[identifier].ActivePrefab;
                if (prefab != null && !IsPrefabOverriddenByFile(prefab))
                {
                    return prefab;
                }
                throw new IndexOutOfRangeException($"Prefab of identifier \"{identifier}\" cannot be returned because it was overridden by \"{topMostOverrideFile!.Path}\"");
            }
        }

        public T this[string identifier]
        {
            get
            {
                //this exists because I don't want implicit
                //string to Identifier conversion for the most
                //part, but it's useful and fairly safe to do
                //in this particular instance
                return this[identifier.ToIdentifier()];
            }
        }

        /// <summary>
        /// Returns true if a prefab with the identifier exists, false otherwise.
        /// </summary>
        /// <param name="identifier">Prefab identifier</param>
        /// <param name="result">The matching prefab (if one is found)</param>
        /// <returns>Whether a prefab with the identifier exists or not</returns>
<<<<<<< HEAD
        public bool TryGet(PrefabInstance identifier, out T? result)
=======
        public bool TryGet(Identifier identifier, [NotNullWhen(true)] out T? result)
>>>>>>> a4cee74f
        {
            Prefab.DisallowCallFromConstructor();
            if (prefabs.TryGetValue(identifier.id, out PrefabSelector<T>? selector))
            {
                if(identifier.package.IsNullOrEmpty()){
                    result = selector!.ActivePrefab;
                    return true;
                }
                else{
                    foreach (T it in selector)
                    {
                        if (it.ContentPackage!.StringMatches(identifier.package))
                        {
                            result = it;
                            return true;
                        }
                    }
                    result = null;
                    return false;
                }

                return false;
            }
            else
            {
                result = null;
                return false;
            }
        }

        public bool TryGet(string identifier, out T? result)
        {
            return TryGet(new PrefabInstance(identifier.ToIdentifier(), ""), out result);
        }

        public bool TryGet(Identifier identifier, out T? result)
        {
            return TryGet(new PrefabInstance(identifier, ""), out result);
        }


        public IEnumerable<Identifier> Keys => prefabs.Keys;

        /// <summary>
        /// Finds the first active prefab that returns true given the predicate,
        /// or null if no such prefab is found.
        /// </summary>
        /// <param name="predicate">Predicate to perform the search with.</param>
        /// <returns></returns>
        public T? Find(Predicate<T> predicate)
        {
            Prefab.DisallowCallFromConstructor();
            foreach (var kpv in prefabs)
            {
                if (kpv.Value.ActivePrefab is T p && predicate(p))
                {
                    return p;
                }
            }
            return null;
        }

        /// <summary>
        /// Returns true if a prefab with the given identifier exists, false otherwise.
        /// </summary>
        /// <param name="identifier">Prefab identifier</param>
        /// <returns>Whether a prefab with the given identifier exists or not</returns>
        public bool ContainsKey(Identifier identifier)
        {
            Prefab.DisallowCallFromConstructor();
            return prefabs.ContainsKey(identifier);
        }

        public bool ContainsKey(string k) =>  prefabs.ContainsKey(k.ToIdentifier());

        /// <summary>
        /// Determines whether a prefab is implemented as an override or not.
        /// </summary>
        /// <param name="prefab">Prefab in this collection</param>
        /// <returns>Whether a prefab is implemented as an override or not</returns>
        public bool IsOverride(T prefab)
        {
            Prefab.DisallowCallFromConstructor();
            if (ContainsKey(prefab.Identifier))
            {
                return prefabs[prefab.Identifier].IsOverride(prefab);
            }
            return false;
        }

        /// <summary>
        /// Add a prefab to the collection.
        /// If not marked as an override, fail if a prefab with the same
        /// identifier already exists.
        /// Otherwise, add to the corresponding list,
        /// without making any changes to the base prefab.
        /// </summary>
        /// <param name="prefab">Prefab</param>
        /// <param name="isOverride">Is marked as override</param>
        public void Add(T prefab, bool isOverride)
        {
            Prefab.DisallowCallFromConstructor();
            if (prefab.Identifier.IsEmpty)
            {
                throw new ArgumentException($"Prefab has no identifier!");
            }

            bool selectorExists = prefabs.TryGetValue(prefab.Identifier, out PrefabSelector<T>? selector);

            //Add to list
            selector ??= new PrefabSelector<T>();

            if (prefab is PrefabWithUintIdentifier prefabWithUintIdentifier)
            {
                if (!selector.IsEmpty)
                {
                    prefabWithUintIdentifier.UintIdentifier = (selector.ActivePrefab as PrefabWithUintIdentifier)!.UintIdentifier;
                }
                else
                {
                    using (MD5 md5 = MD5.Create())
                    {
                        prefabWithUintIdentifier.UintIdentifier = ToolBox.IdentifierToUint32Hash(prefab.Identifier, md5);

                        //it's theoretically possible for two different values to generate the same hash, but the probability is astronomically small
                        T? findCollision()
                            => Find(p =>
                                p.Identifier != prefab.Identifier
                                && p is PrefabWithUintIdentifier otherPrefab
                                && otherPrefab.UintIdentifier == prefabWithUintIdentifier.UintIdentifier);
                        for (T? collision = findCollision(); collision != null; collision = findCollision())
                        {
                            DebugConsole.ThrowError($"Hashing collision when generating uint identifiers for {typeof(T).Name}: {prefab.Identifier} has the same UintIdentifier as {collision.Identifier} ({prefabWithUintIdentifier.UintIdentifier})");
                            prefabWithUintIdentifier.UintIdentifier++;
                        }
                    }
                }
            }
            selector.Add(prefab, isOverride);

            if (!selectorExists)
            {
                if (!prefabs.TryAdd(prefab.Identifier, selector)) { throw new Exception($"Failed to add selector for \"{prefab.Identifier}\""); }
            }
            OnAdd?.Invoke(prefab, isOverride);
            HandleInheritance(prefab);
        }

        /// <summary>
        /// Removes a prefab from the collection.
        /// </summary>
        /// <param name="prefab">Prefab</param>
        public void Remove(T prefab)
        {
            Prefab.DisallowCallFromConstructor();
            OnRemove?.Invoke(prefab);
            if (!ContainsKey(prefab.Identifier)) { return; }
            if (!prefabs[prefab.Identifier].Contains(prefab)) { return; }
            prefabs[prefab.Identifier].Remove(prefab);

            if (prefabs[prefab.Identifier].IsEmpty)
            {
                prefabs.TryRemove(prefab.Identifier, out _);
            }
            HandleInheritance(prefab);
        }

        /// <summary>
        /// Removes all prefabs that were loaded from a certain file.
        /// </summary>
        public void RemoveByFile(ContentFile file)
        {
            Prefab.DisallowCallFromConstructor();
            HashSet<Identifier> clearedIdentifiers = new HashSet<Identifier>();
            foreach (var kpv in prefabs)
            {
                kpv.Value.RemoveByFile(file, OnRemove);
                if (kpv.Value.IsEmpty) { clearedIdentifiers.Add(kpv.Key); }
            }

            foreach (var identifier in clearedIdentifiers)
            {
                prefabs.TryRemove(identifier, out _);
            }
            RemoveOverrideFile(file);
        }

        /// <summary>
        /// Adds an override file to the collection.
        /// </summary>
        public void AddOverrideFile(ContentFile file)
        {
            Prefab.DisallowCallFromConstructor();
            if (!overrideFiles.Contains(file))
            {
                overrideFiles.Add(file);
            }
            OnAddOverrideFile?.Invoke(file);
        }

        /// <summary>
        /// Removes an override file from the collection.
        /// </summary>
        public void RemoveOverrideFile(ContentFile file)
        {
            Prefab.DisallowCallFromConstructor();
            if (overrideFiles.Contains(file))
            {
                overrideFiles.Remove(file);
            }
            OnRemoveOverrideFile?.Invoke(file);
        }

        /// <summary>
        /// Sorts all prefabs in the collection based on the content package load order.
        /// </summary>
        public void SortAll()
        {
            Prefab.DisallowCallFromConstructor();
            foreach (var kvp in prefabs)
            {
                kvp.Value.Sort();
            }
            topMostOverrideFile = overrideFiles.Any() ? overrideFiles.First(f1 => overrideFiles.All(f2 => f1.ContentPackage.Index >= f2.ContentPackage.Index)) : null;
            OnSort?.Invoke();
			// inheritance cannot just work topmost prefab
			// Mod A have item a, Mod B partially overrides Mod A's a.
			// If you have Mod B, this doesn't necessarily mean Mod B works correctly
			AllPrefabs.SelectMany(p => p.Value).ForEach(p => HandleInheritance(p));
            /*
            foreach(T p in this){
                HandleInheritance(p);
			}*/
        }

        /// <summary>
        /// GetEnumerator implementation to enable foreach
        /// </summary>
        /// <returns>IEnumerator</returns>
        public IEnumerator<T> GetEnumerator()
        {
            Prefab.DisallowCallFromConstructor();
            foreach (var kpv in prefabs)
            {
                var prefab = kpv.Value.ActivePrefab;
                if (prefab != null && !IsPrefabOverriddenByFile(prefab))
                {
                    yield return prefab;
                }
            }
        }

        /// <summary>
        /// GetEnumerator implementation to enable foreach
        /// </summary>
        /// <returns>IEnumerator</returns>
        IEnumerator IEnumerable.GetEnumerator()
        {
            return GetEnumerator();
        }
    }
}<|MERGE_RESOLUTION|>--- conflicted
+++ resolved
@@ -270,11 +270,7 @@
         /// <param name="identifier">Prefab identifier</param>
         /// <param name="result">The matching prefab (if one is found)</param>
         /// <returns>Whether a prefab with the identifier exists or not</returns>
-<<<<<<< HEAD
-        public bool TryGet(PrefabInstance identifier, out T? result)
-=======
-        public bool TryGet(Identifier identifier, [NotNullWhen(true)] out T? result)
->>>>>>> a4cee74f
+        public bool TryGet(PrefabInstance identifier, [NotNullWhen(true)] out T? result)
         {
             Prefab.DisallowCallFromConstructor();
             if (prefabs.TryGetValue(identifier.id, out PrefabSelector<T>? selector))
@@ -305,12 +301,12 @@
             }
         }
 
-        public bool TryGet(string identifier, out T? result)
+        public bool TryGet(string identifier, [NotNullWhen(true)] out T? result)
         {
             return TryGet(new PrefabInstance(identifier.ToIdentifier(), ""), out result);
         }
 
-        public bool TryGet(Identifier identifier, out T? result)
+        public bool TryGet(Identifier identifier, [NotNullWhen(true)] out T? result)
         {
             return TryGet(new PrefabInstance(identifier, ""), out result);
         }
