﻿#nullable enable
using Barotrauma.Extensions;
using System;
using System.Collections;
using System.Collections.Concurrent;
using System.Collections.Generic;
using System.Diagnostics.CodeAnalysis;
using System.Linq;
using System.Security.Cryptography;

namespace Barotrauma
{
    public class PrefabCollection<T> : IEnumerable<T> where T : notnull, Prefab
    {
        /// <summary>
        /// Default constructor.
        /// </summary>
        public PrefabCollection()
        {
            var interfaces = typeof(T).GetInterfaces();
            implementsVariants = interfaces.Any(i => i.Name.Contains(nameof(IImplementsVariants<T>)));
        }

        // an instance of prefab that the collection keeps track of.
        // used in ienumerable<T>


        /// <summary>
        /// Constructor with OnAdd and OnRemove callbacks provided.
        /// </summary>
        public PrefabCollection(
            Action<T, bool>? onAdd,
            Action<T>? onRemove,
            Action? onSort,
            Action<ContentFile>? onAddOverrideFile,
            Action<ContentFile>? onRemoveOverrideFile) : this()
        {
            OnAdd = onAdd;
            OnRemove = onRemove;
            OnSort = onSort;
            OnAddOverrideFile = onAddOverrideFile;
            OnRemoveOverrideFile = onRemoveOverrideFile;
        }

        /// <summary>
        /// Constructor with only the OnSort callback provided.
        /// </summary>
        public PrefabCollection(Action? onSort) : this()
        {
            OnSort = onSort;
        }

        /// <summary>
        /// Method to be called when calling Add(T prefab, bool override).
        /// If provided, the method is called only if Add succeeds.
        /// </summary>
        private readonly Action<T, bool>? OnAdd = null;

        /// <summary>
        /// Method to be called when calling Remove(T prefab).
        /// If provided, the method is called before success
        /// or failure can be determined within the body of Remove.
        /// </summary>
        private readonly Action<T>? OnRemove = null;

        /// <summary>
        /// Method to be called when calling SortAll().
        /// </summary>
        private readonly Action? OnSort = null;

        /// <summary>
        /// Method to be called when calling AddOverrideFile(ContentFile file).
        /// </summary>
        private readonly Action<ContentFile>? OnAddOverrideFile = null;

        /// <summary>
        /// Method to be called when calling RemoveOverrideFile(ContentFile file).
        /// </summary>
        private readonly Action<ContentFile>? OnRemoveOverrideFile = null;

        /// <summary>
        /// Dictionary containing all prefabs of the same type.
        /// Key is the identifier.
        /// Value is a list of prefabs that share the same identifier,
        /// where the first element is the "base" prefab,
        /// i.e. the only prefab that's loaded when override tags are not defined.
        /// This first element can be null, if only overrides are defined.
        /// The last element of the list is the prefab that is effectively used
        /// (hereby called "active prefab")
        /// </summary>
#if DEBUG && MODBREAKER
        private readonly CursedDictionary<Identifier, PrefabSelector<T>> prefabs = new CursedDictionary<Identifier, PrefabSelector<T>>();
#else
        private readonly ConcurrentDictionary<Identifier, PrefabSelector<T>> prefabs = new ConcurrentDictionary<Identifier, PrefabSelector<T>>();
#endif

        /// <summary>
        /// Collection of content files that override all previous prefabs
        /// i.e. anything set to load before these effectively doesn't exist
        /// </summary>
        private readonly HashSet<ContentFile> overrideFiles = new HashSet<ContentFile>();
        private ContentFile? topMostOverrideFile = null;

        private readonly bool implementsVariants;

        private bool IsPrefabOverriddenByFile(T prefab)
        {
            return topMostOverrideFile != null &&
                    topMostOverrideFile.ContentPackage.Index > prefab.ContentFile.ContentPackage.Index;
        }

        private class InheritanceTreeCollection
        {
            public class Node
            {
                public Node(Identifier identifier, string package /*= ""*/) { Inst = new PrefabInstance(identifier, package); }

                public readonly PrefabInstance Inst;
                public Node? Parent = null;
                public readonly HashSet<Node> Inheritors = new HashSet<Node>();
            }

            private readonly PrefabCollection<T> prefabCollection;

            public InheritanceTreeCollection(PrefabCollection<T> collection) { prefabCollection = collection; }

            public readonly Dictionary<PrefabInstance, Node> IdToNode = new Dictionary<PrefabInstance, Node>();
            public readonly HashSet<Node> RootNodes = new HashSet<Node>();

            public Node? AddNodeAndInheritors(PrefabInstance inst)
            {
                if (!prefabCollection.TryGet(inst, out T? prefab)) { return null; }

                if (prefab is null) return null;

                if (!IdToNode.TryGetValue(inst, out var node))
                {
                    node = new Node(inst.id, inst.package);
                    RootNodes.Add(node);
                    IdToNode.Add(inst, node);
                }
                else
                {
                    //if the node already exists, it already contains
                    //all inheritors so let's just return this immediately
                    return node;
                }
            
                // for overridden stuff to be found by inheritance, one must use all prefabs asscociated with id,
                // not just the active prefab, as implemented by PrefabCollection's enummerator
                prefabCollection.prefabs
                    .SelectMany(p => p.Value)
                    .Cast<IImplementsVariants<T>>()
                    .Where(p => p.InheritParent.id == inst.id)
                     // only the current package is null
                    .Where(p => (p.InheritParent.package == inst.package
                       // variant inheritance across package boundary need reload prefab, so the evaluated one doesn't count here.
                        || (p.originalElement.InheritParent().package.IsNullOrEmpty() && p.GetPrevious(inst.id)?.ContentPackage?.Name == inst.package))
                        && p.CheckInheritHistory(prefab))
                    .Cast<T>()
                    .ForEach(p =>
                    {
                        var c_inst = new PrefabInstance(p.Identifier, p.ContentPackage?.Name ?? "");
                        var inheritorNode = AddNodeAndInheritors(c_inst);
                        if (inheritorNode is null) { return; }
                        RootNodes.Remove(inheritorNode);
                        inheritorNode.Parent = node;
                        node.Inheritors.Add(inheritorNode);
                    });
                return node;
            }

            public void AddNodesAndInheritors(IEnumerable<PrefabInstance> ids)
                => ids.ForEach(id => AddNodeAndInheritors(id));

            public void InvokeCallbacks(bool force_resolve = false)
            {
                HashSet<Node> uncheckedNodes = IdToNode.Values.ToHashSet();

                void invokeCallbacksForNode(Node node)
                {
                    if (!prefabCollection.TryGet(node.Inst, out T? p) ||
                        !(p is IImplementsVariants<T> prefab)) { return; }
					if (!prefab.InheritParent.id.IsEmpty)
					{
						T parent;
						if (prefab.InheritParent.package.IsNullOrEmpty())
						{
							parent = prefab.GetPrevious(prefab.InheritParent.id);
						}
						else
						{
							parent = prefab.FindByPrefabInstance(prefab.InheritParent);
						}
						if (!(parent is null))
						{
							prefab.CheckInheritHistory(parent);
							prefab.InheritFrom(parent!);
						}
						else if (force_resolve)
						{
							string error_str = $"Cannot resolve inheritance of {(prefab as T)!.Identifier} inheriting {prefab.InheritParent.id}!";
							(prefab as T)!.ContentPackage!.AddError(new ContentPackage.LoadError(error_str, null));
						}
					}
					node.Inheritors.ForEach(invokeCallbacksForNode);
                }
                RootNodes.ForEach(invokeCallbacksForNode);
            }
        }

        private void HandleInheritance(T prefab, bool force_resolve = false)
		{
            var inst = new PrefabInstance(prefab.Identifier, prefab.ContentPackage?.Name ?? "");
            HandleInheritance(inst, force_resolve);
        }

        private void HandleInheritance(PrefabInstance prefabInstance, bool force_resolve = false)
            => HandleInheritance(prefabInstance.ToEnumerable(), force_resolve);

        private void HandleInheritance(IEnumerable<PrefabInstance> prefabInstance, bool force_resolve = false)
        {
            if (!implementsVariants || !force_resolve) { return; }
            InheritanceTreeCollection inheritanceTreeCollection = new InheritanceTreeCollection(this);
            inheritanceTreeCollection.AddNodesAndInheritors(prefabInstance);
            inheritanceTreeCollection.InvokeCallbacks(force_resolve);
        }

        /// <summary>
        /// AllPrefabs exposes all prefabs instead of just the active ones.
        /// </summary>
        public IEnumerable<KeyValuePair<Identifier, PrefabSelector<T>>> AllPrefabs
        {
            get
            {
                foreach (var prefab in prefabs)
                {
                    yield return prefab;
                }
            }
        }

        public PrefabSelector<T>? GetSelector(Identifier id) {
            PrefabSelector<T>? res = null;
            prefabs.TryGetValue(id, out res);
            return res;
        }

        /// <summary>
        /// Returns the active prefab with the given identifier.
        /// </summary>
        /// <param name="identifier">Prefab identifier</param>
        /// <returns>Active prefab with the given identifier</returns>
        public T this[Identifier identifier]
        {
            get
            {
                Prefab.DisallowCallFromConstructor();
                var prefab = prefabs[identifier].ActivePrefab;
                if (prefab != null && !IsPrefabOverriddenByFile(prefab))
                {
                    return prefab;
                }
                throw new IndexOutOfRangeException($"Prefab of identifier \"{identifier}\" cannot be returned because it was overridden by \"{topMostOverrideFile!.Path}\"");
            }
        }

        public T this[string identifier]
        {
            get
            {
                //this exists because I don't want implicit
                //string to Identifier conversion for the most
                //part, but it's useful and fairly safe to do
                //in this particular instance
                return this[identifier.ToIdentifier()];
            }
        }

        /// <summary>
        /// Returns true if a prefab with the identifier exists, false otherwise.
        /// </summary>
        /// <param name="identifier">Prefab identifier</param>
        /// <param name="result">The matching prefab (if one is found)</param>
        /// <returns>Whether a prefab with the identifier exists or not</returns>
        public bool TryGet(PrefabInstance identifier, [NotNullWhen(true)] out T? result)
        {
            Prefab.DisallowCallFromConstructor();
            if (prefabs.TryGetValue(identifier.id, out PrefabSelector<T>? selector))
            {
				// resolved prefab
				if (identifier.package.IsNullOrEmpty()){
                    result = selector!.ActivePrefab;
                    return result != null;
                }
                else{
                    if (selector.have_activator) {
                        throw new InvalidOperationException("Use TryGet(PrefabInstance identifier, [NotNullWhen(true)] out Activator<T>? result) for types with activators and specific package");
                    }
                    result = selector.GetPrefabByPackage(identifier.package);
					return result != null;
                }
            }
            else
            {
                result = null;
                return false;
            }
        }

		public bool TryGet(PrefabInstance identifier, [NotNullWhen(true)] out PrefabActivator<T>? result)
		{
			Prefab.DisallowCallFromConstructor();
			if (prefabs.TryGetValue(identifier.id, out PrefabSelector<T>? selector))
			{
				// resolved prefab
				if (!selector.have_activator)
				{
					throw new InvalidOperationException("Use TryGet(PrefabInstance identifier, [NotNullWhen(true)] out Activator<T>? result) for types with activators and specific package");
				}

				if (identifier.package.IsNullOrEmpty())
				{
					result = selector!.GetCurrentActivator();
					return result != null;
				}
				else
				{
                    result = selector.GetPackageActivator(identifier.package);
					return result != null;
				}
			}
			else
			{
				result = null;
				return false;
			}
		}

		public bool TryGet(string identifier, [NotNullWhen(true)] out T? result)
        {
            return TryGet(new PrefabInstance(identifier.ToIdentifier(), ""), out result);
        }

        public bool TryGet(Identifier identifier, [NotNullWhen(true)] out T? result)
        {
            return TryGet(new PrefabInstance(identifier, ""), out result);
        }


        public IEnumerable<Identifier> Keys => prefabs.Keys;

        /// <summary>
        /// Finds the first active prefab that returns true given the predicate,
        /// or null if no such prefab is found.
        /// </summary>
        /// <param name="predicate">Predicate to perform the search with.</param>
        /// <returns></returns>
        public T? Find(Predicate<T> predicate)
        {
            Prefab.DisallowCallFromConstructor();
            foreach (var kpv in prefabs)
            {
                if (kpv.Value.ActivePrefab is T p && predicate(p))
                {
                    return p;
                }
            }
            return null;
        }

        /// <summary>
        /// Returns true if a prefab with the given identifier exists, false otherwise.
        /// </summary>
        /// <param name="identifier">Prefab identifier</param>
        /// <returns>Whether a prefab with the given identifier exists or not</returns>
        public bool ContainsKey(Identifier identifier)
        {
            Prefab.DisallowCallFromConstructor();
            return prefabs.ContainsKey(identifier);
        }

        public bool ContainsKey(string k) =>  prefabs.ContainsKey(k.ToIdentifier());

        /// <summary>
        /// Determines whether a prefab is implemented as an override or not.
        /// </summary>
        /// <param name="prefab">Prefab in this collection</param>
        /// <returns>Whether a prefab is implemented as an override or not</returns>
        public bool IsOverride(T prefab)
        {
            Prefab.DisallowCallFromConstructor();
            if (ContainsKey(prefab.Identifier))
            {
                return prefabs[prefab.Identifier].IsOverride(prefab);
            }
            return false;
        }

        /// <summary>
        /// Add a prefab to the collection.
        /// If not marked as an override, fail if a prefab with the same
        /// identifier already exists.
        /// Otherwise, add to the corresponding list,
        /// without making any changes to the base prefab.
        /// </summary>
        /// <param name="prefab">Prefab</param>
        /// <param name="isOverride">Is marked as override</param>
        public void Add(T prefab, bool isOverride)
        {
            Prefab.DisallowCallFromConstructor();
            if (prefab.Identifier.IsEmpty)
            {
                throw new ArgumentException($"Prefab has no identifier!");
            }

            bool selectorExists = prefabs.TryGetValue(prefab.Identifier, out PrefabSelector<T>? selector);

            //Add to list
            selector ??= new PrefabSelector<T>();

            if (prefab is PrefabWithUintIdentifier prefabWithUintIdentifier)
            {
                if (!selector.IsEmpty)
                {
                    prefabWithUintIdentifier.UintIdentifier = (selector.ActivePrefab as PrefabWithUintIdentifier)!.UintIdentifier;
                }
                else
                {
                    using (MD5 md5 = MD5.Create())
                    {
                        prefabWithUintIdentifier.UintIdentifier = ToolBox.IdentifierToUint32Hash(prefab.Identifier, md5);

                        //it's theoretically possible for two different values to generate the same hash, but the probability is astronomically small
                        T? findCollision()
                            => Find(p =>
                                p.Identifier != prefab.Identifier
                                && p is PrefabWithUintIdentifier otherPrefab
                                && otherPrefab.UintIdentifier == prefabWithUintIdentifier.UintIdentifier);
                        for (T? collision = findCollision(); collision != null; collision = findCollision())
                        {
                            DebugConsole.ThrowError($"Hashing collision when generating uint identifiers for {typeof(T).Name}: {prefab.Identifier} has the same UintIdentifier as {collision.Identifier} ({prefabWithUintIdentifier.UintIdentifier})");
                            prefabWithUintIdentifier.UintIdentifier++;
                        }
                    }
                }
            }
            selector.Add(prefab, isOverride);

            if (!selectorExists)
            {
                if (!prefabs.TryAdd(prefab.Identifier, selector)) { throw new Exception($"Failed to add selector for \"{prefab.Identifier}\""); }
            }
            OnAdd?.Invoke(prefab, isOverride);
            //HandleInheritance(prefab);
        }

		public void AddDefered(Identifier identifier, 
            ContentFile file, ContentXElement element, Func<ContentXElement, T> constructorLambda, Func<PrefabActivator<T>, PrefabActivator<T>?> locator, VariantExtensions.VariantXMLChecker? inherit_callback, bool isOverride)
		{
			Prefab.DisallowCallFromConstructor();
            
			if (identifier.IsEmpty)
			{
				throw new ArgumentException($"Prefab has no identifier!");
			}

			bool selectorExists = prefabs.TryGetValue(identifier, out PrefabSelector<T>? selector);

			//Add to list
			selector ??= new PrefabSelector<T>();

            selector.AddDefered(file, element, constructorLambda, locator, inherit_callback,
				(prefab) => {
					if (prefab is PrefabWithUintIdentifier prefabWithUintIdentifier)
					{
						if (!selector.isEmptyInternal)
						{
							prefabWithUintIdentifier.UintIdentifier = (selector.activePrefabInternal as PrefabWithUintIdentifier)!.UintIdentifier;
						}
						else
						{
							using (MD5 md5 = MD5.Create())
							{
								prefabWithUintIdentifier.UintIdentifier = ToolBox.IdentifierToUint32Hash(prefab.Identifier, md5);

								//it's theoretically possible for two different values to generate the same hash, but the probability is astronomically small
								T? findCollision()
									=> Find(p =>
										p.Identifier != prefab.Identifier
										&& p is PrefabWithUintIdentifier otherPrefab
										&& otherPrefab.UintIdentifier == prefabWithUintIdentifier.UintIdentifier);
								for (T? collision = findCollision(); collision != null; collision = findCollision())
								{
									DebugConsole.ThrowError($"Hashing collision when generating uint identifiers for {typeof(T).Name}: {prefab.Identifier} has the same UintIdentifier as {collision.Identifier} ({prefabWithUintIdentifier.UintIdentifier})");
									prefabWithUintIdentifier.UintIdentifier++;
								}
							}
						}
					}

					OnAdd?.Invoke(prefab, isOverride);
				}, isOverride);
			if (!selectorExists)
			{
				if (!prefabs.TryAdd(identifier, selector)) { throw new Exception($"Failed to add selector for \"{identifier}\""); }
			}
		}

		/// <summary>
		/// Removes a prefab from the collection.
		/// </summary>
		/// <param name="prefab">Prefab</param>
		public void Remove(T prefab)
        {
            Prefab.DisallowCallFromConstructor();
            OnRemove?.Invoke(prefab);
            if (!ContainsKey(prefab.Identifier)) { return; }
            if (!prefabs[prefab.Identifier].Contains(prefab)) { return; }
            prefabs[prefab.Identifier].Remove(prefab);

            if (prefabs[prefab.Identifier].IsEmpty)
            {
                prefabs.TryRemove(prefab.Identifier, out _);
            }
            //HandleInheritance(prefab);
        }

        /// <summary>
        /// Removes all prefabs that were loaded from a certain file.
        /// </summary>
        public void RemoveByFile(ContentFile file)
        {
            Prefab.DisallowCallFromConstructor();
            HashSet<Identifier> clearedIdentifiers = new HashSet<Identifier>();
            foreach (var kpv in prefabs)
            {
                kpv.Value.RemoveByFile(file, OnRemove);
                if (kpv.Value.IsEmpty) { clearedIdentifiers.Add(kpv.Key); }
            }

            foreach (var identifier in clearedIdentifiers)
            {
                prefabs.TryRemove(identifier, out _);
            }
            RemoveOverrideFile(file);
        }

        /// <summary>
        /// Adds an override file to the collection.
        /// </summary>
        public void AddOverrideFile(ContentFile file)
        {
            Prefab.DisallowCallFromConstructor();
            if (!overrideFiles.Contains(file))
            {
                overrideFiles.Add(file);
            }
            OnAddOverrideFile?.Invoke(file);
        }

        /// <summary>
        /// Removes an override file from the collection.
        /// </summary>
        public void RemoveOverrideFile(ContentFile file)
        {
            Prefab.DisallowCallFromConstructor();
            if (overrideFiles.Contains(file))
            {
                overrideFiles.Remove(file);
            }
            OnRemoveOverrideFile?.Invoke(file);
        }

        /// <summary>
        /// Sorts all prefabs in the collection based on the content package load order.
        /// </summary>
        public void SortAll()
        {
            Prefab.DisallowCallFromConstructor();
            foreach (var kvp in prefabs)
            {
                kvp.Value.Sort(true);
            }
            topMostOverrideFile = overrideFiles.Any() ? overrideFiles.First(f1 => overrideFiles.All(f2 => f1.ContentPackage.Index >= f2.ContentPackage.Index)) : null;
            OnSort?.Invoke();
<<<<<<< HEAD
			foreach (var selector in AllPrefabs)
			{
				HandleInheritance(selector.Value.First(), true);
=======
            if (implementsVariants)
			{
				foreach (var selector in AllPrefabs)
				{
					HandleInheritance(selector.Value.First(), true);
				}
>>>>>>> d15ab398
			}
		}

        /// <summary>
        /// GetEnumerator implementation to enable foreach
        /// </summary>
        /// <returns>IEnumerator</returns>
        public IEnumerator<T> GetEnumerator()
        {
            Prefab.DisallowCallFromConstructor();
            foreach (var kpv in prefabs)
            {
                var prefab = kpv.Value.ActivePrefab;
                if (prefab != null && !IsPrefabOverriddenByFile(prefab))
                {
                    yield return prefab;
                }
            }
        }

        /// <summary>
        /// GetEnumerator implementation to enable foreach
        /// </summary>
        /// <returns>IEnumerator</returns>
        IEnumerator IEnumerable.GetEnumerator()
        {
            return GetEnumerator();
        }
    }
}<|MERGE_RESOLUTION|>--- conflicted
+++ resolved
@@ -584,18 +584,12 @@
             }
             topMostOverrideFile = overrideFiles.Any() ? overrideFiles.First(f1 => overrideFiles.All(f2 => f1.ContentPackage.Index >= f2.ContentPackage.Index)) : null;
             OnSort?.Invoke();
-<<<<<<< HEAD
-			foreach (var selector in AllPrefabs)
-			{
-				HandleInheritance(selector.Value.First(), true);
-=======
             if (implementsVariants)
 			{
 				foreach (var selector in AllPrefabs)
 				{
 					HandleInheritance(selector.Value.First(), true);
 				}
->>>>>>> d15ab398
 			}
 		}
 
