﻿using System;
using System.Collections.Generic;
using System.Globalization;
using System.Linq;
using System.Xml.Linq;
using System.Xml.XPath;
using System.Text.RegularExpressions;
using System.Collections;

using Barotrauma.Extensions;

namespace Barotrauma
{
    public class PrefabInstance
    {
        public Identifier id;
        public string package;
        public PrefabInstance(Identifier identifier, string Package){ id = identifier; package = Package; }

        public bool IsEmpty { get { return id.IsEmpty; } }
    }

    public static class PrefabInstanceExtension
    {
        public static Identifier ToIdentifier(this PrefabInstance inst)
        {
            return inst.id;
        }
    }
    public interface IImplementsVariants<T> where T : Prefab
    {
        // direct parent of the prefab
        public PrefabInstance InheritParent => originalElement.InheritParent();

		// ancestry line of the prefab
		public IEnumerable<T> InheritHistory { 
            get {
                IImplementsVariants<T> cur = this;
                while(!(cur.InheritParent?.IsEmpty??true)){
                    if(cur.InheritParent.package.IsNullOrEmpty()){
                        cur = cur.GetPrevious(cur.InheritParent.id) as IImplementsVariants<T>;
					}
                    else{
                        cur = FindByPrefabInstance(cur.InheritParent) as IImplementsVariants<T>;
                    }
                    if (cur is null) break;
                    yield return cur as T;
				}
			} 
        }

        public XElement originalElement{ get; }
<<<<<<< HEAD

        public void InheritFrom(T parent);

        public bool CheckInheritHistory(T parent)
        {
            bool result = true;
			if ((parent as IImplementsVariants<T>).InheritHistory.Any(p => ReferenceEquals(p, this as T)))
		    {
				throw new Exception("Inheritance cycle detected: "
					+ string.Join(", ", InheritHistory.Select(n => "(id: " + n.Identifier.ToString() + ", package: " + n.ContentPackage!.Name + ")"),
					"(id: " + (this as T).Identifier.ToString() + ", package: " + (this as T).ContentPackage.Name + ")"));
			}
			return result;
        }

        public T FindByPrefabInstance(PrefabInstance instance);

        public T GetPrevious(Identifier id);

=======

		public ContentXElement ConfigElement { get; }

		public void InheritFrom(T parent);

        public bool CheckInheritHistory(T parent)
        {
            bool result = true;
			if ((parent as IImplementsVariants<T>).InheritHistory.Any(p => ReferenceEquals(p, this as T)))
		    {
				throw new Exception("Inheritance cycle detected: "
					+ string.Join(", ", InheritHistory.Select(n => "(id: " + n.Identifier.ToString() + ", package: " + n.ContentPackage!.Name + ")"),
					"(id: " + (this as T).Identifier.ToString() + ", package: " + (this as T).ContentPackage.Name + ")"));
			}
			return result;
        }

        public T FindByPrefabInstance(PrefabInstance instance);

        public T GetPrevious(Identifier id);

>>>>>>> dd4663e9
        public ContentXElement DoInherit(Action<ContentXElement, ContentXElement, ContentXElement> create_callback)
        {
            Stack<ContentXElement> preprocessed = new Stack<ContentXElement>();
            var last_elem = originalElement.FromContent((this as T).FilePath);
            foreach(var it in InheritHistory)
			{
				preprocessed.Push(last_elem.PreprocessInherit((it as IImplementsVariants<T>).originalElement.FromContent(it.ContentFile.Path), false));
				last_elem = preprocessed.Peek();
			}
            ContentXElement previous = preprocessed.Pop();
            while (preprocessed.Any())
            {
                previous = preprocessed.Pop().CreateVariantXML(previous, create_callback);
            }
            return originalElement.FromContent((this as T).ContentFile.Path).CreateVariantXML(previous, create_callback);
        }
    }

    public static class VariantExtensions
    {
        /* preprocess the parent element according to xpath patch element specified.
         the patch element is defined as <inherit/> element
         allowed attributes: identifier, package
         child elements are applied from top to bottom.
         allowed child elements:
            add:        adds the containing element/attribute to the items selected by xpath
            replace:    replaces the elements/attributes selected by xpath with content
            del:        removes the elements/attributes selected by xpath
         meta child element:
            doinherit:  separates preprocess and postprocess.

            allowed attributes for edit elements:
                sel:    the xpath selector
            allowed contents:
                attribute:  literal value
                element:    literal xml element

          Note on path: %ModDir% refers to the mod that is applying the patch. As specified in
                        xpathElement.baseUri. Aka, preprocessing happens after path replace.
                        But this also should happen before parent element inherits anything.
            */
        public static void PreprocessXPath(this ContentXElement newElement, ContentXElement variantElement, ContentXElement baseElement, bool is_post_process) {
            // characters use speciesname instead of identifier attribute
            var inherits = variantElement.Elements()
                .Where(p => p.Name.ToString().Equals("inherit", StringComparison.OrdinalIgnoreCase)
                    && p.GetAttributeIdentifier("identifier", "") == 
                        (baseElement.Name.ToString().Equals("Character",StringComparison.OrdinalIgnoreCase)? 
                            baseElement.GetAttributeIdentifier("speciesname", "") : baseElement.GetAttributeIdentifier("identifier", "")))
                .SelectMany(p => p.Elements().SkipWhile(p => is_post_process ? !p.Name.ToString().Equals("doinherit") : false).Skip(is_post_process?1:0));
            // adapted from barotrauma mod generator
            foreach (XElement change in inherits)
            {
                string xpath = change.Attribute("sel")?.Value??".";
                bool done = false;
                switch (change.Name.ToString().ToLower())
                {
                    case "doinherit":
                        done = true;
                        break;
                    case "add":
                        MatchCollection matches = Regex.Matches(xpath, @"^(?<element>.+)/@(?<attributeName>[a-zA-Z]+)$");
                        if (!matches.Any())
                        {
                            foreach (XElement elt in newElement.Element.XPathSelectElements(xpath)) { 
                                elt.Add(change.Elements());
                            }
                        }
                        else
                        {
                            string newXpath = matches[0].Groups["element"].Value.Trim();
                            string attributeName = matches[0].Groups["attributeName"].Value.Trim();
                            foreach (XElement elt in newElement.Element.XPathSelectElements(newXpath))
                                elt.SetAttributeValue(attributeName, change.Value.Trim());
                        }
                        break;
                    case "del":
                        {
                            // removing while iterating may break loop.
                            var all = ((IEnumerable)newElement.Element.XPathEvaluate(xpath)).Cast<XObject>().ToArray();
                            foreach (XObject xObject in all)
                            {
                                switch (xObject)
                                {
                                    case XElement element:
                                        element.Remove();
                                        break;
                                    case XAttribute attribute:
                                        attribute.Remove();
                                        break;
                                }
                            }
                        }
                        break;
                    case "replace":
                        {
                            var all = ((IEnumerable)newElement.Element.XPathEvaluate(xpath)).Cast<XObject>().ToArray();
                            foreach (XObject xObject in all)
                            {
                                switch (xObject)
                                {
                                    case XAttribute attribute:
                                        attribute.Value = change.Value.Trim();
                                        break;
                                    case XElement element:
                                        if (string.IsNullOrWhiteSpace(change.Value) && change.HasElements)
                                        {
                                            element.Elements().Remove();
                                            element.Add(change.Elements());
                                        }
                                        else
                                        {
                                            element.Value = change.Value.Trim();
                                        }
                                        break;
                                }
                            }
                        }
                        break;
                    default:
                        break;
                }
                if (done)
                {
                    break;
                }
            }
        }

        public static ContentXElement PreprocessInherit(this ContentXElement variantElement, ContentXElement baseElement, bool is_post_process) {
            ContentXElement newElement;
            if(is_post_process){
                newElement = CopyUpdateFilePath(variantElement, baseElement);
            }
            else{
                newElement = new XElement(baseElement.Element).FromContent(baseElement.ContentPath);
            }
            newElement.PreprocessXPath(variantElement, baseElement, is_post_process);
            return newElement;
        }

        // changes file="", texture="", path="", folder="" attributes that use local path and %ModDir%, etc into %ModDir:OldMod%
        // vineatlas="", decayatlas="" for gardening plants, branchatlas="" for ballast flora
        // also note that File.Exists(path) may not exist for ragdoll folders, thus "Content/" as local path will require more work.
        // also note that folders' GetDirectoryName() return parent directory or itself (depending on if trailing sep is trimed).
        public static ContentXElement CopyUpdateFilePath(this ContentXElement variantElement,  ContentXElement baseElement)
        {
            ContentXElement newElement = new XElement(variantElement.Name).FromContent(variantElement.ContentPath);
            ReplacePath(baseElement, newElement);

            void ReplacePath(ContentXElement old_element, ContentXElement new_element)
            {
                foreach (XAttribute attribute in old_element.Attributes())
                {
                    /*  "//@*[matches(name(),'texture','i')]"
                        "//@*[matches(name(),'file','i')]"
                        "//@*[matches(name(),'path','i')]"
                            "//*[matches(name(),'submarine','i')]/@*[matches(name(),'path','i')]"
                            "//*[matches(name(),'huskappendage','i')]/@*[matches(name(),'path','i')]"
                            "//*[matches(name(),'names','i')]/@*[matches(name(),'path','i')]"
                        "//@*[matches(name(),'folder','i')]"
                            "//*[matches(name(),'ragdolls','i')]/@*[matches(name(),'folder','i') && !matches(@*,'default','i')]"
                            "//*[matches(name(),'animations','i')]/@*[matches(name(),'folder','i') && !matches(@*,'default','i')]"

                            "//*[matches(name(),'ragdolls','i')]/@*[matches(name(),'folder','i') && matches(@*,'default','i')]"
                            "//*[matches(name(),'animations','i')]/@*[matches(name(),'folder','i') && matches(@*,'default','i')]"
                        "//@*[matches(name(),'vineatlas','i')]"
                            "//*[matches(name(),'vinesprites','i')]/@*[matches(name(),'vineatlas','i')]"
                        "//@*[matches(name(),'decayatlas','i')]"
                            "//*[matches(name(),'vinesprites','i')]/@*[matches(name(),'decayatlas','i')]"
                        "//@*[matches(name(),'branchatlas','i')]"
                            "//*[matches(name(),'BallastFloraBehavior','i')]/@*[matches(name(),'decayatlas','i')]"
                            "//*[matches(name(),'BallastFloraBehavior','i')]/@*[matches(name(),'branchatlas','i')]"

                        string to string conversion for use with default.

                        path_attr_xpath_list.Select(p=>newElement.Evaluate(xpath).ForEach(attr=>p.cb(attr, old_element_path)))
                    */
                    
                    //Dictionary<string, Action<XAttribute, ContentPath, ContentPath>> replacements = new Dictionary<string, Action<XAttribute, ContentPath, ContentPath>>();

                    //replacements.ForEach(p => ((IEnumerable)newElement.Element.XPathEvaluate(p.Key)).Cast<XAttribute>().ToArray().ForEach(attr => p.Value(attr,variantElement.ContentPath, baseElement.ContentPath)));

                    if ((attribute.Name.ToString().Equals("texture", StringComparison.OrdinalIgnoreCase)
                        || attribute.Name.ToString().Equals("file", StringComparison.OrdinalIgnoreCase)
                        // it seems one sound prefab code path have an unused "path" atrribute read...
                        || attribute.Name.ToString().Equals("path", StringComparison.OrdinalIgnoreCase)
                        || attribute.Name.ToString().Equals("folder", StringComparison.OrdinalIgnoreCase)
                        || attribute.Name.ToString().Equals("vineatlas", StringComparison.OrdinalIgnoreCase)
                        || attribute.Name.ToString().Equals("decayatlas", StringComparison.OrdinalIgnoreCase)
                        || attribute.Name.ToString().Equals("branchatlas", StringComparison.OrdinalIgnoreCase)))
                    {
                        ContentPath evaluated;
                        if (attribute.Name.ToString().Equals("folder", StringComparison.OrdinalIgnoreCase) && attribute.Value.ToString().Equals("default", StringComparison.OrdinalIgnoreCase))
                        {
                            if(!old_element.GetAttributeBool("usehuskappendage",false)) {
								if (attribute.Parent.Name.ToString().Equals("ragdolls", StringComparison.OrdinalIgnoreCase))
								{
									evaluated = ContentPath.FromRaw(old_element.ContentPath, "./Ragdolls/");
								}
								else if (attribute.Parent.Name.ToString().Equals("animations", StringComparison.OrdinalIgnoreCase))
								{
									evaluated = ContentPath.FromRaw(old_element.ContentPath, "./Animations/");
								}
								else
								{
									evaluated = attribute.GetContentPath(old_element.ContentPath);
								}
							}
                            else
                            {
								evaluated = attribute.GetContentPath(old_element.ContentPath);
							}
                        }
                        else
                        {
                            evaluated = attribute.GetContentPath(old_element.ContentPath);
                        }
                        
                        if((evaluated.isVanilla || ReferenceEquals(evaluated.ContentPackage,new_element.ContentPath.ContentPackage))
                            // vanilla may be relative path, then need to mutate
                            && evaluated.RelativePath==attribute.Value.ToString().CleanUpPathCrossPlatform())
                        {
                            new_element.Add(attribute);
						}
                        else {
                            new_element.Add(new XAttribute(attribute.Name, evaluated.MutateContentPath(new_element.ContentPath).ToAttrString()));
                        }
                    }
                    else
                    {
                        new_element.Add(attribute);
                    }
                }
                // for use with <replace sel="./@tags">xxxxx</replace>
                // the xxxxx is "value" of the element
                new_element.Element.Value = old_element.Element.Value;
                foreach (ContentXElement old_child in old_element.Elements())
                {
                    ContentXElement new_child = new XElement(old_child.Name).FromContent(new_element.ContentPath);
                    ReplacePath(old_child, new_child);
                    new_element.Add(new_child);
                }
            }
            return newElement;
        }

        public static ContentXElement CreateVariantXML(this ContentXElement variantElement, ContentXElement baseElement, Action<ContentXElement, ContentXElement, ContentXElement> create_callback)
        {
            // As of 0.18.15.1, grep -r "Content/" yields only texture="xxx" and file="yyy" attributes.
            // This means for config feature set vanilla is using, replacing can be safely done via these two attributes.

            // cannot copy baseuri here
            ContentXElement newElement = variantElement.PreprocessInherit(baseElement, true);

            ReplaceElement(newElement, variantElement);

            void ReplaceElement(XElement element, XElement replacement)
            {
                List<XElement> elementsToRemove = new List<XElement>();
                foreach (XAttribute attribute in replacement.Attributes())
                {
                    ReplaceAttribute(element, attribute);
                }
                foreach (XElement replacementSubElement in replacement.Elements())
                {
                    int index = replacement.Elements().ToList().FindAll(e => e.Name.ToString().Equals(replacementSubElement.Name.ToString(), StringComparison.OrdinalIgnoreCase)).IndexOf(replacementSubElement);
                    System.Diagnostics.Debug.Assert(index > -1);

                    int i = 0;
                    bool matchingElementFound = false;
                    foreach (var subElement in element.Elements())
                    {
                        if (replacementSubElement.Name.ToString().Equals("clear", StringComparison.OrdinalIgnoreCase))
                        {
                            matchingElementFound = true;
                            elementsToRemove.AddRange(element.Elements());
                            break;
                        }
                        if (!subElement.Name.ToString().Equals(replacementSubElement.Name.ToString(), StringComparison.OrdinalIgnoreCase)) { continue; }
                        if (i == index)
                        {
                            if (!replacementSubElement.HasAttributes && !replacementSubElement.HasElements)
                            {
                                //if the replacement is empty (no attributes or child elements)
                                //remove the element from the variant
                                elementsToRemove.Add(subElement);
                            }
                            else
                            {
                                ReplaceElement(subElement, replacementSubElement);
                            }
                            matchingElementFound = true;
                            break;
                        }
                        i++;
                    }
                    // ignore <inherit/> element when creating variants
                    if (!matchingElementFound && !replacementSubElement.Name.ToString().Equals("inherit", StringComparison.OrdinalIgnoreCase))
                    {
                        element.Add(replacementSubElement);
                    }
                }
                elementsToRemove.ForEach(e => e.Remove());
            }

            void ReplaceAttribute(XElement element, XAttribute newAttribute)
            {
                XAttribute existingAttribute = element.Attributes().FirstOrDefault(a => a.Name.ToString().Equals(newAttribute.Name.ToString(), StringComparison.OrdinalIgnoreCase));
                if (existingAttribute == null)
                {
                    element.Add(newAttribute);
                    return;
                }
                float.TryParse(existingAttribute.Value, NumberStyles.Any, CultureInfo.InvariantCulture, out float value);
                if (newAttribute.Value.StartsWith('*'))
                {
                    string multiplierStr = newAttribute.Value.Substring(1, newAttribute.Value.Length - 1);
                    float.TryParse(multiplierStr, NumberStyles.Any, CultureInfo.InvariantCulture, out float multiplier);
                    if (multiplierStr.Contains('.') || existingAttribute.Value.Contains('.'))
                    {
                        existingAttribute.Value = (value * multiplier).ToString("G", CultureInfo.InvariantCulture);
                    }
                    else
                    {
                        existingAttribute.Value = ((int)(value * multiplier)).ToString();
                    }
                }
                else if (newAttribute.Value.StartsWith('+'))
                {
                    string additionStr = newAttribute.Value.Substring(1, newAttribute.Value.Length - 1);
                    float.TryParse(additionStr, NumberStyles.Any, CultureInfo.InvariantCulture, out float addition);
                    if (additionStr.Contains('.') || existingAttribute.Value.Contains('.'))
                    {
                        existingAttribute.Value = (value + addition).ToString("G", CultureInfo.InvariantCulture);
                    }
                    else
                    {
                        existingAttribute.Value = ((int)(value + addition)).ToString();
                    }
                }
                else
                {
                    existingAttribute.Value = newAttribute.Value;
                }
            }

            create_callback?.Invoke(newElement,variantElement,baseElement);
            return newElement;
        }
    }
}<|MERGE_RESOLUTION|>--- conflicted
+++ resolved
@@ -50,9 +50,10 @@
         }
 
         public XElement originalElement{ get; }
-<<<<<<< HEAD
-
-        public void InheritFrom(T parent);
+
+		public ContentXElement ConfigElement { get; }
+
+		public void InheritFrom(T parent);
 
         public bool CheckInheritHistory(T parent)
         {
@@ -70,29 +71,6 @@
 
         public T GetPrevious(Identifier id);
 
-=======
-
-		public ContentXElement ConfigElement { get; }
-
-		public void InheritFrom(T parent);
-
-        public bool CheckInheritHistory(T parent)
-        {
-            bool result = true;
-			if ((parent as IImplementsVariants<T>).InheritHistory.Any(p => ReferenceEquals(p, this as T)))
-		    {
-				throw new Exception("Inheritance cycle detected: "
-					+ string.Join(", ", InheritHistory.Select(n => "(id: " + n.Identifier.ToString() + ", package: " + n.ContentPackage!.Name + ")"),
-					"(id: " + (this as T).Identifier.ToString() + ", package: " + (this as T).ContentPackage.Name + ")"));
-			}
-			return result;
-        }
-
-        public T FindByPrefabInstance(PrefabInstance instance);
-
-        public T GetPrevious(Identifier id);
-
->>>>>>> dd4663e9
         public ContentXElement DoInherit(Action<ContentXElement, ContentXElement, ContentXElement> create_callback)
         {
             Stack<ContentXElement> preprocessed = new Stack<ContentXElement>();
