--- conflicted
+++ resolved
@@ -129,30 +129,15 @@
 
         public ImmutableHashSet<Identifier> OutpostTags { get; set; } = ImmutableHashSet<Identifier>.Empty;
 
-<<<<<<< HEAD
-        public bool IsOutpost => Type == SubmarineType.Outpost || Type == SubmarineType.OutpostModule;
-=======
         public ImmutableHashSet<Identifier> TriggerOutpostMissionEvents { get; set; } = ImmutableHashSet<Identifier>.Empty;
 
         public bool IsOutpost => Type is SubmarineType.Outpost or SubmarineType.OutpostModule;
->>>>>>> 14f61af4
 
         public bool IsWreck => Type == SubmarineType.Wreck;
         public bool IsBeacon => Type == SubmarineType.BeaconStation;
         public bool IsEnemySubmarine => Type == SubmarineType.EnemySubmarine;
         public bool IsPlayer => Type == SubmarineType.Player;
         public bool IsRuin => Type == SubmarineType.Ruin;
-        
-        /// <summary>
-        /// Ruin modules are of type SubmarineType.OutpostModule, until the ruin generator (or the test game mode) sets them as ruins.
-        /// This is a helper workaround check intended to be used only in the context of the sub editor and the test game mode, where ruins aren't generated.
-        /// </summary>
-        public bool ShouldBeRuin => Type is SubmarineType.Ruin or SubmarineType.OutpostModule && 
-                                            (OutpostModuleInfo.ModuleFlags.Contains("ruin".ToIdentifier()) || 
-                                             OutpostModuleInfo.ModuleFlags.Contains("ruinentrance".ToIdentifier()) ||
-                                             OutpostModuleInfo.ModuleFlags.Contains("ruinvault".ToIdentifier()) ||
-                                             OutpostModuleInfo.ModuleFlags.Contains("ruinworkshop".ToIdentifier()) ||
-                                             OutpostModuleInfo.ModuleFlags.Contains("ruinshrine".ToIdentifier()));
 
         /// <summary>
         /// Ruin modules are of type SubmarineType.OutpostModule, until the ruin generator (or the test game mode) sets them as ruins.
@@ -355,10 +340,7 @@
             OutpostGenerationParams = original.OutpostGenerationParams;
             LayersHiddenByDefault = original.LayersHiddenByDefault;
             OutpostTags = original.OutpostTags;
-<<<<<<< HEAD
-=======
             TriggerOutpostMissionEvents = original.TriggerOutpostMissionEvents;
->>>>>>> 14f61af4
             if (original.OutpostModuleInfo != null)
             {
                 OutpostModuleInfo = new OutpostModuleInfo(original.OutpostModuleInfo);
@@ -456,8 +438,6 @@
 
             OutpostTags = SubmarineElement.GetAttributeIdentifierImmutableHashSet(nameof(OutpostTags), ImmutableHashSet<Identifier>.Empty);
 
-<<<<<<< HEAD
-=======
             TriggerOutpostMissionEvents = SubmarineElement.GetAttributeIdentifierImmutableHashSet(nameof(TriggerOutpostMissionEvents), ImmutableHashSet<Identifier>.Empty);
             //backwards compatibility: previously the outpost deathmatch mission always triggered an event with the tag "deathmatchweapondrop"
             //now that's configured in the outpost itself, so let's make older outposts trigger it automatically
@@ -466,7 +446,6 @@
                 TriggerOutpostMissionEvents = TriggerOutpostMissionEvents.Add("deathmatchweapondrop".ToIdentifier());
             }
 
->>>>>>> 14f61af4
             if (SubmarineElement?.Attribute("type") != null)
             {
                 if (Enum.TryParse(SubmarineElement.GetAttributeString("type", ""), out SubmarineType type))
