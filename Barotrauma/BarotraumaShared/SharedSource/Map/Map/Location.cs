--- conflicted
+++ resolved
@@ -147,11 +147,7 @@
             private float MaxReputationModifier => Location.StoreMaxReputationModifier;
 
             /// <summary>
-<<<<<<< HEAD
-            /// The maximum effect negative reputation can have on store prices (e.g. 0.5 = 50% price increase with minimum reputation).
-=======
             /// The minimum effect negative reputation can have on store prices (e.g. 0.5 = 50% price increase with minimum reputation).
->>>>>>> 14f61af4
             /// </summary>
             private float MinReputationModifier => Location.StoreMinReputationModifier;
 
@@ -1245,7 +1241,6 @@
         }
 
         public static LocalizedString GetName(Identifier locationTypeIdentifier, int nameFormatIndex, Identifier nameId)
-<<<<<<< HEAD
         {
             if (LocationType.Prefabs.TryGet(locationTypeIdentifier, out LocationType locationType))
             {
@@ -1260,22 +1255,6 @@
 
         public static LocalizedString GetName(LocationType type, int nameFormatIndex, Identifier nameId)
         {
-=======
-        {
-            if (LocationType.Prefabs.TryGet(locationTypeIdentifier, out LocationType locationType))
-            {
-                return GetName(locationType, nameFormatIndex, nameId);
-            }
-            else
-            {
-                DebugConsole.ThrowError($"Could not find the location type {locationTypeIdentifier}.\n" + Environment.StackTrace.CleanUpPath());
-                return new RawLString(nameId.Value);
-            }
-        }
-
-        public static LocalizedString GetName(LocationType type, int nameFormatIndex, Identifier nameId)
-        {
->>>>>>> 14f61af4
             if (type?.NameFormats == null || !type.NameFormats.Any() || nameFormatIndex < 0)
             {
                 return TextManager.Get(nameId);
