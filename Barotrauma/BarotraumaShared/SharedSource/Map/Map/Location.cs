--- conflicted
+++ resolved
@@ -94,11 +94,8 @@
         public Faction SecondaryFaction { get; set; }
 
         public Reputation Reputation => Faction?.Reputation;
-<<<<<<< HEAD
-=======
 
         public bool IsFactionHostile => Faction?.Reputation.NormalizedValue < Reputation.HostileThreshold;
->>>>>>> f95be051
 
         public int TurnsInRadiation { get; set; }
 
@@ -310,10 +307,7 @@
                     if (!faction.IsEmpty && GameMain.GameSession.Campaign.GetFactionAffiliation(faction) is FactionAffiliation.Positive)
                     {
                         price *= 1f - characters.Max(static c => c.GetStatValue(StatTypes.StoreBuyMultiplierAffiliated, includeSaved: false));
-<<<<<<< HEAD
-=======
                         price *= 1f - characters.Max(static c => c.Info.GetSavedStatValue(StatTypes.StoreBuyMultiplierAffiliated, new Identifier("all")));
->>>>>>> f95be051
                         price *= 1f - characters.Max(c => item.Tags.Sum(tag => c.Info.GetSavedStatValue(StatTypes.StoreBuyMultiplierAffiliated, tag)));
                     }
                     price *= 1f - characters.Max(static c => c.GetStatValue(StatTypes.StoreBuyMultiplier, includeSaved: false));
