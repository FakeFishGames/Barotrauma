--- conflicted
+++ resolved
@@ -570,15 +570,9 @@
             if (nameIdentifier.IsEmpty)
             {
                 //backwards compatibility
-<<<<<<< HEAD
-                rawName = element.GetAttributeString("basename", "");
-                nameIdentifier = rawName.ToIdentifier();
-                DisplayName = element.GetAttributeString("name", "");
-=======
                 DisplayName = element.GetAttributeString("name", "");
                 rawName = element.GetAttributeString("rawname", element.GetAttributeString("basename", DisplayName.Value));
                 nameIdentifier = rawName.ToIdentifier();
->>>>>>> 8face2f3
             }
             else
             {
@@ -1094,20 +1088,12 @@
         {
             if (!Type.HasHireableCharacters)
             {
-<<<<<<< HEAD
-                DebugConsole.ThrowError("Cannot hire a character from location \"" + DisplayName + "\" - the location has no hireable characters.\n" + Environment.StackTrace.CleanupStackTrace());
-=======
                 DebugConsole.ThrowErrorLocalized("Cannot hire a character from location \"" + DisplayName + "\" - the location has no hireable characters.\n" + Environment.StackTrace.CleanupStackTrace());
->>>>>>> 8face2f3
                 return;
             }
             if (HireManager == null)
             {
-<<<<<<< HEAD
-                DebugConsole.ThrowError("Cannot hire a character from location \"" + DisplayName + "\" - hire manager has not been instantiated.\n" + Environment.StackTrace.CleanupStackTrace());
-=======
                 DebugConsole.ThrowErrorLocalized("Cannot hire a character from location \"" + DisplayName + "\" - hire manager has not been instantiated.\n" + Environment.StackTrace.CleanupStackTrace());
->>>>>>> 8face2f3
                 return;
             }
 
