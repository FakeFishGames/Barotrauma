﻿using Barotrauma.Extensions;
using Microsoft.Xna.Framework;
using System;
using System.Collections.Generic;
using System.Linq;
using System.Xml.Linq;
using Voronoi2;

namespace Barotrauma
{
    partial class Map
    {
        public bool AllowDebugTeleport;

        private readonly MapGenerationParams generationParams;

        private Location furthestDiscoveredLocation;

        public int Width { get; private set; }
        public int Height { get; private set; }

        public Action<Location, LocationConnection> OnLocationSelected;
        public Action<LocationConnection, IEnumerable<Mission>> OnMissionsSelected;

        public readonly struct LocationChangeInfo
        {
            public readonly Location PrevLocation;
            public readonly Location NewLocation;

            public LocationChangeInfo(Location prevLocation, Location newLocation)
            {
                PrevLocation = prevLocation;
                NewLocation = newLocation;
            }
        }

        /// <summary>
        /// From -> To
        /// </summary>
        public readonly NamedEvent<LocationChangeInfo> OnLocationChanged = new NamedEvent<LocationChangeInfo>();

        private List<Location> endLocations = new List<Location>();
        public IReadOnlyList<Location> EndLocations { get { return endLocations; } }

        public Location StartLocation { get; private set; }

        public Location CurrentLocation { get; private set; }

        public int CurrentLocationIndex
        {
            get { return Locations.IndexOf(CurrentLocation); }
        }

        public Location SelectedLocation { get; private set; }

        public int SelectedLocationIndex
        {
            get { return Locations.IndexOf(SelectedLocation); }
        }

        public IEnumerable<int> GetSelectedMissionIndices()
        {
            return SelectedConnection == null ? Enumerable.Empty<int>() : CurrentLocation.GetSelectedMissionIndices();
        }

        public LocationConnection SelectedConnection { get; private set; }

        public string Seed { get; private set; }

        public List<Location> Locations { get; private set; }

        private readonly List<Location> locationsDiscovered = new List<Location>();
        private readonly List<Location> locationsVisited = new List<Location>();

        public List<LocationConnection> Connections { get; private set; }

        public Radiation Radiation;

        private bool trackedLocationDiscoveryAndVisitOrder = true;

        public Map(CampaignSettings settings)
        {
            generationParams = MapGenerationParams.Instance;
            Width = generationParams.Width;
            Height = generationParams.Height;
            Locations = new List<Location>();
            Connections = new List<LocationConnection>();
            if (generationParams.RadiationParams != null)
            {
                Radiation = new Radiation(this, generationParams.RadiationParams)
                {
                    Enabled = settings.RadiationEnabled
                };
            }
        }

        /// <summary>
        /// Load a previously saved campaign map from XML
        /// </summary>
        private Map(CampaignMode campaign, XElement element) : this(campaign.Settings)
        {
            Seed = element.GetAttributeString("seed", "a");
            Rand.SetSyncedSeed(ToolBox.StringToInt(Seed));

            Width = element.GetAttributeInt("width", Width);
            Height = element.GetAttributeInt("height", Height);

            bool lairsFound = false;

            foreach (var subElement in element.Elements())
            {
                switch (subElement.Name.ToString().ToLowerInvariant())
                {
                    case "location":
                        int i = subElement.GetAttributeInt("i", 0);
                        while (Locations.Count <= i)
                        {
                            Locations.Add(null);
                        }
                        lairsFound |= subElement.GetAttributeString("type", "").Equals("lair", StringComparison.OrdinalIgnoreCase);
                        Locations[i] = new Location(campaign, subElement);
                        break;
                    case "radiation":
                        Radiation = new Radiation(this, generationParams.RadiationParams, subElement)
                        {
                            Enabled = campaign.Settings.RadiationEnabled
                        };
                        break;
                }
            }

            List<XElement> connectionElements = new List<XElement>();
            foreach (var subElement in element.Elements())
            {
                switch (subElement.Name.ToString().ToLowerInvariant())
                {
                    case "connection":
                        Point locationIndices = subElement.GetAttributePoint("locations", new Point(0, 1));
                        if (locationIndices.X == locationIndices.Y) { continue; }
                        var connection = new LocationConnection(Locations[locationIndices.X], Locations[locationIndices.Y])
                        {
                            Passed = subElement.GetAttributeBool("passed", false),
                            Locked = subElement.GetAttributeBool("locked", false),
                            Difficulty = subElement.GetAttributeFloat("difficulty", 0.0f)
                        };
                        Locations[locationIndices.X].Connections.Add(connection);
                        Locations[locationIndices.Y].Connections.Add(connection);
                        string biomeId = subElement.GetAttributeString("biome", "");
                        connection.Biome =
                            Biome.Prefabs.FirstOrDefault(b => b.Identifier == biomeId) ??
                            Biome.Prefabs.FirstOrDefault(b => !b.OldIdentifier.IsEmpty && b.OldIdentifier == biomeId) ??
                            Biome.Prefabs.First();
                        connection.Difficulty = MathHelper.Clamp(connection.Difficulty, connection.Biome.MinDifficulty, connection.Biome.AdjustedMaxDifficulty);
                        connection.LevelData = new LevelData(subElement.Element("Level"), connection.Difficulty);
                        Connections.Add(connection);
                        connectionElements.Add(subElement);
                        break;
                }
            }

            //backwards compatibility: location biomes weren't saved (or used for anything) previously,
            //assign them if they haven't been assigned
            Random rand = new MTRandom(ToolBox.StringToInt(Seed));
            if (Locations.First().Biome == null)
            {
                AssignBiomes(rand);
            }

            int startLocationindex = element.GetAttributeInt("startlocation", -1);
            if (startLocationindex >= 0 && startLocationindex < Locations.Count)
            {
                StartLocation = Locations[startLocationindex];
            }
            else
            {
                DebugConsole.AddWarning($"Error while loading the map. Start location index out of bounds (index: {startLocationindex}, location count: {Locations.Count}).");
                foreach (Location location in Locations)
                {
                    if (!location.Type.HasOutpost) { continue; }
                    if (StartLocation == null || location.MapPosition.X < StartLocation.MapPosition.X)
                    {
                        StartLocation = location;
                    }
                }
            }

            if (element.GetAttribute("endlocation") != null)
            {
                //backwards compatibility
                int endLocationIndex = element.GetAttributeInt("endlocation", -1);
                if (endLocationIndex >= 0 && endLocationIndex < Locations.Count)
                {
                    endLocations.Add(Locations[endLocationIndex]);
                }
                else
                {
                    DebugConsole.AddWarning($"Error while loading the map. End location index out of bounds (index: {endLocationIndex}, location count: {Locations.Count}).");
                }
            }
            else
            {
                int[] endLocationindices = element.GetAttributeIntArray("endlocations", Array.Empty<int>());
                foreach (int endLocationIndex in endLocationindices)
                {
                    if (endLocationIndex >= 0 && endLocationIndex < Locations.Count)
                    {
                        endLocations.Add(Locations[endLocationIndex]);
                    }
                    else
                    {
                        DebugConsole.AddWarning($"Error while loading the map. End location index out of bounds (index: {endLocationIndex}, location count: {Locations.Count}).");
                    }
                }
            }

            if (!endLocations.Any())
            {
                DebugConsole.AddWarning($"Error while loading the map. No end location(s) found. Choosing the rightmost location as the end location...");
                Location endLocation = null;
                foreach (Location location in Locations)
                {
                    if (endLocation == null || location.MapPosition.X > endLocation.MapPosition.X)
                    {
                        endLocation = location;
                    }
                }
                endLocations.Add(endLocation);
            }

            System.Diagnostics.Debug.Assert(endLocations.First().Biome != null, "End location biome was null.");
            System.Diagnostics.Debug.Assert(endLocations.First().Biome.IsEndBiome, "The biome of the end location isn't the end biome.");

            //backwards compatibility (or support for loading maps created with mods that modify the end biome setup):
            //if there's too few end locations, create more
            int missingOutpostCount = endLocations.First().Biome.EndBiomeLocationCount - endLocations.Count;

            Location firstEndLocation = EndLocations[0];
            for (int i = 0; i < missingOutpostCount; i++)
            {
                Vector2 mapPos = new Vector2(
                    MathHelper.Lerp(firstEndLocation.MapPosition.X, Width, MathHelper.Lerp(0.2f, 0.8f, i / (float)missingOutpostCount)),
                    Height * MathHelper.Lerp(0.2f, 1.0f, (float)rand.NextDouble()));
                var newEndLocation = new Location(mapPos, generationParams.DifficultyZones, rand, forceLocationType: firstEndLocation.Type, existingLocations: Locations)
                {
                    Biome = endLocations.First().Biome
                };
                newEndLocation.LevelData = new LevelData(newEndLocation, this, difficulty: 100.0f);
                Locations.Add(newEndLocation);
                endLocations.Add(newEndLocation);
            }

            //backwards compatibility: if the map contained the now-removed lairs and has no hunting grounds, create some hunting grounds
            if (lairsFound && !Connections.Any(c => c.LevelData.HasHuntingGrounds))
            {
                for (int i = 0; i < Connections.Count; i++)
                {
                    Connections[i].LevelData.HasHuntingGrounds = Rand.Range(0.0f, 1.0f) < Connections[i].Difficulty / 100.0f * LevelData.MaxHuntingGroundsProbability;
                    connectionElements[i].SetAttributeValue("hashuntinggrounds", true);
                }
            }

            foreach (var endLocation in EndLocations)
            {
                if (endLocation.Type?.ForceLocationName != null &&
                    !endLocation.Type.ForceLocationName.IsNullOrEmpty())
                {
                    endLocation.ForceName(endLocation.Type.ForceLocationName.Value);
                }
            }

            AssignEndLocationLevelData();

            //backwards compatibility: if locations go out of bounds (map saved with different generation parameters before width/height were included in the xml)
            float maxX = Locations.Select(l => l.MapPosition.X).Max();
            if (maxX > Width) { Width = (int)(maxX + 10); }
            float maxY = Locations.Select(l => l.MapPosition.Y).Max();
            if (maxY > Height) { Height = (int)(maxY + 10); }

            InitProjectSpecific();
        }

        /// <summary>
        /// Generate a new campaign map from the seed
        /// </summary>
        public Map(CampaignMode campaign, string seed) : this(campaign.Settings)
        {
            Seed = seed;
            Rand.SetSyncedSeed(ToolBox.StringToInt(Seed));

            Generate(campaign);

            if (Locations.Count == 0)
            {
                throw new Exception($"Generating a campaign map failed (no locations created). Width: {Width}, height: {Height}");
            }

<<<<<<< HEAD
            foreach (Location location in Locations)
            {
                if (location.Type.Identifier != "outpost") { continue; }
                SetStartLocation(location);
            }
            //if no outpost was found (using a mod that replaces the outpost location type?), find any type of outpost
            if (CurrentLocation == null)
=======
            FindStartLocation(l => l.Type.Identifier == "outpost");
            //if no outpost was found (using a mod that replaces the outpost location type?), find any type of outpost
            if (CurrentLocation == null)
            {
                FindStartLocation(l => l.Type.HasOutpost);
            }

            void FindStartLocation(Func<Location, bool> predicate)
>>>>>>> f95be051
            {
                foreach (Location location in Locations)
                {
                    if (!predicate(location)) { continue; }
                    if (CurrentLocation == null || location.MapPosition.X < CurrentLocation.MapPosition.X)
                    {
                        CurrentLocation = StartLocation = furthestDiscoveredLocation = location;
                    }
                }
            }

            StartLocation.SecondaryFaction = null;             
            var startOutpostFaction = campaign?.Factions.FirstOrDefault(f => f.Prefab.StartOutpost);
            if (startOutpostFaction != null)
            {
                StartLocation.Faction = startOutpostFaction;
                foreach (var connection in StartLocation.Connections)
                {
<<<<<<< HEAD
                    CurrentLocation = StartLocation = furthestDiscoveredLocation = location;
                    StartLocation.SecondaryFaction = null;             
                    var startOutpostFaction = campaign?.Factions.FirstOrDefault(f => f.Prefab.StartOutpost);
                    if (startOutpostFaction != null)
                    {
                        StartLocation.Faction = startOutpostFaction;
                        foreach (var connection in StartLocation.Connections)
                        {
                            var otherLocation = connection.OtherLocation(StartLocation);
                            if (otherLocation.HasOutpost() && otherLocation.Type.OutpostTeam == CharacterTeamType.FriendlyNPC)
                            {
                                otherLocation.Faction = startOutpostFaction;
                            }
                        }
                    }                    
=======
                    var otherLocation = connection.OtherLocation(StartLocation);
                    if (otherLocation.HasOutpost() && otherLocation.Type.OutpostTeam == CharacterTeamType.FriendlyNPC)
                    {
                        otherLocation.Faction = startOutpostFaction;
                    }
>>>>>>> f95be051
                }
            }

            System.Diagnostics.Debug.Assert(StartLocation != null, "Start location not assigned after level generation.");

            int loops = campaign.CampaignMetadata.GetInt("campaign.endings".ToIdentifier(), 0);
            if (loops == 0 && (campaign.Settings.Difficulty == GameDifficulty.Easy || campaign.Settings.Difficulty == GameDifficulty.Medium))
            {
                if (StartLocation != null)
                {
                    StartLocation.LevelData = new LevelData(StartLocation, this, 0);
                }

                //ensure all paths from the starting location have 0 difficulty to make the 1st campaign round very easy
                foreach (var locationConnection in StartLocation.Connections)
                {
                    if (locationConnection.Difficulty > 0.0f)
                    {
                        locationConnection.Difficulty = 0.0f;
                        locationConnection.LevelData = new LevelData(locationConnection);
                    }
                }
            }

            if (campaign.IsSinglePlayer && campaign.Settings.TutorialEnabled && LocationType.Prefabs.TryGet("tutorialoutpost", out var tutorialOutpost))
            {
                CurrentLocation.ChangeType(campaign, tutorialOutpost);
            }
            Discover(CurrentLocation);
            Visit(CurrentLocation);
            CurrentLocation.CreateStores();

            foreach (var location in Locations)
            {
                location.UnlockInitialMissions();
            }

            InitProjectSpecific();
        }

        partial void InitProjectSpecific();

        #region Generation

        private void Generate(CampaignMode campaign)
        {
            Connections.Clear();
            Locations.Clear();

            List<Vector2> voronoiSites = new List<Vector2>();
            for (float x = 10.0f; x < Width - 10.0f; x += generationParams.VoronoiSiteInterval.X)
            {
                for (float y = 10.0f; y < Height - 10.0f; y += generationParams.VoronoiSiteInterval.Y)
                {
                    voronoiSites.Add(new Vector2(
                        x + generationParams.VoronoiSiteVariance.X * Rand.Range(-0.5f, 0.5f, Rand.RandSync.ServerAndClient),
                        y + generationParams.VoronoiSiteVariance.Y * Rand.Range(-0.5f, 0.5f, Rand.RandSync.ServerAndClient)));
                }
            }

            Voronoi voronoi = new Voronoi(0.5f);
            List<GraphEdge> edges = voronoi.MakeVoronoiGraph(voronoiSites, Width, Height);

            Vector2 margin = new Vector2(
               Math.Min(10, Width * 0.1f),
               Math.Min(10, Height * 0.2f));

            float startX = margin.X, endX = Width - margin.X;
            float startY = margin.Y, endY = Height - margin.Y;

            if (!edges.Any())
            {
                throw new Exception($"Generating a campaign map failed (no edges in the voronoi graph). Width: {Width}, height: {Height}, margin: {margin}");
            }

            voronoiSites.Clear();
            Dictionary<int, List<Location>> locationsPerZone = new Dictionary<int, List<Location>>();
            bool possibleStartOutpostCreated = false;
            foreach (GraphEdge edge in edges)
            {
                if (edge.Point1 == edge.Point2) { continue; }

                if (edge.Point1.X < margin.X || edge.Point1.X > Width - margin.X || edge.Point1.Y < startY || edge.Point1.Y > endY) 
                {
                    continue;
                }
                if (edge.Point2.X < margin.X || edge.Point2.X > Width - margin.X || edge.Point2.Y < startY || edge.Point2.Y > endY)
                {
                    continue;
                }

                Location[] newLocations = new Location[2];
                newLocations[0] = Locations.Find(l => l.MapPosition == edge.Point1 || l.MapPosition == edge.Point2);
                newLocations[1] = Locations.Find(l => l != newLocations[0] && (l.MapPosition == edge.Point1 || l.MapPosition == edge.Point2));

                for (int i = 0; i < 2; i++)
                {
                    if (newLocations[i] != null) { continue; }

                    Vector2[] points = new Vector2[] { edge.Point1, edge.Point2 };

                    int positionIndex = Rand.Int(1, Rand.RandSync.ServerAndClient);

                    Vector2 position = points[positionIndex];
                    if (newLocations[1 - i] != null && newLocations[1 - i].MapPosition == position) { position = points[1 - positionIndex]; }
                    int zone = GetZoneIndex(position.X);
                    if (!locationsPerZone.ContainsKey(zone))
                    {
                        locationsPerZone[zone] = new List<Location>();
                    }

                    LocationType forceLocationType = null;
                    if (!possibleStartOutpostCreated)
                    {
                        float zoneWidth = Width / generationParams.DifficultyZones;
                        float threshold = zoneWidth * 0.1f;
                        if (position.X < threshold)
                        {
                            LocationType.Prefabs.TryGet("outpost", out forceLocationType);
                            possibleStartOutpostCreated = true;
                        }
                    }

                    if (forceLocationType == null)
                    {
                        foreach (LocationType locationType in LocationType.Prefabs.OrderBy(lt => lt.Identifier))
                        {
                            if (locationType.MinCountPerZone.TryGetValue(zone, out int minCount) && locationsPerZone[zone].Count(l => l.Type == locationType) < minCount)
                            {
                                forceLocationType = locationType;
                                break;
                            }
                        }
                    }

                    newLocations[i] = Location.CreateRandom(position, zone, Rand.GetRNG(Rand.RandSync.ServerAndClient), 
                        requireOutpost: false, forceLocationType: forceLocationType, existingLocations: Locations);
                    locationsPerZone[zone].Add(newLocations[i]);
                    Locations.Add(newLocations[i]);
                }

                var newConnection = new LocationConnection(newLocations[0], newLocations[1]);
                Connections.Add(newConnection);                
            }

            //remove connections that are too short
            float minConnectionDistanceSqr = generationParams.MinConnectionDistance * generationParams.MinConnectionDistance;
            for (int i = Connections.Count - 1; i >= 0; i--)
            {
                LocationConnection connection = Connections[i];

                if (Vector2.DistanceSquared(connection.Locations[0].MapPosition, connection.Locations[1].MapPosition) > minConnectionDistanceSqr)
                {
                    continue;
                }
                
                //locations.Remove(connection.Locations[0]);
                Connections.Remove(connection);

                foreach (LocationConnection connection2 in Connections)
                {
                    if (connection2.Locations[0] == connection.Locations[0]) { connection2.Locations[0] = connection.Locations[1]; }
                    if (connection2.Locations[1] == connection.Locations[0]) { connection2.Locations[1] = connection.Locations[1]; }
                }
            }

            foreach (LocationConnection connection in Connections)
            {
                connection.Locations[0].Connections.Add(connection);
                connection.Locations[1].Connections.Add(connection);
            }

            //remove locations that are too close to each other
            float minLocationDistanceSqr = generationParams.MinLocationDistance * generationParams.MinLocationDistance;
            for (int i = Locations.Count - 1; i >= 0; i--)
            {
                for (int j = Locations.Count - 1; j > i; j--)
                {
                    float dist = Vector2.DistanceSquared(Locations[i].MapPosition, Locations[j].MapPosition);
                    if (dist > minLocationDistanceSqr)
                    {
                        continue;
                    }
                    //move connections from Locations[j] to Locations[i]
                    foreach (LocationConnection connection in Locations[j].Connections)
                    {
                        if (connection.Locations[0] == Locations[j])
                        {
                            connection.Locations[0] = Locations[i];
                        }
                        else
                        {
                            connection.Locations[1] = Locations[i];
                        }

                        if (connection.Locations[0] != connection.Locations[1])
                        {
                            Locations[i].Connections.Add(connection);
                        }
                        else
                        {
                            Connections.Remove(connection);
                        }
                    }
                    Locations[i].Connections.RemoveAll(c => c.OtherLocation(Locations[i]) == Locations[j]);
                    Locations.RemoveAt(j);
                }
            }

            //make sure the connections are in the same order on the locations and the Connections list
            //otherwise their order will change when loading the game (as they're added to the locations in the same order they're loaded)
            foreach (var location in Locations)
            {
                location.Connections.Sort((c1, c2) => Connections.IndexOf(c1).CompareTo(Connections.IndexOf(c2)));
            }

            for (int i = Connections.Count - 1; i >= 0; i--)
            {
                i = Math.Min(i, Connections.Count - 1);
                LocationConnection connection = Connections[i];
                for (int n = Math.Min(i - 1, Connections.Count - 1); n >= 0; n--)
                {
                    if (connection.Locations.Contains(Connections[n].Locations[0])
                        && connection.Locations.Contains(Connections[n].Locations[1]))
                    {
                        Connections.RemoveAt(n);
                    }
                }
            }

            List<LocationConnection>[] connectionsBetweenZones = new List<LocationConnection>[generationParams.DifficultyZones];
            for (int i = 0; i < generationParams.DifficultyZones; i++)
            {
                connectionsBetweenZones[i] = new List<LocationConnection>();
            }
            var shuffledConnections = Connections.ToList();
            shuffledConnections.Shuffle(Rand.RandSync.ServerAndClient);
            foreach (var connection in shuffledConnections)
            {
                int zone1 = GetZoneIndex(connection.Locations[0].MapPosition.X);
                int zone2 = GetZoneIndex(connection.Locations[1].MapPosition.X);
                if (zone1 == zone2) { continue; }
                if (zone1 > zone2)
                {
                    (zone1, zone2) = (zone2, zone1);
                }

                if (generationParams.GateCount[zone1] == 0) { continue; }

                if (!connectionsBetweenZones[zone1].Any())
                {
                    connectionsBetweenZones[zone1].Add(connection);
                }
                else if (generationParams.GateCount[zone1] == 1)
                {
                    //if there's only one connection, place it at the center of the map
                    if (Math.Abs(connection.CenterPos.Y - Height / 2) < Math.Abs(connectionsBetweenZones[zone1].First().CenterPos.Y - Height / 2))
                    {
                        connectionsBetweenZones[zone1].Clear();
                        connectionsBetweenZones[zone1].Add(connection);
                    }
                }
                else if (connectionsBetweenZones[zone1].Count() < generationParams.GateCount[zone1] && 
                    connectionsBetweenZones[zone1].None(c => c.Locations.Contains(connection.Locations[0]) || c.Locations.Contains(connection.Locations[1])))
                {
                    connectionsBetweenZones[zone1].Add(connection);
                }
            }

            var gateFactions = campaign.Factions.Where(f => f.Prefab.ControlledOutpostPercentage > 0).OrderBy(f => f.Prefab.Identifier).ToList();
            for (int i = Connections.Count - 1; i >= 0; i--)
            {
                int zone1 = GetZoneIndex(Connections[i].Locations[0].MapPosition.X);
                int zone2 = GetZoneIndex(Connections[i].Locations[1].MapPosition.X);
                if (zone1 == zone2) { continue; }
                if (zone1 == generationParams.DifficultyZones || zone2 == generationParams.DifficultyZones) { continue; }

                int leftZone = Math.Min(zone1, zone2);
                if (generationParams.GateCount[leftZone] == 0) { continue; }
                if (!connectionsBetweenZones[leftZone].Contains(Connections[i]))
                {
                    Connections.RemoveAt(i);
                }
                else
                {
                    var leftMostLocation =
                        Connections[i].Locations[0].MapPosition.X < Connections[i].Locations[1].MapPosition.X ?
                        Connections[i].Locations[0] :
                        Connections[i].Locations[1];
                    if (!leftMostLocation.Type.HasOutpost || leftMostLocation.Type.Identifier == "abandoned")
                    {
                        leftMostLocation.ChangeType(
                            campaign,
                            LocationType.Prefabs.OrderBy(lt => lt.Identifier).First(lt => lt.HasOutpost && lt.Identifier != "abandoned"),
                            createStores: false);
                    }
                    leftMostLocation.IsGateBetweenBiomes = true;
                    Connections[i].Locked = true;

                    if (leftMostLocation.Type.HasOutpost && campaign != null && gateFactions.Any())
                    {
                        leftMostLocation.Faction = gateFactions[connectionsBetweenZones[leftZone].IndexOf(Connections[i]) % gateFactions.Count];
                    }
                }
            }

            foreach (Location location in Locations)
            {
                for (int i = location.Connections.Count - 1; i >= 0; i--)
                {
                    if (!Connections.Contains(location.Connections[i]))
                    {
                        location.Connections.RemoveAt(i);
                    }
                }
            }

            //make sure the location at the right side of the gate between biomes isn't a dead-end
            //those may sometimes generate if all the connections of the right-side location lead to the previous biome
            //(i.e. a situation where the adjacent locations happen to be at the left side of the border of the biomes, see see Regalis11/Barotrauma#10047)
            for (int i = 0; i < Connections.Count; i++)
            {
                var connection = Connections[i];
                if (!connection.Locked) { continue; }
                var rightMostLocation =
                    connection.Locations[0].MapPosition.X > connection.Locations[1].MapPosition.X ?
                    connection.Locations[0] :
                    connection.Locations[1];

                //if there's only one connection (= the connection between biomes), create a new connection to the closest location to the right
                if (rightMostLocation.Connections.Count == 1)
                {
                    Location closestLocation = null;
                    float closestDist = float.PositiveInfinity;
                    foreach (Location otherLocation in Locations)
                    {
                        if (otherLocation == rightMostLocation || otherLocation.MapPosition.X < rightMostLocation.MapPosition.X) { continue; }
                        float dist = Vector2.DistanceSquared(rightMostLocation.MapPosition, otherLocation.MapPosition);
                        if (dist < closestDist || closestLocation == null)
                        {
                            closestLocation = otherLocation;
                            closestDist = dist;
                        }
                    }

                    var newConnection = new LocationConnection(rightMostLocation, closestLocation);
                    rightMostLocation.Connections.Add(newConnection);
                    closestLocation.Connections.Add(newConnection);
                    Connections.Add(newConnection);
                    GenerateLocationConnectionVisuals(newConnection);
                }
            }

            //remove orphans
            Locations.RemoveAll(l => !Connections.Any(c => c.Locations.Contains(l)));

            AssignBiomes(new MTRandom(ToolBox.StringToInt(Seed)));

            foreach (LocationConnection connection in Connections)
            {
                if (connection.Locations.Any(l => l.IsGateBetweenBiomes))
                {
                    connection.Difficulty = Math.Min(connection.Locations.Min(l => l.Biome.ActualMaxDifficulty), connection.Biome.AdjustedMaxDifficulty);
                }
                else
                {
                    connection.Difficulty = CalculateDifficulty(connection.CenterPos.X, connection.Biome);
                }
            }

            foreach (Location location in Locations)
            {
                location.LevelData = new LevelData(location, this, CalculateDifficulty(location.MapPosition.X, location.Biome));
                if (location.Type.HasOutpost && campaign != null && location.Type.OutpostTeam == CharacterTeamType.FriendlyNPC)
                {
                    location.Faction ??= campaign.GetRandomFaction(Rand.RandSync.ServerAndClient);
                    location.SecondaryFaction ??= campaign.GetRandomSecondaryFaction(Rand.RandSync.ServerAndClient);
                }
                location.CreateStores(force: true);
            }

            foreach (LocationConnection connection in Connections) 
            { 
                connection.LevelData = new LevelData(connection);
            }

            CreateEndLocation(campaign);
            
            float CalculateDifficulty(float mapPosition, Biome biome)
            {
                float settingsFactor = campaign.Settings.LevelDifficultyMultiplier;
                float minDifficulty = 0;
                float maxDifficulty = 100;
                float difficulty = mapPosition / Width * 100;
                System.Diagnostics.Debug.Assert(biome != null);
                if (biome != null)
                {
                    minDifficulty = biome.MinDifficulty;
                    maxDifficulty = biome.AdjustedMaxDifficulty;
                    float diff = 1 - settingsFactor;
                    difficulty *= 1 - (1f / biome.AllowedZones.Max() * diff);
                }
                return MathHelper.Clamp(difficulty, minDifficulty, maxDifficulty);
            }
        }

        partial void GenerateAllLocationConnectionVisuals();

        partial void GenerateLocationConnectionVisuals(LocationConnection connection);

        private int GetZoneIndex(float xPos)
        {
            float zoneWidth = Width / generationParams.DifficultyZones;
            return MathHelper.Clamp((int)Math.Floor(xPos / zoneWidth) + 1, 1, generationParams.DifficultyZones);
        }

        public Biome GetBiome(Vector2 mapPos)
        {
            return GetBiome(mapPos.X);
        }

        public Biome GetBiome(float xPos)
        {
            float zoneWidth = Width / generationParams.DifficultyZones;
            int zoneIndex = (int)Math.Floor(xPos / zoneWidth) + 1;
            zoneIndex = Math.Clamp(zoneIndex, 1, generationParams.DifficultyZones - 1);
            return Biome.Prefabs.FirstOrDefault(b => b.AllowedZones.Contains(zoneIndex));
        }

        private void AssignBiomes(Random rand)
        {
            var biomes = Biome.Prefabs;
            float zoneWidth = Width / generationParams.DifficultyZones;

            List<Biome> allowedBiomes = new List<Biome>(10);
            for (int i = 0; i < generationParams.DifficultyZones; i++)
            {
                allowedBiomes.Clear();
                allowedBiomes.AddRange(biomes.Where(b => b.AllowedZones.Contains(generationParams.DifficultyZones - i)));
                float zoneX = zoneWidth * (generationParams.DifficultyZones - i);

                foreach (Location location in Locations)
                {
                    if (location.MapPosition.X < zoneX)
                    {
                        location.Biome = allowedBiomes[rand.Next() % allowedBiomes.Count];
                    }
                }
            }
            foreach (LocationConnection connection in Connections)
            {
                if (connection.Biome != null) { continue; }
                connection.Biome = connection.Locations[0].MapPosition.X > connection.Locations[1].MapPosition.X ? connection.Locations[0].Biome : connection.Locations[1].Biome;
            }

            System.Diagnostics.Debug.Assert(Locations.All(l => l.Biome != null));
            System.Diagnostics.Debug.Assert(Connections.All(c => c.Biome != null));
        }

        private void CreateEndLocation(CampaignMode campaign)
        {
            float zoneWidth = Width / generationParams.DifficultyZones;
            Vector2 endPos = new Vector2(Width - zoneWidth * 0.7f, Height / 2);
            float closestDist = float.MaxValue;
            var endLocation = Locations.First();
            foreach (Location location in Locations)
            {
                float dist = Vector2.DistanceSquared(endPos, location.MapPosition);
                if (location.Biome.IsEndBiome && dist < closestDist)
                {
                    endLocation = location;
                    closestDist = dist;
                }
            }

            Location previousToEndLocation = null;
            foreach (Location location in Locations)
            {
                if (!location.Biome.IsEndBiome && (previousToEndLocation == null || location.MapPosition.X > previousToEndLocation.MapPosition.X))
                {
                    previousToEndLocation = location;
                }
            }

            if (endLocation == null || previousToEndLocation == null) { return; }

            endLocations = new List<Location>() { endLocation };
            if (endLocation.Biome.EndBiomeLocationCount > 1)
            {
                FindConnectedEndLocations(endLocation);

                void FindConnectedEndLocations(Location currLocation)
                {
                    if (endLocations.Count >= endLocation.Biome.EndBiomeLocationCount) { return; }
                    foreach (var connection in currLocation.Connections)
                    {
                        if (connection.Biome != endLocation.Biome) { continue; }
                        var otherLocation = connection.OtherLocation(currLocation);
                        if (otherLocation != null && !endLocations.Contains(otherLocation))
                        {
                            if (endLocations.Count >= endLocation.Biome.EndBiomeLocationCount) { return; }  
                            endLocations.Add(otherLocation);                          
                            FindConnectedEndLocations(otherLocation);                            
                        }
                    }
                }
            }

            if (LocationType.Prefabs.TryGet("none", out LocationType locationType))
            {
                previousToEndLocation.ChangeType(campaign, locationType, createStores: false);
            }

            //remove all locations from the end biome except the end location
            for (int i = Locations.Count - 1; i >= 0; i--)
            {
                if (Locations[i].Biome.IsEndBiome)
                {
                    for (int j = Locations[i].Connections.Count - 1; j >= 0; j--)
                    {
                        if (j >= Locations[i].Connections.Count) { continue; }
                        var connection = Locations[i].Connections[j];
                        var otherLocation = connection.OtherLocation(Locations[i]);
                        Locations[i].Connections.RemoveAt(j);
                        otherLocation?.Connections.Remove(connection);
                        Connections.Remove(connection);
                    }
                    if (!endLocations.Contains(Locations[i]))
                    {
                        Locations.RemoveAt(i);
                    }
                }
            }

            //removed all connections from the second-to-last location, need to reconnect it
            if (previousToEndLocation.Connections.None())
            {
                Location connectTo = Locations.First();
                foreach (Location location in Locations)
                {
                    if (!location.Biome.IsEndBiome && location != previousToEndLocation && location.MapPosition.X > connectTo.MapPosition.X)
                    {
                        connectTo = location;
                    }
                }
                var newConnection = new LocationConnection(previousToEndLocation, connectTo)
                {
                    Biome = endLocation.Biome,
                    Difficulty = 100.0f
                };
                newConnection.LevelData = new LevelData(newConnection);
                Connections.Add(newConnection);
                previousToEndLocation.Connections.Add(newConnection);
                connectTo.Connections.Add(newConnection);
            }

            var endConnection = new LocationConnection(previousToEndLocation, endLocation)
            {
                Biome = endLocation.Biome,
                Difficulty = 100.0f
            };
            endConnection.LevelData = new LevelData(endConnection);
            Connections.Add(endConnection);
            previousToEndLocation.Connections.Add(endConnection);
            endLocation.Connections.Add(endConnection);

            AssignEndLocationLevelData();
        }

        private void AssignEndLocationLevelData()
        {
            for (int i = 0; i < endLocations.Count; i++)
            {
                endLocations[i].LevelData.ReassignGenerationParams(Seed);
                var outpostParams = OutpostGenerationParams.OutpostParams.FirstOrDefault(p => p.ForceToEndLocationIndex == i);
                if (outpostParams != null)
                {
                    endLocations[i].LevelData.ForceOutpostGenerationParams = outpostParams;
                }
            }
        }

        private void ExpandBiomes(List<LocationConnection> seeds)
        {
            List<LocationConnection> nextSeeds = new List<LocationConnection>(); 
            foreach (LocationConnection connection in seeds)
            {
                foreach (Location location in connection.Locations)
                {
                    foreach (LocationConnection otherConnection in location.Connections)
                    {
                        if (otherConnection == connection) continue;                        
                        if (otherConnection.Biome != null) continue; //already assigned

                        otherConnection.Biome = connection.Biome;
                        nextSeeds.Add(otherConnection);                        
                    }
                }
            }

            if (nextSeeds.Count > 0)
            {
                ExpandBiomes(nextSeeds);
            }
        }


        #endregion Generation
        
        public void MoveToNextLocation()
        {
            if (SelectedLocation == null && Level.Loaded?.EndLocation != null)
            {
                //force the location at the end of the level to be selected, even if it's been deselect on the map
                //(e.g. due to returning to an empty location the beginning of the level during the round)
                SelectLocation(Level.Loaded.EndLocation);
            }
            if (SelectedConnection == null)
            {
                if (!endLocations.Contains(CurrentLocation))
                {
                    DebugConsole.ThrowError("Could not move to the next location (no connection selected).\n" + Environment.StackTrace.CleanupStackTrace());
                    return;
                }
            }
            if (SelectedLocation == null)
            {
                if (endLocations.Contains(CurrentLocation))
                {
                    int currentEndLocationIndex = endLocations.IndexOf(CurrentLocation);
                    if (currentEndLocationIndex < endLocations.Count - 1)
                    {
                        //more end locations to go, progress to the next one
                        SelectedLocation = endLocations[currentEndLocationIndex + 1];
                    }
                    else
                    {
                        //at the last end location, end of campaign
                        SelectedLocation = StartLocation;
                    }
                }
                else
                {
                    DebugConsole.ThrowError("Could not move to the next location (no connection selected).\n" + Environment.StackTrace.CleanupStackTrace());
                    return;
                }
            }

            Location prevLocation = CurrentLocation;
            if (SelectedConnection != null)
            {
                SelectedConnection.Passed = true;
            }

            CurrentLocation = SelectedLocation;
            Discover(CurrentLocation);
            Visit(CurrentLocation);
            SelectedLocation = null;

            CurrentLocation.CreateStores();
            OnLocationChanged?.Invoke(new LocationChangeInfo(prevLocation, CurrentLocation));

            if (GameMain.GameSession is { Campaign: { CampaignMetadata: { } metadata } })
            {
                metadata.SetValue("campaign.location.id".ToIdentifier(), CurrentLocationIndex);
                metadata.SetValue("campaign.location.name".ToIdentifier(), CurrentLocation.Name);
                metadata.SetValue("campaign.location.biome".ToIdentifier(), CurrentLocation.Biome?.Identifier ?? "null".ToIdentifier());
                metadata.SetValue("campaign.location.type".ToIdentifier(), CurrentLocation.Type?.Identifier ?? "null".ToIdentifier());
            }
        }

        public void SetLocation(int index)
        {
            if (index == -1)
            {
                CurrentLocation = null;
                return;
            }

            if (index < 0 || index >= Locations.Count)
            {
                DebugConsole.ThrowError("Location index out of bounds");
                return;
            }

            Location prevLocation = CurrentLocation;
            CurrentLocation = Locations[index];
            Discover(CurrentLocation);

            CurrentLocation.CreateStores();
            if (prevLocation != CurrentLocation)
            {
                var connection = CurrentLocation.Connections.Find(c => c.Locations.Contains(prevLocation));
                if (connection != null)
                {
                    connection.Passed = true;
                }
                OnLocationChanged?.Invoke(new LocationChangeInfo(prevLocation, CurrentLocation));
            }
        }

        public void SelectLocation(int index)
        {
            if (index == -1)
            {
                SelectedLocation = null;
                SelectedConnection = null;

                OnLocationSelected?.Invoke(null, null);
                return;
            }

            if (index < 0 || index >= Locations.Count)
            {
                DebugConsole.ThrowError("Location index out of bounds");
                return;
            }

            Location prevSelected = SelectedLocation;
            SelectedLocation = Locations[index];
            var currentDisplayLocation = GameMain.GameSession?.Campaign?.GetCurrentDisplayLocation();
            if (currentDisplayLocation == SelectedLocation)
            {
                SelectedConnection = Connections.Find(c => c.Locations.Contains(CurrentLocation) && c.Locations.Contains(SelectedLocation));
            }
            else
            {
                SelectedConnection =
                    Connections.Find(c => c.Locations.Contains(currentDisplayLocation) && c.Locations.Contains(SelectedLocation)) ??
                    Connections.Find(c => c.Locations.Contains(CurrentLocation) && c.Locations.Contains(SelectedLocation));
            }
            if (SelectedConnection?.Locked ?? false)
            {
                string errorMsg =
                    $"A locked connection was selected ({SelectedConnection.Locations[0].Name} -> {SelectedConnection.Locations[1].Name}." +
                    $" Current location: {CurrentLocation}, current display location: {currentDisplayLocation}).\n"
                    + Environment.StackTrace.CleanupStackTrace();
                GameAnalyticsManager.AddErrorEventOnce("MapSelectLocation:LockedConnectionSelected", GameAnalyticsManager.ErrorSeverity.Error, errorMsg);
                DebugConsole.ThrowError(errorMsg);
            }
            if (prevSelected != SelectedLocation)
            {
                OnLocationSelected?.Invoke(SelectedLocation, SelectedConnection);
            }
        }

        public void SelectLocation(Location location)
        {
            if (!Locations.Contains(location))
            {
                string errorMsg = "Failed to select a location. " + (location?.Name ?? "null") + " not found in the map.";
                DebugConsole.ThrowError(errorMsg);
                GameAnalyticsManager.AddErrorEventOnce("Map.SelectLocation:LocationNotFound", GameAnalyticsManager.ErrorSeverity.Error, errorMsg);
                return;
            }

            Location prevSelected = SelectedLocation;
            SelectedLocation = location;
            SelectedConnection = Connections.Find(c => c.Locations.Contains(CurrentLocation) && c.Locations.Contains(SelectedLocation));
            if (SelectedConnection?.Locked ?? false)
            {
                DebugConsole.ThrowError("A locked connection was selected - this should not be possible.\n" + Environment.StackTrace.CleanupStackTrace());
            }
            if (prevSelected != SelectedLocation)
            {
                OnLocationSelected?.Invoke(SelectedLocation, SelectedConnection);
            }
        }

        public void SelectMission(IEnumerable<int> missionIndices)
        {
            if (CurrentLocation == null)
            {
                string errorMsg = "Failed to select a mission (current location not set).";
                DebugConsole.ThrowError(errorMsg);
                GameAnalyticsManager.AddErrorEventOnce("Map.SelectMission:CurrentLocationNotSet", GameAnalyticsManager.ErrorSeverity.Error, errorMsg);
                return;
            }

            if (!missionIndices.SequenceEqual(GetSelectedMissionIndices()))
            {
                CurrentLocation.SetSelectedMissionIndices(missionIndices);
                foreach (Mission selectedMission in CurrentLocation.SelectedMissions.ToList())
                {
                    if (selectedMission.Locations[0] != CurrentLocation ||
                        selectedMission.Locations[1] != CurrentLocation)
                    {
                        if (SelectedConnection == null) { return; }
                        //the destination must be the same as the destination of the mission
                        if (selectedMission.Locations[1] != SelectedLocation)
                        {
                            CurrentLocation.DeselectMission(selectedMission);
                        }
                    }
                }
                OnMissionsSelected?.Invoke(SelectedConnection, CurrentLocation.SelectedMissions);
            }
        }

        public void SelectRandomLocation(bool preferUndiscovered)
        {
            List<Location> nextLocations = CurrentLocation.Connections.Where(c => !c.Locked).Select(c => c.OtherLocation(CurrentLocation)).ToList();            
            List<Location> undiscoveredLocations = nextLocations.FindAll(l => !l.Discovered);
            
            if (undiscoveredLocations.Count > 0 && preferUndiscovered)
            {
                SelectLocation(undiscoveredLocations[Rand.Int(undiscoveredLocations.Count, Rand.RandSync.Unsynced)]);
            }
            else
            {
                SelectLocation(nextLocations[Rand.Int(nextLocations.Count, Rand.RandSync.Unsynced)]);
            }
        }

        public void ProgressWorld(CampaignMode campaign, CampaignMode.TransitionType transitionType, float roundDuration)
        {
            //one step per 10 minutes of play time
            int steps = (int)Math.Floor(roundDuration / (60.0f * 10.0f));
            if (transitionType == CampaignMode.TransitionType.ProgressToNextLocation || 
                transitionType == CampaignMode.TransitionType.ProgressToNextEmptyLocation)
            {
                //at least one step when progressing to the next location, regardless of how long the round took
                steps = Math.Max(1, steps);
            }
            steps = Math.Min(steps, 5);
            for (int i = 0; i < steps; i++)
            {
                ProgressWorld(campaign);
            }

            // always update specials every step
            for (int i = 0; i < Math.Max(1, steps); i++)
            {
                foreach (Location location in Locations)
                {
                    if (!location.Discovered) { continue; }
                    location.UpdateSpecials();
                }
            }

            Radiation?.OnStep(steps);
        }

        private void ProgressWorld(CampaignMode campaign)
        {
            foreach (Location location in Locations)
            {
                location.LevelData.EventsExhausted = false;
                if (location.Discovered)
                {
                    if (furthestDiscoveredLocation == null ||
                        location.MapPosition.X > furthestDiscoveredLocation.MapPosition.X)
                    {
                        furthestDiscoveredLocation = location;
                    }
                }
            }
            foreach (LocationConnection connection in Connections)
            {
                connection.LevelData.EventsExhausted = false;
            }

            foreach (Location location in Locations)
            {
                if (location.MapPosition.X > furthestDiscoveredLocation.MapPosition.X)
                {
                    continue;
                }

                if (location == CurrentLocation || location == SelectedLocation || location.IsGateBetweenBiomes) { continue; }

                if (!ProgressLocationTypeChanges(campaign, location) && location.Discovered)
                {
                    location.UpdateStores();
                }
            }
        }

        private bool ProgressLocationTypeChanges(CampaignMode campaign, Location location)
        {
            location.TimeSinceLastTypeChange++;
            location.LocationTypeChangeCooldown--;

            if (location.PendingLocationTypeChange != null)
            {
                if (location.PendingLocationTypeChange.Value.typeChange.DetermineProbability(location) <= 0.0f)
                {
                    //remove pending type change if it's no longer allowed
                    location.PendingLocationTypeChange = null;
                }
                else
                {
                    location.PendingLocationTypeChange =
                        (location.PendingLocationTypeChange.Value.typeChange,
                        location.PendingLocationTypeChange.Value.delay - 1,
                        location.PendingLocationTypeChange.Value.parentMission);
                    if (location.PendingLocationTypeChange.Value.delay <= 0)
                    {
                        return ChangeLocationType(campaign, location, location.PendingLocationTypeChange.Value.typeChange);
                    }
                }
            }

            //find which types of locations this one can change to
            Dictionary<LocationTypeChange, float> allowedTypeChanges = new Dictionary<LocationTypeChange, float>();
            foreach (LocationTypeChange typeChange in location.Type.CanChangeTo)
            {
                float probability = typeChange.DetermineProbability(location);
                if (probability <= 0.0f) { continue; }
                allowedTypeChanges.Add(typeChange, probability);
            }

            //select a random type change
            if (Rand.Range(0.0f, 1.0f) < allowedTypeChanges.Sum(change => change.Value))
            {
                var selectedTypeChange =
                    ToolBox.SelectWeightedRandom(
                        allowedTypeChanges.Keys.ToList(),
                        allowedTypeChanges.Values.ToList(),
                        Rand.RandSync.Unsynced);
                if (selectedTypeChange != null)
                {
                    if (selectedTypeChange.RequiredDurationRange.X > 0)
                    {
                        location.PendingLocationTypeChange = 
                            (selectedTypeChange,
                            Rand.Range(selectedTypeChange.RequiredDurationRange.X, selectedTypeChange.RequiredDurationRange.Y),
                            null);
                    }
                    else
                    {
                        return ChangeLocationType(campaign, location, selectedTypeChange);
                    }
                    return false;
                }
            }

            foreach (LocationTypeChange typeChange in location.Type.CanChangeTo)
            {
                foreach (var requirement in typeChange.Requirements)
                {
                    if (requirement.AnyWithinDistance(location, requirement.RequiredProximityForProbabilityIncrease))
                    {
                        if (!location.ProximityTimer.ContainsKey(requirement)) { location.ProximityTimer[requirement] = 0; }
                        location.ProximityTimer[requirement] += 1;
                    }
                    else
                    {
                        location.ProximityTimer.Remove(requirement);
                    }
                }
            }

            return false;
        }

        private bool ChangeLocationType(CampaignMode campaign, Location location, LocationTypeChange change)
        {
            string prevName = location.Name;

            if (!LocationType.Prefabs.TryGet(change.ChangeToType, out var newType))
            {
                DebugConsole.ThrowError($"Failed to change the type of the location \"{location.Name}\". Location type \"{change.ChangeToType}\" not found.");
                return false;
            }

            if (location.LocationTypeChangesBlocked) { return false; }

            if (newType.OutpostTeam != location.Type.OutpostTeam ||
                newType.HasOutpost != location.Type.HasOutpost)
            {
                location.ClearMissions();
            }
            location.ChangeType(campaign, newType);
            ChangeLocationTypeProjSpecific(location, prevName, change);
            foreach (var requirement in change.Requirements)
            {
                location.ProximityTimer.Remove(requirement);
            }
            location.TimeSinceLastTypeChange = 0;
            location.LocationTypeChangeCooldown = change.CooldownAfterChange;
            location.PendingLocationTypeChange = null;
            return true;
        }

        public static bool LocationOrConnectionWithinDistance(Location startLocation, int maxDistance, Func<Location, bool> criteria, Func<LocationConnection, bool> connectionCriteria = null)
        {
            return GetDistanceToClosestLocationOrConnection(startLocation, maxDistance, criteria, connectionCriteria) <= maxDistance;
        }

        /// <summary>
        /// Get the shortest distance from the start location to another location that satisfies the specified criteria.
        /// </summary>
        /// <returns>The distance to a matching location, or int.MaxValue if none are found.</returns>
        public static int GetDistanceToClosestLocationOrConnection(Location startLocation, int maxDistance, Func<Location, bool> criteria, Func<LocationConnection, bool> connectionCriteria = null)
        {
            int distance = 0;
            var locationsToTest = new List<Location>() { startLocation };
            var nextBatchToTest = new HashSet<Location>();
            var checkedLocations = new HashSet<Location>();
            while (locationsToTest.Any())
            {
                foreach (var location in locationsToTest)
                {
                    checkedLocations.Add(location);
                    if (criteria(location)) { return distance; }
                    foreach (var connection in location.Connections)
                    {
                        if (connectionCriteria != null && connectionCriteria(connection))
                        {
                            return distance;
                        }
                        var otherLocation = connection.OtherLocation(location);
                        if (!checkedLocations.Contains(otherLocation))
                        {
                            nextBatchToTest.Add(otherLocation);
                        }
                    }
                    if (distance > maxDistance) { return int.MaxValue; }
                }
                distance++;
                locationsToTest.Clear();
                locationsToTest.AddRange(nextBatchToTest);
                nextBatchToTest.Clear();
            }
            return int.MaxValue;
        }


        partial void ChangeLocationTypeProjSpecific(Location location, string prevName, LocationTypeChange change);

        partial void ClearAnimQueue();

        public void Discover(Location location, bool checkTalents = true)
        {
            if (location is null) { return; }
            if (locationsDiscovered.Contains(location)) { return; }
            locationsDiscovered.Add(location);
            if (checkTalents)
            {
                GameSession.GetSessionCrewCharacters(CharacterType.Both).ForEach(c => c.CheckTalents(AbilityEffectType.OnLocationDiscovered, new Location.AbilityLocation(location)));
            }
        }

        public void Visit(Location location)
        {
            if (location is null) { return; }
            if (locationsVisited.Contains(location)) { return; }
            locationsVisited.Add(location);
            RemoveFogOfWarProjSpecific(location);
        }

        public void ClearLocationHistory()
        {
            locationsDiscovered.Clear();
            locationsVisited.Clear();
        }

        public int? GetDiscoveryIndex(Location location)
        {
            if (!trackedLocationDiscoveryAndVisitOrder) { return null; }
            if (location is null) { return -1; }
            return locationsDiscovered.IndexOf(location);
        }

        public int? GetVisitIndex(Location location, bool includeLocationsWithoutOutpost = false)
        {
            if (!trackedLocationDiscoveryAndVisitOrder) { return null; }
            if (location is null) { return -1; }
            int index = locationsVisited.IndexOf(location);
            if (includeLocationsWithoutOutpost) { return index; }
            int noOutpostLocations = 0;
            for (int i = 0; i < index; i++)
            {
                if (locationsVisited[i] is not Location l) { continue; }
                if (l.HasOutpost()) { continue; }
                noOutpostLocations++;
            }
            return index - noOutpostLocations;
        }

        public bool IsDiscovered(Location location)
        {
            if (location is null) { return false; }
            return locationsDiscovered.Contains(location);
        }

        public bool IsVisited(Location location)
        {
            if (location is null) { return false; }
            return locationsVisited.Contains(location);
        }

        partial void RemoveFogOfWarProjSpecific(Location location);

        /// <summary>
        /// Load a previously saved map from an xml element
        /// </summary>
        public static Map Load(CampaignMode campaign, XElement element)
        {
            Map map = new Map(campaign, element);
            map.LoadState(campaign, element, false);
#if CLIENT
            map.DrawOffset = -map.CurrentLocation.MapPosition;
#endif
            return map;
        }

        /// <summary>
        /// Load the state of an existing map from xml (current state of locations, where the crew is now, etc).
        /// </summary>
        public void LoadState(CampaignMode campaign, XElement element, bool showNotifications)
        {
            ClearAnimQueue();
            SetLocation(element.GetAttributeInt("currentlocation", 0));

            if (!Version.TryParse(element.GetAttributeString("version", ""), out Version version))
            {
                DebugConsole.ThrowError("Incompatible map save file, loading the game failed.");
                return;
            }

            ClearLocationHistory();
            foreach (var subElement in element.Elements())
            {
                switch (subElement.Name.ToString().ToLowerInvariant())
                {
                    case "location":
                        int locationIndex = subElement.GetAttributeInt("i", -1);
                        if (locationIndex < 0 || locationIndex >= Locations.Count)
                        {
                            DebugConsole.AddWarning($"Error while loading the campaign map: location index out of bounds ({locationIndex})");
                            continue;
                        }
                        Location location = Locations[locationIndex];
                        location.ProximityTimer.Clear();
                        for (int i = 0; i < location.Type.CanChangeTo.Count; i++)
                        {
                            for (int j = 0; j < location.Type.CanChangeTo[i].Requirements.Count; j++)
                            {
                                location.ProximityTimer.Add(location.Type.CanChangeTo[i].Requirements[j], subElement.GetAttributeInt("changetimer" + i + "-" + j, 0));
                            }
                        }
                        location.LoadLocationTypeChange(subElement);

                        // Backwards compatibility: if the discovery status is defined in the location element,
                        // the game was saved using when the discovery order still wasn't being tracked
                        if (subElement.GetAttributeBool("discovered", false))
                        {
                            Discover(location);
                            Visit(location);
                            trackedLocationDiscoveryAndVisitOrder = false;
                        }

                        Identifier locationType = subElement.GetAttributeIdentifier("type", Identifier.Empty);
                        string prevLocationName = location.Name;
                        LocationType prevLocationType = location.Type;
                        LocationType newLocationType = LocationType.Prefabs.Find(lt => lt.Identifier == locationType) ?? LocationType.Prefabs.First();
                        location.ChangeType(campaign, newLocationType);
                        if (showNotifications && prevLocationType != location.Type)
                        {
                            var change = prevLocationType.CanChangeTo.Find(c => c.ChangeToType == location.Type.Identifier);
                            if (change != null)
                            {
                                ChangeLocationTypeProjSpecific(location, prevLocationName, change);
                                location.TimeSinceLastTypeChange = 0;
                            }
                        }

                        var factionIdentifier = subElement.GetAttributeIdentifier("faction", Identifier.Empty);
                        location.Faction = factionIdentifier.IsEmpty ? null : campaign.Factions.Find(f => f.Prefab.Identifier == factionIdentifier);

                        var secondaryFactionIdentifier = subElement.GetAttributeIdentifier("secondaryfaction", Identifier.Empty);
                        location.SecondaryFaction = secondaryFactionIdentifier.IsEmpty ? null : campaign.Factions.Find(f => f.Prefab.Identifier == secondaryFactionIdentifier);

                        location.LoadStores(subElement);
                        location.LoadMissions(subElement);

                        break;
                    case "connection":
                        //the index wasn't saved previously, skip if that's the case
                        if (subElement.Attribute("i") == null) { continue; }

                        int connectionIndex = subElement.GetAttributeInt("i", -1);
                        if (connectionIndex < 0 || connectionIndex >= Connections.Count)
                        {
                            DebugConsole.AddWarning($"Error while loading the campaign map: connection index out of bounds ({connectionIndex})");
                            continue;
                        }
                        Connections[connectionIndex].Passed = subElement.GetAttributeBool("passed", false);
                        Connections[connectionIndex].Locked = subElement.GetAttributeBool("locked", false);                        
                        break;
                    case "radiation":
                        Radiation = new Radiation(this, generationParams.RadiationParams, subElement);
                        break;
                    case "discovered":
                        bool trackedVisitedEmptyLocations = subElement.GetAttributeBool("trackedvisitedemptylocations", false);
                        foreach (var childElement in subElement.GetChildElements("location"))
                        {
                            if (GetLocation(childElement) is Location l)
                            {
                                Discover(l);
                                if (!trackedVisitedEmptyLocations)
                                {
                                    if (!l.HasOutpost())
                                    {
                                        Visit(l);
                                    }
                                    trackedLocationDiscoveryAndVisitOrder = false;
                                }
                            }
                        }
                        break;
                    case "visited":
                        foreach (var childElement in subElement.GetChildElements("location"))
                        {
                            if (GetLocation(childElement) is Location l)
                            {
                                Visit(l);
                            }
                        }
                        break;
                }

                Location GetLocation(XElement element)
                {
                    int index = element.GetAttributeInt("i", -1);
                    if (index < 0) { return null; }
                    return Locations[index];
                }
            }

            void Discover(Location location)
            {
                this.Discover(location, checkTalents: false);
                if (furthestDiscoveredLocation == null || location.MapPosition.X > furthestDiscoveredLocation.MapPosition.X)
                {
                    furthestDiscoveredLocation = location;
                }
            }

            foreach (Location location in Locations)
            {
                location?.InstantiateLoadedMissions(this);
            }

            //backwards compatibility:
            //if the save is from a version prior to the addition of faction-specific outposts, assign factions
            if (version < new Version(1, 0) && Locations.None(l => l.Faction != null || l.SecondaryFaction != null))
            {
                Rand.SetSyncedSeed(ToolBox.StringToInt(Seed));
                foreach (Location location in Locations)
                {
                    if (location.Type.HasOutpost && campaign != null && location.Type.OutpostTeam == CharacterTeamType.FriendlyNPC)
                    {
                        location.Faction = campaign.GetRandomFaction(Rand.RandSync.ServerAndClient);
                        if (location != StartLocation)
                        {
                            location.SecondaryFaction = campaign.GetRandomSecondaryFaction(Rand.RandSync.ServerAndClient);
                        }
                    }
                }
            }

            int currentLocationConnection = element.GetAttributeInt("currentlocationconnection", -1);
            if (currentLocationConnection >= 0)
            {
                Connections[currentLocationConnection].Locked = false;
                SelectLocation(Connections[currentLocationConnection].OtherLocation(CurrentLocation));
            }
            else
            {
                //this should not be possible, you can't enter non-outpost locations (= natural formations)
                if (CurrentLocation != null && !CurrentLocation.Type.HasOutpost && SelectedConnection == null)
                {
                    DebugConsole.AddWarning($"Error while loading campaign map state. Submarine in a location with no outpost ({CurrentLocation.Name}). Loading the first adjacent connection...");
                    SelectLocation(CurrentLocation.Connections[0].OtherLocation(CurrentLocation));
                }
            }
        }

        public void Save(XElement element)
        {
            XElement mapElement = new XElement("map");

            mapElement.Add(new XAttribute("version", GameMain.Version.ToString()));
            mapElement.Add(new XAttribute("currentlocation", CurrentLocationIndex));
            if (GameMain.GameSession.GameMode is CampaignMode campaign)
            {
                if (campaign.NextLevel != null && campaign.NextLevel.Type == LevelData.LevelType.LocationConnection)
                {
                    mapElement.Add(new XAttribute("currentlocationconnection", Connections.IndexOf(CurrentLocation.Connections.Find(c => c.LevelData == campaign.NextLevel))));
                }
                else if (Level.Loaded != null && Level.Loaded.Type == LevelData.LevelType.LocationConnection && !CurrentLocation.Type.HasOutpost)
                {
                    mapElement.Add(new XAttribute("currentlocationconnection", Connections.IndexOf(Connections.Find(c => c.LevelData == Level.Loaded.LevelData))));
                }
            }
            mapElement.Add(new XAttribute("width", Width));
            mapElement.Add(new XAttribute("height", Height));
            mapElement.Add(new XAttribute("selectedlocation", SelectedLocationIndex));
            mapElement.Add(new XAttribute("startlocation", Locations.IndexOf(StartLocation)));
            mapElement.Add(new XAttribute("endlocations", string.Join(',', EndLocations.Select(e => Locations.IndexOf(e)))));
            mapElement.Add(new XAttribute("seed", Seed));

            for (int i = 0; i < Locations.Count; i++)
            {
                var location = Locations[i];
                var locationElement = location.Save(this, mapElement);
                locationElement.Add(new XAttribute("i", i));
            }

            for (int i = 0; i < Connections.Count; i++)
            {
                var connection = Connections[i];

                var connectionElement = new XElement("connection",
                    new XAttribute("passed", connection.Passed),
                    new XAttribute("locked", connection.Locked),
                    new XAttribute("difficulty", connection.Difficulty),
                    new XAttribute("biome", connection.Biome.Identifier),
                    new XAttribute("i", i),
                    new XAttribute("locations", Locations.IndexOf(connection.Locations[0]) + "," + Locations.IndexOf(connection.Locations[1])));
                connection.LevelData.Save(connectionElement);
                mapElement.Add(connectionElement);
            }

            if (Radiation != null)
            {
                mapElement.Add(Radiation.Save());
            }

            if (locationsDiscovered.Any())
            {
                var discoveryElement = new XElement("discovered",
                    new XAttribute("trackedvisitedemptylocations", true));
                foreach (Location location in locationsDiscovered)
                {
                    int index = Locations.IndexOf(location);
                    var locationElement = new XElement("location", new XAttribute("i", index));
                    discoveryElement.Add(locationElement);
                }
                mapElement.Add(discoveryElement);
            }

            if (locationsVisited.Any())
            {
                var visitElement = new XElement("visited");
                foreach (Location location in locationsVisited)
                {
                    int index = Locations.IndexOf(location);
                    var locationElement = new XElement("location", new XAttribute("i", index));
                    visitElement.Add(locationElement);
                }
                mapElement.Add(visitElement);
            }

            element.Add(mapElement);
        }

        public void Remove()
        {
            foreach (Location location in Locations)
            {
                location.Remove();
            }
            RemoveProjSpecific();
        }

        partial void RemoveProjSpecific();
    }
}<|MERGE_RESOLUTION|>--- conflicted
+++ resolved
@@ -294,15 +294,6 @@
                 throw new Exception($"Generating a campaign map failed (no locations created). Width: {Width}, height: {Height}");
             }
 
-<<<<<<< HEAD
-            foreach (Location location in Locations)
-            {
-                if (location.Type.Identifier != "outpost") { continue; }
-                SetStartLocation(location);
-            }
-            //if no outpost was found (using a mod that replaces the outpost location type?), find any type of outpost
-            if (CurrentLocation == null)
-=======
             FindStartLocation(l => l.Type.Identifier == "outpost");
             //if no outpost was found (using a mod that replaces the outpost location type?), find any type of outpost
             if (CurrentLocation == null)
@@ -311,7 +302,6 @@
             }
 
             void FindStartLocation(Func<Location, bool> predicate)
->>>>>>> f95be051
             {
                 foreach (Location location in Locations)
                 {
@@ -330,29 +320,11 @@
                 StartLocation.Faction = startOutpostFaction;
                 foreach (var connection in StartLocation.Connections)
                 {
-<<<<<<< HEAD
-                    CurrentLocation = StartLocation = furthestDiscoveredLocation = location;
-                    StartLocation.SecondaryFaction = null;             
-                    var startOutpostFaction = campaign?.Factions.FirstOrDefault(f => f.Prefab.StartOutpost);
-                    if (startOutpostFaction != null)
-                    {
-                        StartLocation.Faction = startOutpostFaction;
-                        foreach (var connection in StartLocation.Connections)
-                        {
-                            var otherLocation = connection.OtherLocation(StartLocation);
-                            if (otherLocation.HasOutpost() && otherLocation.Type.OutpostTeam == CharacterTeamType.FriendlyNPC)
-                            {
-                                otherLocation.Faction = startOutpostFaction;
-                            }
-                        }
-                    }                    
-=======
                     var otherLocation = connection.OtherLocation(StartLocation);
                     if (otherLocation.HasOutpost() && otherLocation.Type.OutpostTeam == CharacterTeamType.FriendlyNPC)
                     {
                         otherLocation.Faction = startOutpostFaction;
                     }
->>>>>>> f95be051
                 }
             }
 
