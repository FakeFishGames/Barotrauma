﻿using Barotrauma.IO;
using Microsoft.Xna.Framework;
using System;
using System.Collections.Generic;
using System.Collections.Immutable;
using System.Diagnostics;
using System.Globalization;
using System.Linq;

namespace Barotrauma
{
    class LocationType : PrefabWithUintIdentifier
    {
        public static readonly PrefabCollection<LocationType> Prefabs = new PrefabCollection<LocationType>();

        private readonly ImmutableArray<string> names;
        private readonly ImmutableArray<Sprite> portraits;

        //<name, commonness>
        private readonly ImmutableArray<(Identifier Name, float Commonness)> hireableJobs;
        private readonly float totalHireableWeight;

        public readonly Dictionary<int, float> CommonnessPerZone = new Dictionary<int, float>();
        public readonly Dictionary<int, int> MinCountPerZone = new Dictionary<int, int>();

        public readonly LocalizedString Name;
        public readonly LocalizedString Description;

        public readonly LocalizedString ForceLocationName;

        public readonly float BeaconStationChance;

        public readonly CharacterTeamType OutpostTeam;

        public readonly List<LocationTypeChange> CanChangeTo = new List<LocationTypeChange>();

        public readonly ImmutableArray<Identifier> MissionIdentifiers;
        public readonly ImmutableArray<Identifier> MissionTags;

        public readonly List<string> HideEntitySubcategories = new List<string>();

        public bool IsEnterable { get; private set; }

        /// <summary>
        /// Can this location type be used in the random, non-campaign levels that don't take place in any specific zone
        /// </summary>
        public bool AllowInRandomLevels { get; private set; }

        public bool UsePortraitInRandomLoadingScreens
        {
            get;
            private set;
        }

        private ImmutableArray<string>? nameFormats = null;
        public IReadOnlyList<string> NameFormats
        {
            get
            {
                nameFormats ??= TextManager.GetAll($"LocationNameFormat.{Identifier}").ToImmutableArray();
                return nameFormats;
            }
        }

        public bool HasHireableCharacters
        {
            get { return hireableJobs.Any(); }
        }

        public bool HasOutpost
        {
            get;
            private set;
        }

        public Identifier ReplaceInRadiation { get; }

        public Sprite Sprite { get; private set; }
        public Sprite RadiationSprite { get; }

        private readonly Identifier forceOutpostGenerationParamsIdentifier;

        /// <summary>
        /// If set to true, only event sets that explicitly define this location type in <see cref="EventSet.LocationTypeIdentifiers"/> can be selected at this location. Defaults to false.
        /// </summary>
        public bool IgnoreGenericEvents { get; }

        public Color SpriteColor
        {
            get;
            private set;
        }

        public float StoreMaxReputationModifier { get; } = 0.1f;
        public float StoreSellPriceModifier { get; } = 0.3f;
        public float DailySpecialPriceModifier { get; } = 0.5f;
        public float RequestGoodPriceModifier { get; } = 2f;
        public int StoreInitialBalance { get; } = 5000;
        /// <summary>
        /// In percentages
        /// </summary>
        public int StorePriceModifierRange { get; } = 5;
        public int DailySpecialsCount { get; } = 1;
        public int RequestedGoodsCount { get; } = 1;

        public readonly bool ShowSonarMarker = true;

        public override string ToString()
        {
            return $"LocationType (" + Identifier + ")";
        }

        public LocationType(ContentXElement element, LocationTypesFile file) : base(file, element.GetAttributeIdentifier("identifier", element.Name.LocalName))
        {
            Name = TextManager.Get("LocationName." + Identifier, "unknown");
            Description = TextManager.Get("LocationDescription." + Identifier, "");

            BeaconStationChance = element.GetAttributeFloat("beaconstationchance", 0.0f);

            UsePortraitInRandomLoadingScreens = element.GetAttributeBool(nameof(UsePortraitInRandomLoadingScreens), true);
            HasOutpost = element.GetAttributeBool("hasoutpost", true);
            IsEnterable = element.GetAttributeBool("isenterable", HasOutpost);
            AllowInRandomLevels = element.GetAttributeBool(nameof(AllowInRandomLevels), true);

            ShowSonarMarker = element.GetAttributeBool("showsonarmarker", true);

            MissionIdentifiers = element.GetAttributeIdentifierArray("missionidentifiers", Array.Empty<Identifier>()).ToImmutableArray();
            MissionTags = element.GetAttributeIdentifierArray("missiontags", Array.Empty<Identifier>()).ToImmutableArray();

            HideEntitySubcategories = element.GetAttributeStringArray("hideentitysubcategories", Array.Empty<string>()).ToList();

            ReplaceInRadiation = element.GetAttributeIdentifier(nameof(ReplaceInRadiation), Identifier.Empty);

            forceOutpostGenerationParamsIdentifier = element.GetAttributeIdentifier("forceoutpostgenerationparams", Identifier.Empty);

            IgnoreGenericEvents = element.GetAttributeBool(nameof(IgnoreGenericEvents), false);

            string teamStr = element.GetAttributeString("outpostteam", "FriendlyNPC");
            Enum.TryParse(teamStr, out OutpostTeam);

            if (element.GetAttribute("name") != null)
            {
                ForceLocationName = TextManager.Get(element.GetAttributeString("name", string.Empty));
            }
            else
            {
                string[] rawNamePaths = element.GetAttributeStringArray("namefile", new string[] { "Content/Map/locationNames.txt" });
                var names = new List<string>();
                foreach (string rawPath in rawNamePaths)
                {
<<<<<<< HEAD
                    var path = ContentPath.FromRaw(element.ContentPath, rawPath.Trim());
                    names.AddRange(File.ReadAllLines(path.Value).ToList());
=======
                    try
                    {
                        var path = ContentPath.FromRaw(element.ContentPackage, rawPath.Trim());
                        names.AddRange(File.ReadAllLines(path.Value).ToList());
                    }
                    catch (Exception e)
                    {
                        DebugConsole.ThrowError($"Failed to read name file \"rawPath\" for location type \"{Identifier}\"!", e);
                    }
>>>>>>> d5df5880
                }
                if (!names.Any())
                {
                    names.Add("ERROR: No names found");
                }
                this.names = names.ToImmutableArray();
            }

            string[] commonnessPerZoneStrs = element.GetAttributeStringArray("commonnessperzone", Array.Empty<string>());
            foreach (string commonnessPerZoneStr in commonnessPerZoneStrs)
            {
                string[] splitCommonnessPerZone = commonnessPerZoneStr.Split(':');                
                if (splitCommonnessPerZone.Length != 2 ||
                    !int.TryParse(splitCommonnessPerZone[0].Trim(), out int zoneIndex) ||
                    !float.TryParse(splitCommonnessPerZone[1].Trim(), NumberStyles.Float, CultureInfo.InvariantCulture, out float zoneCommonness))
                {
                    DebugConsole.ThrowError("Failed to read commonness values for location type \"" + Identifier + "\" - commonness should be given in the format \"zone1index: zone1commonness, zone2index: zone2commonness\"");
                    break;
                }
                CommonnessPerZone[zoneIndex] = zoneCommonness;
            }

            string[] minCountPerZoneStrs = element.GetAttributeStringArray("mincountperzone", Array.Empty<string>());
            foreach (string minCountPerZoneStr in minCountPerZoneStrs)
            {
                string[] splitMinCountPerZone = minCountPerZoneStr.Split(':');
                if (splitMinCountPerZone.Length != 2 ||
                    !int.TryParse(splitMinCountPerZone[0].Trim(), out int zoneIndex) ||
                    !int.TryParse(splitMinCountPerZone[1].Trim(), out int minCount))
                {
                    DebugConsole.ThrowError("Failed to read minimum count values for location type \"" + Identifier + "\" - minimum counts should be given in the format \"zone1index: zone1mincount, zone2index: zone2mincount\"");
                    break;
                }
                MinCountPerZone[zoneIndex] = minCount;
            }
            var portraits = new List<Sprite>();
            var hireableJobs = new List<(Identifier, float)>();
            foreach (var subElement in element.Elements())
            {
                switch (subElement.Name.ToString().ToLowerInvariant())
                {
                    case "hireable":
                        Identifier jobIdentifier = subElement.GetAttributeIdentifier("identifier", Identifier.Empty);
                        float jobCommonness = subElement.GetAttributeFloat("commonness", 1.0f);
                        totalHireableWeight += jobCommonness;
                        hireableJobs.Add((jobIdentifier, jobCommonness));
                        break;
                    case "symbol":
                        Sprite = new Sprite(subElement, lazyLoad: true);
                        SpriteColor = subElement.GetAttributeColor("color", Color.White);
                        break;
                    case "radiationsymbol":
                        RadiationSprite = new Sprite(subElement, lazyLoad: true);
                        break;
                    case "changeto":
                        CanChangeTo.Add(new LocationTypeChange(Identifier, subElement, requireChangeMessages: true));
                        break;
                    case "portrait":
                        var portrait = new Sprite(subElement, lazyLoad: true);
                        if (portrait != null)
                        {
                            portraits.Add(portrait);
                        }
                        break;
                    case "store":
                        StoreMaxReputationModifier = subElement.GetAttributeFloat("maxreputationmodifier", StoreMaxReputationModifier);
                        StoreSellPriceModifier = subElement.GetAttributeFloat("sellpricemodifier", StoreSellPriceModifier);
                        DailySpecialPriceModifier = subElement.GetAttributeFloat("dailyspecialpricemodifier", DailySpecialPriceModifier);
                        RequestGoodPriceModifier = subElement.GetAttributeFloat("requestgoodpricemodifier", RequestGoodPriceModifier);
                        StoreInitialBalance = subElement.GetAttributeInt("initialbalance", StoreInitialBalance);
                        StorePriceModifierRange = subElement.GetAttributeInt("pricemodifierrange", StorePriceModifierRange);
                        DailySpecialsCount = subElement.GetAttributeInt("dailyspecialscount", DailySpecialsCount);
                        RequestedGoodsCount = subElement.GetAttributeInt("requestedgoodscount", RequestedGoodsCount);
                        break;
                }
            }
            this.portraits = portraits.ToImmutableArray();
            this.hireableJobs = hireableJobs.ToImmutableArray();
        }

        public JobPrefab GetRandomHireable()
        {
            float randFloat = Rand.Range(0.0f, totalHireableWeight, Rand.RandSync.ServerAndClient);

            foreach ((Identifier jobIdentifier, float commonness) in hireableJobs)
            {
                if (randFloat < commonness) { return JobPrefab.Prefabs[jobIdentifier]; }
                randFloat -= commonness;
            }

            return null;
        }

        public Sprite GetPortrait(int randomSeed)
        {
            if (portraits.Length == 0) { return null; }
            return portraits[Math.Abs(randomSeed) % portraits.Length];
        }

        public string GetRandomName(Random rand, IEnumerable<Location> existingLocations)
        {
            if (existingLocations != null)
            {
                var unusedNames = names.Where(name => !existingLocations.Any(l => l.BaseName == name)).ToList();
                if (unusedNames.Count > 0)
                {
                    return unusedNames[rand.Next() % unusedNames.Count];
                }
            }
            return names[rand.Next() % names.Length];
        }

        public static LocationType Random(Random rand, int? zone = null, bool requireOutpost = false, Func<LocationType, bool> predicate = null)
        {
            Debug.Assert(Prefabs.Any(), "LocationType.list.Count == 0, you probably need to initialize LocationTypes");

            LocationType[] allowedLocationTypes =
                Prefabs.Where(lt =>
                    (predicate == null || predicate(lt)) && IsValid(lt))
                    .OrderBy(p => p.UintIdentifier).ToArray();

            bool IsValid(LocationType lt)
            {
                if (requireOutpost && !lt.HasOutpost) { return false; }
                if (zone.HasValue)
                {
                    if (!lt.CommonnessPerZone.ContainsKey(zone.Value)) { return false; }
                }
                //if zone is not defined, this is a "random" (non-campaign) level
                //-> don't choose location types that aren't allowed in those
                else if (!lt.AllowInRandomLevels)
                {
                    return false;
                }
                return true;
            }

            if (allowedLocationTypes.Length == 0)
            {
                DebugConsole.ThrowError("Could not generate a random location type - no location types for the zone " + zone + " found!");
            }

            if (zone.HasValue)
            {
                return ToolBox.SelectWeightedRandom(
                    allowedLocationTypes, 
                    allowedLocationTypes.Select(a => a.CommonnessPerZone[zone.Value]).ToArray(),
                    rand);
            }
            else
            {
                return allowedLocationTypes[rand.Next() % allowedLocationTypes.Length];
            }
        }

        public OutpostGenerationParams GetForcedOutpostGenerationParams()
        {
            if (OutpostGenerationParams.OutpostParams.TryGet(forceOutpostGenerationParamsIdentifier, out var parameters))
            {
                return parameters;
            }
            return null;
        }

        public override void Dispose() { }
    }
}<|MERGE_RESOLUTION|>--- conflicted
+++ resolved
@@ -148,10 +148,6 @@
                 var names = new List<string>();
                 foreach (string rawPath in rawNamePaths)
                 {
-<<<<<<< HEAD
-                    var path = ContentPath.FromRaw(element.ContentPath, rawPath.Trim());
-                    names.AddRange(File.ReadAllLines(path.Value).ToList());
-=======
                     try
                     {
                         var path = ContentPath.FromRaw(element.ContentPackage, rawPath.Trim());
@@ -161,7 +157,6 @@
                     {
                         DebugConsole.ThrowError($"Failed to read name file \"rawPath\" for location type \"{Identifier}\"!", e);
                     }
->>>>>>> d5df5880
                 }
                 if (!names.Any())
                 {
