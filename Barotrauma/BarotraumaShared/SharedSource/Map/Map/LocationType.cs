--- conflicted
+++ resolved
@@ -270,10 +270,7 @@
                         break;
                     case "store":
                         StoreMaxReputationModifier = subElement.GetAttributeFloat("maxreputationmodifier", StoreMaxReputationModifier);
-<<<<<<< HEAD
-=======
                         StoreBuyPriceModifier = subElement.GetAttributeFloat("buypricemodifier", StoreBuyPriceModifier);
->>>>>>> 14f61af4
                         StoreMinReputationModifier = subElement.GetAttributeFloat("minreputationmodifier", StoreMaxReputationModifier);
                         StoreSellPriceModifier = subElement.GetAttributeFloat("sellpricemodifier", StoreSellPriceModifier);
                         DailySpecialPriceModifier = subElement.GetAttributeFloat("dailyspecialpricemodifier", DailySpecialPriceModifier);
