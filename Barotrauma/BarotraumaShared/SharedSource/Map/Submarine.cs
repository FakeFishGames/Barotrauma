--- conflicted
+++ resolved
@@ -212,7 +212,6 @@
             {
                 if (Level.Loaded == null) { return false; }
                 if (Level.Loaded.EndOutpost != null)
-<<<<<<< HEAD
                 {
                     if (DockedTo.Contains(Level.Loaded.EndOutpost))
                     {
@@ -225,20 +224,6 @@
                 }
                 else if (Level.Loaded.Type == LevelData.LevelType.Outpost && Level.Loaded.StartOutpost != null)
                 {
-=======
-                {
-                    if (DockedTo.Contains(Level.Loaded.EndOutpost))
-                    {
-                        return true;
-                    }
-                    else if (Level.Loaded.EndOutpost.exitPoints.Any())
-                    {
-                        return IsAtOutpostExit(Level.Loaded.EndOutpost);
-                    }
-                }
-                else if (Level.Loaded.Type == LevelData.LevelType.Outpost && Level.Loaded.StartOutpost != null)
-                {
->>>>>>> f95be051
                     //in outpost levels, the outpost is always the start outpost: check it if has an exit
                     return IsAtOutpostExit(Level.Loaded.StartOutpost);
                 }
@@ -272,11 +257,7 @@
         {
             if (outpost.exitPoints.Any())
             {
-<<<<<<< HEAD
-                Rectangle worldBorders = Borders;
-=======
                 Rectangle worldBorders = GetDockedBorders();
->>>>>>> f95be051
                 worldBorders.Location += WorldPosition.ToPoint();
                 foreach (var exitPoint in outpost.exitPoints)
                 {
@@ -1377,38 +1358,22 @@
         }
 
         /// <summary>
-        /// Finds the sub whose borders contain the position. Note that this method uses the "actual" position of the sub outside the level:
-        /// only use this if the position is in a submarine's local coordinate space!
+        /// Finds the sub whose borders contain the position
         /// </summary>
-        public static Submarine FindContainingInLocalCoordinates(Vector2 position, float inflate = 500.0f)
+        public static Submarine FindContaining(Vector2 position)
         {
             foreach (Submarine sub in Loaded)
             {
                 Rectangle subBorders = sub.Borders;
-                subBorders.Location += MathUtils.ToPoint(sub.HiddenSubPosition) - new Point(0, sub.Borders.Height);
-                subBorders.Inflate(inflate, inflate);
-                if (subBorders.Contains(position)) { return sub; }
+                subBorders.Location += MathUtils.ToPoint(sub.HiddenSubPosition) - new Microsoft.Xna.Framework.Point(0, sub.Borders.Height);
+
+                subBorders.Inflate(500.0f, 500.0f);
+
+                if (subBorders.Contains(position)) return sub;
             }
 
             return null;
         }
-
-        /// <summary>
-        /// Finds the sub whose world borders contain the position.
-        /// </summary>
-        public static Submarine FindContaining(Vector2 worldPosition, float inflate = 500.0f)
-        {
-            foreach (Submarine sub in Loaded)
-            {
-                Rectangle worldBorders = sub.Borders;
-                worldBorders.Location += sub.WorldPosition.ToPoint();
-                worldBorders.Inflate(inflate, inflate);
-                if (RectContains(worldBorders, worldPosition)) { return sub; }
-            }
-            return null;
-        }
-
-
         public static Rectangle GetBorders(XElement submarineElement)
         {
             Vector4 bounds = Vector4.Zero;
@@ -1900,7 +1865,6 @@
                     }
                     Item.ItemList.Clear();
                 }
-<<<<<<< HEAD
 
                 Ragdoll.RemoveAll();
                 PhysicsBody.RemoveAll();
@@ -1910,17 +1874,6 @@
 
                 GC.Collect();
 
-=======
-
-                Ragdoll.RemoveAll();
-                PhysicsBody.RemoveAll();
-                GameMain.World = null;
-
-                Powered.Grids.Clear();
-
-                GC.Collect();
-
->>>>>>> f95be051
             }
             finally
             {
