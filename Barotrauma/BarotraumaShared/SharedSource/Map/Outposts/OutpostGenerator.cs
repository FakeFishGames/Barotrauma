--- conflicted
+++ resolved
@@ -151,66 +151,6 @@
                 }
             }
 
-<<<<<<< HEAD
-            Submarine sub = null;
-            if (generationParams.OutpostTag.IsEmpty)
-            {
-                var forceOutpostModule = GameMain.GameSession?.ForceOutpostModule;
-                sub = GenerateFromModules(generationParams, outpostModuleFiles, sub, locationType, location, onlyEntrance, allowInvalidOutpost);
-                if (sub != null) 
-                { 
-                    return sub;
-                }
-                else if (forceOutpostModule != null)
-                {
-                    //failed to force the module, abort
-                    return null;
-                }
-            }
-
-            var outpostFiles = ContentPackageManager.EnabledPackages.All
-                .SelectMany(p => p.GetFiles<OutpostFile>())
-                .Where(f => !TutorialPrefab.Prefabs.Any(tp => tp.OutpostPath == f.Path))
-                .OrderBy(f => f.UintIdentifier).ToList();
-
-            List<SubmarineInfo> outpostInfos = new List<SubmarineInfo>();
-            foreach (var outpostFile in outpostFiles)
-            {
-                outpostInfos.Add(new SubmarineInfo(outpostFile.Path.Value));
-            }
-            if (generationParams.OutpostTag.IsEmpty)
-            {
-                outpostInfos = outpostInfos.FindAll(o => o.OutpostTags.None());
-            }
-            else
-            {
-                if (outpostInfos.Any(o => o.OutpostTags.Contains(generationParams.OutpostTag)))
-                {
-                    outpostInfos = outpostInfos.FindAll(o => o.OutpostTags.Contains(generationParams.OutpostTag));
-                }
-                else
-                {
-                    DebugConsole.ThrowError($"Could not find any outposts with the tag {generationParams.OutpostTag}. Choosing a random one instead...");
-                }
-            }
-            if (!outpostInfos.Any())
-            {
-                throw new Exception("Failed to generate an outpost. Could not generate an outpost from the available outpost modules and there are no pre-built outposts available.");
-            }
-            var prebuiltOutpostInfo = outpostInfos.GetRandom(Rand.RandSync.ServerAndClient);
-
-            if (GameMain.NetworkMember?.ServerSettings is { } serverSettings && 
-                serverSettings.SelectedOutpostName != "Random")
-            {
-                var matchingOutpost = outpostInfos.FirstOrDefault(o => o.Name == serverSettings.SelectedOutpostName);
-                if (matchingOutpost != null)
-                {
-                    prebuiltOutpostInfo = matchingOutpost;
-                }
-            }
-
-=======
->>>>>>> 14f61af4
             prebuiltOutpostInfo.Type = SubmarineType.Outpost;            
             sub = new Submarine(prebuiltOutpostInfo);
             sub.Info.OutpostGenerationParams = generationParams;
@@ -247,13 +187,8 @@
 
             List<PlacedModule> selectedModules = new List<PlacedModule>();
             bool generationFailed = false;
-<<<<<<< HEAD
-            int remainingTries = 5;
-            while (remainingTries > -1 && outpostModules.Any())
-=======
             int remainingOutpostGenerationTries = MaxOutpostGenerationRetries;
             while (remainingOutpostGenerationTries > -1 && outpostModules.Any())
->>>>>>> 14f61af4
             {
                 if (sub != null)
                 {
@@ -278,11 +213,7 @@
                     GameMain.Server.EntityEventManager.Events.RemoveRange(eventCount, GameMain.Server.EntityEventManager.Events.Count - eventCount);
                     GameMain.Server.EntityEventManager.UniqueEvents.RemoveRange(uniqueEventCount, GameMain.Server.EntityEventManager.UniqueEvents.Count - uniqueEventCount);
 #endif
-<<<<<<< HEAD
-                    if (remainingTries <= 0)
-=======
                     if (remainingOutpostGenerationTries <= 0)
->>>>>>> 14f61af4
                     {
                         generationFailed = true;
                         break;
@@ -371,18 +302,6 @@
                     return null;
                 }
 
-                if (GameMain.GameSession?.ForceOutpostModule != null)
-                {
-                    if (remainingTries > 0)
-                    {
-                        remainingTries--;
-                        continue;
-                    }
-                    DebugConsole.ThrowError($"Could not place force outpost module: {GameMain.GameSession.ForceOutpostModule.OutpostModuleInfo.Name}");
-                    GameMain.GameSession.ForceOutpostModule = null;
-                    return null;
-                }
-
                 if (pendingModuleFlags.Any(flag => flag != "none"))
                 {
                     if (!allowInvalidOutpost)
@@ -560,35 +479,23 @@
                         while (FindOverlap(subsequentModules, otherModules, out var module1, out var module2) && remainingOverlapPreventionTries > 0)
                         {
                             overlapsFound = true;
-<<<<<<< HEAD
-                            if (FindOverlapSolution(subsequentModules, module1, module2, selectedModules, maxMoveAmount, out Dictionary<PlacedModule, Vector2> solution))
-                            {
-                                foreach (KeyValuePair<PlacedModule, Vector2> kvp in solution)
-                                {
-                                    kvp.Key.Offset += kvp.Value;
-=======
                             if (FindOverlapSolution(subsequentModules, module1, module2, selectedModules, generationParams.MinHallwayLength, maxMoveAmount, out Dictionary<PlacedModule, Vector2> solution))
                             {
                                 foreach (KeyValuePair<PlacedModule, Vector2> kvp in solution)
                                 {
                                     kvp.Key.Offset += kvp.Value;                                    
->>>>>>> 14f61af4
                                 }
                             }
                             else
                             {
                                 break;
                             }
-<<<<<<< HEAD
-                            remainingTries--;
-=======
                             remainingOverlapPreventionTries--;
                         }
                         if (remainingOutpostGenerationTries > MaxOutpostGenerationRetries / 2 &&
                             ModuleBelowInitialModule(placedModule, selectedModules.First()))
                         {
                             overlapsFound = true;
->>>>>>> 14f61af4
                         }
                     }
 
@@ -1042,10 +949,7 @@
             IEnumerable<PlacedModule> movableModules, 
             PlacedModule module1, PlacedModule module2, 
             IEnumerable<PlacedModule> allmodules, 
-<<<<<<< HEAD
-=======
             float minMoveAmount,
->>>>>>> 14f61af4
             int maxMoveAmount,
             out Dictionary<PlacedModule, Vector2> solution)
         {
@@ -1061,13 +965,8 @@
             {
                 if (module.ThisGap.ConnectedDoor == null && module.PreviousGap.ConnectedDoor == null) { continue; }
                 Vector2 moveDir = GetMoveDir(module.ThisGapPosition);
-<<<<<<< HEAD
-                Vector2 moveStep = moveDir * 50.0f;
-                Vector2 currentMove = Vector2.Zero;
-=======
                 const float moveStep = 50.0f;
                 Vector2 currentMove = moveDir * Math.Max(minMoveAmount, moveStep);
->>>>>>> 14f61af4
 
                 List<PlacedModule> subsequentModules2 = new List<PlacedModule>();
                 GetSubsequentModules(module, movableModules, ref subsequentModules2);
