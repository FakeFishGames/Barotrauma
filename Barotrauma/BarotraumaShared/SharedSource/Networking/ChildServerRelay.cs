--- conflicted
+++ resolved
@@ -130,11 +130,7 @@
                 }
                 catch (AggregateException aggregateException)
                 {
-<<<<<<< HEAD
-                    if (aggregateException.InnerException is OperationCanceledException) { return -1; }
-=======
                     if (aggregateException.InnerException is OperationCanceledException) { return Option<int>.None(); }
->>>>>>> 2f7205fb
                     throw;
                 }
                 catch (OperationCanceledException)
