--- conflicted
+++ resolved
@@ -109,7 +109,15 @@
             teamSpecificStates = new Dictionary<CharacterTeamType, TeamSpecificState>();
             int teamCount = GameMain.GameSession?.GameMode is PvPMode ? 2 : 1;
 
-<<<<<<< HEAD
+            if (Level.Loaded == null)
+            {
+                throw new InvalidOperationException("Attempted to instantiate a respawn manager before a level was loaded.");
+            }
+
+            bool shouldLoadShuttle =
+                shuttleInfo != null &&
+                !Level.Loaded.ShouldSpawnCrewInsideOutpost();
+
             respawnShuttles.Clear();
             List<WifiComponent> wifiComponents = new List<WifiComponent>();
             for (int i = 0; i < teamCount; i++)
@@ -117,31 +125,11 @@
                 var teamId = i == 0 ? CharacterTeamType.Team1 : CharacterTeamType.Team2;
                 teamSpecificStates.Add(teamId, new TeamSpecificState(teamId));
 
-                if (shuttleInfo != null && networkMember.ServerSettings is not { RespawnMode: RespawnMode.Permadeath })
-=======
-            if (Level.Loaded == null)
-            {
-                throw new InvalidOperationException("Attempted to instantiate a respawn manager before a level was loaded.");
-            }
-
-            bool shouldLoadShuttle =
-                shuttleInfo != null &&
-                !Level.Loaded.ShouldSpawnCrewInsideOutpost();
-
-            respawnShuttles.Clear();
-            List<WifiComponent> wifiComponents = new List<WifiComponent>();
-            for (int i = 0; i < teamCount; i++)
-            {
-                var teamId = i == 0 ? CharacterTeamType.Team1 : CharacterTeamType.Team2;
-                teamSpecificStates.Add(teamId, new TeamSpecificState(teamId));
-
                 if (shouldLoadShuttle)
->>>>>>> 14f61af4
                 {
                     shuttleDoors.Add(teamId, new List<Door>());
                     shuttleSteering.Add(teamId, new List<Steering>());
                     respawnContainers.Add(teamId, new List<ItemContainer>());
-<<<<<<< HEAD
 
                     var respawnShuttle = new Submarine(shuttleInfo, true);
                     if (teamId == CharacterTeamType.Team2)
@@ -169,41 +157,11 @@
 
                     ResetShuttle(teamSpecificStates[teamId]);
 
-=======
-
-                    var respawnShuttle = new Submarine(shuttleInfo, true);
-                    if (teamId == CharacterTeamType.Team2)
-                    {
-                        respawnShuttle.FlipX();
-                    }
-
-                    respawnShuttles.Add(teamId, respawnShuttle);
-                    respawnShuttle.PhysicsBody.FarseerBody.OnCollision += OnShuttleCollision;
-                    //set crush depth slightly deeper than the main sub's
-                    if (Submarine.MainSub != null)
-                    {
-                        respawnShuttle.SetCrushDepth(Math.Max(respawnShuttle.RealWorldCrushDepth, Submarine.MainSub.RealWorldCrushDepth * 1.2f));
-                    }
-
-                    //prevent wifi components from communicating between the respawn shuttle and other subs
                     foreach (Item item in Item.ItemList)
                     {
-                        if (item.Submarine == respawnShuttle) { wifiComponents.AddRange(item.GetComponents<WifiComponent>()); }
-                    }
-                    foreach (WifiComponent wifiComponent in wifiComponents)
-                    {
-                        wifiComponent.TeamID = CharacterTeamType.FriendlyNPC;
-                    }
-
-                    ResetShuttle(teamSpecificStates[teamId]);
-
->>>>>>> 14f61af4
-                    foreach (Item item in Item.ItemList)
-                    {
                         if (item.Submarine != respawnShuttle) { continue; }
 
                         if (item.HasTag(Tags.RespawnContainer))
-<<<<<<< HEAD
                         {
                             if (GameMain.GameSession?.Missions != null)
                             {
@@ -230,36 +188,7 @@
                             {
                                 foreach (Wire wire in connection.Wires)
                                 {
-                                    if (wire != null) wire.Locked = true;
-=======
-                        {
-                            if (GameMain.GameSession?.Missions != null)
-                            {
-                                foreach (var mission in GameMain.GameSession.Missions)
-                                {
-                                    //append the mission type so respawn gear can be configured per mission type (e.g. respawncontainer_kingofthehull)
-                                    item.AddTag(Tags.RespawnContainer.AppendIfMissing("_" + mission.Prefab.Type));
-                                }
-                            }
-                            respawnContainers[teamId].Add(item.GetComponent<ItemContainer>());
-                        }
-
-                        var steering = item.GetComponent<Steering>();
-                        if (steering != null) { shuttleSteering[teamId].Add(steering); }
-
-                        var door = item.GetComponent<Door>();
-                        if (door != null) { shuttleDoors[teamId].Add(door); }
-
-                        //lock all wires to prevent the players from messing up the electronics
-                        var connectionPanel = item.GetComponent<ConnectionPanel>();
-                        if (connectionPanel != null)
-                        {
-                            foreach (Connection connection in connectionPanel.Connections)
-                            {
-                                foreach (Wire wire in connection.Wires)
-                                {
                                     if (wire != null) { wire.Locked = true; }
->>>>>>> 14f61af4
                                 }
                             }
                         }
@@ -343,16 +272,6 @@
         }
 
         partial void UpdateReturningProjSpecific(TeamSpecificState teamSpecificState, float deltaTime);
-<<<<<<< HEAD
-
-        private Submarine GetShuttle(CharacterTeamType team)
-        {
-            if (respawnShuttles.TryGetValue(team, out Submarine sub))
-            {
-                return sub;
-            }
-            return null;
-=======
 
         private Submarine GetShuttle(CharacterTeamType team)
         {
@@ -370,7 +289,6 @@
             {
                 shuttle.PhysicsBody.BodyType = bodyType;
             }
->>>>>>> 14f61af4
         }
 
         private void ResetShuttle(TeamSpecificState teamSpecificState)
@@ -471,11 +389,7 @@
             shuttle.SetPosition(new Vector2(
                 teamSpecificState.TeamID == CharacterTeamType.Team1 ? Level.Loaded.StartPosition.X : Level.Loaded.EndPosition.X, 
                 Level.Loaded.Size.Y + shuttle.Borders.Height));
-<<<<<<< HEAD
-            shuttle.Velocity = Vector2.Zero;            
-=======
             shuttle.Velocity = Vector2.Zero;
->>>>>>> 14f61af4
 
             foreach (var characterPosition in characterPositions)
             {
