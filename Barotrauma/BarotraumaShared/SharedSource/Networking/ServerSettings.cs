﻿using Barotrauma.Extensions;
using Barotrauma.IO;
using Microsoft.Xna.Framework;
using System;
using System.Collections.Generic;
using System.Collections.Immutable;
using System.Linq;
using System.Security.Cryptography;
using System.Text;

namespace Barotrauma.Networking
{
    public enum SelectionMode
    {
        Manual = 0, Random = 1, Vote = 2
    }

    public enum YesNoMaybe
    {
        No = 0, Maybe = 1, Yes = 2
    }

    public enum BotSpawnMode
    {
        Normal, Fill
    }

    public enum PlayStyle
    {
        Serious = 0,
        Casual = 1,
        Roleplay = 2,
        Rampage = 3,
        SomethingDifferent = 4
    }

    internal enum LootedMoneyDestination
    {
        Bank,
        Wallet
    }

    partial class ServerSettings : ISerializableEntity
    {
        public const int PacketLimitMin = 1200,
<<<<<<< HEAD
                         PacketLimitWarning = 2400,
                         PacketLimitDefault = 2400,
=======
                         PacketLimitWarning = 3500,
                         PacketLimitDefault = 4000,
>>>>>>> f95be051
                         PacketLimitMax = 10000;

        public const string SettingsFile = "serversettings.xml";

        [Flags]
        public enum NetFlags : byte
        {
            None = 0x0,
            Name = 0x1,
            Message = 0x2,
            Properties = 0x4,
            Misc = 0x8,
            LevelSeed = 0x10,
            HiddenSubs = 0x20
        }

        public static readonly string PermissionPresetFile = "Data" + Path.DirectorySeparatorChar + "permissionpresets.xml";

        public string Name
        {
            get { return "ServerSettings"; }
        }

        /// <summary>
        /// Have some of the properties listed in the server list changed
        /// </summary>
        public bool ServerDetailsChanged;

        public class SavedClientPermission
        {
            public readonly Either<Address, AccountId> AddressOrAccountId;
            public readonly string Name;
            public readonly ImmutableHashSet<DebugConsole.Command> PermittedCommands;

            public readonly ClientPermissions Permissions;

            public SavedClientPermission(string name, Either<Address, AccountId> addressOrAccountId, ClientPermissions permissions, IEnumerable<DebugConsole.Command> permittedCommands)
            {
                this.Name = name;
                this.AddressOrAccountId = addressOrAccountId;
                this.Permissions = permissions;
                this.PermittedCommands = permittedCommands.ToImmutableHashSet();
            }
        }

        partial class NetPropertyData
        {
            private readonly SerializableProperty property;
            private readonly string typeString;
            private readonly object parentObject;

            public Identifier Name => property.Name.ToIdentifier();

            public object Value
            {
                get { return property.GetValue(parentObject); }
                set { property.SetValue(parentObject, value); }
            }

            public NetPropertyData(object parentObject, SerializableProperty property, string typeString)
            {
                this.property = property;
                this.typeString = typeString;
                this.parentObject = parentObject;
            }

            public bool PropEquals(object a, object b)
            {
                switch (typeString)
                {
                    case "float":
                        if (a is not float fa) { return false; }
                        if (b is not float fb) { return false; }
                        return MathUtils.NearlyEqual(fa, fb);
                    case "int":
                        if (a is not int ia) { return false; }
                        if (b is not int ib) { return false; }
                        return ia == ib;
                    case "bool":
                        if (a is not bool ba) { return false; }
                        if (b is not bool bb) { return false; }
                        return ba == bb;
                    case "Enum":
                        if (a is not Enum ea) { return false; }
                        if (b is not Enum eb) { return false; }
                        return ea.Equals(eb);
                    default:
                        return ReferenceEquals(a,b)
                            || string.Equals(a?.ToString(), b?.ToString(), StringComparison.OrdinalIgnoreCase);
                }
            }

            public void Read(IReadMessage msg)
            {
                int oldPos = msg.BitPosition;
                UInt32 size = msg.ReadVariableUInt32();

                float x; float y; float z; float w;
                byte r; byte g; byte b; byte a;
                int ix; int iy; int width; int height;

                switch (typeString)
                {
                    case "float":
                        if (size != 4) break;
                        property.SetValue(parentObject, msg.ReadSingle());
                        return;
                    case "int":
                        if (size != 4) break;
                        property.SetValue(parentObject, msg.ReadInt32());
                        return;
                    case "vector2":
                        if (size != 8) break;
                        x = msg.ReadSingle();
                        y = msg.ReadSingle();
                        property.SetValue(parentObject, new Vector2(x, y));
                        return;
                    case "vector3":
                        if (size != 12) break;
                        x = msg.ReadSingle();
                        y = msg.ReadSingle();
                        z = msg.ReadSingle();
                        property.SetValue(parentObject, new Vector3(x, y, z));
                        return;
                    case "vector4":
                        if (size != 16) break;
                        x = msg.ReadSingle();
                        y = msg.ReadSingle();
                        z = msg.ReadSingle();
                        w = msg.ReadSingle();
                        property.SetValue(parentObject, new Vector4(x, y, z, w));
                        return;
                    case "color":
                        if (size != 4) break;
                        r = msg.ReadByte();
                        g = msg.ReadByte();
                        b = msg.ReadByte();
                        a = msg.ReadByte();
                        property.SetValue(parentObject, new Color(r, g, b, a));
                        return;
                    case "rectangle":
                        if (size != 16) break;
                        ix = msg.ReadInt32();
                        iy = msg.ReadInt32();
                        width = msg.ReadInt32();
                        height = msg.ReadInt32();
                        property.SetValue(parentObject, new Rectangle(ix, iy, width, height));
                        return;
                    default:
                        msg.BitPosition = oldPos; //reset position to properly read the string
                        string incVal = msg.ReadString();
                        property.TrySetValue(parentObject, incVal);
                        return;
                }

                //size didn't match: skip this
                msg.BitPosition += (int)(8 * size);
            }

            public void Write(IWriteMessage msg, object overrideValue = null)
            {
                overrideValue ??= Value;
                switch (typeString)
                {
                    case "float":
                        msg.WriteVariableUInt32(4);
                        msg.WriteSingle((float)overrideValue);
                        break;
                    case "int":
                        msg.WriteVariableUInt32(4);
                        msg.WriteInt32((int)overrideValue);
                        break;
                    case "vector2":
                        msg.WriteVariableUInt32(8);
                        msg.WriteSingle(((Vector2)overrideValue).X);
                        msg.WriteSingle(((Vector2)overrideValue).Y);
                        break;
                    case "vector3":
                        msg.WriteVariableUInt32(12);
                        msg.WriteSingle(((Vector3)overrideValue).X);
                        msg.WriteSingle(((Vector3)overrideValue).Y);
                        msg.WriteSingle(((Vector3)overrideValue).Z);
                        break;
                    case "vector4":
                        msg.WriteVariableUInt32(16);
                        msg.WriteSingle(((Vector4)overrideValue).X);
                        msg.WriteSingle(((Vector4)overrideValue).Y);
                        msg.WriteSingle(((Vector4)overrideValue).Z);
                        msg.WriteSingle(((Vector4)overrideValue).W);
                        break;
                    case "color":
                        msg.WriteVariableUInt32(4);
                        msg.WriteByte(((Color)overrideValue).R);
                        msg.WriteByte(((Color)overrideValue).G);
                        msg.WriteByte(((Color)overrideValue).B);
                        msg.WriteByte(((Color)overrideValue).A);
                        break;
                    case "rectangle":
                        msg.WriteVariableUInt32(16);
                        msg.WriteInt32(((Rectangle)overrideValue).X);
                        msg.WriteInt32(((Rectangle)overrideValue).Y);
                        msg.WriteInt32(((Rectangle)overrideValue).Width);
                        msg.WriteInt32(((Rectangle)overrideValue).Height);
                        break;
                    default:
                        string strVal = overrideValue.ToString();

                        msg.WriteString(strVal);
                        break;
                }
            }
        };

        public Dictionary<Identifier, SerializableProperty> SerializableProperties
        {
            get;
            private set;
        }

        private readonly Dictionary<UInt32, NetPropertyData> netProperties;

        partial void InitProjSpecific();

        public ServerSettings(NetworkMember networkMember, string serverName, int port, int queryPort, int maxPlayers, bool isPublic, bool enableUPnP)
        {
            ServerLog = new ServerLog(serverName);

            BanList = new BanList();

            ExtraCargo = new Dictionary<ItemPrefab, int>();

            HiddenSubs = new HashSet<string>();

            PermissionPreset.LoadAll(PermissionPresetFile);
            InitProjSpecific();

            ServerName = serverName;
            Port = port;
            QueryPort = queryPort;
            EnableUPnP = enableUPnP;
            MaxPlayers = maxPlayers;
            IsPublic = isPublic;

            netProperties = new Dictionary<UInt32, NetPropertyData>();

            using (MD5 md5 = MD5.Create())
            {
                var saveProperties = SerializableProperty.GetProperties<Serialize>(this);
                foreach (var property in saveProperties)
                {
                    string typeName = SerializableProperty.GetSupportedTypeName(property.PropertyType);
                    if (typeName != null || property.PropertyType.IsEnum)
                    {
                        NetPropertyData netPropertyData = new NetPropertyData(this, property, typeName);
                        UInt32 key = ToolBox.IdentifierToUint32Hash(netPropertyData.Name, md5);
                        if (key == 0) { key++; } //0 is reserved to indicate the end of the netproperties section of a message
                        if (netProperties.ContainsKey(key)){ throw new Exception("Hashing collision in ServerSettings.netProperties: " + netProperties[key] + " has same key as " + property.Name + " (" + key.ToString() + ")"); }
                        netProperties.Add(key, netPropertyData);
                    }
                }

                var karmaProperties = SerializableProperty.GetProperties<Serialize>(networkMember.KarmaManager);
                foreach (var property in karmaProperties)
                {
                    object value = property.GetValue(networkMember.KarmaManager);
                    if (value == null) { continue; }

                    string typeName = SerializableProperty.GetSupportedTypeName(value.GetType());
                    if (typeName != null || property.PropertyType.IsEnum)
                    {
                        NetPropertyData netPropertyData = new NetPropertyData(networkMember.KarmaManager, property, typeName);
                        UInt32 key = ToolBox.IdentifierToUint32Hash(netPropertyData.Name, md5);
                        if (netProperties.ContainsKey(key)) { throw new Exception("Hashing collision in ServerSettings.netProperties: " + netProperties[key] + " has same key as " + property.Name + " (" + key.ToString() + ")"); }
                        netProperties.Add(key, netPropertyData);
                    }
                }
            }
        }

        private string serverName;
        public string ServerName
        {
            get { return serverName; }
            set
            {
                string val = value;
                if (val.Length > NetConfig.ServerNameMaxLength) { val = val.Substring(0, NetConfig.ServerNameMaxLength); }
                if (serverName == val) { return; }
                serverName = val;
                ServerDetailsChanged = true;
#if SERVER
                UpdateFlag(NetFlags.Name);
#endif
            }
        }

        private string serverMessageText;
        public string ServerMessageText
        {
            get { return serverMessageText; }
            set
            {
                string val = value;
                if (val.Length > NetConfig.ServerMessageMaxLength) { val = val.Substring(0, NetConfig.ServerMessageMaxLength); }
                if (serverMessageText == val) { return; }
                serverMessageText = val;
                ServerDetailsChanged = true;
#if SERVER
                UpdateFlag(NetFlags.Message);
#endif
            }
        }

        public int Port;

        public int QueryPort;

        public bool EnableUPnP;

        public ServerLog ServerLog;

        public Dictionary<Identifier, bool> MonsterEnabled { get; private set; }

        public const int MaxExtraCargoItemsOfType = 10;
        public const int MaxExtraCargoItemTypes = 20;
        public Dictionary<ItemPrefab, int> ExtraCargo { get; private set; }

        public HashSet<string> HiddenSubs { get; private set; }

        private float selectedLevelDifficulty;
        private string password;

        public float AutoRestartTimer;

        private bool autoRestart;

        private int maxPlayers;

        public List<SavedClientPermission> ClientPermissions { get; private set; } = new List<SavedClientPermission>();

        [Serialize(true, IsPropertySaveable.Yes)]
        public bool IsPublic
        {
            get;
            set;
        }

        public const int DefaultTickRate = 20;

        private int tickRate = DefaultTickRate;
        [Serialize(DefaultTickRate, IsPropertySaveable.Yes)]
        public int TickRate
        {
            get { return tickRate; }
            set { tickRate = MathHelper.Clamp(value, 1, 60); }
        }

        [Serialize(true, IsPropertySaveable.Yes)]
        public bool RandomizeSeed
        {
            get;
            set;
        }

        [Serialize(true, IsPropertySaveable.Yes)]
        public bool UseRespawnShuttle
        {
            get;
            private set;
        }

        [Serialize(300.0f, IsPropertySaveable.Yes)]
        public float RespawnInterval
        {
            get;
            private set;
        }

        [Serialize(180.0f, IsPropertySaveable.Yes)]
        public float MaxTransportTime
        {
            get;
            private set;
        }

        [Serialize(0.2f, IsPropertySaveable.Yes)]
        public float MinRespawnRatio
        {
            get;
            private set;
        }

        [Serialize(60.0f, IsPropertySaveable.Yes)]
        public float AutoRestartInterval
        {
            get;
            set;
        }

        [Serialize(false, IsPropertySaveable.Yes)]
        public bool StartWhenClientsReady
        {
            get;
            set;
        }

        [Serialize(0.8f, IsPropertySaveable.Yes)]
        public float StartWhenClientsReadyRatio
        {
            get;
            private set;
        }

        private bool allowSpectating;
        [Serialize(true, IsPropertySaveable.Yes)]
        public bool AllowSpectating
        {
            get { return allowSpectating; }
            private set
            {
                if (allowSpectating == value) { return; }
                allowSpectating = value;
                ServerDetailsChanged = true;
            }
        }

        [Serialize(true, IsPropertySaveable.Yes)]
        public bool SaveServerLogs
        {
            get;
            private set;
        }

        [Serialize(true, IsPropertySaveable.Yes)]
        public bool AllowModDownloads
        {
            get;
            private set;
        } = true;

        [Serialize(true, IsPropertySaveable.Yes)]
        public bool AllowRagdollButton
        {
            get;
            set;
        }

        [Serialize(true, IsPropertySaveable.Yes)]
        public bool AllowFileTransfers
        {
            get;
            private set;
        }

        private bool voiceChatEnabled;
        [Serialize(true, IsPropertySaveable.Yes)]
        public bool VoiceChatEnabled
        {
            get { return voiceChatEnabled; }
            set
            {
                if (voiceChatEnabled == value) { return; }
                voiceChatEnabled = value;
                ServerDetailsChanged = true;
            }
        }

        private PlayStyle playstyleSelection;
        [Serialize(PlayStyle.Casual, IsPropertySaveable.Yes)]
        public PlayStyle PlayStyle
        {
            get { return playstyleSelection; }
            set 
            {
                playstyleSelection = value;
                ServerDetailsChanged = true;
            }
        }

        [Serialize(LosMode.Transparent, IsPropertySaveable.Yes)]
        public LosMode LosMode
        {
            get;
            set;
        }

        [Serialize(EnemyHealthBarMode.ShowAll, IsPropertySaveable.Yes)]
        public EnemyHealthBarMode ShowEnemyHealthBars
        {
            get;
            set;
        }

        [Serialize(800, IsPropertySaveable.Yes)]
        public int LinesPerLogFile
        {
            get
            {
                return ServerLog.LinesPerFile;
            }
            set
            {
                ServerLog.LinesPerFile = value;
            }
        }

        public bool AutoRestart
        {
            get { return autoRestart; }
            set
            {
                autoRestart = value;

                AutoRestartTimer = autoRestart ? AutoRestartInterval : 0.0f;
            }
        }

        public bool HasPassword
        {
            get { return !string.IsNullOrEmpty(password); }
#if CLIENT
            set
            {
                password = value ? (password ?? "_") : null;
            }
#endif
        }

        [Serialize(true, IsPropertySaveable.Yes)]
        public bool AllowVoteKick
        {
            get; set;
        }

        [Serialize(true, IsPropertySaveable.Yes)]
        public bool AllowEndVoting
        {
            get; set;
        }

        private bool allowRespawn;
        [Serialize(true, IsPropertySaveable.Yes)]
        public bool AllowRespawn
        {
            get { return allowRespawn; }
            set
            {
                if (allowRespawn == value) { return; }
                allowRespawn = value;
                ServerDetailsChanged = true;
            }
        }

        [Serialize(0, IsPropertySaveable.Yes)]
        public int BotCount
        {
            get;
            set;
        }

        [Serialize(16, IsPropertySaveable.Yes)]
        public int MaxBotCount
        {
            get;
            set;
        }

        [Serialize(BotSpawnMode.Normal, IsPropertySaveable.Yes)]
        public BotSpawnMode BotSpawnMode
        {
            get;
            set;
        }

        [Serialize(false, IsPropertySaveable.Yes)]
        public bool DisableBotConversations
        {
            get;
            set;
        }

        public float SelectedLevelDifficulty
        {
            get { return selectedLevelDifficulty; }
            set { selectedLevelDifficulty = MathHelper.Clamp(value, 0.0f, 100.0f); }
        }

        [Serialize(true, IsPropertySaveable.Yes)]
        public bool AllowDisguises
        {
            get;
            set;
        }

        [Serialize(true, IsPropertySaveable.Yes)]
        public bool AllowRewiring
        {
            get;
            set;
        }

        [Serialize(false, IsPropertySaveable.Yes)]
        public bool LockAllDefaultWires
        {
            get;
            set;
        }

        [Serialize(false, IsPropertySaveable.Yes)]
        public bool AllowLinkingWifiToChat
        {
            get;
            set;
        }

        [Serialize(true, IsPropertySaveable.Yes)]
        public bool AllowFriendlyFire
        {
            get;
            set;
        }

        [Serialize(false, IsPropertySaveable.Yes)]
        public bool DestructibleOutposts
        {
            get;
            set;
        }

        [Serialize(true, IsPropertySaveable.Yes)]
        public bool KillableNPCs
        {
            get;
            set;
        }

        [Serialize(true, IsPropertySaveable.Yes)]
        public bool BanAfterWrongPassword
        {
            get;
            set;
        }

        [Serialize(3, IsPropertySaveable.Yes)]
        public int MaxPasswordRetriesBeforeBan
        {
            get;
            private set;
        }

        [Serialize(true, IsPropertySaveable.Yes)]
        public bool EnableDoSProtection
        {
            get;
            private set;
        }

        [Serialize(PacketLimitDefault, IsPropertySaveable.Yes)]
        public int MaxPacketAmount
        {
            get;
            private set;
        }

        [Serialize("", IsPropertySaveable.Yes)]
        public string SelectedSubmarine
        {
            get;
            set;
        }
        [Serialize("", IsPropertySaveable.Yes)]
        public string SelectedShuttle
        {
            get;
            set;
        }

        private YesNoMaybe traitorsEnabled;
        [Serialize(YesNoMaybe.No, IsPropertySaveable.Yes)]
        public YesNoMaybe TraitorsEnabled
        {
            get { return traitorsEnabled; }
            set
            {
                if (traitorsEnabled == value) { return; }
                traitorsEnabled = value;
                ServerDetailsChanged = true;
            }
        }

        [Serialize(defaultValue: 1, isSaveable: IsPropertySaveable.Yes)]
        public int TraitorsMinPlayerCount
        {
            get;
            set;
        }

        [Serialize(defaultValue: 90.0f, isSaveable: IsPropertySaveable.Yes)]
        public float TraitorsMinStartDelay
        {
            get;
            set;
        }

        [Serialize(defaultValue: 180.0f, isSaveable: IsPropertySaveable.Yes)]
        public float TraitorsMaxStartDelay
        {
            get;
            set;
        }

        [Serialize(defaultValue: 30.0f, isSaveable: IsPropertySaveable.Yes)]
        public float TraitorsMinRestartDelay
        {
            get;
            set;
        }

        [Serialize(defaultValue: 90.0f, isSaveable: IsPropertySaveable.Yes)]
        public float TraitorsMaxRestartDelay
        {
            get;
            set;
        }
        
        [Serialize(defaultValue: "", IsPropertySaveable.Yes)]
        public LanguageIdentifier Language { get; set; }

        private SelectionMode subSelectionMode;
        [Serialize(SelectionMode.Manual, IsPropertySaveable.Yes)]
        public SelectionMode SubSelectionMode
        {
            get { return subSelectionMode; }
            set
            {
                subSelectionMode = value;
                AllowSubVoting = subSelectionMode == SelectionMode.Vote;
                ServerDetailsChanged = true;
            }
        }

        private SelectionMode modeSelectionMode;
        [Serialize(SelectionMode.Manual, IsPropertySaveable.Yes)]
        public SelectionMode ModeSelectionMode
        {
            get { return modeSelectionMode; }
            set
            {
                modeSelectionMode = value;
                AllowModeVoting = modeSelectionMode == SelectionMode.Vote;
                ServerDetailsChanged = true;
            }
        }

        public BanList BanList { get; private set; }

        [Serialize(0.6f, IsPropertySaveable.Yes)]
        public float EndVoteRequiredRatio
        {
            get;
            private set;
        }

        [Serialize(0.6f, IsPropertySaveable.Yes)]
        public float VoteRequiredRatio
        {
            get;
            private set;
        }

        [Serialize(30f, IsPropertySaveable.Yes)]
        public float VoteTimeout
        {
            get;
            private set;
        }

        [Serialize(0.6f, IsPropertySaveable.Yes)]
        public float KickVoteRequiredRatio
        {
            get;
            private set;
        }

        [Serialize(120.0f, IsPropertySaveable.Yes)]
        public float DisallowKickVoteTime
        {
            get;
            private set;
        }

        [Serialize(300.0f, IsPropertySaveable.Yes)]
        public float KillDisconnectedTime
        {
            get;
            private set;
        }

        [Serialize(600.0f, IsPropertySaveable.Yes)]
        public float KickAFKTime
        {
            get;
            private set;
        }

        private bool karmaEnabled;
        [Serialize(false, IsPropertySaveable.Yes)]
        public bool KarmaEnabled
        {
            get { return karmaEnabled; }
            set
            {
                karmaEnabled = value;
#if CLIENT
                if (karmaSettingsBlocker != null) { karmaSettingsBlocker.Visible = !karmaEnabled || karmaPresetDD.SelectedData as string != "custom"; }
#endif
            }
        }

        private string karmaPreset = "default";
        [Serialize("default", IsPropertySaveable.Yes)]
        public string KarmaPreset
        {
            get { return karmaPreset; }
            set
            {
                if (karmaPreset == value) { return; }
                if (GameMain.NetworkMember == null || !GameMain.NetworkMember.IsClient)
                {
                    GameMain.NetworkMember?.KarmaManager?.SelectPreset(value);
                }
                karmaPreset = value;
            }
        }

        [Serialize("sandbox", IsPropertySaveable.Yes)]
        public Identifier GameModeIdentifier
        {
            get;
            set;
        }

        [Serialize("All", IsPropertySaveable.Yes)]
        public string MissionType
        {
            get;
            set;
        }

        [Serialize(8, IsPropertySaveable.Yes)]
        public int MaxPlayers
        {
            get { return maxPlayers; }
            set { maxPlayers = MathHelper.Clamp(value, 1, NetConfig.MaxPlayers); }
        }

        public List<MissionType> AllowedRandomMissionTypes
        {
            get;
            set;
        }

        [Serialize(60f * 60.0f, IsPropertySaveable.Yes)]
        public float AutoBanTime
        {
            get;
            private set;
        }

        [Serialize(60.0f * 60.0f * 24.0f, IsPropertySaveable.Yes)]
        public float MaxAutoBanTime
        {
            get;
            private set;
        }

        [Serialize(LootedMoneyDestination.Bank, IsPropertySaveable.Yes)]
        public LootedMoneyDestination LootedMoneyDestination { get; set; }

        [Serialize(999999, IsPropertySaveable.Yes)]
        public int MaximumMoneyTransferRequest { get; set; }

        public CampaignSettings CampaignSettings { get; set; } = CampaignSettings.Empty;

        private bool allowSubVoting;
        //Don't serialize: the value is set based on SubSelectionMode
        public bool AllowSubVoting
        {
            get { return allowSubVoting; }
            set
            {
                if (value == allowSubVoting) { return; }
                allowSubVoting = value;
#if CLIENT
                GameMain.NetLobbyScreen.SubList.Enabled = value ||
                    (GameMain.Client != null && GameMain.Client.HasPermission(Networking.ClientPermissions.SelectSub));
                var subVotesLabel = GameMain.NetLobbyScreen.Frame.FindChild("subvotes", true) as GUITextBlock;
                subVotesLabel.Visible = value;
                var subVisButton = GameMain.NetLobbyScreen.SubVisibilityButton;
                subVisButton.RectTransform.AbsoluteOffset
                    = new Point(value ? (int)(subVotesLabel.TextSize.X + subVisButton.Rect.Width) : 0, 0);

                GameMain.Client?.Voting.UpdateVoteTexts(null, VoteType.Sub);
                GameMain.NetLobbyScreen.SubList.Deselect();
#endif
            }
        }

        private bool allowModeVoting;
        //Don't serialize: the value is set based on ModeSelectionMode
        public bool AllowModeVoting
        {
            get { return allowModeVoting; }
            set
            {
                if (value == allowModeVoting) { return; }
                allowModeVoting = value;
#if CLIENT
                GameMain.NetLobbyScreen.ModeList.Enabled =
                    value ||
                    (GameMain.Client != null && GameMain.Client.HasPermission(Networking.ClientPermissions.SelectMode));
                GameMain.NetLobbyScreen.Frame.FindChild("modevotes", true).Visible = value;
                // Disable modes that cannot be voted on
                foreach (var guiComponent in GameMain.NetLobbyScreen.ModeList.Content.Children)
                {
                    if (guiComponent is GUIFrame frame)
                    {
                        frame.CanBeFocused = !allowModeVoting || ((GameModePreset)frame.UserData).Votable;
                    }
                }
                GameMain.Client?.Voting.UpdateVoteTexts(null, VoteType.Mode);
                GameMain.NetLobbyScreen.ModeList.Deselect();
#endif
            }
        }


        public void SetPassword(string password)
        {
            this.password = string.IsNullOrEmpty(password) ? null : password;
        }

        public static byte[] SaltPassword(byte[] password, int salt)
        {
            byte[] saltedPw = new byte[password.Length*2];
            for (int i = 0; i < password.Length; i++)
            {
                saltedPw[(i * 2)] = password[i];
                saltedPw[(i * 2) + 1] = (byte)((salt >> (8 * (i % 4))) & 0xff);
            }
            saltedPw = Lidgren.Network.NetUtility.ComputeSHAHash(saltedPw);
            return saltedPw;
        }

        public bool IsPasswordCorrect(byte[] input, int salt)
        {
            if (!HasPassword) { return true; }
            byte[] saltedPw = SaltPassword(Encoding.UTF8.GetBytes(password), salt);
            return saltedPw.SequenceEqual(input);
        }

        /// <summary>
        /// A list of int pairs that represent the ranges of UTF-16 codes allowed in client names
        /// </summary>
        public List<Range<int>> AllowedClientNameChars
        {
            get;
            private set;
        } = new List<Range<int>>();

        private void InitMonstersEnabled()
        {
            //monster spawn settings
            if (MonsterEnabled is null || MonsterEnabled.Count != CharacterPrefab.Prefabs.Count())
            {
                MonsterEnabled = CharacterPrefab.Prefabs.Select(p => (p.Identifier, true)).ToDictionary();
            }
        }

        private static IReadOnlyList<Identifier> ExtractAndSortKeys(IReadOnlyDictionary<Identifier, bool> monsterEnabled)
            => monsterEnabled.Keys
                .OrderBy(k => CharacterPrefab.Prefabs[k].UintIdentifier)
                .ToImmutableArray();
        
        public void ReadMonsterEnabled(IReadMessage inc)
        {
            InitMonstersEnabled();
            var monsterNames = ExtractAndSortKeys(MonsterEnabled);
            uint receivedMonsterCount = inc.ReadVariableUInt32();
            if (monsterNames.Count != receivedMonsterCount)
            {
                inc.BitPosition += (int)receivedMonsterCount;
                DebugConsole.AddWarning($"Expected monster count {monsterNames.Count}, got {receivedMonsterCount}");
            }
            else
            {
                foreach (Identifier s in monsterNames)
                {
                    MonsterEnabled[s] = inc.ReadBoolean();
                }
            }
            inc.ReadPadBits();
        }

        public void WriteMonsterEnabled(IWriteMessage msg, Dictionary<Identifier, bool> monsterEnabled = null)
        {
            //monster spawn settings
            InitMonstersEnabled();
            monsterEnabled ??= MonsterEnabled;
            var monsterNames = ExtractAndSortKeys(monsterEnabled);
            msg.WriteVariableUInt32((uint)monsterNames.Count);
            foreach (Identifier s in monsterNames)
            {
                msg.WriteBoolean(monsterEnabled[s]);
            }
            msg.WritePadBits();
        }

        public bool ReadExtraCargo(IReadMessage msg)
        {
            bool changed = false;
            UInt32 count = msg.ReadUInt32();
            if (ExtraCargo == null || count != ExtraCargo.Count) { changed = true; }
            Dictionary<ItemPrefab, int> extraCargo = new Dictionary<ItemPrefab, int>();
            for (int i = 0; i < count; i++)
            {
                Identifier prefabIdentifier = msg.ReadIdentifier();
                byte amount = msg.ReadByte();

                if (MapEntityPrefab.Find(null, prefabIdentifier, showErrorMessages: false) is ItemPrefab itemPrefab && amount > 0)
                {
                    if (ExtraCargo.Keys.Count() >= MaxExtraCargoItemTypes) { continue; }
                    if (ExtraCargo.ContainsKey(itemPrefab) && ExtraCargo[itemPrefab] >= MaxExtraCargoItemsOfType) { continue; }
                    if (changed || !ExtraCargo.ContainsKey(itemPrefab) || ExtraCargo[itemPrefab] != amount) { changed = true; }
                    extraCargo.Add(itemPrefab, amount);
                }
            }
            if (changed) { ExtraCargo = extraCargo; }
            return changed;
        }

        public void WriteExtraCargo(IWriteMessage msg)
        {
            if (ExtraCargo == null)
            {
                msg.WriteUInt32((UInt32)0);
                return;
            }

            msg.WriteUInt32((UInt32)ExtraCargo.Count);
            foreach (KeyValuePair<ItemPrefab, int> kvp in ExtraCargo)
            {
                msg.WriteIdentifier(kvp.Key.Identifier);
                msg.WriteByte((byte)kvp.Value);
            }
        }

        public void ReadHiddenSubs(IReadMessage msg)
        {
            var subList = GameMain.NetLobbyScreen.GetSubList();

            HiddenSubs.Clear();
            uint count = msg.ReadVariableUInt32();
            for (int i = 0; i < count; i++)
            {
                int index = msg.ReadUInt16();
                if (index >= subList.Count) { continue; }
                string submarineName = subList[index].Name;
                HiddenSubs.Add(submarineName);
            }

#if SERVER
            SelectNonHiddenSubmarine();
#endif
        }

        public void WriteHiddenSubs(IWriteMessage msg)
        {
            var subList = GameMain.NetLobbyScreen.GetSubList();

            msg.WriteVariableUInt32((uint)HiddenSubs.Count);
            foreach (string submarineName in HiddenSubs)
            {
                msg.WriteUInt16((UInt16)subList.FindIndex(s => s.Name.Equals(submarineName, StringComparison.OrdinalIgnoreCase)));
            }
        }
    }
}<|MERGE_RESOLUTION|>--- conflicted
+++ resolved
@@ -43,13 +43,8 @@
     partial class ServerSettings : ISerializableEntity
     {
         public const int PacketLimitMin = 1200,
-<<<<<<< HEAD
-                         PacketLimitWarning = 2400,
-                         PacketLimitDefault = 2400,
-=======
                          PacketLimitWarning = 3500,
                          PacketLimitDefault = 4000,
->>>>>>> f95be051
                          PacketLimitMax = 10000;
 
         public const string SettingsFile = "serversettings.xml";
