--- conflicted
+++ resolved
@@ -264,11 +264,7 @@
             return "EntitySpawner";
         }
 
-<<<<<<< HEAD
-        public void AddToSpawnQueue(ItemPrefab itemPrefab, Vector2 worldPosition, float? condition = null, int? quality = null, Action<Item> onSpawned = null)
-=======
         public void AddItemToSpawnQueue(ItemPrefab itemPrefab, Vector2 worldPosition, float? condition = null, int? quality = null, Action<Item> onSpawned = null)
->>>>>>> f223f774
         {
             if (GameMain.NetworkMember != null && GameMain.NetworkMember.IsClient) { return; }
             if (itemPrefab == null)
@@ -281,11 +277,7 @@
             spawnQueue.Enqueue(new ItemSpawnInfo(itemPrefab, worldPosition, onSpawned, condition, quality));
         }
 
-<<<<<<< HEAD
-        public void AddToSpawnQueue(ItemPrefab itemPrefab, Vector2 position, Submarine sub, float? condition = null, int? quality = null, Action<Item> onSpawned = null)
-=======
         public void AddItemToSpawnQueue(ItemPrefab itemPrefab, Vector2 position, Submarine sub, float? condition = null, int? quality = null, Action<Item> onSpawned = null)
->>>>>>> f223f774
         {
             if (GameMain.NetworkMember != null && GameMain.NetworkMember.IsClient) { return; }
             if (itemPrefab == null)
@@ -298,11 +290,7 @@
             spawnQueue.Enqueue(new ItemSpawnInfo(itemPrefab, position, sub, onSpawned, condition, quality));
         }
 
-<<<<<<< HEAD
-        public void AddToSpawnQueue(ItemPrefab itemPrefab, Inventory inventory, float? condition = null, int? quality = null, Action<Item> onSpawned = null, bool spawnIfInventoryFull = true, bool ignoreLimbSlots = false, InvSlotType slot = InvSlotType.None)
-=======
         public void AddItemToSpawnQueue(ItemPrefab itemPrefab, Inventory inventory, float? condition = null, int? quality = null, Action<Item> onSpawned = null, bool spawnIfInventoryFull = true, bool ignoreLimbSlots = false, InvSlotType slot = InvSlotType.None)
->>>>>>> f223f774
         {
             if (GameMain.NetworkMember != null && GameMain.NetworkMember.IsClient) { return; }
             if (itemPrefab == null)
@@ -425,21 +413,11 @@
                 var entitySpawnInfo = spawnQueue.Dequeue();
 
                 var spawnedEntity = entitySpawnInfo.Spawn();
-<<<<<<< HEAD
-                if (spawnedEntity != null)
-                {
-                    if (createNetworkEvents) 
-                    { 
-                        CreateNetworkEventProjSpecific(spawnedEntity, false); 
-                    }
-                    entitySpawnInfo.OnSpawned(spawnedEntity);
-=======
                 if (spawnedEntity == null) { continue; }
 
                 if (createNetworkEvents) 
                 { 
                     CreateNetworkEventProjSpecific(new SpawnEntity(spawnedEntity)); 
->>>>>>> f223f774
                 }
                 entitySpawnInfo.OnSpawned(spawnedEntity);
             }
