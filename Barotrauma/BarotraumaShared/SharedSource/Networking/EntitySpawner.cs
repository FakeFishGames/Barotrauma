﻿using Barotrauma.Extensions;
using Barotrauma.Items.Components;
using Barotrauma.Networking;
using Microsoft.Xna.Framework;
using System;
using System.Collections.Generic;
using System.Linq;

namespace Barotrauma
{
    partial class EntitySpawner : Entity, IServerSerializable
    {
        private enum SpawnableType { Item, Character };
        
        public interface IEntitySpawnInfo
        {
            Entity Spawn();
            void OnSpawned(Entity entity);
        }

        public class ItemSpawnInfo : IEntitySpawnInfo
        {
            public readonly ItemPrefab Prefab;

            public readonly Vector2 Position;
            public readonly Inventory Inventory;
            public readonly Submarine Submarine;
            public readonly Option<float> Condition;
            public readonly Option<int> Quality;

            public bool SpawnIfInventoryFull = true;
            public bool IgnoreLimbSlots = false;
            public InvSlotType Slot = InvSlotType.None;

            private readonly Action<Item> onSpawned;

            public ItemSpawnInfo(ItemPrefab prefab, Vector2 worldPosition, Action<Item> onSpawned, float? condition = null, int? quality = null)
                : this(prefab, onSpawned, condition, quality)
            {
                Position = worldPosition;
            }

            public ItemSpawnInfo(ItemPrefab prefab, Vector2 position, Submarine sub, Action<Item> onSpawned, float? condition = null, int? quality = null)
                : this(prefab, onSpawned, condition, quality)
            {
                Position = position;
                Submarine = sub;
            }
            
            public ItemSpawnInfo(ItemPrefab prefab, Inventory inventory, Action<Item> onSpawned, float? condition = null, int? quality = null)
                : this(prefab, onSpawned, condition, quality)
            {
                Inventory = inventory;
            }

            private ItemSpawnInfo(ItemPrefab prefab, Action<Item> onSpawned, float? condition = null, int? quality = null)
            {
                Prefab = prefab ?? throw new ArgumentException("ItemSpawnInfo prefab cannot be null.");
                Condition = condition.HasValue ? Option<float>.Some(condition.Value) : Option<float>.None();
                Quality = quality.HasValue ? Option<int>.Some(quality.Value) : Option<int>.None();
                this.onSpawned = onSpawned;
            }

            public Entity Spawn()
            {                
                if (Prefab == null)
                {
                    return null;
                }
                Item spawnedItem;
                if (Inventory?.Owner != null)
                {
                    if (!SpawnIfInventoryFull && !Inventory.CanProbablyBePut(Prefab))
                    {
                        return null;
                    }
<<<<<<< HEAD
                    spawnedItem = new Item(Prefab, Vector2.Zero, null);
=======
                    spawnedItem = new Item(Prefab, Inventory.Owner.Position, Inventory.Owner.Submarine);
>>>>>>> 14f61af4
                    //this needs to be done before attempting to put the item in the inventory,
                    //because the quality and condition may affect whether it can go in the inventory (into an existing stack)
                    SetItemProperties(spawnedItem);

                    var slot = Slot != InvSlotType.None ? Slot.ToEnumerable() : spawnedItem.AllowedSlots;
                    if (!Inventory.Owner.Removed && !Inventory.TryPutItem(spawnedItem, null, slot))
                    {
                        if (IgnoreLimbSlots)
                        {
                            for (int i = 0; i < Inventory.Capacity; i++)
                            {
                                if (Inventory.GetItemAt(i) == null)
                                {
                                    Inventory.ForceToSlot(spawnedItem, i);
                                    break;
                                }
                            }
                        }
                    }
                }
                else
                {
                    spawnedItem = new Item(Prefab, Position, Submarine);
                    SetItemProperties(spawnedItem);
                }
                return spawnedItem;

                void SetItemProperties(Item spawnedItem)
                {
                    if (Condition.TryUnwrap(out float condition))
                    {
                        spawnedItem.Condition = condition;
                    }
                    if (Quality.TryUnwrap(out int quality))
                    {
                        spawnedItem.Quality = quality;
                    }
                }
            }

            public void OnSpawned(Entity spawnedItem)
            {
                if (spawnedItem is not Item item) { throw new ArgumentException($"The entity passed to ItemSpawnInfo.OnSpawned must be an Item (value was {spawnedItem?.ToString() ?? "null"})."); }
                onSpawned?.Invoke(item);
            }
        }

        class CharacterSpawnInfo : IEntitySpawnInfo
        {
            public readonly Identifier Identifier;
            public readonly CharacterInfo CharacterInfo;

            public readonly Vector2 Position;
            public readonly Submarine Submarine;

            private readonly Action<Character> onSpawned;

            public CharacterSpawnInfo(Identifier identifier, Vector2 worldPosition, Action<Character> onSpawn = null)
            {
                this.Identifier = identifier;
                if (identifier.IsEmpty) { throw new ArgumentException($"{nameof(CharacterSpawnInfo)} identifier cannot be null."); }
                Position = worldPosition;
                this.onSpawned = onSpawn;
            }

            public CharacterSpawnInfo(Identifier identifier, Vector2 position, Submarine sub, Action<Character> onSpawn = null)
            {
                this.Identifier = identifier;
                if (identifier.IsEmpty) { throw new ArgumentException($"{nameof(CharacterSpawnInfo)} identifier cannot be null."); }
                Position = position;
                Submarine = sub;
                this.onSpawned = onSpawn;
            }

            public CharacterSpawnInfo(Identifier identifier, Vector2 position, CharacterInfo characterInfo, Action<Character> onSpawn = null) : this (identifier, position, onSpawn)
            {
                CharacterInfo = characterInfo;
            }

            public Entity Spawn()
            {
                var character = Identifier.IsEmpty ? null :
                    Character.Create(Identifier,
                    Submarine == null ? Position : Submarine.Position + Position,
                    ToolBox.RandomSeed(8), CharacterInfo, createNetworkEvent: false);
                return character;
            }

            public void OnSpawned(Entity spawnedCharacter)
            {
                if (!(spawnedCharacter is Character character)) { throw new ArgumentException($"The entity passed to CharacterSpawnInfo.OnSpawned must be a Character (value was {spawnedCharacter?.ToString() ?? "null"})."); }
                onSpawned?.Invoke(character);
            }
        }

        class SubmarineSpawnInfo : IEntitySpawnInfo
        {
            public readonly string Name;

            public readonly Vector2 Position;

            private readonly Action<Character> onSpawned;

            public SubmarineSpawnInfo(string name, Vector2 worldPosition, Action<Character> onSpawn = null)
            {
                this.Name = name ?? throw new ArgumentException("ItemSpawnInfo prefab cannot be null.");
                Position = worldPosition;
                this.onSpawned = onSpawn;
            }


            public Entity Spawn()
            {
                var submarine = string.IsNullOrEmpty(Name) ? null :
                    new Submarine(SubmarineInfo.SavedSubmarines.First(s => s.Name.Equals(Name, StringComparison.OrdinalIgnoreCase)));
                return submarine;
            }

            public void OnSpawned(Entity spawnedCharacter)
            {
                if (!(spawnedCharacter is Character character)) { throw new ArgumentException($"The entity passed to CharacterSpawnInfo.OnSpawned must be a Character (value was {spawnedCharacter?.ToString() ?? "null"})."); }
                onSpawned?.Invoke(character);
            }
        }

        private readonly Queue<Either<IEntitySpawnInfo, Entity>> spawnOrRemoveQueue;

        public abstract class SpawnOrRemove : NetEntityEvent.IData
        {
            public readonly Entity Entity;
            public UInt16 ID => Entity.ID;
            
            public readonly UInt16 InventoryID;

            public readonly byte ItemContainerIndex;
            public readonly int SlotIndex;

            public override string ToString()
            {
                return
                    "(" +
                    ((Entity as MapEntity)?.Name ?? "[NULL]") +
                    $", {ID}, {InventoryID}, {SlotIndex})";
            }

            protected SpawnOrRemove(Entity entity)
            {
                Entity = entity;
                if (!(entity is Item { ParentInventory: { Owner: { } } } item)) { return; }

                InventoryID = item.ParentInventory.Owner.ID;
                SlotIndex = item.ParentInventory.FindIndex(item);
                //find the index of the ItemContainer this item is inside to get the item to
                //spawn in the correct inventory in multi-inventory items like fabricators
                if (item.Container == null) { return; }

                foreach (ItemComponent component in item.Container.Components)
                {
                    if (component is ItemContainer container &&
                        container.Inventory == item.ParentInventory)
                    {
                        ItemContainerIndex = (byte)item.Container.GetComponentIndex(component);
                        break;
                    }
                }
            }
        }

        public sealed class SpawnEntity : SpawnOrRemove
        {
            public SpawnEntity(Entity entity) : base(entity) { }
            public override string ToString()
                => $"Spawn {base.ToString()}";
        }
        
        public sealed class RemoveEntity : SpawnOrRemove
        {
            public RemoveEntity(Entity entity) : base(entity) { }
            public override string ToString()
                => $"Remove {base.ToString()}";
        }
        
        public EntitySpawner()
            : base(null, Entity.EntitySpawnerID)
        {
            spawnOrRemoveQueue = new Queue<Either<IEntitySpawnInfo, Entity>>();
        }

        public override string ToString()
        {
            return "EntitySpawner";
        }

        public void AddItemToSpawnQueue(ItemPrefab itemPrefab, Vector2 worldPosition, float? condition = null, int? quality = null, Action<Item> onSpawned = null)
        {
            if (GameMain.NetworkMember != null && GameMain.NetworkMember.IsClient) { return; }
            if (itemPrefab == null)
            {
                string errorMsg = "Attempted to add a null item to entity spawn queue.\n" + Environment.StackTrace.CleanupStackTrace();
                DebugConsole.ThrowError(errorMsg);
                GameAnalyticsManager.AddErrorEventOnce("EntitySpawner.AddToSpawnQueue1:ItemPrefabNull", GameAnalyticsManager.ErrorSeverity.Error, errorMsg);
                return;
            }
            spawnOrRemoveQueue.Enqueue(new ItemSpawnInfo(itemPrefab, worldPosition, onSpawned, condition, quality));
        }

        public void AddItemToSpawnQueue(ItemPrefab itemPrefab, Vector2 position, Submarine sub, float? condition = null, int? quality = null, Action<Item> onSpawned = null)
        {
            if (GameMain.NetworkMember != null && GameMain.NetworkMember.IsClient) { return; }
            if (itemPrefab == null)
            {
                string errorMsg = "Attempted to add a null item to entity spawn queue.\n" + Environment.StackTrace.CleanupStackTrace();
                DebugConsole.ThrowError(errorMsg);
                GameAnalyticsManager.AddErrorEventOnce("EntitySpawner.AddToSpawnQueue2:ItemPrefabNull", GameAnalyticsManager.ErrorSeverity.Error, errorMsg);
                return;
            }
            spawnOrRemoveQueue.Enqueue(new ItemSpawnInfo(itemPrefab, position, sub, onSpawned, condition, quality));
        }

        public void AddItemToSpawnQueue(ItemPrefab itemPrefab, Inventory inventory, float? condition = null, int? quality = null, Action<Item> onSpawned = null, bool spawnIfInventoryFull = true, bool ignoreLimbSlots = false, InvSlotType slot = InvSlotType.None)
        {
            if (GameMain.NetworkMember != null && GameMain.NetworkMember.IsClient) { return; }
            if (itemPrefab == null)
            {
                string errorMsg = "Attempted to add a null item to entity spawn queue.\n" + Environment.StackTrace.CleanupStackTrace();
                DebugConsole.ThrowError(errorMsg);
                GameAnalyticsManager.AddErrorEventOnce("EntitySpawner.AddToSpawnQueue3:ItemPrefabNull", GameAnalyticsManager.ErrorSeverity.Error, errorMsg);
                return;
            }
            spawnOrRemoveQueue.Enqueue(new ItemSpawnInfo(itemPrefab, inventory, onSpawned, condition, quality) 
            { 
                SpawnIfInventoryFull = spawnIfInventoryFull, 
                IgnoreLimbSlots = ignoreLimbSlots,
                Slot = slot
            });
        }

        public void AddCharacterToSpawnQueue(Identifier speciesName, Vector2 worldPosition, Action<Character> onSpawn = null)
        {
            if (GameMain.NetworkMember != null && GameMain.NetworkMember.IsClient) { return; }
            if (speciesName.IsEmpty)
            {
                string errorMsg = "Attempted to add an empty/null species name to entity spawn queue.\n" + Environment.StackTrace.CleanupStackTrace();
                DebugConsole.ThrowError(errorMsg);
                GameAnalyticsManager.AddErrorEventOnce("EntitySpawner.AddToSpawnQueue4:SpeciesNameNullOrEmpty", GameAnalyticsManager.ErrorSeverity.Error, errorMsg);
                return;
            }
            spawnOrRemoveQueue.Enqueue(new CharacterSpawnInfo(speciesName, worldPosition, onSpawn));
        }

        public void AddCharacterToSpawnQueue(Identifier speciesName, Vector2 position, Submarine sub, Action<Character> onSpawn = null)
        {
            if (GameMain.NetworkMember != null && GameMain.NetworkMember.IsClient) { return; }
            if (speciesName.IsEmpty)
            {
                string errorMsg = "Attempted to add an empty/null species name to entity spawn queue.\n" + Environment.StackTrace.CleanupStackTrace();
                DebugConsole.ThrowError(errorMsg);
                GameAnalyticsManager.AddErrorEventOnce("EntitySpawner.AddToSpawnQueue5:SpeciesNameNullOrEmpty", GameAnalyticsManager.ErrorSeverity.Error, errorMsg);
                return;
            }
            spawnOrRemoveQueue.Enqueue(new CharacterSpawnInfo(speciesName, position, sub, onSpawn));
        }

        public void AddCharacterToSpawnQueue(Identifier speciesName, Vector2 worldPosition, CharacterInfo characterInfo, Action<Character> onSpawn = null)
        {
            if (GameMain.NetworkMember != null && GameMain.NetworkMember.IsClient) { return; }
            if (speciesName.IsEmpty)
            {
                string errorMsg = "Attempted to add an empty/null species name to entity spawn queue.\n" + Environment.StackTrace.CleanupStackTrace();
                DebugConsole.ThrowError(errorMsg);
                GameAnalyticsManager.AddErrorEventOnce("EntitySpawner.AddToSpawnQueue4:SpeciesNameNullOrEmpty", GameAnalyticsManager.ErrorSeverity.Error, errorMsg);
                return;
            }
            spawnOrRemoveQueue.Enqueue(new CharacterSpawnInfo(speciesName, worldPosition, characterInfo, onSpawn));
        }

        public void AddEntityToRemoveQueue(Entity entity)
        {
            if (GameMain.NetworkMember != null && GameMain.NetworkMember.IsClient) { return; }
            if (entity == null || IsInRemoveQueue(entity) || entity.Removed || entity.IdFreed) { return; }
            if (entity is Item item) { AddItemToRemoveQueue(item); return; }
            if (entity is Character)
            {
                Character character = entity as Character;
#if SERVER
                if (GameMain.Server != null)
                {
                    Client client = GameMain.Server.ConnectedClients.Find(c => c.Character == character);
                    if (client != null) GameMain.Server.SetClientCharacter(client, null);
                }
#endif
            }

            spawnOrRemoveQueue.Enqueue(entity);
        }

        public void AddItemToRemoveQueue(Item item)
        {
            if (GameMain.NetworkMember != null && GameMain.NetworkMember.IsClient) { return; }
            if (IsInRemoveQueue(item) || item.Removed) { return; }

            spawnOrRemoveQueue.Enqueue(item);

            foreach (var containedItem in item.ContainedItems)
            {
                if (containedItem != null)
                {
                    AddItemToRemoveQueue(containedItem);
                }
            }
        }

        /// <summary>
        /// Are there any entities in the spawn queue that match the given predicate
        /// </summary>
        public bool IsInSpawnQueue(Predicate<IEntitySpawnInfo> predicate)
        {
            foreach (var spawnOrRemove in spawnOrRemoveQueue)
            {
                if (spawnOrRemove.TryGet(out IEntitySpawnInfo spawnInfo) && predicate(spawnInfo)) { return true; }
            }
            return false;
        }

        /// <summary>
        /// How many entities in the spawn queue match the given predicate
        /// </summary>
        public int CountSpawnQueue(Predicate<IEntitySpawnInfo> predicate)
        {
            int count = 0;
            foreach (var spawnOrRemove in spawnOrRemoveQueue)
            {
                if (spawnOrRemove.TryGet(out IEntitySpawnInfo spawnInfo) && predicate(spawnInfo)) { count++; }
            }
            return count;
        }

        public bool IsInRemoveQueue(Entity entity)
        {
            foreach (var spawnOrRemove in spawnOrRemoveQueue)
            {
                if (spawnOrRemove.TryGet(out Entity entityToRemove) && entityToRemove == entity) { return true; }
            }
            return false;
        }

        public void Update(bool createNetworkEvents = true)
        {
            if (GameMain.NetworkMember is { IsClient: true }) { return; }
            while (spawnOrRemoveQueue.Count > 0)
            {
                var spawnOrRemove = spawnOrRemoveQueue.Dequeue();
                if (spawnOrRemove.TryGet(out Entity entityToRemove))
                {
                    if (entityToRemove is Item item)
                    {
                        item.SendPendingNetworkUpdates();
                    }
                    if (createNetworkEvents)
                    {
                        CreateNetworkEventProjSpecific(new RemoveEntity(entityToRemove));
                    }
                    entityToRemove.Remove();
                }
                else if (spawnOrRemove.TryGet(out IEntitySpawnInfo spawnInfo))
                { 
                    var spawnedEntity = spawnInfo.Spawn();
                    if (spawnedEntity == null) { continue; }
                    if (createNetworkEvents) 
                    { 
                        CreateNetworkEventProjSpecific(new SpawnEntity(spawnedEntity)); 
                    }
                    spawnInfo.OnSpawned(spawnedEntity);
                    GameMain.GameSession?.EventManager?.EntitySpawned(spawnedEntity);
                }
            }
        }

        partial void CreateNetworkEventProjSpecific(SpawnOrRemove spawnOrRemove);

        public void Reset()
        {
            spawnOrRemoveQueue.Clear();
#if CLIENT
            receivedEvents.Clear();
#endif
        }
    }
}<|MERGE_RESOLUTION|>--- conflicted
+++ resolved
@@ -74,11 +74,7 @@
                     {
                         return null;
                     }
-<<<<<<< HEAD
-                    spawnedItem = new Item(Prefab, Vector2.Zero, null);
-=======
                     spawnedItem = new Item(Prefab, Inventory.Owner.Position, Inventory.Owner.Submarine);
->>>>>>> 14f61af4
                     //this needs to be done before attempting to put the item in the inventory,
                     //because the quality and condition may affect whether it can go in the inventory (into an existing stack)
                     SetItemProperties(spawnedItem);
