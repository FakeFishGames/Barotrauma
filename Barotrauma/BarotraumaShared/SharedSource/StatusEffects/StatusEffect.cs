--- conflicted
+++ resolved
@@ -270,29 +270,7 @@
             [Serialize(1, IsPropertySaveable.No)]
             public int Count { get; private set; }
 
-<<<<<<< HEAD
-            [Serialize(0, false)]
-            public int Stun { get; private set; }
-
-            [Serialize(false, false)]
-            public bool TransferController { get; private set; }
-
-            [Serialize(false, false)]
-            public bool TransferBuffs { get; private set; }
-
-            [Serialize(false, false)]
-            public bool TransferAfflictions { get; private set; }
-
-            [Serialize(false, false)]
-            public bool TransferInventory { get; private set; }
-
-            [Serialize(false, false)]
-            public bool RemovePreviousCharacter { get; private set; }
-
-            [Serialize(0f, false)]
-=======
             [Serialize(0f, IsPropertySaveable.No)]
->>>>>>> 2e2663a1
             public float Spread { get; private set; }
 
             [Serialize("0,0", IsPropertySaveable.No)]
@@ -1617,65 +1595,6 @@
                                 if (characters.Count == characterSpawnInfo.Count)
                                 {
                                     SwarmBehavior.CreateSwarm(characters.Cast<AICharacter>());
-                                }
-                                newCharacter.SetStun(characterSpawnInfo.Stun);
-                                foreach (var target in targets)
-                                {
-                                    if (target is Character character)
-                                    {
-                                        if (characterSpawnInfo.TransferInventory && character.Inventory != null && newCharacter.Inventory != null)
-                                        {
-                                            if (character.Inventory.Capacity != newCharacter.Inventory.Capacity)
-                                            {
-                                                return;
-                                            }
-                                            for (int i = 0; i < character.Inventory.Capacity && i < newCharacter.Inventory.Capacity; i++)
-                                            {
-                                                character.Inventory.GetItemsAt(i).ForEachMod(item => newCharacter.Inventory.TryPutItem(item, i, true, false, null));
-                                            }
-                                        }
-                                        if (characterSpawnInfo.TransferBuffs || characterSpawnInfo.TransferAfflictions)
-                                        {
-                                            foreach (Affliction affliction in character.CharacterHealth.GetAllAfflictions())
-                                            {
-                                                if (!characterSpawnInfo.TransferAfflictions && characterSpawnInfo.TransferBuffs && affliction.Prefab.IsBuff)
-                                                {
-                                                    newCharacter.CharacterHealth.ApplyAffliction(newCharacter.AnimController.MainLimb, affliction.Prefab.Instantiate(affliction.Strength));
-                                                }
-                                                if (characterSpawnInfo.TransferAfflictions)
-                                                {
-                                                    newCharacter.CharacterHealth.ApplyAffliction(newCharacter.AnimController.MainLimb, affliction.Prefab.Instantiate(affliction.Strength));
-                                                }
-                                            }
-                                        }
-                                        bool LastCharacter = false;
-
-                                        if (i == characterSpawnInfo.Count) { LastCharacter = true; }
-
-                                        if (LastCharacter) // Only perform the below actions if this is the last character being spawned.
-                                        {
-                                            if (characterSpawnInfo.TransferController)
-                                            {
-#if CLIENT
-                                                if (Character.Controlled == target)
-                                                {
-                                                    Character.Controlled = newCharacter;
-                                                }
-#endif
-#if SERVER
-                                            foreach (Client c in GameMain.Server.ConnectedClients)
-                                            {
-                                                if (c.Character == target)
-                                                {
-                                                    GameMain.Server.SetClientCharacter(c, newCharacter);
-                                                }
-
-                                            }
-#endif
-                                            }
-                                            if (characterSpawnInfo.RemovePreviousCharacter) { Entity.Spawner?.AddToRemoveQueue(character); }
-                                        }
-                                    }
                                 }
                             });
                     }
