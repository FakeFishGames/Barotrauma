﻿using Barotrauma.Abilities;
using Barotrauma.Extensions;
using Barotrauma.Items.Components;
using Barotrauma.Networking;
using FarseerPhysics;
using FarseerPhysics.Dynamics;
using Microsoft.Xna.Framework;
using System;
using System.Collections.Generic;
using System.Collections.Immutable;
using System.Linq;
using System.Xml.Linq;

namespace Barotrauma
{
    class DurationListElement
    {
        public readonly StatusEffect Parent;
        public readonly Entity Entity;
        public float Duration
        {
            get;
            private set;
        }
        public readonly List<ISerializableEntity> Targets;
        public Character User { get; private set; }

        public float Timer;

        public DurationListElement(StatusEffect parentEffect, Entity parentEntity, IEnumerable<ISerializableEntity> targets, float duration, Character user)
        {
            Parent = parentEffect;
            Entity = parentEntity;
            Targets = new List<ISerializableEntity>(targets);
            Timer = Duration = duration;
            User = user;
        }

        public void Reset(float duration, Character newUser)
        {
            Timer = Duration = duration;
            User = newUser;
        }
    }

    /// <summary>
    /// StatusEffects can be used to execute various kinds of effects: modifying the state of some entity in some way, spawning things, playing sounds,
    /// emitting particles, creating fire and explosions, increasing a characters' skill. They are a crucial part of modding Barotrauma: all kinds of
    /// custom behaviors of an item or a creature for example are generally created using StatusEffects.
    /// </summary>
    /// <doc>
    /// <Field identifier="delay" type="float" defaultValue="0.0">
    ///     Can be used to delay the execution of the effect. For example, you could have an effect that triggers when a character receives damage, 
    ///     but takes 5 seconds before it starts to do anything.
    /// </Field>
    /// <Field identifier="tags" type="string[]" defaultValue="">
    ///     An arbitrary tag (or a list of tags) that describe the status effect and can be used by Conditionals to check whether some StatusEffect is running.
    ///     For example, an item could execute a StatusEffect with the tag "poisoned" on some character, and the character could have an effect that makes
    ///     the character do something when an effect with that tag is active.
    /// </Field>        
    /// <Field identifier="conditionalComparison" type="Comparison" defaultValue="Or">
    ///     And/Or. Do all of the Conditionals defined in the effect be true for the effect to execute, or should the effect execute when any of them is true?
    /// </Field>
    /// <Field identifier="Any property of the target" type="Any" defaultValue="">
    ///     These are the meat of the StatusEffects. You can set, increment or decrement any value of the target, be it an item, character, limb or hull.
    ///     By default, the value is added to the existing value. If you want to instead set the value, use the setValue attribute. 
    ///     For example, Condition="-5" would decrease the condition of the item the effect is targeting by 5 per second. If the target has no property
    ///     with the specified name, the attribute does nothing.
    /// </Field>
    /// </doc>
    partial class StatusEffect
    {
        private static readonly ImmutableHashSet<Identifier> FieldNames;
        static StatusEffect()
        {
            FieldNames = typeof(StatusEffect).GetFields().AsEnumerable().Select(f => f.Name.ToIdentifier()).ToImmutableHashSet();
        }

        [Flags]
        public enum TargetType
        {
            /// <summary>
            /// The entity (item, character, limb) the StatusEffect is defined in.
            /// </summary>
            This = 1,
            /// <summary>
            /// In the context of items, the container the item is inside (if any). In the context of limbs, the character the limb belongs to.
            /// </summary>
            Parent = 2,
            /// <summary>
            /// The character the StatusEffect is defined in. In the context of items and attacks, the character using the item/attack.
            /// </summary>
            Character = 4,
            /// <summary>
            /// The item(s) contained in the inventory of the entity the StatusEffect is defined in.
            /// </summary>
            Contained = 8,
            /// <summary>
            /// Characters near the entity the StatusEffect is defined in. The range is defined using <see cref="Range"/>.
            /// </summary>
            NearbyCharacters = 16,
            /// <summary>
            /// Items near the entity the StatusEffect is defined in. The range is defined using <see cref="Range"/>.
            /// </summary>
            NearbyItems = 32,
            /// <summary>
            /// The entity the item/attack is being used on.
            /// </summary>
            UseTarget = 64,
            /// <summary>
            /// The hull the entity is inside.
            /// </summary>
            Hull = 128,
            /// <summary>
            /// The entity the item/attack is being used on. In the context of characters, one of the character's limbs (specify which one using <see cref="targetLimbs"/>).
            /// </summary>
            Limb = 256,
            /// <summary>
            /// All limbs of the character the effect is being used on.
            /// </summary>
            AllLimbs = 512,
            /// <summary>
            /// Last limb of the character the effect is being used on.
            /// </summary>
            LastLimb = 1024,
            /// <summary>
            /// All entities (items, structures) this item is linked to. Only valid on items.
            /// </summary>
            LinkedEntities = 2048
        }

        /// <summary>
        /// Defines items spawned by the effect, and where and how they're spawned.
        /// </summary>
        class ItemSpawnInfo
        {
            public enum SpawnPositionType
            {
                /// <summary>
                /// The position of the entity (item, character, limb) the StatusEffect is defined in.
                /// </summary>
                This,
                /// <summary>
                /// The inventory of the entity (item, character, limb) the StatusEffect is defined in.
                /// </summary>
                ThisInventory,
                /// <summary>
                /// The same inventory the StatusEffect's target entity is in. Only valid if the target is an Item.
                /// </summary>
                SameInventory,
                /// <summary>
                /// The inventory of an item in the inventory of the StatusEffect's target entity (e.g. a container in the character's inventory)
                /// </summary>
                ContainedInventory,
                /// <summary>
                /// The position of the entity the StatusEffect is targeting. If there are multiple targets, an item is spawned at all of them.
                /// </summary>
                Target
            }

            public enum SpawnRotationType
            {
                /// <summary>
                /// Neutral (0) rotation. Can be rotated further using the Rotation attribute.
                /// </summary>
                None,
                /// <summary>
                /// The rotation of the entity executing the StatusEffect
                /// </summary>
                This,
                /// <summary>
                /// The rotation from the position of the spawned entity to the target of the StatusEffect
                /// </summary>
                Target,
                /// <summary>
                /// The rotation of the limb executing the StatusEffect, or the limb the StatusEffect is targeting
                /// </summary>
                Limb,
                /// <summary>
                /// The rotation of the main limb (usually torso) of the character executing the StatusEffect
                /// </summary>
                MainLimb,
                /// <summary>
                /// The rotation of the collider of the character executing the StatusEffect
                /// </summary>
                Collider,
                /// <summary>
                /// Random rotation between 0 and 360 degrees.
                /// </summary>
                Random
            }

            public readonly ItemPrefab ItemPrefab;
            /// <summary>
            /// Where should the item spawn?
            /// </summary>
            public readonly SpawnPositionType SpawnPosition;

            /// <summary>
            /// Should the item spawn even if the container is already full?
            /// </summary>
            public readonly bool SpawnIfInventoryFull;
            /// <summary>
            /// Should the item spawn even if this item isn't in an inventory? Only valid if the SpawnPosition is set to <see cref="SameInventory"/>. Defaults to false.
            /// </summary>
            public readonly bool SpawnIfNotInInventory;
            /// <summary>
            /// Should the item spawn even if the container can't contain items of this type or if it's already full?
            /// </summary>
            public readonly bool SpawnIfCantBeContained;
            /// <summary>
            /// Impulse applied to the item when it spawns (i.e. how fast the item launched off).
            /// </summary>
            public readonly float Impulse;
            public readonly float RotationRad;
            /// <summary>
            /// Minimum number of items to spawn. Use "Count" to spawn a fixed number of items.
<<<<<<< HEAD
            /// </summary>
            public readonly int MinCount;
            /// <summary>
            /// Maximum number of items to spawn. Use "Count" to spawn a fixed number of items.
            /// </summary>
=======
            /// </summary>
            public readonly int MinCount;
            /// <summary>
            /// Maximum number of items to spawn. Use "Count" to spawn a fixed number of items.
            /// </summary>
>>>>>>> 14f61af4
            public readonly int MaxCount;
            /// <summary>
            /// Probability of spawning the item(s). 0-1.
            /// </summary>
            public readonly float Probability;
            /// <summary>
            /// Random offset added to the spawn position in pixels.
            /// </summary>
            public readonly float Spread;
            /// <summary>
            /// What should the initial rotation of the item be?
            /// </summary>
            public readonly SpawnRotationType RotationType;
            /// <summary>
            /// Amount of random variance in the initial rotation of the item (in degrees).
            /// </summary>
            public readonly float AimSpreadRad;
            /// <summary>
            /// Should the item be automatically equipped when it spawns? Only valid if the item spawns in a character's inventory.
            /// </summary>
            public readonly bool Equip;
            /// <summary>
            /// Condition of the item when it spawns (1.0 = max).
            /// </summary>
            public readonly float Condition;

            public bool InheritEventTags { get; private set; }

            public ItemSpawnInfo(ContentXElement element, string parentDebugName)
            {
                if (element.GetAttribute("name") != null)
                {
                    //backwards compatibility
                    DebugConsole.ThrowError("Error in StatusEffect config (" + element.ToString() + ") - use item identifier instead of the name.", contentPackage: element.ContentPackage);
                    string itemPrefabName = element.GetAttributeString("name", "");
                    ItemPrefab = ItemPrefab.Prefabs.Find(m => m.NameMatches(itemPrefabName, StringComparison.InvariantCultureIgnoreCase) || m.Tags.Contains(itemPrefabName));
                    if (ItemPrefab == null)
                    {
                        DebugConsole.ThrowError("Error in StatusEffect \"" + parentDebugName + "\" - item prefab \"" + itemPrefabName + "\" not found.", contentPackage: element.ContentPackage);
                    }
                }
                else
                {
                    string itemPrefabIdentifier = element.GetAttributeString("identifier", "");
                    if (string.IsNullOrEmpty(itemPrefabIdentifier)) itemPrefabIdentifier = element.GetAttributeString("identifiers", "");
                    if (string.IsNullOrEmpty(itemPrefabIdentifier))
                    {
                        DebugConsole.ThrowError("Invalid item spawn in StatusEffect \"" + parentDebugName + "\" - identifier not found in the element \"" + element.ToString() + "\".", contentPackage: element.ContentPackage);
                    }
                    ItemPrefab = ItemPrefab.Prefabs.Find(m => m.Identifier == itemPrefabIdentifier);
                    if (ItemPrefab == null)
                    {
                        DebugConsole.ThrowError("Error in StatusEffect config - item prefab with the identifier \"" + itemPrefabIdentifier + "\" not found.", contentPackage: element.ContentPackage);
                        return;
                    }
                }

                SpawnIfInventoryFull = element.GetAttributeBool(nameof(SpawnIfInventoryFull), false);
                SpawnIfNotInInventory = element.GetAttributeBool(nameof(SpawnIfNotInInventory), false);
                SpawnIfCantBeContained = element.GetAttributeBool(nameof(SpawnIfCantBeContained), true);
                Impulse = element.GetAttributeFloat("impulse", element.GetAttributeFloat("launchimpulse", element.GetAttributeFloat("speed", 0.0f)));

                Condition = MathHelper.Clamp(element.GetAttributeFloat("condition", 1.0f), 0.0f, 1.0f);

                RotationRad = MathHelper.ToRadians(element.GetAttributeFloat("rotation", 0.0f));

                int fixedCount = element.GetAttributeInt("count", 1);
                MinCount = element.GetAttributeInt(nameof(MinCount), fixedCount);
                MaxCount = element.GetAttributeInt(nameof(MaxCount), fixedCount);
                if (MinCount > MaxCount)
                {
                    DebugConsole.AddWarning($"Potential error in a StatusEffect {parentDebugName}: mincount is larger than maxcount.");
                }
                Probability = element.GetAttributeFloat(nameof(Probability), 1.0f);

                Spread = element.GetAttributeFloat("spread", 0f);
                AimSpreadRad = MathHelper.ToRadians(element.GetAttributeFloat("aimspread", 0f));
                Equip = element.GetAttributeBool("equip", false);

                SpawnPosition = element.GetAttributeEnum("spawnposition", SpawnPositionType.This);

                if (element.GetAttributeString("rotationtype", string.Empty).Equals("Fixed", StringComparison.OrdinalIgnoreCase))
                {
                    //backwards compatibility, "This" was previously (inaccurately) called "Fixed"
                    RotationType = SpawnRotationType.This;
                }
                else
                {
                    RotationType = element.GetAttributeEnum("rotationtype", RotationRad != 0 ? SpawnRotationType.This : SpawnRotationType.Target);
                }
                InheritEventTags = element.GetAttributeBool(nameof(InheritEventTags), false);
            }

            public int GetCount(Rand.RandSync randSync)
            {
                return Rand.Range(MinCount, MaxCount + 1, randSync);
            }
        }

        /// <summary>
        /// Can be used by <see cref="AbilityConditionStatusEffectIdentifier"/> to check whether some specific StatusEffect is running.
        /// </summary>
        /// <doc>
        /// <Field identifier="EffectIdentifier" type="identifier" defaultValue="">
        ///     An arbitrary identifier the Ability can check for.
        /// </Field>
        /// </doc>
        public class AbilityStatusEffectIdentifier : AbilityObject
        {
            public AbilityStatusEffectIdentifier(Identifier effectIdentifier)
            {
                EffectIdentifier = effectIdentifier;
            }
            public Identifier EffectIdentifier { get; set; }
        }

        /// <summary>
        /// Unlocks a talent, or multiple talents when the effect executes. Only valid if the target is a character or a limb.
        /// </summary>
        public class GiveTalentInfo
        {
            /// <summary>
            /// The identifier(s) of the talents that should be unlocked.
            /// </summary>
            public Identifier[] TalentIdentifiers;
            /// <summary>
            /// If true and there's multiple identifiers defined, a random one will be chosen instead of unlocking all of them.
            /// </summary>
            public bool GiveRandom;

            public GiveTalentInfo(XElement element, string _)
            {
                TalentIdentifiers = element.GetAttributeIdentifierArray("talentidentifiers", Array.Empty<Identifier>());
                GiveRandom = element.GetAttributeBool("giverandom", false);
            }
        }

        /// <summary>
        /// Increases a character's skills when the effect executes. Only valid if the target is a character or a limb.
        /// </summary>
        public class GiveSkill
        {
            /// <summary>
            /// The identifier of the skill to increase.
            /// </summary>
            public readonly Identifier SkillIdentifier;
            /// <summary>
            /// How much to increase the skill.
            /// </summary>
            public readonly float Amount;
            /// <summary>
            /// Should the talents that trigger when the character gains skills be triggered by the effect?
            /// </summary>
            public readonly bool TriggerTalents;
            /// <summary>
            /// Should the amount be multiplied by delta time? Useful if you want to give a skill increase per frame.
            /// </summary>
            public readonly bool UseDeltaTime;
            /// <summary>
            /// Should the amount be inversely proportional to the current skill level?
            /// Meaning, the higher the skill level, the less the skill is increased.
            /// </summary>
            public readonly bool Proportional;
            /// <summary>
            /// Should the skill increase popup be always shown regardless of how much the skill increases?
            /// Normally it's only shown when the skill reaches the next integer value.
            /// </summary>
            public readonly bool AlwayShowNotification;

            public GiveSkill(ContentXElement element, string parentDebugName)
            {
                SkillIdentifier = element.GetAttributeIdentifier(nameof(SkillIdentifier), Identifier.Empty);
                Amount = element.GetAttributeFloat(nameof(Amount), 0);
                TriggerTalents = element.GetAttributeBool(nameof(TriggerTalents), true);
                UseDeltaTime = element.GetAttributeBool(nameof(UseDeltaTime), false);
                Proportional = element.GetAttributeBool(nameof(Proportional), false);
                AlwayShowNotification = element.GetAttributeBool(nameof(AlwayShowNotification), false);

                if (SkillIdentifier == Identifier.Empty)
                {
                    DebugConsole.ThrowError($"GiveSkill StatusEffect did not have a skill identifier defined in {parentDebugName}!", contentPackage: element.ContentPackage);
                }
            }
        }

        /// <summary>
        /// Defines characters spawned by the effect, and where and how they're spawned.
        /// </summary>
        public class CharacterSpawnInfo : ISerializableEntity
        {
            public string Name => $"Character Spawn Info ({SpeciesName})";
            public Dictionary<Identifier, SerializableProperty> SerializableProperties { get; set; }

            [Serialize("", IsPropertySaveable.No, description: "The species name (identifier) of the character to spawn.")]
            public Identifier SpeciesName { get; private set; }

            [Serialize(1, IsPropertySaveable.No, description: "How many characters to spawn.")]
            public int Count { get; private set; }

            [Serialize(false, IsPropertySaveable.No, description: 
                "Should the buffs of the character executing the effect be transferred to the spawned character?"+
                " Useful for effects that \"transform\" a character to something else by deleting the character and spawning a new one on its place.")]
            public bool TransferBuffs { get; private set; }

            [Serialize(false, IsPropertySaveable.No, description:
                "Should the afflictions of the character executing the effect be transferred to the spawned character?" +
                " Useful for effects that \"transform\" a character to something else by deleting the character and spawning a new one on its place.")]
            public bool TransferAfflictions { get; private set; }

            [Serialize(false, IsPropertySaveable.No, description:
                "Should the the items from the character executing the effect be transferred to the spawned character?" +
                " Useful for effects that \"transform\" a character to something else by deleting the character and spawning a new one on its place.")]
            public bool TransferInventory { get; private set; }

            [Serialize(0, IsPropertySaveable.No, description:
                "The maximum number of creatures of the given species and team that can exist per team in the current level before this status effect stops spawning any more.")]
            public int TotalMaxCount { get; private set; }

            [Serialize(0, IsPropertySaveable.No, description: "Amount of stun to apply on the spawned character.")]
            public int Stun { get; private set; }

            [Serialize("", IsPropertySaveable.No, description: "An affliction to apply on the spawned character.")]
            public Identifier AfflictionOnSpawn { get; private set; }

            [Serialize(1, IsPropertySaveable.No, description: 
                $"The strength of the affliction applied on the spawned character. Only relevant if {nameof(AfflictionOnSpawn)} is defined.")]
            public int AfflictionStrength { get; private set; }

            [Serialize(false, IsPropertySaveable.No, description: 
                "Should the player controlling the character that executes the effect gain control of the spawned character?" +
                " Useful for effects that \"transform\" a character to something else by deleting the character and spawning a new one on its place.")]
            public bool TransferControl { get; private set; }

            [Serialize(false, IsPropertySaveable.No, description:
                "Should the character that executes the effect be removed when the effect executes?" +
                " Useful for effects that \"transform\" a character to something else by deleting the character and spawning a new one on its place.")]
            public bool RemovePreviousCharacter { get; private set; }

            [Serialize(0f, IsPropertySaveable.No, description: "Amount of random spread to add to the spawn position. " +
                "Can be used to prevent all the characters from spawning at the exact same position if the effect spawns multiple ones.")]
            public float Spread { get; private set; }

            [Serialize("0,0", IsPropertySaveable.No, description:
                "Offset added to the spawn position. " +
                "Can be used to for example spawn a character a bit up from the center of an item executing the effect.")]
            public Vector2 Offset { get; private set; }

            [Serialize(false, IsPropertySaveable.No)]
            public bool InheritEventTags { get; private set; }
            
            [Serialize(false, IsPropertySaveable.No, description: "Should the character team be inherited from the entity that owns the status effect?")]
            public bool InheritTeam { get; private set; }

            public CharacterSpawnInfo(ContentXElement element, string parentDebugName)
            {
                SerializableProperties = SerializableProperty.DeserializeProperties(this, element);
                if (SpeciesName.IsEmpty)
                {
                    DebugConsole.ThrowError($"Invalid character spawn ({Name}) in StatusEffect \"{parentDebugName}\" - identifier not found in the element \"{element}\".", contentPackage: element.ContentPackage);
                }
            }
        }

        /// <summary>
        /// Can be used to trigger a behavior change of some kind on an AI character. Only applicable for enemy characters, not humans.
        /// </summary>
        public class AITrigger : ISerializableEntity
        {
            public string Name => "ai trigger";

            public Dictionary<Identifier, SerializableProperty> SerializableProperties { get; set; }

            [Serialize(AIState.Idle, IsPropertySaveable.No, description: "The AI state the character should switch to.")]
            public AIState State { get; private set; }

            [Serialize(0f, IsPropertySaveable.No, description: "How long should the character stay in the specified state? If 0, the effect is permanent (unless overridden by another AITrigger).")]
            public float Duration { get; private set; }

            [Serialize(1f, IsPropertySaveable.No, description: "How likely is the AI to change the state when this effect executes? 1 = always, 0.5 = 50% chance, 0 = never.")]
            public float Probability { get; private set; }

            [Serialize(0f, IsPropertySaveable.No, description:
                "How much damage the character must receive for this AITrigger to become active? " +
                "Checks the amount of damage the latest attack did to the character.")]
            public float MinDamage { get; private set; }

            [Serialize(true, IsPropertySaveable.No, description: "Can this AITrigger override other active AITriggers?")]
            public bool AllowToOverride { get; private set; }

            [Serialize(true, IsPropertySaveable.No, description: "Can this AITrigger be overridden by other AITriggers?")]
            public bool AllowToBeOverridden { get; private set; }

            public bool IsTriggered { get; private set; }

            public float Timer { get; private set; }

            public bool IsActive { get; private set; }

            public bool IsPermanent { get; private set; }

            public void Launch()
            {
                IsTriggered = true;
                IsActive = true;
                IsPermanent = Duration <= 0;
                if (!IsPermanent)
                {
                    Timer = Duration;
                }
            }

            public void Reset()
            {
                IsTriggered = false;
                IsActive = false;
                Timer = 0;
            }

            public void UpdateTimer(float deltaTime)
            {
                if (IsPermanent) { return; }
                Timer -= deltaTime;
                if (Timer < 0)
                {
                    Timer = 0;
                    IsActive = false;
                }
            }

            public AITrigger(XElement element)
            {
                SerializableProperties = SerializableProperty.DeserializeProperties(this, element);
            }
        }


        /// <summary>
        /// What should this status effect be applied on?
        /// </summary>
        private readonly TargetType targetTypes;

        /// <summary>
        /// Index of the slot the target must be in. Only valid when targeting a Contained item.
        /// </summary>
        public int TargetSlot = -1;

        private readonly List<RelatedItem> requiredItems;

        public readonly ImmutableArray<(Identifier propertyName, object value)> PropertyEffects;

        private readonly PropertyConditional.LogicalOperatorType conditionalLogicalOperator = PropertyConditional.LogicalOperatorType.Or;
        private readonly List<PropertyConditional> propertyConditionals;
        public bool HasConditions => propertyConditionals != null && propertyConditionals.Any();

        /// <summary>
        /// If set to true, the effect will set the properties of the target to the given values, instead of incrementing them by the given value.
        /// </summary>
        private readonly bool setValue;

        /// <summary>
        /// If set to true, the values will not be multiplied by the elapsed time. 
        /// In other words, the values are treated as an increase per frame, as opposed to an increase per second.
        /// Useful for effects that are intended to just run for one frame (e.g. firing a gun, an explosion).
        /// </summary>
        private readonly bool disableDeltaTime;

        /// <summary>
        /// Can be used in conditionals to check if a StatusEffect with a specific tag is currently running. Only relevant for effects with a non-zero duration.
        /// </summary>
        private readonly HashSet<Identifier> statusEffectTags;

        /// <summary>
        /// How long _can_ the event run (in seconds). The difference to <see cref="duration"/> is that 
        /// lifetime doesn't force the effect to run for the given amount of time, only restricts how 
        /// long it can run in total. For example, you could have an effect that makes a projectile
        /// emit particles for 1 second when it's active, and not do anything after that.
        /// </summary>
        private readonly float lifeTime;
        private float lifeTimer;

        private Dictionary<Entity, float> intervalTimers;

        /// <summary>
        /// Makes the effect only execute once. After it has executed, it'll never execute again (during the same round).
        /// </summary>
        private readonly bool oneShot;

        public static readonly List<DurationListElement> DurationList = new List<DurationListElement>();

        /// <summary>
        /// Only applicable for StatusEffects with a duration or delay. Should the conditional checks only be done when the effect triggers, 
        /// or for the whole duration it executes / when the delay runs out and the effect executes? In other words, if false, the conditionals 
        /// are only checked once when the effect triggers, but after that it can keep running for the whole duration, or is
        /// guaranteed to execute after the delay. 
        /// </summary>
        public readonly bool CheckConditionalAlways;

        /// <summary>
        /// Only valid if the effect has a duration or delay. Can the effect be applied on the same target(s) if the effect is already being applied?
        /// </summary>
        public readonly bool Stackable;

        /// <summary>
        /// Only valid if the effect is non-stackable and has a duration. If the effect is reapplied while it's already running, should it reset the duration of the existing effect (i.e. keep the existing effect running)?
        /// </summary>
        public readonly bool ResetDurationWhenReapplied;

        /// <summary>
        /// The interval at which the effect is executed. The difference between delay and interval is that effects with a delay find the targets, check the conditions, etc
        /// immediately when Apply is called, but don't apply the effects until the delay has passed. Effects with an interval check if the interval has passed when Apply is
        /// called and apply the effects if it has, otherwise they do nothing. Using this is preferred for performance reasons.
        /// </summary>
        public readonly float Interval;

#if CLIENT
        /// <summary>
        /// Should the sound(s) configured in the effect be played if the required items aren't found?
        /// </summary>
        private readonly bool playSoundOnRequiredItemFailure = false;
#endif

        private readonly int useItemCount;

        private readonly bool removeItem, dropContainedItems, dropItem, removeCharacter, breakLimb, hideLimb;
        private readonly float hideLimbTimer;

        /// <summary>
        /// Identifier of a container the character's items should be moved into when the character is removed. Only valid if the effect removes the character.
        /// </summary>
        private readonly Identifier containerForItemsOnCharacterRemoval;

        public readonly ActionType type = ActionType.OnActive;

        private readonly List<Explosion> explosions;
        public IEnumerable<Explosion> Explosions
        {
            get { return explosions ?? Enumerable.Empty<Explosion>(); }
        }

        private readonly List<ItemSpawnInfo> spawnItems;


        /// <summary>
        /// If set, the character targeted by this effect will send the corresponding localized text that has the specified identifier in the chat.
        /// </summary>
        private readonly Identifier forceSayIdentifier = Identifier.Empty;
        /// <summary>
        /// If set to true, the character targeted by this effect's "forcesay" command will send their message in the radio. 
        /// </summary>
        private readonly bool forceSayInRadio;

        /// <summary>
        /// If enabled, one of the items this effect is configured to spawn is selected randomly, as opposed to spawning all of them.
        /// </summary>
        private readonly bool spawnItemRandomly;
        private readonly List<CharacterSpawnInfo> spawnCharacters;

        /// <summary>
        /// If enabled, the effect removes all talents from the target and refunds the talent points.
        /// </summary>
        public readonly bool refundTalents;

        public readonly List<GiveTalentInfo> giveTalentInfos;

        private readonly List<AITrigger> aiTriggers;

        /// <summary>
        /// A list of events triggered by this status effect. 
        /// The fields <see cref="triggeredEventTargetTag"/>, <see cref="triggeredEventEntityTag"/>, <see cref="triggeredEventUserTag"/>
        /// can be used to mark the target of the effect, the entity executing it, or the user as targets for the scripted event.
        /// </summary>
        private readonly List<EventPrefab> triggeredEvents;

        /// <summary>
        /// If the effect triggers a scripted event, the target of this effect is added as a target for the event using the specified tag.
        /// For example, an item could have an effect that executes when used on some character, and triggers an event that makes said character say something.
        /// </summary>
        private readonly Identifier triggeredEventTargetTag = "statuseffecttarget".ToIdentifier();

        /// <summary>
        /// If the effect triggers a scripted event, the entity executing this effect is added as a target for the event using the specified tag.
        /// For example, a character could have an effect that executes when the character takes damage, and triggers an event that makes said character say something.
        /// </summary>
        private readonly Identifier triggeredEventEntityTag = "statuseffectentity".ToIdentifier();

        /// <summary>
        /// If the effect triggers a scripted event, the user of the StatusEffect (= the character who caused it to happen, e.g. a character who used an item) is added as a target for the event using the specified tag.
        /// For example, a gun could have an effect that executes when a character uses it, and triggers an event that makes said character say something.
        /// </summary>
        private readonly Identifier triggeredEventUserTag = "statuseffectuser".ToIdentifier();

        /// <summary>
        /// Can be used to tag the target entity/entities as targets in an event.
        /// </summary>
        private readonly List<(Identifier eventIdentifier, Identifier tag)> eventTargetTags;

        private Character user;

        public readonly float FireSize;

        /// <summary>
        /// Which types of limbs this effect can target? Only valid when targeting characters or limbs.
        /// </summary>
        public readonly LimbType[] targetLimbs;

        /// <summary>
        /// The probability of severing a limb damaged by this status effect. Only valid when targeting characters or limbs.
        /// </summary>
        public readonly float SeverLimbsProbability;

        public PhysicsBody sourceBody;

        /// <summary>
        /// If enabled, this effect can only execute inside a hull.
        /// </summary>
        public readonly bool OnlyInside;
        /// <summary>
        /// If enabled, this effect can only execute outside hulls.
        /// </summary>
        public readonly bool OnlyOutside;

        /// <summary>
        /// If enabled, the effect only executes when the entity receives damage from a player character 
        /// (a character controlled by a human player). Only valid for characters, and effects of the type <see cref="OnDamaged"/>.
        /// </summary>
        public readonly bool OnlyWhenDamagedByPlayer;

        /// <summary>
        /// Can the StatusEffect be applied when the item applying it is broken?
        /// </summary>
        public readonly bool AllowWhenBroken = false;

        /// <summary>
        /// Identifier(s), tag(s) or species name(s) of the entity the effect can target. Null if there's no identifiers.
        /// </summary>
        public readonly ImmutableHashSet<Identifier> TargetIdentifiers;

        /// <summary>
        /// If set to the name of one of the target's ItemComponents, the effect is only applied on that component.
        /// Only works on items.
        /// </summary>
        public readonly string TargetItemComponent;
        /// <summary>
        /// Which type of afflictions the target must receive for the StatusEffect to be applied. Only valid when the type of the effect is OnDamaged.
        /// </summary>
        private readonly HashSet<(Identifier affliction, float strength)> requiredAfflictions;

        public float AfflictionMultiplier = 1.0f;

        public List<Affliction> Afflictions
        {
            get;
            private set;
        } = new List<Affliction>();

        /// <summary>
        /// Should the affliction strength be directly proportional to the maximum vitality of the character? 
        /// In other words, when enabled, the strength of the affliction(s) caused by this effect is higher on higher-vitality characters.
        /// Can be used to make characters take the same relative amount of damage regardless of their maximum vitality.
        /// </summary>
        private readonly bool multiplyAfflictionsByMaxVitality;

        public IEnumerable<CharacterSpawnInfo> SpawnCharacters
        {
            get { return spawnCharacters ?? Enumerable.Empty<CharacterSpawnInfo>(); }
        }

        public readonly List<(Identifier AfflictionIdentifier, float ReduceAmount)> ReduceAffliction = new List<(Identifier affliction, float amount)>();

        private readonly List<Identifier> talentTriggers;
        private readonly List<int> giveExperiences;
        private readonly List<GiveSkill> giveSkills;
        
        private HashSet<(Character targetCharacter, AnimLoadInfo anim)> failedAnimations;
        public readonly record struct AnimLoadInfo(AnimationType Type, Either<string, ContentPath> File, float Priority, ImmutableArray<Identifier> ExpectedSpeciesNames);
        private readonly List<AnimLoadInfo> animationsToTrigger;
            
        /// <summary>
        /// How long the effect runs (in seconds). Note that if <see cref="Stackable"/> is true, 
        /// there can be multiple instances of the effect running at a time. 
        /// In other words, if the effect has a duration and executes every frame, you probably want 
        /// to make it non-stackable or it'll lead to a large number of overlapping effects running at the same time.
        /// </summary>
        public readonly float Duration;

        /// <summary>
        /// How close to the entity executing the effect the targets must be. Only applicable if targeting NearbyCharacters or NearbyItems.
        /// </summary>
        public float Range
        {
            get;
            private set;
        }

        /// <summary>
        /// An offset added to the position of the effect is executed at. Only relevant if the effect does something where position matters,
        /// for example emitting particles or explosions, spawning something or playing sounds.
        /// </summary>
        public Vector2 Offset { get; private set; }

        /// <summary>
        /// An random offset (in a random direction) added to the position of the effect is executed at. Only relevant if the effect does something where position matters,
        /// for example emitting particles or explosions, spawning something or playing sounds.
        /// </summary>
        public float RandomOffset { get; private set; }

        public string Tags
        {
            get { return string.Join(",", statusEffectTags); }
            set
            {
                statusEffectTags.Clear();
                if (value == null) return;

                string[] newTags = value.Split(',');
                foreach (string tag in newTags)
                {
                    Identifier newTag = tag.Trim().ToIdentifier();
                    if (!statusEffectTags.Contains(newTag)) { statusEffectTags.Add(newTag); };
                }
            }
        }

        public bool Disabled { get; private set; }

        public static StatusEffect Load(ContentXElement element, string parentDebugName)
        {
            if (element.GetAttribute("delay") != null || element.GetAttribute("delaytype") != null)
            {
                return new DelayedEffect(element, parentDebugName);
            }

            return new StatusEffect(element, parentDebugName);
        }

        protected StatusEffect(ContentXElement element, string parentDebugName)
        {
<<<<<<< HEAD
            tags = new HashSet<Identifier>(element.GetAttributeIdentifierArray("tags", Array.Empty<Identifier>()));
=======
            statusEffectTags = new HashSet<Identifier>(element.GetAttributeIdentifierArray("statuseffecttags", element.GetAttributeIdentifierArray("tags", Array.Empty<Identifier>())));
>>>>>>> 14f61af4
            OnlyInside = element.GetAttributeBool("onlyinside", false);
            OnlyOutside = element.GetAttributeBool("onlyoutside", false);
            OnlyWhenDamagedByPlayer = element.GetAttributeBool("onlyplayertriggered", element.GetAttributeBool("onlywhendamagedbyplayer", false));
            AllowWhenBroken = element.GetAttributeBool("allowwhenbroken", false);

            Interval = element.GetAttributeFloat("interval", 0.0f);
            Duration = element.GetAttributeFloat("duration", 0.0f);
            disableDeltaTime = element.GetAttributeBool("disabledeltatime", false);
            setValue = element.GetAttributeBool("setvalue", false);
            Stackable = element.GetAttributeBool("stackable", true);
            ResetDurationWhenReapplied = element.GetAttributeBool("resetdurationwhenreapplied", true);
            lifeTime = lifeTimer = element.GetAttributeFloat("lifetime", 0.0f);
            CheckConditionalAlways = element.GetAttributeBool("checkconditionalalways", false);

            TargetItemComponent = element.GetAttributeString("targetitemcomponent", string.Empty);
            TargetSlot = element.GetAttributeInt("targetslot", -1);

            Range = element.GetAttributeFloat("range", 0.0f);
            Offset = element.GetAttributeVector2("offset", Vector2.Zero);
            RandomOffset = element.GetAttributeFloat("randomoffset", 0.0f);
            string[] targetLimbNames = element.GetAttributeStringArray("targetlimb", null) ?? element.GetAttributeStringArray("targetlimbs", null);
            if (targetLimbNames != null)
            {
                List<LimbType> targetLimbs = new List<LimbType>();
                foreach (string targetLimbName in targetLimbNames)
                {
                    if (Enum.TryParse(targetLimbName, ignoreCase: true, out LimbType targetLimb)) { targetLimbs.Add(targetLimb); }
                }
                if (targetLimbs.Count > 0) { this.targetLimbs = targetLimbs.ToArray(); }
            }

            SeverLimbsProbability = MathHelper.Clamp(element.GetAttributeFloat(0.0f, "severlimbs", "severlimbsprobability"), 0.0f, 1.0f);

            string[] targetTypesStr = 
                element.GetAttributeStringArray("target", null) ?? 
                element.GetAttributeStringArray("targettype", Array.Empty<string>());
            foreach (string s in targetTypesStr)
            {
                if (!Enum.TryParse(s, true, out TargetType targetType))
                {
                    DebugConsole.ThrowError($"Invalid target type \"{s}\" in StatusEffect ({parentDebugName})", contentPackage: element.ContentPackage);
                }
                else
                {
                    targetTypes |= targetType;
                }
            }
            if (targetTypes == 0)
            {
                string errorMessage = $"Potential error in StatusEffect ({parentDebugName}). Target not defined, the effect might not work correctly. Use target=\"This\" if you want the effect to target the entity it's defined in. Setting \"This\" as the target.";
                DebugConsole.AddSafeError(errorMessage);
            }

            var targetIdentifiers = element.GetAttributeIdentifierArray(Array.Empty<Identifier>(), "targetnames", "targets", "targetidentifiers", "targettags");
            if (targetIdentifiers.Any())
            {
                TargetIdentifiers = targetIdentifiers.ToImmutableHashSet();
            }

            triggeredEventTargetTag = element.GetAttributeIdentifier("eventtargettag", triggeredEventTargetTag);
            triggeredEventEntityTag = element.GetAttributeIdentifier("evententitytag", triggeredEventEntityTag);
            triggeredEventUserTag = element.GetAttributeIdentifier("eventusertag", triggeredEventUserTag);
            spawnItemRandomly = element.GetAttributeBool("spawnitemrandomly", false);
            multiplyAfflictionsByMaxVitality = element.GetAttributeBool(nameof(multiplyAfflictionsByMaxVitality), false);
#if CLIENT
            playSoundOnRequiredItemFailure = element.GetAttributeBool("playsoundonrequireditemfailure", false);
#endif

            List<XAttribute> propertyAttributes = new List<XAttribute>();
            propertyConditionals = new List<PropertyConditional>();
            foreach (XAttribute attribute in element.Attributes())
            {
                switch (attribute.Name.ToString().ToLowerInvariant())
                {
                    case "type":
                        if (!Enum.TryParse(attribute.Value, true, out type))
                        {
                            DebugConsole.ThrowError($"Invalid action type \"{attribute.Value}\" in StatusEffect ({parentDebugName})", contentPackage: element.ContentPackage);
                        }
                        break;
                    case "targettype":
                    case "target":
                    case "targetnames":
                    case "targets":
                    case "targetidentifiers":
                    case "targettags":
                    case "severlimbs":
                    case "targetlimb":
                    case "delay":
                    case "interval":
                        //aliases for fields we're already reading above, and which shouldn't be interpreted as values we're trying to set
                        break;
                    case "allowedafflictions":
                    case "requiredafflictions":
                        //backwards compatibility, should be defined as child elements instead
                        string[] types = attribute.Value.Split(',');
                        requiredAfflictions ??= new HashSet<(Identifier, float)>();
                        for (int i = 0; i < types.Length; i++)
                        {
                            requiredAfflictions.Add((types[i].Trim().ToIdentifier(), 0.0f));
                        }
                        break;
                    case "conditionalcomparison":
                    case "comparison":
                        if (!Enum.TryParse(attribute.Value, ignoreCase: true, out conditionalLogicalOperator))
                        {
                            DebugConsole.ThrowError($"Invalid conditional comparison type \"{attribute.Value}\" in StatusEffect ({parentDebugName})", contentPackage: element.ContentPackage);
                        }
                        break;
                    case "sound":
                        DebugConsole.ThrowError($"Error in StatusEffect ({parentDebugName}): sounds should be defined as child elements of the StatusEffect, not as attributes.", contentPackage: element.ContentPackage);
                        break;
                    case "range":
                        if (!HasTargetType(TargetType.NearbyCharacters) && !HasTargetType(TargetType.NearbyItems))
                        {
                            propertyAttributes.Add(attribute);
                        }
                        break;
                    case "tags":
                        if (Duration <= 0.0f || setValue)
                        {
                            //a workaround to "tags" possibly meaning either an item's tags or this status effect's tags:
                            //if the status effect doesn't have a duration, assume tags mean an item's tags, not this status effect's tags
                            propertyAttributes.Add(attribute);
                            if (targetTypes.HasFlag(TargetType.UseTarget))
                            {
                                DebugConsole.AddWarning(
                                    $"Potential error in StatusEffect ({parentDebugName}). " +
                                    "The effect is configured to set the tags of the use target, which will not work on most kinds of targets (only if the target is an item). "+
                                    "If you meant to configure the tags for the StatusEffect itself, please use the attribute 'statuseffecttags'. If you are sure you want to set the tags of the target, use the attribute 'settags'.",
                                    contentPackage: element.ContentPackage);
                            }
                        }
                        else
                        {
#if DEBUG
                            //it would be nice to warn modders about this too, but since the effects have always been configured like this before,
                            //it'd lead to an avalanche of console warnings
                            DebugConsole.AddWarning(
                                $"StatusEffect tags defined using the attribute 'tags' in StatusEffect ({parentDebugName}). "+
                                "Please use the attribute 'statuseffecttags' or 'settags' instead to make it more explicit whether the 'tags' attribute means the status effect's tags, or tags the effect is supposed to set. " +
                                "The game now assumes it means the status effect's tags.", 
                                contentPackage: element.ContentPackage);
#endif
                        }
                        break;
                    case "settags":
                        propertyAttributes.Add(attribute);
                        break;
                    case "oneshot":
                        oneShot = attribute.GetAttributeBool(false);
                        break;
                    default:
                        if (FieldNames.Contains(attribute.Name.ToIdentifier())) { continue; }
                        propertyAttributes.Add(attribute);
                        break;
                }
            }

            if (Duration > 0.0f && !setValue)
            {
                //a workaround to "tags" possibly meaning either an item's tags or this status effect's tags:
                //if the status effect has a duration, assume tags mean this status effect's tags and leave item tags untouched.
                propertyAttributes.RemoveAll(a => a.Name.ToString().Equals("tags", StringComparison.OrdinalIgnoreCase));
            }
            
            List<(Identifier propertyName, object value)> propertyEffects = new List<(Identifier propertyName, object value)>();
            foreach (XAttribute attribute in propertyAttributes)
            {
                Identifier attributeName = attribute.NameAsIdentifier();
                if (attributeName == "settags") { attributeName = "tags".ToIdentifier(); }
                propertyEffects.Add((attributeName, XMLExtensions.GetAttributeObject(attribute)));
            }
            PropertyEffects = propertyEffects.ToImmutableArray();

            foreach (var subElement in element.Elements())
            {
                switch (subElement.Name.ToString().ToLowerInvariant())
                {
                    case "explosion":
                        explosions ??= new List<Explosion>();
                        explosions.Add(new Explosion(subElement, parentDebugName));
                        break;
                    case "fire":
                        FireSize = subElement.GetAttributeFloat("size", 10.0f);
                        break;
                    case "use":
                    case "useitem":
                        useItemCount++;
                        break;
                    case "remove":
                    case "removeitem":
                        removeItem = true;
                        break;
                    case "dropcontaineditems":
                        dropContainedItems = true;
                        break;
                    case "dropitem":
                        dropItem = true;
                        break;
                    case "removecharacter":
                        removeCharacter = true; 
                        containerForItemsOnCharacterRemoval = subElement.GetAttributeIdentifier("moveitemstocontainer", Identifier.Empty);
                        break;
                    case "breaklimb":
                        breakLimb = true;
                        break;
                    case "hidelimb":
                        hideLimb = true;
                        hideLimbTimer = subElement.GetAttributeFloat("duration", 0);
                        break;
                    case "requireditem":
                    case "requireditems":
                        requiredItems ??= new List<RelatedItem>();
                        RelatedItem newRequiredItem = RelatedItem.Load(subElement, returnEmpty: false, parentDebugName: parentDebugName);
                        if (newRequiredItem == null)
                        {
                            DebugConsole.ThrowError("Error in StatusEffect config - requires an item with no identifiers.", contentPackage: element.ContentPackage);
                            continue;
                        }
                        requiredItems.Add(newRequiredItem);
                        break;
                    case "requiredafflictions":
                    case "requiredaffliction":
                        requiredAfflictions ??= new HashSet<(Identifier, float)>();
                        Identifier[] ids = subElement.GetAttributeIdentifierArray("identifier", null) ?? subElement.GetAttributeIdentifierArray("type", Array.Empty<Identifier>());
                        foreach (var afflictionId in ids)
                        {
                            requiredAfflictions.Add((
                                afflictionId,
                                subElement.GetAttributeFloat("minstrength", 0.0f)));
                        }
                        break;
                    case "conditional":
                        propertyConditionals.AddRange(PropertyConditional.FromXElement(subElement));
                        break;
                    case "affliction":
                        AfflictionPrefab afflictionPrefab;
                        if (subElement.GetAttribute("name") != null)
                        {
                            DebugConsole.ThrowError("Error in StatusEffect (" + parentDebugName + ") - define afflictions using identifiers instead of names.", contentPackage: element.ContentPackage);
                            string afflictionName = subElement.GetAttributeString("name", "");
                            afflictionPrefab = AfflictionPrefab.List.FirstOrDefault(ap => ap.Name.Equals(afflictionName, StringComparison.OrdinalIgnoreCase));
                            if (afflictionPrefab == null)
                            {
                                DebugConsole.ThrowError("Error in StatusEffect (" + parentDebugName + ") - Affliction prefab \"" + afflictionName + "\" not found.", contentPackage: element.ContentPackage);
                                continue;
                            }
                        }
                        else
                        {
                            Identifier afflictionIdentifier = subElement.GetAttributeIdentifier("identifier", "");
                            afflictionPrefab = AfflictionPrefab.List.FirstOrDefault(ap => ap.Identifier == afflictionIdentifier);
                            if (afflictionPrefab == null)
                            {
                                DebugConsole.ThrowError("Error in StatusEffect (" + parentDebugName + ") - Affliction prefab with the identifier \"" + afflictionIdentifier + "\" not found.", contentPackage: element.ContentPackage);
                                continue;
                            }
                        }
                        
                        Affliction afflictionInstance = afflictionPrefab.Instantiate(subElement.GetAttributeFloat(1.0f, "amount", nameof(afflictionInstance.Strength)));
                        // Deserializing the object normally might cause some unexpected side effects. At least it clamps the strength of the affliction, which we don't want here.
                        // Could probably be solved by using the NonClampedStrength or by bypassing the clamping, but ran out of time and played it safe here.
                        afflictionInstance.Probability = subElement.GetAttributeFloat(1.0f, nameof(afflictionInstance.Probability));
                        afflictionInstance.MultiplyByMaxVitality = subElement.GetAttributeBool(nameof(afflictionInstance.MultiplyByMaxVitality), false);
                        afflictionInstance.DivideByLimbCount = subElement.GetAttributeBool(nameof(afflictionInstance.DivideByLimbCount), false);
                        afflictionInstance.Penetration = subElement.GetAttributeFloat(0.0f, nameof(Attack.Penetration));
                        Afflictions.Add(afflictionInstance);
                        break;
                    case "reduceaffliction":
                        if (subElement.GetAttribute("name") != null)
                        {
                            DebugConsole.ThrowError("Error in StatusEffect (" + parentDebugName + ") - define afflictions using identifiers or types instead of names.", contentPackage: element.ContentPackage);
                            ReduceAffliction.Add((
                                subElement.GetAttributeIdentifier("name", ""),
                                subElement.GetAttributeFloat(1.0f, "amount", "strength", "reduceamount")));
                        }
                        else
                        {
                            Identifier name = subElement.GetAttributeIdentifier("identifier", subElement.GetAttributeIdentifier("type", Identifier.Empty));

                            if (AfflictionPrefab.List.Any(ap => ap.Identifier == name || ap.AfflictionType == name))
                            {
                                ReduceAffliction.Add((name, subElement.GetAttributeFloat(1.0f, "amount", "strength", "reduceamount")));
                            }
                            else
                            {
                                DebugConsole.ThrowError("Error in StatusEffect (" + parentDebugName + ") - Affliction prefab with the identifier or type \"" + name + "\" not found.", contentPackage: element.ContentPackage);
                            }
                        }
                        break;
                    case "spawnitem":
                        var newSpawnItem = new ItemSpawnInfo(subElement, parentDebugName);
                        if (newSpawnItem.ItemPrefab != null) 
                        {
                            spawnItems ??= new List<ItemSpawnInfo>();
                            spawnItems.Add(newSpawnItem); 
                        }
                        break;
                    case "triggerevent":
                        triggeredEvents ??= new List<EventPrefab>();
                        Identifier identifier = subElement.GetAttributeIdentifier("identifier", Identifier.Empty);
                        if (!identifier.IsEmpty)
                        {
                            EventPrefab prefab = EventSet.GetEventPrefab(identifier);
                            if (prefab != null)
                            {
                                triggeredEvents.Add(prefab);
                            }
                        }
                        foreach (var eventElement in subElement.Elements())
                        {
                            if (eventElement.NameAsIdentifier() != "ScriptedEvent") { continue; }
                            triggeredEvents.Add(new EventPrefab(eventElement, file: null));
                        }
                        break;
                    case "spawncharacter":
                        var newSpawnCharacter = new CharacterSpawnInfo(subElement, parentDebugName);
                        if (!newSpawnCharacter.SpeciesName.IsEmpty)
                        {
                            spawnCharacters ??= new List<CharacterSpawnInfo>();
                            spawnCharacters.Add(newSpawnCharacter);
                        }
                        break;
                    case "givetalentinfo":
                        var newGiveTalentInfo = new GiveTalentInfo(subElement, parentDebugName);
                        if (newGiveTalentInfo.TalentIdentifiers.Any())
                        {
                            giveTalentInfos ??= new List<GiveTalentInfo>();
                            giveTalentInfos.Add(newGiveTalentInfo);
                        }
                        break;
                    case "refundtalents":
                        refundTalents = true;
                        break;
                    case "aitrigger":
                        aiTriggers ??= new List<AITrigger>();
                        aiTriggers.Add(new AITrigger(subElement));
                        break;
                    case "talenttrigger":
                        talentTriggers ??= new List<Identifier>();
                        talentTriggers.Add(subElement.GetAttributeIdentifier("effectidentifier", Identifier.Empty));
                        break;
                    case "eventtarget":
                        eventTargetTags ??= new List<(Identifier eventIdentifier, Identifier tag)>();
                        eventTargetTags.Add(
                            (subElement.GetAttributeIdentifier("eventidentifier", Identifier.Empty),
                            subElement.GetAttributeIdentifier("tag", Identifier.Empty)));
                        break;
                    case "giveexperience":
                        giveExperiences ??= new List<int>();
                        giveExperiences.Add(subElement.GetAttributeInt("amount", 0));
                        break;
                    case "giveskill":
                        giveSkills ??= new List<GiveSkill>();
                        giveSkills.Add(new GiveSkill(subElement, parentDebugName));
                        break;
                    case "triggeranimation":
                        AnimationType animType = subElement.GetAttributeEnum("type", def: AnimationType.NotDefined);
                        string fileName = subElement.GetAttributeString("filename", def: null) ?? subElement.GetAttributeString("file", def: null);
                        Either<string, ContentPath> file = fileName != null ? fileName.ToLowerInvariant() : subElement.GetAttributeContentPath("path");
                        if (!file.TryGet(out string _))
                        {
                            if (!file.TryGet(out ContentPath _) || (file.TryGet(out ContentPath contentPath) && contentPath.IsNullOrWhiteSpace()))
                            {
                                DebugConsole.ThrowError($"Error in a <TriggerAnimation> element of {subElement.ParseContentPathFromUri()}: neither path nor filename defined!",
                                    contentPackage: subElement.ContentPackage);
                                break;
                            }
                        }
                        float priority = subElement.GetAttributeFloat("priority", def: 0f);
                        Identifier[] expectedSpeciesNames = subElement.GetAttributeIdentifierArray("expectedspecies", Array.Empty<Identifier>());
                        animationsToTrigger ??= new List<AnimLoadInfo>();
                        animationsToTrigger.Add(new AnimLoadInfo(animType, file, priority, expectedSpeciesNames.ToImmutableArray()));
                        
                        break;
                    case "forcesay":
                        forceSayIdentifier = subElement.GetAttributeIdentifier("message", Identifier.Empty);
                        forceSayInRadio = subElement.GetAttributeBool("sayinradio", false);
                        break;
                }
            }
            InitProjSpecific(element, parentDebugName);
        }

        partial void InitProjSpecific(ContentXElement element, string parentDebugName);

        public bool HasTargetType(TargetType targetType)
        {
            return (targetTypes & targetType) != 0;
        }

        public bool ReducesItemCondition()
        {
            foreach (var (propertyName, value) in PropertyEffects)
            {
                if (ChangesItemCondition(propertyName, value, out float conditionValue))
                {
                    return conditionValue < 0.0f || (setValue && conditionValue <= 0.0f);
                }
            }
            return false;
        }

        public bool IncreasesItemCondition()
        {
            foreach (var (propertyName, value) in PropertyEffects)
            {
                if (ChangesItemCondition(propertyName, value, out float conditionValue))
<<<<<<< HEAD
                {
                    return conditionValue > 0.0f || (setValue && conditionValue > 0.0f);
=======
                {
                    return conditionValue > 0.0f || (setValue && conditionValue > 0.0f);
                }
            }
            return false;
        }

        private bool ChangesItemCondition(Identifier propertyName, object value, out float conditionValue)
        {
            if (propertyName == "condition")
            {
                switch (value)
                {
                    case float f:
                        conditionValue = f;
                        return true;
                    case int i:
                        conditionValue = i;
                        return true;
>>>>>>> 14f61af4
                }
            }
            conditionValue = 0.0f;
            return false;
        }

        private bool ChangesItemCondition(Identifier propertyName, object value, out float conditionValue)
        {
            if (propertyName == "condition")
            {
                switch (value)
                {
                    case float f:
                        conditionValue = f;
                        return true;
                    case int i:
                        conditionValue = i;
                        return true;
                }
            }
            conditionValue = 0.0f;
            return false;
        }

        public bool MatchesTagConditionals(ItemPrefab itemPrefab)
        {
            if (itemPrefab == null || !HasConditions)
            {
                return false;
            }
            else
            {
                return itemPrefab.Tags.Any(t => propertyConditionals.Any(pc => pc.TargetTagMatchesTagCondition(t)));
            }
        }

        public bool HasRequiredAfflictions(AttackResult attackResult)
        {
            if (requiredAfflictions == null) { return true; }
            if (attackResult.Afflictions == null) { return false; }
            if (attackResult.Afflictions.None(a => requiredAfflictions.Any(a2 => a.Strength >= a2.strength && (a.Identifier == a2.affliction || a.Prefab.AfflictionType == a2.affliction))))
            {
                return false;
            }
            return true;
        }

        public virtual bool HasRequiredItems(Entity entity)
        {
            if (entity == null || requiredItems == null) { return true; }
            foreach (RelatedItem requiredItem in requiredItems)
            {
                if (entity is Item item)
                {
                    if (!requiredItem.CheckRequirements(null, item)) { return false; }
                }
                else if (entity is Character character)
                {
                    if (!requiredItem.CheckRequirements(character, null)) { return false; }
                }
            }
            return true;
        }

        public void AddNearbyTargets(Vector2 worldPosition, List<ISerializableEntity> targets)
        {
            if (Range <= 0.0f) { return; }
            if (HasTargetType(TargetType.NearbyCharacters))
            {
                foreach (Character c in Character.CharacterList)
                {
                    if (c.Enabled && !c.Removed && CheckDistance(c) && IsValidTarget(c))
                    {
                        targets.Add(c);
                    }
                }
            }
            if (HasTargetType(TargetType.NearbyItems))
            {
                //optimization for powered components that can be easily fetched from Powered.PoweredList
                if (TargetIdentifiers != null && 
                    TargetIdentifiers.Count == 1 &&
                    (TargetIdentifiers.Contains("powered") || TargetIdentifiers.Contains("junctionbox") || TargetIdentifiers.Contains("relaycomponent")))
                {
                    foreach (Powered powered in Powered.PoweredList)
                    {
                        //make sure we didn't already add this item due to it having some other Powered component
                        if (targets.Contains(powered)) { continue; }
                        Item item = powered.Item;
                        if (!item.Removed && CheckDistance(item) && IsValidTarget(item))
                        {
                            targets.AddRange(item.AllPropertyObjects);
                        }
                    }
                }
                else
                {
                    foreach (Item item in Item.ItemList)
                    {
                        if (!item.Removed && CheckDistance(item) && IsValidTarget(item))
                        {
                            targets.AddRange(item.AllPropertyObjects);
                        }
                    }
                }
            }

            bool CheckDistance(ISpatialEntity e)
            {
                float xDiff = Math.Abs(e.WorldPosition.X - worldPosition.X);
                if (xDiff > Range) { return false; }
                float yDiff = Math.Abs(e.WorldPosition.Y - worldPosition.Y);
                if (yDiff > Range) { return false; }
                if (xDiff * xDiff + yDiff * yDiff < Range * Range)
                {
                    return true;
                }
                return false;
            }
        }

        public bool HasRequiredConditions(IReadOnlyList<ISerializableEntity> targets)
        {
            return HasRequiredConditions(targets, propertyConditionals);
        }

        private delegate bool ShouldShortCircuit(bool condition, out bool valueToReturn);

        /// <summary>
        /// Indicates that the Or operator should short-circuit when a condition is true
        /// </summary>
        private static bool ShouldShortCircuitLogicalOrOperator(bool condition, out bool valueToReturn)
        {
            valueToReturn = true;
            return condition;
        }

        /// <summary>
        /// Indicates that the And operator should short-circuit when a condition is false
        /// </summary>
        private static bool ShouldShortCircuitLogicalAndOperator(bool condition, out bool valueToReturn)
        {
            valueToReturn = false;
            return !condition;
        }

        private bool HasRequiredConditions(IReadOnlyList<ISerializableEntity> targets, IReadOnlyList<PropertyConditional> conditionals, bool targetingContainer = false)
        {
            if (conditionals.Count == 0) { return true; }
            if (targets.Count == 0 && requiredItems != null && requiredItems.All(ri => ri.MatchOnEmpty)) { return true; }

            (ShouldShortCircuit, bool) shortCircuitMethodPair = conditionalLogicalOperator switch
            {
                PropertyConditional.LogicalOperatorType.Or => (ShouldShortCircuitLogicalOrOperator, false),
                PropertyConditional.LogicalOperatorType.And => (ShouldShortCircuitLogicalAndOperator, true),
                _ => throw new NotImplementedException()
            };
            var (shouldShortCircuit, didNotShortCircuit) = shortCircuitMethodPair;

            for (int i = 0; i < conditionals.Count; i++)
            {
                bool valueToReturn;

                var pc = conditionals[i];
                if (!pc.TargetContainer || targetingContainer)
                {
                    if (shouldShortCircuit(AnyTargetMatches(targets, pc.TargetItemComponent, pc), out valueToReturn)) { return valueToReturn; }
                    continue;
                }

                var target = FindTargetItemOrComponent(targets);
                var targetItem = target as Item ?? (target as ItemComponent)?.Item;
                if (targetItem?.ParentInventory == null)
                {
                    //if we're checking for inequality, not being inside a valid container counts as success
                    //(not inside a container = the container doesn't have a specific tag/value)
                    bool comparisonIsNeq = pc.ComparisonOperator == PropertyConditional.ComparisonOperatorType.NotEquals;
                    if (shouldShortCircuit(comparisonIsNeq, out valueToReturn))
                    {
                        return valueToReturn;
                    }
                    continue;
                }
                var owner = targetItem.ParentInventory.Owner;
                if (pc.TargetGrandParent && owner is Item ownerItem)
                {
                    owner = ownerItem.ParentInventory?.Owner;
                }
                if (owner is Item container) 
                { 
                    if (pc.Type == PropertyConditional.ConditionType.HasTag)
                    {
                        //if we're checking for tags, just check the Item object, not the ItemComponents
                        if (shouldShortCircuit(pc.Matches(container), out valueToReturn)) { return valueToReturn; }
                    }
                    else
                    {
                        if (shouldShortCircuit(AnyTargetMatches(container.AllPropertyObjects, pc.TargetItemComponent, pc), out valueToReturn)) { return valueToReturn; } 
                    }                                
                }
                if (owner is Character character && shouldShortCircuit(pc.Matches(character), out valueToReturn)) { return valueToReturn; }
            }
            return didNotShortCircuit;

            static bool AnyTargetMatches(IReadOnlyList<ISerializableEntity> targets, string targetItemComponentName, PropertyConditional conditional)
            {
                for (int i = 0; i < targets.Count; i++)
                {
                    if (!string.IsNullOrEmpty(targetItemComponentName))
                    {
                        if (!(targets[i] is ItemComponent ic) || ic.Name != targetItemComponentName) { continue; }
                    }
                    if (conditional.Matches(targets[i]))
                    {
                        return true;
                    }
                }
                return false;
            }

            static ISerializableEntity FindTargetItemOrComponent(IReadOnlyList<ISerializableEntity> targets)
            {
                for (int i = 0; i < targets.Count; i++)
                {
                    if (targets[i] is Item || targets[i] is ItemComponent) { return targets[i]; }
                }
                return null;
            }
        }

        protected bool IsValidTarget(ISerializableEntity entity)
        {
            if (entity is Item item)
            {
                return IsValidTarget(item);
            }
            else if (entity is ItemComponent itemComponent)
            {
                return IsValidTarget(itemComponent);
            }
            else if (entity is Structure structure)
            {
                if (TargetIdentifiers == null) { return true; }
                if (TargetIdentifiers.Contains("structure")) { return true; }
                if (TargetIdentifiers.Contains(structure.Prefab.Identifier)) { return true; }
            }
            else if (entity is Character character)
            {
                return IsValidTarget(character);
            }
            if (TargetIdentifiers == null) { return true; }
            return TargetIdentifiers.Contains(entity.Name);
        }

        protected bool IsValidTarget(ItemComponent itemComponent)
        {
            if (OnlyInside && itemComponent.Item.CurrentHull == null) { return false; }
            if (OnlyOutside && itemComponent.Item.CurrentHull != null) { return false; }
            if (!TargetItemComponent.IsNullOrEmpty() && !itemComponent.Name.Equals(TargetItemComponent, StringComparison.OrdinalIgnoreCase)) { return false; }
            if (TargetIdentifiers == null) { return true; }
            if (TargetIdentifiers.Contains("itemcomponent")) { return true; }
            if (itemComponent.Item.HasTag(TargetIdentifiers)) { return true; }
            return TargetIdentifiers.Contains(itemComponent.Item.Prefab.Identifier);
        }

        protected bool IsValidTarget(Item item)
        {
            if (OnlyInside && item.CurrentHull == null) { return false; }
            if (OnlyOutside && item.CurrentHull != null) { return false; }
            if (TargetIdentifiers == null) { return true; }
            if (TargetIdentifiers.Contains("item")) { return true; }
            if (item.HasTag(TargetIdentifiers)) { return true; }
            return TargetIdentifiers.Contains(item.Prefab.Identifier);
        }

        protected bool IsValidTarget(Character character)
        {
            if (OnlyInside && character.CurrentHull == null) { return false; }
            if (OnlyOutside && character.CurrentHull != null) { return false; }
            if (TargetIdentifiers == null) { return true; }
            if (TargetIdentifiers.Contains("character")) { return true; }
            if (TargetIdentifiers.Contains("monster"))
            {
                return !character.IsHuman && character.Group != CharacterPrefab.HumanSpeciesName;
            }
            return TargetIdentifiers.Contains(character.SpeciesName);
        }

        public void SetUser(Character user)
        {
            this.user = user;
            foreach (Affliction affliction in Afflictions)
            {
                affliction.Source = user;
            }
        }

        private static readonly List<Entity> intervalsToRemove = new List<Entity>();

        public bool ShouldWaitForInterval(Entity entity, float deltaTime)
        {
            if (Interval > 0.0f && entity != null && intervalTimers != null)
            {
                if (intervalTimers.ContainsKey(entity))
                {
                    intervalTimers[entity] -= deltaTime;
                    if (intervalTimers[entity] > 0.0f) { return true; }
                }
                intervalsToRemove.Clear();
                intervalsToRemove.AddRange(intervalTimers.Keys.Where(e => e.Removed));
                foreach (var toRemove in intervalsToRemove)
                {
                    intervalTimers.Remove(toRemove);
                }
            }
            return false;
        }

        public virtual void Apply(ActionType type, float deltaTime, Entity entity, ISerializableEntity target, Vector2? worldPosition = null)
        {
            if (Disabled) { return; }
            if (this.type != type || !HasRequiredItems(entity)) { return; }

            if (!IsValidTarget(target)) { return; }

            if (Duration > 0.0f && !Stackable)
            {
                //ignore if not stackable and there's already an identical statuseffect
                DurationListElement existingEffect = DurationList.Find(d => d.Parent == this && d.Targets.FirstOrDefault() == target);
                if (existingEffect != null)
                {
                    if (ResetDurationWhenReapplied)
                    {
                        existingEffect.Reset(Math.Max(existingEffect.Timer, Duration), user);
                    }
                    return;
                }
            }

            currentTargets.Clear();
            currentTargets.Add(target);
            if (!HasRequiredConditions(currentTargets)) { return; }
            Apply(deltaTime, entity, currentTargets, worldPosition);
        }

        protected readonly List<ISerializableEntity> currentTargets = new List<ISerializableEntity>();
        public virtual void Apply(ActionType type, float deltaTime, Entity entity, IReadOnlyList<ISerializableEntity> targets, Vector2? worldPosition = null)
        {
            if (Disabled) { return; }
            if (this.type != type) { return; }
            if (ShouldWaitForInterval(entity, deltaTime)) { return; }

            currentTargets.Clear();
            foreach (ISerializableEntity target in targets)
            {
                if (!IsValidTarget(target)) { continue; }
                currentTargets.Add(target);
            }

            if (TargetIdentifiers != null && currentTargets.Count == 0) { return; }

            bool hasRequiredItems = HasRequiredItems(entity);
            if (!hasRequiredItems || !HasRequiredConditions(currentTargets))
            {
#if CLIENT
                if (!hasRequiredItems && playSoundOnRequiredItemFailure)
                {
                    PlaySound(entity, GetHull(entity), GetPosition(entity, targets, worldPosition));
                }
#endif
                return; 
            }

            if (Duration > 0.0f && !Stackable)
            {
                //ignore if not stackable and there's already an identical statuseffect
                DurationListElement existingEffect = DurationList.Find(d => d.Parent == this && d.Targets.SequenceEqual(currentTargets));
                if (existingEffect != null)
                {
                    existingEffect?.Reset(Math.Max(existingEffect.Timer, Duration), user);
                    return;
                }
            }

            Apply(deltaTime, entity, currentTargets, worldPosition);
        }

        private Hull GetHull(Entity entity)
        {
            Hull hull = null;
            if (entity is Character character)
            {
                hull = character.AnimController.CurrentHull;
            }
            else if (entity is Item item)
            {
                hull = item.CurrentHull;
            }
            return hull;
        }

        protected Vector2 GetPosition(Entity entity, IReadOnlyList<ISerializableEntity> targets, Vector2? worldPosition = null)
        {
            Vector2 position = worldPosition ?? (entity == null || entity.Removed ? Vector2.Zero : entity.WorldPosition);
            if (worldPosition == null)
            {
                if (entity is Character character && !character.Removed && targetLimbs != null)
                {
                    foreach (var targetLimbType in targetLimbs)
                    {
                        Limb limb = character.AnimController.GetLimb(targetLimbType);
                        if (limb != null && !limb.Removed)
                        {
                            position = limb.WorldPosition;
                            break;
                        }
                    }
                }
                else if (HasTargetType(TargetType.Contained))
                {
                    for (int i = 0; i < targets.Count; i++)
                    {
                        if (targets[i] is Item targetItem)
                        {
                            position = targetItem.WorldPosition;
                            break;
                        }
                    }
                }
                else
                {
                    for (int i = 0; i < targets.Count; i++)
                    {
                        if (targets[i] is Limb targetLimb && !targetLimb.Removed)
                        {
                            position = targetLimb.WorldPosition;
                            break;
                        }
                    }
                }
                
            }
            position += Offset;
            position += Rand.Vector(Rand.Range(0.0f, RandomOffset));
            return position;
        }

        protected void Apply(float deltaTime, Entity entity, IReadOnlyList<ISerializableEntity> targets, Vector2? worldPosition = null)
        {
            if (Disabled) { return; }
            if (lifeTime > 0)
            {
                lifeTimer -= deltaTime;
                if (lifeTimer <= 0) { return; }
            }
            if (ShouldWaitForInterval(entity, deltaTime)) { return; }

            Item parentItem = entity as Item;
            PhysicsBody parentItemBody = parentItem?.body;
            Hull hull = GetHull(entity);
            Vector2 position = GetPosition(entity, targets, worldPosition);
            if (useItemCount > 0)
            {
                Character useTargetCharacter = null;
                Limb useTargetLimb = null;
                for (int i = 0; i < targets.Count; i++)
                {
                    if (targets[i] is Character character && !character.Removed)
                    {
                        useTargetCharacter = character;
                        break;
                    }
                    else if (targets[i] is Limb limb && limb.character != null && !limb.character.Removed)
                    {
                        useTargetLimb = limb;
                        useTargetCharacter ??= limb.character;
                        break;
                    }
                }
                for (int i = 0; i < targets.Count; i++)
                {
                    if (targets[i] is not Item item) { continue; }                
                    for (int j = 0; j < useItemCount; j++)
                    {
                        if (item.Removed) { continue; }
                        item.Use(deltaTime, user: null, useTargetLimb, useTargetCharacter);
                    }
                }
            }

            if (dropItem)
            {
                for (int i = 0; i < targets.Count; i++)
                {
                    if (targets[i] is Item item)
                    {
                        item.Drop(dropper: null);
                    }
                }
            }
            if (dropContainedItems)
            {
                for (int i = 0; i < targets.Count; i++)
                {
                    if (targets[i] is Item item) 
                    { 
                        foreach (var itemContainer in item.GetComponents<ItemContainer>())
                        {
                            foreach (var containedItem in itemContainer.Inventory.AllItemsMod)
                            {
                                containedItem.Drop(dropper: null);
                            }
                        }
                    }
                    else if (targets[i] is Character character && character.Inventory != null)
                    {
                        foreach (var containedItem in character.Inventory.AllItemsMod)
                        {
                            containedItem.Drop(dropper: null);
                        }
                    }
                }
            }
            if (removeItem)
            {
                for (int i = 0; i < targets.Count; i++)
                {
                    if (targets[i] is Item item) { Entity.Spawner?.AddItemToRemoveQueue(item); }
                }
            }
            if (removeCharacter)
            {
                for (int i = 0; i < targets.Count; i++)
                {
                    Character targetCharacter = GetCharacterFromTarget(targets[i]);
                    if (targetCharacter != null) { RemoveCharacter(targetCharacter); }
                }
            }
            if (breakLimb || hideLimb)
            {
                for (int i = 0; i < targets.Count; i++)
                {
                    var target = targets[i];
                    Limb targetLimb = target as Limb;
                    if (targetLimb == null && target is Character character)
                    {
                        foreach (Limb limb in character.AnimController.Limbs)
                        {
                            if (limb.body == sourceBody)
                            {
                                targetLimb = limb;
                                break;
                            }
                        }
                    }
                    if (targetLimb != null)
                    {
                        if (breakLimb)
                        {
                            targetLimb.character.TrySeverLimbJoints(targetLimb, severLimbsProbability: 1, damage: -1, allowBeheading: true, ignoreSeveranceProbabilityModifier: true, attacker: user);
                        }
                        if (hideLimb)
                        {
                            targetLimb.HideAndDisable(hideLimbTimer);
                        }
                    }
                }
            }

            if (Duration > 0.0f)
            {
                DurationList.Add(new DurationListElement(this, entity, targets, Duration, user));
            }
            else
            {
                for (int i = 0; i < targets.Count; i++)
                {
                    var target = targets[i];
                    if (target?.SerializableProperties == null) { continue; }
                    if (target is Entity targetEntity)
                    {
                        if (targetEntity.Removed) { continue; }
                    }
                    else if (target is Limb limb)
                    {
                        if (limb.Removed) { continue; }
                        position = limb.WorldPosition + Offset;
                    }
                    foreach (var (propertyName, value) in PropertyEffects)
                    {
                        if (!target.SerializableProperties.TryGetValue(propertyName, out SerializableProperty property))
                        {
                            continue;
                        }
                        ApplyToProperty(target, property, value, deltaTime);
                    }
                }
            }

            if (explosions != null)
            {
                foreach (Explosion explosion in explosions)
                {
                    explosion.Explode(position, damageSource: entity, attacker: user);
                }
            }

            bool isNotClient = GameMain.NetworkMember == null || !GameMain.NetworkMember.IsClient;

            for (int i = 0; i < targets.Count; i++)
            {
                var target = targets[i];
                //if the effect has a duration, these will be done in the UpdateAll method
                if (Duration > 0) { break; }
                if (target == null) { continue; }
                foreach (Affliction affliction in Afflictions)
                {
                    Affliction newAffliction = affliction;
                    if (target is Character character)
                    {
                        if (character.Removed) { continue; }
                        newAffliction = GetMultipliedAffliction(affliction, entity, character, deltaTime, multiplyAfflictionsByMaxVitality);
                        character.LastDamageSource = entity;
                        foreach (Limb limb in character.AnimController.Limbs)
                        {
                            if (!IsValidTargetLimb(limb)) { continue; }
                            AttackResult result = limb.character.DamageLimb(position, limb, newAffliction.ToEnumerable(), stun: 0.0f, playSound: false, attackImpulse: Vector2.Zero, attacker: affliction.Source, penetration: newAffliction.Penetration, allowStacking: !setValue);
                            limb.character.TrySeverLimbJoints(limb, SeverLimbsProbability, disableDeltaTime ? result.Damage : result.Damage / deltaTime, allowBeheading: true, attacker: affliction.Source);
                            RegisterTreatmentResults(user, entity as Item, limb, affliction, result);
                            //only apply non-limb-specific afflictions to the first limb
                            if (!affliction.Prefab.LimbSpecific) { break; }
                        }
                    }
                    else if (target is Limb limb)
                    {
                        if (!IsValidTargetLimb(limb)) { continue; }
                        newAffliction = GetMultipliedAffliction(affliction, entity, limb.character, deltaTime, multiplyAfflictionsByMaxVitality);
                        AttackResult result = limb.character.DamageLimb(position, limb, newAffliction.ToEnumerable(), stun: 0.0f, playSound: false, attackImpulse: Vector2.Zero, attacker: affliction.Source, penetration: newAffliction.Penetration, allowStacking: !setValue);
                        limb.character.TrySeverLimbJoints(limb, SeverLimbsProbability, disableDeltaTime ? result.Damage : result.Damage / deltaTime, allowBeheading: true, attacker: affliction.Source);
                        RegisterTreatmentResults(user, entity as Item, limb, affliction, result);
                    }
                }

                foreach ((Identifier affliction, float amount) in ReduceAffliction)
                {
                    Limb targetLimb = null;
                    Character targetCharacter = null;
                    if (target is Character character)
                    {
                        targetCharacter = character;
                    }
                    else if (target is Limb limb && !limb.Removed)
                    {
                        targetLimb = limb;
                        targetCharacter = limb.character;
                    }
                    if (targetCharacter != null && !targetCharacter.Removed)
                    {
                        ActionType? actionType = null;
                        if (entity is Item item && item.UseInHealthInterface) { actionType = type; }
                        float reduceAmount = amount * GetAfflictionMultiplier(entity, targetCharacter, deltaTime);
                        float prevVitality = targetCharacter.Vitality;
                        if (targetLimb != null)
                        {
                            targetCharacter.CharacterHealth.ReduceAfflictionOnLimb(targetLimb, affliction, reduceAmount, attacker: user, treatmentAction: actionType);
                        }
                        else
                        {
                            targetCharacter.CharacterHealth.ReduceAfflictionOnAllLimbs(affliction, reduceAmount, attacker: user, treatmentAction: actionType);
                        }
                        if (!targetCharacter.IsDead)
                        {
                            float healthChange = targetCharacter.Vitality - prevVitality;
                            targetCharacter.AIController?.OnHealed(healer: user, healthChange);
                            if (user != null)
                            {
                                targetCharacter.TryAdjustHealerSkill(user, healthChange);
#if SERVER
                                GameMain.Server.KarmaManager.OnCharacterHealthChanged(targetCharacter, user, -healthChange, 0.0f);
#endif
                            }
                        }
                    }
                }

                if (aiTriggers != null)
                {
                    Character targetCharacter = target as Character;
                    if (targetCharacter == null)
                    {
                        if (target is Limb targetLimb && !targetLimb.Removed)
                        {
                            targetCharacter = targetLimb.character;
                        }
                    }

                    Character entityCharacter = entity as Character;
                    targetCharacter ??= entityCharacter;
                    if (targetCharacter != null && !targetCharacter.Removed && !targetCharacter.IsPlayer)
                    {
                        if (targetCharacter.AIController is EnemyAIController enemyAI)
                        {
                            foreach (AITrigger trigger in aiTriggers)
                            {
                                if (Rand.Value(Rand.RandSync.Unsynced) > trigger.Probability) { continue; }
                                if (entityCharacter != targetCharacter)
                                {
                                    if (target is Limb targetLimb && targetCharacter.LastDamage.HitLimb is Limb hitLimb)
                                    {
                                        if (hitLimb != targetLimb) { continue; }
                                    }
                                }
                                if (targetCharacter.LastDamage.Damage < trigger.MinDamage) { continue; }
                                enemyAI.LaunchTrigger(trigger);
                                break;
                            }
                        }
                    }
                }

                if (talentTriggers != null)
                {
                    Character targetCharacter = GetCharacterFromTarget(target);
                    if (targetCharacter != null && !targetCharacter.Removed)
                    {
                        foreach (Identifier talentTrigger in talentTriggers)
                        {
                            targetCharacter.CheckTalents(AbilityEffectType.OnStatusEffectIdentifier, new AbilityStatusEffectIdentifier(talentTrigger));
                        }
                    }
                }
                
                TryTriggerAnimation(target, entity);

                if (!forceSayIdentifier.IsEmpty) 
                {
                    LocalizedString messageToSay = TextManager.Get(forceSayIdentifier).Fallback(forceSayIdentifier.Value);

                    if (!messageToSay.IsNullOrEmpty() && target is Character targetCharacter && targetCharacter.SpeechImpediment < 100.0f && !targetCharacter.IsDead)
                    {
                        ChatMessageType messageType = ChatMessageType.Default;
                        bool canUseRadio = ChatMessage.CanUseRadio(targetCharacter, out WifiComponent radio);
                        if (canUseRadio && forceSayInRadio)
                        {
                            messageType = ChatMessageType.Radio;
                        }
#if SERVER
                        GameMain.Server?.SendChatMessage(messageToSay.Value, messageType, senderClient: null, targetCharacter);
#elif CLIENT
<<<<<<< HEAD
                        AIChatMessage message = new AIChatMessage(messageToSay.Value, messageType);
                        targetCharacter.SendSinglePlayerMessage(message, canUseRadio, radio);
=======
                        //no need to create the message when playing as a client, the server will send it to us
                        if (isNotClient)
                        {                            
                            AIChatMessage message = new AIChatMessage(messageToSay.Value, messageType);
                            targetCharacter.SendSinglePlayerMessage(message, canUseRadio, radio);
                        }
>>>>>>> 14f61af4
#endif
                    }
                }

                if (isNotClient)
                {
                    // these effects do not need to be run clientside, as they are replicated from server to clients anyway
                    if (giveExperiences != null)
                    {
                        foreach (int giveExperience in giveExperiences)
                        {
                            Character targetCharacter = GetCharacterFromTarget(target);
                            if (targetCharacter != null && !targetCharacter.Removed)
                            {
                                targetCharacter?.Info?.GiveExperience(giveExperience);
                            }
                        }
                    }

                    if (giveSkills != null)
                    {
                        Character targetCharacter = GetCharacterFromTarget(target);
                        if (targetCharacter is { Removed: false })
                        {
                            foreach (GiveSkill giveSkill in giveSkills)
                            {
                                Identifier skillIdentifier = giveSkill.SkillIdentifier == "randomskill" ? GetRandomSkill() : giveSkill.SkillIdentifier;
                                float amount = giveSkill.UseDeltaTime ? giveSkill.Amount * deltaTime : giveSkill.Amount;

                                if (giveSkill.Proportional)
                                {
                                    targetCharacter.Info?.ApplySkillGain(skillIdentifier, amount, !giveSkill.TriggerTalents, forceNotification: giveSkill.AlwayShowNotification);
                                }
                                else
                                {
                                    targetCharacter.Info?.IncreaseSkillLevel(skillIdentifier, amount, !giveSkill.TriggerTalents, forceNotification: giveSkill.AlwayShowNotification);
                                }

                                Identifier GetRandomSkill()
                                {
                                    return targetCharacter.Info?.Job?.GetSkills().GetRandomUnsynced()?.Identifier ?? Identifier.Empty;
                                }
                            }
                        }
                    }

                    if (refundTalents)
                    {
                        if (GetCharacterFromTarget(target) is { Removed: false } c)
                        {
                            c.Info?.AddRefundPoints(1);
                        }
                    }

                    if (giveTalentInfos != null)
                    {
                        Character targetCharacter = GetCharacterFromTarget(target);
                        if (targetCharacter?.Info == null) { continue; }
                        if (!TalentTree.JobTalentTrees.TryGet(targetCharacter.Info.Job.Prefab.Identifier, out TalentTree characterTalentTree)) { continue; }

                        foreach (GiveTalentInfo giveTalentInfo in giveTalentInfos)
                        {
                            if (giveTalentInfo.GiveRandom)
                            {                        
                                // for the sake of technical simplicity, for now do not allow talents to be given if the character could unlock them in their talent tree as well
                                IEnumerable<Identifier> viableTalents = giveTalentInfo.TalentIdentifiers.Where(id => !targetCharacter.Info.UnlockedTalents.Contains(id) && !characterTalentTree.AllTalentIdentifiers.Contains(id));
                                if (viableTalents.None()) { continue; }
                                targetCharacter.GiveTalent(viableTalents.GetRandomUnsynced(), true);
                            }
                            else
                            {
                                foreach (Identifier id in giveTalentInfo.TalentIdentifiers)
                                {
                                    if (targetCharacter.Info.UnlockedTalents.Contains(id) || characterTalentTree.AllTalentIdentifiers.Contains(id)) { continue; }
                                    targetCharacter.GiveTalent(id, true);
                                }
                            }
                        }
                    }

                    if (eventTargetTags != null)
                    {
                        foreach ((Identifier eventId, Identifier tag) in eventTargetTags)
                        {
                            if (GameMain.GameSession.EventManager.ActiveEvents.FirstOrDefault(e => e.Prefab.Identifier == eventId) is ScriptedEvent ev) 
                            { 
                                targets.Where(t => t is Entity).ForEach(t => ev.AddTarget(tag, (Entity)t));
                            }
                        }
                    }
                }
            }

            if (FireSize > 0.0f && entity != null)
            {
                var fire = new FireSource(position, hull, sourceCharacter: user);
                fire.Size = new Vector2(FireSize, fire.Size.Y);
            }

            if (isNotClient && triggeredEvents != null && GameMain.GameSession?.EventManager is { } eventManager)
            {
                foreach (EventPrefab eventPrefab in triggeredEvents)
                {
                    Event ev = eventPrefab.CreateInstance(eventManager.RandomSeed);
                    if (ev == null) { continue; }
                    eventManager.QueuedEvents.Enqueue(ev);                    
                    if (ev is ScriptedEvent scriptedEvent)
                    {
                        if (!triggeredEventTargetTag.IsEmpty)
                        {
                            IEnumerable<ISerializableEntity> eventTargets = targets.Where(t => t is Entity);
                            if (eventTargets.Any())
                            {
                                scriptedEvent.Targets.Add(triggeredEventTargetTag, eventTargets.Cast<Entity>().ToList());
                            }
                        }
                        if (!triggeredEventEntityTag.IsEmpty && entity != null)
                        {
                            scriptedEvent.Targets.Add(triggeredEventEntityTag, new List<Entity> { entity });
                        }
                        if (!triggeredEventUserTag.IsEmpty && user != null)
                        {
                            scriptedEvent.Targets.Add(triggeredEventUserTag, new List<Entity> { user });
                        }
                    }
                }
            }

            if (isNotClient && entity != null && Entity.Spawner != null) //clients are not allowed to spawn entities
            {
                if (spawnCharacters != null)
                {
                    foreach (CharacterSpawnInfo characterSpawnInfo in spawnCharacters)
                    {
                        var characters = new List<Character>();
                        
                        CharacterTeamType? inheritedTeam = null;
                        if (characterSpawnInfo.InheritTeam)
                        {
                            bool isPvP = GameMain.GameSession?.GameMode?.Preset == GameModePreset.PvP;
                            inheritedTeam = entity switch
                            {
                                Character c => c.TeamID,
                                Item it => it.GetRootInventoryOwner() is Character owner ? owner.TeamID : GetTeamFromSubmarine(it),
                                MapEntity e => GetTeamFromSubmarine(e),
                                _ => null
                                // Default to Team1, when we can't deduce the team (for example when spawning outside the sub AND character inventory).
                            } ?? (isPvP ? CharacterTeamType.None : CharacterTeamType.Team1);
                            
                            CharacterTeamType? GetTeamFromSubmarine(MapEntity e)
                            {
                                if (e.Submarine == null) { return null; }
                                // Don't allow team FriendlyNPC in outposts, because if you buy a spawner item (such as husk container) from the store and choose to get it immediately, it will be spawned in the outpost.
                                return !isPvP && e.Submarine.Info.IsOutpost && e.Submarine.TeamID == CharacterTeamType.FriendlyNPC ? 
                                    CharacterTeamType.Team1 : e.Submarine.TeamID;
                            }
                        }
                        
                        for (int i = 0; i < characterSpawnInfo.Count; i++)
                        {
                            Entity.Spawner.AddCharacterToSpawnQueue(characterSpawnInfo.SpeciesName, position + Rand.Vector(characterSpawnInfo.Spread, Rand.RandSync.Unsynced) + characterSpawnInfo.Offset,
                                onSpawn: newCharacter =>
                                {
                                    if (inheritedTeam.HasValue)
                                    {
                                        newCharacter.SetOriginalTeamAndChangeTeam(inheritedTeam.Value, processImmediately: true);
                                    }
                                    if (characterSpawnInfo.TotalMaxCount > 0)
                                    {
                                        if (Character.CharacterList.Count(c => c.SpeciesName == characterSpawnInfo.SpeciesName && c.TeamID == newCharacter.TeamID) > characterSpawnInfo.TotalMaxCount)
                                        {
                                            Entity.Spawner?.AddEntityToRemoveQueue(newCharacter);
                                            return;
                                        }
                                    }
                                    if (newCharacter.AIController is EnemyAIController enemyAi &&
                                        enemyAi.PetBehavior != null &&
                                        entity is Item item &&
                                        item.ParentInventory is CharacterInventory inv)
                                    {
                                        enemyAi.PetBehavior.Owner = inv.Owner as Character;
                                    }
                                    characters.Add(newCharacter);
                                    if (characters.Count == characterSpawnInfo.Count)
                                    {
                                        SwarmBehavior.CreateSwarm(characters.Cast<AICharacter>());
                                    }
                                    if (!characterSpawnInfo.AfflictionOnSpawn.IsEmpty)
                                    {
                                        if (!AfflictionPrefab.Prefabs.TryGet(characterSpawnInfo.AfflictionOnSpawn, out AfflictionPrefab afflictionPrefab))
                                        {
                                            DebugConsole.NewMessage($"Could not apply an affliction to the spawned character(s). No affliction with the identifier \"{characterSpawnInfo.AfflictionOnSpawn}\" found.", Color.Red);
                                            return;
                                        }
                                        newCharacter.CharacterHealth.ApplyAffliction(newCharacter.AnimController.MainLimb, afflictionPrefab.Instantiate(characterSpawnInfo.AfflictionStrength));
                                    }
                                    if (characterSpawnInfo.Stun > 0)
                                    {
                                        newCharacter.SetStun(characterSpawnInfo.Stun);
                                    }
                                    foreach (var target in targets)
                                    {
                                        if (target is not Character character) { continue; }
                                        if (characterSpawnInfo.TransferInventory && character.Inventory != null && newCharacter.Inventory != null)
                                        {
                                            if (character.Inventory.Capacity != newCharacter.Inventory.Capacity) { return; }
                                            for (int i = 0; i < character.Inventory.Capacity && i < newCharacter.Inventory.Capacity; i++)
                                            {
                                                character.Inventory.GetItemsAt(i).ForEachMod(item => newCharacter.Inventory.TryPutItem(item, i, allowSwapping: true, allowCombine: false, user: null));
                                            }
                                        }
                                        if (characterSpawnInfo.TransferBuffs || characterSpawnInfo.TransferAfflictions)
                                        {
                                            foreach (Affliction affliction in character.CharacterHealth.GetAllAfflictions())
                                            {
                                                if (affliction.Prefab.IsBuff)
                                                {
                                                    if (!characterSpawnInfo.TransferBuffs) { continue; }
                                                }
                                                else
                                                {
                                                    if (!characterSpawnInfo.TransferAfflictions) { continue; }
                                                }
                                                //ApplyAffliction modified the strength based on max vitality, let's undo that before transferring the affliction
                                                //(otherwise e.g. a character with 1000 vitality would only get a tenth of the strength)
                                                float afflictionStrength = affliction.Strength * (newCharacter.MaxVitality / 100.0f);

                                                Limb afflictionLimb = character.CharacterHealth.GetAfflictionLimb(affliction) ?? character.AnimController.MainLimb;
                                                Limb newAfflictionLimb = newCharacter.AnimController.GetLimb(afflictionLimb.type) ?? newCharacter.AnimController.MainLimb;

                                                newCharacter.CharacterHealth.ApplyAffliction(newAfflictionLimb, affliction.Prefab.Instantiate(afflictionStrength));
                                            }
                                        }
                                        if (i == characterSpawnInfo.Count) // Only perform the below actions if this is the last character being spawned.
                                        {
                                            if (characterSpawnInfo.TransferControl)
                                            {
#if CLIENT
                                                if (Character.Controlled == target)
                                                {
                                                    Character.Controlled = newCharacter;
                                                }
#elif SERVER
                                            foreach (Client c in GameMain.Server.ConnectedClients)
                                            {
                                                if (c.Character != target) { continue; }                                                
                                                GameMain.Server.SetClientCharacter(c, newCharacter);                                                
                                            }
#endif
                                            }
                                            if (characterSpawnInfo.RemovePreviousCharacter) { Entity.Spawner?.AddEntityToRemoveQueue(character); }
                                        }
                                    }
                                    if (characterSpawnInfo.InheritEventTags)
                                    {
                                        foreach (var activeEvent in GameMain.GameSession.EventManager.ActiveEvents)
                                        {
                                            if (activeEvent is ScriptedEvent scriptedEvent)
                                            {
                                                scriptedEvent.InheritTags(entity, newCharacter);
                                            }
                                        }
                                    }
                                });
                        }
                    }
                }

                if (spawnItems != null && spawnItems.Count > 0)
                {
                    if (spawnItemRandomly)
                    {
                        if (spawnItems.Count > 0)
                        {
                            var randomSpawn = spawnItems.GetRandomUnsynced();
                            int count = randomSpawn.GetCount(Rand.RandSync.Unsynced);
                            if (Rand.Range(0.0f, 1.0f, Rand.RandSync.Unsynced) < randomSpawn.Probability)
                            {
                                for (int i = 0; i < count; i++)
                                {
                                    ProcessItemSpawnInfo(randomSpawn);
                                }
                            }
                        }
                    }
                    else
                    {
                        foreach (ItemSpawnInfo itemSpawnInfo in spawnItems)
                        {
                            int count = itemSpawnInfo.GetCount(Rand.RandSync.Unsynced);
                            if (Rand.Range(0.0f, 1.0f, Rand.RandSync.Unsynced) < itemSpawnInfo.Probability)
                            {
                                for (int i = 0; i < count; i++)
                                {
                                    ProcessItemSpawnInfo(itemSpawnInfo);
                                }
                            }
                        }
                    }

                    void ProcessItemSpawnInfo(ItemSpawnInfo spawnInfo)
                    {
                        if (spawnInfo.SpawnPosition == ItemSpawnInfo.SpawnPositionType.Target)
                        {
                            foreach (var target in targets)
                            {
                                if (target is Entity targetEntity)
                                {
                                    SpawnItem(spawnInfo, entity, sourceBody, position, targetEntity);
                                }
                            }
                        }
                        else
                        {
                            SpawnItem(spawnInfo, entity, sourceBody, position, targetEntity: null);
                        }
                    }
                }
            }

            ApplyProjSpecific(deltaTime, entity, targets, hull, position, playSound: true);

            if (oneShot)
            {
                Disabled = true;
            }
            if (Interval > 0.0f && entity != null)
            {
                intervalTimers ??= new Dictionary<Entity, float>();
                intervalTimers[entity] = Interval;
            }
<<<<<<< HEAD
=======
        }

        private bool IsValidTargetLimb(Limb limb)
        {
            if (limb == null || limb.Removed) { return false; }
            if (limb.IsSevered) { return false; }
            if (targetLimbs != null && !targetLimbs.Contains(limb.type)) { return false; }
            return true;
>>>>>>> 14f61af4
        }
        private static Character GetCharacterFromTarget(ISerializableEntity target)
        {
            Character targetCharacter = target as Character;
            if (targetCharacter == null)
            {
                if (target is Limb targetLimb && !targetLimb.Removed)
                {
                    targetCharacter = targetLimb.character;
                }
            }
            return targetCharacter;
        }

        private void RemoveCharacter(Character character)
        {
            if (containerForItemsOnCharacterRemoval != Identifier.Empty)
            {
                ItemPrefab containerPrefab =
                    ItemPrefab.Prefabs.Find(me => me.Tags.Contains(containerForItemsOnCharacterRemoval)) ??
                    MapEntityPrefab.FindByIdentifier(containerForItemsOnCharacterRemoval) as ItemPrefab;

                if (containerPrefab == null)
                {
                    DebugConsole.ThrowError($"Could not spawn a container for a removed character's items. No item found with the identifier or tag \"{containerForItemsOnCharacterRemoval}\"");
                }
                else
                {
                    Entity.Spawner?.AddItemToSpawnQueue(containerPrefab, character.WorldPosition, onSpawned: OnItemContainerSpawned);
                }

                void OnItemContainerSpawned(Item item)
                {
                    if (character.Inventory == null) { return; }

                    item.UpdateTransform();
                    item.AddTag("name:" + character.Name);
                    if (character.Info?.Job is { } job) { item.AddTag($"job:{job.Name}"); }

                    if (item.GetComponent<ItemContainer>() is not ItemContainer itemContainer) { return; }
                    List<Item> inventoryItems = new List<Item>(character.Inventory.AllItemsMod);
                    foreach (Item inventoryItem in inventoryItems)
                    {
                        if (!itemContainer.Inventory.TryPutItem(inventoryItem, user: null, createNetworkEvent: true))
                        {
                            //if the item couldn't be put inside the despawn container, just drop it
                            inventoryItem.Drop(dropper: character, createNetworkEvent: true);
                        }
                    }
                }
            }
            Entity.Spawner?.AddEntityToRemoveQueue(character);
        }

        void SpawnItem(ItemSpawnInfo chosenItemSpawnInfo, Entity entity, PhysicsBody sourceBody, Vector2 position, Entity targetEntity)
        {
            Item parentItem = entity as Item;
            PhysicsBody parentItemBody = parentItem?.body;
            if (user == null && parentItem != null)
            {
                // Set the user for projectiles spawned from status effects (e.g. flak shrapnels)
                SetUser(parentItem.GetComponent<Projectile>()?.User);
            }

            if (chosenItemSpawnInfo.SpawnPosition == ItemSpawnInfo.SpawnPositionType.Target && targetEntity != null)
            {
                entity = targetEntity;
                position = entity.WorldPosition;
                if (entity is Item it)
                {
                    sourceBody ??= 
                        (entity as Item)?.body ??
                        (entity as Character)?.AnimController.Collider;
                }
            }

            switch (chosenItemSpawnInfo.SpawnPosition)
            {
                case ItemSpawnInfo.SpawnPositionType.This:
                case ItemSpawnInfo.SpawnPositionType.Target:
                    Entity.Spawner?.AddItemToSpawnQueue(chosenItemSpawnInfo.ItemPrefab, position + Rand.Vector(chosenItemSpawnInfo.Spread, Rand.RandSync.Unsynced), onSpawned: newItem =>
                    {
                        Projectile projectile = newItem.GetComponent<Projectile>();
                        if (entity != null)
                        {
                            var rope = newItem.GetComponent<Rope>();
                            if (rope != null && sourceBody != null && sourceBody.UserData is Limb sourceLimb)
                            {
                                rope.Attach(sourceLimb, newItem);
#if SERVER
                                newItem.CreateServerEvent(rope);
#endif
                            }
                            float spread = Rand.Range(-chosenItemSpawnInfo.AimSpreadRad, chosenItemSpawnInfo.AimSpreadRad);
                            float rotation = chosenItemSpawnInfo.RotationRad;
                            Vector2 worldPos = position;
                            if (sourceBody != null)
                            {
                                worldPos = sourceBody.Position;
                                if (user?.Submarine != null)
                                {
                                    worldPos += user.Submarine.Position;
                                }
                            }
                            else if (!entity.Removed)
                            {
                                worldPos = entity.WorldPosition;
                            }
                            switch (chosenItemSpawnInfo.RotationType)
                            {
                                case ItemSpawnInfo.SpawnRotationType.None:
                                    rotation = chosenItemSpawnInfo.RotationRad;
                                    break;
                                case ItemSpawnInfo.SpawnRotationType.This:
                                    if (sourceBody != null)
                                    {
                                        rotation = sourceBody.TransformRotation(chosenItemSpawnInfo.RotationRad);
                                    }
                                    else if (parentItemBody != null)
                                    {
                                        rotation = parentItemBody.TransformRotation(chosenItemSpawnInfo.RotationRad);
                                    }
                                    break;
                                case ItemSpawnInfo.SpawnRotationType.Target:
                                    if (!entity.Removed)
                                    {
                                        rotation = MathUtils.VectorToAngle(entity.WorldPosition - worldPos);
                                    }
                                    break;
                                case ItemSpawnInfo.SpawnRotationType.Limb:
                                    if (sourceBody != null)
                                    {
                                        rotation = sourceBody.TransformedRotation;
                                    }
                                    break;
                                case ItemSpawnInfo.SpawnRotationType.Collider:
                                    if (parentItemBody != null)
                                    {
                                        rotation = parentItemBody.TransformedRotation;
                                    }
                                    else if (user != null)
                                    {
                                        rotation = user.AnimController.Collider.Rotation + MathHelper.PiOver2;
                                    }
                                    break;
                                case ItemSpawnInfo.SpawnRotationType.MainLimb:
                                    if (user != null)
                                    {
                                        rotation = user.AnimController.MainLimb.body.TransformedRotation;
                                    }
                                    break;
                                case ItemSpawnInfo.SpawnRotationType.Random:
                                    if (projectile != null)
                                    {
                                        DebugConsole.LogError("Random rotation is not supported for Projectiles.");
                                    }
                                    else
                                    {
                                        rotation = Rand.Range(0f, MathHelper.TwoPi, Rand.RandSync.Unsynced);
                                    }
                                    break;
                                default:
                                    throw new NotImplementedException("Item spawn rotation type not implemented: " + chosenItemSpawnInfo.RotationType);
                            }
                            if (user != null)
                            {
                                rotation += chosenItemSpawnInfo.RotationRad * user.AnimController.Dir;
                            }
                            rotation += spread;
                            if (projectile != null)
                            {
                                var sourceEntity = (sourceBody?.UserData as ISpatialEntity) ?? entity;
                                Vector2 spawnPos = sourceEntity.SimPosition;
                                projectile.Item.Submarine = sourceEntity?.Submarine;
                                List<Body> ignoredBodies = null;
                                if (!projectile.DamageUser)
                                {
                                    ignoredBodies = user?.AnimController.Limbs.Where(l => !l.IsSevered).Select(l => l.body.FarseerBody).ToList();
                                }
                                float damageMultiplier = 1f;
                                if (entity is Character character && sourceEntity is Limb { attack: Attack attack })
                                {
                                    attack.ResetDamageMultiplier();
                                    attack.DamageMultiplier *= 1.0f + character.GetStatValue(StatTypes.NaturalRangedAttackMultiplier);
                                    damageMultiplier = attack.DamageMultiplier;
                                }
                                projectile.Shoot(user, spawnPos, spawnPos, rotation, ignoredBodies: ignoredBodies, createNetworkEvent: true, damageMultiplier: damageMultiplier);
                                projectile.Item.Submarine = projectile.LaunchSub = sourceEntity?.Submarine;
                            }
                            else if (newItem.body != null)
                            {
                                newItem.body.SetTransform(newItem.SimPosition, rotation);
                                Vector2 impulseDir = new Vector2(MathF.Cos(rotation), MathF.Sin(rotation));
                                newItem.body.ApplyLinearImpulse(impulseDir * chosenItemSpawnInfo.Impulse);
                            }
                        }
                        OnItemSpawned(newItem, chosenItemSpawnInfo);
                    });
                    break;
                case ItemSpawnInfo.SpawnPositionType.ThisInventory:
                    {
                        Inventory inventory = null;
                        if (entity is Character character && character.Inventory != null)
                        {
                            inventory = character.Inventory;
                        }
                        else if (entity is Item item)
                        {
                            foreach (ItemContainer itemContainer in item.GetComponents<ItemContainer>())
                            {
                                if (itemContainer.CanBeContained(chosenItemSpawnInfo.ItemPrefab))
                                {
                                    inventory = itemContainer?.Inventory;
                                    break;
                                }
                            }
                            if (!chosenItemSpawnInfo.SpawnIfCantBeContained && inventory == null)
                            {
                                return;
                            }
                        }
                        if (inventory != null && (inventory.CanProbablyBePut(chosenItemSpawnInfo.ItemPrefab) || chosenItemSpawnInfo.SpawnIfInventoryFull))
                        {
                            Entity.Spawner.AddItemToSpawnQueue(chosenItemSpawnInfo.ItemPrefab, inventory, spawnIfInventoryFull: chosenItemSpawnInfo.SpawnIfInventoryFull, onSpawned: item =>
                            {
                                if (chosenItemSpawnInfo.Equip && entity is Character character && character.Inventory != null)
                                {
                                    //if the item is both pickable and wearable, try to wear it instead of picking it up
                                    List<InvSlotType> allowedSlots =
                                       item.GetComponents<Pickable>().Count() > 1 ?
                                       new List<InvSlotType>(item.GetComponent<Wearable>()?.AllowedSlots ?? item.GetComponent<Pickable>().AllowedSlots) :
                                       new List<InvSlotType>(item.AllowedSlots);
                                    allowedSlots.Remove(InvSlotType.Any);
                                    character.Inventory.TryPutItem(item, null, allowedSlots);
                                }
                                OnItemSpawned(item, chosenItemSpawnInfo);
                            });
                        }
                    }
                    break;
                case ItemSpawnInfo.SpawnPositionType.SameInventory:
                    {
                        Inventory inventory = null;
                        if (entity is Character character)
                        {
                            inventory = character.Inventory;
                        }
                        else if (entity is Item item)
                        {
                            inventory = item.ParentInventory;
                        }
                        if (inventory != null)
                        {
                            Entity.Spawner.AddItemToSpawnQueue(chosenItemSpawnInfo.ItemPrefab, inventory, spawnIfInventoryFull: chosenItemSpawnInfo.SpawnIfInventoryFull, onSpawned: (Item newItem) =>
                            {
                                OnItemSpawned(newItem, chosenItemSpawnInfo);
                            });
                        }
                        else if (chosenItemSpawnInfo.SpawnIfNotInInventory)
                        {
                            Entity.Spawner.AddItemToSpawnQueue(chosenItemSpawnInfo.ItemPrefab, position, onSpawned: (Item newItem) =>
                            {
                                OnItemSpawned(newItem, chosenItemSpawnInfo);
                            });
                        }
                    }
                    break;
                case ItemSpawnInfo.SpawnPositionType.ContainedInventory:
                    {
                        Inventory thisInventory = null;
                        if (entity is Character character)
                        {
                            thisInventory = character.Inventory;
                        }
                        else if (entity is Item item)
                        {
                            var itemContainer = item.GetComponent<ItemContainer>();
                            thisInventory = itemContainer?.Inventory;
                            if (!chosenItemSpawnInfo.SpawnIfCantBeContained && !itemContainer.CanBeContained(chosenItemSpawnInfo.ItemPrefab))
                            {
                                return;
                            }
                        }
                        if (thisInventory != null)
                        {
                            foreach (Item item in thisInventory.AllItems)
                            {
                                Inventory containedInventory = item.GetComponent<ItemContainer>()?.Inventory;
                                if (containedInventory != null && (containedInventory.CanProbablyBePut(chosenItemSpawnInfo.ItemPrefab) || chosenItemSpawnInfo.SpawnIfInventoryFull))
                                {
                                    Entity.Spawner.AddItemToSpawnQueue(chosenItemSpawnInfo.ItemPrefab, containedInventory, spawnIfInventoryFull: chosenItemSpawnInfo.SpawnIfInventoryFull, onSpawned: (Item newItem) =>
                                    {
                                        OnItemSpawned(newItem, chosenItemSpawnInfo);
                                    });
                                    break;
                                }
                            }
                        }
                    }
                    break;
            }
            void OnItemSpawned(Item newItem, ItemSpawnInfo itemSpawnInfo)
            {
                newItem.Condition = newItem.MaxCondition * itemSpawnInfo.Condition;
                if (itemSpawnInfo.InheritEventTags)
                {
                    foreach (var activeEvent in GameMain.GameSession.EventManager.ActiveEvents)
                    {
                        if (activeEvent is ScriptedEvent scriptedEvent)
                        {
                            scriptedEvent.InheritTags(entity, newItem);
                        }
                    }
                }
            }
        }

        private void TryTriggerAnimation(ISerializableEntity target, Entity entity)
        {
            if (animationsToTrigger == null) { return; }
            // Could probably use a similar pattern in other places above too, but refactoring statuseffects is very volatile.
            if ((GetCharacterFromTarget(target) ?? entity as Character) is Character targetCharacter)
            {
                foreach (AnimLoadInfo animLoadInfo in animationsToTrigger)
                {
                    if (failedAnimations != null && failedAnimations.Contains((targetCharacter, animLoadInfo))) { continue; }
                    if (!targetCharacter.AnimController.TryLoadTemporaryAnimation(animLoadInfo, throwErrors: animLoadInfo.ExpectedSpeciesNames.Contains(targetCharacter.SpeciesName)))
                    {
                        failedAnimations ??= new HashSet<(Character, AnimLoadInfo)>();
                        failedAnimations.Add((targetCharacter, animLoadInfo));
                    }
                }
            }
        }

        partial void ApplyProjSpecific(float deltaTime, Entity entity, IReadOnlyList<ISerializableEntity> targets, Hull currentHull, Vector2 worldPosition, bool playSound);

        private void ApplyToProperty(ISerializableEntity target, SerializableProperty property, object value, float deltaTime)
        {
            if (disableDeltaTime || setValue) { deltaTime = 1.0f; }
            if (value is int || value is float)
            {
                float propertyValueF = property.GetFloatValue(target);
                if (property.PropertyType == typeof(float))
                {
                    float floatValue = value is float single ? single : (int)value;
                    floatValue *= deltaTime;
                    if (!setValue)
                    {
                        floatValue += propertyValueF;
                    }
                    property.TrySetValue(target, floatValue);
                    return;
                }
                else if (property.PropertyType == typeof(int))
                {
                    int intValue = (int)(value is float single ? single * deltaTime : (int)value * deltaTime);
                    if (!setValue)
                    {
                        intValue += (int)propertyValueF;
                    }
                    property.TrySetValue(target, intValue);
                    return;
                }
            }
            else if (value is bool propertyValueBool)
            {
                property.TrySetValue(target, propertyValueBool);
                return;
            }
            property.TrySetValue(target, value);
        }

        public static void UpdateAll(float deltaTime)
        {
            UpdateAllProjSpecific(deltaTime);

            DelayedEffect.Update(deltaTime);
            for (int i = DurationList.Count - 1; i >= 0; i--)
            {
                DurationListElement element = DurationList[i];

                if (element.Parent.CheckConditionalAlways && !element.Parent.HasRequiredConditions(element.Targets))
                {
                    DurationList.RemoveAt(i);
                    continue;
                }

                element.Targets.RemoveAll(t =>
                    (t is Entity entity && entity.Removed) ||
                    (t is Limb limb && (limb.character == null || limb.character.Removed)));
                if (element.Targets.Count == 0)
                {
                    DurationList.RemoveAt(i);
                    continue;
                }

                foreach (ISerializableEntity target in element.Targets)
                {
                    if (target?.SerializableProperties != null)
                    {
                        foreach (var (propertyName, value) in element.Parent.PropertyEffects)
                        {
                            if (!target.SerializableProperties.TryGetValue(propertyName, out SerializableProperty property))
                            {
                                continue;
                            }
                            element.Parent.ApplyToProperty(target, property, value, CoroutineManager.DeltaTime);
                        }
                    }

                    foreach (Affliction affliction in element.Parent.Afflictions)
                    {
                        Affliction newAffliction = affliction;
                        if (target is Character character)
                        {
                            if (character.Removed) { continue; }
                            newAffliction = element.Parent.GetMultipliedAffliction(affliction, element.Entity, character, deltaTime, element.Parent.multiplyAfflictionsByMaxVitality);
                            var result = character.AddDamage(character.WorldPosition, newAffliction.ToEnumerable(), stun: 0.0f, playSound: false, attacker: element.User);
                            element.Parent.RegisterTreatmentResults(element.Parent.user, element.Entity as Item, result.HitLimb, affliction, result);
                        }
                        else if (target is Limb limb)
                        {
                            if (limb.character.Removed || limb.Removed) { continue; }
                            newAffliction = element.Parent.GetMultipliedAffliction(affliction, element.Entity, limb.character, deltaTime, element.Parent.multiplyAfflictionsByMaxVitality);
                            var result = limb.character.DamageLimb(limb.WorldPosition, limb, newAffliction.ToEnumerable(), stun: 0.0f, playSound: false, attackImpulse: Vector2.Zero, attacker: element.User);
                            element.Parent.RegisterTreatmentResults(element.Parent.user, element.Entity as Item, limb, affliction, result);
                        }
                    }
                    
                    foreach ((Identifier affliction, float amount) in element.Parent.ReduceAffliction)
                    {
                        Limb targetLimb = null;
                        Character targetCharacter = null;
                        if (target is Character character)
                        {
                            targetCharacter = character;
                        }
                        else if (target is Limb limb)
                        {
                            targetLimb = limb;
                            targetCharacter = limb.character;
                        }
                        if (targetCharacter != null && !targetCharacter.Removed)
                        {
                            ActionType? actionType = null;
                            if (element.Entity is Item item && item.UseInHealthInterface) { actionType = element.Parent.type; }
                            float reduceAmount = amount * element.Parent.GetAfflictionMultiplier(element.Entity, targetCharacter, deltaTime);
                            float prevVitality = targetCharacter.Vitality;
                            if (targetLimb != null)
                            {
                                targetCharacter.CharacterHealth.ReduceAfflictionOnLimb(targetLimb, affliction, reduceAmount, treatmentAction: actionType, attacker: element.User);
                            }
                            else
                            {
                                targetCharacter.CharacterHealth.ReduceAfflictionOnAllLimbs(affliction, reduceAmount, treatmentAction: actionType, attacker: element.User);
                            }
                            if (!targetCharacter.IsDead)
                            {
                                float healthChange = targetCharacter.Vitality - prevVitality;
                                targetCharacter.AIController?.OnHealed(healer: element.User, healthChange);
                                if (element.User != null)
                                {
                                    targetCharacter.TryAdjustHealerSkill(element.User, healthChange);
#if SERVER
                                    GameMain.Server.KarmaManager.OnCharacterHealthChanged(targetCharacter, element.User, -healthChange, 0.0f);
#endif
                                }
                            }
                        }
                    }

                    element.Parent.TryTriggerAnimation(target, element.Entity);
                }

                element.Parent.ApplyProjSpecific(deltaTime, 
                    element.Entity, 
                    element.Targets, 
                    element.Parent.GetHull(element.Entity), 
                    element.Parent.GetPosition(element.Entity, element.Targets),
                    playSound: element.Timer >= element.Duration);

                element.Timer -= deltaTime;

                if (element.Timer > 0.0f) { continue; }
                DurationList.Remove(element);
            }
        }

        private float GetAfflictionMultiplier(Entity entity, Character targetCharacter, float deltaTime)
        {
            float afflictionMultiplier = !setValue && !disableDeltaTime ? deltaTime : 1.0f;
            if (entity is Item sourceItem)
            {
                if (sourceItem.HasTag(Barotrauma.Tags.MedicalItem))
                {
                    afflictionMultiplier *= 1 + targetCharacter.GetStatValue(StatTypes.MedicalItemEffectivenessMultiplier);
                    if (user is not null)
                    {
                        afflictionMultiplier *= 1 + user.GetStatValue(StatTypes.MedicalItemApplyingMultiplier);
                    }
                }
                else if (sourceItem.HasTag(AfflictionPrefab.PoisonType) && user is not null)
                {
                    afflictionMultiplier *= 1 + user.GetStatValue(StatTypes.PoisonMultiplier);
                }
            }
            return afflictionMultiplier * AfflictionMultiplier;
        }

        private Affliction GetMultipliedAffliction(Affliction affliction, Entity entity, Character targetCharacter, float deltaTime, bool multiplyByMaxVitality)
        {
            float afflictionMultiplier = GetAfflictionMultiplier(entity, targetCharacter, deltaTime);
            if (multiplyByMaxVitality)
            {
                afflictionMultiplier *= targetCharacter.MaxVitality / 100f;
            }
            if (user is not null)
            {
                if (affliction.Prefab.IsBuff)
                {
                    afflictionMultiplier *= 1 + user.GetStatValue(StatTypes.BuffItemApplyingMultiplier);
                }
                else if (affliction.Prefab.Identifier == "organdamage" && targetCharacter.CharacterHealth.GetActiveAfflictionTags().Any(t => t == "poisoned"))
                {
                    afflictionMultiplier *= 1 + user.GetStatValue(StatTypes.PoisonMultiplier);
                }
            }

            if (affliction.DivideByLimbCount)
            {
                int limbCount = targetCharacter.AnimController.Limbs.Count(limb => IsValidTargetLimb(limb));
                if (limbCount > 0)
                {
                    afflictionMultiplier *= 1.0f / limbCount;
                }
            }
            if (!MathUtils.NearlyEqual(afflictionMultiplier, 1.0f))
            {
                return affliction.CreateMultiplied(afflictionMultiplier, affliction);
            }
            return affliction;
        }

        private void RegisterTreatmentResults(Character user, Item item, Limb limb, Affliction affliction, AttackResult result)
        {
            if (item == null) { return; }
            if (!item.UseInHealthInterface) { return; }
            if (limb == null) { return; }
            foreach (Affliction limbAffliction in limb.character.CharacterHealth.GetAllAfflictions())
            {
                if (result.Afflictions != null && 
                    /* "affliction" is the affliction directly defined in the status effect (e.g. "5 internal damage (per second / per frame / however the effect is defined to run)"), 
                     * "result" is how much we actually applied of that affliction right now (taking into account the elapsed time, resistances and such) */
                    result.Afflictions.FirstOrDefault(a => a.Prefab == limbAffliction.Prefab) is Affliction resultAffliction &&
                    (!affliction.Prefab.LimbSpecific || limb.character.CharacterHealth.GetAfflictionLimb(affliction) == limb))
                {
                    if (type == ActionType.OnUse || type == ActionType.OnSuccess)
                    {
                        limbAffliction.AppliedAsSuccessfulTreatmentTime = Timing.TotalTime;
                        limb.character.TryAdjustHealerSkill(user, affliction: resultAffliction);
                    }
                    else if (type == ActionType.OnFailure)
                    {
                        limbAffliction.AppliedAsFailedTreatmentTime = Timing.TotalTime;
                        limb.character.TryAdjustHealerSkill(user, affliction: resultAffliction);
                    }
                }
            }
        }

        static partial void UpdateAllProjSpecific(float deltaTime);

        public static void StopAll()
        {
            CoroutineManager.StopCoroutines("statuseffect");
            DelayedEffect.DelayList.Clear();
            DurationList.Clear();
        }

        public void AddTag(Identifier tag)
        {
            if (statusEffectTags.Contains(tag)) { return; }
            statusEffectTags.Add(tag);
        }

        public bool HasTag(Identifier tag)
        {
            if (tag == null) { return true; }
<<<<<<< HEAD
            return tags.Contains(tag);
=======
            return statusEffectTags.Contains(tag);
>>>>>>> 14f61af4
        }
    }
}<|MERGE_RESOLUTION|>--- conflicted
+++ resolved
@@ -215,19 +215,11 @@
             public readonly float RotationRad;
             /// <summary>
             /// Minimum number of items to spawn. Use "Count" to spawn a fixed number of items.
-<<<<<<< HEAD
             /// </summary>
             public readonly int MinCount;
             /// <summary>
             /// Maximum number of items to spawn. Use "Count" to spawn a fixed number of items.
             /// </summary>
-=======
-            /// </summary>
-            public readonly int MinCount;
-            /// <summary>
-            /// Maximum number of items to spawn. Use "Count" to spawn a fixed number of items.
-            /// </summary>
->>>>>>> 14f61af4
             public readonly int MaxCount;
             /// <summary>
             /// Probability of spawning the item(s). 0-1.
@@ -865,11 +857,7 @@
 
         protected StatusEffect(ContentXElement element, string parentDebugName)
         {
-<<<<<<< HEAD
-            tags = new HashSet<Identifier>(element.GetAttributeIdentifierArray("tags", Array.Empty<Identifier>()));
-=======
             statusEffectTags = new HashSet<Identifier>(element.GetAttributeIdentifierArray("statuseffecttags", element.GetAttributeIdentifierArray("tags", Array.Empty<Identifier>())));
->>>>>>> 14f61af4
             OnlyInside = element.GetAttributeBool("onlyinside", false);
             OnlyOutside = element.GetAttributeBool("onlyoutside", false);
             OnlyWhenDamagedByPlayer = element.GetAttributeBool("onlyplayertriggered", element.GetAttributeBool("onlywhendamagedbyplayer", false));
@@ -1279,33 +1267,10 @@
             foreach (var (propertyName, value) in PropertyEffects)
             {
                 if (ChangesItemCondition(propertyName, value, out float conditionValue))
-<<<<<<< HEAD
                 {
                     return conditionValue > 0.0f || (setValue && conditionValue > 0.0f);
-=======
-                {
-                    return conditionValue > 0.0f || (setValue && conditionValue > 0.0f);
-                }
-            }
-            return false;
-        }
-
-        private bool ChangesItemCondition(Identifier propertyName, object value, out float conditionValue)
-        {
-            if (propertyName == "condition")
-            {
-                switch (value)
-                {
-                    case float f:
-                        conditionValue = f;
-                        return true;
-                    case int i:
-                        conditionValue = i;
-                        return true;
->>>>>>> 14f61af4
-                }
-            }
-            conditionValue = 0.0f;
+                }
+            }
             return false;
         }
 
@@ -2052,17 +2017,12 @@
 #if SERVER
                         GameMain.Server?.SendChatMessage(messageToSay.Value, messageType, senderClient: null, targetCharacter);
 #elif CLIENT
-<<<<<<< HEAD
-                        AIChatMessage message = new AIChatMessage(messageToSay.Value, messageType);
-                        targetCharacter.SendSinglePlayerMessage(message, canUseRadio, radio);
-=======
                         //no need to create the message when playing as a client, the server will send it to us
                         if (isNotClient)
                         {                            
                             AIChatMessage message = new AIChatMessage(messageToSay.Value, messageType);
                             targetCharacter.SendSinglePlayerMessage(message, canUseRadio, radio);
                         }
->>>>>>> 14f61af4
 #endif
                     }
                 }
@@ -2394,8 +2354,6 @@
                 intervalTimers ??= new Dictionary<Entity, float>();
                 intervalTimers[entity] = Interval;
             }
-<<<<<<< HEAD
-=======
         }
 
         private bool IsValidTargetLimb(Limb limb)
@@ -2404,7 +2362,6 @@
             if (limb.IsSevered) { return false; }
             if (targetLimbs != null && !targetLimbs.Contains(limb.type)) { return false; }
             return true;
->>>>>>> 14f61af4
         }
         private static Character GetCharacterFromTarget(ISerializableEntity target)
         {
@@ -2994,11 +2951,7 @@
         public bool HasTag(Identifier tag)
         {
             if (tag == null) { return true; }
-<<<<<<< HEAD
-            return tags.Contains(tag);
-=======
             return statusEffectTags.Contains(tag);
->>>>>>> 14f61af4
         }
     }
 }