--- conflicted
+++ resolved
@@ -495,7 +495,7 @@
 
         public readonly ImmutableArray<(Identifier propertyName, object value)> PropertyEffects;
 
-        private readonly PropertyConditional.LogicalOperatorType conditionalLogicalOperator = PropertyConditional.LogicalOperatorType.Or;
+        private readonly PropertyConditional.Comparison conditionalComparison = PropertyConditional.Comparison.Or;
         private readonly List<PropertyConditional> propertyConditionals;
         public bool HasConditions => propertyConditionals != null && propertyConditionals.Any();
 
@@ -517,8 +517,6 @@
         private readonly HashSet<string> tags;
 
         /// <summary>
-<<<<<<< HEAD
-=======
         /// How long the effect runs (in seconds). Note that if <see cref="Stackable"/> is true, 
         /// there can be multiple instances of the effect running at a time. 
         /// In other words, if the effect has a duration and executes every frame, you probably want 
@@ -527,7 +525,6 @@
         private readonly float duration;
 
         /// <summary>
->>>>>>> f95be051
         /// How long _can_ the event run (in seconds). The difference to <see cref="duration"/> is that 
         /// lifetime doesn't force the effect to run for the given amount of time, only restricts how 
         /// long it can run in total. For example, you could have an effect that makes a projectile
@@ -592,7 +589,6 @@
         public readonly List<GiveTalentInfo> giveTalentInfos = new List<GiveTalentInfo>();
 
         private readonly List<AITrigger> aiTriggers = new List<AITrigger>();
-<<<<<<< HEAD
 
         private readonly List<EventPrefab> triggeredEvents = new List<EventPrefab>();
 
@@ -609,24 +605,6 @@
         private readonly Identifier triggeredEventEntityTag;
 
         /// <summary>
-=======
-
-        private readonly List<EventPrefab> triggeredEvents = new List<EventPrefab>();
-
-        /// <summary>
-        /// If the effect triggers a scripted event, the target of this effect is added as a target for the event using the specified tag.
-        /// For example, an item could have an effect that executes when used on some character, and triggers an event that makes said character say something.
-        /// </summary>
-        private readonly Identifier triggeredEventTargetTag;
-
-        /// <summary>
-        /// If the effect triggers a scripted event, the entity executing this effect is added as a target for the event using the specified tag.
-        /// For example, a character could have an effect that executes when the character takes damage, and triggers an event that makes said character say something.
-        /// </summary>
-        private readonly Identifier triggeredEventEntityTag;
-
-        /// <summary>
->>>>>>> f95be051
         /// If the effect triggers a scripted event, the user of the StatusEffect (= the character who caused it to happen, e.g. a character who used an item) is added as a target for the event using the specified tag.
         /// For example, a gun could have an effect that executes when a character uses it, and triggers an event that makes said character say something.
         /// </summary>
@@ -704,13 +682,7 @@
         private readonly List<int> giveExperiences = new List<int>();
         private readonly List<GiveSkill> giveSkills = new List<GiveSkill>();
 
-        /// <summary>
-        /// How long the effect runs (in seconds). Note that if <see cref="Stackable"/> is true, 
-        /// there can be multiple instances of the effect running at a time. 
-        /// In other words, if the effect has a duration and executes every frame, you probably want 
-        /// to make it non-stackable or it'll lead to a large number of overlapping effects running at the same time.
-        /// </summary>
-        public readonly float Duration;
+        public float Duration => duration;
 
         /// <summary>
         /// How close to the entity executing the effect the targets must be. Only applicable if targeting NearbyCharacters or NearbyItems.
@@ -765,11 +737,7 @@
             AllowWhenBroken = element.GetAttributeBool("allowwhenbroken", false);
 
             Interval = element.GetAttributeFloat("interval", 0.0f);
-<<<<<<< HEAD
-            Duration = element.GetAttributeFloat("duration", 0.0f);
-=======
             duration = element.GetAttributeFloat("duration", 0.0f);
->>>>>>> f95be051
             disableDeltaTime = element.GetAttributeBool("disabledeltatime", false);
             setValue = element.GetAttributeBool("setvalue", false);
             Stackable = element.GetAttributeBool("stackable", true);
@@ -866,7 +834,7 @@
                         break;
                     case "conditionalcomparison":
                     case "comparison":
-                        if (!Enum.TryParse(attribute.Value, ignoreCase: true, out conditionalLogicalOperator))
+                        if (!Enum.TryParse(attribute.Value, ignoreCase: true, out conditionalComparison))
                         {
                             DebugConsole.ThrowError($"Invalid conditional comparison type \"{attribute.Value}\" in StatusEffect ({parentDebugName})");
                         }
@@ -881,11 +849,7 @@
                         }
                         break;
                     case "tags":
-<<<<<<< HEAD
-                        if (Duration <= 0.0f || setValue)
-=======
                         if (duration <= 0.0f || setValue)
->>>>>>> f95be051
                         {
                             //a workaround to "tags" possibly meaning either an item's tags or this status effect's tags:
                             //if the status effect doesn't have a duration, assume tags mean an item's tags, not this status effect's tags
@@ -964,7 +928,13 @@
                         }
                         break;
                     case "conditional":
-                        propertyConditionals.AddRange(PropertyConditional.FromXElement(subElement));
+                        foreach (XAttribute attribute in subElement.Attributes())
+                        {
+                            if (PropertyConditional.IsValid(attribute))
+                            {
+                                propertyConditionals.Add(new PropertyConditional(attribute));
+                            }
+                        }
                         break;
                     case "affliction":
                         AfflictionPrefab afflictionPrefab;
@@ -1101,7 +1071,7 @@
             }
             else
             {
-                return itemPrefab.Tags.Any(t => propertyConditionals.Any(pc => pc.TargetTagMatchesTagCondition(t)));
+                return itemPrefab.Tags.Any(t => propertyConditionals.Any(pc => pc.MatchesTagCondition(t)));
             }
         }
 
@@ -1197,56 +1167,97 @@
         {
             if (conditionals.Count == 0) { return true; }
             if (targets.Count == 0 && requiredItems.Count > 0 && requiredItems.All(ri => ri.MatchOnEmpty)) { return true; }
-
-            bool shortCircuitValue = conditionalLogicalOperator switch
-            {
-                PropertyConditional.LogicalOperatorType.Or => true,
-                PropertyConditional.LogicalOperatorType.And => false,
-                _ => throw new NotImplementedException()
-            };
-
-            for (int i = 0; i < conditionals.Count; i++)
-            {
-                var pc = conditionals[i];
-                if (!pc.TargetContainer || targetingContainer)
-                {
-                    if (AnyTargetMatches(targets, pc.TargetItemComponent, pc) == shortCircuitValue) { return shortCircuitValue; }
-                    continue;
-                }
-
-                var target = FindTargetItemOrComponent(targets);
-                var targetItem = target as Item ?? (target as ItemComponent)?.Item;
-                if (targetItem?.ParentInventory == null)
-                {
-                    //if we're checking for inequality, not being inside a valid container counts as success
-                    //(not inside a container = the container doesn't have a specific tag/value)
-                    bool comparisonIsNeq = pc.ComparisonOperator == PropertyConditional.ComparisonOperatorType.NotEquals;
-                    if (comparisonIsNeq == shortCircuitValue)
-                    {
-                        return shortCircuitValue;
-                    }
-                    continue;
-                }
-                var owner = targetItem.ParentInventory.Owner;
-                if (pc.TargetGrandParent && owner is Item ownerItem)
-                {
-                    owner = ownerItem.ParentInventory?.Owner;
-                }
-                if (owner is Item container) 
-                { 
-                    if (pc.Type == PropertyConditional.ConditionType.HasTag)
-                    {
-                        //if we're checking for tags, just check the Item object, not the ItemComponents
-                        if (pc.Matches(container) == shortCircuitValue) { return shortCircuitValue; }
-                    }
-                    else
-                    {
-                        if (AnyTargetMatches(container.AllPropertyObjects, pc.TargetItemComponent, pc) == shortCircuitValue) { return shortCircuitValue; } 
-                    }                                
-                }
-                if (owner is Character character && pc.Matches(character) == shortCircuitValue) { return shortCircuitValue; }
-            }
-            return !shortCircuitValue;
+            switch (conditionalComparison)
+            {
+                case PropertyConditional.Comparison.Or:
+                    for (int i = 0; i < conditionals.Count; i++)
+                    {
+                        var pc = conditionals[i];
+                        if (pc.TargetContainer && !targetingContainer)
+                        {
+                            var target = FindTargetItemOrComponent(targets);
+                            var targetItem = target as Item ?? (target as ItemComponent)?.Item;
+                            if (targetItem?.ParentInventory == null) 
+                            {
+                                //if we're checking for inequality, not being inside a valid container counts as success
+                                //(not inside a container = the container doesn't have a specific tag/value)
+                                if (pc.Operator == PropertyConditional.OperatorType.NotEquals)
+                                {
+                                    return true;
+                                }
+                                continue; 
+                            }
+                            var owner = targetItem.ParentInventory.Owner;
+                            if (pc.TargetGrandParent && owner is Item ownerItem)
+                            {
+                                owner = ownerItem.ParentInventory?.Owner;
+                            }
+                            if (owner is Item container) 
+                            { 
+                                if (pc.Type == PropertyConditional.ConditionType.HasTag)
+                                {
+                                    //if we're checking for tags, just check the Item object, not the ItemComponents
+                                    if (pc.Matches(container)) { return true; }
+                                }
+                                else
+                                {
+                                    if (AnyTargetMatches(container.AllPropertyObjects, pc.TargetItemComponentName, pc)) { return true; } 
+                                }                                
+                            }
+                            if (owner is Character character && pc.Matches(character)) { return true; }                            
+                        }
+                        else
+                        {
+                            if (AnyTargetMatches(targets, pc.TargetItemComponentName, pc)) { return true; }                            
+                        }
+                    }
+                    return false;
+                case PropertyConditional.Comparison.And:
+                    for (int i = 0; i < conditionals.Count; i++)
+                    {
+                        var pc = conditionals[i];
+                        if (pc.TargetContainer && !targetingContainer)
+                        {
+                            var target = FindTargetItemOrComponent(targets);
+                            var targetItem = target as Item ?? (target as ItemComponent)?.Item;
+                            if (targetItem?.ParentInventory == null) 
+                            {
+                                //if we're checking for inequality, not being inside a valid container counts as success
+                                //(not inside a container = the container doesn't have a specific tag/value)
+                                if (pc.Operator == PropertyConditional.OperatorType.NotEquals)
+                                {
+                                    continue;
+                                }
+                                return false; 
+                            }
+                            var owner = targetItem.ParentInventory.Owner;
+                            if (pc.TargetGrandParent && owner is Item ownerItem)
+                            {
+                                owner = ownerItem.ParentInventory?.Owner;
+                            }
+                            if (owner is Item container)
+                            {
+                                if (pc.Type == PropertyConditional.ConditionType.HasTag)
+                                {
+                                    //if we're checking for tags, just check the Item object, not the ItemComponents
+                                    if (!pc.Matches(container)) { return false; }
+                                }
+                                else
+                                {
+                                    if (!AnyTargetMatches(container.AllPropertyObjects, pc.TargetItemComponentName, pc)) { return false; }
+                                }
+                            }
+                            if (owner is Character character && !pc.Matches(character)) { return false; }
+                        }
+                        else
+                        {
+                            if (!AnyTargetMatches(targets, pc.TargetItemComponentName, pc)) { return false; }
+                        }
+                    }
+                    return true;
+                default:
+                    throw new NotImplementedException();
+            }
 
             static bool AnyTargetMatches(IReadOnlyList<ISerializableEntity> targets, string targetItemComponentName, PropertyConditional conditional)
             {
@@ -1363,13 +1374,13 @@
 
             if (!IsValidTarget(target)) { return; }
 
-            if (Duration > 0.0f && !Stackable)
+            if (duration > 0.0f && !Stackable)
             {
                 //ignore if not stackable and there's already an identical statuseffect
                 DurationListElement existingEffect = DurationList.Find(d => d.Parent == this && d.Targets.FirstOrDefault() == target);
                 if (existingEffect != null)
                 {
-                    existingEffect.Reset(Math.Max(existingEffect.Timer, Duration), user);
+                    existingEffect.Reset(Math.Max(existingEffect.Timer, duration), user);
                     return;
                 }
             }
@@ -1408,13 +1419,13 @@
                 return; 
             }
 
-            if (Duration > 0.0f && !Stackable)
+            if (duration > 0.0f && !Stackable)
             {
                 //ignore if not stackable and there's already an identical statuseffect
                 DurationListElement existingEffect = DurationList.Find(d => d.Parent == this && d.Targets.SequenceEqual(currentTargets));
                 if (existingEffect != null)
                 {
-                    existingEffect?.Reset(Math.Max(existingEffect.Timer, Duration), user);
+                    existingEffect?.Reset(Math.Max(existingEffect.Timer, duration), user);
                     return;
                 }
             }
@@ -1608,9 +1619,9 @@
                 }
             }
 
-            if (Duration > 0.0f)
-            {
-                DurationList.Add(new DurationListElement(this, entity, targets, Duration, user));
+            if (duration > 0.0f)
+            {
+                DurationList.Add(new DurationListElement(this, entity, targets, duration, user));
             }
             else
             {
@@ -1649,7 +1660,7 @@
             {
                 var target = targets[i];
                 //if the effect has a duration, these will be done in the UpdateAll method
-                if (Duration > 0) { break; }
+                if (duration > 0) { break; }
                 if (target == null) { continue; }
                 foreach (Affliction affliction in Afflictions)
                 {
@@ -2374,7 +2385,6 @@
             if (entity is Item sourceItem)
             {
                 if (sourceItem.HasTag("medical"))
-<<<<<<< HEAD
                 {
                     afflictionMultiplier *= 1 + targetCharacter.GetStatValue(StatTypes.MedicalItemEffectivenessMultiplier);
                     if (user is not null)
@@ -2384,17 +2394,6 @@
                 }
                 else if (sourceItem.HasTag(AfflictionPrefab.PoisonType) && user is not null)
                 {
-=======
-                {
-                    afflictionMultiplier *= 1 + targetCharacter.GetStatValue(StatTypes.MedicalItemEffectivenessMultiplier);
-                    if (user is not null)
-                    {
-                        afflictionMultiplier *= 1 + user.GetStatValue(StatTypes.MedicalItemApplyingMultiplier);
-                    }
-                }
-                else if (sourceItem.HasTag(AfflictionPrefab.PoisonType) && user is not null)
-                {
->>>>>>> f95be051
                     afflictionMultiplier *= 1 + user.GetStatValue(StatTypes.PoisonMultiplier);
                 }
             }
