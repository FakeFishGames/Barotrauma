--- conflicted
+++ resolved
@@ -199,9 +199,6 @@
                 cachedRelativePath = cleanvalue;
                 isVanilla = false;
             }
-<<<<<<< HEAD
-            else if (cleanvalue.StartsWith(ModDirStr + "/", StringComparison.OrdinalIgnoreCase))
-=======
             // .sub file loading does not trace the .sub file location, and
             // some dead code uses the filepath="xxx" part that have no use in typical sub
             // They now typically have "Mods/" starting
@@ -214,7 +211,6 @@
 				isVanilla = false;
 			}
 			else if (cleanvalue.StartsWith(ModDirStr + "/", StringComparison.OrdinalIgnoreCase))
->>>>>>> dd4663e9
             {
                 cachedPackageName = modName;
                 cachedRelativePath = cleanvalue.Substring(ModDirStr.Length + 1);
