﻿using Barotrauma.Networking;
using FarseerPhysics;
using Microsoft.Xna.Framework;
using System;
using Barotrauma.IO;
using System.Collections.Generic;
using System.Linq;
using System.Xml.Linq;
using Barotrauma.Items.Components;
using FarseerPhysics.Dynamics;
using Barotrauma.Extensions;
using System.Collections.Immutable;
using Barotrauma.Abilities;
#if SERVER
using System.Text;
#endif

namespace Barotrauma
{
    public enum CharacterTeamType
    {
        None = 0,
        Team1 = 1,
        Team2 = 2,
        FriendlyNPC = 3
    }

    public readonly record struct TalentResistanceIdentifier(Identifier ResistanceIdentifier, Identifier TalentIdentifier);

    partial class Character : Entity, IDamageable, ISerializableEntity, IClientSerializable, IServerPositionSync
    {
        public readonly static List<Character> CharacterList = new List<Character>();

        public const float MaxHighlightDistance = 150.0f;
        public const float MaxDragDistance = 200.0f;

        partial void UpdateLimbLightSource(Limb limb);

        private bool enabled = true;
        public bool Enabled
        {
            get
            {
                return enabled && !Removed;
            }
            set
            {
                if (value == enabled) { return; }

                if (Removed)
                {
                    enabled = false;
                    return;
                }

                enabled = value;

                foreach (Limb limb in AnimController.Limbs)
                {
                    if (limb.IsSevered) { continue; }
                    if (limb.body != null)
                    {
                        limb.body.Enabled = enabled;
                    }
                    UpdateLimbLightSource(limb);
                }
                AnimController.Collider.Enabled = value;
            }
        }


        private bool disabledByEvent;
        /// <summary>
        /// MonsterEvents disable monsters (which includes removing them from the character list, so they essentially "don't exist") until they're ready to spawn
        /// </summary>
        public bool DisabledByEvent
        {
            get { return disabledByEvent; }
            set 
            {
                if (value == disabledByEvent) { return; }
                disabledByEvent = value;
                if (disabledByEvent)
                {
                    Enabled = false;
                    CharacterList.Remove(this);
                    if (AiTarget != null) { AITarget.List.Remove(AiTarget); }
                }
                else
                {
                    if (!CharacterList.Contains(this)) { CharacterList.Add(this); }
                    if (AiTarget != null && !AITarget.List.Contains(AiTarget)) { AITarget.List.Add(AiTarget); }
                }
            }
        }

        public Hull PreviousHull = null;
        public Hull CurrentHull = null;

        /// <summary>
        /// Is the character controlled remotely (either by another player, or a server-side AIController)
        /// </summary>
        public bool IsRemotelyControlled
        {
            get
            {
                if (GameMain.NetworkMember == null)
                {
                    return false;
                }
                else if (GameMain.NetworkMember.IsClient)
                {
                    //all characters except the client's own character are controlled by the server
                    return this != Controlled;
                }
                else
                {
                    return IsRemotePlayer;
                }
            }
        }

        /// <summary>
        /// Is the character controlled by another human player (should always be false in single player)
        /// </summary>
        public bool IsRemotePlayer { get; set; }

        public bool IsLocalPlayer => Controlled == this;
        public bool IsPlayer => Controlled == this || IsRemotePlayer;

        /// <summary>
        /// Is the character player or does it have an active ship command manager (an AI controlled sub)? Bots in the player team are not treated as commanders.
        /// </summary>
        public bool IsCommanding => IsPlayer || (AIController is HumanAIController humanAI && humanAI.ShipCommandManager != null && humanAI.ShipCommandManager.Active);
        public bool IsBot => !IsPlayer && AIController is HumanAIController humanAI && humanAI.Enabled;
        public bool IsEscorted { get; set; }
        public Identifier JobIdentifier => Info?.Job?.Prefab.Identifier ?? Identifier.Empty;

        public bool DoesBleed
        {
            get => Params.Health.DoesBleed;
            set => Params.Health.DoesBleed = value;
        }

        public readonly Dictionary<Identifier, SerializableProperty> Properties;
        public Dictionary<Identifier, SerializableProperty> SerializableProperties
        {
            get { return Properties; }
        }

        public Key[] Keys
        {
            get { return keys; }
        }

        protected Key[] keys;

        private HumanPrefab humanPrefab;
        public HumanPrefab HumanPrefab
        {
            get { return humanPrefab; }
            set
            {
                if (humanPrefab == value) { return; }
                humanPrefab = value;

                if (humanPrefab != null)
                {
                    HumanPrefabHealthMultiplier = humanPrefab.HealthMultiplier;
                    if (GameMain.NetworkMember != null)
                    {
                        HumanPrefabHealthMultiplier *= humanPrefab.HealthMultiplierInMultiplayer;
                    }
                }
                else
                {
                    HumanPrefabHealthMultiplier = 1.0f;
                }
            }
        }

        private Identifier? faction;
        public Identifier Faction
        {
            get { return faction ?? HumanPrefab?.Faction ?? Identifier.Empty; }
            set { faction = value; }
        }

        private CharacterTeamType teamID;
        public CharacterTeamType TeamID
        {
            get { return teamID; }
            set
            {
                teamID = value;
                if (info != null) { info.TeamID = value; }
            }
        }


        private CharacterTeamType? originalTeamID;
        public CharacterTeamType OriginalTeamID
        {
            get { return originalTeamID ?? teamID; }
        }

        private Wallet wallet;

        public Wallet Wallet
        {
            get
            {
                ThrowIfAccessingWalletsInSingleplayer();
                return wallet;
            }
            set
            {
                ThrowIfAccessingWalletsInSingleplayer();
                wallet = value;
            }
        }

        public readonly HashSet<LatchOntoAI> Latchers = new HashSet<LatchOntoAI>();
        public readonly HashSet<Projectile> AttachedProjectiles = new HashSet<Projectile>();

        protected readonly Dictionary<string, ActiveTeamChange> activeTeamChanges = new Dictionary<string, ActiveTeamChange>();
        protected ActiveTeamChange currentTeamChange;
        private const string OriginalChangeTeamIdentifier = "original";

        private void ThrowIfAccessingWalletsInSingleplayer()
        {
#if CLIENT && DEBUG
            if (Screen.Selected is TestScreen) { return; }
#endif
            if ((GameMain.NetworkMember is null || GameMain.IsSingleplayer) && IsPlayer)
            {
                throw new InvalidOperationException($"Tried to access crew wallets in singleplayer. Use {nameof(CampaignMode)}.{nameof(CampaignMode.Bank)} or {nameof(CampaignMode)}.{nameof(CampaignMode.GetWallet)} instead.");
            }
        }

        public void SetOriginalTeam(CharacterTeamType newTeam)
        {
            TryRemoveTeamChange(OriginalChangeTeamIdentifier);
            currentTeamChange = new ActiveTeamChange(newTeam, ActiveTeamChange.TeamChangePriorities.Base);
            TryAddNewTeamChange(OriginalChangeTeamIdentifier, currentTeamChange);
        }

        private void ChangeTeam(CharacterTeamType newTeam)
        {
            if (newTeam == teamID) { return; }
            if (originalTeamID == null) { originalTeamID = teamID; }
            TeamID = newTeam;
            if (GameMain.NetworkMember != null && GameMain.NetworkMember.IsClient)
            {
                return;
            }
            // clear up any duties the character might have had from its old team (autonomous objectives are automatically recreated)
            var order = OrderPrefab.Dismissal.CreateInstance(OrderPrefab.OrderTargetType.Entity, orderGiver: this).WithManualPriority(CharacterInfo.HighestManualOrderPriority);
            SetOrder(order, isNewOrder: true, speak: false);

#if SERVER
            GameMain.NetworkMember.CreateEntityEvent(this, new TeamChangeEventData());
#endif
        }

        public bool HasTeamChange(string identifier)
        {
            return activeTeamChanges.ContainsKey(identifier);
        }

        public bool TryAddNewTeamChange(string identifier, ActiveTeamChange newTeamChange)
        {
            bool success = activeTeamChanges.TryAdd(identifier, newTeamChange);
            if (success)
            {
                if (currentTeamChange == null)
                {
                    // set team logic to use active team changes as soon as the first team change is added
                    SetOriginalTeam(TeamID);
                }
            }
            else
            {
#if DEBUG
                DebugConsole.ThrowError("Tried to add an existing team change! Make sure to check if the team change exists first.");
#endif
            }
            return success;
        }
        public bool TryRemoveTeamChange(string identifier)
        {
            if (activeTeamChanges.TryGetValue(identifier, out ActiveTeamChange removedTeamChange))
            {
                if (currentTeamChange == removedTeamChange)
                {
                    currentTeamChange = activeTeamChanges[OriginalChangeTeamIdentifier];
                }
            }
            return activeTeamChanges.Remove(identifier);
        }

        public void UpdateTeam()
        {
            if (currentTeamChange == null)
            {
                return;
            }

            ActiveTeamChange bestTeamChange = currentTeamChange;
            foreach (var desiredTeamChange in activeTeamChanges) // order of iteration matters because newest is preferred when multiple same-priority team changes exist
            {
                if (bestTeamChange.TeamChangePriority < desiredTeamChange.Value.TeamChangePriority)
                {
                    bestTeamChange = desiredTeamChange.Value;
                }
            }
            if (TeamID != bestTeamChange.DesiredTeamId) 
            {
                ChangeTeam(bestTeamChange.DesiredTeamId);
                currentTeamChange = bestTeamChange;

                if (bestTeamChange.AggressiveBehavior) // this seemed like the least disruptive way to induce aggressive behavior
                {
                    var order = OrderPrefab.Prefabs["fightintruders"].CreateInstance(OrderPrefab.OrderTargetType.Entity, orderGiver: this).WithManualPriority(CharacterInfo.HighestManualOrderPriority);
                    SetOrder(order, isNewOrder: true, speak: false);
                }
            }
        }

        public bool IsOnPlayerTeam => teamID == CharacterTeamType.Team1 || teamID == CharacterTeamType.Team2;

        public bool IsOriginallyOnPlayerTeam => originalTeamID == CharacterTeamType.Team1 || originalTeamID == CharacterTeamType.Team2;

        public bool IsInstigator => CombatAction != null && CombatAction.IsInstigator;
        public CombatAction CombatAction;

        public AnimController AnimController;

        private Vector2 cursorPosition;

        protected float oxygenAvailable;

        //seed used to generate this character
        public readonly string Seed;
        protected Item focusedItem;
        private Character selectedCharacter, selectedBy;

        private const int maxLastAttackerCount = 4;

        public class Attacker
        {
            public Character Character;
            public float Damage;
        }

        private readonly List<Attacker> lastAttackers = new List<Attacker>();
        public IEnumerable<Attacker> LastAttackers => lastAttackers;
        public Character LastAttacker => lastAttackers.LastOrDefault()?.Character;
        public Character LastOrderedCharacter { get; private set; }
        public Character SecondLastOrderedCharacter { get; private set; }

        public Entity LastDamageSource;

        public AttackResult LastDamage;

        public Dictionary<ItemPrefab, double> ItemSelectedDurations
        {
            get { return itemSelectedDurations; }
        }
        private readonly Dictionary<ItemPrefab, double> itemSelectedDurations = new Dictionary<ItemPrefab, double>();
        private double itemSelectedTime;

        public float InvisibleTimer { get; set; }

        public readonly CharacterPrefab Prefab;

        public readonly CharacterParams Params;

        public Identifier SpeciesName => Params?.SpeciesName ?? "null".ToIdentifier();

        public Identifier Group => HumanPrefab is HumanPrefab humanPrefab && !humanPrefab.Group.IsEmpty ? humanPrefab.Group : Params.Group;

        public bool IsHumanoid => Params.Humanoid;

        public bool IsMachine => Params.IsMachine;

        public bool IsHusk => Params.Husk;

        public bool IsMale => info?.IsMale ?? false;

        public bool IsFemale => info?.IsFemale ?? false;

        public string BloodDecalName => Params.BloodDecal;

        public bool CanSpeak
        {
            get => Params.CanSpeak;
            set => Params.CanSpeak = value;
        }

        public bool NeedsAir
        {
            get => Params.NeedsAir;
            set => Params.NeedsAir = value;
        }

        public bool NeedsWater
        {
            get => Params.NeedsWater;
            set => Params.NeedsWater = value;
        }

        public bool NeedsOxygen => NeedsAir || NeedsWater && !AnimController.InWater;

        public float Noise
        {
            get => Params.Noise;
            set => Params.Noise = value;
        }

        public float Visibility
        {
            get => Params.Visibility;
            set => Params.Visibility = value;
        }

        public bool IsTraitor
        {
            get;
            set;
        }

        public LocalizedString TraitorCurrentObjective = "";
        public bool IsHuman => SpeciesName == CharacterPrefab.HumanSpeciesName;

        private float attackCoolDown;

        public List<Order> CurrentOrders => Info?.CurrentOrders;
        public bool IsDismissed => GetCurrentOrderWithTopPriority() == null;

        private readonly Dictionary<ActionType, List<StatusEffect>> statusEffects = new Dictionary<ActionType, List<StatusEffect>>();

        public Entity ViewTarget
        {
            get;
            set;
        }

        public Vector2 AimRefPosition
        {
            get
            {
                if (ViewTarget == null) { return AnimController.AimSourcePos; }

                Vector2 viewTargetWorldPos = ViewTarget.WorldPosition;
                if (ViewTarget is Item targetItem)
                {
                    Turret turret = targetItem.GetComponent<Turret>();
                    if (turret != null)
                    {
                        viewTargetWorldPos = new Vector2(
                            targetItem.WorldRect.X + turret.TransformedBarrelPos.X,
                            targetItem.WorldRect.Y - turret.TransformedBarrelPos.Y);
                    }
                }
                return Position + (viewTargetWorldPos - WorldPosition);
            }
        }

        private CharacterInfo info;
        public CharacterInfo Info
        {
            get
            {
                return info;
            }
            set
            {
                if (info != null && info != value)
                {
                    info.Remove();
                }
                info = value;
                if (info != null)
                {
                    info.Character = this;
                }
            }
        }

        public Identifier VariantOf => Prefab.VariantOf;

        public string Name
        {
            get
            {
                return info != null && !string.IsNullOrWhiteSpace(info.Name) ? info.Name : SpeciesName.Value;
            }
        }

        public string DisplayName
        {
            get
            {
                if (IsPet)
                {
                    string petName = (AIController as EnemyAIController).PetBehavior.GetTagName();
                    if (!string.IsNullOrEmpty(petName)) { return petName; }
                }

                if (info != null && !string.IsNullOrWhiteSpace(info.Name)) { return info.Name; }
                LocalizedString displayName = Params.DisplayName;
                if (displayName.IsNullOrWhiteSpace())
                {
                    if (Params.SpeciesTranslationOverride.IsEmpty)
                    {
                        displayName = TextManager.Get($"Character.{SpeciesName}");
                    }
                    else
                    {
                        displayName = TextManager.Get($"Character.{Params.SpeciesTranslationOverride}");
                    }
                }
                return displayName.IsNullOrWhiteSpace() ? Name : displayName.Value;
            }
        }

        //Only used by server logs to determine "true identity" of the player for cases when they're disguised
        public string LogName
        {
            get
            {
                if (GameMain.NetworkMember != null && !GameMain.NetworkMember.ServerSettings.AllowDisguises) return Name;
                return info != null && !string.IsNullOrWhiteSpace(info.Name) ? info.Name + (info.DisplayName != info.Name ? " (as " + info.DisplayName + ")" : "") : SpeciesName.Value;
            }
        }

        private float hideFaceTimer;
        public bool HideFace
        {
            get
            {
                return hideFaceTimer > 0.0f;
            }
            set
            {
                bool wasHidden = HideFace;
                hideFaceTimer = MathHelper.Clamp(hideFaceTimer + (value ? 1.0f : -0.5f), 0.0f, 10.0f);
                bool isHidden = HideFace;
                if (isHidden != wasHidden && info != null && info.IsDisguisedAsAnother != isHidden)
                {
                    info.CheckDisguiseStatus(true);
                }
            }
        }

        public string ConfigPath => Params.File.Path.Value;

        public float Mass
        {
            get { return AnimController.Mass; }
        }

        public CharacterInventory Inventory { get; private set; }

        private Color speechBubbleColor;
        private float speechBubbleTimer;

        /// <summary>
        /// Prevents the character from interacting with items or characters
        /// </summary>
        public bool DisableInteract { get; set; }

        /// <summary>
        /// Prevents the character from highlighting items or characters with the cursor, 
        /// meaning it can't interact with anything but the things it has currently selected/equipped
        /// </summary>
        public bool DisableFocusingOnEntities { get; set; }

        //text displayed when the character is highlighted if custom interact is set
        public LocalizedString CustomInteractHUDText { get; private set; }
        private Action<Character, Character> onCustomInteract;
        public ConversationAction ActiveConversation;

        public bool RequireConsciousnessForCustomInteract = true;
        public bool AllowCustomInteract
        {
            get { return (!RequireConsciousnessForCustomInteract || (!IsIncapacitated && Stun <= 0.0f)) && !Removed; }
        }

        private float lockHandsTimer;
        public bool LockHands
        {
            get
            {
                return lockHandsTimer > 0.0f;
            }
            set
            {
                lockHandsTimer = MathHelper.Clamp(lockHandsTimer + (value ? 1.0f : -0.5f), 0.0f, 10.0f);
                if (value)
                {
                    SelectedCharacter = null;
                }
#if CLIENT
                HintManager.OnHandcuffed(this);
#endif
            }
        }

        public bool AllowInput => !Removed && !IsIncapacitated && Stun <= 0.0f;

        public bool CanMove
        {
            get
            {
                if (!AnimController.InWater && !AnimController.CanWalk) { return false; }
                if (!AllowInput) { return false; }
                return true;
            }
        }
        public bool CanInteract => AllowInput && Params.CanInteract && !LockHands;

        // Eating is not implemented for humanoids. If we implement that at some point, we could remove this restriction.
        public bool CanEat => !IsHumanoid && Params.CanEat && AllowInput && AnimController.GetLimb(LimbType.Head) != null;

        public Vector2 CursorPosition
        {
            get { return cursorPosition; }
            set
            {
                if (!MathUtils.IsValid(value)) { return; }
                cursorPosition = value;
            }
        }

        public Vector2 SmoothedCursorPosition
        {
            get;
            private set;
        }

        public Vector2 CursorWorldPosition
        {
            get { return Submarine == null ? cursorPosition : cursorPosition + Submarine.Position; }
        }

        public Character FocusedCharacter { get; set; }

        public Character SelectedCharacter
        {
            get { return selectedCharacter; }
            set
            {
                if (value == selectedCharacter) { return; }
                if (selectedCharacter != null) { selectedCharacter.selectedBy = null; }                   
                selectedCharacter = value;
                if (selectedCharacter != null) {selectedCharacter.selectedBy = this; }
#if CLIENT
                CharacterHealth.SetHealthBarVisibility(value == null);
#endif
                bool isServerOrSingleplayer = GameMain.IsSingleplayer || GameMain.NetworkMember is { IsServer: true };
                CheckTalents(AbilityEffectType.OnLootCharacter, new AbilityCharacterLoot(value));

                if (IsPlayer && isServerOrSingleplayer && value is { IsDead: true, Wallet: { Balance: var balance and > 0 } grabbedWallet })
                {
#if SERVER
                    if (GameMain.GameSession.Campaign is MultiPlayerCampaign mpCampaign && GameMain.Server is { ServerSettings: { } settings })
                    {
                        switch (settings.LootedMoneyDestination)
                        {
                            case LootedMoneyDestination.Wallet when IsPlayer:
                                Wallet.Give(balance);
                                break;
                             default:
                                mpCampaign.Bank.Give(balance);
                                break;

                        }
                    }

                    GameServer.Log($"{GameServer.CharacterLogName(this)} grabbed {value.Name}'s body and received {grabbedWallet.Balance} mk.", ServerLog.MessageType.Money);
#elif CLIENT
                    if (GameMain.GameSession.Campaign is SinglePlayerCampaign spCampaign)
                    {
                        spCampaign.Bank.Give(balance);
                    }
#endif

                    grabbedWallet.Deduct(balance);
                }
            }
        }

        public Character SelectedBy
        {
            get { return selectedBy; }
            set
            {
                if (selectedBy != null)
                    selectedBy.selectedCharacter = null;
                selectedBy = value;
                if (selectedBy != null)
                    selectedBy.selectedCharacter = this;
            }
        }

        /// <summary>
        /// Items the character has in their hand slots. Doesn't return nulls and only returns items held in both hands once.
        /// </summary>
        public IEnumerable<Item> HeldItems
        {
            get
            {
                var item1 = Inventory?.GetItemInLimbSlot(InvSlotType.RightHand);
                var item2 = Inventory?.GetItemInLimbSlot(InvSlotType.LeftHand);
                if (item1 != null) { yield return item1; }
                if (item2 != null && item2 != item1) { yield return item2; }
            }
        }

        private float lowPassMultiplier;
        public float LowPassMultiplier
        {
            get { return lowPassMultiplier; }
            set { lowPassMultiplier = MathHelper.Clamp(value, 0.0f, 1.0f); }
        }

        private float obstructVisionAmount;
        public bool ObstructVision
        {
            get
            {
                return obstructVisionAmount > 0.5f;
            }
            set
            {
                obstructVisionAmount = value ? 1.0f : 0.0f;
            }
        }

        private double pressureProtectionLastSet;
        private float pressureProtection;
        public float PressureProtection
        {
            get { return pressureProtection; }
            set
            {
                pressureProtection = Math.Max(value, pressureProtection);
                pressureProtectionLastSet = Timing.TotalTime;
            }
        }

        /// <summary>
        /// Can be used by status effects to check whether the characters is in a high-pressure environment
        /// </summary>
        public bool InPressure
        {
            get { return CurrentHull == null || CurrentHull.LethalPressure > 5.0f; }
        }

        /// <summary>
        /// Can be used by status effects
        /// </summary>
        public AnimController.Animation Anim
        {
            get { return AnimController?.Anim ?? AnimController.Animation.None; }
        }

        public const float KnockbackCooldown = 5.0f;
        public float KnockbackCooldownTimer;

        private float ragdollingLockTimer;
        public bool IsRagdolled;
        public bool IsForceRagdolled;
        public bool dontFollowCursor;

        public bool IsIncapacitated
        {
            get
            {
                if (IsUnconscious) { return true; }
                return CharacterHealth.GetAllAfflictions().Any(a => a.Prefab.AfflictionType == AfflictionPrefab.ParalysisType && a.Strength >= a.Prefab.MaxStrength);
            }
        }

        public bool IsUnconscious
        {
            get { return CharacterHealth.IsUnconscious; }
        }

        public bool IsArrested
        {
            get { return IsHuman && HasEquippedItem("handlocker"); }
        }

        public bool IsPet
        {
            get { return AIController is EnemyAIController enemyController && enemyController.PetBehavior != null; }
        }

        public float Oxygen
        {
            get { return CharacterHealth.OxygenAmount; }
            set
            {
                if (!MathUtils.IsValid(value)) return;
                CharacterHealth.OxygenAmount = MathHelper.Clamp(value, -100.0f, 100.0f);
            }
        }

        public float OxygenAvailable
        {
            get { return oxygenAvailable; }
            set { oxygenAvailable = MathHelper.Clamp(value, 0.0f, 100.0f); }
        }

        public float HullOxygenPercentage
        {
            get { return CurrentHull?.OxygenPercentage ?? 0.0f; }
        }

        public bool UseHullOxygen { get; set; } = true;

        public float Stun
        {
            get { return IsRagdolled && !AnimController.IsHanging ? 1.0f : CharacterHealth.Stun; }
            set
            {
                if (GameMain.NetworkMember != null && GameMain.NetworkMember.IsClient) { return; }
                SetStun(value, true);
            }
        }

        public CharacterHealth CharacterHealth { get; private set; }

        public bool DisableHealthWindow;

        // These properties needs to be exposed for status effects
        public float Vitality => CharacterHealth.Vitality;
        public float Health => Vitality;
        public float HealthPercentage => CharacterHealth.HealthPercentage;
        public float MaxVitality => CharacterHealth.MaxVitality;
        public float MaxHealth => MaxVitality;

        /// <summary>
        /// Was the character in full health at the beginning of the frame?
        /// </summary>
        public bool WasFullHealth => CharacterHealth.WasInFullHealth;
        public AIState AIState => AIController is EnemyAIController enemyAI ? enemyAI.State : AIState.Idle;
        public bool IsLatched => AIController is EnemyAIController enemyAI && enemyAI.LatchOntoAI != null && enemyAI.LatchOntoAI.IsAttached;
        public float EmpVulnerability => Params.Health.EmpVulnerability;
        public float PoisonVulnerability => Params.Health.PoisonVulnerability;

        public float Bloodloss
        {
            get { return CharacterHealth.BloodlossAmount; }
            set
            {
                if (!MathUtils.IsValid(value)) { return; }
                CharacterHealth.BloodlossAmount = value;
            }
        }

        public float Bleeding
        {
            get { return CharacterHealth.GetAfflictionStrength(AfflictionPrefab.BleedingType, true); }
        }

        private bool speechImpedimentSet;

        //value between 0-100 (50 = speech range is reduced by 50%)
        private float speechImpediment;
        public float SpeechImpediment
        {
            get
            {
                if (!CanSpeak || IsUnconscious || IsKnockedDown) { return 100.0f; }
                return speechImpediment;
            }
            set
            {
                if (value < speechImpediment) { return; }
                speechImpedimentSet = true;
                speechImpediment = MathHelper.Clamp(value, 0.0f, 100.0f);
            }
        }

        public float PressureTimer
        {
            get;
            private set;
        }

        public float DisableImpactDamageTimer
        {
            get;
            set;
        }

        public bool IgnoreMeleeWeapons
        {
            get;
            set;
        }

        /// <summary>
        /// Current speed of the character's collider. Can be used by status effects to check if the character is moving.
        /// </summary>
        public float CurrentSpeed
        {
            get { return AnimController?.Collider?.LinearVelocity.Length() ?? 0.0f; }
        }

        private Item _selectedItem;
        /// <summary>
        /// The primary selected item. It can be any device that character interacts with. This excludes items like ladders and chairs which are assigned to <see cref="SelectedSecondaryItem"/>.
        /// </summary>
        public Item SelectedItem
        {
            get => _selectedItem;
            set
            {
                var prevSelectedItem = _selectedItem;
                _selectedItem = value;
#if CLIENT
                HintManager.OnSetSelectedItem(this, prevSelectedItem, _selectedItem);
                if (Controlled == this)
                {
                    if (_selectedItem == null)
                    {
                        GameMain.GameSession?.CrewManager?.ResetCrewList();
                    }
                    else if (!_selectedItem.IsLadder)
                    {
                        GameMain.GameSession?.CrewManager?.AutoHideCrewList();
                    }
                }
#endif
                if (prevSelectedItem != null && (_selectedItem == null || _selectedItem != prevSelectedItem) && itemSelectedTime > 0)
                {
                    double selectedDuration = Timing.TotalTime - itemSelectedTime;
                    if (itemSelectedDurations.ContainsKey(prevSelectedItem.Prefab))
                    {
                        itemSelectedDurations[prevSelectedItem.Prefab] += selectedDuration;
                    }
                    else
                    {
                        itemSelectedDurations.Add(prevSelectedItem.Prefab, selectedDuration);
                    }
                    itemSelectedTime = 0;
                }
                if (_selectedItem != null && (prevSelectedItem == null || prevSelectedItem != _selectedItem))
                {
                    itemSelectedTime = Timing.TotalTime;
                }
                if (prevSelectedItem != _selectedItem && prevSelectedItem?.OnDeselect != null)
                {
                    prevSelectedItem.OnDeselect(this);
                }
            }
        }
        /// <summary>
        /// The secondary selected item. It's an item other than a device (see <see cref="SelectedItem"/>), e.g. a ladder or a chair.
        /// </summary>
        public Item SelectedSecondaryItem { get; set; }
        /// <summary>
        /// Has the characters selected a primary or a secondary item?
        /// </summary>
        public bool HasSelectedAnyItem => SelectedItem != null || SelectedSecondaryItem != null;
        /// <summary>
        /// Is the item either the primary or the secondary selected item?
        /// </summary>
        /// <param name="item"></param>
        /// <returns></returns>
        public bool IsAnySelectedItem(Item item) => item == SelectedItem || item == SelectedSecondaryItem;
        public bool HasSelectedAnotherSecondaryItem(Item item) => SelectedSecondaryItem != null && SelectedSecondaryItem != item;

        public Item FocusedItem
        {
            get { return focusedItem; }
            set { focusedItem = value; }
        }

        public Item PickingItem
        {
            get;
            set;
        }

        public virtual AIController AIController
        {
            get { return null; }
        }

        private bool isDead;
        public bool IsDead
        {
            get { return isDead; }
            set
            {
                if (isDead == value) { return; }
                if (value)
                {
                    Kill(CauseOfDeathType.Unknown, causeOfDeathAffliction: null);
                }
                else
                {
                    Revive();
                }
            }
        }

        public bool EnableDespawn { get; set; } = true;

        public CauseOfDeath CauseOfDeath
        {
            get;
            private set;
        }

        //can other characters select (= grab) this character
        public bool CanBeSelected
        {
            get
            {
                return !Removed;
            }
        }

        private bool canBeDragged = true;
        public bool CanBeDragged
        {
            get
            {
                if (!canBeDragged) { return false; }
                if (Removed || !AnimController.Draggable) { return false; }
                return IsKnockedDown || LockHands || IsPet || CanInventoryBeAccessed;
            }
            set { canBeDragged = value; }
        }

        //can other characters access the inventory of this character
        private bool canInventoryBeAccessed = true;
        public bool CanInventoryBeAccessed
        {
            get
            {
                if (!canInventoryBeAccessed || Removed || Inventory == null) { return false; }
                if (!Inventory.AccessibleWhenAlive)
                {
                    return IsDead;
                }
                else
                {
                    return IsKnockedDown || LockHands || IsBot && IsOnPlayerTeam;
                }
            }
            set { canInventoryBeAccessed = value; }
        }

        public bool CanAim
        {
            get
            {
                return SelectedItem == null || (SelectedItem.GetComponent<Controller>()?.AllowAiming ?? false);
            }
        }

        public bool InWater => AnimController is AnimController { InWater: true };

        public bool IsLowInOxygen => CharacterHealth.OxygenAmount < 100;

        public bool GodMode = false;

        public CampaignMode.InteractionType CampaignInteractionType;
        public Identifier MerchantIdentifier;

        private bool accessRemovedCharacterErrorShown;
        public override Vector2 SimPosition
        {
            get
            {
                if (AnimController?.Collider == null)
                {
                    if (!accessRemovedCharacterErrorShown)
                    {
                        string errorMsg = "Attempted to access a potentially removed character. Character: [name], id: " + ID + ", removed: " + Removed + ".";
                        if (AnimController == null)
                        {
                            errorMsg += " AnimController == null";
                        }
                        else if (AnimController.Collider == null)
                        {
                            errorMsg += " AnimController.Collider == null";
                        }
                        errorMsg += '\n' + Environment.StackTrace.CleanupStackTrace();
                        DebugConsole.NewMessage(errorMsg.Replace("[name]", Name), Color.Red);
                        GameAnalyticsManager.AddErrorEventOnce(
                            "Character.SimPosition:AccessRemoved",
                            GameAnalyticsManager.ErrorSeverity.Error,
                            errorMsg.Replace("[name]", SpeciesName.Value) + "\n" + Environment.StackTrace.CleanupStackTrace());
                        accessRemovedCharacterErrorShown = true;
                    }
                    return Vector2.Zero;
                }

                return AnimController.Collider.SimPosition;
            }
        }

        public override Vector2 Position
        {
            get { return ConvertUnits.ToDisplayUnits(SimPosition); }
        }

        public override Vector2 DrawPosition
        {
            get
            {
                if (AnimController.MainLimb == null) { return Vector2.Zero; }
                return AnimController.MainLimb.body.DrawPosition;
            }
        }

        public HashSet<Identifier> MarkedAsLooted = new();

        public bool IsInFriendlySub => Submarine != null && Submarine.TeamID == TeamID;

        public float AITurretPriority
        {
            get => Params.AITurretPriority;
            private set => Params.AITurretPriority = value;
        }

        public delegate void OnDeathHandler(Character character, CauseOfDeath causeOfDeath);
        public OnDeathHandler OnDeath;

        public delegate void OnAttackedHandler(Character attacker, AttackResult attackResult);
        public OnAttackedHandler OnAttacked;

        /// <summary>
        /// Create a new character
        /// </summary>
        /// <param name="characterInfo">The name, gender, config file, etc of the character.</param>
        /// <param name="position">Position in display units.</param>
        /// <param name="seed">RNG seed to use if the character config has randomizable parameters.</param>
        /// <param name="isRemotePlayer">Is the character controlled by a remote player.</param>
        /// <param name="hasAi">Is the character controlled by AI.</param>
        /// <param name="ragdoll">Ragdoll configuration file. If null, will select the default.</param>
        public static Character Create(CharacterInfo characterInfo, Vector2 position, string seed, ushort id = Entity.NullEntityID, bool isRemotePlayer = false, bool hasAi = true, RagdollParams ragdoll = null, bool spawnInitialItems = true)
        {
            return Create(characterInfo.SpeciesName, position, seed, characterInfo, id, isRemotePlayer, hasAi, createNetworkEvent: true, ragdoll, spawnInitialItems);
        }

        /// <summary>
        /// Create a new character
        /// </summary>
        /// <param name="speciesName">Name of the species (or the path to the config file)</param>
        /// <param name="position">Position in display units.</param>
        /// <param name="seed">RNG seed to use if the character config has randomizable parameters.</param>
        /// <param name="characterInfo">The name, gender, etc of the character. Only used for humans, and if the parameter is not given, a random CharacterInfo is generated.</param>
        /// <param name="id">ID to assign to the character. If set to 0, automatically find an available ID.</param>
        /// <param name="isRemotePlayer">Is the character controlled by a remote player.</param>
        /// <param name="hasAi">Is the character controlled by AI.</param>
        /// <param name="createNetworkEvent">Should clients receive a network event about the creation of this character?</param>
        /// <param name="ragdoll">Ragdoll configuration file. If null, will select the default.</param>
        public static Character Create(string speciesName, Vector2 position, string seed, CharacterInfo characterInfo = null, ushort id = Entity.NullEntityID, bool isRemotePlayer = false, bool hasAi = true, bool createNetworkEvent = true, RagdollParams ragdoll = null, bool throwErrorIfNotFound = true, bool spawnInitialItems = true)
        {
            if (speciesName.EndsWith(".xml", StringComparison.OrdinalIgnoreCase))
            {
                speciesName = Path.GetFileNameWithoutExtension(speciesName);
            }
            return Create(speciesName.ToIdentifier(), position, seed, characterInfo, id, isRemotePlayer, hasAi, createNetworkEvent, ragdoll, throwErrorIfNotFound, spawnInitialItems);
        }

        public static Character Create(Identifier speciesName, Vector2 position, string seed, CharacterInfo characterInfo = null, ushort id = Entity.NullEntityID, bool isRemotePlayer = false, bool hasAi = true, bool createNetworkEvent = true, RagdollParams ragdoll = null, bool throwErrorIfNotFound = true, bool spawnInitialItems = true)
        {
            var prefab = CharacterPrefab.FindBySpeciesName(speciesName);
            if (prefab == null)
            {
                string errorMsg = $"Failed to create character \"{speciesName}\". Matching prefab not found.\n" + Environment.StackTrace;
                if (throwErrorIfNotFound)
                {
                    DebugConsole.ThrowError(errorMsg);
                }
                else
                {
                    DebugConsole.AddWarning(errorMsg);
                }

                return null;
            }
            return Create(prefab, position, seed, characterInfo, id, isRemotePlayer, hasAi, createNetworkEvent, ragdoll, spawnInitialItems);
        }

        public static Character Create(CharacterPrefab prefab, Vector2 position, string seed, CharacterInfo characterInfo = null, ushort id = Entity.NullEntityID, bool isRemotePlayer = false, bool hasAi = true, bool createNetworkEvent = true, RagdollParams ragdoll = null, bool spawnInitialItems = true)
        {
            Character newCharacter = null;
            if (prefab.Identifier != CharacterPrefab.HumanSpeciesName)
            {
                var aiCharacter = new AICharacter(prefab, position, seed, characterInfo, id, isRemotePlayer, ragdoll, spawnInitialItems);
                var ai = new EnemyAIController(aiCharacter, seed);
                aiCharacter.SetAI(ai);
                newCharacter = aiCharacter;
            }
            else if (hasAi)
            {
                var aiCharacter = new AICharacter(prefab, position, seed, characterInfo, id, isRemotePlayer, ragdoll, spawnInitialItems);
                var ai = new HumanAIController(aiCharacter);
                aiCharacter.SetAI(ai);
                newCharacter = aiCharacter;
            }
            else
            {
                newCharacter = new Character(prefab, position, seed, characterInfo, id, isRemotePlayer, ragdoll, spawnInitialItems);
            }

#if SERVER
            if (GameMain.Server != null && Spawner != null && createNetworkEvent)
            {
                Spawner.CreateNetworkEvent(new EntitySpawner.SpawnEntity(newCharacter));
            }
#endif
            return newCharacter;
        }

        private Character(Submarine submarine, ushort id): base(submarine, id)
        {
            wallet = new Wallet(Option<Character>.Some(this));
        }

        protected Character(CharacterPrefab prefab, Vector2 position, string seed, CharacterInfo characterInfo = null, ushort id = Entity.NullEntityID, bool isRemotePlayer = false, RagdollParams ragdollParams = null, bool spawnInitialItems = true)
            : this(null, id)
        {
            this.Seed = seed;
            this.Prefab = prefab;
            MTRandom random = new MTRandom(ToolBox.StringToInt(seed));

            IsRemotePlayer = isRemotePlayer;

            oxygenAvailable = 100.0f;
            aiTarget = new AITarget(this);

            lowPassMultiplier = 1.0f;

            Properties = SerializableProperty.GetProperties(this);

            Params = new CharacterParams(prefab.ContentFile as CharacterFile);

            Info = characterInfo;

            Identifier speciesName = prefab.Identifier;

            if (VariantOf == CharacterPrefab.HumanSpeciesName || speciesName == CharacterPrefab.HumanSpeciesName)
            {
                if (!VariantOf.IsEmpty)
                {
                    DebugConsole.ThrowError("The variant system does not yet support humans, sorry. It does support other humanoids though!");
                }
                if (characterInfo == null)
                {
                    Info = new CharacterInfo(CharacterPrefab.HumanSpeciesName);
                }
            }
            if (Info != null)
            {
                teamID = Info.TeamID;
            }
            keys = new Key[Enum.GetNames(typeof(InputType)).Length];
            for (int i = 0; i < Enum.GetNames(typeof(InputType)).Length; i++)
            {
                keys[i] = new Key((InputType)i);
            }

            var mainElement = prefab.ConfigElement;
            InitProjSpecific(mainElement);

            List<ContentXElement> inventoryElements = new List<ContentXElement>();
            List<float> inventoryCommonness = new List<float>();
            List<ContentXElement> healthElements = new List<ContentXElement>();
            List<float> healthCommonness = new List<float>();
            foreach (var subElement in mainElement.Elements())
            {
                switch (subElement.Name.ToString().ToLowerInvariant())
                {
                    case "inventory":
                        inventoryElements.Add(subElement);
                        inventoryCommonness.Add(subElement.GetAttributeFloat("commonness", 1.0f));
                        break;
                    case "health":
                        healthElements.Add(subElement);
                        healthCommonness.Add(subElement.GetAttributeFloat("commonness", 1.0f));
                        break;
                    case "statuseffect":
                        var statusEffect = StatusEffect.Load(subElement, Name);
                        if (statusEffect != null)
                        {
                            if (!statusEffects.ContainsKey(statusEffect.type))
                            {
                                statusEffects.Add(statusEffect.type, new List<StatusEffect>());
                            }
                            statusEffects[statusEffect.type].Add(statusEffect);
                        }
                        break;
                }
            }
            if (Params.VariantFile != null)
            {
                var overrideElement = Params.VariantFile.Root.FromPackage(Params.MainElement.ContentPackage);
                // Only override if the override file contains matching elements
                if (overrideElement.GetChildElement("inventory") != null)
                {
                    inventoryElements.Clear();
                    inventoryCommonness.Clear();
                    foreach (var subElement in overrideElement.GetChildElements("inventory"))
                    {
                        switch (subElement.Name.ToString().ToLowerInvariant())
                        {
                            case "inventory":
                                inventoryElements.Add(subElement);
                                inventoryCommonness.Add(subElement.GetAttributeFloat("commonness", 1.0f));
                                break;
                        }
                    }
                }
                if (overrideElement.GetChildElement("health") != null)
                {
                    healthElements.Clear();
                    healthCommonness.Clear();
                    foreach (var subElement in overrideElement.GetChildElements("health"))
                    {
                        healthElements.Add(subElement);
                        healthCommonness.Add(subElement.GetAttributeFloat("commonness", 1.0f));
                    }
                }
            }

            if (inventoryElements.Count > 0)
            {
                Inventory = new CharacterInventory(
                    inventoryElements.Count == 1 ? inventoryElements[0] : ToolBox.SelectWeightedRandom(inventoryElements, inventoryCommonness, random),
                    this,
                    spawnInitialItems);
            }
            if (healthElements.Count == 0)
            {
                CharacterHealth = new CharacterHealth(this);
            }
            else
            {
                var selectedHealthElement = healthElements.Count == 1 ? healthElements[0] : ToolBox.SelectWeightedRandom(healthElements, healthCommonness, random);
                // If there's no limb elements defined in the override variant, let's use the limb health definitions of the original file.
                var limbHealthElement = selectedHealthElement;
                if (Params.VariantFile != null && limbHealthElement.GetChildElement("limb") == null)
                {
                    limbHealthElement = Params.OriginalElement.GetChildElement("health");
                }
                CharacterHealth = new CharacterHealth(selectedHealthElement, this, limbHealthElement);
            }

            if (Params.Husk && speciesName != "husk" && Prefab.VariantOf != "husk")
            {
                Identifier nonHuskedSpeciesName = Identifier.Empty;
                AfflictionPrefabHusk matchingAffliction = null; 
                foreach (var huskPrefab in AfflictionPrefab.Prefabs.OfType<AfflictionPrefabHusk>())
                {
                    var nonHuskedName = AfflictionHusk.GetNonHuskedSpeciesName(speciesName, huskPrefab);
                    if (huskPrefab.TargetSpecies.Contains(nonHuskedName))
                    {
                        var huskedSpeciesName = AfflictionHusk.GetHuskedSpeciesName(nonHuskedName, huskPrefab);
                        if (huskedSpeciesName.Equals(speciesName))
                        {
                            nonHuskedSpeciesName = nonHuskedName;
                            matchingAffliction = huskPrefab;
                            break;
                        }
                    }                    
                }
                if (matchingAffliction == null || nonHuskedSpeciesName.IsEmpty)
                {
                    DebugConsole.ThrowError($"Cannot find a husk infection that matches {speciesName}! Please make sure that the speciesname is added as 'targets' in the husk affliction prefab definition!\n"
                        + "Note that all the infected speciesnames and files must stick the following pattern: [nonhuskedspeciesname][huskedspeciesname]. E.g. Humanhusk, Crawlerhusk, or Humancustomhusk, or Crawlerzombie. Not \"Customhumanhusk!\" or \"Zombiecrawler\"");
                    // Crashes if we fail to create a ragdoll -> Let's just use some ragdoll so that the user sees the error msg.
                    nonHuskedSpeciesName = IsHumanoid ? CharacterPrefab.HumanSpeciesName : "crawler".ToIdentifier();
                    speciesName = nonHuskedSpeciesName;
                }
                if (ragdollParams == null && prefab.VariantOf == null)
                {
                    Identifier name = Params.UseHuskAppendage ? nonHuskedSpeciesName : speciesName;
                    ragdollParams = IsHumanoid ? RagdollParams.GetDefaultRagdollParams<HumanRagdollParams>(name) : RagdollParams.GetDefaultRagdollParams<FishRagdollParams>(name) as RagdollParams;
                }
                if (Params.HasInfo && info == null)
                {
                    info = new CharacterInfo(nonHuskedSpeciesName);
                }
            }
            else if (Params.HasInfo && info == null)
            {
                info = new CharacterInfo(speciesName);
            }

            if (IsHumanoid)
            {
                AnimController = new HumanoidAnimController(this, seed, ragdollParams as HumanRagdollParams)
                {
                    TargetDir = Direction.Right
                };
            }
            else
            {
                AnimController = new FishAnimController(this, seed, ragdollParams as FishRagdollParams);
                PressureProtection = int.MaxValue;
            }

            AnimController.SetPosition(ConvertUnits.ToSimUnits(position));

            AnimController.FindHull(null);
            if (AnimController.CurrentHull != null) { Submarine = AnimController.CurrentHull.Submarine; }

            CharacterList.Add(this);

            //characters start disabled in the multiplayer mode, and are enabled if/when
            //  - controlled by the player
            //  - client receives a position update from the server
            //  - server receives an input message from the client controlling the character
            //  - if an AICharacter, the server enables it when close enough to any of the players
            Enabled = GameMain.NetworkMember == null;

            if (info != null)
            {
                LoadHeadAttachments();
            }
            ApplyStatusEffects(ActionType.OnSpawn, 1.0f);
        }
        partial void InitProjSpecific(ContentXElement mainElement);

        public void ReloadHead(int? headId = null, int hairIndex = -1, int beardIndex = -1, int moustacheIndex = -1, int faceAttachmentIndex = -1)
        {
            if (Info == null) { return; }
            var head = AnimController.GetLimb(LimbType.Head);
            if (head == null) { return; }
            HashSet<Identifier> tags = Info.Head.Preset.TagSet.ToHashSet();
            if (headId.HasValue)
            {
                tags.RemoveWhere(t => t.StartsWith("variant"));
                tags.Add($"variant{headId.Value}".ToIdentifier());
            }
            var oldHeadInfo = Info.Head;
            Info.RecreateHead(tags.ToImmutableHashSet(), hairIndex, beardIndex, moustacheIndex, faceAttachmentIndex);
            if (hairIndex == -1)
            {
                Info.Head.HairIndex = oldHeadInfo.HairIndex;
            }
            if (beardIndex == -1)
            {
                Info.Head.BeardIndex = oldHeadInfo.BeardIndex;
            }
            if (moustacheIndex == -1)
            {
                Info.Head.MoustacheIndex = oldHeadInfo.MoustacheIndex;
            }
            if (faceAttachmentIndex == -1)
            {
                Info.Head.FaceAttachmentIndex = oldHeadInfo.FaceAttachmentIndex;
            }
            Info.Head.SkinColor = oldHeadInfo.SkinColor;
            Info.Head.HairColor = oldHeadInfo.HairColor;
            Info.Head.FacialHairColor = oldHeadInfo.FacialHairColor;
            Info.CheckColors();
#if CLIENT
            head.RecreateSprites();
#endif
            LoadHeadAttachments();
        }

        public void LoadHeadAttachments()
        {
            if (Info == null) { return; }
            if (AnimController == null) { return; }
            var head = AnimController.GetLimb(LimbType.Head);
            if (head == null) { return; }
            // Note that if there are any other wearables on the head, they are removed here.
            head.OtherWearables.ForEach(w => w.Sprite.Remove());
            head.OtherWearables.Clear();

            //if the element has not been set at this point, the character has no hair and the index should be zero (= no hair)
            if (info.Head.FaceAttachment == null) { info.Head.FaceAttachmentIndex = 0; }
            Info.Head.FaceAttachment?.GetChildElements("sprite").ForEach(s => head.OtherWearables.Add(new WearableSprite(s, WearableType.FaceAttachment)));
            if (info.Head.BeardElement == null) { info.Head.BeardIndex = 0; }
            Info.Head.BeardElement?.GetChildElements("sprite").ForEach(s => head.OtherWearables.Add(new WearableSprite(s, WearableType.Beard)));
            if (info.Head.MoustacheElement == null) { info.Head.MoustacheIndex = 0; }
            Info.Head.MoustacheElement?.GetChildElements("sprite").ForEach(s => head.OtherWearables.Add(new WearableSprite(s, WearableType.Moustache)));
            if (info.Head.HairElement == null) { info.Head.HairIndex = 0; }
            Info.Head.HairElement?.GetChildElements("sprite").ForEach(s => head.OtherWearables.Add(new WearableSprite(s, WearableType.Hair)));

#if CLIENT
            if (info.Head?.HairWithHatElement?.GetChildElement("sprite") != null)
            {
                head.HairWithHatSprite = new WearableSprite(info.Head.HairWithHatElement.GetChildElement("sprite"), WearableType.Hair);
            }
            head.EnableHuskSprite = Params.Husk;
            head.LoadHerpesSprite();
            head.UpdateWearableTypesToHide();
#endif
        }

        public bool IsKeyHit(InputType inputType)
        {
#if SERVER
            if (GameMain.Server != null && IsRemotePlayer)
            {
                switch (inputType)
                {
                    case InputType.Left:
                        return dequeuedInput.HasFlag(InputNetFlags.Left) && !prevDequeuedInput.HasFlag(InputNetFlags.Left);
                    case InputType.Right:
                        return dequeuedInput.HasFlag(InputNetFlags.Right) && !prevDequeuedInput.HasFlag(InputNetFlags.Right);
                    case InputType.Up:
                        return dequeuedInput.HasFlag(InputNetFlags.Up) && !prevDequeuedInput.HasFlag(InputNetFlags.Up);
                    case InputType.Down:
                        return dequeuedInput.HasFlag(InputNetFlags.Down) && !prevDequeuedInput.HasFlag(InputNetFlags.Down);
                    case InputType.Run:
                        return dequeuedInput.HasFlag(InputNetFlags.Run) && prevDequeuedInput.HasFlag(InputNetFlags.Run);
                    case InputType.Crouch:
                        return dequeuedInput.HasFlag(InputNetFlags.Crouch) && !prevDequeuedInput.HasFlag(InputNetFlags.Crouch);
                    case InputType.Select:
                        return dequeuedInput.HasFlag(InputNetFlags.Select); //TODO: clean up the way this input is registered
                    case InputType.Deselect:
                        return dequeuedInput.HasFlag(InputNetFlags.Deselect);
                    case InputType.Health:
                        return dequeuedInput.HasFlag(InputNetFlags.Health);
                    case InputType.Grab:
                        return dequeuedInput.HasFlag(InputNetFlags.Grab);
                    case InputType.Use:
                        return dequeuedInput.HasFlag(InputNetFlags.Use) && !prevDequeuedInput.HasFlag(InputNetFlags.Use);
                    case InputType.Shoot:
                        return dequeuedInput.HasFlag(InputNetFlags.Shoot) && !prevDequeuedInput.HasFlag(InputNetFlags.Shoot);
                    case InputType.Ragdoll:
                        return dequeuedInput.HasFlag(InputNetFlags.Ragdoll) && !prevDequeuedInput.HasFlag(InputNetFlags.Ragdoll);
                    default:
                        return false;
                }
            }
#endif

            return keys[(int)inputType].Hit;
        }

        public bool IsKeyDown(InputType inputType)
        {
#if SERVER
            if (GameMain.Server != null && IsRemotePlayer)
            {
                switch (inputType)
                {
                    case InputType.Left:
                        return dequeuedInput.HasFlag(InputNetFlags.Left);
                    case InputType.Right:
                        return dequeuedInput.HasFlag(InputNetFlags.Right);
                    case InputType.Up:
                        return dequeuedInput.HasFlag(InputNetFlags.Up);                        
                    case InputType.Down:
                        return dequeuedInput.HasFlag(InputNetFlags.Down);
                    case InputType.Run:
                        return dequeuedInput.HasFlag(InputNetFlags.Run);
                    case InputType.Crouch:
                        return dequeuedInput.HasFlag(InputNetFlags.Crouch);
                    case InputType.Select:
                        return false; //TODO: clean up the way this input is registered
                    case InputType.Deselect:
                        return false;
                    case InputType.Aim:
                        return dequeuedInput.HasFlag(InputNetFlags.Aim);
                    case InputType.Use:
                        return dequeuedInput.HasFlag(InputNetFlags.Use);
                    case InputType.Shoot:
                        return dequeuedInput.HasFlag(InputNetFlags.Shoot);
                    case InputType.Attack:
                        return dequeuedInput.HasFlag(InputNetFlags.Attack);
                    case InputType.Ragdoll:
                        return dequeuedInput.HasFlag(InputNetFlags.Ragdoll);
                }
                return false;
            }
#endif
            if (inputType == InputType.Up || inputType == InputType.Down ||
                inputType == InputType.Left || inputType == InputType.Right)
            {
                var invertControls = CharacterHealth.GetAfflictionOfType("invertcontrols".ToIdentifier());
                if (invertControls != null)
                {
                    switch (inputType)
                    {
                        case InputType.Left:
                            inputType = InputType.Right;
                            break;
                        case InputType.Right:
                            inputType = InputType.Left;
                            break;
                        case InputType.Up:
                            inputType = InputType.Down;
                            break;
                        case InputType.Down:
                            inputType = InputType.Up;
                            break;
                    }
                }
            }

            return keys[(int)inputType].Held;
        }

        public void SetInput(InputType inputType, bool hit, bool held)
        {
            keys[(int)inputType].Hit = hit;
            keys[(int)inputType].Held = held;
            keys[(int)inputType].SetState(hit, held);
        }

        public void ClearInput(InputType inputType)
        {
            keys[(int)inputType].Hit = false;
            keys[(int)inputType].Held = false;
        }

        public void ClearInputs()
        {
            if (keys == null) return;
            foreach (Key key in keys)
            {
                key.Hit = false;
                key.Held = false;
            }
        }

        public override string ToString()
        {
#if DEBUG
            return (info != null && !string.IsNullOrWhiteSpace(info.Name)) ? info.Name : SpeciesName.Value;
#else
            return SpeciesName.Value;
#endif
        }

        public void GiveJobItems(WayPoint spawnPoint = null)
        {
            if (info == null) { return; }
            if (info.HumanPrefabIds != default)
            {
                var humanPrefab = NPCSet.Get(info.HumanPrefabIds.NpcSetIdentifier, info.HumanPrefabIds.NpcIdentifier);
                if (humanPrefab == null)
                {
                    DebugConsole.ThrowError($"Failed to give job items for the character \"{Name}\" - could not find human prefab with the id \"{info.HumanPrefabIds.NpcIdentifier}\" from \"{info.HumanPrefabIds.NpcSetIdentifier}\".");
                }
                else if (humanPrefab.GiveItems(this, spawnPoint?.Submarine ?? Submarine, spawnPoint))
                {
                    return;
                }
            }
            info.Job?.GiveJobItems(this, spawnPoint);
        }

        public void GiveIdCardTags(WayPoint spawnPoint, bool createNetworkEvent = false)
        {
            if (info?.Job == null || spawnPoint == null) { return; }

            foreach (Item item in Inventory.AllItems)
            {
                if (item?.GetComponent<IdCard>() == null) { continue; }
                foreach (string s in spawnPoint.IdCardTags)
                {
                    item.AddTag(s);
                }
<<<<<<< HEAD
                if (createNetworkEvent && (GameMain.NetworkMember?.IsServer ?? false))
                {
                    GameMain.NetworkMember.CreateEntityEvent(item, new object[] { NetEntityEvent.Type.ChangeProperty, item.SerializableProperties["tags"] });
=======
                if (createNetworkEvent && GameMain.NetworkMember is { IsServer: true })
                {
                    GameMain.NetworkMember.CreateEntityEvent(item, new Item.ChangePropertyEventData(item.SerializableProperties[nameof(item.Tags).ToIdentifier()], item));
>>>>>>> f223f774
                }
            }
        }

        public float GetSkillLevel(string skillIdentifier) =>
            GetSkillLevel(skillIdentifier.ToIdentifier());

        private static readonly ImmutableDictionary<Identifier, StatTypes> overrideStatTypes = new Dictionary<Identifier, StatTypes>
        {
            { new("helm"), StatTypes.HelmSkillOverride },
            { new("medical"), StatTypes.MedicalSkillOverride },
            { new("weapons"), StatTypes.WeaponsSkillOverride },
            { new("electrical"), StatTypes.ElectricalSkillOverride },
            { new("mechanical"), StatTypes.MechanicalSkillOverride }
        }.ToImmutableDictionary();

        public float GetSkillLevel(Identifier skillIdentifier)
        {
            if (Info?.Job == null) { return 0.0f; }
            float skillLevel = Info.Job.GetSkillLevel(skillIdentifier);

            if (overrideStatTypes.TryGetValue(skillIdentifier, out StatTypes statType))
            {
                float skillOverride = GetStatValue(statType);
                if (skillOverride > skillLevel)
                {
                    skillLevel = skillOverride;
                }
            }

            // apply multipliers first so that multipliers only affect base skill value
            foreach (Affliction affliction in CharacterHealth.GetAllAfflictions())
            {
                skillLevel *= affliction.GetSkillMultiplier();
            }

            if (skillIdentifier != null)
            {
                foreach (Item item in Inventory.AllItems)
                {
                    if (item?.GetComponent<Wearable>() is Wearable wearable &&
                        !Inventory.IsInLimbSlot(item, InvSlotType.Any))
                    {
                        foreach (var allowedSlot in wearable.AllowedSlots)
                        {
                            if (allowedSlot == InvSlotType.Any) { continue; }
                            if (!Inventory.IsInLimbSlot(item, allowedSlot)) { continue; }
                            if (wearable.SkillModifiers.TryGetValue(skillIdentifier, out float skillValue))
                            {
                                skillLevel += skillValue;
                                break;
                            }
                        }

                    }
                }
            }

            skillLevel += GetStatValue(GetSkillStatType(skillIdentifier));
            return Math.Max(skillLevel, 0);
        }

        // TODO: reposition? there's also the overrideTargetMovement variable, but it's not in the same manner
        public Vector2? OverrideMovement { get; set; }
        public bool ForceRun { get; set; }

        public bool IsClimbing => AnimController.IsClimbing;

        public Vector2 GetTargetMovement()
        {
            Vector2 targetMovement = Vector2.Zero;
            if (OverrideMovement.HasValue)
            {
                targetMovement = OverrideMovement.Value;
            }
            else
            {
                if (IsKeyDown(InputType.Left)) { targetMovement.X -= 1.0f; }
                if (IsKeyDown(InputType.Right)) { targetMovement.X += 1.0f; }
                if (IsKeyDown(InputType.Up)) { targetMovement.Y += 1.0f; }
                if (IsKeyDown(InputType.Down)) { targetMovement.Y -= 1.0f; }
            }
            bool run = false;
            if ((IsKeyDown(InputType.Run) && AnimController.ForceSelectAnimationType == AnimationType.NotDefined) || ForceRun)
            {

                run = CanRun;
            }
            return ApplyMovementLimits(targetMovement, AnimController.GetCurrentSpeed(run));
        }

        //can't run if
        //  - dragging someone
        //  - crouching
        //  - moving backwards
        public bool CanRun => (SelectedCharacter == null || !SelectedCharacter.CanBeDragged || HasAbilityFlag(AbilityFlags.MoveNormallyWhileDragging)) &&
                    (!(AnimController is HumanoidAnimController) || !((HumanoidAnimController)AnimController).Crouching) &&
                    !AnimController.IsMovingBackwards && !HasAbilityFlag(AbilityFlags.MustWalk);

        public Vector2 ApplyMovementLimits(Vector2 targetMovement, float currentSpeed)
        {
            //the vertical component is only used for falling through platforms and climbing ladders when not in water,
            //so the movement can't be normalized or the Character would walk slower when pressing down/up
            if (AnimController.InWater)
            {
                float length = targetMovement.Length();
                if (length > 0.0f)
                {
                    targetMovement /= length;
                }
            }
            targetMovement *= currentSpeed;
            float maxSpeed = ApplyTemporarySpeedLimits(currentSpeed);
            targetMovement.X = MathHelper.Clamp(targetMovement.X, -maxSpeed, maxSpeed);
            targetMovement.Y = MathHelper.Clamp(targetMovement.Y, -maxSpeed, maxSpeed);
            SpeedMultiplier = Math.Max(0.0f, greatestPositiveSpeedMultiplier - (1f - greatestNegativeSpeedMultiplier));
            targetMovement *= SpeedMultiplier;
            // Reset, status effects will set the value before the next update
            ResetSpeedMultiplier();
            return targetMovement;
        }

        private float greatestNegativeSpeedMultiplier = 1f;
        private float greatestPositiveSpeedMultiplier = 1f;

        /// <summary>
        /// Can be used to modify the character's speed via StatusEffects
        /// </summary>
        public float SpeedMultiplier { get; private set; } = 1;


        private double propulsionSpeedMultiplierLastSet;
        private float propulsionSpeedMultiplier;
        /// <summary>
        /// Can be used to modify the speed at which Propulsion ItemComponents move the character via StatusEffects (e.g. heavy suit can slow down underwater scooters)
        /// </summary>
        public float PropulsionSpeedMultiplier 
        {
            get { return propulsionSpeedMultiplier; }
            set
            {
                propulsionSpeedMultiplier = value;
                propulsionSpeedMultiplierLastSet = Timing.TotalTime;
            }
        }

        public void StackSpeedMultiplier(float val)
        {
            if (val < 1f)
            {
                if (val < greatestNegativeSpeedMultiplier)
                {
                    greatestNegativeSpeedMultiplier = val;
                }
            }
            else
            {
                if (val > greatestPositiveSpeedMultiplier)
                {
                    greatestPositiveSpeedMultiplier = val;
                }
            }
        }

        public void ResetSpeedMultiplier()
        {
            greatestPositiveSpeedMultiplier = 1f;
            greatestNegativeSpeedMultiplier = 1f;
            if (Timing.TotalTime > propulsionSpeedMultiplierLastSet + 0.1)
            {
                propulsionSpeedMultiplier = 1.0f;
            }
        }

        private float greatestNegativeHealthMultiplier = 1f;
        private float greatestPositiveHealthMultiplier = 1f;

        /// <summary>
        /// Can be used to modify the character's health via StatusEffects
        /// </summary>
        public float HealthMultiplier { get; private set; } = 1;

        public void StackHealthMultiplier(float val)
        {
            if (val < 1f)
            {
                if (val < greatestNegativeHealthMultiplier)
                {
                    greatestNegativeHealthMultiplier = val;
                }
            }
            else
            {
                if (val > greatestPositiveHealthMultiplier)
                {
                    greatestPositiveHealthMultiplier = val;
                }
            }
        }

        private void CalculateHealthMultiplier()
        {
            HealthMultiplier = greatestPositiveHealthMultiplier - (1f - greatestNegativeHealthMultiplier);
            // Reset, status effects should set the values again, if the conditions match
            greatestPositiveHealthMultiplier = 1f;
            greatestNegativeHealthMultiplier = 1f;
        }

        /// <summary>
        /// Health multiplier of the human prefab this character is an instance of (if any)
        /// </summary>
        public float HumanPrefabHealthMultiplier { get; private set; } = 1;

        /// <summary>
        /// Speed reduction from the current limb specific damage. Min 0, max 1.
        /// </summary>
        public float GetTemporarySpeedReduction()
        {
            float reduction = 0;
            reduction = CalculateMovementPenalty(AnimController.GetLimb(LimbType.RightFoot, excludeSevered: false), reduction);
            reduction = CalculateMovementPenalty(AnimController.GetLimb(LimbType.LeftFoot, excludeSevered: false), reduction);
            if (AnimController is HumanoidAnimController)
            {
                if (AnimController.InWater)
                {
                    // Currently only humans use hands for swimming.
                    reduction = CalculateMovementPenalty(AnimController.GetLimb(LimbType.RightHand, excludeSevered: false), reduction);
                    reduction = CalculateMovementPenalty(AnimController.GetLimb(LimbType.LeftHand, excludeSevered: false), reduction);
                }
            }
            else
            {
                int totalTailLimbs = 0;
                int destroyedTailLimbs = 0;
                foreach (var limb in AnimController.Limbs)
                {
                    if (limb.type == LimbType.Tail)
                    {
                        totalTailLimbs++;
                        if (limb.IsSevered)
                        {
                            destroyedTailLimbs++;
                        }
                    }
                }
                if (destroyedTailLimbs > 0)
                {
                    reduction += MathHelper.Lerp(0, AnimController.InWater ? 1f : 0.5f, (float)destroyedTailLimbs / totalTailLimbs);
                }
            }
            return Math.Clamp(reduction, 0, 1f);
        }

        private float CalculateMovementPenalty(Limb limb, float sum, float max = 0.8f)
        {
            if (limb != null)
            {
                sum += MathHelper.Lerp(0, max, CharacterHealth.GetLimbDamage(limb, afflictionType: AfflictionPrefab.DamageType));
            }
            return Math.Clamp(sum, 0, 1f);
        }

        public float GetRightHandPenalty() => CalculateMovementPenalty(AnimController.GetLimb(LimbType.RightHand, excludeSevered: false), 0, max: 1);
        public float GetLeftHandPenalty() => CalculateMovementPenalty(AnimController.GetLimb(LimbType.LeftHand, excludeSevered: false), 0, max: 1);

        public float GetLegPenalty(float startSum = 0)
        {
            float sum = startSum;
            foreach (var limb in AnimController.Limbs)
            {
                switch (limb.type)
                {
                    case LimbType.RightFoot:
                    case LimbType.LeftFoot:
                        sum += CalculateMovementPenalty(limb, sum, max: 0.5f);
                        break;
                }
            }
            return Math.Clamp(sum, 0, 1f);
        }

        public float ApplyTemporarySpeedLimits(float speed)
        {
            float max;
            if (AnimController is HumanoidAnimController)
            {
                max = AnimController.InWater ? 0.5f : 0.8f;
            }
            else
            {
                max = AnimController.InWater ? 0.9f : 0.5f;
            }
            speed *= 1f - MathHelper.Lerp(0, max, GetTemporarySpeedReduction());
            return speed;
        }

        /// <summary>
        /// Values lower than this seem to cause constantious flipping when the mouse is near the player and the player is running, because the root collider moves after flipping.
        /// </summary>
        private const float cursorFollowMargin = 40;

        public void Control(float deltaTime, Camera cam)
        {
            ViewTarget = null;
            if (!AllowInput) { return; }

            if (Controlled == this || (GameMain.NetworkMember != null && GameMain.NetworkMember.IsServer))
            {
                SmoothedCursorPosition = cursorPosition;
            }
            else
            {
                //apply some smoothing to the cursor positions of remote players when playing as a client
                //to make aiming look a little less choppy
                Vector2 smoothedCursorDiff = cursorPosition - SmoothedCursorPosition;
                smoothedCursorDiff = NetConfig.InterpolateCursorPositionError(smoothedCursorDiff);
                SmoothedCursorPosition = cursorPosition - smoothedCursorDiff;
            }

            bool aiControlled = this is AICharacter && Controlled != this && !IsRemotelyControlled;
            if (!aiControlled)
            {
                Vector2 targetMovement = GetTargetMovement();
                AnimController.TargetMovement = targetMovement;
                AnimController.IgnorePlatforms = AnimController.TargetMovement.Y < -0.1f;
            }

            if (AnimController is HumanoidAnimController humanAnimController)
            {
                humanAnimController.Crouching = humanAnimController.ForceSelectAnimationType == AnimationType.Crouch || IsKeyDown(InputType.Crouch);
            }

            if (!aiControlled &&
                !AnimController.IsUsingItem && 
                AnimController.Anim != AnimController.Animation.CPR &&
                (GameMain.NetworkMember == null || !GameMain.NetworkMember.IsClient || Controlled == this) &&
                (AnimController.OnGround || IsClimbing) && !AnimController.InWater)
            {
                if (dontFollowCursor)
                {
                    AnimController.TargetDir = Direction.Right;
                }
                else
                {
                    if (CursorPosition.X < AnimController.Collider.Position.X - cursorFollowMargin)
                    {
                        AnimController.TargetDir = Direction.Left;
                    }
                    else if (CursorPosition.X > AnimController.Collider.Position.X + cursorFollowMargin)
                    {
                        AnimController.TargetDir = Direction.Right;
                    }
                }
            }

            if (GameMain.NetworkMember != null)
            {
                if (GameMain.NetworkMember.IsServer)
                {
                    if (!aiControlled)
                    {
                        if (dequeuedInput.HasFlag(InputNetFlags.FacingLeft))
                        {
                            AnimController.TargetDir = Direction.Left;
                        }
                        else
                        {
                            AnimController.TargetDir = Direction.Right;
                        }
                    }
                }
                else if (GameMain.NetworkMember.IsClient && Controlled != this)
                {
                    if (memState.Count > 0)
                    {
                        AnimController.TargetDir = memState[0].Direction;
                    }
                }
            }

#if DEBUG && CLIENT
            if (PlayerInput.KeyHit(Microsoft.Xna.Framework.Input.Keys.F))
            {
                AnimController.ReleaseStuckLimbs();
                if (AIController != null && AIController is EnemyAIController enemyAI)
                {
                    enemyAI.LatchOntoAI?.DeattachFromBody(reset: true);
                }
            }
#endif

            if (GameMain.NetworkMember != null && GameMain.NetworkMember.IsClient && Controlled != this && IsKeyDown(InputType.Aim))
            {
                if (currentAttackTarget.AttackLimb?.attack is Attack { Ranged: true } attack && AIController is EnemyAIController enemyAi)
                {
                    enemyAi.AimRangedAttack(attack, currentAttackTarget.DamageTarget as Entity);
                }
            }

            if (attackCoolDown > 0.0f)
            {
                attackCoolDown -= deltaTime;
            }
            else if (IsKeyDown(InputType.Attack))
            {
                if (GameMain.NetworkMember != null && GameMain.NetworkMember.IsClient && Controlled != this)
                {
                    if ((currentAttackTarget.DamageTarget as Entity)?.Removed ?? false)
                    {
                        currentAttackTarget = default;
                    }
                    currentAttackTarget.AttackLimb?.UpdateAttack(deltaTime, currentAttackTarget.AttackPos, currentAttackTarget.DamageTarget, out _);
                }
                else if (IsPlayer)
                {
                    float dist = -1;
                    Vector2 attackPos = SimPosition + ConvertUnits.ToSimUnits(cursorPosition - Position);
                    List<Body> ignoredBodies = AnimController.Limbs.Select(l => l.body.FarseerBody).ToList();
                    ignoredBodies.Add(AnimController.Collider.FarseerBody);

                    var body = Submarine.PickBody(
                        SimPosition,
                        attackPos,
                        ignoredBodies,
                        Physics.CollisionCharacter | Physics.CollisionWall);

                    IDamageable attackTarget = null;
                    if (body != null)
                    {
                        attackPos = Submarine.LastPickedPosition;

                        if (body.UserData is Submarine sub)
                        {
                            body = Submarine.PickBody(
                                SimPosition - ((Submarine)body.UserData).SimPosition,
                                attackPos - ((Submarine)body.UserData).SimPosition,
                                ignoredBodies,
                                Physics.CollisionWall);

                            if (body != null)
                            {
                                attackPos = Submarine.LastPickedPosition + sub.SimPosition;
                                attackTarget = body.UserData as IDamageable;
                            }
                        }
                        else
                        {
                            if (body.UserData is IDamageable damageable)
                            {
                                attackTarget = damageable;
                            }
                            else if (body.UserData is Limb limb)
                            {
                                attackTarget = limb.character;
                            }
                        }
                    }
                    var currentContexts = GetAttackContexts();
                    var validLimbs = AnimController.Limbs.Where(l =>
                    {
                        if (l.IsSevered || l.IsStuck) { return false; }
                        if (l.Disabled) { return false; }
                        var attack = l.attack;
                        if (attack == null) { return false; }
                        if (attack.CoolDownTimer > 0) { return false; }
                        if (!attack.IsValidContext(currentContexts)) { return false; }
                        if (attackTarget != null)
                        {
                            if (!attack.IsValidTarget(attackTarget as Entity)) { return false; }
                            if (attackTarget is ISerializableEntity se && attackTarget is Character)
                            {
                                if (attack.Conditionals.Any(c => !c.TargetSelf && !c.Matches(se))) { return false; }
                            }
                        }
                        if (attack.Conditionals.Any(c => c.TargetSelf && !c.Matches(this))) { return false; }
                        return true;
                    });
                    var sortedLimbs = validLimbs.OrderBy(l => Vector2.DistanceSquared(ConvertUnits.ToDisplayUnits(l.SimPosition), cursorPosition));
                    // Select closest
                    var attackLimb = sortedLimbs.FirstOrDefault();
                    if (attackLimb != null)
                    {
                        if (attackTarget is Character targetCharacter)
<<<<<<< HEAD
                        {
                            dist = ConvertUnits.ToDisplayUnits(Vector2.Distance(Submarine.LastPickedPosition, attackLimb.SimPosition));
                            foreach (Limb limb in targetCharacter.AnimController.Limbs)
                            {
                                if (limb.IsSevered || limb.Removed) { continue; }
                                float tempDist = ConvertUnits.ToDisplayUnits(Vector2.Distance(limb.SimPosition, attackLimb.SimPosition));
                                if (tempDist < dist)
                                {
                                    dist = tempDist;
                                }
                            }
                        }
                        attackLimb.UpdateAttack(deltaTime, attackPos, attackTarget, out AttackResult attackResult, dist);
                        if (!attackLimb.attack.IsRunning)
=======
>>>>>>> f223f774
                        {
                            dist = ConvertUnits.ToDisplayUnits(Vector2.Distance(Submarine.LastPickedPosition, attackLimb.SimPosition));
                            foreach (Limb limb in targetCharacter.AnimController.Limbs)
                            {
                                if (limb.IsSevered || limb.Removed) { continue; }
                                float tempDist = ConvertUnits.ToDisplayUnits(Vector2.Distance(limb.SimPosition, attackLimb.SimPosition));
                                if (tempDist < dist)
                                {
                                    dist = tempDist;
                                }
                            }
                        }
                        attackLimb.UpdateAttack(deltaTime, attackPos, attackTarget, out AttackResult attackResult, dist);
                        if (!attackLimb.attack.IsRunning)
                        {
                            attackCoolDown = 1.0f;
                        }
                    }
                }
            }

            if (Inventory != null)
            {
                bool CanUseItemsWhenSelected(Item item) => item == null || !item.Prefab.DisableItemUsageWhenSelected;
                if (CanUseItemsWhenSelected(SelectedItem) && CanUseItemsWhenSelected(SelectedSecondaryItem))
                {
                    foreach (Item item in HeldItems)
                    {
                        tryUseItem(item, deltaTime);
                    }
                    foreach (Item item in Inventory.AllItems)
                    {
                        if (item.GetComponent<Wearable>() is { AllowUseWhenWorn: true } && HasEquippedItem(item))
                        {
                            tryUseItem(item, deltaTime);
                        }
                    }
                }
            }

            void tryUseItem(Item item, float deltaTime)
            {
                if (IsKeyDown(InputType.Aim) || !item.RequireAimToSecondaryUse)
                {
                    item.SecondaryUse(deltaTime, this);
                }
                if (IsKeyDown(InputType.Use) && !item.IsShootable)
                {
                    if (!item.RequireAimToUse || IsKeyDown(InputType.Aim))
                    {
                        item.Use(deltaTime, this);
                    }
                }
                if (IsKeyDown(InputType.Shoot) && item.IsShootable)
                {
                    if (!item.RequireAimToUse || IsKeyDown(InputType.Aim))
                    {
                        item.Use(deltaTime, this);
                    }
#if CLIENT
                    else if (item.RequireAimToUse && !IsKeyDown(InputType.Aim))
                    {
                        HintManager.OnShootWithoutAiming(this, item);
                    }
#endif
                }
            }

            if (SelectedItem != null)
            {
                tryUseItem(SelectedItem, deltaTime);
            }

            if (SelectedCharacter != null)
            {
                if (!SelectedCharacter.CanBeSelected ||
                    (Vector2.DistanceSquared(SelectedCharacter.WorldPosition, WorldPosition) > MaxDragDistance * MaxDragDistance &&
                    SelectedCharacter.GetDistanceToClosestLimb(SimPosition) > ConvertUnits.ToSimUnits(MaxDragDistance)))
                {
                    DeselectCharacter();
                }
            }

            if (IsRemotelyControlled && keys != null)
            {
                foreach (Key key in keys)
                {
                    key.ResetHit();
                }
            }
        }

        private struct AttackTargetData
        {
            public Limb AttackLimb { get; set; }
            public IDamageable DamageTarget { get; set; }
            public Vector2 AttackPos { get; set; }
        }

        private AttackTargetData currentAttackTarget;
        public void SetAttackTarget(Limb attackLimb, IDamageable damageTarget, Vector2 attackPos)
        {
            currentAttackTarget = new AttackTargetData()
            {
                AttackLimb = attackLimb,
                DamageTarget = damageTarget,
                AttackPos = attackPos
            };
        }

        public bool CanSeeCharacter(Character target)
        {
            System.Diagnostics.Debug.Assert(target != null);
            if (target == null) { return false; }
            if (target.Removed) { return false; }
            Limb seeingLimb = GetSeeingLimb();
            if (CanSeeTarget(target, seeingLimb)) { return true; }
            if (!target.AnimController.SimplePhysicsEnabled)
            {
                //find the limbs that are furthest from the target's position (from the viewer's point of view)
                Limb leftExtremity = null, rightExtremity = null;
                float leftMostDot = 0.0f, rightMostDot = 0.0f;
                Vector2 dir = target.WorldPosition - WorldPosition;
                Vector2 leftDir = new Vector2(dir.Y, -dir.X);
                Vector2 rightDir = new Vector2(-dir.Y, dir.X);
                foreach (Limb limb in target.AnimController.Limbs)
                {
                    if (limb.IsSevered || limb == target.AnimController.MainLimb) { continue; }
                    if (limb.Hidden) { continue; }
                    Vector2 limbDir = limb.WorldPosition - WorldPosition;
                    float leftDot = Vector2.Dot(limbDir, leftDir);
                    if (leftDot > leftMostDot)
                    {
                        leftMostDot = leftDot;
                        leftExtremity = limb;
                        continue;
                    }
                    float rightDot = Vector2.Dot(limbDir, rightDir);
                    if (rightDot > rightMostDot)
                    {
                        rightMostDot = rightDot;
                        rightExtremity = limb;
                        continue;
                    }
                }
                if (leftExtremity != null && CanSeeTarget(leftExtremity, seeingLimb)) { return true; }
                if (rightExtremity != null && CanSeeTarget(rightExtremity, seeingLimb)) { return true; }
            }
            return false;
        }

        private Limb GetSeeingLimb()
        {
            return AnimController.GetLimb(LimbType.Head) ?? AnimController.GetLimb(LimbType.Torso) ?? AnimController.MainLimb;
        }

        public bool CanSeeTarget(ISpatialEntity target, ISpatialEntity seeingEntity = null)
        {
            System.Diagnostics.Debug.Assert(target != null);
            if (target == null) { return false; }
            seeingEntity ??= AnimController.SimplePhysicsEnabled ? this : GetSeeingLimb() as ISpatialEntity;
            if (seeingEntity == null) { return false; }
            ISpatialEntity sourceEntity = seeingEntity ;
            // TODO: Could we just use the method below? If not, let's refactor it so that we can.
            Vector2 diff = ConvertUnits.ToSimUnits(target.WorldPosition - sourceEntity.WorldPosition);
            Body closestBody;
            //both inside the same sub (or both outside)
            //OR the we're inside, the other character outside
            if (target.Submarine == Submarine || target.Submarine == null)
            {
                closestBody = Submarine.CheckVisibility(sourceEntity.SimPosition, sourceEntity.SimPosition + diff);
            }
            //we're outside, the other character inside
            else if (Submarine == null)
            {
                closestBody = Submarine.CheckVisibility(target.SimPosition, target.SimPosition - diff);
            }
            //both inside different subs
            else
            {
                closestBody = Submarine.CheckVisibility(sourceEntity.SimPosition, sourceEntity.SimPosition + diff);
                if (!IsBlocking(closestBody))
                {
                    closestBody = Submarine.CheckVisibility(target.SimPosition, target.SimPosition - diff);
                }
            }
            return !IsBlocking(closestBody);

            bool IsBlocking(Body body)
            {
                if (body == null) { return false; }
                if (body.UserData is Structure wall && wall.CastShadow)
                {
                    return wall != target;
                }
                else if (body.UserData is Item item)
                {
                    return item != target;
                }
                return true;
            }
        }

        /// <summary>
        /// A simple check if the character Dir is towards the target or not. Uses the world coordinates.
        /// </summary>
        public bool IsFacing(Vector2 targetWorldPos) => AnimController.Dir > 0 && targetWorldPos.X > WorldPosition.X || AnimController.Dir < 0 && targetWorldPos.X < WorldPosition.X;

        public bool HasItem(Item item, bool requireEquipped = false, InvSlotType? slotType = null) => requireEquipped ? HasEquippedItem(item, slotType) : item.IsOwnedBy(this);

        public bool HasEquippedItem(Item item, InvSlotType? slotType = null, Func<InvSlotType, bool> predicate = null)
        {
            if (Inventory == null) { return false; }
            for (int i = 0; i < Inventory.Capacity; i++)
            {
                InvSlotType slot = Inventory.SlotTypes[i];
                if (predicate != null)
                {
                    if (!predicate(slot)) { continue; }
                }
                if (slotType.HasValue)
                {
                    if (!slotType.Value.HasFlag(slot)) { continue; }
                }
                else if (slot == InvSlotType.Any)
                {
                    continue;
                }
                if (Inventory.GetItemAt(i) == item) { return true; }
            }
            return false;
        }

        public bool HasEquippedItem(string tagOrIdentifier, bool allowBroken = true, InvSlotType? slotType = null)
            => HasEquippedItem(tagOrIdentifier.ToIdentifier(), allowBroken, slotType);

        public bool HasEquippedItem(Identifier tagOrIdentifier, bool allowBroken = true, InvSlotType? slotType = null)
        {
            if (Inventory == null) { return false; }
            for (int i = 0; i < Inventory.Capacity; i++)
            {
                if (slotType.HasValue)
                {
                    if (!slotType.Value.HasFlag(Inventory.SlotTypes[i])) { continue; }
                }
                else if (Inventory.SlotTypes[i] == InvSlotType.Any) 
                { 
                    continue; 
                }
                var item = Inventory.GetItemAt(i);
                if (item == null) { continue; }
                if (!allowBroken && item.Condition <= 0.0f) { continue; }
                if (item.Prefab.Identifier == tagOrIdentifier || item.HasTag(tagOrIdentifier)) { return true; }
            }
            return false;
        }

        public Item GetEquippedItem(string tagOrIdentifier = null, InvSlotType? slotType = null)
        {
            if (Inventory == null) { return null; }
            for (int i = 0; i < Inventory.Capacity; i++)
            {
                if (slotType.HasValue)
                {
                    if (!slotType.Value.HasFlag(Inventory.SlotTypes[i])) { continue; }
                }
                else if (Inventory.SlotTypes[i] == InvSlotType.Any)
                {
                    continue;
                }
                var item = Inventory.GetItemAt(i);
                if (item == null) { continue; }
                if (tagOrIdentifier == null || item.Prefab.Identifier == tagOrIdentifier || item.HasTag(tagOrIdentifier)) { return item; }
            }
            return null;
        }

        public bool CanAccessInventory(Inventory inventory)
        {
            if (!CanInteract || inventory.Locked) { return false; }

            //the inventory belongs to some other character
            if (inventory.Owner is Character character && inventory.Owner != this)
            {
                var owner = character;
                //can only be accessed if the character is incapacitated and has been selected
                return SelectedCharacter == owner && owner.CanInventoryBeAccessed;
            }

            if (inventory.Owner is Item item)
            {
                if (!CanInteractWith(item) && !item.linkedTo.Any(lt => lt is Item item && item.DisplaySideBySideWhenLinked && CanInteractWith(item))) { return false; }
                ItemContainer container = item.GetComponents<ItemContainer>().FirstOrDefault(ic => ic.Inventory == inventory);
                if (container != null && !container.HasRequiredItems(this, addMessage: false)) { return false; }
            }
            return true;
        }

        private float _selectedItemPriority;
        private Item _foundItem;
        /// <summary>
        /// Finds the closest item seeking by identifiers or tags from the world.
        /// Ignores items that are outside or in another team's submarine or in a submarine that is not connected to this submarine.
        /// Also ignores non-interactable items and items that are taken by someone else.
        /// The method is run in steps for performance reasons. So you'll have to provide the reference to the itemIndex.
        /// Returns false while running and true when done.
        /// </summary>
        public bool FindItem(ref int itemIndex, out Item targetItem, IEnumerable<Identifier> identifiers = null, bool ignoreBroken = true, 
            IEnumerable<Item> ignoredItems = null, IEnumerable<Identifier> ignoredContainerIdentifiers = null, 
            Func<Item, bool> customPredicate = null, Func<Item, float> customPriorityFunction = null, float maxItemDistance = 10000, ISpatialEntity positionalReference = null)
        {
            if (itemIndex == 0)
            {
                _foundItem = null;
                _selectedItemPriority = 0;
            }
            for (int i = 0; i < 10 && itemIndex < Item.ItemList.Count - 1; i++)
            {
                itemIndex++;
                var item = Item.ItemList[itemIndex];
                if (!item.IsInteractable(this)) { continue; }
                if (ignoredItems != null && ignoredItems.Contains(item)) { continue; }
                if (item.Submarine == null) { continue; }
                if (item.Submarine.TeamID != TeamID) { continue; }
                if (item.CurrentHull == null) { continue; }
                if (ignoreBroken && item.Condition <= 0) { continue; }
                if (Submarine != null)
                {
                    if (!Submarine.IsEntityFoundOnThisSub(item, true)) { continue; }
                }
                if (customPredicate != null && !customPredicate(item)) { continue; }
                if (identifiers != null && identifiers.None(id => item.Prefab.Identifier == id || item.HasTag(id))) { continue; }
                if (ignoredContainerIdentifiers != null && item.Container != null)
                {
                    if (ignoredContainerIdentifiers.Contains(item.ContainerIdentifier)) { continue; }
                }
                if (IsItemTakenBySomeoneElse(item)) { continue; }
                Entity rootInventoryOwner = item.GetRootInventoryOwner();
                if (rootInventoryOwner is Item ownerItem)
                {
                    if (!ownerItem.IsInteractable(this)) { continue; }
                }
                float itemPriority = customPriorityFunction != null ? customPriorityFunction(item) : 1;
                if (itemPriority <= 0) { continue; }
                Vector2 itemPos = (rootInventoryOwner ?? item).WorldPosition;
                Vector2 refPos = positionalReference != null ? positionalReference.WorldPosition : WorldPosition;
                float yDist = Math.Abs(refPos.Y - itemPos.Y);
                yDist = yDist > 100 ? yDist * 5 : 0;
                float dist = Math.Abs(refPos.X - itemPos.X) + yDist;
                float distanceFactor = MathHelper.Lerp(1, 0, MathUtils.InverseLerp(0, maxItemDistance, dist));
                itemPriority *= distanceFactor;
                if (itemPriority > _selectedItemPriority)
                {
                    _selectedItemPriority = itemPriority;
                    _foundItem = item;
                }
            }
            targetItem = _foundItem;
            return itemIndex >= Item.ItemList.Count - 1;
        }

        public bool IsItemTakenBySomeoneElse(Item item) => item.FindParentInventory(i => i.Owner != this && i.Owner is Character owner && !owner.IsDead && !owner.Removed) != null;

        public bool CanInteractWith(Character c, float maxDist = 200.0f, bool checkVisibility = true, bool skipDistanceCheck = false)
        {
            if (c == this || Removed || !c.Enabled || !c.CanBeSelected || c.InvisibleTimer > 0.0f) { return false; }
            if (!c.CharacterHealth.UseHealthWindow && !c.CanBeDragged && (c.onCustomInteract == null || !c.AllowCustomInteract)) { return false; }

            if (!skipDistanceCheck)
            {
                maxDist = Math.Max(ConvertUnits.ToSimUnits(maxDist), c.AnimController.Collider.GetMaxExtent());
                if (Vector2.DistanceSquared(SimPosition, c.SimPosition) > maxDist * maxDist &&
                    Vector2.DistanceSquared(SimPosition, c.AnimController.MainLimb.SimPosition) > maxDist * maxDist) 
                { 
                    return false; 
                }
            }

            return checkVisibility ? CanSeeCharacter(c) : true;
        }

        public bool CanInteractWith(Item item, bool checkLinked = true)
        {
            return CanInteractWith(item, out _, checkLinked);
        }

        public bool CanInteractWith(Item item, out float distanceToItem, bool checkLinked)
        {
            distanceToItem = -1.0f;

            bool hidden = item.HiddenInGame;
#if CLIENT
            if (Screen.Selected == GameMain.SubEditorScreen) { hidden = false; }
#endif
            if (!CanInteract || hidden || !item.IsInteractable(this)) { return false; }

            if (item.ParentInventory != null)
            {
                return CanAccessInventory(item.ParentInventory);
            }

            Wire wire = item.GetComponent<Wire>();
            if (wire != null && item.GetComponent<ConnectionPanel>() == null)
            {
                //locked wires are never interactable
                if (wire.Locked) { return false; }
                if (wire.HiddenInGame && Screen.Selected == GameMain.GameScreen) { return false; }

                //wires are interactable if the character has selected an item the wire is connected to,
                //and it's disconnected from the other end
                if (wire.Connections[0]?.Item != null && SelectedItem == wire.Connections[0].Item)
                {
                    return wire.Connections[1] == null;
                }
                if (wire.Connections[1]?.Item != null && SelectedItem == wire.Connections[1].Item)
                {
                    return wire.Connections[0] == null;
                }
                if (SelectedItem?.GetComponent<ConnectionPanel>()?.DisconnectedWires.Contains(wire) ?? false)
                {
                    return wire.Connections[0] == null && wire.Connections[1] == null;
                }
            }

            if (checkLinked && item.DisplaySideBySideWhenLinked)
            {
                foreach (MapEntity linked in item.linkedTo)
                {
                    if (linked is Item linkedItem)
                    {
                        if (CanInteractWith(linkedItem, out float distToLinked, checkLinked: false))
                        {
                            distanceToItem = distToLinked;
                            return true;
                        }
                    }
                }
            }

            if (item.InteractDistance == 0.0f && !item.Prefab.Triggers.Any()) { return false; }

            Pickable pickableComponent = item.GetComponent<Pickable>();
            if (pickableComponent != null && pickableComponent.Picker != this && pickableComponent.Picker != null && !pickableComponent.Picker.IsDead) { return false; }

            if (SelectedItem?.GetComponent<RemoteController>()?.TargetItem == item) { return true; }
            //optimization: don't use HeldItems because it allocates memory and this method is executed very frequently
            var heldItem1 = Inventory?.GetItemInLimbSlot(InvSlotType.RightHand);
            if (heldItem1?.GetComponent<RemoteController>()?.TargetItem == item) { return true; }
            var heldItem2 = Inventory?.GetItemInLimbSlot(InvSlotType.LeftHand);
            if (heldItem2?.GetComponent<RemoteController>()?.TargetItem == item) { return true; }

            Vector2 characterDirection = Vector2.Transform(Vector2.UnitY, Matrix.CreateRotationZ(AnimController.Collider.Rotation));

            Vector2 upperBodyPosition = Position + (characterDirection * 20.0f);
            Vector2 lowerBodyPosition = Position - (characterDirection * 60.0f);

            if (Submarine != null)
            {
                upperBodyPosition += Submarine.Position;
                lowerBodyPosition += Submarine.Position;
            }

            bool insideTrigger = item.IsInsideTrigger(upperBodyPosition) || item.IsInsideTrigger(lowerBodyPosition);
            if (item.Prefab.Triggers.Length > 0 && !insideTrigger && item.Prefab.RequireBodyInsideTrigger) { return false; }

            Rectangle itemDisplayRect = new Rectangle(item.InteractionRect.X, item.InteractionRect.Y - item.InteractionRect.Height, item.InteractionRect.Width, item.InteractionRect.Height);

            // Get the point along the line between lowerBodyPosition and upperBodyPosition which is closest to the center of itemDisplayRect
            Vector2 playerDistanceCheckPosition =
                lowerBodyPosition.Y < upperBodyPosition.Y ?
                Vector2.Clamp(itemDisplayRect.Center.ToVector2(), lowerBodyPosition, upperBodyPosition) :
                Vector2.Clamp(itemDisplayRect.Center.ToVector2(), upperBodyPosition, lowerBodyPosition);

            // If playerDistanceCheckPosition is inside the itemDisplayRect then we consider the character to within 0 distance of the item
            if (itemDisplayRect.Contains(playerDistanceCheckPosition))
            {
                distanceToItem = 0.0f;
            }
            else
            {
                // Here we get the point on the itemDisplayRect which is closest to playerDistanceCheckPosition
                Vector2 rectIntersectionPoint = new Vector2(
                    MathHelper.Clamp(playerDistanceCheckPosition.X, itemDisplayRect.X, itemDisplayRect.Right),
                    MathHelper.Clamp(playerDistanceCheckPosition.Y, itemDisplayRect.Y, itemDisplayRect.Bottom));
                distanceToItem = Vector2.Distance(rectIntersectionPoint, playerDistanceCheckPosition);
            }

            float interactDistance = item.InteractDistance;
            if ((SelectedSecondaryItem != null || item.IsSecondaryItem) && AnimController is HumanoidAnimController c)
            {
                // Use a distance slightly shorter than the arms length to keep the character in a comfortable pose
                float armLength = 0.75f * ConvertUnits.ToDisplayUnits(c.ArmLength);
                interactDistance = Math.Min(interactDistance, armLength);
            }
            if (distanceToItem > interactDistance && item.InteractDistance > 0.0f) { return false; }

            Vector2 itemPosition = item.SimPosition;
            if (Submarine == null && item.Submarine != null)
            {
                //character is outside, item inside
                itemPosition += item.Submarine.SimPosition;
            }
            else if (Submarine != null && item.Submarine == null)
            {
                //character is inside, item outside
                itemPosition -= Submarine.SimPosition;
            }
            else if (Submarine != item.Submarine)
            {
                //character and the item are inside different subs
                itemPosition += item.Submarine.SimPosition;
                itemPosition -= Submarine.SimPosition;
            }

            if (SelectedSecondaryItem != null && !item.IsSecondaryItem)
            {
                if (item.GetComponent<Controller>() is { } controller && controller.Direction != 0 && controller.Direction != AnimController.Direction) { return false; }
                float threshold = ConvertUnits.ToSimUnits(cursorFollowMargin);
                if (AnimController.Direction == Direction.Left && SimPosition.X + threshold < itemPosition.X) { return false; }
                if (AnimController.Direction == Direction.Right && SimPosition.X - threshold > itemPosition.X) { return false; }
            }

            if (!item.Prefab.InteractThroughWalls && Screen.Selected != GameMain.SubEditorScreen && !insideTrigger)
            {
                var body = Submarine.CheckVisibility(SimPosition, itemPosition, ignoreLevel: true);
                if (body != null && body.UserData as Item != item && (body.UserData as ItemComponent)?.Item != item && Submarine.LastPickedFixture?.UserData as Item != item) 
                { 
                    return false; 
                }
            }

            return true;
        }

        /// <summary>
        /// Set an action that's invoked when another character interacts with this one.
        /// </summary>
        /// <param name="onCustomInteract">Action invoked when another character interacts with this one. T1 = this character, T2 = the interacting character</param>
        /// <param name="hudText">Displayed on the character when highlighted.</param>
        public void SetCustomInteract(Action<Character, Character> onCustomInteract, LocalizedString hudText)
        {
            this.onCustomInteract = onCustomInteract;
            CustomInteractHUDText = hudText;
        }

        private void TransformCursorPos()
        {
            if (Submarine == null)
            {
                //character is outside but cursor position inside
                if (cursorPosition.Y > Level.Loaded.Size.Y)
                {
                    var sub = Submarine.FindContaining(cursorPosition);
                    if (sub != null) cursorPosition += sub.Position;
                }
            }
            else
            {
                //character is inside but cursor position is outside
                if (cursorPosition.Y < Level.Loaded.Size.Y)
                {
                    cursorPosition -= Submarine.Position;
                }
            }
        }

        public void SelectCharacter(Character character)
        {
            if (character == null || character == this) { return; }
            SelectedCharacter = character;
        }

        public void DeselectCharacter()
        {
            if (SelectedCharacter == null) { return; }
            SelectedCharacter.AnimController?.ResetPullJoints();
            SelectedCharacter = null;
        }

        public void DoInteractionUpdate(float deltaTime, Vector2 mouseSimPos)
        {
            bool isLocalPlayer = Controlled == this;

            if (!isLocalPlayer && (this is AICharacter && !IsRemotePlayer))
            {
                return;
            }

            if (DisableInteract)
            {
                DisableInteract = false;
                return;
            }

            if (!CanInteract)
            {
                SelectedItem = SelectedSecondaryItem = null;
                focusedItem = null;
                if (!AllowInput)
                {
                    FocusedCharacter = null;
                    if (SelectedCharacter != null) { DeselectCharacter(); }
                    return;
                }
            }

#if CLIENT
            if (isLocalPlayer)
            {
                if (!IsMouseOnUI && (ViewTarget == null || ViewTarget == this) && !DisableFocusingOnEntities)
                {
                    if (findFocusedTimer <= 0.0f || Screen.Selected == GameMain.SubEditorScreen)
                    {
                        if (!PlayerInput.PrimaryMouseButtonHeld() || Barotrauma.Inventory.DraggingItemToWorld)
                        {
                            FocusedCharacter = CanInteract || CanEat ? FindCharacterAtPosition(mouseSimPos) : null;
                            if (FocusedCharacter != null && !CanSeeCharacter(FocusedCharacter)) { FocusedCharacter = null; }
                            float aimAssist = GameSettings.CurrentConfig.AimAssistAmount * (AnimController.InWater ? 1.5f : 1.0f);
                            if (HeldItems.Any(it => it?.GetComponent<Wire>()?.IsActive ?? false))
                            {
                                //disable aim assist when rewiring to make it harder to accidentally select items when adding wire nodes
                                aimAssist = 0.0f;
                            }

                            focusedItem = CanInteract ? FindItemAtPosition(mouseSimPos, aimAssist) : null;
                            if (focusedItem != null && focusedItem.CampaignInteractionType != CampaignMode.InteractionType.None)
                            {
                                FocusedCharacter = null;
                            }
                            findFocusedTimer = 0.05f;
                        }
                        else
                        {
                            if (focusedItem != null && !CanInteractWith(focusedItem)) { focusedItem = null; }
                            if (FocusedCharacter != null && !CanInteractWith(FocusedCharacter)) { FocusedCharacter = null; }
                        }
                    }
                }
                else
                {
                    FocusedCharacter = null;
                    focusedItem = null;
                }
                findFocusedTimer -= deltaTime;
                DisableFocusingOnEntities = false;
            }
#endif
            var head = AnimController.GetLimb(LimbType.Head);
            bool headInWater = head == null ? 
                AnimController.InWater : 
                head.InWater;
            //climb ladders automatically when pressing up/down inside their trigger area
            Ladder currentLadder = SelectedSecondaryItem?.GetComponent<Ladder>();
            if ((SelectedSecondaryItem == null || currentLadder != null) &&
                !headInWater && Screen.Selected != GameMain.SubEditorScreen)
            {
                bool climbInput = IsKeyDown(InputType.Up) || IsKeyDown(InputType.Down);
                bool isControlled = Controlled == this;

                Ladder nearbyLadder = null;
                if (isControlled || climbInput)
                {
                    float minDist = float.PositiveInfinity;
                    foreach (Ladder ladder in Ladder.List)
                    {
                        if (ladder == currentLadder)
                        {
                            continue;
                        }
                        else if (currentLadder != null)
                        {
                            //only switch from ladder to another if the ladders are above the current ladders and pressing up, or vice versa
                            if (ladder.Item.WorldPosition.Y > currentLadder.Item.WorldPosition.Y != IsKeyDown(InputType.Up))
                            {
                                continue;
                            }
                        }

                        if (CanInteractWith(ladder.Item, out float dist, checkLinked: false) && dist < minDist)
                        {
                            minDist = dist;
                            nearbyLadder = ladder;
                            if (isControlled)
                            {
                                ladder.Item.IsHighlighted = true;
                            }
                            break;
                        }
                    }
                }

                if (nearbyLadder != null && climbInput)
                {
                    if (nearbyLadder.Select(this))
                    {
                        SelectedSecondaryItem = nearbyLadder.Item;
                    }
                }
            }

            bool selectInputSameAsDeselect = false;
#if CLIENT
            selectInputSameAsDeselect = GameSettings.CurrentConfig.KeyMap.Bindings[InputType.Select] == GameSettings.CurrentConfig.KeyMap.Bindings[InputType.Deselect];
#endif

            if (SelectedCharacter != null && (IsKeyHit(InputType.Grab) || IsKeyHit(InputType.Health))) //Let people use ladders and buttons and stuff when dragging chars
            {
                DeselectCharacter();
            }
            else if (FocusedCharacter != null && IsKeyHit(InputType.Grab) && FocusedCharacter.CanBeDragged && (CanInteract || FocusedCharacter.IsDead && CanEat))
            {
                SelectCharacter(FocusedCharacter);
            }
            else if (FocusedCharacter != null && !FocusedCharacter.IsIncapacitated && IsKeyHit(InputType.Use) && FocusedCharacter.IsPet && CanInteract)
            {
                (FocusedCharacter.AIController as EnemyAIController).PetBehavior.Play(this);
            }
            else if (FocusedCharacter != null && IsKeyHit(InputType.Health) && FocusedCharacter.CharacterHealth.UseHealthWindow && CanInteract && CanInteractWith(FocusedCharacter, 160f, false))
            {
                if (FocusedCharacter == SelectedCharacter)
                {
                    DeselectCharacter();
#if CLIENT
                    if (Controlled == this)
                    {
                        CharacterHealth.OpenHealthWindow = null;
                    }
#endif
                }
                else
                {
#if CLIENT
                    if (Controlled == this)
                    {
                        HealingCooldown.PutOnCooldown();
                    }
#elif SERVER
                    if (GameMain.Server?.ConnectedClients is { } clients)
                    {
                        foreach (Client c in clients)
                        {
                            if (c.Character != this) { continue; }

                            HealingCooldown.SetCooldown(c);
                            break;
                        }
                    }
#endif
                    SelectCharacter(FocusedCharacter);
#if CLIENT
                    if (Controlled == this)
                    {
                        CharacterHealth.OpenHealthWindow = FocusedCharacter.CharacterHealth;
                    }
#endif
                }
            }
            else if (FocusedCharacter != null && IsKeyHit(InputType.Use) && FocusedCharacter.onCustomInteract != null && FocusedCharacter.AllowCustomInteract)
            {
                FocusedCharacter.onCustomInteract(FocusedCharacter, this);
            }
            else if (IsKeyHit(InputType.Deselect) && SelectedItem != null && 
                (focusedItem == null || focusedItem == SelectedItem || !selectInputSameAsDeselect))
            {
                SelectedItem = null;
#if CLIENT
                CharacterHealth.OpenHealthWindow = null;
#endif
            }
            else if (IsKeyHit(InputType.Deselect) && SelectedSecondaryItem != null && SelectedSecondaryItem.GetComponent<Ladder>() == null &&
                (focusedItem == null || focusedItem == SelectedSecondaryItem || !selectInputSameAsDeselect))
            {
                SelectedSecondaryItem = null;
#if CLIENT
                CharacterHealth.OpenHealthWindow = null;
#endif
            }
            else if (IsKeyHit(InputType.Health) && (SelectedItem != null || SelectedSecondaryItem != null))
            {
                SelectedItem = SelectedSecondaryItem = null;
            }
            else if (focusedItem != null)
            {
#if CLIENT
                if (CharacterInventory.DraggingItemToWorld) { return; }
                if (selectInputSameAsDeselect)
                {
                    keys[(int)InputType.Deselect].Reset();
                }
#endif
                bool canInteract = focusedItem.TryInteract(this);
#if CLIENT
                if (Controlled == this)
                {
                    focusedItem.IsHighlighted = true;
                    if (canInteract)
                    {
                        CharacterHealth.OpenHealthWindow = null;
                    }
                }
#endif
            }            
        }

        public static void UpdateAnimAll(float deltaTime)
        {
            foreach (Character c in CharacterList)
            {
                if (!c.Enabled || c.AnimController.Frozen) continue;

                c.AnimController.UpdateAnim(deltaTime);
            }
        }

        public static void UpdateAll(float deltaTime, Camera cam)
        {
            if (GameMain.NetworkMember == null || !GameMain.NetworkMember.IsClient)
            {
                foreach (Character c in CharacterList)
                {
                    if (!(c is AICharacter) && !c.IsRemotePlayer) continue;

                    if (c.IsPlayer || (c.IsBot && !c.IsDead))
                    {
                        c.Enabled = true;
                    }
                    else if (GameMain.NetworkMember != null && GameMain.NetworkMember.IsServer)
                    {
                        //disable AI characters that are far away from all clients and the host's character and not controlled by anyone
                        float closestPlayerDist = c.GetDistanceToClosestPlayer();
                        if (closestPlayerDist > c.Params.DisableDistance)
                        {
                            c.Enabled = false;
                            if (c.IsDead && c.AIController is EnemyAIController)
                            {
                                Spawner?.AddEntityToRemoveQueue(c);
                            }
                        }
                        else if (closestPlayerDist < c.Params.DisableDistance * 0.9f)
                        {
                            c.Enabled = true;
                        }
                    }
                    else if (Submarine.MainSub != null)
                    {
                        //disable AI characters that are far away from the sub and the controlled character
                        float distSqr = Vector2.DistanceSquared(Submarine.MainSub.WorldPosition, c.WorldPosition);
                        if (Controlled != null)
                        {
                            distSqr = Math.Min(distSqr, Vector2.DistanceSquared(Controlled.WorldPosition, c.WorldPosition));
                        }
                        else
                        {
                            distSqr = Math.Min(distSqr, Vector2.DistanceSquared(GameMain.GameScreen.Cam.GetPosition(), c.WorldPosition));
                        }

                        if (distSqr > MathUtils.Pow2(c.Params.DisableDistance))
                        {
                            c.Enabled = false;
                            if (c.IsDead && c.AIController is EnemyAIController)
                            {
                                Entity.Spawner?.AddEntityToRemoveQueue(c);
                            }
                        }
                        else if (distSqr < MathUtils.Pow2(c.Params.DisableDistance * 0.9f))
                        {
                            c.Enabled = true;
                        }
                    }
                }
            }

            for (int i = 0; i < CharacterList.Count; i++)
            {
                var character = CharacterList[i];
                System.Diagnostics.Debug.Assert(character != null && !character.Removed);
                character.Update(deltaTime, cam);
            }
        }

        public virtual void Update(float deltaTime, Camera cam)
        {
            UpdateProjSpecific(deltaTime, cam);

            if (InvisibleTimer > 0.0f)
            {
                if (Controlled == null || Controlled == this || (Controlled.CharacterHealth.GetAffliction("psychosis")?.Strength ?? 0.0f) <= 0.0f)
                {
                    InvisibleTimer = Math.Min(InvisibleTimer, 1.0f);
                }
                InvisibleTimer -= deltaTime;
            }

            KnockbackCooldownTimer -= deltaTime;

            if (GameMain.NetworkMember != null && GameMain.NetworkMember.IsClient && this == Controlled && !isSynced) { return; }

            UpdateDespawn(deltaTime);

            if (!Enabled) { return; }

            if (Level.Loaded != null)
            {
                if (WorldPosition.Y < Level.MaxEntityDepth ||
                    (Submarine != null && Submarine.WorldPosition.Y < Level.MaxEntityDepth))
                {
                    Enabled = false;
                    Kill(CauseOfDeathType.Pressure, null);
                    return;
                }
            }

            ApplyStatusEffects(ActionType.Always, deltaTime);

            PreviousHull = CurrentHull;
            CurrentHull = Hull.FindHull(WorldPosition, CurrentHull, useWorldCoordinates: true);

            speechBubbleTimer = Math.Max(0.0f, speechBubbleTimer - deltaTime);

            obstructVisionAmount = Math.Max(obstructVisionAmount - deltaTime, 0.0f);

            if (Inventory != null)
            {
                foreach (Item item in Inventory.AllItems)
                {
                    if (item.body == null || item.body.Enabled) { continue; }
                    item.SetTransform(SimPosition, 0.0f);
                    item.Submarine = Submarine;
                }
            }

            HideFace = false;
            IgnoreMeleeWeapons = false;

            UpdateSightRange(deltaTime);
            UpdateSoundRange(deltaTime);

            UpdateAttackers(deltaTime);

            foreach (var characterTalent in characterTalents)
            {
                characterTalent.UpdateTalent(deltaTime);
            }

            if (IsDead) { return; }

            if (GameMain.NetworkMember != null)
            {
                UpdateNetInput();
            }
            else
            {
                AnimController.Frozen = false;
            }

            DisableImpactDamageTimer -= deltaTime;

            if (!speechImpedimentSet)
            {
                //if no statuseffect or anything else has set a speech impediment, allow speaking normally
                speechImpediment = 0.0f;
            }
            speechImpedimentSet = false;

            if (NeedsAir)
            {
                //implode if not protected from pressure, and either outside or in a high-pressure hull
                if (!IsProtectedFromPressure && (AnimController.CurrentHull == null || AnimController.CurrentHull.LethalPressure >= 80.0f))
                {
                    if (CharacterHealth.PressureKillDelay <= 0.0f)
                    {
                        PressureTimer = 100.0f;
                    }
                    else
                    {
                        PressureTimer += ((AnimController.CurrentHull == null) ?
                            100.0f : AnimController.CurrentHull.LethalPressure) / CharacterHealth.PressureKillDelay * deltaTime;
                    }

                    if (PressureTimer >= 100.0f)
                    {
                        if (Controlled == this) { cam.Zoom = 5.0f; }
                        if (GameMain.NetworkMember == null || !GameMain.NetworkMember.IsClient)
                        {
                            Implode();
                            if (IsDead) { return; }
                        }
                    }
                }
                else
                {
                    PressureTimer = 0.0f;
                }
            }
            else if ((GameMain.NetworkMember == null || !GameMain.NetworkMember.IsClient) && !IsProtectedFromPressure)
            {
                float realWorldDepth = Level.Loaded?.GetRealWorldDepth(WorldPosition.Y) ?? 0.0f;
                if (PressureProtection < realWorldDepth && realWorldDepth > CharacterHealth.CrushDepth)
                {
                    //implode if below crush depth, and either outside or in a high-pressure hull                
                    if (AnimController.CurrentHull == null || AnimController.CurrentHull.LethalPressure >= 80.0f)
                    {
                        Implode();
                        if (IsDead) { return; }
                    }
                }
            }

            ApplyStatusEffects(AnimController.InWater ? ActionType.InWater : ActionType.NotInWater, deltaTime);
            ApplyStatusEffects(ActionType.OnActive, deltaTime);

            //wait 0.1 seconds so status effects that continuously set InDetectable to true can keep the character InDetectable
            if (aiTarget != null && Timing.TotalTime > aiTarget.InDetectableSetTime + 0.1f)
            {
                aiTarget.InDetectable = false;
            }

            UpdateControlled(deltaTime, cam);

            //Health effects
            if (NeedsOxygen)
            {
                UpdateOxygen(deltaTime);
            }

            CalculateHealthMultiplier();
            CharacterHealth.Update(deltaTime);

            if (IsIncapacitated)
            {
                Stun = Math.Max(5.0f, Stun);
                AnimController.ResetPullJoints();
                SelectedItem = SelectedSecondaryItem = null;
                return;
            }

            UpdateAIChatMessages(deltaTime);

            if (GameMain.NetworkMember?.ServerSettings?.AllowRagdollButton ?? true)
            {
                bool wasRagdolled = IsRagdolled;
                if (IsForceRagdolled)
                {
                    IsRagdolled = IsForceRagdolled;
                }
                else if (this != Controlled)
                {
                    wasRagdolled = IsRagdolled;
                    IsRagdolled = IsKeyDown(InputType.Ragdoll);
                }
                else
                {
                    bool tooFastToUnragdoll = bodyMovingTooFast(AnimController.Collider) || bodyMovingTooFast(AnimController.MainLimb.body);
                    bool bodyMovingTooFast(PhysicsBody body)
                    {
                        return
                            body.LinearVelocity.LengthSquared() > 8.0f * 8.0f ||
                            //falling down counts as going too fast
                            (!InWater && body.LinearVelocity.Y < -5.0f);
                    }
                    if (ragdollingLockTimer > 0.0f)
                    {
                        ragdollingLockTimer -= deltaTime;
                    }
                    else if (!tooFastToUnragdoll)
                    {
                        IsRagdolled = IsKeyDown(InputType.Ragdoll); //Handle this here instead of Control because we can stop being ragdolled ourselves
                        if (wasRagdolled != IsRagdolled) { ragdollingLockTimer = 0.2f; }
                    }
                    if (IsRagdolled)
                    {
                        SetInput(InputType.Ragdoll, false, true);
                    }
                }
                if (!wasRagdolled && IsRagdolled)
                {
                    CheckTalents(AbilityEffectType.OnRagdoll);
                }
            }

            lowPassMultiplier = MathHelper.Lerp(lowPassMultiplier, 1.0f, 0.1f);

            if (IsRagdolled || !CanMove)
            {
                if (AnimController is HumanoidAnimController humanAnimController) 
                { 
                    humanAnimController.Crouching = false; 
                }
                if (IsRagdolled) { AnimController.IgnorePlatforms = true; }
                AnimController.ResetPullJoints();
                SelectedItem = SelectedSecondaryItem = null;
                return;
            }

            //AI and control stuff

            Control(deltaTime, cam);

            bool isNotControlled = Controlled != this;

            if (isNotControlled && (!(this is AICharacter) || IsRemotePlayer))
            {
                Vector2 mouseSimPos = ConvertUnits.ToSimUnits(cursorPosition);
                DoInteractionUpdate(deltaTime, mouseSimPos);
            }

            if (SelectedItem != null && !CanInteractWith(SelectedItem))
            {
                SelectedItem = null;
            }
            if (SelectedSecondaryItem != null && !CanInteractWith(SelectedSecondaryItem))
            {
                SelectedSecondaryItem = null;
            }

            if (!IsDead) { LockHands = false; }
        }

        partial void UpdateControlled(float deltaTime, Camera cam);

        partial void UpdateProjSpecific(float deltaTime, Camera cam);

        partial void SetOrderProjSpecific(Order order);


        public void AddAttacker(Character character, float damage)
        {
            Attacker attacker = lastAttackers.FirstOrDefault(a => a.Character == character);
            if (attacker != null)
            {
                lastAttackers.Remove(attacker);
            }
            else
            {
                attacker = new Attacker { Character = character };
            }

            if (lastAttackers.Count > maxLastAttackerCount)
            {
                lastAttackers.RemoveRange(0, lastAttackers.Count - maxLastAttackerCount);
            }

            attacker.Damage += damage;
            lastAttackers.Add(attacker);
        }

        public void ForgiveAttacker(Character character)
        {
            int index;
            if ((index = lastAttackers.FindIndex(a => a.Character == character)) >= 0)
            {
                lastAttackers.RemoveAt(index);
            }
        }

        public float GetDamageDoneByAttacker(Character otherCharacter)
        {
            if (otherCharacter == null) { return 0; }
            float dmg = 0;
            Attacker attacker = LastAttackers.LastOrDefault(a => a.Character == otherCharacter);
            if (attacker != null)
            {
                dmg = attacker.Damage;
            }
            return dmg;
        }

        private void UpdateAttackers(float deltaTime)
        {
            //slowly forget about damage done by attackers
            foreach (Attacker enemy in LastAttackers)
            {
                float cumulativeDamage = enemy.Damage;
                if (cumulativeDamage > 0)
                {
                    float reduction = deltaTime;
                    if (cumulativeDamage < 2)
                    {
                        // If the damage is very low, let's not forget so quickly, or we can't cumulate the damage from repair tools (high frequency, low damage)
                        reduction *= 0.5f;
                    }
                    enemy.Damage = Math.Max(0.0f, enemy.Damage - reduction);
                }
            }
        }

        private void UpdateOxygen(float deltaTime)
        {
            if (NeedsAir)
            {
                if (Timing.TotalTime > pressureProtectionLastSet + 0.1)
                {
                    pressureProtection = 0.0f;
                }
            }
            if (NeedsWater)
            {
                float waterAvailable = 100;
                if (!AnimController.InWater && CurrentHull != null)
                {
                    waterAvailable = CurrentHull.WaterPercentage;
                }
                OxygenAvailable += MathHelper.Clamp(waterAvailable - oxygenAvailable, -deltaTime * 50.0f, deltaTime * 50.0f);
            }
            else
            {
                float hullAvailableOxygen = 0.0f;
                if (!AnimController.HeadInWater && AnimController.CurrentHull != null)
                {
                    //don't decrease the amount of oxygen in the hull if the character has more oxygen available than the hull
                    //(i.e. if the character has some external source of oxygen)
                    if (OxygenAvailable * 0.98f < AnimController.CurrentHull.OxygenPercentage && UseHullOxygen)
                    {
                        AnimController.CurrentHull.Oxygen -= Hull.OxygenConsumptionSpeed * deltaTime;
                    }
                    hullAvailableOxygen = AnimController.CurrentHull.OxygenPercentage;

                }
                OxygenAvailable += MathHelper.Clamp(hullAvailableOxygen - oxygenAvailable, -deltaTime * 50.0f, deltaTime * 50.0f);
            }
            UseHullOxygen = true;
        }

        /// <summary>
        /// How far the character is from the closest human player (including spectators)
        /// </summary>
        protected float GetDistanceToClosestPlayer()
        {
            return (float)Math.Sqrt(GetDistanceSqrToClosestPlayer());
        }

        /// <summary>
        /// How far the character is from the closest human player (including spectators)
        /// </summary>
        protected float GetDistanceSqrToClosestPlayer()
        {
            float distSqr = float.MaxValue;
            foreach (Character otherCharacter in CharacterList)
            {
                if (otherCharacter == this || !otherCharacter.IsRemotePlayer) { continue; }
                distSqr = Math.Min(distSqr, Vector2.DistanceSquared(otherCharacter.WorldPosition, WorldPosition));
                if (otherCharacter.ViewTarget != null)
                {
                    distSqr = Math.Min(distSqr, Vector2.DistanceSquared(otherCharacter.ViewTarget.WorldPosition, WorldPosition));
                }
            }
#if SERVER
            for (int i = 0; i < GameMain.Server.ConnectedClients.Count; i++)
            {
                var spectatePos = GameMain.Server.ConnectedClients[i].SpectatePos;
                if (spectatePos != null)
                {
                    distSqr = Math.Min(distSqr, Vector2.DistanceSquared(spectatePos.Value, WorldPosition));
                }
            }
#else
            if (this == Controlled) { return 0.0f; }
            if (controlled != null)
            {
                distSqr = Math.Min(distSqr, Vector2.DistanceSquared(Controlled.WorldPosition, WorldPosition));
            }
            distSqr = Math.Min(distSqr, Vector2.DistanceSquared(GameMain.GameScreen.Cam.Position, WorldPosition));
#endif
            return distSqr;
        }

        public float GetDistanceToClosestLimb(Vector2 simPos)
        {
            float closestDist = float.MaxValue;
            foreach (Limb limb in AnimController.Limbs)
            {
                if (limb.IsSevered) { continue; }
                float dist = Vector2.Distance(simPos, limb.SimPosition);
                dist -= limb.body.GetMaxExtent();
                closestDist = Math.Min(closestDist, dist);
                if (closestDist <= 0.0f) { return 0.0f; }
            }
            return closestDist;
        }

        private float despawnTimer;
        private void UpdateDespawn(float deltaTime, bool ignoreThresholds = false, bool createNetworkEvents = true)
        {
            if (!EnableDespawn) { return; }

            //clients don't despawn characters unless the server says so
            if (GameMain.NetworkMember != null && !GameMain.NetworkMember.IsServer) { return; }

            if (!IsDead || (CauseOfDeath?.Type == CauseOfDeathType.Disconnected && GameMain.GameSession?.Campaign != null)) { return; }

            int subCorpseCount = 0;

            if (Submarine != null && !ignoreThresholds)
            {
                subCorpseCount = CharacterList.Count(c => c.IsDead && c.Submarine == Submarine);
                if (subCorpseCount < GameSettings.CurrentConfig.CorpsesPerSubDespawnThreshold) { return; }
            }

            if (SelectedBy != null)
            {
                despawnTimer = 0.0f;
                return;
            }

            float distToClosestPlayer = GetDistanceToClosestPlayer();
            if (distToClosestPlayer > Params.DisableDistance)
            {
                //despawn in 1 minute if very far from all human players
                despawnTimer = Math.Max(despawnTimer, GameSettings.CurrentConfig.CorpseDespawnDelay - 60.0f);
            }

            float despawnPriority = 1.0f;
            if (subCorpseCount > GameSettings.CurrentConfig.CorpsesPerSubDespawnThreshold)
            {
                //despawn faster if there are lots of corpses in the sub (twice as many as the threshold -> despawn twice as fast)
                despawnPriority += (subCorpseCount - GameSettings.CurrentConfig.CorpsesPerSubDespawnThreshold) / (float)GameSettings.CurrentConfig.CorpsesPerSubDespawnThreshold;
            }
            if (AIController is EnemyAIController)
            {
                //enemies despawn faster
                despawnPriority *= 2.0f;
            }
            
            despawnTimer += deltaTime * despawnPriority;
            if (despawnTimer < GameSettings.CurrentConfig.CorpseDespawnDelay) { return; }

            if (IsHuman)
            {
                var containerPrefab =
                    ItemPrefab.Prefabs.Find(me => me.Tags.Contains("despawncontainer")) ??
                    (MapEntityPrefab.FindByIdentifier("metalcrate".ToIdentifier()) as ItemPrefab);
                if (containerPrefab == null)
                {
                    DebugConsole.NewMessage("Could not spawn a container for a despawned character's items. No item with the tag \"despawncontainer\" or the identifier \"metalcrate\" found.", Color.Red);
                }
                else
                {
                    Spawner?.AddItemToSpawnQueue(containerPrefab, WorldPosition, onSpawned: onItemContainerSpawned);
                }

                void onItemContainerSpawned(Item item)
                {
                    if (Inventory == null) { return; }

                    item.UpdateTransform();                
                    item.AddTag("name:" + Name);
                    if (info?.Job != null) { item.AddTag($"job:{info.Job.Name}"); }

                    var itemContainer = item?.GetComponent<ItemContainer>();
                    if (itemContainer == null) { return; }
                    List<Item> inventoryItems = new List<Item>(Inventory.AllItemsMod);
                    foreach (Item inventoryItem in inventoryItems)
                    {
                        if (!itemContainer.Inventory.TryPutItem(inventoryItem, user: null, createNetworkEvent: createNetworkEvents))
                        {
                            //if the item couldn't be put inside the despawn container, just drop it
                            inventoryItem.Drop(dropper: this, createNetworkEvent: createNetworkEvents);
                        }
                    }
                    //this needs to happen after the items have been dropped (we can no longer sync dropping the items if the character has been removed)
                    Spawner.AddEntityToRemoveQueue(this);
                }
            }
            else
            {
                Spawner.AddEntityToRemoveQueue(this);
            }
        }

        public void DespawnNow(bool createNetworkEvents = true)
        {
            despawnTimer = GameSettings.CurrentConfig.CorpseDespawnDelay;
            UpdateDespawn(1.0f, ignoreThresholds: true, createNetworkEvents: createNetworkEvents);
            //update twice: first to spawn the duffel bag and move the items into it, then to remove the character
            for (int i = 0; i < 2; i++)
            {
                Spawner.Update(createNetworkEvents);
            }
        }

        public static void RemoveByPrefab(CharacterPrefab prefab)
        {
            if (CharacterList == null) { return; }
            List<Character> list = new List<Character>(CharacterList);
            foreach (Character character in list)
            {
                if (character.Prefab == prefab)
                {
                    character.Remove();
                }
            }
        }

        private readonly float maxAIRange = 20000;
        private readonly float aiTargetChangeSpeed = 5;

        private void UpdateSightRange(float deltaTime)
        {
            if (aiTarget == null) { return; }
            float minRange = Math.Clamp((float)Math.Sqrt(Mass) * Visibility, 250, 1000);
            float massFactor = (float)Math.Sqrt(Mass / 20);
            float targetRange = Math.Min(minRange + massFactor * AnimController.Collider.LinearVelocity.Length() * 2 * Visibility, maxAIRange);
            float newRange = MathHelper.SmoothStep(aiTarget.SightRange, targetRange, deltaTime * aiTargetChangeSpeed);
            if (!float.IsNaN(newRange))
            {
                aiTarget.SightRange = newRange;
            }
        }

        private void UpdateSoundRange(float deltaTime)
        {
            if (aiTarget == null) { return; }
            if (IsDead)
            {
                aiTarget.SoundRange = 0;
            }
            else
            {
                float massFactor = (float)Math.Sqrt(Mass / 10);
                float targetRange = Math.Min(massFactor * AnimController.Collider.LinearVelocity.Length() * 2 * Noise, maxAIRange);
                float newRange = MathHelper.SmoothStep(aiTarget.SoundRange, targetRange, deltaTime * aiTargetChangeSpeed);
                if (!float.IsNaN(newRange))
                {
                    aiTarget.SoundRange = newRange;
                }
            }
        }

        public bool CanHearCharacter(Character speaker)
        {
            if (speaker == null || speaker.SpeechImpediment > 100.0f) { return false; }
            if (speaker == this) { return true; }
            ChatMessageType messageType = ChatMessage.CanUseRadio(speaker) && ChatMessage.CanUseRadio(this) ?
                ChatMessageType.Radio : 
                ChatMessageType.Default;
            return !string.IsNullOrEmpty(ChatMessage.ApplyDistanceEffect("message", messageType, speaker, this));
        }

        /// <param name="force">Force an order to be set for the character, bypassing hearing checks</param>
        public void SetOrder(Order order, bool isNewOrder, bool speak = true, bool force = false)
        {
            var orderGiver = order?.OrderGiver;
            //set the character order only if the character is close enough to hear the message
            if (!force && orderGiver != null && !CanHearCharacter(orderGiver)) { return; }

            if (order != null)
            {
                if (order.AutoDismiss)
                {
                    switch (order.Category)
                    {
                        case OrderCategory.Operate when order.TargetEntity != null:
                            // If there's another character operating the same device, make them dismiss themself
                            foreach (var character in CharacterList)
                            {
                                if (character == this) { continue; }
                                if (character.TeamID != TeamID) { continue; }
                                if (!(character.AIController is HumanAIController)) { continue; }
                                if (!HumanAIController.IsActive(character)) { continue; }
                                foreach (var currentOrder in character.CurrentOrders)
                                {
                                    if (currentOrder == null) { continue; }
                                    if (currentOrder.Category != OrderCategory.Operate) { continue; }
                                    if (currentOrder.Identifier != order.Identifier) { continue; }
                                    if (currentOrder.TargetEntity != order.TargetEntity) { continue; }
                                    if (!currentOrder.AutoDismiss) { continue; }
                                    character.SetOrder(currentOrder.GetDismissal(), isNewOrder, speak: speak, force: force);
                                    break;
                                }
                            }
                            break;
                        case OrderCategory.Movement:
                            // If there character has another movement order, dismiss that order
                            Order orderToReplace = null;
                            foreach (var currentOrder in CurrentOrders)
                            {
                                if (currentOrder == null) { continue; }
                                if (currentOrder.Category != OrderCategory.Movement) { continue; }
                                orderToReplace = currentOrder;
                                break;
                            }
                            if (orderToReplace is { AutoDismiss: true })
                            {
                                SetOrder(orderToReplace.GetDismissal(), isNewOrder, speak: speak, force: force);
                            }
                            break;
                    }
                }
            }

            // Prevent adding duplicate orders
            RemoveDuplicateOrders(order);
            AddCurrentOrder(order);

            if (orderGiver != null && order.Identifier != "dismissed" && isNewOrder)
            {
                var abilityOrderedCharacter = new AbilityOrderedCharacter(this);
                orderGiver.CheckTalents(AbilityEffectType.OnGiveOrder, abilityOrderedCharacter);

                if (order.OrderGiver.LastOrderedCharacter != this)
                {
                    order.OrderGiver.SecondLastOrderedCharacter = order.OrderGiver.LastOrderedCharacter;
                    order.OrderGiver.LastOrderedCharacter = this;
                }
            }

            if (AIController is HumanAIController humanAI)
            {
                humanAI.SetOrder(order, speak);
            }
            SetOrderProjSpecific(order);
        }

        private void AddCurrentOrder(Order newOrder)
        {
            if (newOrder == null || newOrder.Identifier == "dismissed")
            {
                if (newOrder.Option != Identifier.Empty)
                {
                    if (CurrentOrders.Any(o => o.MatchesDismissedOrder(newOrder.Option)))
                    {
                        var dismissedOrderInfo = CurrentOrders.First(o => o.MatchesDismissedOrder(newOrder.Option));
                        int dismissedOrderPriority = dismissedOrderInfo.ManualPriority;
                        CurrentOrders.Remove(dismissedOrderInfo);
                        for (int i = 0; i < CurrentOrders.Count; i++)
                        {
                            var orderInfo = CurrentOrders[i];
                            if (orderInfo.ManualPriority < dismissedOrderPriority)
                            {
                                CurrentOrders[i] = orderInfo.WithManualPriority(orderInfo.ManualPriority + 1);
                            }
                        }
                    }
                }
                else
                {
                    CurrentOrders.Clear();
                }
            }
            else
            {
                for (int i = 0; i < CurrentOrders.Count; i++)
                {
                    var orderInfo = CurrentOrders[i];
                    if (orderInfo.ManualPriority <= newOrder.ManualPriority)
                    {
                        CurrentOrders[i] = orderInfo.WithManualPriority(orderInfo.ManualPriority - 1);
                    }
                }
                CurrentOrders.RemoveAll(order => order.ManualPriority <= 0);
                CurrentOrders.Add(newOrder);
                // Sort the current orders so the one with the highest priority comes first
                CurrentOrders.Sort((x, y) => y.ManualPriority.CompareTo(x.ManualPriority));
            }
        }

        private bool RemoveDuplicateOrders(Order order)
        {
            bool removed = false;
            int? priorityOfRemoved = null;
            for (int i = CurrentOrders.Count - 1; i >= 0; i--)
            {
                var orderInfo = CurrentOrders[i];
                if (order.Identifier == orderInfo.Identifier)
                {
                    priorityOfRemoved = orderInfo.ManualPriority;
                    CurrentOrders.RemoveAt(i);
                    removed = true;
                    break;
                }
            }

            if (!priorityOfRemoved.HasValue) { return removed; }

            for (int i = 0; i < CurrentOrders.Count; i++)
            {
                var orderInfo = CurrentOrders[i];
                if (orderInfo.ManualPriority < priorityOfRemoved.Value)
                {
                    CurrentOrders[i] = orderInfo.WithManualPriority(orderInfo.ManualPriority + 1);
                }
            }

            CurrentOrders.RemoveAll(order => order.ManualPriority <= 0);
            // Sort the current orders so the one with the highest priority comes first
            CurrentOrders.Sort((x, y) => y.ManualPriority.CompareTo(x.ManualPriority));

            return removed;
        }

        public Order GetCurrentOrderWithTopPriority()
        {
            return GetCurrentOrder(orderInfo =>
            {
                if (orderInfo == null) { return false; }
                if (orderInfo.Identifier == "dismissed") { return false; }
                if (orderInfo.ManualPriority < 1) { return false; }
                return true;
            });
        }

        public Order GetCurrentOrder(Order order)
        {
            return GetCurrentOrder(orderInfo =>
            {
                return orderInfo.MatchesOrder(order);
            });
        }

        private Order GetCurrentOrder(Func<Order, bool> predicate)
        {
            if (CurrentOrders != null && CurrentOrders.Any(predicate))
            {
                return CurrentOrders.First(predicate);
            }
            else
            {
                return null;
            }
        }

        private readonly List<AIChatMessage> aiChatMessageQueue = new List<AIChatMessage>();

        //key = identifier, value = time the message was sent
        private readonly Dictionary<Identifier, float> prevAiChatMessages = new Dictionary<Identifier, float>();

        public void DisableLine(Identifier identifier)
        {
            if (identifier != Identifier.Empty)
            {
                prevAiChatMessages[identifier] = (float)Timing.TotalTime;
            }
        }

        public void DisableLine(string identifier)
        {
            DisableLine(identifier.ToIdentifier());
        }

        public void Speak(string message, ChatMessageType? messageType = null, float delay = 0.0f, Identifier identifier = default, float minDurationBetweenSimilar = 0.0f)
        {
            if (GameMain.NetworkMember != null && GameMain.NetworkMember.IsClient) { return; }
            if (string.IsNullOrEmpty(message)) { return; }

            if (SpeechImpediment >= 100.0f) { return; }

            if (prevAiChatMessages.ContainsKey(identifier) && 
                prevAiChatMessages[identifier] < Timing.TotalTime - minDurationBetweenSimilar) 
            { 
                prevAiChatMessages.Remove(identifier);                 
            }

            //already sent a similar message a moment ago
            if (identifier != Identifier.Empty && minDurationBetweenSimilar > 0.0f &&
                (aiChatMessageQueue.Any(m => m.Identifier == identifier) || prevAiChatMessages.ContainsKey(identifier)))
            {
                return;
            }
            aiChatMessageQueue.Add(new AIChatMessage(message, messageType, identifier, delay));
        }

        private void UpdateAIChatMessages(float deltaTime)
        {
            if (GameMain.NetworkMember != null && GameMain.NetworkMember.IsClient) { return; }

            List<AIChatMessage> sentMessages = new List<AIChatMessage>();
            foreach (AIChatMessage message in aiChatMessageQueue)
            {
                message.SendDelay -= deltaTime;
                if (message.SendDelay > 0.0f) { continue; }

                bool canUseRadio = ChatMessage.CanUseRadio(this, out WifiComponent radio);
                if (message.MessageType == null)
                {
                    message.MessageType = canUseRadio ? ChatMessageType.Radio : ChatMessageType.Default;
                }
#if CLIENT
                if (GameMain.GameSession?.CrewManager != null && GameMain.GameSession.CrewManager.IsSinglePlayer)
                {
                    string modifiedMessage = ChatMessage.ApplyDistanceEffect(message.Message, message.MessageType.Value, this, Controlled);
                    if (!string.IsNullOrEmpty(modifiedMessage))
                    {
                        GameMain.GameSession.CrewManager.AddSinglePlayerChatMessage(Name, modifiedMessage, message.MessageType.Value, this);
                    }
                    if (canUseRadio)
                    {
                        Signal s = new Signal(modifiedMessage, sender: this, source: radio.Item);
                        radio.TransmitSignal(s, sentFromChat: true);
                    }
                }
#endif
#if SERVER
                if (GameMain.Server != null && message.MessageType != ChatMessageType.Order)
                {
                    GameMain.Server.SendChatMessage(message.Message, message.MessageType.Value, null, this);
                }
#endif
                ShowSpeechBubble(2.0f, ChatMessage.MessageColor[(int)message.MessageType.Value]);
                sentMessages.Add(message);
            }

            foreach (AIChatMessage sent in sentMessages)
            {
                sent.SendTime = Timing.TotalTime;
                aiChatMessageQueue.Remove(sent);
                if (sent.Identifier != Identifier.Empty)
                {
                    prevAiChatMessages[sent.Identifier] = (float)sent.SendTime;
                }
            }

            if (prevAiChatMessages.Count > 100)
            {
                HashSet<Identifier> toRemove = new HashSet<Identifier>();
                foreach (KeyValuePair<Identifier,float> prevMessage in prevAiChatMessages)
                {
                    if (prevMessage.Value < Timing.TotalTime - 60.0f)
                    {
                        toRemove.Add(prevMessage.Key);
                    }
                }
                foreach (Identifier identifier in toRemove)
                {
                    prevAiChatMessages.Remove(identifier);
                }
            }
        }


        public void ShowSpeechBubble(float duration, Color color)
        {
            speechBubbleTimer = Math.Max(speechBubbleTimer, duration);
            speechBubbleColor = color;
        }

        public void SetAllDamage(float damageAmount, float bleedingDamageAmount, float burnDamageAmount)
        {
            CharacterHealth.SetAllDamage(damageAmount, bleedingDamageAmount, burnDamageAmount);
        }

        public AttackResult AddDamage(Character attacker, Vector2 worldPosition, Attack attack, float deltaTime, bool playSound = true)
        {
            return ApplyAttack(attacker, worldPosition, attack, deltaTime, playSound, null);
        }

        /// <summary>
        /// Apply the specified attack to this character. If the targetLimb is not specified, the limb closest to worldPosition will receive the damage.
        /// </summary>
        public AttackResult ApplyAttack(Character attacker, Vector2 worldPosition, Attack attack, float deltaTime, bool playSound = false, Limb targetLimb = null, float penetration = 0f)
        {
            if (Removed)
            {
                string errorMsg = "Tried to apply an attack to a removed character ([name]).\n" + Environment.StackTrace.CleanupStackTrace();
                DebugConsole.ThrowError(errorMsg.Replace("[name]", Name));
                GameAnalyticsManager.AddErrorEventOnce("Character.ApplyAttack:RemovedCharacter", GameAnalyticsManager.ErrorSeverity.Error, errorMsg.Replace("[name]", SpeciesName.Value));
                return new AttackResult();
            }

            Limb limbHit = targetLimb;

            float attackImpulse = attack.TargetImpulse + attack.TargetForce  * attack.ImpactMultiplier * deltaTime;

            AbilityAttackData attackData = new AbilityAttackData(attack, this, attacker);
            IEnumerable<Affliction> attackAfflictions;
            if (attackData.Afflictions != null)
            {
                attackAfflictions = attackData.Afflictions.Union(attack.Afflictions.Keys);
            }
            else
            {
                attackAfflictions = attack.Afflictions.Keys;
            }

            var attackResult = targetLimb == null ?
                AddDamage(worldPosition, attackAfflictions, attack.Stun, playSound, attackImpulse, out limbHit, attacker, attack.DamageMultiplier * attackData.DamageMultiplier) :
                DamageLimb(worldPosition, targetLimb, attackAfflictions, attack.Stun, playSound, attackImpulse, attacker, attack.DamageMultiplier * attackData.DamageMultiplier, penetration: penetration + attackData.AddedPenetration, shouldImplode: attackData.ShouldImplode);

            if (attacker != null)
            {
                var abilityAttackResult = new AbilityAttackResult(attackResult);
                attacker.CheckTalents(AbilityEffectType.OnAttackResult, abilityAttackResult);
                CheckTalents(AbilityEffectType.OnAttackedResult, abilityAttackResult);
            }

            if (limbHit == null) { return new AttackResult(); }
            Vector2 forceWorld = attack.TargetImpulseWorld + attack.TargetForceWorld * attack.ImpactMultiplier;
            if (attacker != null)
            {
                forceWorld.X *= attacker.AnimController.Dir;
            }
            limbHit.body?.ApplyLinearImpulse(forceWorld * deltaTime, maxVelocity: NetConfig.MaxPhysicsBodyVelocity);
            var mainLimb = limbHit.character.AnimController.MainLimb;
            if (limbHit != mainLimb)
            {
                // Always add force to mainlimb
                mainLimb.body?.ApplyLinearImpulse(forceWorld * deltaTime, maxVelocity: NetConfig.MaxPhysicsBodyVelocity);
            }
#if SERVER
            if (attacker is Character attackingCharacter && attackingCharacter.AIController == null)
            {
                StringBuilder sb = new StringBuilder();
                sb.Append(GameServer.CharacterLogName(this) + " attacked by " + GameServer.CharacterLogName(attackingCharacter) + ".");
                if (attackResult.Afflictions != null)
                {
                    foreach (Affliction affliction in attackResult.Afflictions)
                    {
                        if (Math.Abs(affliction.Strength) <= 0.1f) { continue;}
                        sb.Append($" {affliction.Prefab.Name}: {affliction.Strength.ToString("0.0")}");
                    }
                }
                GameServer.Log(sb.ToString(), ServerLog.MessageType.Attack);            
            }
#endif
            // Don't allow beheading for monster attacks, because it happens too frequently (crawlers/tigerthreshers etc attacking each other -> they will most often target to the head)
            TrySeverLimbJoints(limbHit, attack.SeverLimbsProbability, attackResult.Damage, allowBeheading: attacker == null || attacker.IsHuman || attacker.IsPlayer, attacker: attacker);

            return attackResult;
        }

        public void TrySeverLimbJoints(Limb targetLimb, float severLimbsProbability, float damage, bool allowBeheading, bool ignoreSeveranceProbabilityModifier = false, Character attacker = null)
        {
            if (GameMain.NetworkMember != null && GameMain.NetworkMember.IsClient) { return; }
#if DEBUG
            if (targetLimb.character != this)
            {
                DebugConsole.ThrowError($"{Name} is attempting to sever joints of {targetLimb.character.Name}!");
                return;
            }
#endif
            if (damage > 0 && damage < targetLimb.Params.MinSeveranceDamage) { return; }
            if (!IsDead)
            {
                if (!allowBeheading && targetLimb.type == LimbType.Head) { return; }
                if (!targetLimb.CanBeSeveredAlive) { return; }
            }
            bool wasSevered = false;
            float random = Rand.Value();
            foreach (LimbJoint joint in AnimController.LimbJoints)
            {
                if (!joint.CanBeSevered) { continue; }
                // Limb A is where we start creating the joint and LimbB is where the joint ends.
                // Normally the joints have been created starting from the body, in which case we'd want to use LimbB e.g. to severe a hand when it's hit.
                // But heads are a different case, because many characters have been created so that the head is first and then comes the rest of the body.
                // If this is the case, we'll have to use LimbA to decapitate the creature when it's hit on the head. Otherwise decapitation could happen only when we hit the body, not the head.
                var referenceLimb = targetLimb.type == LimbType.Head && targetLimb.Params.ID == 0 ? joint.LimbA : joint.LimbB;
                if (referenceLimb != targetLimb) { continue; }
                float probability = severLimbsProbability;
                if (!IsDead && !ignoreSeveranceProbabilityModifier)
                {
                    probability *= joint.Params.SeveranceProbabilityModifier;
                }
                if (probability <= 0) { continue; }
                if (random > probability) { continue; }
                bool severed = AnimController.SeverLimbJoint(joint);
                if (!wasSevered)
                {
                    wasSevered = severed;
                }
                if (severed)
                {       
                    Limb otherLimb = joint.LimbA == targetLimb ? joint.LimbB : joint.LimbA;
                    otherLimb.body.ApplyLinearImpulse(targetLimb.LinearVelocity * targetLimb.Mass, maxVelocity: NetConfig.MaxPhysicsBodyVelocity * 0.5f);
                    if (attacker != null)
                    {
                        if (statusEffects.TryGetValue(ActionType.OnSevered, out var statusEffectList))
                        {
                            foreach (var statusEffect in statusEffectList)
                            {
                                statusEffect.SetUser(attacker);
                            }
                        }
                        if (targetLimb.StatusEffects.TryGetValue(ActionType.OnSevered, out var limbStatusEffectList))
                        {
                            foreach (var statusEffect in limbStatusEffectList)
                            {
                                statusEffect.SetUser(attacker);
                            }
                        }
                    }
                    ApplyStatusEffects(ActionType.OnSevered, 1.0f);
                    targetLimb.ApplyStatusEffects(ActionType.OnSevered, 1.0f); 
                }
            }
            if (wasSevered && targetLimb.character.AIController is EnemyAIController enemyAI)
            {
                enemyAI.ReevaluateAttacks();
            }            
        }

        public AttackResult AddDamage(Vector2 worldPosition, IEnumerable<Affliction> afflictions, float stun, bool playSound, float attackImpulse = 0.0f, Character attacker = null, float damageMultiplier = 1f)
        {
            return AddDamage(worldPosition, afflictions, stun, playSound, attackImpulse, out _, attacker, damageMultiplier: damageMultiplier);
        }

        public AttackResult AddDamage(Vector2 worldPosition, IEnumerable<Affliction> afflictions, float stun, bool playSound, float attackImpulse, out Limb hitLimb, Character attacker = null, float damageMultiplier = 1)
        {
            hitLimb = null;

            if (Removed) { return new AttackResult(); }

            float closestDistance = 0.0f;
            foreach (Limb limb in AnimController.Limbs)
            {
                float distance = Vector2.DistanceSquared(worldPosition, limb.WorldPosition);
                if (hitLimb == null || distance < closestDistance)
                {
                    hitLimb = limb;
                    closestDistance = distance;
                }
            }

            return DamageLimb(worldPosition, hitLimb, afflictions, stun, playSound, attackImpulse, attacker, damageMultiplier);
        }

        public void RecordKill(Character target)
        {
            var abilityCharacterKill = new AbilityCharacterKill(target, this);
            foreach (Character attackerCrewmember in GetFriendlyCrew(this))
            {
                attackerCrewmember.CheckTalents(AbilityEffectType.OnCrewKillCharacter, abilityCharacterKill);
            }
            CheckTalents(AbilityEffectType.OnKillCharacter, abilityCharacterKill);

            if (!IsOnPlayerTeam) { return; }
            CreatureMetrics.RecordKill(target.SpeciesName);
        }

<<<<<<< HEAD
        public void AddEncounter(Character other)
        {
            if (!IsOnPlayerTeam) { return; }
            if (GameMain.Config.EncounteredCreatures.Any(name => name.Equals(other.SpeciesName, StringComparison.OrdinalIgnoreCase))) { return; }
            GameMain.Config.EncounteredCreatures.Add(other.SpeciesName);
            GameMain.Config.RecentlyEncounteredCreatures.Add(other.SpeciesName);
        }

=======
>>>>>>> f223f774
        public AttackResult DamageLimb(Vector2 worldPosition, Limb hitLimb, IEnumerable<Affliction> afflictions, float stun, bool playSound, float attackImpulse, Character attacker = null, float damageMultiplier = 1, bool allowStacking = true, float penetration = 0f, bool shouldImplode = false)
        {
            if (Removed) { return new AttackResult(); }

            //character inside the sub received damage from a monster outside the sub
            //can happen during normal gameplay if someone for example fires a ranged weapon from outside, 
            //the intention of this error message is to diagnose an issue with monsters being able to damage characters from outside

            // Disabled, because this happens every now and then when the monsters can get in and out of the sub.

//            if (attacker?.AIController is EnemyAIController && Submarine != null && attacker.Submarine == null)
//            {
//                string errorMsg = $"Character {Name} received damage from outside the sub while inside (attacker: {attacker.Name})";
//                GameAnalyticsManager.AddErrorEventOnce("Character.DamageLimb:DamageFromOutside" + Name + attacker.Name,
//                    GameAnalyticsManager.ErrorSeverity.Warning,
//                    errorMsg + "\n" + Environment.StackTrace.CleanupStackTrace());
//#if DEBUG
//                DebugConsole.ThrowError(errorMsg);
//#endif
//            }

            SetStun(stun);

            if (attacker != null && attacker != this && GameMain.NetworkMember != null && !GameMain.NetworkMember.ServerSettings.AllowFriendlyFire)
            {
                if (attacker.TeamID == TeamID) 
                {
                    afflictions = afflictions.Where(a => a.Prefab.IsBuff);
                    if (!afflictions.Any()) { return new AttackResult(); }                   
                }
            }

            Vector2 dir = hitLimb.WorldPosition - worldPosition;
            if (Math.Abs(attackImpulse) > 0.0f)
            {
                Vector2 diff = dir;
                if (diff == Vector2.Zero) { diff = Rand.Vector(1.0f); }
                Vector2 impulse = Vector2.Normalize(diff) * attackImpulse;
                Vector2 hitPos = hitLimb.SimPosition + ConvertUnits.ToSimUnits(diff);
                hitLimb.body.ApplyLinearImpulse(impulse, hitPos, maxVelocity: NetConfig.MaxPhysicsBodyVelocity * 0.5f);
                var mainLimb = hitLimb.character.AnimController.MainLimb;
                if (hitLimb != mainLimb)
                {
                    // Always add force to mainlimb
                    mainLimb.body.ApplyLinearImpulse(impulse, hitPos, maxVelocity: NetConfig.MaxPhysicsBodyVelocity);
                }
            }
            bool wasDead = IsDead;
            Vector2 simPos = hitLimb.SimPosition + ConvertUnits.ToSimUnits(dir);
            float prevVitality = CharacterHealth.Vitality;
            AttackResult attackResult = hitLimb.AddDamage(simPos, afflictions, playSound, damageMultiplier: damageMultiplier, penetration: penetration, attacker: attacker);
            CharacterHealth.ApplyDamage(hitLimb, attackResult, allowStacking);
            if (shouldImplode)
            {
                // Only used by assistant's True Potential talent. Has to run here in order to properly give kill credit when it activates.
                Implode();
            }

            if (attacker != this)
            {
                OnAttacked?.Invoke(attacker, attackResult);
                OnAttackedProjSpecific(attacker, attackResult, stun);
                if (!wasDead)
                {
                    TryAdjustAttackerSkill(attacker, attackResult);
                }
            }
            if (attackResult.Damage > 0)
            {
                LastDamage = attackResult;
                if (attacker != null && attacker != this && !attacker.Removed)
                {
                    AddAttacker(attacker, attackResult.Damage);
                    if (IsOnPlayerTeam)
                    {
                        CreatureMetrics.AddEncounter(attacker.SpeciesName);
                    }
                    if (attacker.IsOnPlayerTeam)
                    {
                        CreatureMetrics.AddEncounter(SpeciesName);
                    }
                }
                ApplyStatusEffects(ActionType.OnDamaged, 1.0f);
                hitLimb.ApplyStatusEffects(ActionType.OnDamaged, 1.0f);
            }
#if CLIENT
            if (Params.UseBossHealthBar && Controlled != null && Controlled.teamID == attacker?.teamID)
            {
                CharacterHUD.ShowBossHealthBar(this, attackResult.Damage);
            }
#endif
            return attackResult;
        }

        partial void OnAttackedProjSpecific(Character attacker, AttackResult attackResult, float stun);

        public void TryAdjustAttackerSkill(Character attacker, AttackResult attackResult)
        {
            if (attacker == null) { return; }
            if (!attacker.IsOnPlayerTeam) { return; }
            bool isEnemy = AIController is EnemyAIController || TeamID != attacker.TeamID;
            if (!isEnemy) { return; }
            float weaponDamage = 0;
            float medicalDamage = 0;
            foreach (var affliction in attackResult.Afflictions)
            {
                if (affliction.Prefab.IsBuff) { continue; }
                if (Params.IsMachine && !affliction.Prefab.AffectMachines) { continue; }
                if (affliction.Prefab.AfflictionType == AfflictionPrefab.PoisonType || 
                    affliction.Prefab.AfflictionType == AfflictionPrefab.ParalysisType)
                {
                    if (!Params.Health.PoisonImmunity)
                    {
                        float relativeVitality = MaxVitality / 100f;
                        // Undo the applied modifiers to get the base value. Poison damage is multiplied by max vitality when it's applied.
                        float dmg = affliction.Strength;
                        if (relativeVitality > 0)
                        {
                            dmg /= relativeVitality;
                        }
                        if (PoisonVulnerability > 0)
                        {
                            dmg /= PoisonVulnerability;
                        }
                        float strength = MaxVitality;
                        if (Params.AI != null)
                        {
                            strength = Params.AI.CombatStrength;
                        }
                        // Adjust the skill gain by the strength of the target. Combat strength >= 1000 gives 2x bonus, combat strength < 333 less than 1x.
                        float vitalityFactor = MathHelper.Lerp(0.5f, 2f, MathUtils.InverseLerp(0, 1000, strength));
                        dmg *= vitalityFactor;
                        medicalDamage += dmg * affliction.Prefab.MedicalSkillGain;
                    }
                }
                else
                {
                    medicalDamage += affliction.GetVitalityDecrease(null) * affliction.Prefab.MedicalSkillGain;
                }
                weaponDamage += affliction.GetVitalityDecrease(null) * affliction.Prefab.WeaponsSkillGain;
            }
            if (medicalDamage > 0)
            {
                IncreaseSkillLevel("medical".ToIdentifier(), medicalDamage);
            }
            if (weaponDamage > 0)
            {
                IncreaseSkillLevel("weapons".ToIdentifier(), weaponDamage);
            }

            void IncreaseSkillLevel(Identifier skill, float damage)
            {
                float attackerSkillLevel = attacker.GetSkillLevel(skill);
                // The formula is too generous on low skill levels, hence the minimum divider.
                float minSkillDivider = 15f;
                attacker.Info?.IncreaseSkillLevel(skill, damage * SkillSettings.Current.SkillIncreasePerHostileDamage / Math.Max(attackerSkillLevel, minSkillDivider));
            }
        }

        public void TryAdjustHealerSkill(Character healer, float healthChange = 0, Affliction affliction = null)
        {
            if (healer == null) { return; }
            bool isEnemy = AIController is EnemyAIController || TeamID != healer.TeamID;
            if (isEnemy) { return; }
            float medicalGain = healthChange;
            if (affliction?.Prefab is { IsBuff: true } && (!Params.IsMachine || affliction.Prefab.AffectMachines))
            {
                medicalGain += affliction.Strength * affliction.Prefab.MedicalSkillGain;
            }
            if (medicalGain <= 0) { return; }
            Identifier skill = new Identifier("medical");
            float attackerSkillLevel = healer.GetSkillLevel(skill);
            // The formula is too generous on low skill levels, hence the minimum divider.
            float minSkillDivider = 15f;
            healer.Info?.IncreaseSkillLevel(skill, medicalGain * SkillSettings.Current.SkillIncreasePerFriendlyHealed / Math.Max(attackerSkillLevel, minSkillDivider));
        }

        /// <summary>
        /// Is the character knocked down regardless whether the technical state is dead, unconcious, paralyzed, or stunned. 
        /// With stunning, the parameter uses an one second delay before the character is treated as knocked down. The purpose of this is to ignore minor stunning. If you don't want to to ignore any stun, use the Stun property.
        /// </summary>
        public bool IsKnockedDown => IsRagdolled || CharacterHealth.StunTimer > 1.0f || IsIncapacitated;

        public void SetStun(float newStun, bool allowStunDecrease = false, bool isNetworkMessage = false)
        {
            if (GameMain.NetworkMember != null && GameMain.NetworkMember.IsClient && !isNetworkMessage) { return; }
            if (Screen.Selected != GameMain.GameScreen) { return; }
            if (newStun > 0 && Params.Health.StunImmunity)
            {
                if (EmpVulnerability <= 0 || CharacterHealth.GetAfflictionStrength(AfflictionPrefab.EMPType, allowLimbAfflictions: false) <= 0)
                {
                    return;
                }
            }
            if ((newStun <= Stun && !allowStunDecrease) || !MathUtils.IsValid(newStun)) { return; }
            if (Math.Sign(newStun) != Math.Sign(Stun))
            {
                AnimController.ResetPullJoints();
            }
            CharacterHealth.Stun = newStun;
            if (newStun > 0.0f)
            {
                SelectedItem = SelectedSecondaryItem = null;
                if (SelectedCharacter != null) { DeselectCharacter(); }
            }
            HealthUpdateInterval = 0.0f;
        }

        private readonly List<ISerializableEntity> targets = new List<ISerializableEntity>();
        public void ApplyStatusEffects(ActionType actionType, float deltaTime)
        {
            if (actionType == ActionType.OnEating)
            {
                float eatingRegen = Params.Health.HealthRegenerationWhenEating;
                if (eatingRegen > 0)
                {
                    CharacterHealth.ReduceAfflictionOnAllLimbs(AfflictionPrefab.DamageType, eatingRegen * deltaTime);
                }
            }
            if (statusEffects.TryGetValue(actionType, out var statusEffectList))
            {
                foreach (StatusEffect statusEffect in statusEffectList)
                {
                    if (statusEffect.type == ActionType.OnDamaged)
                    {
                        if (!statusEffect.HasRequiredAfflictions(LastDamage)) { continue; }
                        if (statusEffect.OnlyPlayerTriggered)
                        {
                            if (LastAttacker == null || !LastAttacker.IsPlayer)
                            {
                                continue;
                            }
                        }
                    }
                    if (statusEffect.HasTargetType(StatusEffect.TargetType.NearbyItems) ||
                        statusEffect.HasTargetType(StatusEffect.TargetType.NearbyCharacters))
                    {
                        targets.Clear();
                        statusEffect.AddNearbyTargets(WorldPosition, targets);
                        statusEffect.Apply(actionType, deltaTime, this, targets);
                    }
                    else if (statusEffect.targetLimbs != null)
                    {
                        foreach (var limbType in statusEffect.targetLimbs)
                        {
                            if (statusEffect.HasTargetType(StatusEffect.TargetType.AllLimbs))
                            {
                                // Target all matching limbs
                                foreach (var limb in AnimController.Limbs)
                                {
                                    if (limb.IsSevered) { continue; }
                                    if (limb.type == limbType)
                                    {
                                        statusEffect.sourceBody = limb.body;
                                        statusEffect.Apply(actionType, deltaTime, this, limb);
                                    }
                                }
                            }
                            else if (statusEffect.HasTargetType(StatusEffect.TargetType.Limb))
                            {
                                // Target just the first matching limb
                                Limb limb = AnimController.GetLimb(limbType);
                                if (limb != null)
                                {
                                    statusEffect.sourceBody = limb.body;
                                    statusEffect.Apply(actionType, deltaTime, this, limb);
                                }
                            }
                            else if (statusEffect.HasTargetType(StatusEffect.TargetType.LastLimb))
                            {
                                // Target just the last matching limb
                                Limb limb = AnimController.Limbs.LastOrDefault(l => l.type == limbType && !l.IsSevered && !l.Hidden);
                                if (limb != null)
                                {
                                    statusEffect.sourceBody = limb.body;
                                    statusEffect.Apply(actionType, deltaTime, this, limb);
                                }
                            }
                        }
                    }
                    if (statusEffect.HasTargetType(StatusEffect.TargetType.This) || statusEffect.HasTargetType(StatusEffect.TargetType.Character))
                    {
                        statusEffect.Apply(actionType, deltaTime, this, this);
                    }
                }
                if (actionType != ActionType.OnDamaged && actionType != ActionType.OnSevered)
                {
                    // OnDamaged is called only for the limb that is hit.
                    foreach (Limb limb in AnimController.Limbs)
                    {
                        limb.ApplyStatusEffects(actionType, deltaTime);
                    }
                }
            }
            //OnActive effects are handled by the afflictions themselves
            if (actionType != ActionType.OnActive)
            {
                CharacterHealth.ApplyAfflictionStatusEffects(actionType);
            }
        }

        private void Implode(bool isNetworkMessage = false)
        {
            if (CharacterHealth.Unkillable || GodMode || IsDead) { return; }

            if (!isNetworkMessage)
            {
                if (GameMain.NetworkMember is { IsClient: true }) { return; }
            }

            CharacterHealth.ApplyAffliction(null, new Affliction(AfflictionPrefab.Pressure, AfflictionPrefab.Pressure.MaxStrength));
            if (GameMain.NetworkMember is not { IsClient: true } || isNetworkMessage)
            {
                Kill(CauseOfDeathType.Pressure, null, isNetworkMessage: true);
            }
            if (IsDead)
            {
                BreakJoints();
            }
        }

        public void BreakJoints()
        {
            Vector2 centerOfMass = AnimController.GetCenterOfMass();
            foreach (Limb limb in AnimController.Limbs)
            {
                if (limb.IsSevered) { continue; }
                limb.AddDamage(limb.SimPosition, 500.0f, 0.0f, 0.0f, false);

                Vector2 diff = centerOfMass - limb.SimPosition;

                if (!MathUtils.IsValid(diff))
                {
                    string errorMsg = "Attempted to apply an invalid impulse to a limb in Character.BreakJoints (" + diff + "). Limb position: " + limb.SimPosition + ", center of mass: " + centerOfMass + ".";
                    DebugConsole.ThrowError(errorMsg);
                    GameAnalyticsManager.AddErrorEventOnce("Ragdoll.GetCenterOfMass", GameAnalyticsManager.ErrorSeverity.Error, errorMsg);
                    return;
                }

                if (diff == Vector2.Zero) { continue; }
                limb.body.ApplyLinearImpulse(diff * 50.0f, maxVelocity: NetConfig.MaxPhysicsBodyVelocity);
            }

            ImplodeFX();

            foreach (var joint in AnimController.LimbJoints)
            {
                if (joint.LimbA.type == LimbType.Head || joint.LimbB.type == LimbType.Head) { continue; }
                if (joint.revoluteJoint != null)
                {
                    joint.revoluteJoint.LimitEnabled = false;
                }
            }
        }

        partial void ImplodeFX();

        public void Kill(CauseOfDeathType causeOfDeath, Affliction causeOfDeathAffliction, bool isNetworkMessage = false, bool log = true)
        {
            if (IsDead || CharacterHealth.Unkillable || GodMode) { return; }

            HealthUpdateInterval = 0.0f;

            //clients aren't allowed to kill characters unless they receive a network message
            if (!isNetworkMessage && GameMain.NetworkMember is { IsClient: true })
            {
                return;
            }

#if SERVER
            if (GameMain.NetworkMember is { IsServer: true })
            {
                GameMain.NetworkMember.CreateEntityEvent(this, new CharacterStatusEventData(forceAfflictionData: true));
            }
#endif

            isDead = true;

            ApplyStatusEffects(ActionType.OnDeath, 1.0f);

            AnimController.Frozen = false;

            CauseOfDeath = new CauseOfDeath(
                causeOfDeath, causeOfDeathAffliction?.Prefab,
                causeOfDeathAffliction?.Source, LastDamageSource);

            if (GameAnalyticsManager.SendUserStatistics)
            {
                string causeOfDeathStr = causeOfDeathAffliction == null ?
                    causeOfDeath.ToString() : causeOfDeathAffliction.Prefab.Identifier.Value.Replace(" ", "");

                string characterType = GetCharacterType(this);
                GameAnalyticsManager.AddDesignEvent("Kill:" + characterType + ":" + causeOfDeathStr);
                if (CauseOfDeath.Killer != null)
                {
                    GameAnalyticsManager.AddDesignEvent("Kill:" + characterType + ":Killer:" + GetCharacterType(CauseOfDeath.Killer));
                }
                if (CauseOfDeath.DamageSource != null)
                {
                    string damageSourceStr = CauseOfDeath.DamageSource.ToString();
                    if (CauseOfDeath.DamageSource is Item damageSourceItem) { damageSourceStr = damageSourceItem.ToString(); }
                    GameAnalyticsManager.AddDesignEvent("Kill:" + characterType + ":DamageSource:" + damageSourceStr);
                }

                static string GetCharacterType(Character character)
                {
                    if (character.IsPlayer)
                        return "Player";
                    else if (character.AIController is EnemyAIController)
                        return "Enemy" + character.SpeciesName;
                    else if (character.AIController is HumanAIController && character.TeamID == CharacterTeamType.Team2)
                        return "EnemyHuman";
                    else if (character.Info != null && character.TeamID == CharacterTeamType.Team1)
                        return "AICrew";
                    else if (character.Info != null && character.TeamID == CharacterTeamType.FriendlyNPC)
                        return "FriendlyNPC";
                    return "Unknown";
                }
            }

            OnDeath?.Invoke(this, CauseOfDeath);

            var abilityCharacterKiller = new AbilityCharacterKiller(CauseOfDeath.Killer);
            CheckTalents(AbilityEffectType.OnDieToCharacter, abilityCharacterKiller);
            CauseOfDeath.Killer?.RecordKill(this);

            if (GameMain.GameSession != null && Screen.Selected == GameMain.GameScreen)
            {
                SteamAchievementManager.OnCharacterKilled(this, CauseOfDeath);
            }

            KillProjSpecific(causeOfDeath, causeOfDeathAffliction, log);

            if (info != null)
            {
                info.CauseOfDeath = CauseOfDeath;
                info.MissionsCompletedSinceDeath = 0;
            }
            AnimController.movement = Vector2.Zero;
            AnimController.TargetMovement = Vector2.Zero;

            if (!LockHands)
            {
                foreach (Item heldItem in HeldItems.ToList())
                {
                    //if the item is both wearable and holdable, and currently worn, don't drop the item
                    var wearable = heldItem.GetComponent<Wearable>();
                    if (wearable is { IsActive: true }) { continue; }
                    heldItem.Drop(this);
                }
            }

            SelectedItem = SelectedSecondaryItem = null;
            SelectedCharacter = null;
            
            AnimController.ResetPullJoints();

            foreach (var joint in AnimController.LimbJoints)
            {
                if (joint.revoluteJoint != null)
                {
                    joint.revoluteJoint.MotorEnabled = false;
                }
            }

            GameMain.GameSession?.KillCharacter(this);
        }
        partial void KillProjSpecific(CauseOfDeathType causeOfDeath, Affliction causeOfDeathAffliction, bool log);

        public void Revive(bool removeAllAfflictions = true)
        {
            if (Removed)
            {
                DebugConsole.ThrowError("Attempting to revive an already removed character\n" + Environment.StackTrace.CleanupStackTrace());
                return;
            }

            aiTarget?.Remove();

            aiTarget = new AITarget(this);
            if (removeAllAfflictions)
            {
                CharacterHealth.RemoveAllAfflictions();
            }
            else
            {
                CharacterHealth.RemoveNegativeAfflictions();
            }
            SetAllDamage(0.0f, 0.0f, 0.0f);
            Oxygen = 100.0f;
            Bloodloss = 0.0f;
            SetStun(0.0f, true);
            isDead = false;

            foreach (LimbJoint joint in AnimController.LimbJoints)
            {
                var revoluteJoint = joint.revoluteJoint;
                if (revoluteJoint != null)
                {
                    revoluteJoint.MotorEnabled = true;
                }
                joint.Enabled = true;
                joint.IsSevered = false;
            }

            foreach (Limb limb in AnimController.Limbs)
            {
#if CLIENT
                if (limb.LightSource != null)
                {
                    limb.LightSource.Color = limb.InitialLightSourceColor;
                }
#endif
                limb.body.Enabled = true;
                limb.IsSevered = false;
            }

            if (GameMain.GameSession != null)
            {
                GameMain.GameSession.ReviveCharacter(this);
            }
        }

        public override void Remove()
        {
            if (Removed)
            {
                DebugConsole.ThrowError("Attempting to remove an already removed character\n" + Environment.StackTrace.CleanupStackTrace());
                return;
            }
            DebugConsole.Log("Removing character " + Name + " (ID: " + ID + ")");

#if CLIENT
            //ensure we apply any pending inventory updates to drop any items that need to be dropped when the character despawns
            if (GameMain.Client?.ClientPeer is { IsActive: true })
            {
                Inventory?.ApplyReceivedState();
            }
#endif

            base.Remove();

            foreach (Item heldItem in HeldItems.ToList())
            {
                heldItem.Drop(this);
            }

            info?.Remove();

#if CLIENT
            GameMain.GameSession?.CrewManager?.KillCharacter(this, resetCrewListIndex: false);

            if (Controlled == this) { Controlled = null; }
#endif

            CharacterList.Remove(this);

            if (Inventory != null)
            {
                foreach (Item item in Inventory.AllItems)
                {
                    Spawner?.AddItemToRemoveQueue(item);
                }
            }

            itemSelectedDurations.Clear();

            DisposeProjSpecific();

            aiTarget?.Remove();
            AnimController?.Remove();
            CharacterHealth?.Remove();

            foreach (Character c in CharacterList)
            {
                if (c.FocusedCharacter == this) { c.FocusedCharacter = null; }
                if (c.SelectedCharacter == this) { c.SelectedCharacter = null; }
            }
        }
        partial void DisposeProjSpecific();

        public void TeleportTo(Vector2 worldPos)
        {
            CurrentHull = null;
            AnimController.CurrentHull = null;
            Submarine = null;
            AnimController.SetPosition(ConvertUnits.ToSimUnits(worldPos), lerp: false);
            AnimController.FindHull(worldPos, setSubmarine: true);
            CurrentHull = AnimController.CurrentHull;
            if (AIController is HumanAIController humanAI)
            {
                humanAI.PathSteering?.ResetPath();
            }
        }

        public static void SaveInventory(Inventory inventory, XElement parentElement)
        {
            if (inventory == null || parentElement == null) { return; }
            var items = inventory.AllItems.Distinct();
            foreach (Item item in items)
            {
                item.Submarine = inventory.Owner.Submarine;
                var itemElement = item.Save(parentElement);

                List<int> slotIndices = inventory.FindIndices(item);
                itemElement.Add(new XAttribute("i", string.Join(",", slotIndices)));

                foreach (ItemContainer container in item.GetComponents<ItemContainer>())
                {
                    XElement childInvElement = new XElement("inventory");
                    itemElement.Add(childInvElement);
                    SaveInventory(container.Inventory, childInvElement);
                }
            }
        }

        /// <summary>
        /// Calls <see cref="SaveInventory(Barotrauma.Inventory, XElement)"/> using 'Inventory' and 'Info.InventoryData'
        /// </summary>
        public void SaveInventory()
        {
            SaveInventory(Inventory, Info?.InventoryData);
        }

        public void SpawnInventoryItems(Inventory inventory, ContentXElement itemData)
        {
            SpawnInventoryItemsRecursive(inventory, itemData, new List<Item>());
        }
        
        private void SpawnInventoryItemsRecursive(Inventory inventory, ContentXElement element, List<Item> extraDuffelBags)
        {
            foreach (var itemElement in element.Elements())
            {
                var newItem = Item.Load(itemElement, inventory.Owner.Submarine, createNetworkEvent: true, idRemap: IdRemap.DiscardId);
                if (newItem == null) { continue; }

                if (!MathUtils.NearlyEqual(newItem.Condition, newItem.MaxCondition) &&
                    GameMain.NetworkMember != null && GameMain.NetworkMember.IsServer)
                {
                    newItem.CreateStatusEvent();
                }
#if SERVER
                newItem.GetComponent<Terminal>()?.SyncHistory();
#endif
                int[] slotIndices = itemElement.GetAttributeIntArray("i", new int[] { 0 });
                if (!slotIndices.Any())
                {
                    DebugConsole.ThrowError("Invalid inventory data in character \"" + Name + "\" - no slot indices found");
                    continue;
                }

                //make sure there's no other item in the slot
                //this should not happen normally, but can occur if the character is accidentally given new job items while also loading previous items in the campaign
                for (int i = 0; i < inventory.Capacity; i++)
                {
                    if (slotIndices.Contains(i))
                    {
                        var existingItem = inventory.GetItemAt(i);
                        if (existingItem != null && existingItem != newItem && (((MapEntity)existingItem).Prefab != ((MapEntity)newItem).Prefab || existingItem.Prefab.MaxStackSize == 1))
                        {
                            DebugConsole.ThrowError($"Error while loading character inventory data. The slot {i} was already occupied by the item \"{existingItem.Name} ({existingItem.ID})\" when loading the item \"{newItem.Name} ({newItem.ID})\"");
                            existingItem.Drop(null, createNetworkEvent: false);
                        }
                    }
                }

                bool canBePutInOriginalInventory = true;
                if (slotIndices[0] >= inventory.Capacity)
                {
                    canBePutInOriginalInventory = false;
                    //legacy support: before item stacking was implemented, revolver for example had a separate slot for each bullet
                    //now there's just one, try to put the extra items where they fit (= stack them)
                    for (int i = 0; i < inventory.Capacity; i++)
                    {
                        if (inventory.CanBePutInSlot(newItem, i))
                        {
                            slotIndices[0] = i;
                            canBePutInOriginalInventory = true;
                            break;
                        }
                    }
                }
                else
                {
                    canBePutInOriginalInventory = inventory.CanBePutInSlot(newItem, slotIndices[0], ignoreCondition: true);
                }

                if (canBePutInOriginalInventory)
                {
                    inventory.TryPutItem(newItem, slotIndices[0], false, false, null);
                    newItem.ParentInventory = inventory;

                    //force the item to the correct slots
                    //  e.g. putting the item in a hand slot will also put it in the first available Any-slot, 
                    //  which may not be where it actually was
                    for (int i = 0; i < inventory.Capacity; i++)
                    {
                        if (slotIndices.Contains(i))
                        {
                            if (!inventory.GetItemsAt(i).Contains(newItem)) { inventory.ForceToSlot(newItem, i); }
                        }
                        else if (inventory.FindIndices(newItem).Contains(i))
                        {
                            inventory.ForceRemoveFromSlot(newItem, i);
                        }
                    }
                }
                else
                {
                    // In case the inventory capacity is smaller than it was when saving:
                    // 1) Spawn a new duffel bag if none yet spawned or if the existing ones aren't enough
                    if (extraDuffelBags.None(i => i.OwnInventory.CanBePut(newItem)) && ItemPrefab.FindByIdentifier("duffelbag".ToIdentifier()) is ItemPrefab duffelBagPrefab)
                    {
                        var hull = Hull.FindHull(WorldPosition, guess: CurrentHull);
                        var mainSub = Submarine.MainSubs.FirstOrDefault(s => s.TeamID == TeamID);
                        if ((hull == null || hull.Submarine != mainSub) && mainSub != null)
                        {
                            var wp = WayPoint.GetRandom(spawnType: SpawnType.Cargo, sub: mainSub) ?? WayPoint.GetRandom(sub: mainSub);
                            if (wp != null)
                            {
                                hull = Hull.FindHull(wp.WorldPosition);
                            }
                        }
                        var newDuffelBag = new Item(duffelBagPrefab,
                            hull != null ? CargoManager.GetCargoPos(hull, duffelBagPrefab) : Position,
                            hull?.Submarine ?? Submarine);
                        extraDuffelBags.Add(newDuffelBag);
#if SERVER
                        Spawner.CreateNetworkEvent(new EntitySpawner.SpawnEntity(newDuffelBag));
#endif
                    }

                    // 2) Find a slot for the new item
                    for (int i = 0; i < extraDuffelBags.Count; i++)
                    {
                        var duffelBag = extraDuffelBags[i];
                        for (int j = 0; j < duffelBag.OwnInventory.Capacity; j++)
                        {
                            if (duffelBag.OwnInventory.TryPutItem(newItem, j, false, false, null))
                            {
                                newItem.ParentInventory = duffelBag.OwnInventory;
                                break;
                            }
                        }
                    }
                }

                int itemContainerIndex = 0;
                var itemContainers = newItem.GetComponents<ItemContainer>().ToList();
                foreach (var childInvElement in itemElement.Elements())
                {
                    if (itemContainerIndex >= itemContainers.Count) break;
                    if (!childInvElement.Name.ToString().Equals("inventory", StringComparison.OrdinalIgnoreCase)) { continue; }
                    SpawnInventoryItemsRecursive(itemContainers[itemContainerIndex].Inventory, childInvElement, extraDuffelBags);
                    itemContainerIndex++;
                }
            }
        }

        private readonly HashSet<AttackContext> currentContexts = new HashSet<AttackContext>();

        public IEnumerable<AttackContext> GetAttackContexts()
        {
            currentContexts.Clear();
            if (AnimController.InWater)
            {
                currentContexts.Add(AttackContext.Water);
            }
            else
            {
                currentContexts.Add(AttackContext.Ground);
            }
            if (CurrentHull == null)
            {
                currentContexts.Add(AttackContext.Outside);
            }
            else
            {
                currentContexts.Add(AttackContext.Inside);
            }
            return currentContexts;
        }

        private readonly List<Hull> visibleHulls = new List<Hull>();
        private readonly HashSet<Hull> tempList = new HashSet<Hull>();
        /// <summary>
        /// Returns hulls that are visible to the player, including the current hull.
        /// Can be heavy if used every frame.
        /// </summary>
        public List<Hull> GetVisibleHulls()
        {
            visibleHulls.Clear();
            tempList.Clear();
            if (CurrentHull != null)
            {
                visibleHulls.Add(CurrentHull);
                var adjacentHulls = CurrentHull.GetConnectedHulls(true, 1);
                float maxDistance = 1000f;
                foreach (var hull in adjacentHulls)
                {
                    if (hull.ConnectedGaps.Any(g => g.Open > 0.9f && g.linkedTo.Contains(CurrentHull) &&
                        Vector2.DistanceSquared(g.WorldPosition, WorldPosition) < Math.Pow(maxDistance / 2, 2)))
                    {
                        if (Vector2.DistanceSquared(hull.WorldPosition, WorldPosition) < Math.Pow(maxDistance, 2))
                        {
                            visibleHulls.Add(hull);
                        }
                    }
                }
                visibleHulls.AddRange(CurrentHull.GetLinkedEntities(tempList, filter: h =>
                {
                    // Ignore adjacent hulls because they were already handled above
                    if (adjacentHulls.Contains(h))
                    {
                        return false;
                    }
                    else
                    {
                        if (h.ConnectedGaps.Any(g =>
                            g.Open > 0.9f &&
                            Vector2.DistanceSquared(g.WorldPosition, WorldPosition) < Math.Pow(maxDistance / 2, 2) &&
                            CanSeeTarget(g)))
                        {
                            return Vector2.DistanceSquared(h.WorldPosition, WorldPosition) < Math.Pow(maxDistance, 2);
                        }
                        else
                        {
                            return false;
                        }
                    }
                }));
            }
            return visibleHulls;
        }

        public Vector2 GetRelativeSimPosition(ISpatialEntity target, Vector2? worldPos = null) => GetRelativeSimPosition(this, target, worldPos);

        public static Vector2 GetRelativeSimPosition(ISpatialEntity from, ISpatialEntity to, Vector2? worldPos = null)
        {
            Vector2 targetPos = to.SimPosition;
            if (worldPos.HasValue)
            {
                Vector2 wp = worldPos.Value;
                if (to.Submarine != null)
                {
                    wp -= to.Submarine.Position;
                }
                targetPos = ConvertUnits.ToSimUnits(wp);
            }
            if (from.Submarine == null && to.Submarine != null)
            {
                // outside and targeting inside
                targetPos += to.Submarine.SimPosition;
            }
            else if (from.Submarine != null && to.Submarine == null)
            {
                // inside and targeting outside
                targetPos -= from.Submarine.SimPosition;
            }
            else if (from.Submarine != to.Submarine)
            {
                if (from.Submarine != null && to.Submarine != null)
                {
                    // both inside, but in different subs
                    Vector2 diff = from.Submarine.SimPosition - to.Submarine.SimPosition;
                    targetPos -= diff;
                }
            }
            return targetPos;
        }

        public bool IsCaptain => HasJob("captain");
        public bool IsEngineer => HasJob("engineer");
        public bool IsMechanic => HasJob("mechanic");
        public bool IsMedic => HasJob("medicaldoctor");
        public bool IsSecurity => HasJob("securityofficer") || HasJob("vipsecurityofficer");
        public bool IsAssistant => HasJob("assistant");
        public bool IsWatchman => HasJob("watchman");
        public bool IsVip => HasJob("prisoner");
        public bool IsPrisoner => HasJob("prisoner");
        public Color? UniqueNameColor { get; set; } = null;

        public bool HasJob(string identifier) => Info?.Job?.Prefab.Identifier == identifier;

        public bool HasJob(Identifier identifier) => Info?.Job?.Prefab.Identifier == identifier;

        /// <summary>
        /// Is the character currently protected from the pressure by immunity/ability or a status effect (e.g. from a diving suit).
        /// </summary>
        public bool IsProtectedFromPressure => IsImmuneToPressure || PressureProtection >= (Level.Loaded?.GetRealWorldDepth(WorldPosition.Y) ?? 1.0f);

        public bool IsImmuneToPressure => !NeedsAir || HasAbilityFlag(AbilityFlags.ImmuneToPressure);

        #region Talents
        private readonly List<CharacterTalent> characterTalents = new List<CharacterTalent>();

        public void LoadTalents()
        {
            List<Identifier> toBeRemoved = null;
            foreach (Identifier talent in info.UnlockedTalents)
            {
                if (!GiveTalent(talent, addingFirstTime: false))
                {
                    DebugConsole.AddWarning(Name + " had talent that did not exist! Removing talent from CharacterInfo.");
                    toBeRemoved ??= new List<Identifier>();
                    toBeRemoved.Add(talent);
                }
            }

            if (toBeRemoved != null)
            {
                foreach (Identifier removeTalent in toBeRemoved)
                {
                    Info.UnlockedTalents.Remove(removeTalent);
                }
            }
        }

        public bool GiveTalent(Identifier talentIdentifier, bool addingFirstTime = true)
        {
            TalentPrefab talentPrefab = TalentPrefab.TalentPrefabs.Find(c => c.Identifier == talentIdentifier);
            if (talentPrefab == null)
            {
                DebugConsole.AddWarning($"Tried to add talent by identifier {talentIdentifier} to character {Name}, but no such talent exists.");
                return false;
            }
            return GiveTalent(talentPrefab, addingFirstTime);
        }

        public bool GiveTalent(UInt32 talentIdentifier, bool addingFirstTime = true)
        {
            TalentPrefab talentPrefab = TalentPrefab.TalentPrefabs.Find(c => c.UintIdentifier == talentIdentifier);
            if (talentPrefab == null)
            {
                DebugConsole.AddWarning($"Tried to add talent by identifier {talentIdentifier} to character {Name}, but no such talent exists.");
                return false;
            }
            return GiveTalent(talentPrefab, addingFirstTime);
        }

        public bool GiveTalent(TalentPrefab talentPrefab, bool addingFirstTime = true)
        {
            if (info == null) { return false; }
            info.UnlockedTalents.Add(talentPrefab.Identifier);
            if (characterTalents.Any(t => t.Prefab == talentPrefab)) { return false; }
#if SERVER
            GameMain.NetworkMember.CreateEntityEvent(this, new UpdateTalentsEventData());
#endif
            CharacterTalent characterTalent = new CharacterTalent(talentPrefab, this);
            characterTalents.Add(characterTalent);
            characterTalent.ActivateTalent(addingFirstTime);
            characterTalent.AddedThisRound = addingFirstTime;

            if (addingFirstTime)
            {
                OnTalentGiven(talentPrefab);
                GameAnalyticsManager.AddDesignEvent("TalentUnlocked:" + (info.Job?.Prefab.Identifier ?? "None".ToIdentifier()) + ":" + talentPrefab.Identifier,
                    GameMain.GameSession?.Campaign?.TotalPlayTime ?? 0.0);
            }
            return true;
        }

        public bool HasTalent(Identifier identifier)
        {
            return info.UnlockedTalents.Contains(identifier);
        }

        public bool HasUnlockedAllTalents()
        {
            if (TalentTree.JobTalentTrees.TryGet(Info.Job.Prefab.Identifier, out TalentTree talentTree))
            {
                foreach (TalentSubTree talentSubTree in talentTree.TalentSubTrees)
                {
                    foreach (TalentOption talentOption in talentSubTree.TalentOptionStages)
                    {
                        if (!talentOption.HasMaxTalents(info.UnlockedTalents))
                        {
                            return false;
                        }
                    }
                }
            }
            return true;
        }

        public bool HasTalents()
        {
            return characterTalents.Any();
        }

        public void CheckTalents(AbilityEffectType abilityEffectType, AbilityObject abilityObject)
        {
            foreach (var characterTalent in characterTalents)
            {
                characterTalent.CheckTalent(abilityEffectType, abilityObject);
            }
        }

        public void CheckTalents(AbilityEffectType abilityEffectType)
        {
            foreach (var characterTalent in characterTalents)
            {
                characterTalent.CheckTalent(abilityEffectType, null);
            }
        }

        partial void OnTalentGiven(TalentPrefab talentPrefab);

        #endregion

        private readonly HashSet<Hull> sameRoomHulls = new();

        /// <summary>
        /// Check if the character is in the same room
        /// Room and hull differ in that a room can consist of multiple linked hulls
        /// </summary>
        public bool IsInSameRoomAs(Character character)
        {
            if (character == this) { return true; }

            if (character.CurrentHull is null || CurrentHull is null)
            {
                // Outside doesn't count as a room
                return false;
            }

            if (character.Submarine != Submarine) { return false; }
            if (character.CurrentHull == CurrentHull) { return true; }

            sameRoomHulls.Clear();
            CurrentHull.GetLinkedEntities(sameRoomHulls);
            sameRoomHulls.Add(CurrentHull);

            return sameRoomHulls.Contains(character.CurrentHull);
        }

        public static IEnumerable<Character> GetFriendlyCrew(Character character)
        {
            if (character is null)
            {
                return Enumerable.Empty<Character>();
            }
            return CharacterList.Where(c => HumanAIController.IsFriendly(character, c, onlySameTeam: true) && !c.IsDead);
        }

        public bool HasRecipeForItem(Identifier recipeIdentifier)
        {
            return characterTalents.Any(t => t.UnlockedRecipes.Contains(recipeIdentifier));
        }

        public bool HasStoreAccessForItem(ItemPrefab prefab)
        {
            foreach (CharacterTalent talent in characterTalents)
            {
                foreach (Identifier unlockedItem in talent.UnlockedStoreItems)
                {
                    if (prefab.Tags.Contains(unlockedItem)) { return true; }
                }
            }

            return false;
        }

        /// <summary>
        /// Shows visual notification of money gained by the specific player. Useful for mid-mission monetary gains.
        /// </summary>
        public void GiveMoney(int amount)
        {
            if (!(GameMain.GameSession?.Campaign is { } campaign)) { return; }
            if (amount <= 0) { return; }

            Wallet wallet;
#if SERVER
            if (!(campaign is MultiPlayerCampaign mpCampaign)) { throw new InvalidOperationException("Campaign on a server is not a multiplayer campaign"); }
            Client targetClient = null;

            foreach (Client client in GameMain.Server.ConnectedClients)
            {
                if (client.Character == this)
                {
                    targetClient = client;
                    break;
                }
            }

            wallet = targetClient is null ? mpCampaign.Bank : mpCampaign.GetWallet(targetClient);
#else
            wallet = campaign.Wallet;
#endif

            int prevAmount = wallet.Balance;
            wallet.Give(amount);
            OnMoneyChanged(prevAmount, wallet.Balance);
        }

#if CLIENT
        public void SetMoney(int amount)
        {
            if (!(GameMain.GameSession?.Campaign is { } campaign)) { return; }
            if (amount == campaign.Wallet.Balance) { return; }

            int prevAmount = campaign.Wallet.Balance;
            campaign.Wallet.Balance = amount;
            OnMoneyChanged(prevAmount, campaign.Wallet.Balance);
        }
#endif

        partial void OnMoneyChanged(int prevAmount, int newAmount);

        /// <summary>
        /// This dictionary is used for stats that are required very frequently. Not very performant, but easier to develop with for now.
        /// If necessary, the approach of using a dictionary could be replaced by an encapsulated class that contains the stats as attributes.
        /// </summary>
        private readonly Dictionary<StatTypes, float> statValues = new Dictionary<StatTypes, float>();

        /// <summary>
        /// A dictionary with temporary values, updated when the character equips/unequips wearables. Used to reduce unnecessary inventory checking.
        /// </summary>
        private readonly Dictionary<StatTypes, float> wearableStatValues = new Dictionary<StatTypes, float>();

        public float GetStatValue(StatTypes statType, bool includeSaved = true)
        {
            if (!IsHuman) { return 0f; }

            float statValue = 0f;
            if (statValues.TryGetValue(statType, out float value))
            {
                statValue += value;
            }
            if (CharacterHealth != null)
            {
                statValue += CharacterHealth.GetStatValue(statType);
            }
            if (Info != null && includeSaved)
            {
                // could be optimized by instead updating the Character.cs statvalues dictionary whenever the CharacterInfo.cs values change
                statValue += Info.GetSavedStatValue(statType);
            }
            if (wearableStatValues.TryGetValue(statType, out float wearableValue))
            {
                statValue += wearableValue;
            }

            return statValue;
        }

        public void OnWearablesChanged()
        {
            wearableStatValues.Clear();
            for (int i = 0; i < Inventory.Capacity; i++)
            {
                if (Inventory.SlotTypes[i] != InvSlotType.Any && Inventory.SlotTypes[i] != InvSlotType.LeftHand && Inventory.SlotTypes[i] != InvSlotType.RightHand
                    && Inventory.GetItemAt(i)?.GetComponent<Wearable>() is Wearable wearable)
                {
                    foreach (var statValuePair in wearable.WearableStatValues)
                    {
                        if (wearableStatValues.ContainsKey(statValuePair.Key))
                        {
                            wearableStatValues[statValuePair.Key] += statValuePair.Value;
                        }
                        else
                        {
                            wearableStatValues.Add(statValuePair.Key, statValuePair.Value);
                        }
                    }
                }
            }
        }

        public void ChangeStat(StatTypes statType, float value)
        {
            if (statValues.ContainsKey(statType))
            {
                statValues[statType] += value;
            }
            else
            {
                statValues.Add(statType, value);
            }
        }
        
        private static StatTypes GetSkillStatType(Identifier skillIdentifier)
        {
            // Using this method to translate between skill identifiers and stat types. Feel free to replace it if there's a better way
            switch (skillIdentifier.Value.ToLowerInvariant())
            {
                case "electrical":
                    return StatTypes.ElectricalSkillBonus;
                case "helm":
                    return StatTypes.HelmSkillBonus;
                case "mechanical":
                    return StatTypes.MechanicalSkillBonus;
                case "medical":
                    return StatTypes.MedicalSkillBonus;
                case "weapons":
                    return StatTypes.WeaponsSkillBonus;
                default:
                    return StatTypes.None;
            }
        }

        private AbilityFlags abilityFlags;

        public void AddAbilityFlag(AbilityFlags abilityFlag)
        {
            abilityFlags |= abilityFlag;
        }

        public void RemoveAbilityFlag(AbilityFlags abilityFlag)
        {
            abilityFlags &= ~abilityFlag;
        }

        public bool HasAbilityFlag(AbilityFlags abilityFlag)
        {
            return abilityFlags.HasFlag(abilityFlag) || CharacterHealth.HasFlag(abilityFlag);
        }

        private readonly Dictionary<TalentResistanceIdentifier, float> abilityResistances = new();

        public float GetAbilityResistance(AfflictionPrefab affliction)
        {
            float resistance = 0f;
            bool hadResistance = false;

            foreach (var (key, value) in abilityResistances)
            {
                if (key.ResistanceIdentifier == affliction.AfflictionType ||
                    key.ResistanceIdentifier == affliction.Identifier)
                {
                    resistance += value;
                    hadResistance = true;
                }
            }

            return hadResistance ? resistance : 1f;
        }

        public void ChangeAbilityResistance(TalentResistanceIdentifier identifier, float value)
        {
            if (!MathUtils.IsValid(value))
            {
#if DEBUG
                DebugConsole.ThrowError($"Attempted to set ability resistance to an invalid value ({value})\n" + Environment.StackTrace.CleanupStackTrace());
#endif
                return;
            }

            if (abilityResistances.ContainsKey(identifier))
            {
                abilityResistances[identifier] *= value;
            }
            else
            {
                abilityResistances.Add(identifier, value);
            }
        }

        public void RemoveAbilityResistance(TalentResistanceIdentifier identifier) => abilityResistances.Remove(identifier);

        public bool IsFriendly(Character other) => IsFriendly(this, other);

        public static bool IsFriendly(Character me, Character other) => IsOnFriendlyTeam(me, other) && IsSameSpeciesOrGroup(me, other);

        public static bool IsOnFriendlyTeam(CharacterTeamType myTeam, CharacterTeamType otherTeam)
        {
            if (myTeam == otherTeam) { return true; }
            return myTeam switch
            {
                // NPCs are friendly to the same team and the friendly NPCs
                CharacterTeamType.None or CharacterTeamType.Team1 or CharacterTeamType.Team2 => otherTeam == CharacterTeamType.FriendlyNPC,
                // Friendly NPCs are friendly to both player teams
                CharacterTeamType.FriendlyNPC => otherTeam == CharacterTeamType.Team1 || otherTeam == CharacterTeamType.Team2,
                _ => true
            };
        }

        public static bool IsOnFriendlyTeam(Character me, Character other) => IsOnFriendlyTeam(me.TeamID, other.TeamID);
        public bool IsOnFriendlyTeam(Character other) => IsOnFriendlyTeam(TeamID, other.TeamID);
        public bool IsOnFriendlyTeam(CharacterTeamType otherTeam) => IsOnFriendlyTeam(TeamID, otherTeam);

        public bool IsSameSpeciesOrGroup(Character other) => IsSameSpeciesOrGroup(this, other);

        public static bool IsSameSpeciesOrGroup(Character me, Character other) => other.SpeciesName == me.SpeciesName || CharacterParams.CompareGroup(me.Group, other.Group);

        public void StopClimbing()
        {
            AnimController.StopClimbing();
            SelectedSecondaryItem = null;
        }
    }

    class ActiveTeamChange
    {
        public CharacterTeamType DesiredTeamId { get; }
        public enum TeamChangePriorities
        {
            Base, // given to characters when generated or when their base team is set
            Willful, // cognitive, willful team changes, such as prisoners escaping 
            Absolute // possession, insanity, the like
        }
        public TeamChangePriorities TeamChangePriority { get; }
        public bool AggressiveBehavior { get; }

        public ActiveTeamChange(CharacterTeamType desiredTeamId, TeamChangePriorities teamChangePriority, bool aggressiveBehavior = false)
        {
            DesiredTeamId = desiredTeamId;
            TeamChangePriority = teamChangePriority;
            AggressiveBehavior = aggressiveBehavior;
        }
    }

<<<<<<< HEAD
=======
    internal sealed class AbilityCharacterLoot : AbilityObject, IAbilityCharacter
    {
        public Character Character { get; set; }

        public AbilityCharacterLoot(Character character)
        {
            Character = character;
        }
    }

>>>>>>> f223f774
    class AbilityCharacterKill : AbilityObject, IAbilityCharacter
    {
        public AbilityCharacterKill(Character character, Character killer)
        {
            Character = character;
            Killer = killer;
        }
        public Character Character { get; set; }
        public Character Killer { get; set; }
    }

<<<<<<< HEAD
=======
    class AbilityAttackData : AbilityObject, IAbilityCharacter
    {
        public float DamageMultiplier { get; set; } = 1f;
        public float AddedPenetration { get; set; } = 0f;
        public List<Affliction> Afflictions { get; set; }
        public bool ShouldImplode { get; set; } = false;
        public Attack SourceAttack { get; }
        public Character Character { get; set; }
        public Character Attacker { get; set; }

        public AbilityAttackData(Attack sourceAttack, Character target, Character attacker)
        {
            SourceAttack = sourceAttack;
            Character = target;
            if (attacker != null)
            {
                Attacker = attacker;
                attacker.CheckTalents(AbilityEffectType.OnAttack, this);
                target.CheckTalents(AbilityEffectType.OnAttacked, this);
                DamageMultiplier *= 1 + attacker.GetStatValue(StatTypes.AttackMultiplier);
                if (attacker.TeamID == target.TeamID)
                {
                    DamageMultiplier *= 1 + attacker.GetStatValue(StatTypes.TeamAttackMultiplier);
                }
            }
        }
    }

    class AbilityAttackResult : AbilityObject, IAbilityAttackResult
    {
        public AttackResult AttackResult { get; set; }

        public AbilityAttackResult(AttackResult attackResult)
        {
            AttackResult = attackResult;
        }
    }

    class AbilityCharacterKiller : AbilityObject, IAbilityCharacter
    {
        public AbilityCharacterKiller(Character character)
        {
            Character = character;
        }
        public Character Character { get; set; }
    }

    class AbilityOrderedCharacter : AbilityObject, IAbilityCharacter
    {
        public AbilityOrderedCharacter(Character character)
        {
            Character = character;
        }
        public Character Character { get; set; }
    }

>>>>>>> f223f774
}<|MERGE_RESOLUTION|>--- conflicted
+++ resolved
@@ -1672,15 +1672,9 @@
                 {
                     item.AddTag(s);
                 }
-<<<<<<< HEAD
-                if (createNetworkEvent && (GameMain.NetworkMember?.IsServer ?? false))
-                {
-                    GameMain.NetworkMember.CreateEntityEvent(item, new object[] { NetEntityEvent.Type.ChangeProperty, item.SerializableProperties["tags"] });
-=======
                 if (createNetworkEvent && GameMain.NetworkMember is { IsServer: true })
                 {
                     GameMain.NetworkMember.CreateEntityEvent(item, new Item.ChangePropertyEventData(item.SerializableProperties[nameof(item.Tags).ToIdentifier()], item));
->>>>>>> f223f774
                 }
             }
         }
@@ -2164,23 +2158,6 @@
                     if (attackLimb != null)
                     {
                         if (attackTarget is Character targetCharacter)
-<<<<<<< HEAD
-                        {
-                            dist = ConvertUnits.ToDisplayUnits(Vector2.Distance(Submarine.LastPickedPosition, attackLimb.SimPosition));
-                            foreach (Limb limb in targetCharacter.AnimController.Limbs)
-                            {
-                                if (limb.IsSevered || limb.Removed) { continue; }
-                                float tempDist = ConvertUnits.ToDisplayUnits(Vector2.Distance(limb.SimPosition, attackLimb.SimPosition));
-                                if (tempDist < dist)
-                                {
-                                    dist = tempDist;
-                                }
-                            }
-                        }
-                        attackLimb.UpdateAttack(deltaTime, attackPos, attackTarget, out AttackResult attackResult, dist);
-                        if (!attackLimb.attack.IsRunning)
-=======
->>>>>>> f223f774
                         {
                             dist = ConvertUnits.ToDisplayUnits(Vector2.Distance(Submarine.LastPickedPosition, attackLimb.SimPosition));
                             foreach (Limb limb in targetCharacter.AnimController.Limbs)
@@ -4108,17 +4085,6 @@
             CreatureMetrics.RecordKill(target.SpeciesName);
         }
 
-<<<<<<< HEAD
-        public void AddEncounter(Character other)
-        {
-            if (!IsOnPlayerTeam) { return; }
-            if (GameMain.Config.EncounteredCreatures.Any(name => name.Equals(other.SpeciesName, StringComparison.OrdinalIgnoreCase))) { return; }
-            GameMain.Config.EncounteredCreatures.Add(other.SpeciesName);
-            GameMain.Config.RecentlyEncounteredCreatures.Add(other.SpeciesName);
-        }
-
-=======
->>>>>>> f223f774
         public AttackResult DamageLimb(Vector2 worldPosition, Limb hitLimb, IEnumerable<Affliction> afflictions, float stun, bool playSound, float attackImpulse, Character attacker = null, float damageMultiplier = 1, bool allowStacking = true, float penetration = 0f, bool shouldImplode = false)
         {
             if (Removed) { return new AttackResult(); }
@@ -5431,8 +5397,6 @@
         }
     }
 
-<<<<<<< HEAD
-=======
     internal sealed class AbilityCharacterLoot : AbilityObject, IAbilityCharacter
     {
         public Character Character { get; set; }
@@ -5443,7 +5407,6 @@
         }
     }
 
->>>>>>> f223f774
     class AbilityCharacterKill : AbilityObject, IAbilityCharacter
     {
         public AbilityCharacterKill(Character character, Character killer)
@@ -5455,8 +5418,6 @@
         public Character Killer { get; set; }
     }
 
-<<<<<<< HEAD
-=======
     class AbilityAttackData : AbilityObject, IAbilityCharacter
     {
         public float DamageMultiplier { get; set; } = 1f;
@@ -5513,5 +5474,4 @@
         public Character Character { get; set; }
     }
 
->>>>>>> f223f774
 }