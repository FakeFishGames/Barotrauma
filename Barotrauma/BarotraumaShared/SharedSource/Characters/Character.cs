﻿using Barotrauma.Networking;
using FarseerPhysics;
using Microsoft.Xna.Framework;
using System;
using Barotrauma.IO;
using System.Collections.Generic;
using System.Linq;
using System.Xml.Linq;
using Barotrauma.Items.Components;
using FarseerPhysics.Dynamics;
using Barotrauma.Extensions;
using System.Collections.Immutable;
using Barotrauma.Abilities;
using System.Diagnostics;
#if SERVER
using System.Text;
#endif

namespace Barotrauma
{
    public enum CharacterTeamType
    {
        None = 0,
        Team1 = 1,
        Team2 = 2,
        FriendlyNPC = 3
    }

    public readonly record struct TalentResistanceIdentifier(Identifier ResistanceIdentifier, Identifier TalentIdentifier);

    partial class Character : Entity, IDamageable, ISerializableEntity, IClientSerializable, IServerPositionSync
    {
        public readonly static List<Character> CharacterList = new List<Character>();

        public const float MaxHighlightDistance = 150.0f;
        public const float MaxDragDistance = 200.0f;

        partial void UpdateLimbLightSource(Limb limb);

        private bool enabled = true;
        public bool Enabled
        {
            get
            {
                return enabled && !Removed;
            }
            set
            {
                if (value == enabled) { return; }

                if (Removed)
                {
                    enabled = false;
                    return;
                }

                enabled = value;

                foreach (Limb limb in AnimController.Limbs)
                {
                    if (limb.IsSevered) { continue; }
                    if (limb.body != null)
                    {
                        limb.body.Enabled = enabled;
                    }
                    UpdateLimbLightSource(limb);
                }
                AnimController.Collider.Enabled = value;
            }
        }


        private bool disabledByEvent;
        /// <summary>
        /// MonsterEvents disable monsters (which includes removing them from the character list, so they essentially "don't exist") until they're ready to spawn
        /// </summary>
        public bool DisabledByEvent
        {
            get { return disabledByEvent; }
            set 
            {
                if (value == disabledByEvent) { return; }
                disabledByEvent = value;
                if (disabledByEvent)
                {
                    Enabled = false;
                    CharacterList.Remove(this);
                    if (AiTarget != null) { AITarget.List.Remove(AiTarget); }
                }
                else
                {
                    if (!CharacterList.Contains(this)) { CharacterList.Add(this); }
                    if (AiTarget != null && !AITarget.List.Contains(AiTarget)) { AITarget.List.Add(AiTarget); }
                }
            }
        }

        public Hull PreviousHull = null;
        public Hull CurrentHull = null;

        /// <summary>
        /// Is the character controlled remotely (either by another player, or a server-side AIController)
        /// </summary>
        public bool IsRemotelyControlled
        {
            get
            {
                if (GameMain.NetworkMember == null)
                {
                    return false;
                }
                else if (GameMain.NetworkMember.IsClient)
                {
                    //all characters except the client's own character are controlled by the server
                    return this != Controlled;
                }
                else
                {
                    return IsRemotePlayer;
                }
            }
        }

        /// <summary>
        /// Is the character controlled by another human player (should always be false in single player)
        /// </summary>
        public bool IsRemotePlayer { get; set; }

        public bool IsLocalPlayer => Controlled == this;
        public bool IsPlayer => Controlled == this || IsRemotePlayer;

        /// <summary>
        /// Is the character player or does it have an active ship command manager (an AI controlled sub)? Bots in the player team are not treated as commanders.
        /// </summary>
        public bool IsCommanding => IsPlayer || (AIController is HumanAIController humanAI && humanAI.ShipCommandManager != null && humanAI.ShipCommandManager.Active);
        public bool IsBot => !IsPlayer && AIController is HumanAIController humanAI && humanAI.Enabled;
        public bool IsEscorted { get; set; }
        public Identifier JobIdentifier => Info?.Job?.Prefab.Identifier ?? Identifier.Empty;

        public bool DoesBleed
        {
            get => Params.Health.DoesBleed;
            set => Params.Health.DoesBleed = value;
        }

        public readonly Dictionary<Identifier, SerializableProperty> Properties;
        public Dictionary<Identifier, SerializableProperty> SerializableProperties
        {
            get { return Properties; }
        }

        public Key[] Keys
        {
            get { return keys; }
        }

        protected Key[] keys;

        private HumanPrefab humanPrefab;
        public HumanPrefab HumanPrefab
        {
            get { return humanPrefab; }
            set
            {
                if (humanPrefab == value) { return; }
                humanPrefab = value;

                if (humanPrefab != null)
                {
                    HumanPrefabHealthMultiplier = humanPrefab.HealthMultiplier;
                    if (GameMain.NetworkMember != null)
                    {
                        HumanPrefabHealthMultiplier *= humanPrefab.HealthMultiplierInMultiplayer;
                    }
                }
                else
                {
                    HumanPrefabHealthMultiplier = 1.0f;
                }
            }
        }

        private Identifier? faction;
        public Identifier Faction
        {
            get { return faction ?? HumanPrefab?.Faction ?? Identifier.Empty; }
            set { faction = value; }
        }

        private CharacterTeamType teamID;
        public CharacterTeamType TeamID
        {
            get { return teamID; }
            set
            {
                teamID = value;
                if (info != null) { info.TeamID = value; }
            }
        }


        private CharacterTeamType? originalTeamID;
        public CharacterTeamType OriginalTeamID
        {
            get { return originalTeamID ?? teamID; }
        }

        private Wallet wallet;

        public Wallet Wallet
        {
            get
            {
                ThrowIfAccessingWalletsInSingleplayer();
                return wallet;
            }
            set
            {
                ThrowIfAccessingWalletsInSingleplayer();
                wallet = value;
            }
        }

        public readonly HashSet<LatchOntoAI> Latchers = new HashSet<LatchOntoAI>();
        public readonly HashSet<Projectile> AttachedProjectiles = new HashSet<Projectile>();

        protected readonly Dictionary<string, ActiveTeamChange> activeTeamChanges = new Dictionary<string, ActiveTeamChange>();
        protected ActiveTeamChange currentTeamChange;
        private const string OriginalChangeTeamIdentifier = "original";

        private void ThrowIfAccessingWalletsInSingleplayer()
        {
#if CLIENT && DEBUG
            if (Screen.Selected is TestScreen) { return; }
#endif
            if ((GameMain.NetworkMember is null || GameMain.IsSingleplayer) && IsPlayer)
            {
                throw new InvalidOperationException($"Tried to access crew wallets in singleplayer. Use {nameof(CampaignMode)}.{nameof(CampaignMode.Bank)} or {nameof(CampaignMode)}.{nameof(CampaignMode.GetWallet)} instead.");
            }
        }

        public void SetOriginalTeam(CharacterTeamType newTeam)
        {
            TryRemoveTeamChange(OriginalChangeTeamIdentifier);
            currentTeamChange = new ActiveTeamChange(newTeam, ActiveTeamChange.TeamChangePriorities.Base);
            TryAddNewTeamChange(OriginalChangeTeamIdentifier, currentTeamChange);
        }

        private void ChangeTeam(CharacterTeamType newTeam)
        {
            if (newTeam == teamID) { return; }
            if (originalTeamID == null) { originalTeamID = teamID; }
            TeamID = newTeam;
            if (GameMain.NetworkMember != null && GameMain.NetworkMember.IsClient)
            {
                return;
            }
            // clear up any duties the character might have had from its old team (autonomous objectives are automatically recreated)
            var order = OrderPrefab.Dismissal.CreateInstance(OrderPrefab.OrderTargetType.Entity, orderGiver: this).WithManualPriority(CharacterInfo.HighestManualOrderPriority);
            SetOrder(order, isNewOrder: true, speak: false);

#if SERVER
            GameMain.NetworkMember.CreateEntityEvent(this, new TeamChangeEventData());
#endif
        }

        public bool HasTeamChange(string identifier)
        {
            return activeTeamChanges.ContainsKey(identifier);
        }

        public bool TryAddNewTeamChange(string identifier, ActiveTeamChange newTeamChange)
        {
            bool success = activeTeamChanges.TryAdd(identifier, newTeamChange);
            if (success)
            {
                if (currentTeamChange == null)
                {
                    // set team logic to use active team changes as soon as the first team change is added
                    SetOriginalTeam(TeamID);
                }
            }
            else
            {
#if DEBUG
                DebugConsole.ThrowError("Tried to add an existing team change! Make sure to check if the team change exists first.");
#endif
            }
            return success;
        }
        public bool TryRemoveTeamChange(string identifier)
        {
            if (activeTeamChanges.TryGetValue(identifier, out ActiveTeamChange removedTeamChange))
            {
                if (currentTeamChange == removedTeamChange)
                {
                    currentTeamChange = activeTeamChanges[OriginalChangeTeamIdentifier];
                }
            }
            return activeTeamChanges.Remove(identifier);
        }

        public void UpdateTeam()
        {
            if (currentTeamChange == null)
            {
                return;
            }

            ActiveTeamChange bestTeamChange = currentTeamChange;
            foreach (var desiredTeamChange in activeTeamChanges) // order of iteration matters because newest is preferred when multiple same-priority team changes exist
            {
                if (bestTeamChange.TeamChangePriority < desiredTeamChange.Value.TeamChangePriority)
                {
                    bestTeamChange = desiredTeamChange.Value;
                }
            }
            if (TeamID != bestTeamChange.DesiredTeamId) 
            {
                ChangeTeam(bestTeamChange.DesiredTeamId);
                currentTeamChange = bestTeamChange;

                if (bestTeamChange.AggressiveBehavior) // this seemed like the least disruptive way to induce aggressive behavior
                {
                    var order = OrderPrefab.Prefabs["fightintruders"].CreateInstance(OrderPrefab.OrderTargetType.Entity, orderGiver: this).WithManualPriority(CharacterInfo.HighestManualOrderPriority);
                    SetOrder(order, isNewOrder: true, speak: false);
                }
            }
        }

        public bool IsOnPlayerTeam => teamID == CharacterTeamType.Team1 || teamID == CharacterTeamType.Team2;

        public bool IsOriginallyOnPlayerTeam => originalTeamID == CharacterTeamType.Team1 || originalTeamID == CharacterTeamType.Team2;

        public bool IsInstigator => CombatAction != null && CombatAction.IsInstigator;
        public CombatAction CombatAction;

        public AnimController AnimController;

        private Vector2 cursorPosition;

        protected float oxygenAvailable;

        //seed used to generate this character
        public readonly string Seed;
        protected Item focusedItem;
        private Character selectedCharacter, selectedBy;

        private const int maxLastAttackerCount = 4;

        public class Attacker
        {
            public Character Character;
            public float Damage;
        }

        private readonly List<Attacker> lastAttackers = new List<Attacker>();
        public IEnumerable<Attacker> LastAttackers => lastAttackers;
        public Character LastAttacker => lastAttackers.LastOrDefault()?.Character;
        public Character LastOrderedCharacter { get; private set; }
        public Character SecondLastOrderedCharacter { get; private set; }

        public Entity LastDamageSource;

        public AttackResult LastDamage;

        public Dictionary<ItemPrefab, double> ItemSelectedDurations
        {
            get { return itemSelectedDurations; }
        }
        private readonly Dictionary<ItemPrefab, double> itemSelectedDurations = new Dictionary<ItemPrefab, double>();
        private double itemSelectedTime;

        public float InvisibleTimer { get; set; }

        public readonly CharacterPrefab Prefab;

        public readonly CharacterParams Params;

        public Identifier SpeciesName => Params?.SpeciesName ?? "null".ToIdentifier();
<<<<<<< HEAD
        public Identifier Group => Params.Group;
        public string MusicType => Params.MusicType;
        public float MusicWeight => Params.MusicWeight;
        public float MusicRangeMultiplier => Params.MusicRangeMultiplier;
=======

        public Identifier Group => HumanPrefab is HumanPrefab humanPrefab && !humanPrefab.Group.IsEmpty ? humanPrefab.Group : Params.Group;

>>>>>>> 6acac1d1
        public bool IsHumanoid => Params.Humanoid;

        public bool IsMachine => Params.IsMachine;

        public bool IsHusk => Params.Husk;

        public bool IsMale => info?.IsMale ?? false;

        public bool IsFemale => info?.IsFemale ?? false;

        public string BloodDecalName => Params.BloodDecal;

        public bool CanSpeak
        {
            get => Params.CanSpeak;
            set => Params.CanSpeak = value;
        }

        public bool NeedsAir
        {
            get => Params.NeedsAir;
            set => Params.NeedsAir = value;
        }

        public bool NeedsWater
        {
            get => Params.NeedsWater;
            set => Params.NeedsWater = value;
        }

        public bool NeedsOxygen => NeedsAir || NeedsWater && !AnimController.InWater;

        public float Noise
        {
            get => Params.Noise;
            set => Params.Noise = value;
        }

        public float Visibility
        {
            get => Params.Visibility;
            set => Params.Visibility = value;
        }

        public bool IsTraitor
        {
            get;
            set;
        }

        public LocalizedString TraitorCurrentObjective = "";
        public bool IsHuman => SpeciesName == CharacterPrefab.HumanSpeciesName;

        private float attackCoolDown;

        public List<Order> CurrentOrders => Info?.CurrentOrders;
        public bool IsDismissed => GetCurrentOrderWithTopPriority() == null;

        private readonly Dictionary<ActionType, List<StatusEffect>> statusEffects = new Dictionary<ActionType, List<StatusEffect>>();

        public Entity ViewTarget
        {
            get;
            set;
        }

        public Vector2 AimRefPosition
        {
            get
            {
                if (ViewTarget == null) { return AnimController.AimSourcePos; }

                Vector2 viewTargetWorldPos = ViewTarget.WorldPosition;
                if (ViewTarget is Item targetItem)
                {
                    Turret turret = targetItem.GetComponent<Turret>();
                    if (turret != null)
                    {
                        viewTargetWorldPos = new Vector2(
                            targetItem.WorldRect.X + turret.TransformedBarrelPos.X,
                            targetItem.WorldRect.Y - turret.TransformedBarrelPos.Y);
                    }
                }
                return Position + (viewTargetWorldPos - WorldPosition);
            }
        }

        private CharacterInfo info;
        public CharacterInfo Info
        {
            get
            {
                return info;
            }
            set
            {
                if (info != null && info != value)
                {
                    info.Remove();
                }
                info = value;
                if (info != null)
                {
                    info.Character = this;
                }
            }
        }

        public Identifier VariantOf => Prefab.VariantOf;

        public string Name
        {
            get
            {
                return info != null && !string.IsNullOrWhiteSpace(info.Name) ? info.Name : SpeciesName.Value;
            }
        }

        public string DisplayName
        {
            get
            {
                if (IsPet)
                {
                    string petName = (AIController as EnemyAIController).PetBehavior.GetTagName();
                    if (!string.IsNullOrEmpty(petName)) { return petName; }
                }

                if (info != null && !string.IsNullOrWhiteSpace(info.Name)) { return info.Name; }
                LocalizedString displayName = Params.DisplayName;
                if (displayName.IsNullOrWhiteSpace())
                {
                    if (Params.SpeciesTranslationOverride.IsEmpty)
                    {
                        displayName = TextManager.Get($"Character.{SpeciesName}");
                    }
                    else
                    {
                        displayName = TextManager.Get($"Character.{Params.SpeciesTranslationOverride}");
                    }
                }
                return displayName.IsNullOrWhiteSpace() ? Name : displayName.Value;
            }
        }

        //Only used by server logs to determine "true identity" of the player for cases when they're disguised
        public string LogName
        {
            get
            {
                if (GameMain.NetworkMember != null && !GameMain.NetworkMember.ServerSettings.AllowDisguises) return Name;
                return info != null && !string.IsNullOrWhiteSpace(info.Name) ? info.Name + (info.DisplayName != info.Name ? " (as " + info.DisplayName + ")" : "") : SpeciesName.Value;
            }
        }

        private float hideFaceTimer;
        public bool HideFace
        {
            get
            {
                return hideFaceTimer > 0.0f;
            }
            set
            {
                bool wasHidden = HideFace;
                hideFaceTimer = MathHelper.Clamp(hideFaceTimer + (value ? 1.0f : -0.5f), 0.0f, 10.0f);
                bool isHidden = HideFace;
                if (isHidden != wasHidden && info != null && info.IsDisguisedAsAnother != isHidden)
                {
                    info.CheckDisguiseStatus(true);
                }
            }
        }

        public string ConfigPath => Params.File.Path.Value;

        public float Mass
        {
            get { return AnimController.Mass; }
        }

        public CharacterInventory Inventory { get; private set; }

        private Color speechBubbleColor;
        private float speechBubbleTimer;

        /// <summary>
        /// Prevents the character from interacting with items or characters
        /// </summary>
        public bool DisableInteract { get; set; }

        /// <summary>
        /// Prevents the character from highlighting items or characters with the cursor, 
        /// meaning it can't interact with anything but the things it has currently selected/equipped
        /// </summary>
        public bool DisableFocusingOnEntities { get; set; }

        //text displayed when the character is highlighted if custom interact is set
        public LocalizedString CustomInteractHUDText { get; private set; }
        private Action<Character, Character> onCustomInteract;
        public ConversationAction ActiveConversation;

        public bool RequireConsciousnessForCustomInteract = true;
        public bool AllowCustomInteract
        {
            get { return (!RequireConsciousnessForCustomInteract || (!IsIncapacitated && Stun <= 0.0f)) && !Removed; }
        }

        private float lockHandsTimer;
        public bool LockHands
        {
            get
            {
                return lockHandsTimer > 0.0f;
            }
            set
            {
                lockHandsTimer = MathHelper.Clamp(lockHandsTimer + (value ? 1.0f : -0.5f), 0.0f, 10.0f);
                if (value)
                {
                    SelectedCharacter = null;
                }
#if CLIENT
                HintManager.OnHandcuffed(this);
#endif
            }
        }

        public bool AllowInput => !Removed && !IsIncapacitated && Stun <= 0.0f;

        public bool CanMove
        {
            get
            {
                if (!AnimController.InWater && !AnimController.CanWalk) { return false; }
                if (!AllowInput) { return false; }
                return true;
            }
        }
        public bool CanInteract => AllowInput && Params.CanInteract && !LockHands;

        // Eating is not implemented for humanoids. If we implement that at some point, we could remove this restriction.
        public bool CanEat => !IsHumanoid && Params.CanEat && AllowInput && AnimController.GetLimb(LimbType.Head) != null;

        public Vector2 CursorPosition
        {
            get { return cursorPosition; }
            set
            {
                if (!MathUtils.IsValid(value)) { return; }
                cursorPosition = value;
            }
        }

        public Vector2 SmoothedCursorPosition
        {
            get;
            private set;
        }

        public Vector2 CursorWorldPosition
        {
            get { return Submarine == null ? cursorPosition : cursorPosition + Submarine.Position; }
        }

        public Character FocusedCharacter { get; set; }

        public Character SelectedCharacter
        {
            get { return selectedCharacter; }
            set
            {
                if (value == selectedCharacter) { return; }
                if (selectedCharacter != null) { selectedCharacter.selectedBy = null; }                   
                selectedCharacter = value;
                if (selectedCharacter != null) {selectedCharacter.selectedBy = this; }
#if CLIENT
                CharacterHealth.SetHealthBarVisibility(value == null);
#endif
                bool isServerOrSingleplayer = GameMain.IsSingleplayer || GameMain.NetworkMember is { IsServer: true };
                CheckTalents(AbilityEffectType.OnLootCharacter, new AbilityCharacterLoot(value));

                if (IsPlayer && isServerOrSingleplayer && value is { IsDead: true, Wallet: { Balance: var balance and > 0 } grabbedWallet })
                {
#if SERVER
                    if (GameMain.GameSession.Campaign is MultiPlayerCampaign mpCampaign && GameMain.Server is { ServerSettings: { } settings })
                    {
                        switch (settings.LootedMoneyDestination)
                        {
                            case LootedMoneyDestination.Wallet when IsPlayer:
                                Wallet.Give(balance);
                                break;
                             default:
                                mpCampaign.Bank.Give(balance);
                                break;

                        }
                    }

                    GameServer.Log($"{GameServer.CharacterLogName(this)} grabbed {value.Name}'s body and received {grabbedWallet.Balance} mk.", ServerLog.MessageType.Money);
#elif CLIENT
                    if (GameMain.GameSession.Campaign is SinglePlayerCampaign spCampaign)
                    {
                        spCampaign.Bank.Give(balance);
                    }
#endif

                    grabbedWallet.Deduct(balance);
                }
            }
        }

        public Character SelectedBy
        {
            get { return selectedBy; }
            set
            {
                if (selectedBy != null)
                    selectedBy.selectedCharacter = null;
                selectedBy = value;
                if (selectedBy != null)
                    selectedBy.selectedCharacter = this;
            }
        }

        /// <summary>
        /// Items the character has in their hand slots. Doesn't return nulls and only returns items held in both hands once.
        /// </summary>
        public IEnumerable<Item> HeldItems
        {
            get
            {
                var item1 = Inventory?.GetItemInLimbSlot(InvSlotType.RightHand);
                var item2 = Inventory?.GetItemInLimbSlot(InvSlotType.LeftHand);
                if (item1 != null) { yield return item1; }
                if (item2 != null && item2 != item1) { yield return item2; }
            }
        }

        private float lowPassMultiplier;
        public float LowPassMultiplier
        {
            get { return lowPassMultiplier; }
            set { lowPassMultiplier = MathHelper.Clamp(value, 0.0f, 1.0f); }
        }

        private float obstructVisionAmount;
        public bool ObstructVision
        {
            get
            {
                return obstructVisionAmount > 0.5f;
            }
            set
            {
                obstructVisionAmount = value ? 1.0f : 0.0f;
            }
        }

        private double pressureProtectionLastSet;
        private float pressureProtection;
        public float PressureProtection
        {
            get { return pressureProtection; }
            set
            {
                pressureProtection = Math.Max(value, pressureProtection);
                pressureProtectionLastSet = Timing.TotalTime;
            }
        }

        /// <summary>
        /// Can be used by status effects to check whether the characters is in a high-pressure environment
        /// </summary>
        public bool InPressure
        {
            get { return CurrentHull == null || CurrentHull.LethalPressure > 0.0f; }
        }

        /// <summary>
        /// Can be used by status effects
        /// </summary>
        public AnimController.Animation Anim
        {
            get { return AnimController?.Anim ?? AnimController.Animation.None; }
        }

        public const float KnockbackCooldown = 5.0f;
        public float KnockbackCooldownTimer;

        private float ragdollingLockTimer;
        public bool IsRagdolled;
        public bool IsForceRagdolled;
        public bool dontFollowCursor;

        public bool IsIncapacitated
        {
            get
            {
                if (IsUnconscious) { return true; }
                return CharacterHealth.GetAllAfflictions().Any(a => a.Prefab.AfflictionType == AfflictionPrefab.ParalysisType && a.Strength >= a.Prefab.MaxStrength);
            }
        }

        public bool IsUnconscious
        {
            get { return CharacterHealth.IsUnconscious; }
        }

        public bool IsArrested
        {
            get { return IsHuman && HasEquippedItem("handlocker"); }
        }

        public bool IsPet
        {
            get { return AIController is EnemyAIController enemyController && enemyController.PetBehavior != null; }
        }

        public float Oxygen
        {
            get { return CharacterHealth.OxygenAmount; }
            set
            {
                if (!MathUtils.IsValid(value)) return;
                CharacterHealth.OxygenAmount = MathHelper.Clamp(value, -100.0f, 100.0f);
            }
        }

        public float OxygenAvailable
        {
            get { return oxygenAvailable; }
            set { oxygenAvailable = MathHelper.Clamp(value, 0.0f, 100.0f); }
        }

        public float HullOxygenPercentage
        {
            get { return CurrentHull?.OxygenPercentage ?? 0.0f; }
        }

        public bool UseHullOxygen { get; set; } = true;

        public float Stun
        {
            get { return IsRagdolled && !AnimController.IsHanging ? 1.0f : CharacterHealth.Stun; }
            set
            {
                if (GameMain.NetworkMember != null && GameMain.NetworkMember.IsClient) { return; }
                SetStun(value, true);
            }
        }

        public CharacterHealth CharacterHealth { get; private set; }

        public bool DisableHealthWindow;

        // These properties needs to be exposed for status effects
        public float Vitality => CharacterHealth.Vitality;
        public float Health => Vitality;
        public float HealthPercentage => CharacterHealth.HealthPercentage;
        public float MaxVitality => CharacterHealth.MaxVitality;
        public float MaxHealth => MaxVitality;

        /// <summary>
        /// Was the character in full health at the beginning of the frame?
        /// </summary>
        public bool WasFullHealth => CharacterHealth.WasInFullHealth;
        public AIState AIState => AIController is EnemyAIController enemyAI ? enemyAI.State : AIState.Idle;
        public bool IsLatched => AIController is EnemyAIController enemyAI && enemyAI.LatchOntoAI != null && enemyAI.LatchOntoAI.IsAttached;
        public float EmpVulnerability => Params.Health.EmpVulnerability;
        public float PoisonVulnerability => Params.Health.PoisonVulnerability;

        public float Bloodloss
        {
            get { return CharacterHealth.BloodlossAmount; }
            set
            {
                if (!MathUtils.IsValid(value)) { return; }
                CharacterHealth.BloodlossAmount = value;
            }
        }

        public float Bleeding
        {
            get { return CharacterHealth.GetAfflictionStrength(AfflictionPrefab.BleedingType, true); }
        }

        private bool speechImpedimentSet;

        //value between 0-100 (50 = speech range is reduced by 50%)
        private float speechImpediment;
        public float SpeechImpediment
        {
            get
            {
                if (!CanSpeak || IsUnconscious || IsKnockedDown) { return 100.0f; }
                return speechImpediment;
            }
            set
            {
                if (value < speechImpediment) { return; }
                speechImpedimentSet = true;
                speechImpediment = MathHelper.Clamp(value, 0.0f, 100.0f);
            }
        }

        public float PressureTimer
        {
            get;
            private set;
        }

        public float DisableImpactDamageTimer
        {
            get;
            set;
        }

        public bool IgnoreMeleeWeapons
        {
            get;
            set;
        }

        /// <summary>
        /// Current speed of the character's collider. Can be used by status effects to check if the character is moving.
        /// </summary>
        public float CurrentSpeed
        {
            get { return AnimController?.Collider?.LinearVelocity.Length() ?? 0.0f; }
        }

        private Item _selectedItem;
        /// <summary>
        /// The primary selected item. It can be any device that character interacts with. This excludes items like ladders and chairs which are assigned to <see cref="SelectedSecondaryItem"/>.
        /// </summary>
        public Item SelectedItem
        {
            get => _selectedItem;
            set
            {
                var prevSelectedItem = _selectedItem;
                _selectedItem = value;
#if CLIENT
                HintManager.OnSetSelectedItem(this, prevSelectedItem, _selectedItem);
                if (Controlled == this)
                {
                    if (_selectedItem == null)
                    {
                        GameMain.GameSession?.CrewManager?.ResetCrewList();
                    }
                    else if (!_selectedItem.IsLadder)
                    {
                        GameMain.GameSession?.CrewManager?.AutoHideCrewList();
                    }
                }
#endif
                if (prevSelectedItem != null && (_selectedItem == null || _selectedItem != prevSelectedItem) && itemSelectedTime > 0)
                {
                    double selectedDuration = Timing.TotalTime - itemSelectedTime;
                    if (itemSelectedDurations.ContainsKey(prevSelectedItem.Prefab))
                    {
                        itemSelectedDurations[prevSelectedItem.Prefab] += selectedDuration;
                    }
                    else
                    {
                        itemSelectedDurations.Add(prevSelectedItem.Prefab, selectedDuration);
                    }
                    itemSelectedTime = 0;
                }
                if (_selectedItem != null && (prevSelectedItem == null || prevSelectedItem != _selectedItem))
                {
                    itemSelectedTime = Timing.TotalTime;
                }
                if (prevSelectedItem != _selectedItem && prevSelectedItem?.OnDeselect != null)
                {
                    prevSelectedItem.OnDeselect(this);
                }
            }
        }
        /// <summary>
        /// The secondary selected item. It's an item other than a device (see <see cref="SelectedItem"/>), e.g. a ladder or a chair.
        /// </summary>
        public Item SelectedSecondaryItem { get; set; }
        public void ReleaseSecondaryItem() => SelectedSecondaryItem = null;
        /// <summary>
        /// Has the characters selected a primary or a secondary item?
        /// </summary>
        public bool HasSelectedAnyItem => SelectedItem != null || SelectedSecondaryItem != null;
        /// <summary>
        /// Is the item either the primary or the secondary selected item?
        /// </summary>
        /// <param name="item"></param>
        /// <returns></returns>
        public bool IsAnySelectedItem(Item item) => item == SelectedItem || item == SelectedSecondaryItem;
        public bool HasSelectedAnotherSecondaryItem(Item item) => SelectedSecondaryItem != null && SelectedSecondaryItem != item;

        public Item FocusedItem
        {
            get { return focusedItem; }
            set { focusedItem = value; }
        }

        public Item PickingItem
        {
            get;
            set;
        }

        public virtual AIController AIController
        {
            get { return null; }
        }

        private bool isDead;
        public bool IsDead
        {
            get { return isDead; }
            set
            {
                if (isDead == value) { return; }
                if (value)
                {
                    Kill(CauseOfDeathType.Unknown, causeOfDeathAffliction: null);
                }
                else
                {
                    Revive();
                }
            }
        }

        public bool EnableDespawn { get; set; } = true;

        public CauseOfDeath CauseOfDeath
        {
            get;
            private set;
        }

        //can other characters select (= grab) this character
        public bool CanBeSelected
        {
            get
            {
                return !Removed;
            }
        }

        private bool canBeDragged = true;
        public bool CanBeDragged
        {
            get
            {
                if (!canBeDragged) { return false; }
                if (Removed || !AnimController.Draggable) { return false; }
                return IsKnockedDown || LockHands || IsPet || CanInventoryBeAccessed;
            }
            set { canBeDragged = value; }
        }

        //can other characters access the inventory of this character
        private bool canInventoryBeAccessed = true;
        public bool CanInventoryBeAccessed
        {
            get
            {
                if (!canInventoryBeAccessed || Removed || Inventory == null) { return false; }
                if (!Inventory.AccessibleWhenAlive)
                {
                    return IsDead;
                }
                else
                {
                    return IsKnockedDown || LockHands || IsBot && IsOnPlayerTeam;
                }
            }
            set { canInventoryBeAccessed = value; }
        }

        public bool CanAim
        {
            get
            {
                return SelectedItem == null || (SelectedItem.GetComponent<Controller>()?.AllowAiming ?? false);
            }
        }

        public bool InWater => AnimController is AnimController { InWater: true };

        public bool IsLowInOxygen => CharacterHealth.OxygenAmount < 100;

        public bool GodMode = false;

        public CampaignMode.InteractionType CampaignInteractionType;
        public Identifier MerchantIdentifier;

        private bool accessRemovedCharacterErrorShown;
        public override Vector2 SimPosition
        {
            get
            {
                if (AnimController?.Collider == null)
                {
                    if (!accessRemovedCharacterErrorShown)
                    {
                        string errorMsg = "Attempted to access a potentially removed character. Character: [name], id: " + ID + ", removed: " + Removed + ".";
                        if (AnimController == null)
                        {
                            errorMsg += " AnimController == null";
                        }
                        else if (AnimController.Collider == null)
                        {
                            errorMsg += " AnimController.Collider == null";
                        }
                        errorMsg += '\n' + Environment.StackTrace.CleanupStackTrace();
                        DebugConsole.NewMessage(errorMsg.Replace("[name]", Name), Color.Red);
                        GameAnalyticsManager.AddErrorEventOnce(
                            "Character.SimPosition:AccessRemoved",
                            GameAnalyticsManager.ErrorSeverity.Error,
                            errorMsg.Replace("[name]", SpeciesName.Value) + "\n" + Environment.StackTrace.CleanupStackTrace());
                        accessRemovedCharacterErrorShown = true;
                    }
                    return Vector2.Zero;
                }

                return AnimController.Collider.SimPosition;
            }
        }

        public override Vector2 Position
        {
            get { return ConvertUnits.ToDisplayUnits(SimPosition); }
        }

        public override Vector2 DrawPosition
        {
            get
            {
                if (AnimController.MainLimb == null) { return Vector2.Zero; }
                return AnimController.MainLimb.body.DrawPosition;
            }
        }

        public HashSet<Identifier> MarkedAsLooted = new();

        public bool IsInFriendlySub => Submarine != null && Submarine.TeamID == TeamID;

        public float AITurretPriority
        {
            get => Params.AITurretPriority;
            private set => Params.AITurretPriority = value;
        }

        public delegate void OnDeathHandler(Character character, CauseOfDeath causeOfDeath);
        public OnDeathHandler OnDeath;

        public delegate void OnAttackedHandler(Character attacker, AttackResult attackResult);
        public OnAttackedHandler OnAttacked;

        /// <summary>
        /// Create a new character
        /// </summary>
        /// <param name="characterInfo">The name, gender, config file, etc of the character.</param>
        /// <param name="position">Position in display units.</param>
        /// <param name="seed">RNG seed to use if the character config has randomizable parameters.</param>
        /// <param name="isRemotePlayer">Is the character controlled by a remote player.</param>
        /// <param name="hasAi">Is the character controlled by AI.</param>
        /// <param name="ragdoll">Ragdoll configuration file. If null, will select the default.</param>
        public static Character Create(CharacterInfo characterInfo, Vector2 position, string seed, ushort id = Entity.NullEntityID, bool isRemotePlayer = false, bool hasAi = true, RagdollParams ragdoll = null, bool spawnInitialItems = true)
        {
            return Create(characterInfo.SpeciesName, position, seed, characterInfo, id, isRemotePlayer, hasAi, createNetworkEvent: true, ragdoll, spawnInitialItems);
        }

        /// <summary>
        /// Create a new character
        /// </summary>
        /// <param name="speciesName">Name of the species (or the path to the config file)</param>
        /// <param name="position">Position in display units.</param>
        /// <param name="seed">RNG seed to use if the character config has randomizable parameters.</param>
        /// <param name="characterInfo">The name, gender, etc of the character. Only used for humans, and if the parameter is not given, a random CharacterInfo is generated.</param>
        /// <param name="id">ID to assign to the character. If set to 0, automatically find an available ID.</param>
        /// <param name="isRemotePlayer">Is the character controlled by a remote player.</param>
        /// <param name="hasAi">Is the character controlled by AI.</param>
        /// <param name="createNetworkEvent">Should clients receive a network event about the creation of this character?</param>
        /// <param name="ragdoll">Ragdoll configuration file. If null, will select the default.</param>
        public static Character Create(string speciesName, Vector2 position, string seed, CharacterInfo characterInfo = null, ushort id = Entity.NullEntityID, bool isRemotePlayer = false, bool hasAi = true, bool createNetworkEvent = true, RagdollParams ragdoll = null, bool throwErrorIfNotFound = true, bool spawnInitialItems = true)
        {
            if (speciesName.EndsWith(".xml", StringComparison.OrdinalIgnoreCase))
            {
                speciesName = Path.GetFileNameWithoutExtension(speciesName);
            }
            return Create(speciesName.ToIdentifier(), position, seed, characterInfo, id, isRemotePlayer, hasAi, createNetworkEvent, ragdoll, throwErrorIfNotFound, spawnInitialItems);
        }

        public static Character Create(Identifier speciesName, Vector2 position, string seed, CharacterInfo characterInfo = null, ushort id = Entity.NullEntityID, bool isRemotePlayer = false, bool hasAi = true, bool createNetworkEvent = true, RagdollParams ragdoll = null, bool throwErrorIfNotFound = true, bool spawnInitialItems = true)
        {
            var prefab = CharacterPrefab.FindBySpeciesName(speciesName);
            if (prefab == null)
            {
                string errorMsg = $"Failed to create character \"{speciesName}\". Matching prefab not found.\n" + Environment.StackTrace;
                if (throwErrorIfNotFound)
                {
                    DebugConsole.ThrowError(errorMsg);
                }
                else
                {
                    DebugConsole.AddWarning(errorMsg);
                }

                return null;
            }
            return Create(prefab, position, seed, characterInfo, id, isRemotePlayer, hasAi, createNetworkEvent, ragdoll, spawnInitialItems);
        }

        public static Character Create(CharacterPrefab prefab, Vector2 position, string seed, CharacterInfo characterInfo = null, ushort id = Entity.NullEntityID, bool isRemotePlayer = false, bool hasAi = true, bool createNetworkEvent = true, RagdollParams ragdoll = null, bool spawnInitialItems = true)
        {
            Character newCharacter = null;
            if (prefab.Identifier != CharacterPrefab.HumanSpeciesName)
            {
                var aiCharacter = new AICharacter(prefab, position, seed, characterInfo, id, isRemotePlayer, ragdoll, spawnInitialItems);
                var ai = new EnemyAIController(aiCharacter, seed);
                aiCharacter.SetAI(ai);
                newCharacter = aiCharacter;
            }
            else if (hasAi)
            {
                var aiCharacter = new AICharacter(prefab, position, seed, characterInfo, id, isRemotePlayer, ragdoll, spawnInitialItems);
                var ai = new HumanAIController(aiCharacter);
                aiCharacter.SetAI(ai);
                newCharacter = aiCharacter;
            }
            else
            {
                newCharacter = new Character(prefab, position, seed, characterInfo, id, isRemotePlayer, ragdoll, spawnInitialItems);
            }

#if SERVER
            if (GameMain.Server != null && Spawner != null && createNetworkEvent)
            {
                Spawner.CreateNetworkEvent(new EntitySpawner.SpawnEntity(newCharacter));
            }
#endif
            return newCharacter;
        }

        private Character(Submarine submarine, ushort id): base(submarine, id)
        {
            wallet = new Wallet(Option<Character>.Some(this));
        }

        protected Character(CharacterPrefab prefab, Vector2 position, string seed, CharacterInfo characterInfo = null, ushort id = Entity.NullEntityID, bool isRemotePlayer = false, RagdollParams ragdollParams = null, bool spawnInitialItems = true)
            : this(null, id)
        {
            this.Seed = seed;
            this.Prefab = prefab;
            MTRandom random = new MTRandom(ToolBox.StringToInt(seed));

            IsRemotePlayer = isRemotePlayer;

            oxygenAvailable = 100.0f;
            aiTarget = new AITarget(this);

            lowPassMultiplier = 1.0f;

            Properties = SerializableProperty.GetProperties(this);

            Params = new CharacterParams(prefab.ContentFile as CharacterFile);

            Info = characterInfo;

            Identifier speciesName = prefab.Identifier;

            if (VariantOf == CharacterPrefab.HumanSpeciesName || speciesName == CharacterPrefab.HumanSpeciesName)
            {
                if (!VariantOf.IsEmpty)
                {
                    DebugConsole.ThrowError("The variant system does not yet support humans, sorry. It does support other humanoids though!");
                }
                if (characterInfo == null)
                {
                    Info = new CharacterInfo(CharacterPrefab.HumanSpeciesName);
                }
            }
            if (Info != null)
            {
                teamID = Info.TeamID;
            }
            keys = new Key[Enum.GetNames(typeof(InputType)).Length];
            for (int i = 0; i < Enum.GetNames(typeof(InputType)).Length; i++)
            {
                keys[i] = new Key((InputType)i);
            }

            var mainElement = prefab.ConfigElement;
            InitProjSpecific(mainElement);

            List<ContentXElement> inventoryElements = new List<ContentXElement>();
            List<float> inventoryCommonness = new List<float>();
            List<ContentXElement> healthElements = new List<ContentXElement>();
            List<float> healthCommonness = new List<float>();
            foreach (var subElement in mainElement.Elements())
            {
                switch (subElement.Name.ToString().ToLowerInvariant())
                {
                    case "inventory":
                        inventoryElements.Add(subElement);
                        inventoryCommonness.Add(subElement.GetAttributeFloat("commonness", 1.0f));
                        break;
                    case "health":
                        healthElements.Add(subElement);
                        healthCommonness.Add(subElement.GetAttributeFloat("commonness", 1.0f));
                        break;
                    case "statuseffect":
                        var statusEffect = StatusEffect.Load(subElement, Name);
                        if (statusEffect != null)
                        {
                            if (!statusEffects.ContainsKey(statusEffect.type))
                            {
                                statusEffects.Add(statusEffect.type, new List<StatusEffect>());
                            }
                            statusEffects[statusEffect.type].Add(statusEffect);
                        }
                        break;
                }
            }
            if (Params.VariantFile != null)
            {
                var overrideElement = Params.VariantFile.Root.FromPackage(Params.MainElement.ContentPackage);
                // Only override if the override file contains matching elements
                if (overrideElement.GetChildElement("inventory") != null)
                {
                    inventoryElements.Clear();
                    inventoryCommonness.Clear();
                    foreach (var subElement in overrideElement.GetChildElements("inventory"))
                    {
                        switch (subElement.Name.ToString().ToLowerInvariant())
                        {
                            case "inventory":
                                inventoryElements.Add(subElement);
                                inventoryCommonness.Add(subElement.GetAttributeFloat("commonness", 1.0f));
                                break;
                        }
                    }
                }
                if (overrideElement.GetChildElement("health") != null)
                {
                    healthElements.Clear();
                    healthCommonness.Clear();
                    foreach (var subElement in overrideElement.GetChildElements("health"))
                    {
                        healthElements.Add(subElement);
                        healthCommonness.Add(subElement.GetAttributeFloat("commonness", 1.0f));
                    }
                }
            }

            if (inventoryElements.Count > 0)
            {
                Inventory = new CharacterInventory(
                    inventoryElements.Count == 1 ? inventoryElements[0] : ToolBox.SelectWeightedRandom(inventoryElements, inventoryCommonness, random),
                    this,
                    spawnInitialItems);
            }
            if (healthElements.Count == 0)
            {
                CharacterHealth = new CharacterHealth(this);
            }
            else
            {
                var selectedHealthElement = healthElements.Count == 1 ? healthElements[0] : ToolBox.SelectWeightedRandom(healthElements, healthCommonness, random);
                // If there's no limb elements defined in the override variant, let's use the limb health definitions of the original file.
                var limbHealthElement = selectedHealthElement;
                if (Params.VariantFile != null && limbHealthElement.GetChildElement("limb") == null)
                {
                    limbHealthElement = Params.OriginalElement.GetChildElement("health");
                }
                CharacterHealth = new CharacterHealth(selectedHealthElement, this, limbHealthElement);
            }

            if (Params.Husk && speciesName != "husk" && Prefab.VariantOf != "husk")
            {
                Identifier nonHuskedSpeciesName = Identifier.Empty;
                AfflictionPrefabHusk matchingAffliction = null; 
                foreach (var huskPrefab in AfflictionPrefab.Prefabs.OfType<AfflictionPrefabHusk>())
                {
                    var nonHuskedName = AfflictionHusk.GetNonHuskedSpeciesName(speciesName, huskPrefab);
                    if (huskPrefab.TargetSpecies.Contains(nonHuskedName))
                    {
                        var huskedSpeciesName = AfflictionHusk.GetHuskedSpeciesName(nonHuskedName, huskPrefab);
                        if (huskedSpeciesName.Equals(speciesName))
                        {
                            nonHuskedSpeciesName = nonHuskedName;
                            matchingAffliction = huskPrefab;
                            break;
                        }
                    }                    
                }
                if (matchingAffliction == null || nonHuskedSpeciesName.IsEmpty)
                {
                    DebugConsole.ThrowError($"Cannot find a husk infection that matches {speciesName}! Please make sure that the speciesname is added as 'targets' in the husk affliction prefab definition!\n"
                        + "Note that all the infected speciesnames and files must stick the following pattern: [nonhuskedspeciesname][huskedspeciesname]. E.g. Humanhusk, Crawlerhusk, or Humancustomhusk, or Crawlerzombie. Not \"Customhumanhusk!\" or \"Zombiecrawler\"");
                    // Crashes if we fail to create a ragdoll -> Let's just use some ragdoll so that the user sees the error msg.
                    nonHuskedSpeciesName = IsHumanoid ? CharacterPrefab.HumanSpeciesName : "crawler".ToIdentifier();
                    speciesName = nonHuskedSpeciesName;
                }
                if (ragdollParams == null && prefab.VariantOf == null)
                {
                    Identifier name = Params.UseHuskAppendage ? nonHuskedSpeciesName : speciesName;
                    ragdollParams = IsHumanoid ? RagdollParams.GetDefaultRagdollParams<HumanRagdollParams>(name) : RagdollParams.GetDefaultRagdollParams<FishRagdollParams>(name) as RagdollParams;
                }
                if (Params.HasInfo && info == null)
                {
                    info = new CharacterInfo(nonHuskedSpeciesName);
                }
            }
            else if (Params.HasInfo && info == null)
            {
                info = new CharacterInfo(speciesName);
            }

            if (IsHumanoid)
            {
                AnimController = new HumanoidAnimController(this, seed, ragdollParams as HumanRagdollParams)
                {
                    TargetDir = Direction.Right
                };
            }
            else
            {
                AnimController = new FishAnimController(this, seed, ragdollParams as FishRagdollParams);
                PressureProtection = int.MaxValue;
            }

            AnimController.SetPosition(ConvertUnits.ToSimUnits(position));

            AnimController.FindHull(null);
            if (AnimController.CurrentHull != null) { Submarine = AnimController.CurrentHull.Submarine; }

            CharacterList.Add(this);

            //characters start disabled in the multiplayer mode, and are enabled if/when
            //  - controlled by the player
            //  - client receives a position update from the server
            //  - server receives an input message from the client controlling the character
            //  - if an AICharacter, the server enables it when close enough to any of the players
            Enabled = GameMain.NetworkMember == null;

            if (info != null)
            {
                LoadHeadAttachments();
            }
            ApplyStatusEffects(ActionType.OnSpawn, 1.0f);
        }
        partial void InitProjSpecific(ContentXElement mainElement);

        public void ReloadHead(int? headId = null, int hairIndex = -1, int beardIndex = -1, int moustacheIndex = -1, int faceAttachmentIndex = -1)
        {
            if (Info == null) { return; }
            var head = AnimController.GetLimb(LimbType.Head);
            if (head == null) { return; }
            HashSet<Identifier> tags = Info.Head.Preset.TagSet.ToHashSet();
            if (headId.HasValue)
            {
                tags.RemoveWhere(t => t.StartsWith("variant"));
                tags.Add($"variant{headId.Value}".ToIdentifier());
            }
            var oldHeadInfo = Info.Head;
            Info.RecreateHead(tags.ToImmutableHashSet(), hairIndex, beardIndex, moustacheIndex, faceAttachmentIndex);
            if (hairIndex == -1)
            {
                Info.Head.HairIndex = oldHeadInfo.HairIndex;
            }
            if (beardIndex == -1)
            {
                Info.Head.BeardIndex = oldHeadInfo.BeardIndex;
            }
            if (moustacheIndex == -1)
            {
                Info.Head.MoustacheIndex = oldHeadInfo.MoustacheIndex;
            }
            if (faceAttachmentIndex == -1)
            {
                Info.Head.FaceAttachmentIndex = oldHeadInfo.FaceAttachmentIndex;
            }
            Info.Head.SkinColor = oldHeadInfo.SkinColor;
            Info.Head.HairColor = oldHeadInfo.HairColor;
            Info.Head.FacialHairColor = oldHeadInfo.FacialHairColor;
            Info.CheckColors();
#if CLIENT
            head.RecreateSprites();
#endif
            LoadHeadAttachments();
        }

        public void LoadHeadAttachments()
        {
            if (Info == null) { return; }
            if (AnimController == null) { return; }
            var head = AnimController.GetLimb(LimbType.Head);
            if (head == null) { return; }
            // Note that if there are any other wearables on the head, they are removed here.
            head.OtherWearables.ForEach(w => w.Sprite.Remove());
            head.OtherWearables.Clear();

            //if the element has not been set at this point, the character has no hair and the index should be zero (= no hair)
            if (info.Head.FaceAttachment == null) { info.Head.FaceAttachmentIndex = 0; }
            Info.Head.FaceAttachment?.GetChildElements("sprite").ForEach(s => head.OtherWearables.Add(new WearableSprite(s, WearableType.FaceAttachment)));
            if (info.Head.BeardElement == null) { info.Head.BeardIndex = 0; }
            Info.Head.BeardElement?.GetChildElements("sprite").ForEach(s => head.OtherWearables.Add(new WearableSprite(s, WearableType.Beard)));
            if (info.Head.MoustacheElement == null) { info.Head.MoustacheIndex = 0; }
            Info.Head.MoustacheElement?.GetChildElements("sprite").ForEach(s => head.OtherWearables.Add(new WearableSprite(s, WearableType.Moustache)));
            if (info.Head.HairElement == null) { info.Head.HairIndex = 0; }
            Info.Head.HairElement?.GetChildElements("sprite").ForEach(s => head.OtherWearables.Add(new WearableSprite(s, WearableType.Hair)));

#if CLIENT
            if (info.Head?.HairWithHatElement?.GetChildElement("sprite") != null)
            {
                head.HairWithHatSprite = new WearableSprite(info.Head.HairWithHatElement.GetChildElement("sprite"), WearableType.Hair);
            }
            head.EnableHuskSprite = Params.Husk;
            head.LoadHerpesSprite();
            head.UpdateWearableTypesToHide();
#endif
        }

        public bool IsKeyHit(InputType inputType)
        {
#if SERVER
            if (GameMain.Server != null && IsRemotePlayer)
            {
                switch (inputType)
                {
                    case InputType.Left:
                        return dequeuedInput.HasFlag(InputNetFlags.Left) && !prevDequeuedInput.HasFlag(InputNetFlags.Left);
                    case InputType.Right:
                        return dequeuedInput.HasFlag(InputNetFlags.Right) && !prevDequeuedInput.HasFlag(InputNetFlags.Right);
                    case InputType.Up:
                        return dequeuedInput.HasFlag(InputNetFlags.Up) && !prevDequeuedInput.HasFlag(InputNetFlags.Up);
                    case InputType.Down:
                        return dequeuedInput.HasFlag(InputNetFlags.Down) && !prevDequeuedInput.HasFlag(InputNetFlags.Down);
                    case InputType.Run:
                        return dequeuedInput.HasFlag(InputNetFlags.Run) && prevDequeuedInput.HasFlag(InputNetFlags.Run);
                    case InputType.Crouch:
                        return dequeuedInput.HasFlag(InputNetFlags.Crouch) && !prevDequeuedInput.HasFlag(InputNetFlags.Crouch);
                    case InputType.Select:
                        return dequeuedInput.HasFlag(InputNetFlags.Select); //TODO: clean up the way this input is registered
                    case InputType.Deselect:
                        return dequeuedInput.HasFlag(InputNetFlags.Deselect);
                    case InputType.Health:
                        return dequeuedInput.HasFlag(InputNetFlags.Health);
                    case InputType.Grab:
                        return dequeuedInput.HasFlag(InputNetFlags.Grab);
                    case InputType.Use:
                        return dequeuedInput.HasFlag(InputNetFlags.Use) && !prevDequeuedInput.HasFlag(InputNetFlags.Use);
                    case InputType.Shoot:
                        return dequeuedInput.HasFlag(InputNetFlags.Shoot) && !prevDequeuedInput.HasFlag(InputNetFlags.Shoot);
                    case InputType.Ragdoll:
                        return dequeuedInput.HasFlag(InputNetFlags.Ragdoll) && !prevDequeuedInput.HasFlag(InputNetFlags.Ragdoll);
                    default:
                        return false;
                }
            }
#endif

            return keys[(int)inputType].Hit;
        }

        public bool IsKeyDown(InputType inputType)
        {
#if SERVER
            if (GameMain.Server != null && IsRemotePlayer)
            {
                switch (inputType)
                {
                    case InputType.Left:
                        return dequeuedInput.HasFlag(InputNetFlags.Left);
                    case InputType.Right:
                        return dequeuedInput.HasFlag(InputNetFlags.Right);
                    case InputType.Up:
                        return dequeuedInput.HasFlag(InputNetFlags.Up);                        
                    case InputType.Down:
                        return dequeuedInput.HasFlag(InputNetFlags.Down);
                    case InputType.Run:
                        return dequeuedInput.HasFlag(InputNetFlags.Run);
                    case InputType.Crouch:
                        return dequeuedInput.HasFlag(InputNetFlags.Crouch);
                    case InputType.Select:
                        return false; //TODO: clean up the way this input is registered
                    case InputType.Deselect:
                        return false;
                    case InputType.Aim:
                        return dequeuedInput.HasFlag(InputNetFlags.Aim);
                    case InputType.Use:
                        return dequeuedInput.HasFlag(InputNetFlags.Use);
                    case InputType.Shoot:
                        return dequeuedInput.HasFlag(InputNetFlags.Shoot);
                    case InputType.Attack:
                        return dequeuedInput.HasFlag(InputNetFlags.Attack);
                    case InputType.Ragdoll:
                        return dequeuedInput.HasFlag(InputNetFlags.Ragdoll);
                }
                return false;
            }
#endif
            if (inputType == InputType.Up || inputType == InputType.Down ||
                inputType == InputType.Left || inputType == InputType.Right)
            {
                var invertControls = CharacterHealth.GetAfflictionOfType("invertcontrols".ToIdentifier());
                if (invertControls != null)
                {
                    switch (inputType)
                    {
                        case InputType.Left:
                            inputType = InputType.Right;
                            break;
                        case InputType.Right:
                            inputType = InputType.Left;
                            break;
                        case InputType.Up:
                            inputType = InputType.Down;
                            break;
                        case InputType.Down:
                            inputType = InputType.Up;
                            break;
                    }
                }
            }

            return keys[(int)inputType].Held;
        }

        public void SetInput(InputType inputType, bool hit, bool held)
        {
            keys[(int)inputType].Hit = hit;
            keys[(int)inputType].Held = held;
            keys[(int)inputType].SetState(hit, held);
        }

        public void ClearInput(InputType inputType)
        {
            keys[(int)inputType].Hit = false;
            keys[(int)inputType].Held = false;
        }

        public void ClearInputs()
        {
            if (keys == null) return;
            foreach (Key key in keys)
            {
                key.Hit = false;
                key.Held = false;
            }
        }

        public override string ToString()
        {
#if DEBUG
            return (info != null && !string.IsNullOrWhiteSpace(info.Name)) ? info.Name : SpeciesName.Value;
#else
            return SpeciesName.Value;
#endif
        }

        public void GiveJobItems(WayPoint spawnPoint = null)
        {
            if (info == null) { return; }
            if (info.HumanPrefabIds != default)
            {
                var humanPrefab = NPCSet.Get(info.HumanPrefabIds.NpcSetIdentifier, info.HumanPrefabIds.NpcIdentifier);
                if (humanPrefab == null)
                {
                    DebugConsole.ThrowError($"Failed to give job items for the character \"{Name}\" - could not find human prefab with the id \"{info.HumanPrefabIds.NpcIdentifier}\" from \"{info.HumanPrefabIds.NpcSetIdentifier}\".");
                }
                else if (humanPrefab.GiveItems(this, spawnPoint?.Submarine ?? Submarine, spawnPoint))
                {
                    return;
                }
            }
            info.Job?.GiveJobItems(this, spawnPoint);
        }

        public void GiveIdCardTags(WayPoint spawnPoint, bool createNetworkEvent = false)
        {
            if (info?.Job == null || spawnPoint == null) { return; }

            foreach (Item item in Inventory.AllItems)
            {
                if (item?.GetComponent<IdCard>() == null) { continue; }
                foreach (string s in spawnPoint.IdCardTags)
                {
                    item.AddTag(s);
                }
                if (createNetworkEvent && GameMain.NetworkMember is { IsServer: true })
                {
                    GameMain.NetworkMember.CreateEntityEvent(item, new Item.ChangePropertyEventData(item.SerializableProperties[nameof(item.Tags).ToIdentifier()], item));
                }
            }
        }

        public float GetSkillLevel(string skillIdentifier) =>
            GetSkillLevel(skillIdentifier.ToIdentifier());

        private static readonly ImmutableDictionary<Identifier, StatTypes> overrideStatTypes = new Dictionary<Identifier, StatTypes>
        {
            { new("helm"), StatTypes.HelmSkillOverride },
            { new("medical"), StatTypes.MedicalSkillOverride },
            { new("weapons"), StatTypes.WeaponsSkillOverride },
            { new("electrical"), StatTypes.ElectricalSkillOverride },
            { new("mechanical"), StatTypes.MechanicalSkillOverride }
        }.ToImmutableDictionary();

        public float GetSkillLevel(Identifier skillIdentifier)
        {
            if (Info?.Job == null) { return 0.0f; }
            float skillLevel = Info.Job.GetSkillLevel(skillIdentifier);

            if (overrideStatTypes.TryGetValue(skillIdentifier, out StatTypes statType))
            {
                float skillOverride = GetStatValue(statType);
                if (skillOverride > skillLevel)
                {
                    skillLevel = skillOverride;
                }
            }

            // apply multipliers first so that multipliers only affect base skill value
            foreach (Affliction affliction in CharacterHealth.GetAllAfflictions())
            {
                skillLevel *= affliction.GetSkillMultiplier();
            }

            if (skillIdentifier != null)
            {
                foreach (Item item in Inventory.AllItems)
                {
                    if (item?.GetComponent<Wearable>() is Wearable wearable &&
                        !Inventory.IsInLimbSlot(item, InvSlotType.Any))
                    {
                        foreach (var allowedSlot in wearable.AllowedSlots)
                        {
                            if (allowedSlot == InvSlotType.Any) { continue; }
                            if (!Inventory.IsInLimbSlot(item, allowedSlot)) { continue; }
                            if (wearable.SkillModifiers.TryGetValue(skillIdentifier, out float skillValue))
                            {
                                skillLevel += skillValue;
                                break;
                            }
                        }

                    }
                }
            }

            skillLevel += GetStatValue(GetSkillStatType(skillIdentifier));
            return Math.Max(skillLevel, 0);
        }

        // TODO: reposition? there's also the overrideTargetMovement variable, but it's not in the same manner
        public Vector2? OverrideMovement { get; set; }
        public bool ForceRun { get; set; }

        public bool IsClimbing => AnimController.IsClimbing;

        public Vector2 GetTargetMovement()
        {
            Vector2 targetMovement = Vector2.Zero;
            if (OverrideMovement.HasValue)
            {
                targetMovement = OverrideMovement.Value;
            }
            else
            {
                if (IsKeyDown(InputType.Left)) { targetMovement.X -= 1.0f; }
                if (IsKeyDown(InputType.Right)) { targetMovement.X += 1.0f; }
                if (IsKeyDown(InputType.Up)) { targetMovement.Y += 1.0f; }
                if (IsKeyDown(InputType.Down)) { targetMovement.Y -= 1.0f; }
            }
            bool run = false;
            if ((IsKeyDown(InputType.Run) && AnimController.ForceSelectAnimationType == AnimationType.NotDefined) || ForceRun)
            {

                run = CanRun;
            }
            return ApplyMovementLimits(targetMovement, AnimController.GetCurrentSpeed(run));
        }

        //can't run if
        //  - dragging someone
        //  - crouching
        //  - moving backwards
        public bool CanRun => (SelectedCharacter == null || !SelectedCharacter.CanBeDragged || HasAbilityFlag(AbilityFlags.MoveNormallyWhileDragging)) &&
                    (!(AnimController is HumanoidAnimController) || !((HumanoidAnimController)AnimController).Crouching) &&
                    !AnimController.IsMovingBackwards && !HasAbilityFlag(AbilityFlags.MustWalk);

        public Vector2 ApplyMovementLimits(Vector2 targetMovement, float currentSpeed)
        {
            //the vertical component is only used for falling through platforms and climbing ladders when not in water,
            //so the movement can't be normalized or the Character would walk slower when pressing down/up
            if (AnimController.InWater)
            {
                float length = targetMovement.Length();
                if (length > 0.0f)
                {
                    targetMovement /= length;
                }
            }
            targetMovement *= currentSpeed;
            float maxSpeed = ApplyTemporarySpeedLimits(currentSpeed);
            targetMovement.X = MathHelper.Clamp(targetMovement.X, -maxSpeed, maxSpeed);
            targetMovement.Y = MathHelper.Clamp(targetMovement.Y, -maxSpeed, maxSpeed);
            SpeedMultiplier = Math.Max(0.0f, greatestPositiveSpeedMultiplier - (1f - greatestNegativeSpeedMultiplier));
            targetMovement *= SpeedMultiplier;
            // Reset, status effects will set the value before the next update
            ResetSpeedMultiplier();
            return targetMovement;
        }

        private float greatestNegativeSpeedMultiplier = 1f;
        private float greatestPositiveSpeedMultiplier = 1f;

        /// <summary>
        /// Can be used to modify the character's speed via StatusEffects
        /// </summary>
        public float SpeedMultiplier { get; private set; } = 1;


        private double propulsionSpeedMultiplierLastSet;
        private float propulsionSpeedMultiplier;
        /// <summary>
        /// Can be used to modify the speed at which Propulsion ItemComponents move the character via StatusEffects (e.g. heavy suit can slow down underwater scooters)
        /// </summary>
        public float PropulsionSpeedMultiplier 
        {
            get { return propulsionSpeedMultiplier; }
            set
            {
                propulsionSpeedMultiplier = value;
                propulsionSpeedMultiplierLastSet = Timing.TotalTime;
            }
        }

        public void StackSpeedMultiplier(float val)
        {
            greatestNegativeSpeedMultiplier = Math.Min(val, greatestNegativeSpeedMultiplier);
            greatestPositiveSpeedMultiplier = Math.Max(val, greatestPositiveSpeedMultiplier);
        }

        public void ResetSpeedMultiplier()
        {
            greatestPositiveSpeedMultiplier = 1f;
            greatestNegativeSpeedMultiplier = 1f;
            if (Timing.TotalTime > propulsionSpeedMultiplierLastSet + 0.1)
            {
                propulsionSpeedMultiplier = 1.0f;
            }
        }

        private float greatestNegativeHealthMultiplier = 1f;
        private float greatestPositiveHealthMultiplier = 1f;

        /// <summary>
        /// Can be used to modify the character's health via StatusEffects
        /// </summary>
        public float HealthMultiplier { get; private set; } = 1;

        public void StackHealthMultiplier(float val)
        {
            greatestNegativeHealthMultiplier = Math.Min(val, greatestNegativeHealthMultiplier);
            greatestPositiveHealthMultiplier = Math.Max(val, greatestPositiveHealthMultiplier);
        }

        private void CalculateHealthMultiplier()
        {
            HealthMultiplier = greatestPositiveHealthMultiplier - (1f - greatestNegativeHealthMultiplier);
            // Reset, status effects should set the values again, if the conditions match
            greatestPositiveHealthMultiplier = 1f;
            greatestNegativeHealthMultiplier = 1f;
        }

        /// <summary>
        /// Health multiplier of the human prefab this character is an instance of (if any)
        /// </summary>
        public float HumanPrefabHealthMultiplier { get; private set; } = 1;

        /// <summary>
        /// Speed reduction from the current limb specific damage. Min 0, max 1.
        /// </summary>
        public float GetTemporarySpeedReduction()
        {
            float reduction = 0;
            reduction = CalculateMovementPenalty(AnimController.GetLimb(LimbType.RightFoot, excludeSevered: false), reduction);
            reduction = CalculateMovementPenalty(AnimController.GetLimb(LimbType.LeftFoot, excludeSevered: false), reduction);
            if (AnimController is HumanoidAnimController)
            {
                if (AnimController.InWater)
                {
                    // Currently only humans use hands for swimming.
                    reduction = CalculateMovementPenalty(AnimController.GetLimb(LimbType.RightHand, excludeSevered: false), reduction);
                    reduction = CalculateMovementPenalty(AnimController.GetLimb(LimbType.LeftHand, excludeSevered: false), reduction);
                }
            }
            else
            {
                int totalTailLimbs = 0;
                int destroyedTailLimbs = 0;
                foreach (var limb in AnimController.Limbs)
                {
                    if (limb.type == LimbType.Tail)
                    {
                        totalTailLimbs++;
                        if (limb.IsSevered)
                        {
                            destroyedTailLimbs++;
                        }
                    }
                }
                if (destroyedTailLimbs > 0)
                {
                    reduction += MathHelper.Lerp(0, AnimController.InWater ? 1f : 0.5f, (float)destroyedTailLimbs / totalTailLimbs);
                }
            }
            return Math.Clamp(reduction, 0, 1f);
        }

        private float CalculateMovementPenalty(Limb limb, float sum, float max = 0.8f)
        {
            if (limb != null)
            {
                sum += MathHelper.Lerp(0, max, CharacterHealth.GetLimbDamage(limb, afflictionType: AfflictionPrefab.DamageType));
            }
            return Math.Clamp(sum, 0, 1f);
        }

        public float GetRightHandPenalty() => CalculateMovementPenalty(AnimController.GetLimb(LimbType.RightHand, excludeSevered: false), 0, max: 1);
        public float GetLeftHandPenalty() => CalculateMovementPenalty(AnimController.GetLimb(LimbType.LeftHand, excludeSevered: false), 0, max: 1);

        public float GetLegPenalty(float startSum = 0)
        {
            float sum = startSum;
            foreach (var limb in AnimController.Limbs)
            {
                switch (limb.type)
                {
                    case LimbType.RightFoot:
                    case LimbType.LeftFoot:
                        sum += CalculateMovementPenalty(limb, sum, max: 0.5f);
                        break;
                }
            }
            return Math.Clamp(sum, 0, 1f);
        }

        public float ApplyTemporarySpeedLimits(float speed)
        {
            float max;
            if (AnimController is HumanoidAnimController)
            {
                max = AnimController.InWater ? 0.5f : 0.8f;
            }
            else
            {
                max = AnimController.InWater ? 0.9f : 0.5f;
            }
            speed *= 1f - MathHelper.Lerp(0, max, GetTemporarySpeedReduction());
            return speed;
        }

        /// <summary>
        /// Values lower than this seem to cause constantious flipping when the mouse is near the player and the player is running, because the root collider moves after flipping.
        /// </summary>
        private const float cursorFollowMargin = 40;

        public void Control(float deltaTime, Camera cam)
        {
            ViewTarget = null;
            if (!AllowInput) { return; }

            if (Controlled == this || (GameMain.NetworkMember != null && GameMain.NetworkMember.IsServer))
            {
                SmoothedCursorPosition = cursorPosition;
            }
            else
            {
                //apply some smoothing to the cursor positions of remote players when playing as a client
                //to make aiming look a little less choppy
                Vector2 smoothedCursorDiff = cursorPosition - SmoothedCursorPosition;
                smoothedCursorDiff = NetConfig.InterpolateCursorPositionError(smoothedCursorDiff);
                SmoothedCursorPosition = cursorPosition - smoothedCursorDiff;
            }

            bool aiControlled = this is AICharacter && Controlled != this && !IsRemotelyControlled;
            if (!aiControlled)
            {
                Vector2 targetMovement = GetTargetMovement();
                AnimController.TargetMovement = targetMovement;
                AnimController.IgnorePlatforms = AnimController.TargetMovement.Y < -0.1f;
            }

            if (AnimController is HumanoidAnimController humanAnimController)
            {
                humanAnimController.Crouching = humanAnimController.ForceSelectAnimationType == AnimationType.Crouch || IsKeyDown(InputType.Crouch);
            }

            if (!aiControlled &&
                !AnimController.IsUsingItem && 
                AnimController.Anim != AnimController.Animation.CPR &&
                (GameMain.NetworkMember == null || !GameMain.NetworkMember.IsClient || Controlled == this) &&
                (AnimController.OnGround || IsClimbing) && !AnimController.InWater)
            {
                if (dontFollowCursor)
                {
                    AnimController.TargetDir = Direction.Right;
                }
                else
                {
                    if (CursorPosition.X < AnimController.Collider.Position.X - cursorFollowMargin)
                    {
                        AnimController.TargetDir = Direction.Left;
                    }
                    else if (CursorPosition.X > AnimController.Collider.Position.X + cursorFollowMargin)
                    {
                        AnimController.TargetDir = Direction.Right;
                    }
                }
            }

            if (GameMain.NetworkMember != null)
            {
                if (GameMain.NetworkMember.IsServer)
                {
                    if (!aiControlled)
                    {
                        if (dequeuedInput.HasFlag(InputNetFlags.FacingLeft))
                        {
                            AnimController.TargetDir = Direction.Left;
                        }
                        else
                        {
                            AnimController.TargetDir = Direction.Right;
                        }
                    }
                }
                else if (GameMain.NetworkMember.IsClient && Controlled != this)
                {
                    if (memState.Count > 0)
                    {
                        AnimController.TargetDir = memState[0].Direction;
                    }
                }
            }

#if DEBUG && CLIENT
            if (PlayerInput.KeyHit(Microsoft.Xna.Framework.Input.Keys.F))
            {
                AnimController.ReleaseStuckLimbs();
                if (AIController != null && AIController is EnemyAIController enemyAI)
                {
                    enemyAI.LatchOntoAI?.DeattachFromBody(reset: true);
                }
            }
#endif

            if (GameMain.NetworkMember != null && GameMain.NetworkMember.IsClient && Controlled != this && IsKeyDown(InputType.Aim))
            {
                if (currentAttackTarget.AttackLimb?.attack is Attack { Ranged: true } attack && AIController is EnemyAIController enemyAi)
                {
                    enemyAi.AimRangedAttack(attack, currentAttackTarget.DamageTarget as Entity);
                }
            }

            if (attackCoolDown > 0.0f)
            {
                attackCoolDown -= deltaTime;
            }
            else if (IsKeyDown(InputType.Attack))
            {
                if (GameMain.NetworkMember != null && GameMain.NetworkMember.IsClient && Controlled != this)
                {
                    if ((currentAttackTarget.DamageTarget as Entity)?.Removed ?? false)
                    {
                        currentAttackTarget = default;
                    }
                    currentAttackTarget.AttackLimb?.UpdateAttack(deltaTime, currentAttackTarget.AttackPos, currentAttackTarget.DamageTarget, out _);
                }
                else if (IsPlayer)
                {
                    float dist = -1;
                    Vector2 attackPos = SimPosition + ConvertUnits.ToSimUnits(cursorPosition - Position);
                    List<Body> ignoredBodies = AnimController.Limbs.Select(l => l.body.FarseerBody).ToList();
                    ignoredBodies.Add(AnimController.Collider.FarseerBody);

                    var body = Submarine.PickBody(
                        SimPosition,
                        attackPos,
                        ignoredBodies,
                        Physics.CollisionCharacter | Physics.CollisionWall);

                    IDamageable attackTarget = null;
                    if (body != null)
                    {
                        attackPos = Submarine.LastPickedPosition;

                        if (body.UserData is Submarine sub)
                        {
                            body = Submarine.PickBody(
                                SimPosition - ((Submarine)body.UserData).SimPosition,
                                attackPos - ((Submarine)body.UserData).SimPosition,
                                ignoredBodies,
                                Physics.CollisionWall);

                            if (body != null)
                            {
                                attackPos = Submarine.LastPickedPosition + sub.SimPosition;
                                attackTarget = body.UserData as IDamageable;
                            }
                        }
                        else
                        {
                            if (body.UserData is IDamageable damageable)
                            {
                                attackTarget = damageable;
                            }
                            else if (body.UserData is Limb limb)
                            {
                                attackTarget = limb.character;
                            }
                        }
                    }
                    var currentContexts = GetAttackContexts();
                    var validLimbs = AnimController.Limbs.Where(l =>
                    {
                        if (l.IsSevered || l.IsStuck) { return false; }
                        if (l.Disabled) { return false; }
                        var attack = l.attack;
                        if (attack == null) { return false; }
                        if (attack.CoolDownTimer > 0) { return false; }
                        if (!attack.IsValidContext(currentContexts)) { return false; }
                        if (attackTarget != null)
                        {
                            if (!attack.IsValidTarget(attackTarget as Entity)) { return false; }
                            if (attackTarget is ISerializableEntity se && attackTarget is Character)
                            {
                                if (attack.Conditionals.Any(c => !c.TargetSelf && !c.Matches(se))) { return false; }
                            }
                        }
                        if (attack.Conditionals.Any(c => c.TargetSelf && !c.Matches(this))) { return false; }
                        return true;
                    });
                    var sortedLimbs = validLimbs.OrderBy(l => Vector2.DistanceSquared(ConvertUnits.ToDisplayUnits(l.SimPosition), cursorPosition));
                    // Select closest
                    var attackLimb = sortedLimbs.FirstOrDefault();
                    if (attackLimb != null)
                    {
                        if (attackTarget is Character targetCharacter)
                        {
                            dist = ConvertUnits.ToDisplayUnits(Vector2.Distance(Submarine.LastPickedPosition, attackLimb.SimPosition));
                            foreach (Limb limb in targetCharacter.AnimController.Limbs)
                            {
                                if (limb.IsSevered || limb.Removed) { continue; }
                                float tempDist = ConvertUnits.ToDisplayUnits(Vector2.Distance(limb.SimPosition, attackLimb.SimPosition));
                                if (tempDist < dist)
                                {
                                    dist = tempDist;
                                }
                            }
                        }
                        attackLimb.UpdateAttack(deltaTime, attackPos, attackTarget, out AttackResult attackResult, dist);
                        if (!attackLimb.attack.IsRunning)
                        {
                            attackCoolDown = 1.0f;
                        }
                    }
                }
            }

            if (Inventory != null)
            {
                bool CanUseItemsWhenSelected(Item item) => item == null || !item.Prefab.DisableItemUsageWhenSelected;
                if (CanUseItemsWhenSelected(SelectedItem) && CanUseItemsWhenSelected(SelectedSecondaryItem))
                {
                    foreach (Item item in HeldItems)
                    {
                        tryUseItem(item, deltaTime);
                    }
                    foreach (Item item in Inventory.AllItems)
                    {
                        if (item.GetComponent<Wearable>() is { AllowUseWhenWorn: true } && HasEquippedItem(item))
                        {
                            tryUseItem(item, deltaTime);
                        }
                    }
                }
            }

            void tryUseItem(Item item, float deltaTime)
            {
                if (IsKeyDown(InputType.Aim) || !item.RequireAimToSecondaryUse)
                {
                    item.SecondaryUse(deltaTime, this);
                }
                if (IsKeyDown(InputType.Use) && !item.IsShootable)
                {
                    if (!item.RequireAimToUse || IsKeyDown(InputType.Aim))
                    {
                        item.Use(deltaTime, this);
                    }
                }
                if (IsKeyDown(InputType.Shoot) && item.IsShootable)
                {
                    if (!item.RequireAimToUse || IsKeyDown(InputType.Aim))
                    {
                        item.Use(deltaTime, this);
                    }
#if CLIENT
                    else if (item.RequireAimToUse && !IsKeyDown(InputType.Aim))
                    {
                        HintManager.OnShootWithoutAiming(this, item);
                    }
#endif
                }
            }

            if (SelectedItem != null)
            {
                tryUseItem(SelectedItem, deltaTime);
            }

            if (SelectedCharacter != null)
            {
                if (!SelectedCharacter.CanBeSelected ||
                    (Vector2.DistanceSquared(SelectedCharacter.WorldPosition, WorldPosition) > MaxDragDistance * MaxDragDistance &&
                    SelectedCharacter.GetDistanceToClosestLimb(SimPosition) > ConvertUnits.ToSimUnits(MaxDragDistance)))
                {
                    DeselectCharacter();
                }
            }

            if (IsRemotelyControlled && keys != null)
            {
                foreach (Key key in keys)
                {
                    key.ResetHit();
                }
            }
        }

        private struct AttackTargetData
        {
            public Limb AttackLimb { get; set; }
            public IDamageable DamageTarget { get; set; }
            public Vector2 AttackPos { get; set; }
        }

        private AttackTargetData currentAttackTarget;
        public void SetAttackTarget(Limb attackLimb, IDamageable damageTarget, Vector2 attackPos)
        {
            currentAttackTarget = new AttackTargetData()
            {
                AttackLimb = attackLimb,
                DamageTarget = damageTarget,
                AttackPos = attackPos
            };
        }

        public bool CanSeeCharacter(Character target)
        {
            System.Diagnostics.Debug.Assert(target != null);
            if (target == null) { return false; }
            if (target.Removed) { return false; }
            Limb seeingLimb = GetSeeingLimb();
            if (CanSeeTarget(target, seeingLimb)) { return true; }
            if (!target.AnimController.SimplePhysicsEnabled)
            {
                //find the limbs that are furthest from the target's position (from the viewer's point of view)
                Limb leftExtremity = null, rightExtremity = null;
                float leftMostDot = 0.0f, rightMostDot = 0.0f;
                Vector2 dir = target.WorldPosition - WorldPosition;
                Vector2 leftDir = new Vector2(dir.Y, -dir.X);
                Vector2 rightDir = new Vector2(-dir.Y, dir.X);
                foreach (Limb limb in target.AnimController.Limbs)
                {
                    if (limb.IsSevered || limb == target.AnimController.MainLimb) { continue; }
                    if (limb.Hidden) { continue; }
                    Vector2 limbDir = limb.WorldPosition - WorldPosition;
                    float leftDot = Vector2.Dot(limbDir, leftDir);
                    if (leftDot > leftMostDot)
                    {
                        leftMostDot = leftDot;
                        leftExtremity = limb;
                        continue;
                    }
                    float rightDot = Vector2.Dot(limbDir, rightDir);
                    if (rightDot > rightMostDot)
                    {
                        rightMostDot = rightDot;
                        rightExtremity = limb;
                        continue;
                    }
                }
                if (leftExtremity != null && CanSeeTarget(leftExtremity, seeingLimb)) { return true; }
                if (rightExtremity != null && CanSeeTarget(rightExtremity, seeingLimb)) { return true; }
            }
            return false;
        }

        private Limb GetSeeingLimb()
        {
            return AnimController.GetLimb(LimbType.Head) ?? AnimController.GetLimb(LimbType.Torso) ?? AnimController.MainLimb;
        }

        public bool CanSeeTarget(ISpatialEntity target, ISpatialEntity seeingEntity = null)
        {
            System.Diagnostics.Debug.Assert(target != null);
            if (target == null) { return false; }
            seeingEntity ??= AnimController.SimplePhysicsEnabled ? this : GetSeeingLimb() as ISpatialEntity;
            if (seeingEntity == null) { return false; }
            ISpatialEntity sourceEntity = seeingEntity ;
            // TODO: Could we just use the method below? If not, let's refactor it so that we can.
            Vector2 diff = ConvertUnits.ToSimUnits(target.WorldPosition - sourceEntity.WorldPosition);
            Body closestBody;
            //both inside the same sub (or both outside)
            //OR the we're inside, the other character outside
            if (target.Submarine == Submarine || target.Submarine == null)
            {
                closestBody = Submarine.CheckVisibility(sourceEntity.SimPosition, sourceEntity.SimPosition + diff);
            }
            //we're outside, the other character inside
            else if (Submarine == null)
            {
                closestBody = Submarine.CheckVisibility(target.SimPosition, target.SimPosition - diff);
            }
            //both inside different subs
            else
            {
                closestBody = Submarine.CheckVisibility(sourceEntity.SimPosition, sourceEntity.SimPosition + diff);
                if (!IsBlocking(closestBody))
                {
                    closestBody = Submarine.CheckVisibility(target.SimPosition, target.SimPosition - diff);
                }
            }
            return !IsBlocking(closestBody);

            bool IsBlocking(Body body)
            {
                if (body == null) { return false; }
                if (body.UserData is Structure wall && wall.CastShadow)
                {
                    return wall != target;
                }
                else if (body.UserData is Item item)
                {
                    return item != target;
                }
                return true;
            }
        }

        /// <summary>
        /// A simple check if the character Dir is towards the target or not. Uses the world coordinates.
        /// </summary>
        public bool IsFacing(Vector2 targetWorldPos) => AnimController.Dir > 0 && targetWorldPos.X > WorldPosition.X || AnimController.Dir < 0 && targetWorldPos.X < WorldPosition.X;

        public bool HasItem(Item item, bool requireEquipped = false, InvSlotType? slotType = null) => requireEquipped ? HasEquippedItem(item, slotType) : item.IsOwnedBy(this);

        public bool HasEquippedItem(Item item, InvSlotType? slotType = null, Func<InvSlotType, bool> predicate = null)
        {
            if (Inventory == null) { return false; }
            for (int i = 0; i < Inventory.Capacity; i++)
            {
                InvSlotType slot = Inventory.SlotTypes[i];
                if (predicate != null)
                {
                    if (!predicate(slot)) { continue; }
                }
                if (slotType.HasValue)
                {
                    if (!slotType.Value.HasFlag(slot)) { continue; }
                }
                else if (slot == InvSlotType.Any)
                {
                    continue;
                }
                if (Inventory.GetItemAt(i) == item) { return true; }
            }
            return false;
        }

        public bool HasEquippedItem(string tagOrIdentifier, bool allowBroken = true, InvSlotType? slotType = null)
            => HasEquippedItem(tagOrIdentifier.ToIdentifier(), allowBroken, slotType);

        public bool HasEquippedItem(Identifier tagOrIdentifier, bool allowBroken = true, InvSlotType? slotType = null)
        {
            if (Inventory == null) { return false; }
            for (int i = 0; i < Inventory.Capacity; i++)
            {
                if (slotType.HasValue)
                {
                    if (!slotType.Value.HasFlag(Inventory.SlotTypes[i])) { continue; }
                }
                else if (Inventory.SlotTypes[i] == InvSlotType.Any) 
                { 
                    continue; 
                }
                var item = Inventory.GetItemAt(i);
                if (item == null) { continue; }
                if (!allowBroken && item.Condition <= 0.0f) { continue; }
                if (item.Prefab.Identifier == tagOrIdentifier || item.HasTag(tagOrIdentifier)) { return true; }
            }
            return false;
        }

        public Item GetEquippedItem(string tagOrIdentifier = null, InvSlotType? slotType = null)
        {
            if (Inventory == null) { return null; }
            for (int i = 0; i < Inventory.Capacity; i++)
            {
                if (slotType.HasValue)
                {
                    if (!slotType.Value.HasFlag(Inventory.SlotTypes[i])) { continue; }
                }
                else if (Inventory.SlotTypes[i] == InvSlotType.Any)
                {
                    continue;
                }
                var item = Inventory.GetItemAt(i);
                if (item == null) { continue; }
                if (tagOrIdentifier == null || item.Prefab.Identifier == tagOrIdentifier || item.HasTag(tagOrIdentifier)) { return item; }
            }
            return null;
        }

        public bool CanAccessInventory(Inventory inventory)
        {
            if (!CanInteract || inventory.Locked) { return false; }

            //the inventory belongs to some other character
            if (inventory.Owner is Character character && inventory.Owner != this)
            {
                var owner = character;
                //can only be accessed if the character is incapacitated and has been selected
                return SelectedCharacter == owner && owner.CanInventoryBeAccessed;
            }

            if (inventory.Owner is Item item)
            {
                if (!CanInteractWith(item) && !item.linkedTo.Any(lt => lt is Item item && item.DisplaySideBySideWhenLinked && CanInteractWith(item))) { return false; }
                ItemContainer container = item.GetComponents<ItemContainer>().FirstOrDefault(ic => ic.Inventory == inventory);
                if (container != null && !container.HasRequiredItems(this, addMessage: false)) { return false; }
            }
            return true;
        }

        private Stopwatch sw;
        private Stopwatch StopWatch => sw ??= new Stopwatch();
        private float _selectedItemPriority;
        private Item _foundItem;
        /// <summary>
        /// Finds the closest item seeking by identifiers or tags from the world.
        /// Ignores items that are outside or in another team's submarine or in a submarine that is not connected to this submarine.
        /// Also ignores non-interactable items and items that are taken by someone else.
        /// The method is run in steps for performance reasons. So you'll have to provide the reference to the itemIndex.
        /// Returns false while running and true when done.
        /// </summary>
        public bool FindItem(ref int itemIndex, out Item targetItem, IEnumerable<Identifier> identifiers = null, bool ignoreBroken = true, 
            IEnumerable<Item> ignoredItems = null, IEnumerable<Identifier> ignoredContainerIdentifiers = null, 
            Func<Item, bool> customPredicate = null, Func<Item, float> customPriorityFunction = null, float maxItemDistance = 10000, ISpatialEntity positionalReference = null)
        {
            if (HumanAIController.DebugAI)
            {
                StopWatch.Restart();
            }
            if (itemIndex == 0)
            {
                _foundItem = null;
                _selectedItemPriority = 0;
            }
            int itemsPerFrame = IsOnPlayerTeam ? 100 : 10;
            int checkedItemCount = 0;
            for (int i = 0; i < itemsPerFrame && itemIndex < Item.ItemList.Count; i++, itemIndex++)
            {
                checkedItemCount++;
                var item = Item.ItemList[itemIndex];
                if (!item.IsInteractable(this)) { continue; }
                if (ignoredItems != null && ignoredItems.Contains(item)) { continue; }
                if (item.Submarine == null) { continue; }
                if (item.Submarine.TeamID != TeamID) { continue; }
                if (item.CurrentHull == null) { continue; }
                if (ignoreBroken && item.Condition <= 0) { continue; }
                if (Submarine != null)
                {
                    if (!Submarine.IsEntityFoundOnThisSub(item, true)) { continue; }
                }
                if (customPredicate != null && !customPredicate(item)) { continue; }
                if (identifiers != null && identifiers.None(id => item.Prefab.Identifier == id || item.HasTag(id))) { continue; }
                if (ignoredContainerIdentifiers != null && item.Container != null)
                {
                    if (ignoredContainerIdentifiers.Contains(item.ContainerIdentifier)) { continue; }
                }
                if (IsItemTakenBySomeoneElse(item)) { continue; }
                Entity rootInventoryOwner = item.GetRootInventoryOwner();
                if (rootInventoryOwner is Item ownerItem)
                {
                    if (!ownerItem.IsInteractable(this)) { continue; }
                }
                float itemPriority = customPriorityFunction != null ? customPriorityFunction(item) : 1;
                if (itemPriority <= 0) { continue; }
                Vector2 itemPos = (rootInventoryOwner ?? item).WorldPosition;
                Vector2 refPos = positionalReference != null ? positionalReference.WorldPosition : WorldPosition;
                float yDist = Math.Abs(refPos.Y - itemPos.Y);
                yDist = yDist > 100 ? yDist * 5 : 0;
                float dist = Math.Abs(refPos.X - itemPos.X) + yDist;
                float distanceFactor = MathHelper.Lerp(1, 0, MathUtils.InverseLerp(0, maxItemDistance, dist));
                itemPriority *= distanceFactor;
                if (itemPriority > _selectedItemPriority)
                {
                    _selectedItemPriority = itemPriority;
                    _foundItem = item;
                }
            }
            targetItem = _foundItem;
            bool completed = itemIndex >= Item.ItemList.Count - 1;
            if (HumanAIController.DebugAI && checkedItemCount > 0 && targetItem != null && StopWatch.ElapsedMilliseconds > 1)
            {
                var msg = $"Went through {checkedItemCount} of total {Item.ItemList.Count} items. Found item {targetItem.Name} in {StopWatch.ElapsedMilliseconds} ms. Completed: {completed}";
                if (StopWatch.ElapsedMilliseconds > 5)
                {
                    DebugConsole.ThrowError(msg);
                }
                else
                {
                    // An occasional warning now and then can be ignored, but multiple at the same time might indicate a performance issue.
                    DebugConsole.AddWarning(msg);
                }
            }
            return completed;
        }

        public bool IsItemTakenBySomeoneElse(Item item) => item.FindParentInventory(i => i.Owner != this && i.Owner is Character owner && !owner.IsDead && !owner.Removed) != null;

        public bool CanInteractWith(Character c, float maxDist = 200.0f, bool checkVisibility = true, bool skipDistanceCheck = false)
        {
            if (c == this || Removed || !c.Enabled || !c.CanBeSelected || c.InvisibleTimer > 0.0f) { return false; }
            if (!c.CharacterHealth.UseHealthWindow && !c.CanBeDragged && (c.onCustomInteract == null || !c.AllowCustomInteract)) { return false; }

            if (!skipDistanceCheck)
            {
                maxDist = Math.Max(ConvertUnits.ToSimUnits(maxDist), c.AnimController.Collider.GetMaxExtent());
                if (Vector2.DistanceSquared(SimPosition, c.SimPosition) > maxDist * maxDist &&
                    Vector2.DistanceSquared(SimPosition, c.AnimController.MainLimb.SimPosition) > maxDist * maxDist) 
                { 
                    return false; 
                }
            }

            return !checkVisibility || CanSeeCharacter(c);
        }

        public bool CanInteractWith(Item item, bool checkLinked = true)
        {
            return CanInteractWith(item, out _, checkLinked);
        }

        public bool CanInteractWith(Item item, out float distanceToItem, bool checkLinked)
        {
            distanceToItem = -1.0f;

            bool hidden = item.HiddenInGame;
#if CLIENT
            if (Screen.Selected == GameMain.SubEditorScreen) { hidden = false; }
#endif
            if (!CanInteract || hidden || !item.IsInteractable(this)) { return false; }

            if (item.ParentInventory != null)
            {
                return CanAccessInventory(item.ParentInventory);
            }

            Wire wire = item.GetComponent<Wire>();
            if (wire != null && item.GetComponent<ConnectionPanel>() == null)
            {
                //locked wires are never interactable
                if (wire.Locked) { return false; }
                if (wire.HiddenInGame && Screen.Selected == GameMain.GameScreen) { return false; }

                //wires are interactable if the character has selected an item the wire is connected to,
                //and it's disconnected from the other end
                if (wire.Connections[0]?.Item != null && SelectedItem == wire.Connections[0].Item)
                {
                    return wire.Connections[1] == null;
                }
                if (wire.Connections[1]?.Item != null && SelectedItem == wire.Connections[1].Item)
                {
                    return wire.Connections[0] == null;
                }
                if (SelectedItem?.GetComponent<ConnectionPanel>()?.DisconnectedWires.Contains(wire) ?? false)
                {
                    return wire.Connections[0] == null && wire.Connections[1] == null;
                }
            }

            if (checkLinked && item.DisplaySideBySideWhenLinked)
            {
                foreach (MapEntity linked in item.linkedTo)
                {
                    if (linked is Item linkedItem)
                    {
                        if (CanInteractWith(linkedItem, out float distToLinked, checkLinked: false))
                        {
                            distanceToItem = distToLinked;
                            return true;
                        }
                    }
                }
            }

            if (item.InteractDistance == 0.0f && !item.Prefab.Triggers.Any()) { return false; }

            Pickable pickableComponent = item.GetComponent<Pickable>();
            if (pickableComponent != null && pickableComponent.Picker != this && pickableComponent.Picker != null && !pickableComponent.Picker.IsDead) { return false; }

            if (SelectedItem?.GetComponent<RemoteController>()?.TargetItem == item) { return true; }
            //optimization: don't use HeldItems because it allocates memory and this method is executed very frequently
            var heldItem1 = Inventory?.GetItemInLimbSlot(InvSlotType.RightHand);
            if (heldItem1?.GetComponent<RemoteController>()?.TargetItem == item) { return true; }
            var heldItem2 = Inventory?.GetItemInLimbSlot(InvSlotType.LeftHand);
            if (heldItem2?.GetComponent<RemoteController>()?.TargetItem == item) { return true; }

            Vector2 characterDirection = Vector2.Transform(Vector2.UnitY, Matrix.CreateRotationZ(AnimController.Collider.Rotation));

            Vector2 upperBodyPosition = Position + (characterDirection * 20.0f);
            Vector2 lowerBodyPosition = Position - (characterDirection * 60.0f);

            if (Submarine != null)
            {
                upperBodyPosition += Submarine.Position;
                lowerBodyPosition += Submarine.Position;
            }

            bool insideTrigger = item.IsInsideTrigger(upperBodyPosition) || item.IsInsideTrigger(lowerBodyPosition);
            if (item.Prefab.Triggers.Length > 0 && !insideTrigger && item.Prefab.RequireBodyInsideTrigger) { return false; }

            Rectangle itemDisplayRect = new Rectangle(item.InteractionRect.X, item.InteractionRect.Y - item.InteractionRect.Height, item.InteractionRect.Width, item.InteractionRect.Height);

            // Get the point along the line between lowerBodyPosition and upperBodyPosition which is closest to the center of itemDisplayRect
            Vector2 playerDistanceCheckPosition =
                lowerBodyPosition.Y < upperBodyPosition.Y ?
                Vector2.Clamp(itemDisplayRect.Center.ToVector2(), lowerBodyPosition, upperBodyPosition) :
                Vector2.Clamp(itemDisplayRect.Center.ToVector2(), upperBodyPosition, lowerBodyPosition);

            // If playerDistanceCheckPosition is inside the itemDisplayRect then we consider the character to within 0 distance of the item
            if (itemDisplayRect.Contains(playerDistanceCheckPosition))
            {
                distanceToItem = 0.0f;
            }
            else
            {
                // Here we get the point on the itemDisplayRect which is closest to playerDistanceCheckPosition
                Vector2 rectIntersectionPoint = new Vector2(
                    MathHelper.Clamp(playerDistanceCheckPosition.X, itemDisplayRect.X, itemDisplayRect.Right),
                    MathHelper.Clamp(playerDistanceCheckPosition.Y, itemDisplayRect.Y, itemDisplayRect.Bottom));
                distanceToItem = Vector2.Distance(rectIntersectionPoint, playerDistanceCheckPosition);
            }

            float interactDistance = item.InteractDistance;
            if ((SelectedSecondaryItem != null || item.IsSecondaryItem) && AnimController is HumanoidAnimController c)
            {
                // Use a distance slightly shorter than the arms length to keep the character in a comfortable pose
                float armLength = 0.75f * ConvertUnits.ToDisplayUnits(c.ArmLength);
                interactDistance = Math.Min(interactDistance, armLength);
            }
            if (distanceToItem > interactDistance && item.InteractDistance > 0.0f) { return false; }

            Vector2 itemPosition = item.SimPosition;
            if (Submarine == null && item.Submarine != null)
            {
                //character is outside, item inside
                itemPosition += item.Submarine.SimPosition;
            }
            else if (Submarine != null && item.Submarine == null)
            {
                //character is inside, item outside
                itemPosition -= Submarine.SimPosition;
            }
            else if (Submarine != item.Submarine)
            {
                //character and the item are inside different subs
                itemPosition += item.Submarine.SimPosition;
                itemPosition -= Submarine.SimPosition;
            }

            if (SelectedSecondaryItem != null && !item.IsSecondaryItem)
            {
                if (item.GetComponent<Controller>() is { } controller && controller.Direction != 0 && controller.Direction != AnimController.Direction) { return false; }
                float threshold = ConvertUnits.ToSimUnits(cursorFollowMargin);
                if (AnimController.Direction == Direction.Left && SimPosition.X + threshold < itemPosition.X) { return false; }
                if (AnimController.Direction == Direction.Right && SimPosition.X - threshold > itemPosition.X) { return false; }
            }

            if (!item.Prefab.InteractThroughWalls && Screen.Selected != GameMain.SubEditorScreen && !insideTrigger)
            {
                var body = Submarine.CheckVisibility(SimPosition, itemPosition, ignoreLevel: true);
                if (body != null && body.UserData as Item != item && (body.UserData as ItemComponent)?.Item != item && Submarine.LastPickedFixture?.UserData as Item != item) 
                { 
                    return false; 
                }
            }

            return true;
        }

        /// <summary>
        /// Set an action that's invoked when another character interacts with this one.
        /// </summary>
        /// <param name="onCustomInteract">Action invoked when another character interacts with this one. T1 = this character, T2 = the interacting character</param>
        /// <param name="hudText">Displayed on the character when highlighted.</param>
        public void SetCustomInteract(Action<Character, Character> onCustomInteract, LocalizedString hudText)
        {
            this.onCustomInteract = onCustomInteract;
            CustomInteractHUDText = hudText;
        }

        private void TransformCursorPos()
        {
            if (Submarine == null)
            {
                //character is outside but cursor position inside
                if (cursorPosition.Y > Level.Loaded.Size.Y)
                {
                    var sub = Submarine.FindContaining(cursorPosition);
                    if (sub != null) cursorPosition += sub.Position;
                }
            }
            else
            {
                //character is inside but cursor position is outside
                if (cursorPosition.Y < Level.Loaded.Size.Y)
                {
                    cursorPosition -= Submarine.Position;
                }
            }
        }

        public void SelectCharacter(Character character)
        {
            if (character == null || character == this) { return; }
            SelectedCharacter = character;
        }

        public void DeselectCharacter()
        {
            if (SelectedCharacter == null) { return; }
            SelectedCharacter.AnimController?.ResetPullJoints();
            SelectedCharacter = null;
        }

        public void DoInteractionUpdate(float deltaTime, Vector2 mouseSimPos)
        {
            bool isLocalPlayer = Controlled == this;

            if (!isLocalPlayer && (this is AICharacter && !IsRemotePlayer))
            {
                return;
            }

            if (DisableInteract)
            {
                DisableInteract = false;
                return;
            }

            if (!CanInteract)
            {
                SelectedItem = SelectedSecondaryItem = null;
                focusedItem = null;
                if (!AllowInput)
                {
                    FocusedCharacter = null;
                    if (SelectedCharacter != null) { DeselectCharacter(); }
                    return;
                }
            }

#if CLIENT
            if (isLocalPlayer)
            {
                if (!IsMouseOnUI && (ViewTarget == null || ViewTarget == this) && !DisableFocusingOnEntities)
                {
                    if (findFocusedTimer <= 0.0f || Screen.Selected == GameMain.SubEditorScreen)
                    {
                        if (!PlayerInput.PrimaryMouseButtonHeld() || Barotrauma.Inventory.DraggingItemToWorld)
                        {
                            FocusedCharacter = CanInteract || CanEat ? FindCharacterAtPosition(mouseSimPos) : null;
                            if (FocusedCharacter != null && !CanSeeCharacter(FocusedCharacter)) { FocusedCharacter = null; }
                            float aimAssist = GameSettings.CurrentConfig.AimAssistAmount * (AnimController.InWater ? 1.5f : 1.0f);
                            if (HeldItems.Any(it => it?.GetComponent<Wire>()?.IsActive ?? false))
                            {
                                //disable aim assist when rewiring to make it harder to accidentally select items when adding wire nodes
                                aimAssist = 0.0f;
                            }

                            focusedItem = CanInteract ? FindItemAtPosition(mouseSimPos, aimAssist) : null;
                            if (focusedItem != null && focusedItem.CampaignInteractionType != CampaignMode.InteractionType.None)
                            {
                                FocusedCharacter = null;
                            }
                            findFocusedTimer = 0.05f;
                        }
                        else
                        {
                            if (focusedItem != null && !CanInteractWith(focusedItem)) { focusedItem = null; }
                            if (FocusedCharacter != null && !CanInteractWith(FocusedCharacter)) { FocusedCharacter = null; }
                        }
                    }
                }
                else
                {
                    FocusedCharacter = null;
                    focusedItem = null;
                }
                findFocusedTimer -= deltaTime;
                DisableFocusingOnEntities = false;
            }
#endif
            var head = AnimController.GetLimb(LimbType.Head);
            bool headInWater = head == null ? 
                AnimController.InWater : 
                head.InWater;
            //climb ladders automatically when pressing up/down inside their trigger area
            Ladder currentLadder = SelectedSecondaryItem?.GetComponent<Ladder>();
            if ((SelectedSecondaryItem == null || currentLadder != null) &&
                !headInWater && Screen.Selected != GameMain.SubEditorScreen)
            {
                bool climbInput = IsKeyDown(InputType.Up) || IsKeyDown(InputType.Down);
                bool isControlled = Controlled == this;

                Ladder nearbyLadder = null;
                if (isControlled || climbInput)
                {
                    float minDist = float.PositiveInfinity;
                    foreach (Ladder ladder in Ladder.List)
                    {
                        if (ladder == currentLadder)
                        {
                            continue;
                        }
                        else if (currentLadder != null)
                        {
                            //only switch from ladder to another if the ladders are above the current ladders and pressing up, or vice versa
                            if (ladder.Item.WorldPosition.Y > currentLadder.Item.WorldPosition.Y != IsKeyDown(InputType.Up))
                            {
                                continue;
                            }
                        }

                        if (CanInteractWith(ladder.Item, out float dist, checkLinked: false) && dist < minDist)
                        {
                            minDist = dist;
                            nearbyLadder = ladder;
                            if (isControlled)
                            {
                                ladder.Item.IsHighlighted = true;
                            }
                            break;
                        }
                    }
                }

                if (nearbyLadder != null && climbInput)
                {
                    if (nearbyLadder.Select(this))
                    {
                        SelectedSecondaryItem = nearbyLadder.Item;
                    }
                }
            }

            bool selectInputSameAsDeselect = false;
#if CLIENT
            selectInputSameAsDeselect = GameSettings.CurrentConfig.KeyMap.Bindings[InputType.Select] == GameSettings.CurrentConfig.KeyMap.Bindings[InputType.Deselect];
#endif

            if (SelectedCharacter != null && (IsKeyHit(InputType.Grab) || IsKeyHit(InputType.Health))) //Let people use ladders and buttons and stuff when dragging chars
            {
                DeselectCharacter();
            }
            else if (FocusedCharacter != null && IsKeyHit(InputType.Grab) && FocusedCharacter.CanBeDragged && (CanInteract || FocusedCharacter.IsDead && CanEat))
            {
                SelectCharacter(FocusedCharacter);
            }
            else if (FocusedCharacter != null && !FocusedCharacter.IsIncapacitated && IsKeyHit(InputType.Use) && FocusedCharacter.IsPet && CanInteract)
            {
                (FocusedCharacter.AIController as EnemyAIController).PetBehavior.Play(this);
            }
            else if (FocusedCharacter != null && IsKeyHit(InputType.Health) && FocusedCharacter.CharacterHealth.UseHealthWindow && CanInteract && CanInteractWith(FocusedCharacter, 160f, false))
            {
                if (FocusedCharacter == SelectedCharacter)
                {
                    DeselectCharacter();
#if CLIENT
                    if (Controlled == this)
                    {
                        CharacterHealth.OpenHealthWindow = null;
                    }
#endif
                }
                else
                {
#if CLIENT
                    if (Controlled == this)
                    {
                        HealingCooldown.PutOnCooldown();
                    }
#elif SERVER
                    if (GameMain.Server?.ConnectedClients is { } clients)
                    {
                        foreach (Client c in clients)
                        {
                            if (c.Character != this) { continue; }

                            HealingCooldown.SetCooldown(c);
                            break;
                        }
                    }
#endif
                    SelectCharacter(FocusedCharacter);
#if CLIENT
                    if (Controlled == this)
                    {
                        CharacterHealth.OpenHealthWindow = FocusedCharacter.CharacterHealth;
                    }
#endif
                }
            }
            else if (FocusedCharacter != null && IsKeyHit(InputType.Use) && FocusedCharacter.onCustomInteract != null && FocusedCharacter.AllowCustomInteract)
            {
                FocusedCharacter.onCustomInteract(FocusedCharacter, this);
            }
            else if (IsKeyHit(InputType.Deselect) && SelectedItem != null && 
                (focusedItem == null || focusedItem == SelectedItem || !selectInputSameAsDeselect))
            {
                SelectedItem = null;
#if CLIENT
                CharacterHealth.OpenHealthWindow = null;
#endif
            }
            else if (IsKeyHit(InputType.Deselect) && SelectedSecondaryItem != null && SelectedSecondaryItem.GetComponent<Ladder>() == null &&
                (focusedItem == null || focusedItem == SelectedSecondaryItem || !selectInputSameAsDeselect))
            {
                ReleaseSecondaryItem();
#if CLIENT
                CharacterHealth.OpenHealthWindow = null;
#endif
            }
            else if (IsKeyHit(InputType.Health) && (SelectedItem != null || SelectedSecondaryItem != null))
            {
                SelectedItem = SelectedSecondaryItem = null;
            }
            else if (focusedItem != null)
            {
#if CLIENT
                if (CharacterInventory.DraggingItemToWorld) { return; }
                if (selectInputSameAsDeselect)
                {
                    keys[(int)InputType.Deselect].Reset();
                }
#endif
                bool canInteract = focusedItem.TryInteract(this);
#if CLIENT
                if (Controlled == this)
                {
                    focusedItem.IsHighlighted = true;
                    if (canInteract)
                    {
                        CharacterHealth.OpenHealthWindow = null;
                    }
                }
#endif
            }            
        }

        public static void UpdateAnimAll(float deltaTime)
        {
            foreach (Character c in CharacterList)
            {
                if (!c.Enabled || c.AnimController.Frozen) continue;

                c.AnimController.UpdateAnim(deltaTime);
            }
        }

        public static void UpdateAll(float deltaTime, Camera cam)
        {
            if (GameMain.NetworkMember == null || !GameMain.NetworkMember.IsClient)
            {
                foreach (Character c in CharacterList)
                {
                    if (!(c is AICharacter) && !c.IsRemotePlayer) continue;

                    if (c.IsPlayer || (c.IsBot && !c.IsDead))
                    {
                        c.Enabled = true;
                    }
                    else if (GameMain.NetworkMember != null && GameMain.NetworkMember.IsServer)
                    {
                        //disable AI characters that are far away from all clients and the host's character and not controlled by anyone
                        float closestPlayerDist = c.GetDistanceToClosestPlayer();
                        if (closestPlayerDist > c.Params.DisableDistance)
                        {
                            c.Enabled = false;
                            if (c.IsDead && c.AIController is EnemyAIController)
                            {
                                Spawner?.AddEntityToRemoveQueue(c);
                            }
                        }
                        else if (closestPlayerDist < c.Params.DisableDistance * 0.9f)
                        {
                            c.Enabled = true;
                        }
                    }
                    else if (Submarine.MainSub != null)
                    {
                        //disable AI characters that are far away from the sub and the controlled character
                        float distSqr = Vector2.DistanceSquared(Submarine.MainSub.WorldPosition, c.WorldPosition);
                        if (Controlled != null)
                        {
                            distSqr = Math.Min(distSqr, Vector2.DistanceSquared(Controlled.WorldPosition, c.WorldPosition));
                        }
                        else
                        {
                            distSqr = Math.Min(distSqr, Vector2.DistanceSquared(GameMain.GameScreen.Cam.GetPosition(), c.WorldPosition));
                        }

                        if (distSqr > MathUtils.Pow2(c.Params.DisableDistance))
                        {
                            c.Enabled = false;
                            if (c.IsDead && c.AIController is EnemyAIController)
                            {
                                Entity.Spawner?.AddEntityToRemoveQueue(c);
                            }
                        }
                        else if (distSqr < MathUtils.Pow2(c.Params.DisableDistance * 0.9f))
                        {
                            c.Enabled = true;
                        }
                    }
                }
            }

            for (int i = 0; i < CharacterList.Count; i++)
            {
                var character = CharacterList[i];
                System.Diagnostics.Debug.Assert(character != null && !character.Removed);
                character.Update(deltaTime, cam);
            }
        }

        public virtual void Update(float deltaTime, Camera cam)
        {
            UpdateProjSpecific(deltaTime, cam);

            if (InvisibleTimer > 0.0f)
            {
                if (Controlled == null || Controlled == this || (Controlled.CharacterHealth.GetAffliction("psychosis")?.Strength ?? 0.0f) <= 0.0f)
                {
                    InvisibleTimer = Math.Min(InvisibleTimer, 1.0f);
                }
                InvisibleTimer -= deltaTime;
            }

            KnockbackCooldownTimer -= deltaTime;

            if (GameMain.NetworkMember != null && GameMain.NetworkMember.IsClient && this == Controlled && !isSynced) { return; }

            UpdateDespawn(deltaTime);

            if (!Enabled) { return; }

            if (Level.Loaded != null)
            {
                if (WorldPosition.Y < Level.MaxEntityDepth ||
                    (Submarine != null && Submarine.WorldPosition.Y < Level.MaxEntityDepth))
                {
                    Enabled = false;
                    Kill(CauseOfDeathType.Pressure, null);
                    return;
                }
            }

            ApplyStatusEffects(ActionType.Always, deltaTime);

            PreviousHull = CurrentHull;
            CurrentHull = Hull.FindHull(WorldPosition, CurrentHull, useWorldCoordinates: true);

            speechBubbleTimer = Math.Max(0.0f, speechBubbleTimer - deltaTime);

            obstructVisionAmount = Math.Max(obstructVisionAmount - deltaTime, 0.0f);

            if (Inventory != null)
            {
                foreach (Item item in Inventory.AllItems)
                {
                    if (item.body == null || item.body.Enabled) { continue; }
                    item.SetTransform(SimPosition, 0.0f);
                    item.Submarine = Submarine;
                }
            }

            HideFace = false;
            IgnoreMeleeWeapons = false;

            UpdateSightRange(deltaTime);
            UpdateSoundRange(deltaTime);

            UpdateAttackers(deltaTime);

            foreach (var characterTalent in characterTalents)
            {
                characterTalent.UpdateTalent(deltaTime);
            }

            if (IsDead) { return; }

            if (GameMain.NetworkMember != null)
            {
                UpdateNetInput();
            }
            else
            {
                AnimController.Frozen = false;
            }

            DisableImpactDamageTimer -= deltaTime;

            if (!speechImpedimentSet)
            {
                //if no statuseffect or anything else has set a speech impediment, allow speaking normally
                speechImpediment = 0.0f;
            }
            speechImpedimentSet = false;

            if (NeedsAir)
            {
                //implode if not protected from pressure, and either outside or in a high-pressure hull
                if (!IsProtectedFromPressure && (AnimController.CurrentHull == null || AnimController.CurrentHull.LethalPressure >= 80.0f))
                {
                    if (CharacterHealth.PressureKillDelay <= 0.0f)
                    {
                        PressureTimer = 100.0f;
                    }
                    else
                    {
                        PressureTimer += ((AnimController.CurrentHull == null) ?
                            100.0f : AnimController.CurrentHull.LethalPressure) / CharacterHealth.PressureKillDelay * deltaTime;
                    }

                    if (PressureTimer >= 100.0f)
                    {
                        if (Controlled == this) { cam.Zoom = 5.0f; }
                        if (GameMain.NetworkMember == null || !GameMain.NetworkMember.IsClient)
                        {
                            Implode();
                            if (IsDead) { return; }
                        }
                    }
                }
                else
                {
                    PressureTimer = 0.0f;
                }
            }
            else if ((GameMain.NetworkMember == null || !GameMain.NetworkMember.IsClient) && !IsProtectedFromPressure)
            {
                float realWorldDepth = Level.Loaded?.GetRealWorldDepth(WorldPosition.Y) ?? 0.0f;
                if (PressureProtection < realWorldDepth && realWorldDepth > CharacterHealth.CrushDepth)
                {
                    //implode if below crush depth, and either outside or in a high-pressure hull                
                    if (AnimController.CurrentHull == null || AnimController.CurrentHull.LethalPressure >= 80.0f)
                    {
                        Implode();
                        if (IsDead) { return; }
                    }
                }
            }

            ApplyStatusEffects(AnimController.InWater ? ActionType.InWater : ActionType.NotInWater, deltaTime);
            ApplyStatusEffects(ActionType.OnActive, deltaTime);

            //wait 0.1 seconds so status effects that continuously set InDetectable to true can keep the character InDetectable
            if (aiTarget != null && Timing.TotalTime > aiTarget.InDetectableSetTime + 0.1f)
            {
                aiTarget.InDetectable = false;
            }

            UpdateControlled(deltaTime, cam);

            //Health effects
            if (NeedsOxygen)
            {
                UpdateOxygen(deltaTime);
            }

            CalculateHealthMultiplier();
            CharacterHealth.Update(deltaTime);

            if (IsIncapacitated)
            {
                Stun = Math.Max(5.0f, Stun);
                AnimController.ResetPullJoints();
                SelectedItem = SelectedSecondaryItem = null;
                return;
            }

            UpdateAIChatMessages(deltaTime);

            if (GameMain.NetworkMember?.ServerSettings?.AllowRagdollButton ?? true)
            {
                bool wasRagdolled = IsRagdolled;
                if (IsForceRagdolled)
                {
                    IsRagdolled = IsForceRagdolled;
                }
                else if (this != Controlled)
                {
                    wasRagdolled = IsRagdolled;
                    IsRagdolled = IsKeyDown(InputType.Ragdoll);
                }
                else
                {
                    bool tooFastToUnragdoll = bodyMovingTooFast(AnimController.Collider) || bodyMovingTooFast(AnimController.MainLimb.body);
                    bool bodyMovingTooFast(PhysicsBody body)
                    {
                        return
                            body.LinearVelocity.LengthSquared() > 8.0f * 8.0f ||
                            //falling down counts as going too fast
                            (!InWater && body.LinearVelocity.Y < -5.0f);
                    }
                    if (ragdollingLockTimer > 0.0f)
                    {
                        ragdollingLockTimer -= deltaTime;
                    }
                    else if (!tooFastToUnragdoll)
                    {
                        IsRagdolled = IsKeyDown(InputType.Ragdoll); //Handle this here instead of Control because we can stop being ragdolled ourselves
                        if (wasRagdolled != IsRagdolled) { ragdollingLockTimer = 0.2f; }
                    }
                    if (IsRagdolled)
                    {
                        SetInput(InputType.Ragdoll, false, true);
                    }
                }
                if (!wasRagdolled && IsRagdolled)
                {
                    CheckTalents(AbilityEffectType.OnRagdoll);
                }
            }

            lowPassMultiplier = MathHelper.Lerp(lowPassMultiplier, 1.0f, 0.1f);

            if (IsRagdolled || !CanMove)
            {
                if (AnimController is HumanoidAnimController humanAnimController) 
                { 
                    humanAnimController.Crouching = false; 
                }
                if (IsRagdolled) { AnimController.IgnorePlatforms = true; }
                AnimController.ResetPullJoints();
                SelectedItem = SelectedSecondaryItem = null;
                return;
            }

            //AI and control stuff

            Control(deltaTime, cam);

            bool isNotControlled = Controlled != this;

            if (isNotControlled && (!(this is AICharacter) || IsRemotePlayer))
            {
                Vector2 mouseSimPos = ConvertUnits.ToSimUnits(cursorPosition);
                DoInteractionUpdate(deltaTime, mouseSimPos);
            }

            if (SelectedItem != null && !CanInteractWith(SelectedItem))
            {
                SelectedItem = null;
            }
            if (SelectedSecondaryItem != null && !CanInteractWith(SelectedSecondaryItem))
            {
                ReleaseSecondaryItem();
            }

            if (!IsDead) { LockHands = false; }
        }

        partial void UpdateControlled(float deltaTime, Camera cam);

        partial void UpdateProjSpecific(float deltaTime, Camera cam);

        partial void SetOrderProjSpecific(Order order);


        public void AddAttacker(Character character, float damage)
        {
            Attacker attacker = lastAttackers.FirstOrDefault(a => a.Character == character);
            if (attacker != null)
            {
                lastAttackers.Remove(attacker);
            }
            else
            {
                attacker = new Attacker { Character = character };
            }

            if (lastAttackers.Count > maxLastAttackerCount)
            {
                lastAttackers.RemoveRange(0, lastAttackers.Count - maxLastAttackerCount);
            }

            attacker.Damage += damage;
            lastAttackers.Add(attacker);
        }

        public void ForgiveAttacker(Character character)
        {
            int index;
            if ((index = lastAttackers.FindIndex(a => a.Character == character)) >= 0)
            {
                lastAttackers.RemoveAt(index);
            }
        }

        public float GetDamageDoneByAttacker(Character otherCharacter)
        {
            if (otherCharacter == null) { return 0; }
            float dmg = 0;
            Attacker attacker = LastAttackers.LastOrDefault(a => a.Character == otherCharacter);
            if (attacker != null)
            {
                dmg = attacker.Damage;
            }
            return dmg;
        }

        private void UpdateAttackers(float deltaTime)
        {
            //slowly forget about damage done by attackers
            foreach (Attacker enemy in LastAttackers)
            {
                float cumulativeDamage = enemy.Damage;
                if (cumulativeDamage > 0)
                {
                    float reduction = deltaTime;
                    if (cumulativeDamage < 2)
                    {
                        // If the damage is very low, let's not forget so quickly, or we can't cumulate the damage from repair tools (high frequency, low damage)
                        reduction *= 0.5f;
                    }
                    enemy.Damage = Math.Max(0.0f, enemy.Damage - reduction);
                }
            }
        }

        private void UpdateOxygen(float deltaTime)
        {
            if (NeedsAir)
            {
                if (Timing.TotalTime > pressureProtectionLastSet + 0.1)
                {
                    pressureProtection = 0.0f;
                }
            }
            if (NeedsWater)
            {
                float waterAvailable = 100;
                if (!AnimController.InWater && CurrentHull != null)
                {
                    waterAvailable = CurrentHull.WaterPercentage;
                }
                OxygenAvailable += MathHelper.Clamp(waterAvailable - oxygenAvailable, -deltaTime * 50.0f, deltaTime * 50.0f);
            }
            else
            {
                float hullAvailableOxygen = 0.0f;
                if (!AnimController.HeadInWater && AnimController.CurrentHull != null)
                {
                    //don't decrease the amount of oxygen in the hull if the character has more oxygen available than the hull
                    //(i.e. if the character has some external source of oxygen)
                    if (OxygenAvailable * 0.98f < AnimController.CurrentHull.OxygenPercentage && UseHullOxygen)
                    {
                        AnimController.CurrentHull.Oxygen -= Hull.OxygenConsumptionSpeed * deltaTime;
                    }
                    hullAvailableOxygen = AnimController.CurrentHull.OxygenPercentage;

                }
                OxygenAvailable += MathHelper.Clamp(hullAvailableOxygen - oxygenAvailable, -deltaTime * 50.0f, deltaTime * 50.0f);
            }
            UseHullOxygen = true;
        }

        /// <summary>
        /// How far the character is from the closest human player (including spectators)
        /// </summary>
        protected float GetDistanceToClosestPlayer()
        {
            return (float)Math.Sqrt(GetDistanceSqrToClosestPlayer());
        }

        /// <summary>
        /// How far the character is from the closest human player (including spectators)
        /// </summary>
        protected float GetDistanceSqrToClosestPlayer()
        {
            float distSqr = float.MaxValue;
            foreach (Character otherCharacter in CharacterList)
            {
                if (otherCharacter == this || !otherCharacter.IsRemotePlayer) { continue; }
                distSqr = Math.Min(distSqr, Vector2.DistanceSquared(otherCharacter.WorldPosition, WorldPosition));
                if (otherCharacter.ViewTarget != null)
                {
                    distSqr = Math.Min(distSqr, Vector2.DistanceSquared(otherCharacter.ViewTarget.WorldPosition, WorldPosition));
                }
            }
#if SERVER
            for (int i = 0; i < GameMain.Server.ConnectedClients.Count; i++)
            {
                var spectatePos = GameMain.Server.ConnectedClients[i].SpectatePos;
                if (spectatePos != null)
                {
                    distSqr = Math.Min(distSqr, Vector2.DistanceSquared(spectatePos.Value, WorldPosition));
                }
            }
#else
            if (this == Controlled) { return 0.0f; }
            if (controlled != null)
            {
                distSqr = Math.Min(distSqr, Vector2.DistanceSquared(Controlled.WorldPosition, WorldPosition));
            }
            distSqr = Math.Min(distSqr, Vector2.DistanceSquared(GameMain.GameScreen.Cam.Position, WorldPosition));
#endif
            return distSqr;
        }

        public float GetDistanceToClosestLimb(Vector2 simPos)
        {
            float closestDist = float.MaxValue;
            foreach (Limb limb in AnimController.Limbs)
            {
                if (limb.IsSevered) { continue; }
                float dist = Vector2.Distance(simPos, limb.SimPosition);
                dist -= limb.body.GetMaxExtent();
                closestDist = Math.Min(closestDist, dist);
                if (closestDist <= 0.0f) { return 0.0f; }
            }
            return closestDist;
        }

        private float despawnTimer;
        private void UpdateDespawn(float deltaTime, bool ignoreThresholds = false, bool createNetworkEvents = true)
        {
            if (!EnableDespawn) { return; }

            //clients don't despawn characters unless the server says so
            if (GameMain.NetworkMember != null && !GameMain.NetworkMember.IsServer) { return; }

            if (!IsDead || (CauseOfDeath?.Type == CauseOfDeathType.Disconnected && GameMain.GameSession?.Campaign != null)) { return; }

            int subCorpseCount = 0;

            if (Submarine != null && !ignoreThresholds)
            {
                subCorpseCount = CharacterList.Count(c => c.IsDead && c.Submarine == Submarine);
                if (subCorpseCount < GameSettings.CurrentConfig.CorpsesPerSubDespawnThreshold) { return; }
            }

            if (SelectedBy != null)
            {
                despawnTimer = 0.0f;
                return;
            }

            float distToClosestPlayer = GetDistanceToClosestPlayer();
            if (distToClosestPlayer > Params.DisableDistance)
            {
                //despawn in 1 minute if very far from all human players
                despawnTimer = Math.Max(despawnTimer, GameSettings.CurrentConfig.CorpseDespawnDelay - 60.0f);
            }

            float despawnPriority = 1.0f;
            if (subCorpseCount > GameSettings.CurrentConfig.CorpsesPerSubDespawnThreshold)
            {
                //despawn faster if there are lots of corpses in the sub (twice as many as the threshold -> despawn twice as fast)
                despawnPriority += (subCorpseCount - GameSettings.CurrentConfig.CorpsesPerSubDespawnThreshold) / (float)GameSettings.CurrentConfig.CorpsesPerSubDespawnThreshold;
            }
            if (AIController is EnemyAIController)
            {
                //enemies despawn faster
                despawnPriority *= 2.0f;
            }
            
            despawnTimer += deltaTime * despawnPriority;
            if (despawnTimer < GameSettings.CurrentConfig.CorpseDespawnDelay) { return; }

            Identifier despawnContainerId =
                IsHuman ?
                "despawncontainer".ToIdentifier() :
                Params.DespawnContainer;
            if (!despawnContainerId.IsEmpty)
            {
                var containerPrefab =
                    MapEntityPrefab.FindByIdentifier(despawnContainerId) as ItemPrefab ??
                    ItemPrefab.Prefabs.Find(me => me?.Tags != null && me.Tags.Contains(despawnContainerId)) ??
                    (MapEntityPrefab.FindByIdentifier("metalcrate".ToIdentifier()) as ItemPrefab);
                if (containerPrefab == null)
                {
                    DebugConsole.NewMessage($"Could not spawn a container for a despawned character's items. No item with the tag \"{despawnContainerId}\" or the identifier \"metalcrate\" found.", Color.Red);
                }
                else
                {
                    Spawner?.AddItemToSpawnQueue(containerPrefab, WorldPosition, onSpawned: onItemContainerSpawned);
                }

                void onItemContainerSpawned(Item item)
                {
                    if (Inventory == null) { return; }

                    item.UpdateTransform();                
                    item.AddTag("name:" + Name);
                    if (info?.Job != null) { item.AddTag($"job:{info.Job.Name}"); }

                    var itemContainer = item?.GetComponent<ItemContainer>();
                    if (itemContainer == null) { return; }
                    List<Item> inventoryItems = new List<Item>(Inventory.AllItemsMod);
                    foreach (Item inventoryItem in inventoryItems)
                    {
                        if (!itemContainer.Inventory.TryPutItem(inventoryItem, user: null, createNetworkEvent: createNetworkEvents))
                        {
                            //if the item couldn't be put inside the despawn container, just drop it
                            inventoryItem.Drop(dropper: this, createNetworkEvent: createNetworkEvents);
                        }
                    }
                    //this needs to happen after the items have been dropped (we can no longer sync dropping the items if the character has been removed)
                    Spawner.AddEntityToRemoveQueue(this);
                }
            }
            else
            {
                Spawner.AddEntityToRemoveQueue(this);
            }
        }

        public void DespawnNow(bool createNetworkEvents = true)
        {
            despawnTimer = GameSettings.CurrentConfig.CorpseDespawnDelay;
            UpdateDespawn(1.0f, ignoreThresholds: true, createNetworkEvents: createNetworkEvents);
            //update twice: first to spawn the duffel bag and move the items into it, then to remove the character
            for (int i = 0; i < 2; i++)
            {
                Spawner.Update(createNetworkEvents);
            }
        }

        public static void RemoveByPrefab(CharacterPrefab prefab)
        {
            if (CharacterList == null) { return; }
            List<Character> list = new List<Character>(CharacterList);
            foreach (Character character in list)
            {
                if (character.Prefab == prefab)
                {
                    character.Remove();
                }
            }
        }

        private readonly float maxAIRange = 20000;
        private readonly float aiTargetChangeSpeed = 5;

        private void UpdateSightRange(float deltaTime)
        {
            if (aiTarget == null) { return; }
            float minRange = Math.Clamp((float)Math.Sqrt(Mass) * Visibility, 250, 1000);
            float massFactor = (float)Math.Sqrt(Mass / 20);
            float targetRange = Math.Min(minRange + massFactor * AnimController.Collider.LinearVelocity.Length() * 2 * Visibility, maxAIRange);
            float newRange = MathHelper.SmoothStep(aiTarget.SightRange, targetRange, deltaTime * aiTargetChangeSpeed);
            if (!float.IsNaN(newRange))
            {
                aiTarget.SightRange = newRange;
            }
        }

        private void UpdateSoundRange(float deltaTime)
        {
            if (aiTarget == null) { return; }
            if (IsDead)
            {
                aiTarget.SoundRange = 0;
            }
            else
            {
                float massFactor = (float)Math.Sqrt(Mass / 10);
                float targetRange = Math.Min(massFactor * AnimController.Collider.LinearVelocity.Length() * 2 * Noise, maxAIRange);
                float newRange = MathHelper.SmoothStep(aiTarget.SoundRange, targetRange, deltaTime * aiTargetChangeSpeed);
                if (!float.IsNaN(newRange))
                {
                    aiTarget.SoundRange = newRange;
                }
            }
        }

        public bool CanHearCharacter(Character speaker)
        {
            if (speaker == null || speaker.SpeechImpediment > 100.0f) { return false; }
            if (speaker == this) { return true; }
            ChatMessageType messageType = ChatMessage.CanUseRadio(speaker) && ChatMessage.CanUseRadio(this) ?
                ChatMessageType.Radio : 
                ChatMessageType.Default;
            return !string.IsNullOrEmpty(ChatMessage.ApplyDistanceEffect("message", messageType, speaker, this));
        }

        /// <param name="force">Force an order to be set for the character, bypassing hearing checks</param>
        public void SetOrder(Order order, bool isNewOrder, bool speak = true, bool force = false)
        {
            var orderGiver = order?.OrderGiver;
            //set the character order only if the character is close enough to hear the message
            if (!force && orderGiver != null && !CanHearCharacter(orderGiver)) { return; }

            if (order != null)
            {
                if (order.AutoDismiss)
                {
                    switch (order.Category)
                    {
                        case OrderCategory.Operate when order.TargetEntity != null:
                            // If there's another character operating the same device, make them dismiss themself
                            foreach (var character in CharacterList)
                            {
                                if (character == this) { continue; }
                                if (character.TeamID != TeamID) { continue; }
                                if (character.AIController is not HumanAIController) { continue; }
                                if (!HumanAIController.IsActive(character)) { continue; }
                                foreach (var currentOrder in character.CurrentOrders)
                                {
                                    if (currentOrder == null) { continue; }
                                    if (currentOrder.Category != OrderCategory.Operate) { continue; }
                                    if (currentOrder.Identifier != order.Identifier) { continue; }
                                    if (currentOrder.TargetEntity != order.TargetEntity) { continue; }
                                    if (!currentOrder.AutoDismiss) { continue; }
                                    character.SetOrder(currentOrder.GetDismissal(), isNewOrder, speak: speak, force: force);
                                    break;
                                }
                            }
                            break;
                        case OrderCategory.Movement:
                            // If there character has another movement order, dismiss that order
                            Order orderToReplace = null;
                            foreach (var currentOrder in CurrentOrders)
                            {
                                if (currentOrder == null) { continue; }
                                if (currentOrder.Category != OrderCategory.Movement) { continue; }
                                orderToReplace = currentOrder;
                                break;
                            }
                            if (orderToReplace is { AutoDismiss: true })
                            {
                                SetOrder(orderToReplace.GetDismissal(), isNewOrder, speak: speak, force: force);
                            }
                            break;
                    }
                }
            }

            // Prevent adding duplicate orders
            RemoveDuplicateOrders(order);
            AddCurrentOrder(order);

            if (orderGiver != null && order.Identifier != "dismissed" && isNewOrder)
            {
                var abilityOrderedCharacter = new AbilityOrderedCharacter(this);
                orderGiver.CheckTalents(AbilityEffectType.OnGiveOrder, abilityOrderedCharacter);

                if (order.OrderGiver.LastOrderedCharacter != this)
                {
                    order.OrderGiver.SecondLastOrderedCharacter = order.OrderGiver.LastOrderedCharacter;
                    order.OrderGiver.LastOrderedCharacter = this;
                }
            }

            if (AIController is HumanAIController humanAI)
            {
                humanAI.SetOrder(order, speak);
            }
            SetOrderProjSpecific(order);
        }

        private void AddCurrentOrder(Order newOrder)
        {
            if (newOrder == null || newOrder.Identifier == "dismissed")
            {
                if (newOrder.Option != Identifier.Empty)
                {
                    if (CurrentOrders.Any(o => o.MatchesDismissedOrder(newOrder.Option)))
                    {
                        var dismissedOrderInfo = CurrentOrders.First(o => o.MatchesDismissedOrder(newOrder.Option));
                        int dismissedOrderPriority = dismissedOrderInfo.ManualPriority;
                        CurrentOrders.Remove(dismissedOrderInfo);
                        for (int i = 0; i < CurrentOrders.Count; i++)
                        {
                            var orderInfo = CurrentOrders[i];
                            if (orderInfo.ManualPriority < dismissedOrderPriority)
                            {
                                CurrentOrders[i] = orderInfo.WithManualPriority(orderInfo.ManualPriority + 1);
                            }
                        }
                    }
                }
                else
                {
                    CurrentOrders.Clear();
                }
            }
            else
            {
                for (int i = 0; i < CurrentOrders.Count; i++)
                {
                    var orderInfo = CurrentOrders[i];
                    if (orderInfo.ManualPriority <= newOrder.ManualPriority)
                    {
                        CurrentOrders[i] = orderInfo.WithManualPriority(orderInfo.ManualPriority - 1);
                    }
                }
                CurrentOrders.RemoveAll(order => order.ManualPriority <= 0);
                CurrentOrders.Add(newOrder);
                // Sort the current orders so the one with the highest priority comes first
                CurrentOrders.Sort((x, y) => y.ManualPriority.CompareTo(x.ManualPriority));
            }
        }

        private bool RemoveDuplicateOrders(Order order)
        {
            bool removed = false;
            int? priorityOfRemoved = null;
            for (int i = CurrentOrders.Count - 1; i >= 0; i--)
            {
                var orderInfo = CurrentOrders[i];
                if (order.Identifier == orderInfo.Identifier)
                {
                    priorityOfRemoved = orderInfo.ManualPriority;
                    CurrentOrders.RemoveAt(i);
                    removed = true;
                    break;
                }
            }

            if (!priorityOfRemoved.HasValue) { return removed; }

            for (int i = 0; i < CurrentOrders.Count; i++)
            {
                var orderInfo = CurrentOrders[i];
                if (orderInfo.ManualPriority < priorityOfRemoved.Value)
                {
                    CurrentOrders[i] = orderInfo.WithManualPriority(orderInfo.ManualPriority + 1);
                }
            }

            CurrentOrders.RemoveAll(order => order.ManualPriority <= 0);
            // Sort the current orders so the one with the highest priority comes first
            CurrentOrders.Sort((x, y) => y.ManualPriority.CompareTo(x.ManualPriority));

            return removed;
        }

        public Order GetCurrentOrderWithTopPriority()
        {
            return GetCurrentOrder(orderInfo =>
            {
                if (orderInfo == null) { return false; }
                if (orderInfo.Identifier == "dismissed") { return false; }
                if (orderInfo.ManualPriority < 1) { return false; }
                return true;
            });
        }

        public Order GetCurrentOrder(Order order)
        {
            return GetCurrentOrder(orderInfo =>
            {
                return orderInfo.MatchesOrder(order);
            });
        }

        private Order GetCurrentOrder(Func<Order, bool> predicate)
        {
            if (CurrentOrders != null && CurrentOrders.Any(predicate))
            {
                return CurrentOrders.First(predicate);
            }
            else
            {
                return null;
            }
        }

        private readonly List<AIChatMessage> aiChatMessageQueue = new List<AIChatMessage>();

        //key = identifier, value = time the message was sent
        private readonly Dictionary<Identifier, float> prevAiChatMessages = new Dictionary<Identifier, float>();

        public void DisableLine(Identifier identifier)
        {
            if (identifier != Identifier.Empty)
            {
                prevAiChatMessages[identifier] = (float)Timing.TotalTime;
            }
        }

        public void DisableLine(string identifier)
        {
            DisableLine(identifier.ToIdentifier());
        }

        public void Speak(string message, ChatMessageType? messageType = null, float delay = 0.0f, Identifier identifier = default, float minDurationBetweenSimilar = 0.0f)
        {
            if (GameMain.NetworkMember != null && GameMain.NetworkMember.IsClient) { return; }
            if (string.IsNullOrEmpty(message)) { return; }

            if (SpeechImpediment >= 100.0f) { return; }

            if (prevAiChatMessages.ContainsKey(identifier) && 
                prevAiChatMessages[identifier] < Timing.TotalTime - minDurationBetweenSimilar) 
            { 
                prevAiChatMessages.Remove(identifier);                 
            }

            //already sent a similar message a moment ago
            if (identifier != Identifier.Empty && minDurationBetweenSimilar > 0.0f &&
                (aiChatMessageQueue.Any(m => m.Identifier == identifier) || prevAiChatMessages.ContainsKey(identifier)))
            {
                return;
            }
            aiChatMessageQueue.Add(new AIChatMessage(message, messageType, identifier, delay));
        }

        private void UpdateAIChatMessages(float deltaTime)
        {
            if (GameMain.NetworkMember != null && GameMain.NetworkMember.IsClient) { return; }

            List<AIChatMessage> sentMessages = new List<AIChatMessage>();
            foreach (AIChatMessage message in aiChatMessageQueue)
            {
                message.SendDelay -= deltaTime;
                if (message.SendDelay > 0.0f) { continue; }

                bool canUseRadio = ChatMessage.CanUseRadio(this, out WifiComponent radio);
                if (message.MessageType == null)
                {
                    message.MessageType = canUseRadio ? ChatMessageType.Radio : ChatMessageType.Default;
                }
#if CLIENT
                if (GameMain.GameSession?.CrewManager != null && GameMain.GameSession.CrewManager.IsSinglePlayer)
                {
                    string modifiedMessage = ChatMessage.ApplyDistanceEffect(message.Message, message.MessageType.Value, this, Controlled);
                    if (!string.IsNullOrEmpty(modifiedMessage))
                    {
                        GameMain.GameSession.CrewManager.AddSinglePlayerChatMessage(Name, modifiedMessage, message.MessageType.Value, this);
                    }
                    if (canUseRadio)
                    {
                        Signal s = new Signal(modifiedMessage, sender: this, source: radio.Item);
                        radio.TransmitSignal(s, sentFromChat: true);
                    }
                }
#endif
#if SERVER
                if (GameMain.Server != null && message.MessageType != ChatMessageType.Order)
                {
                    GameMain.Server.SendChatMessage(message.Message, message.MessageType.Value, null, this);
                }
#endif
                ShowSpeechBubble(2.0f, ChatMessage.MessageColor[(int)message.MessageType.Value]);
                sentMessages.Add(message);
            }

            foreach (AIChatMessage sent in sentMessages)
            {
                sent.SendTime = Timing.TotalTime;
                aiChatMessageQueue.Remove(sent);
                if (sent.Identifier != Identifier.Empty)
                {
                    prevAiChatMessages[sent.Identifier] = (float)sent.SendTime;
                }
            }

            if (prevAiChatMessages.Count > 100)
            {
                HashSet<Identifier> toRemove = new HashSet<Identifier>();
                foreach (KeyValuePair<Identifier,float> prevMessage in prevAiChatMessages)
                {
                    if (prevMessage.Value < Timing.TotalTime - 60.0f)
                    {
                        toRemove.Add(prevMessage.Key);
                    }
                }
                foreach (Identifier identifier in toRemove)
                {
                    prevAiChatMessages.Remove(identifier);
                }
            }
        }


        public void ShowSpeechBubble(float duration, Color color)
        {
            speechBubbleTimer = Math.Max(speechBubbleTimer, duration);
            speechBubbleColor = color;
        }

        public void SetAllDamage(float damageAmount, float bleedingDamageAmount, float burnDamageAmount)
        {
            CharacterHealth.SetAllDamage(damageAmount, bleedingDamageAmount, burnDamageAmount);
        }

        public AttackResult AddDamage(Character attacker, Vector2 worldPosition, Attack attack, float deltaTime, bool playSound = true)
        {
            return ApplyAttack(attacker, worldPosition, attack, deltaTime, playSound, null);
        }

        /// <summary>
        /// Apply the specified attack to this character. If the targetLimb is not specified, the limb closest to worldPosition will receive the damage.
        /// </summary>
        public AttackResult ApplyAttack(Character attacker, Vector2 worldPosition, Attack attack, float deltaTime, bool playSound = false, Limb targetLimb = null, float penetration = 0f)
        {
            if (Removed)
            {
                string errorMsg = "Tried to apply an attack to a removed character ([name]).\n" + Environment.StackTrace.CleanupStackTrace();
                DebugConsole.ThrowError(errorMsg.Replace("[name]", Name));
                GameAnalyticsManager.AddErrorEventOnce("Character.ApplyAttack:RemovedCharacter", GameAnalyticsManager.ErrorSeverity.Error, errorMsg.Replace("[name]", SpeciesName.Value));
                return new AttackResult();
            }

            Limb limbHit = targetLimb;

            float attackImpulse = attack.TargetImpulse + attack.TargetForce  * attack.ImpactMultiplier * deltaTime;

            AbilityAttackData attackData = new AbilityAttackData(attack, this, attacker);
            IEnumerable<Affliction> attackAfflictions;
            if (attackData.Afflictions != null)
            {
                attackAfflictions = attackData.Afflictions.Union(attack.Afflictions.Keys);
            }
            else
            {
                attackAfflictions = attack.Afflictions.Keys;
            }

            var attackResult = targetLimb == null ?
                AddDamage(worldPosition, attackAfflictions, attack.Stun, playSound, attackImpulse, out limbHit, attacker, attack.DamageMultiplier * attackData.DamageMultiplier) :
                DamageLimb(worldPosition, targetLimb, attackAfflictions, attack.Stun, playSound, attackImpulse, attacker, attack.DamageMultiplier * attackData.DamageMultiplier, penetration: penetration + attackData.AddedPenetration, shouldImplode: attackData.ShouldImplode);

            if (attacker != null)
            {
                var abilityAttackResult = new AbilityAttackResult(attackResult);
                attacker.CheckTalents(AbilityEffectType.OnAttackResult, abilityAttackResult);
                CheckTalents(AbilityEffectType.OnAttackedResult, abilityAttackResult);
            }

            if (limbHit == null) { return new AttackResult(); }
            Vector2 forceWorld = attack.TargetImpulseWorld + attack.TargetForceWorld * attack.ImpactMultiplier;
            if (attacker != null)
            {
                forceWorld.X *= attacker.AnimController.Dir;
            }
            limbHit.body?.ApplyLinearImpulse(forceWorld * deltaTime, maxVelocity: NetConfig.MaxPhysicsBodyVelocity);
            var mainLimb = limbHit.character.AnimController.MainLimb;
            if (limbHit != mainLimb)
            {
                // Always add force to mainlimb
                mainLimb.body?.ApplyLinearImpulse(forceWorld * deltaTime, maxVelocity: NetConfig.MaxPhysicsBodyVelocity);
            }
#if SERVER
            if (attacker is Character attackingCharacter && attackingCharacter.AIController == null)
            {
                StringBuilder sb = new StringBuilder();
                sb.Append(GameServer.CharacterLogName(this) + " attacked by " + GameServer.CharacterLogName(attackingCharacter) + ".");
                if (attackResult.Afflictions != null)
                {
                    foreach (Affliction affliction in attackResult.Afflictions)
                    {
                        if (Math.Abs(affliction.Strength) <= 0.1f) { continue;}
                        sb.Append($" {affliction.Prefab.Name}: {affliction.Strength.ToString("0.0")}");
                    }
                }
                GameServer.Log(sb.ToString(), ServerLog.MessageType.Attack);            
            }
#endif
            // Don't allow beheading for monster attacks, because it happens too frequently (crawlers/tigerthreshers etc attacking each other -> they will most often target to the head)
            TrySeverLimbJoints(limbHit, attack.SeverLimbsProbability, attackResult.Damage, allowBeheading: attacker == null || attacker.IsHuman || attacker.IsPlayer, attacker: attacker);

            return attackResult;
        }

        public void TrySeverLimbJoints(Limb targetLimb, float severLimbsProbability, float damage, bool allowBeheading, bool ignoreSeveranceProbabilityModifier = false, Character attacker = null)
        {
            if (GameMain.NetworkMember != null && GameMain.NetworkMember.IsClient) { return; }
#if DEBUG
            if (targetLimb.character != this)
            {
                DebugConsole.ThrowError($"{Name} is attempting to sever joints of {targetLimb.character.Name}!");
                return;
            }
#endif
            if (damage > 0 && damage < targetLimb.Params.MinSeveranceDamage) { return; }
            if (!IsDead)
            {
                if (!allowBeheading && targetLimb.type == LimbType.Head) { return; }
                if (!targetLimb.CanBeSeveredAlive) { return; }
            }
            bool wasSevered = false;
            float random = Rand.Value();
            foreach (LimbJoint joint in AnimController.LimbJoints)
            {
                if (!joint.CanBeSevered) { continue; }
                // Limb A is where we start creating the joint and LimbB is where the joint ends.
                // Normally the joints have been created starting from the body, in which case we'd want to use LimbB e.g. to severe a hand when it's hit.
                // But heads are a different case, because many characters have been created so that the head is first and then comes the rest of the body.
                // If this is the case, we'll have to use LimbA to decapitate the creature when it's hit on the head. Otherwise decapitation could happen only when we hit the body, not the head.
                var referenceLimb = targetLimb.type == LimbType.Head && targetLimb.Params.ID == 0 ? joint.LimbA : joint.LimbB;
                if (referenceLimb != targetLimb) { continue; }
                float probability = severLimbsProbability;
                if (!IsDead && !ignoreSeveranceProbabilityModifier)
                {
                    probability *= joint.Params.SeveranceProbabilityModifier;
                }
                if (probability <= 0) { continue; }
                if (random > probability) { continue; }
                bool severed = AnimController.SeverLimbJoint(joint);
                if (!wasSevered)
                {
                    wasSevered = severed;
                }
                if (severed)
                {       
                    Limb otherLimb = joint.LimbA == targetLimb ? joint.LimbB : joint.LimbA;
                    otherLimb.body.ApplyLinearImpulse(targetLimb.LinearVelocity * targetLimb.Mass, maxVelocity: NetConfig.MaxPhysicsBodyVelocity * 0.5f);
                    if (attacker != null)
                    {
                        if (statusEffects.TryGetValue(ActionType.OnSevered, out var statusEffectList))
                        {
                            foreach (var statusEffect in statusEffectList)
                            {
                                statusEffect.SetUser(attacker);
                            }
                        }
                        if (targetLimb.StatusEffects.TryGetValue(ActionType.OnSevered, out var limbStatusEffectList))
                        {
                            foreach (var statusEffect in limbStatusEffectList)
                            {
                                statusEffect.SetUser(attacker);
                            }
                        }
                    }
                    ApplyStatusEffects(ActionType.OnSevered, 1.0f);
                    targetLimb.ApplyStatusEffects(ActionType.OnSevered, 1.0f); 
                }
            }
            if (wasSevered && targetLimb.character.AIController is EnemyAIController enemyAI)
            {
                enemyAI.ReevaluateAttacks();
            }            
        }

        public AttackResult AddDamage(Vector2 worldPosition, IEnumerable<Affliction> afflictions, float stun, bool playSound, float attackImpulse = 0.0f, Character attacker = null, float damageMultiplier = 1f)
        {
            return AddDamage(worldPosition, afflictions, stun, playSound, attackImpulse, out _, attacker, damageMultiplier: damageMultiplier);
        }

        public AttackResult AddDamage(Vector2 worldPosition, IEnumerable<Affliction> afflictions, float stun, bool playSound, float attackImpulse, out Limb hitLimb, Character attacker = null, float damageMultiplier = 1)
        {
            hitLimb = null;

            if (Removed) { return new AttackResult(); }

            float closestDistance = 0.0f;
            foreach (Limb limb in AnimController.Limbs)
            {
                float distance = Vector2.DistanceSquared(worldPosition, limb.WorldPosition);
                if (hitLimb == null || distance < closestDistance)
                {
                    hitLimb = limb;
                    closestDistance = distance;
                }
            }

            return DamageLimb(worldPosition, hitLimb, afflictions, stun, playSound, attackImpulse, attacker, damageMultiplier);
        }

        public void RecordKill(Character target)
        {
            var abilityCharacterKill = new AbilityCharacterKill(target, this);
            foreach (Character attackerCrewmember in GetFriendlyCrew(this))
            {
                attackerCrewmember.CheckTalents(AbilityEffectType.OnCrewKillCharacter, abilityCharacterKill);
            }
            CheckTalents(AbilityEffectType.OnKillCharacter, abilityCharacterKill);

            if (!IsOnPlayerTeam) { return; }
            CreatureMetrics.RecordKill(target.SpeciesName);
        }

        public AttackResult DamageLimb(Vector2 worldPosition, Limb hitLimb, IEnumerable<Affliction> afflictions, float stun, bool playSound, float attackImpulse, Character attacker = null, float damageMultiplier = 1, bool allowStacking = true, float penetration = 0f, bool shouldImplode = false)
        {
            if (Removed) { return new AttackResult(); }

            //character inside the sub received damage from a monster outside the sub
            //can happen during normal gameplay if someone for example fires a ranged weapon from outside, 
            //the intention of this error message is to diagnose an issue with monsters being able to damage characters from outside

            // Disabled, because this happens every now and then when the monsters can get in and out of the sub.

//            if (attacker?.AIController is EnemyAIController && Submarine != null && attacker.Submarine == null)
//            {
//                string errorMsg = $"Character {Name} received damage from outside the sub while inside (attacker: {attacker.Name})";
//                GameAnalyticsManager.AddErrorEventOnce("Character.DamageLimb:DamageFromOutside" + Name + attacker.Name,
//                    GameAnalyticsManager.ErrorSeverity.Warning,
//                    errorMsg + "\n" + Environment.StackTrace.CleanupStackTrace());
//#if DEBUG
//                DebugConsole.ThrowError(errorMsg);
//#endif
//            }

            SetStun(stun);

            if (attacker != null && attacker != this && GameMain.NetworkMember != null && !GameMain.NetworkMember.ServerSettings.AllowFriendlyFire)
            {
                if (attacker.TeamID == TeamID) 
                {
                    afflictions = afflictions.Where(a => a.Prefab.IsBuff);
                    if (!afflictions.Any()) { return new AttackResult(); }                   
                }
            }

            Vector2 dir = hitLimb.WorldPosition - worldPosition;
            if (Math.Abs(attackImpulse) > 0.0f)
            {
                Vector2 diff = dir;
                if (diff == Vector2.Zero) { diff = Rand.Vector(1.0f); }
                Vector2 impulse = Vector2.Normalize(diff) * attackImpulse;
                Vector2 hitPos = hitLimb.SimPosition + ConvertUnits.ToSimUnits(diff);
                hitLimb.body.ApplyLinearImpulse(impulse, hitPos, maxVelocity: NetConfig.MaxPhysicsBodyVelocity * 0.5f);
                var mainLimb = hitLimb.character.AnimController.MainLimb;
                if (hitLimb != mainLimb)
                {
                    // Always add force to mainlimb
                    mainLimb.body.ApplyLinearImpulse(impulse, hitPos, maxVelocity: NetConfig.MaxPhysicsBodyVelocity);
                }
            }
            bool wasDead = IsDead;
            Vector2 simPos = hitLimb.SimPosition + ConvertUnits.ToSimUnits(dir);
            float prevVitality = CharacterHealth.Vitality;
            AttackResult attackResult = hitLimb.AddDamage(simPos, afflictions, playSound, damageMultiplier: damageMultiplier, penetration: penetration, attacker: attacker);
            CharacterHealth.ApplyDamage(hitLimb, attackResult, allowStacking);
            if (shouldImplode)
            {
                // Only used by assistant's True Potential talent. Has to run here in order to properly give kill credit when it activates.
                Implode();
            }

            if (attacker != this)
            {
                OnAttacked?.Invoke(attacker, attackResult);
                OnAttackedProjSpecific(attacker, attackResult, stun);
                if (!wasDead)
                {
                    TryAdjustAttackerSkill(attacker, attackResult);
                }
            }
            if (attackResult.Damage > 0)
            {
                LastDamage = attackResult;
                if (attacker != null && attacker != this && !attacker.Removed)
                {
                    AddAttacker(attacker, attackResult.Damage);
                    if (IsOnPlayerTeam)
                    {
                        CreatureMetrics.AddEncounter(attacker.SpeciesName);
                    }
                    if (attacker.IsOnPlayerTeam)
                    {
                        CreatureMetrics.AddEncounter(SpeciesName);
                    }
                }
                ApplyStatusEffects(ActionType.OnDamaged, 1.0f);
                hitLimb.ApplyStatusEffects(ActionType.OnDamaged, 1.0f);
            }
#if CLIENT
            if (Params.UseBossHealthBar && Controlled != null && Controlled.teamID == attacker?.teamID)
            {
                CharacterHUD.ShowBossHealthBar(this, attackResult.Damage);
            }
#endif
            return attackResult;
        }

        partial void OnAttackedProjSpecific(Character attacker, AttackResult attackResult, float stun);

        public void TryAdjustAttackerSkill(Character attacker, AttackResult attackResult)
        {
            if (attacker == null) { return; }
            if (!attacker.IsOnPlayerTeam) { return; }
            bool isEnemy = AIController is EnemyAIController || TeamID != attacker.TeamID;
            if (!isEnemy) { return; }
            float weaponDamage = 0;
            float medicalDamage = 0;
            foreach (var affliction in attackResult.Afflictions)
            {
                if (affliction.Prefab.IsBuff) { continue; }
                if (Params.IsMachine && !affliction.Prefab.AffectMachines) { continue; }
                if (affliction.Prefab.AfflictionType == AfflictionPrefab.PoisonType || 
                    affliction.Prefab.AfflictionType == AfflictionPrefab.ParalysisType)
                {
                    if (!Params.Health.PoisonImmunity)
                    {
                        float relativeVitality = MaxVitality / 100f;
                        // Undo the applied modifiers to get the base value. Poison damage is multiplied by max vitality when it's applied.
                        float dmg = affliction.Strength;
                        if (relativeVitality > 0)
                        {
                            dmg /= relativeVitality;
                        }
                        if (PoisonVulnerability > 0)
                        {
                            dmg /= PoisonVulnerability;
                        }
                        float strength = MaxVitality;
                        if (Params.AI != null)
                        {
                            strength = Params.AI.CombatStrength;
                        }
                        // Adjust the skill gain by the strength of the target. Combat strength >= 1000 gives 2x bonus, combat strength < 333 less than 1x.
                        float vitalityFactor = MathHelper.Lerp(0.5f, 2f, MathUtils.InverseLerp(0, 1000, strength));
                        dmg *= vitalityFactor;
                        medicalDamage += dmg * affliction.Prefab.MedicalSkillGain;
                    }
                }
                else
                {
                    medicalDamage += affliction.GetVitalityDecrease(null) * affliction.Prefab.MedicalSkillGain;
                }
                weaponDamage += affliction.GetVitalityDecrease(null) * affliction.Prefab.WeaponsSkillGain;
            }
            if (medicalDamage > 0)
            {
                IncreaseSkillLevel("medical".ToIdentifier(), medicalDamage);
            }
            if (weaponDamage > 0)
            {
                IncreaseSkillLevel("weapons".ToIdentifier(), weaponDamage);
            }

            void IncreaseSkillLevel(Identifier skill, float damage)
            {
                float attackerSkillLevel = attacker.GetSkillLevel(skill);
                // The formula is too generous on low skill levels, hence the minimum divider.
                float minSkillDivider = 15f;
                attacker.Info?.IncreaseSkillLevel(skill, damage * SkillSettings.Current.SkillIncreasePerHostileDamage / Math.Max(attackerSkillLevel, minSkillDivider));
            }
        }

        public void TryAdjustHealerSkill(Character healer, float healthChange = 0, Affliction affliction = null)
        {
            if (healer == null) { return; }
            bool isEnemy = AIController is EnemyAIController || TeamID != healer.TeamID;
            if (isEnemy) { return; }
            float medicalGain = healthChange;
            if (affliction?.Prefab is { IsBuff: true } && (!Params.IsMachine || affliction.Prefab.AffectMachines))
            {
                medicalGain += affliction.Strength * affliction.Prefab.MedicalSkillGain;
            }
            if (medicalGain <= 0) { return; }
            Identifier skill = new Identifier("medical");
            float attackerSkillLevel = healer.GetSkillLevel(skill);
            // The formula is too generous on low skill levels, hence the minimum divider.
            float minSkillDivider = 15f;
            healer.Info?.IncreaseSkillLevel(skill, medicalGain * SkillSettings.Current.SkillIncreasePerFriendlyHealed / Math.Max(attackerSkillLevel, minSkillDivider));
        }

        /// <summary>
        /// Is the character knocked down regardless whether the technical state is dead, unconcious, paralyzed, or stunned. 
        /// With stunning, the parameter uses an one second delay before the character is treated as knocked down. The purpose of this is to ignore minor stunning. If you don't want to to ignore any stun, use the Stun property.
        /// </summary>
        public bool IsKnockedDown => IsRagdolled || CharacterHealth.StunTimer > 1.0f || IsIncapacitated;

        public void SetStun(float newStun, bool allowStunDecrease = false, bool isNetworkMessage = false)
        {
            if (GameMain.NetworkMember != null && GameMain.NetworkMember.IsClient && !isNetworkMessage) { return; }
            if (Screen.Selected != GameMain.GameScreen) { return; }
            if (newStun > 0 && Params.Health.StunImmunity)
            {
                if (EmpVulnerability <= 0 || CharacterHealth.GetAfflictionStrength(AfflictionPrefab.EMPType, allowLimbAfflictions: false) <= 0)
                {
                    return;
                }
            }
            if ((newStun <= Stun && !allowStunDecrease) || !MathUtils.IsValid(newStun)) { return; }
            if (Math.Sign(newStun) != Math.Sign(Stun))
            {
                AnimController.ResetPullJoints();
            }
            CharacterHealth.Stun = newStun;
            if (newStun > 0.0f)
            {
                SelectedItem = SelectedSecondaryItem = null;
                if (SelectedCharacter != null) { DeselectCharacter(); }
            }
            HealthUpdateInterval = 0.0f;
        }

        private readonly List<ISerializableEntity> targets = new List<ISerializableEntity>();
        public void ApplyStatusEffects(ActionType actionType, float deltaTime)
        {
            if (actionType == ActionType.OnEating)
            {
                float eatingRegen = Params.Health.HealthRegenerationWhenEating;
                if (eatingRegen > 0)
                {
                    CharacterHealth.ReduceAfflictionOnAllLimbs(AfflictionPrefab.DamageType, eatingRegen * deltaTime);
                }
            }
            if (statusEffects.TryGetValue(actionType, out var statusEffectList))
            {
                foreach (StatusEffect statusEffect in statusEffectList)
                {
                    if (statusEffect.type == ActionType.OnDamaged)
                    {
                        if (!statusEffect.HasRequiredAfflictions(LastDamage)) { continue; }
                        if (statusEffect.OnlyPlayerTriggered)
                        {
                            if (LastAttacker == null || !LastAttacker.IsPlayer)
                            {
                                continue;
                            }
                        }
                    }
                    if (statusEffect.HasTargetType(StatusEffect.TargetType.NearbyItems) ||
                        statusEffect.HasTargetType(StatusEffect.TargetType.NearbyCharacters))
                    {
                        targets.Clear();
                        statusEffect.AddNearbyTargets(WorldPosition, targets);
                        statusEffect.Apply(actionType, deltaTime, this, targets);
                    }
                    else if (statusEffect.targetLimbs != null)
                    {
                        foreach (var limbType in statusEffect.targetLimbs)
                        {
                            if (statusEffect.HasTargetType(StatusEffect.TargetType.AllLimbs))
                            {
                                // Target all matching limbs
                                foreach (var limb in AnimController.Limbs)
                                {
                                    if (limb.IsSevered) { continue; }
                                    if (limb.type == limbType)
                                    {
                                        statusEffect.sourceBody = limb.body;
                                        statusEffect.Apply(actionType, deltaTime, this, limb);
                                    }
                                }
                            }
                            else if (statusEffect.HasTargetType(StatusEffect.TargetType.Limb))
                            {
                                // Target just the first matching limb
                                Limb limb = AnimController.GetLimb(limbType);
                                if (limb != null)
                                {
                                    statusEffect.sourceBody = limb.body;
                                    statusEffect.Apply(actionType, deltaTime, this, limb);
                                }
                            }
                            else if (statusEffect.HasTargetType(StatusEffect.TargetType.LastLimb))
                            {
                                // Target just the last matching limb
                                Limb limb = AnimController.Limbs.LastOrDefault(l => l.type == limbType && !l.IsSevered && !l.Hidden);
                                if (limb != null)
                                {
                                    statusEffect.sourceBody = limb.body;
                                    statusEffect.Apply(actionType, deltaTime, this, limb);
                                }
                            }
                        }
                    }
                    if (statusEffect.HasTargetType(StatusEffect.TargetType.This) || statusEffect.HasTargetType(StatusEffect.TargetType.Character))
                    {
                        statusEffect.Apply(actionType, deltaTime, this, this);
                    }
                }
                if (actionType != ActionType.OnDamaged && actionType != ActionType.OnSevered)
                {
                    // OnDamaged is called only for the limb that is hit.
                    foreach (Limb limb in AnimController.Limbs)
                    {
                        limb.ApplyStatusEffects(actionType, deltaTime);
                    }
                }
            }
            //OnActive effects are handled by the afflictions themselves
            if (actionType != ActionType.OnActive)
            {
                CharacterHealth.ApplyAfflictionStatusEffects(actionType);
            }
        }

        private void Implode(bool isNetworkMessage = false)
        {
            if (CharacterHealth.Unkillable || GodMode || IsDead) { return; }

            if (!isNetworkMessage)
            {
                if (GameMain.NetworkMember is { IsClient: true }) { return; }
            }

            CharacterHealth.ApplyAffliction(null, new Affliction(AfflictionPrefab.Pressure, AfflictionPrefab.Pressure.MaxStrength));
            if (GameMain.NetworkMember is not { IsClient: true } || isNetworkMessage)
            {
                Kill(CauseOfDeathType.Pressure, null, isNetworkMessage: true);
            }
            if (IsDead)
            {
                BreakJoints();
            }
        }

        public void BreakJoints()
        {
            Vector2 centerOfMass = AnimController.GetCenterOfMass();
            foreach (Limb limb in AnimController.Limbs)
            {
                if (limb.IsSevered) { continue; }
                limb.AddDamage(limb.SimPosition, 500.0f, 0.0f, 0.0f, false);

                Vector2 diff = centerOfMass - limb.SimPosition;

                if (!MathUtils.IsValid(diff))
                {
                    string errorMsg = "Attempted to apply an invalid impulse to a limb in Character.BreakJoints (" + diff + "). Limb position: " + limb.SimPosition + ", center of mass: " + centerOfMass + ".";
                    DebugConsole.ThrowError(errorMsg);
                    GameAnalyticsManager.AddErrorEventOnce("Ragdoll.GetCenterOfMass", GameAnalyticsManager.ErrorSeverity.Error, errorMsg);
                    return;
                }

                if (diff == Vector2.Zero) { continue; }
                limb.body.ApplyLinearImpulse(diff * 50.0f, maxVelocity: NetConfig.MaxPhysicsBodyVelocity);
            }

            ImplodeFX();

            foreach (var joint in AnimController.LimbJoints)
            {
                if (joint.LimbA.type == LimbType.Head || joint.LimbB.type == LimbType.Head) { continue; }
                if (joint.revoluteJoint != null)
                {
                    joint.revoluteJoint.LimitEnabled = false;
                }
            }
        }

        partial void ImplodeFX();

        public void Kill(CauseOfDeathType causeOfDeath, Affliction causeOfDeathAffliction, bool isNetworkMessage = false, bool log = true)
        {
            if (IsDead || CharacterHealth.Unkillable || GodMode) { return; }

            HealthUpdateInterval = 0.0f;

            //clients aren't allowed to kill characters unless they receive a network message
            if (!isNetworkMessage && GameMain.NetworkMember is { IsClient: true })
            {
                return;
            }

#if SERVER
            if (GameMain.NetworkMember is { IsServer: true })
            {
                GameMain.NetworkMember.CreateEntityEvent(this, new CharacterStatusEventData(forceAfflictionData: true));
            }
#endif

            isDead = true;

            ApplyStatusEffects(ActionType.OnDeath, 1.0f);

            AnimController.Frozen = false;

            CauseOfDeath = new CauseOfDeath(
                causeOfDeath, causeOfDeathAffliction?.Prefab,
                causeOfDeathAffliction?.Source, LastDamageSource);

            if (GameAnalyticsManager.SendUserStatistics)
            {
                string causeOfDeathStr = causeOfDeathAffliction == null ?
                    causeOfDeath.ToString() : causeOfDeathAffliction.Prefab.Identifier.Value.Replace(" ", "");

                string characterType = GetCharacterType(this);
                GameAnalyticsManager.AddDesignEvent("Kill:" + characterType + ":" + causeOfDeathStr);
                if (CauseOfDeath.Killer != null)
                {
                    GameAnalyticsManager.AddDesignEvent("Kill:" + characterType + ":Killer:" + GetCharacterType(CauseOfDeath.Killer));
                }
                if (CauseOfDeath.DamageSource != null)
                {
                    string damageSourceStr = CauseOfDeath.DamageSource.ToString();
                    if (CauseOfDeath.DamageSource is Item damageSourceItem) { damageSourceStr = damageSourceItem.ToString(); }
                    GameAnalyticsManager.AddDesignEvent("Kill:" + characterType + ":DamageSource:" + damageSourceStr);
                }

                static string GetCharacterType(Character character)
                {
                    if (character.IsPlayer)
                        return "Player";
                    else if (character.AIController is EnemyAIController)
                        return "Enemy" + character.SpeciesName;
                    else if (character.AIController is HumanAIController && character.TeamID == CharacterTeamType.Team2)
                        return "EnemyHuman";
                    else if (character.Info != null && character.TeamID == CharacterTeamType.Team1)
                        return "AICrew";
                    else if (character.Info != null && character.TeamID == CharacterTeamType.FriendlyNPC)
                        return "FriendlyNPC";
                    return "Unknown";
                }
            }

            OnDeath?.Invoke(this, CauseOfDeath);

            if (CauseOfDeath.Type != CauseOfDeathType.Disconnected)
            {
                var abilityCharacterKiller = new AbilityCharacterKiller(CauseOfDeath.Killer);
                CheckTalents(AbilityEffectType.OnDieToCharacter, abilityCharacterKiller);
                CauseOfDeath.Killer?.RecordKill(this);
            }

            if (GameMain.GameSession != null && Screen.Selected == GameMain.GameScreen)
            {
                SteamAchievementManager.OnCharacterKilled(this, CauseOfDeath);
            }

            KillProjSpecific(causeOfDeath, causeOfDeathAffliction, log);

            if (info != null)
            {
                info.CauseOfDeath = CauseOfDeath;
                info.MissionsCompletedSinceDeath = 0;
            }
            AnimController.movement = Vector2.Zero;
            AnimController.TargetMovement = Vector2.Zero;

            if (!LockHands)
            {
                foreach (Item heldItem in HeldItems.ToList())
                {
                    //if the item is both wearable and holdable, and currently worn, don't drop the item
                    var wearable = heldItem.GetComponent<Wearable>();
                    if (wearable is { IsActive: true }) { continue; }
                    heldItem.Drop(this);
                }
            }

            SelectedItem = SelectedSecondaryItem = null;
            SelectedCharacter = null;
            
            AnimController.ResetPullJoints();

            foreach (var joint in AnimController.LimbJoints)
            {
                if (joint.revoluteJoint != null)
                {
                    joint.revoluteJoint.MotorEnabled = false;
                }
            }

            GameMain.GameSession?.KillCharacter(this);
        }
        partial void KillProjSpecific(CauseOfDeathType causeOfDeath, Affliction causeOfDeathAffliction, bool log);

        public void Revive(bool removeAllAfflictions = true)
        {
            if (Removed)
            {
                DebugConsole.ThrowError("Attempting to revive an already removed character\n" + Environment.StackTrace.CleanupStackTrace());
                return;
            }

            aiTarget?.Remove();

            aiTarget = new AITarget(this);
            if (removeAllAfflictions)
            {
                CharacterHealth.RemoveAllAfflictions();
            }
            else
            {
                CharacterHealth.RemoveNegativeAfflictions();
            }
            SetAllDamage(0.0f, 0.0f, 0.0f);
            Oxygen = 100.0f;
            Bloodloss = 0.0f;
            SetStun(0.0f, true);
            isDead = false;

            foreach (LimbJoint joint in AnimController.LimbJoints)
            {
                var revoluteJoint = joint.revoluteJoint;
                if (revoluteJoint != null)
                {
                    revoluteJoint.MotorEnabled = true;
                }
                joint.Enabled = true;
                joint.IsSevered = false;
            }

            foreach (Limb limb in AnimController.Limbs)
            {
#if CLIENT
                if (limb.LightSource != null)
                {
                    limb.LightSource.Color = limb.InitialLightSourceColor;
                }
#endif
                limb.body.Enabled = true;
                limb.IsSevered = false;
            }

            if (GameMain.GameSession != null)
            {
                GameMain.GameSession.ReviveCharacter(this);
            }
        }

        public override void Remove()
        {
            if (Removed)
            {
                DebugConsole.ThrowError("Attempting to remove an already removed character\n" + Environment.StackTrace.CleanupStackTrace());
                return;
            }
            DebugConsole.Log("Removing character " + Name + " (ID: " + ID + ")");

#if CLIENT
            //ensure we apply any pending inventory updates to drop any items that need to be dropped when the character despawns
            if (GameMain.Client?.ClientPeer is { IsActive: true })
            {
                Inventory?.ApplyReceivedState();
            }
#endif

            base.Remove();

            foreach (Item heldItem in HeldItems.ToList())
            {
                heldItem.Drop(this);
            }

            info?.Remove();

#if CLIENT
            GameMain.GameSession?.CrewManager?.KillCharacter(this, resetCrewListIndex: false);

            if (Controlled == this) { Controlled = null; }
#endif

            CharacterList.Remove(this);

            if (Inventory != null)
            {
                foreach (Item item in Inventory.AllItems)
                {
                    Spawner?.AddItemToRemoveQueue(item);
                }
            }

            itemSelectedDurations.Clear();

            DisposeProjSpecific();

            aiTarget?.Remove();
            AnimController?.Remove();
            CharacterHealth?.Remove();

            foreach (Character c in CharacterList)
            {
                if (c.FocusedCharacter == this) { c.FocusedCharacter = null; }
                if (c.SelectedCharacter == this) { c.SelectedCharacter = null; }
            }
        }
        partial void DisposeProjSpecific();

        public void TeleportTo(Vector2 worldPos)
        {
            CurrentHull = null;
            AnimController.CurrentHull = null;
            Submarine = null;
            AnimController.SetPosition(ConvertUnits.ToSimUnits(worldPos), lerp: false);
            AnimController.FindHull(worldPos, setSubmarine: true);
            CurrentHull = AnimController.CurrentHull;
            if (AIController is HumanAIController humanAI)
            {
                humanAI.PathSteering?.ResetPath();
            }
        }

        public static void SaveInventory(Inventory inventory, XElement parentElement)
        {
            if (inventory == null || parentElement == null) { return; }
            var items = inventory.AllItems.Distinct();
            foreach (Item item in items)
            {
                item.Submarine = inventory.Owner.Submarine;
                var itemElement = item.Save(parentElement);

                List<int> slotIndices = inventory.FindIndices(item);
                itemElement.Add(new XAttribute("i", string.Join(",", slotIndices)));

                foreach (ItemContainer container in item.GetComponents<ItemContainer>())
                {
                    XElement childInvElement = new XElement("inventory");
                    itemElement.Add(childInvElement);
                    SaveInventory(container.Inventory, childInvElement);
                }
            }
        }

        /// <summary>
        /// Calls <see cref="SaveInventory(Barotrauma.Inventory, XElement)"/> using 'Inventory' and 'Info.InventoryData'
        /// </summary>
        public void SaveInventory()
        {
            SaveInventory(Inventory, Info?.InventoryData);
        }

        public void SpawnInventoryItems(Inventory inventory, ContentXElement itemData)
        {
            SpawnInventoryItemsRecursive(inventory, itemData, new List<Item>());
        }
        
        private void SpawnInventoryItemsRecursive(Inventory inventory, ContentXElement element, List<Item> extraDuffelBags)
        {
            foreach (var itemElement in element.Elements())
            {
                var newItem = Item.Load(itemElement, inventory.Owner.Submarine, createNetworkEvent: true, idRemap: IdRemap.DiscardId);
                if (newItem == null) { continue; }

                if (!MathUtils.NearlyEqual(newItem.Condition, newItem.MaxCondition) &&
                    GameMain.NetworkMember != null && GameMain.NetworkMember.IsServer)
                {
                    newItem.CreateStatusEvent(loadingRound: true);
                }
#if SERVER
                newItem.GetComponent<Terminal>()?.SyncHistory();
#endif
                int[] slotIndices = itemElement.GetAttributeIntArray("i", new int[] { 0 });
                if (!slotIndices.Any())
                {
                    DebugConsole.ThrowError("Invalid inventory data in character \"" + Name + "\" - no slot indices found");
                    continue;
                }

                //make sure there's no other item in the slot
                //this should not happen normally, but can occur if the character is accidentally given new job items while also loading previous items in the campaign
                for (int i = 0; i < inventory.Capacity; i++)
                {
                    if (slotIndices.Contains(i))
                    {
                        var existingItem = inventory.GetItemAt(i);
                        if (existingItem != null && existingItem != newItem && (((MapEntity)existingItem).Prefab != ((MapEntity)newItem).Prefab || existingItem.Prefab.MaxStackSize == 1))
                        {
                            DebugConsole.ThrowError($"Error while loading character inventory data. The slot {i} was already occupied by the item \"{existingItem.Name} ({existingItem.ID})\" when loading the item \"{newItem.Name} ({newItem.ID})\"");
                            existingItem.Drop(null, createNetworkEvent: false);
                        }
                    }
                }

                bool canBePutInOriginalInventory = true;
                if (slotIndices[0] >= inventory.Capacity)
                {
                    canBePutInOriginalInventory = false;
                    //legacy support: before item stacking was implemented, revolver for example had a separate slot for each bullet
                    //now there's just one, try to put the extra items where they fit (= stack them)
                    for (int i = 0; i < inventory.Capacity; i++)
                    {
                        if (inventory.CanBePutInSlot(newItem, i))
                        {
                            slotIndices[0] = i;
                            canBePutInOriginalInventory = true;
                            break;
                        }
                    }
                }
                else
                {
                    canBePutInOriginalInventory = inventory.CanBePutInSlot(newItem, slotIndices[0], ignoreCondition: true);
                }

                if (canBePutInOriginalInventory)
                {
                    inventory.TryPutItem(newItem, slotIndices[0], false, false, null);
                    newItem.ParentInventory = inventory;

                    //force the item to the correct slots
                    //  e.g. putting the item in a hand slot will also put it in the first available Any-slot, 
                    //  which may not be where it actually was
                    for (int i = 0; i < inventory.Capacity; i++)
                    {
                        if (slotIndices.Contains(i))
                        {
                            if (!inventory.GetItemsAt(i).Contains(newItem)) { inventory.ForceToSlot(newItem, i); }
                        }
                        else if (inventory.FindIndices(newItem).Contains(i))
                        {
                            inventory.ForceRemoveFromSlot(newItem, i);
                        }
                    }
                }
                else
                {
                    // In case the inventory capacity is smaller than it was when saving:
                    // 1) Spawn a new duffel bag if none yet spawned or if the existing ones aren't enough
                    if (extraDuffelBags.None(i => i.OwnInventory.CanBePut(newItem)) && ItemPrefab.FindByIdentifier("duffelbag".ToIdentifier()) is ItemPrefab duffelBagPrefab)
                    {
                        var hull = Hull.FindHull(WorldPosition, guess: CurrentHull);
                        var mainSub = Submarine.MainSubs.FirstOrDefault(s => s.TeamID == TeamID);
                        if ((hull == null || hull.Submarine != mainSub) && mainSub != null)
                        {
                            var wp = WayPoint.GetRandom(spawnType: SpawnType.Cargo, sub: mainSub) ?? WayPoint.GetRandom(sub: mainSub);
                            if (wp != null)
                            {
                                hull = Hull.FindHull(wp.WorldPosition);
                            }
                        }
                        var newDuffelBag = new Item(duffelBagPrefab,
                            hull != null ? CargoManager.GetCargoPos(hull, duffelBagPrefab) : Position,
                            hull?.Submarine ?? Submarine);
                        extraDuffelBags.Add(newDuffelBag);
#if SERVER
                        Spawner.CreateNetworkEvent(new EntitySpawner.SpawnEntity(newDuffelBag));
#endif
                    }

                    // 2) Find a slot for the new item
                    for (int i = 0; i < extraDuffelBags.Count; i++)
                    {
                        var duffelBag = extraDuffelBags[i];
                        for (int j = 0; j < duffelBag.OwnInventory.Capacity; j++)
                        {
                            if (duffelBag.OwnInventory.TryPutItem(newItem, j, false, false, null))
                            {
                                newItem.ParentInventory = duffelBag.OwnInventory;
                                break;
                            }
                        }
                    }
                }

                int itemContainerIndex = 0;
                var itemContainers = newItem.GetComponents<ItemContainer>().ToList();
                foreach (var childInvElement in itemElement.Elements())
                {
                    if (itemContainerIndex >= itemContainers.Count) break;
                    if (!childInvElement.Name.ToString().Equals("inventory", StringComparison.OrdinalIgnoreCase)) { continue; }
                    SpawnInventoryItemsRecursive(itemContainers[itemContainerIndex].Inventory, childInvElement, extraDuffelBags);
                    itemContainerIndex++;
                }
            }
        }

        private readonly HashSet<AttackContext> currentContexts = new HashSet<AttackContext>();

        public IEnumerable<AttackContext> GetAttackContexts()
        {
            currentContexts.Clear();
            if (AnimController.InWater)
            {
                currentContexts.Add(AttackContext.Water);
            }
            else
            {
                currentContexts.Add(AttackContext.Ground);
            }
            if (CurrentHull == null)
            {
                currentContexts.Add(AttackContext.Outside);
            }
            else
            {
                currentContexts.Add(AttackContext.Inside);
            }
            return currentContexts;
        }

        private readonly List<Hull> visibleHulls = new List<Hull>();
        private readonly HashSet<Hull> tempList = new HashSet<Hull>();
        /// <summary>
        /// Returns hulls that are visible to the player, including the current hull.
        /// Can be heavy if used every frame.
        /// </summary>
        public List<Hull> GetVisibleHulls()
        {
            visibleHulls.Clear();
            tempList.Clear();
            if (CurrentHull != null)
            {
                visibleHulls.Add(CurrentHull);
                var adjacentHulls = CurrentHull.GetConnectedHulls(true, 1);
                float maxDistance = 1000f;
                foreach (var hull in adjacentHulls)
                {
                    if (hull.ConnectedGaps.Any(g => g.Open > 0.9f && g.linkedTo.Contains(CurrentHull) &&
                        Vector2.DistanceSquared(g.WorldPosition, WorldPosition) < Math.Pow(maxDistance / 2, 2)))
                    {
                        if (Vector2.DistanceSquared(hull.WorldPosition, WorldPosition) < Math.Pow(maxDistance, 2))
                        {
                            visibleHulls.Add(hull);
                        }
                    }
                }
                visibleHulls.AddRange(CurrentHull.GetLinkedEntities(tempList, filter: h =>
                {
                    // Ignore adjacent hulls because they were already handled above
                    if (adjacentHulls.Contains(h))
                    {
                        return false;
                    }
                    else
                    {
                        if (h.ConnectedGaps.Any(g =>
                            g.Open > 0.9f &&
                            Vector2.DistanceSquared(g.WorldPosition, WorldPosition) < Math.Pow(maxDistance / 2, 2) &&
                            CanSeeTarget(g)))
                        {
                            return Vector2.DistanceSquared(h.WorldPosition, WorldPosition) < Math.Pow(maxDistance, 2);
                        }
                        else
                        {
                            return false;
                        }
                    }
                }));
            }
            return visibleHulls;
        }

        public Vector2 GetRelativeSimPosition(ISpatialEntity target, Vector2? worldPos = null) => GetRelativeSimPosition(this, target, worldPos);

        public static Vector2 GetRelativeSimPosition(ISpatialEntity from, ISpatialEntity to, Vector2? worldPos = null)
        {
            Vector2 targetPos = to.SimPosition;
            if (worldPos.HasValue)
            {
                Vector2 wp = worldPos.Value;
                if (to.Submarine != null)
                {
                    wp -= to.Submarine.Position;
                }
                targetPos = ConvertUnits.ToSimUnits(wp);
            }
            if (from.Submarine == null && to.Submarine != null)
            {
                // outside and targeting inside
                targetPos += to.Submarine.SimPosition;
            }
            else if (from.Submarine != null && to.Submarine == null)
            {
                // inside and targeting outside
                targetPos -= from.Submarine.SimPosition;
            }
            else if (from.Submarine != to.Submarine)
            {
                if (from.Submarine != null && to.Submarine != null)
                {
                    // both inside, but in different subs
                    Vector2 diff = from.Submarine.SimPosition - to.Submarine.SimPosition;
                    targetPos -= diff;
                }
            }
            return targetPos;
        }

        public bool IsCaptain => HasJob("captain");
        public bool IsEngineer => HasJob("engineer");
        public bool IsMechanic => HasJob("mechanic");
        public bool IsMedic => HasJob("medicaldoctor");
        public bool IsSecurity => HasJob("securityofficer") || HasJob("vipsecurityofficer");
        public bool IsAssistant => HasJob("assistant");
        public bool IsWatchman => HasJob("watchman");
        public bool IsVip => HasJob("prisoner");
        public bool IsPrisoner => HasJob("prisoner");
        public Color? UniqueNameColor { get; set; } = null;

        public bool HasJob(string identifier) => Info?.Job?.Prefab.Identifier == identifier;

        public bool HasJob(Identifier identifier) => Info?.Job?.Prefab.Identifier == identifier;

        /// <summary>
        /// Is the character currently protected from the pressure by immunity/ability or a status effect (e.g. from a diving suit).
        /// </summary>
        public bool IsProtectedFromPressure => IsImmuneToPressure || PressureProtection >= (Level.Loaded?.GetRealWorldDepth(WorldPosition.Y) ?? 1.0f);

        public bool IsImmuneToPressure => !NeedsAir || HasAbilityFlag(AbilityFlags.ImmuneToPressure);

        #region Talents
        private readonly List<CharacterTalent> characterTalents = new List<CharacterTalent>();

        public IReadOnlyCollection<CharacterTalent> CharacterTalents => characterTalents;

        public void LoadTalents()
        {
            List<Identifier> toBeRemoved = null;
            foreach (Identifier talent in info.UnlockedTalents)
            {
                if (!GiveTalent(talent, addingFirstTime: false))
                {
                    DebugConsole.AddWarning(Name + " had talent that did not exist! Removing talent from CharacterInfo.");
                    toBeRemoved ??= new List<Identifier>();
                    toBeRemoved.Add(talent);
                }
            }

            if (toBeRemoved != null)
            {
                foreach (Identifier removeTalent in toBeRemoved)
                {
                    Info.UnlockedTalents.Remove(removeTalent);
                }
            }
        }

        public bool GiveTalent(Identifier talentIdentifier, bool addingFirstTime = true)
        {
            TalentPrefab talentPrefab = TalentPrefab.TalentPrefabs.Find(c => c.Identifier == talentIdentifier);
            if (talentPrefab == null)
            {
                DebugConsole.AddWarning($"Tried to add talent by identifier {talentIdentifier} to character {Name}, but no such talent exists.");
                return false;
            }
            return GiveTalent(talentPrefab, addingFirstTime);
        }

        public bool GiveTalent(UInt32 talentIdentifier, bool addingFirstTime = true)
        {
            TalentPrefab talentPrefab = TalentPrefab.TalentPrefabs.Find(c => c.UintIdentifier == talentIdentifier);
            if (talentPrefab == null)
            {
                DebugConsole.AddWarning($"Tried to add talent by identifier {talentIdentifier} to character {Name}, but no such talent exists.");
                return false;
            }
            return GiveTalent(talentPrefab, addingFirstTime);
        }

        public bool GiveTalent(TalentPrefab talentPrefab, bool addingFirstTime = true)
        {
            if (info == null) { return false; }
            info.UnlockedTalents.Add(talentPrefab.Identifier);
            if (characterTalents.Any(t => t.Prefab == talentPrefab)) { return false; }
#if SERVER
            GameMain.NetworkMember.CreateEntityEvent(this, new UpdateTalentsEventData());
#endif
            CharacterTalent characterTalent = new CharacterTalent(talentPrefab, this);
            characterTalents.Add(characterTalent);
            characterTalent.ActivateTalent(addingFirstTime);
            characterTalent.AddedThisRound = addingFirstTime;

            if (addingFirstTime)
            {
                OnTalentGiven(talentPrefab);
                GameAnalyticsManager.AddDesignEvent("TalentUnlocked:" + (info.Job?.Prefab.Identifier ?? "None".ToIdentifier()) + ":" + talentPrefab.Identifier,
                    GameMain.GameSession?.Campaign?.TotalPlayTime ?? 0.0);
            }
            return true;
        }

        public bool HasTalent(Identifier identifier)
        {
            return info.UnlockedTalents.Contains(identifier);
        }

        public bool HasUnlockedAllTalents()
        {
            if (TalentTree.JobTalentTrees.TryGet(Info.Job.Prefab.Identifier, out TalentTree talentTree))
            {
                foreach (TalentSubTree talentSubTree in talentTree.TalentSubTrees)
                {
                    foreach (TalentOption talentOption in talentSubTree.TalentOptionStages)
                    {
                        if (!talentOption.HasMaxTalents(info.UnlockedTalents))
                        {
                            return false;
                        }
                    }
                }
            }
            return true;
        }

        public bool HasTalents()
        {
            return characterTalents.Any();
        }

        public void CheckTalents(AbilityEffectType abilityEffectType, AbilityObject abilityObject)
        {
            foreach (CharacterTalent characterTalent in CharacterTalents)
            {
                characterTalent.CheckTalent(abilityEffectType, abilityObject);
            }
        }

        public void CheckTalents(AbilityEffectType abilityEffectType)
        {
            foreach (var characterTalent in characterTalents)
            {
                characterTalent.CheckTalent(abilityEffectType, null);
            }
        }

        partial void OnTalentGiven(TalentPrefab talentPrefab);

        #endregion

        private readonly HashSet<Hull> sameRoomHulls = new();

        /// <summary>
        /// Check if the character is in the same room
        /// Room and hull differ in that a room can consist of multiple linked hulls
        /// </summary>
        public bool IsInSameRoomAs(Character character)
        {
            if (character == this) { return true; }

            if (character.CurrentHull is null || CurrentHull is null)
            {
                // Outside doesn't count as a room
                return false;
            }

            if (character.Submarine != Submarine) { return false; }
            if (character.CurrentHull == CurrentHull) { return true; }

            sameRoomHulls.Clear();
            CurrentHull.GetLinkedEntities(sameRoomHulls);
            sameRoomHulls.Add(CurrentHull);

            return sameRoomHulls.Contains(character.CurrentHull);
        }

        public static IEnumerable<Character> GetFriendlyCrew(Character character)
        {
            if (character is null)
            {
                return Enumerable.Empty<Character>();
            }
            return CharacterList.Where(c => HumanAIController.IsFriendly(character, c, onlySameTeam: true) && !c.IsDead);
        }

        public bool HasRecipeForItem(Identifier recipeIdentifier)
        {
            return characterTalents.Any(t => t.UnlockedRecipes.Contains(recipeIdentifier));
        }

        public bool HasStoreAccessForItem(ItemPrefab prefab)
        {
            foreach (CharacterTalent talent in characterTalents)
            {
                foreach (Identifier unlockedItem in talent.UnlockedStoreItems)
                {
                    if (prefab.Tags.Contains(unlockedItem)) { return true; }
                }
            }

            return false;
        }

        /// <summary>
        /// Shows visual notification of money gained by the specific player. Useful for mid-mission monetary gains.
        /// </summary>
        public void GiveMoney(int amount)
        {
            if (!(GameMain.GameSession?.Campaign is { } campaign)) { return; }
            if (amount <= 0) { return; }

            Wallet wallet;
#if SERVER
            if (!(campaign is MultiPlayerCampaign mpCampaign)) { throw new InvalidOperationException("Campaign on a server is not a multiplayer campaign"); }
            Client targetClient = null;

            foreach (Client client in GameMain.Server.ConnectedClients)
            {
                if (client.Character == this)
                {
                    targetClient = client;
                    break;
                }
            }

            wallet = targetClient is null ? mpCampaign.Bank : mpCampaign.GetWallet(targetClient);
#else
            wallet = campaign.Wallet;
#endif

            int prevAmount = wallet.Balance;
            wallet.Give(amount);
            OnMoneyChanged(prevAmount, wallet.Balance);
        }

#if CLIENT
        public void SetMoney(int amount)
        {
            if (!(GameMain.GameSession?.Campaign is { } campaign)) { return; }
            if (amount == campaign.Wallet.Balance) { return; }

            int prevAmount = campaign.Wallet.Balance;
            campaign.Wallet.Balance = amount;
            OnMoneyChanged(prevAmount, campaign.Wallet.Balance);
        }
#endif

        partial void OnMoneyChanged(int prevAmount, int newAmount);

        /// <summary>
        /// This dictionary is used for stats that are required very frequently. Not very performant, but easier to develop with for now.
        /// If necessary, the approach of using a dictionary could be replaced by an encapsulated class that contains the stats as attributes.
        /// </summary>
        private readonly Dictionary<StatTypes, float> statValues = new Dictionary<StatTypes, float>();

        /// <summary>
        /// A dictionary with temporary values, updated when the character equips/unequips wearables. Used to reduce unnecessary inventory checking.
        /// </summary>
        private readonly Dictionary<StatTypes, float> wearableStatValues = new Dictionary<StatTypes, float>();

        public float GetStatValue(StatTypes statType, bool includeSaved = true)
        {
            if (!IsHuman) { return 0f; }

            float statValue = 0f;
            if (statValues.TryGetValue(statType, out float value))
            {
                statValue += value;
            }
            if (CharacterHealth != null)
            {
                statValue += CharacterHealth.GetStatValue(statType);
            }
            if (Info != null && includeSaved)
            {
                // could be optimized by instead updating the Character.cs statvalues dictionary whenever the CharacterInfo.cs values change
                statValue += Info.GetSavedStatValue(statType);
            }
            if (wearableStatValues.TryGetValue(statType, out float wearableValue))
            {
                statValue += wearableValue;
            }

            return statValue;
        }

        public void OnWearablesChanged()
        {
            wearableStatValues.Clear();
            for (int i = 0; i < Inventory.Capacity; i++)
            {
                if (Inventory.SlotTypes[i] != InvSlotType.Any && Inventory.SlotTypes[i] != InvSlotType.LeftHand && Inventory.SlotTypes[i] != InvSlotType.RightHand
                    && Inventory.GetItemAt(i)?.GetComponent<Wearable>() is Wearable wearable)
                {
                    foreach (var statValuePair in wearable.WearableStatValues)
                    {
                        if (wearableStatValues.ContainsKey(statValuePair.Key))
                        {
                            wearableStatValues[statValuePair.Key] += statValuePair.Value;
                        }
                        else
                        {
                            wearableStatValues.Add(statValuePair.Key, statValuePair.Value);
                        }
                    }
                }
            }
        }

        public void ChangeStat(StatTypes statType, float value)
        {
            if (statValues.ContainsKey(statType))
            {
                statValues[statType] += value;
            }
            else
            {
                statValues.Add(statType, value);
            }
        }
        
        private static StatTypes GetSkillStatType(Identifier skillIdentifier)
        {
            // Using this method to translate between skill identifiers and stat types. Feel free to replace it if there's a better way
            switch (skillIdentifier.Value.ToLowerInvariant())
            {
                case "electrical":
                    return StatTypes.ElectricalSkillBonus;
                case "helm":
                    return StatTypes.HelmSkillBonus;
                case "mechanical":
                    return StatTypes.MechanicalSkillBonus;
                case "medical":
                    return StatTypes.MedicalSkillBonus;
                case "weapons":
                    return StatTypes.WeaponsSkillBonus;
                default:
                    return StatTypes.None;
            }
        }

        private AbilityFlags abilityFlags;

        public void AddAbilityFlag(AbilityFlags abilityFlag)
        {
            abilityFlags |= abilityFlag;
        }

        public void RemoveAbilityFlag(AbilityFlags abilityFlag)
        {
            abilityFlags &= ~abilityFlag;
        }

        public bool HasAbilityFlag(AbilityFlags abilityFlag)
        {
            return abilityFlags.HasFlag(abilityFlag) || CharacterHealth.HasFlag(abilityFlag);
        }

        private readonly Dictionary<TalentResistanceIdentifier, float> abilityResistances = new();

        public float GetAbilityResistance(AfflictionPrefab affliction)
        {
            float resistance = 0f;
            bool hadResistance = false;

            foreach (var (key, value) in abilityResistances)
            {
                if (key.ResistanceIdentifier == affliction.AfflictionType ||
                    key.ResistanceIdentifier == affliction.Identifier)
                {
                    resistance += value;
                    hadResistance = true;
                }
            }

            return hadResistance ? resistance : 1f;
        }

        public void ChangeAbilityResistance(TalentResistanceIdentifier identifier, float value)
        {
            if (!MathUtils.IsValid(value))
            {
#if DEBUG
                DebugConsole.ThrowError($"Attempted to set ability resistance to an invalid value ({value})\n" + Environment.StackTrace.CleanupStackTrace());
#endif
                return;
            }

            if (abilityResistances.ContainsKey(identifier))
            {
                abilityResistances[identifier] *= value;
            }
            else
            {
                abilityResistances.Add(identifier, value);
            }
        }

        public void RemoveAbilityResistance(TalentResistanceIdentifier identifier) => abilityResistances.Remove(identifier);

        public bool IsFriendly(Character other) => IsFriendly(this, other);

        public static bool IsFriendly(Character me, Character other) => IsOnFriendlyTeam(me, other) && IsSameSpeciesOrGroup(me, other);

        public static bool IsOnFriendlyTeam(CharacterTeamType myTeam, CharacterTeamType otherTeam)
        {
            if (myTeam == otherTeam) { return true; }
            return myTeam switch
            {
                // NPCs are friendly to the same team and the friendly NPCs
                CharacterTeamType.None or CharacterTeamType.Team1 or CharacterTeamType.Team2 => otherTeam == CharacterTeamType.FriendlyNPC,
                // Friendly NPCs are friendly to both player teams
                CharacterTeamType.FriendlyNPC => otherTeam == CharacterTeamType.Team1 || otherTeam == CharacterTeamType.Team2,
                _ => true
            };
        }

        public static bool IsOnFriendlyTeam(Character me, Character other) => IsOnFriendlyTeam(me.TeamID, other.TeamID);
        public bool IsOnFriendlyTeam(Character other) => IsOnFriendlyTeam(TeamID, other.TeamID);
        public bool IsOnFriendlyTeam(CharacterTeamType otherTeam) => IsOnFriendlyTeam(TeamID, otherTeam);

        public bool IsSameSpeciesOrGroup(Character other) => IsSameSpeciesOrGroup(this, other);

        public static bool IsSameSpeciesOrGroup(Character me, Character other) => other.SpeciesName == me.SpeciesName || CharacterParams.CompareGroup(me.Group, other.Group);

        public void StopClimbing()
        {
            AnimController.StopClimbing();
            ReleaseSecondaryItem();
        }
    }

    class ActiveTeamChange
    {
        public CharacterTeamType DesiredTeamId { get; }
        public enum TeamChangePriorities
        {
            Base, // given to characters when generated or when their base team is set
            Willful, // cognitive, willful team changes, such as prisoners escaping 
            Absolute // possession, insanity, the like
        }
        public TeamChangePriorities TeamChangePriority { get; }
        public bool AggressiveBehavior { get; }

        public ActiveTeamChange(CharacterTeamType desiredTeamId, TeamChangePriorities teamChangePriority, bool aggressiveBehavior = false)
        {
            DesiredTeamId = desiredTeamId;
            TeamChangePriority = teamChangePriority;
            AggressiveBehavior = aggressiveBehavior;
        }
    }

    internal sealed class AbilityCharacterLoot : AbilityObject, IAbilityCharacter
    {
        public Character Character { get; set; }

        public AbilityCharacterLoot(Character character)
        {
            Character = character;
        }
    }

    class AbilityCharacterKill : AbilityObject, IAbilityCharacter
    {
        public AbilityCharacterKill(Character character, Character killer)
        {
            Character = character;
            Killer = killer;
        }
        public Character Character { get; set; }
        public Character Killer { get; set; }
    }

    class AbilityAttackData : AbilityObject, IAbilityCharacter
    {
        public float DamageMultiplier { get; set; } = 1f;
        public float AddedPenetration { get; set; } = 0f;
        public List<Affliction> Afflictions { get; set; }
        public bool ShouldImplode { get; set; } = false;
        public Attack SourceAttack { get; }
        public Character Character { get; set; }
        public Character Attacker { get; set; }

        public AbilityAttackData(Attack sourceAttack, Character target, Character attacker)
        {
            SourceAttack = sourceAttack;
            Character = target;
            if (attacker != null)
            {
                Attacker = attacker;
                attacker.CheckTalents(AbilityEffectType.OnAttack, this);
                target.CheckTalents(AbilityEffectType.OnAttacked, this);
                DamageMultiplier *= 1 + attacker.GetStatValue(StatTypes.AttackMultiplier);
                if (attacker.TeamID == target.TeamID)
                {
                    DamageMultiplier *= 1 + attacker.GetStatValue(StatTypes.TeamAttackMultiplier);
                }
            }
        }
    }

    class AbilityAttackResult : AbilityObject, IAbilityAttackResult
    {
        public AttackResult AttackResult { get; set; }

        public AbilityAttackResult(AttackResult attackResult)
        {
            AttackResult = attackResult;
        }
    }

    class AbilityCharacterKiller : AbilityObject, IAbilityCharacter
    {
        public AbilityCharacterKiller(Character character)
        {
            Character = character;
        }
        public Character Character { get; set; }
    }

    class AbilityOrderedCharacter : AbilityObject, IAbilityCharacter
    {
        public AbilityOrderedCharacter(Character character)
        {
            Character = character;
        }
        public Character Character { get; set; }
    }

}<|MERGE_RESOLUTION|>--- conflicted
+++ resolved
@@ -378,16 +378,9 @@
         public readonly CharacterParams Params;
 
         public Identifier SpeciesName => Params?.SpeciesName ?? "null".ToIdentifier();
-<<<<<<< HEAD
-        public Identifier Group => Params.Group;
-        public string MusicType => Params.MusicType;
-        public float MusicWeight => Params.MusicWeight;
-        public float MusicRangeMultiplier => Params.MusicRangeMultiplier;
-=======
 
         public Identifier Group => HumanPrefab is HumanPrefab humanPrefab && !humanPrefab.Group.IsEmpty ? humanPrefab.Group : Params.Group;
 
->>>>>>> 6acac1d1
         public bool IsHumanoid => Params.Humanoid;
 
         public bool IsMachine => Params.IsMachine;
