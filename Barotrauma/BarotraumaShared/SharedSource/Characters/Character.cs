﻿using Barotrauma.Networking;
using FarseerPhysics;
using Microsoft.Xna.Framework;
using System;
using Barotrauma.IO;
using System.Collections.Generic;
using System.Linq;
using System.Xml.Linq;
using Barotrauma.Items.Components;
using FarseerPhysics.Dynamics;
using Barotrauma.Extensions;
using System.Collections.Immutable;
using Barotrauma.Abilities;
#if SERVER
using System.Text;
#endif

namespace Barotrauma
{
    public enum CharacterTeamType
    {
        None = 0,
        Team1 = 1,
        Team2 = 2,
        FriendlyNPC = 3
    }

    public readonly record struct TalentResistanceIdentifier(Identifier ResistanceIdentifier, Identifier TalentIdentifier);

    partial class Character : Entity, IDamageable, ISerializableEntity, IClientSerializable, IServerPositionSync
    {
        public readonly static List<Character> CharacterList = new List<Character>();

        partial void UpdateLimbLightSource(Limb limb);

        private bool enabled = true;
        public bool Enabled
        {
            get
            {
                return enabled && !Removed;
            }
            set
            {
                if (value == enabled) { return; }

                if (Removed)
                {
                    enabled = false;
                    return;
                }

                enabled = value;

                foreach (Limb limb in AnimController.Limbs)
                {
                    if (limb.IsSevered) { continue; }
                    if (limb.body != null)
                    {
                        limb.body.Enabled = enabled;
                    }
                    UpdateLimbLightSource(limb);
                }
                AnimController.Collider.Enabled = value;
            }
        }


        private bool disabledByEvent;
        /// <summary>
        /// MonsterEvents disable monsters (which includes removing them from the character list, so they essentially "don't exist") until they're ready to spawn
        /// </summary>
        public bool DisabledByEvent
        {
            get { return disabledByEvent; }
            set 
            {
                if (value == disabledByEvent) { return; }
                disabledByEvent = value;
                if (disabledByEvent)
                {
                    Enabled = false;
                    CharacterList.Remove(this);
                    if (AiTarget != null) { AITarget.List.Remove(AiTarget); }
                }
                else
                {
                    if (!CharacterList.Contains(this)) { CharacterList.Add(this); }
                    if (AiTarget != null && !AITarget.List.Contains(AiTarget)) { AITarget.List.Add(AiTarget); }
                }
            }
        }

        public Hull PreviousHull = null;
        public Hull CurrentHull = null;

        /// <summary>
        /// Is the character controlled remotely (either by another player, or a server-side AIController)
        /// </summary>
        public bool IsRemotelyControlled
        {
            get
            {
                if (GameMain.NetworkMember == null)
                {
                    return false;
                }
                else if (GameMain.NetworkMember.IsClient)
                {
                    //all characters except the client's own character are controlled by the server
                    return this != Controlled;
                }
                else
                {
                    return IsRemotePlayer;
                }
            }
        }

        /// <summary>
        /// Is the character controlled by another human player (should always be false in single player)
        /// </summary>
        public bool IsRemotePlayer { get; set; }

        public bool IsLocalPlayer => Controlled == this;
        public bool IsPlayer => Controlled == this || IsRemotePlayer;

        /// <summary>
        /// Is the character player or does it have an active ship command manager (an AI controlled sub)? Bots in the player team are not treated as commanders.
        /// </summary>
        public bool IsCommanding => IsPlayer || (AIController is HumanAIController humanAI && humanAI.ShipCommandManager != null && humanAI.ShipCommandManager.Active);
        public bool IsBot => !IsPlayer && AIController is HumanAIController humanAI && humanAI.Enabled;
        public bool IsEscorted { get; set; }
        public Identifier JobIdentifier => Info?.Job?.Prefab.Identifier ?? Identifier.Empty;

        public readonly Dictionary<Identifier, SerializableProperty> Properties;
        public Dictionary<Identifier, SerializableProperty> SerializableProperties
        {
            get { return Properties; }
        }

        public Key[] Keys
        {
            get { return keys; }
        }

        protected Key[] keys;

        private HumanPrefab humanPrefab;
        public HumanPrefab HumanPrefab
        {
            get { return humanPrefab; }
            set
            {
                if (humanPrefab == value) { return; }
                humanPrefab = value;

                if (humanPrefab != null)
                {
                    HumanPrefabHealthMultiplier = humanPrefab.HealthMultiplier;
                    if (GameMain.NetworkMember != null)
                    {
                        HumanPrefabHealthMultiplier *= humanPrefab.HealthMultiplierInMultiplayer;
                    }
                }
                else
                {
                    HumanPrefabHealthMultiplier = 1.0f;
                }
            }
        }

        private CharacterTeamType teamID;
        public CharacterTeamType TeamID
        {
            get { return teamID; }
            set
            {
                teamID = value;
                if (info != null) { info.TeamID = value; }
            }
        }

        private Wallet wallet;

        public Wallet Wallet
        {
            get
            {
                ThrowIfAccessingWalletsInSingleplayer();
                return wallet;
            }
            set
            {
                ThrowIfAccessingWalletsInSingleplayer();
                wallet = value;
            }
        }

        public readonly HashSet<LatchOntoAI> Latchers = new HashSet<LatchOntoAI>();
        public readonly HashSet<Projectile> AttachedProjectiles = new HashSet<Projectile>();

        protected readonly Dictionary<string, ActiveTeamChange> activeTeamChanges = new Dictionary<string, ActiveTeamChange>();
        protected ActiveTeamChange currentTeamChange;
        const string OriginalTeamIdentifier = "original";

        private void ThrowIfAccessingWalletsInSingleplayer()
        {
#if CLIENT && DEBUG
            if (Screen.Selected is TestScreen) { return; }
#endif
            if ((GameMain.NetworkMember is null || GameMain.IsSingleplayer) && IsPlayer)
            {
                throw new InvalidOperationException($"Tried to access crew wallets in singleplayer. Use {nameof(CampaignMode)}.{nameof(CampaignMode.Bank)} or {nameof(CampaignMode)}.{nameof(CampaignMode.GetWallet)} instead.");
            }
        }

        public void SetOriginalTeam(CharacterTeamType newTeam)
        {
            TryRemoveTeamChange(OriginalTeamIdentifier);
            currentTeamChange = new ActiveTeamChange(newTeam, ActiveTeamChange.TeamChangePriorities.Base);
            TryAddNewTeamChange(OriginalTeamIdentifier, currentTeamChange);
        }

        protected void ChangeTeam(CharacterTeamType newTeam)
        {
            if (newTeam == teamID)
            {
                return;
            }
            teamID = newTeam;
            if (info != null) { info.TeamID = newTeam; }

            if (GameMain.NetworkMember != null && GameMain.NetworkMember.IsClient)
            {
                return;
            }
            // clear up any duties the character might have had from its old team (autonomous objectives are automatically recreated)
            var order = OrderPrefab.Dismissal.CreateInstance(OrderPrefab.OrderTargetType.Entity, orderGiver: this).WithManualPriority(CharacterInfo.HighestManualOrderPriority);
            SetOrder(order, isNewOrder: true, speak: false);

#if SERVER
            GameMain.NetworkMember.CreateEntityEvent(this, new TeamChangeEventData());
#endif
        }

        public bool HasTeamChange(string identifier)
        {
            return activeTeamChanges.ContainsKey(identifier);
        }

        public bool TryAddNewTeamChange(string identifier, ActiveTeamChange newTeamChange)
        {
            bool success = activeTeamChanges.TryAdd(identifier, newTeamChange);
            if (success)
            {
                if (currentTeamChange == null)
                {
                    // set team logic to use active team changes as soon as the first team change is added
                    SetOriginalTeam(TeamID);
                }
            }
            else
            {
#if DEBUG
                DebugConsole.ThrowError("Tried to add an existing team change! Make sure to check if the team change exists first.");
#endif
            }
            return success;
        }
        public bool TryRemoveTeamChange(string identifier)
        {
            if (activeTeamChanges.TryGetValue(identifier, out ActiveTeamChange removedTeamChange))
            {
                if (currentTeamChange == removedTeamChange)
                {
                    currentTeamChange = activeTeamChanges[OriginalTeamIdentifier];
                }
            }
            return activeTeamChanges.Remove(identifier);
        }

        public void UpdateTeam()
        {
            if (currentTeamChange == null)
            {
                return;
            }

            ActiveTeamChange bestTeamChange = currentTeamChange;
            foreach (var desiredTeamChange in activeTeamChanges) // order of iteration matters because newest is preferred when multiple same-priority team changes exist
            {
                if (bestTeamChange.TeamChangePriority < desiredTeamChange.Value.TeamChangePriority)
                {
                    bestTeamChange = desiredTeamChange.Value;
                }
            }
            if (TeamID != bestTeamChange.DesiredTeamId) 
            {
                ChangeTeam(bestTeamChange.DesiredTeamId);
                currentTeamChange = bestTeamChange;

                if (bestTeamChange.AggressiveBehavior) // this seemed like the least disruptive way to induce aggressive behavior
                {
                    var order = OrderPrefab.Prefabs["fightintruders"].CreateInstance(OrderPrefab.OrderTargetType.Entity, orderGiver: this).WithManualPriority(CharacterInfo.HighestManualOrderPriority);
                    SetOrder(order, isNewOrder: true, speak: false);
                }
            }
        }

        public bool IsOnPlayerTeam => TeamID == CharacterTeamType.Team1 || TeamID == CharacterTeamType.Team2;

        public bool IsInstigator => CombatAction != null && CombatAction.IsInstigator;
        public CombatAction CombatAction;

        public AnimController AnimController;

        private Vector2 cursorPosition;

        protected float oxygenAvailable;

        //seed used to generate this character
        public readonly string Seed;
        protected Item focusedItem;
        private Character selectedCharacter, selectedBy;

        private const int maxLastAttackerCount = 4;

        public class Attacker
        {
            public Character Character;
            public float Damage;
        }

        private readonly List<Attacker> lastAttackers = new List<Attacker>();
        public IEnumerable<Attacker> LastAttackers => lastAttackers;
        public Character LastAttacker => lastAttackers.LastOrDefault()?.Character;
        public Character LastOrderedCharacter { get; private set; }
        public Character SecondLastOrderedCharacter { get; private set; }

        public Entity LastDamageSource;

        public AttackResult LastDamage;

        public Dictionary<ItemPrefab, double> ItemSelectedDurations
        {
            get { return itemSelectedDurations; }
        }
        private readonly Dictionary<ItemPrefab, double> itemSelectedDurations = new Dictionary<ItemPrefab, double>();
        private double itemSelectedTime;

        public float InvisibleTimer { get; set; }

        public readonly CharacterPrefab Prefab;

        public readonly CharacterParams Params;
        public Identifier SpeciesName => Params?.SpeciesName ?? "null".ToIdentifier();
        public Identifier Group => Params.Group;
        public bool IsHumanoid => Params.Humanoid;
        public bool IsHusk => Params.Husk;

        public bool IsMale => info?.IsMale ?? false;

        public bool IsFemale => info?.IsFemale ?? false;

        public string BloodDecalName => Params.BloodDecal;

        public bool CanSpeak
        {
            get => Params.CanSpeak;
            set => Params.CanSpeak = value;
        }

        public bool NeedsAir
        {
            get => Params.NeedsAir;
            set => Params.NeedsAir = value;
        }

        public bool NeedsWater
        {
            get => Params.NeedsWater;
            set => Params.NeedsWater = value;
        }

        public bool NeedsOxygen => NeedsAir || NeedsWater && !AnimController.InWater;

        public float Noise
        {
            get => Params.Noise;
            set => Params.Noise = value;
        }

        public float Visibility
        {
            get => Params.Visibility;
            set => Params.Visibility = value;
        }

        public bool IsTraitor
        {
            get;
            set;
        }

        public LocalizedString TraitorCurrentObjective = "";
        public bool IsHuman => SpeciesName == CharacterPrefab.HumanSpeciesName;

        private float attackCoolDown;

        public List<Order> CurrentOrders => Info?.CurrentOrders;
        public bool IsDismissed => GetCurrentOrderWithTopPriority() == null;

        private readonly Dictionary<ActionType, List<StatusEffect>> statusEffects = new Dictionary<ActionType, List<StatusEffect>>();

        public Entity ViewTarget
        {
            get;
            set;
        }

        public Vector2 AimRefPosition
        {
            get
            {
                if (ViewTarget == null) { return AnimController.AimSourcePos; }

                Vector2 viewTargetWorldPos = ViewTarget.WorldPosition;
                if (ViewTarget is Item targetItem)
                {
                    Turret turret = targetItem.GetComponent<Turret>();
                    if (turret != null)
                    {
                        viewTargetWorldPos = new Vector2(
                            targetItem.WorldRect.X + turret.TransformedBarrelPos.X,
                            targetItem.WorldRect.Y - turret.TransformedBarrelPos.Y);
                    }
                }
                return Position + (viewTargetWorldPos - WorldPosition);
            }
        }

        private CharacterInfo info;
        public CharacterInfo Info
        {
            get
            {
                return info;
            }
            set
            {
                if (info != null && info != value) info.Remove();

                info = value;
                if (info != null) info.Character = this;
            }
        }

        public Identifier VariantOf => Prefab.VariantOf;

        public string Name
        {
            get
            {
                return info != null && !string.IsNullOrWhiteSpace(info.Name) ? info.Name : SpeciesName.Value;
            }
        }

        public string DisplayName
        {
            get
            {
                if (IsPet)
                {
                    string petName = (AIController as EnemyAIController).PetBehavior.GetTagName();
                    if (!string.IsNullOrEmpty(petName)) { return petName; }
                }

                if (info != null && !string.IsNullOrWhiteSpace(info.Name)) { return info.Name; }
                LocalizedString displayName = Params.DisplayName;
                if (displayName.IsNullOrWhiteSpace())
                {
                    if (string.IsNullOrWhiteSpace(Params.SpeciesTranslationOverride))
                    {
                        displayName = TextManager.Get($"Character.{SpeciesName}");
                    }
                    else
                    {
                        displayName = TextManager.Get($"Character.{Params.SpeciesTranslationOverride}");
                    }
                }
                return displayName.IsNullOrWhiteSpace() ? Name : displayName.Value;
            }
        }

        //Only used by server logs to determine "true identity" of the player for cases when they're disguised
        public string LogName
        {
            get
            {
                if (GameMain.NetworkMember != null && !GameMain.NetworkMember.ServerSettings.AllowDisguises) return Name;
                return info != null && !string.IsNullOrWhiteSpace(info.Name) ? info.Name + (info.DisplayName != info.Name ? " (as " + info.DisplayName + ")" : "") : SpeciesName.Value;
            }
        }

        private float hideFaceTimer;
        public bool HideFace
        {
            get
            {
                return hideFaceTimer > 0.0f;
            }
            set
            {
                hideFaceTimer = MathHelper.Clamp(hideFaceTimer + (value ? 1.0f : -0.5f), 0.0f, 10.0f);
                if (info != null && info.IsDisguisedAsAnother != HideFace) info.CheckDisguiseStatus(true);
            }
        }

        public string ConfigPath => Params.File.Path.Value;

        public float Mass
        {
            get { return AnimController.Mass; }
        }

        public CharacterInventory Inventory { get; private set; }

        private Color speechBubbleColor;
        private float speechBubbleTimer;

        /// <summary>
        /// Prevents the character from interacting with items or characters
        /// </summary>
        public bool DisableInteract { get; set; }

        /// <summary>
        /// Prevents the character from highlighting items or characters with the cursor, 
        /// meaning it can't interact with anything but the things it has currently selected/equipped
        /// </summary>
        public bool DisableFocusingOnEntities { get; set; }

        //text displayed when the character is highlighted if custom interact is set
        public LocalizedString CustomInteractHUDText { get; private set; }
        private Action<Character, Character> onCustomInteract;
        public ConversationAction ActiveConversation;

        public bool RequireConsciousnessForCustomInteract = true;
        public bool AllowCustomInteract
        {
            get { return (!RequireConsciousnessForCustomInteract || (!IsIncapacitated && Stun <= 0.0f)) && !Removed; }
        }

        private float lockHandsTimer;
        public bool LockHands
        {
            get
            {
                return lockHandsTimer > 0.0f;
            }
            set
            {
                lockHandsTimer = MathHelper.Clamp(lockHandsTimer + (value ? 1.0f : -0.5f), 0.0f, 10.0f);
                if (value)
                {
                    SelectedCharacter = null;
                }
#if CLIENT
                HintManager.OnHandcuffed(this);
#endif
            }
        }

        public bool AllowInput => !Removed && !IsIncapacitated && Stun <= 0.0f;

        public bool CanMove
        {
            get
            {
                if (!AnimController.InWater && !AnimController.CanWalk) { return false; }
                if (!AllowInput) { return false; }
                return true;
            }
        }
        public bool CanInteract => AllowInput && Params.CanInteract && !LockHands;

        // Eating is not implemented for humanoids. If we implement that at some point, we could remove this restriction.
        public bool CanEat => !IsHumanoid && Params.CanEat && AllowInput && AnimController.GetLimb(LimbType.Head) != null;

        public Vector2 CursorPosition
        {
            get { return cursorPosition; }
            set
            {
                if (!MathUtils.IsValid(value)) { return; }
                cursorPosition = value;
            }
        }

        public Vector2 SmoothedCursorPosition
        {
            get;
            private set;
        }

        public Vector2 CursorWorldPosition
        {
            get { return Submarine == null ? cursorPosition : cursorPosition + Submarine.Position; }
        }

        public Character FocusedCharacter { get; set; }

        public Character SelectedCharacter
        {
            get { return selectedCharacter; }
            set
            {
                if (value == selectedCharacter) { return; }
                if (selectedCharacter != null) { selectedCharacter.selectedBy = null; }                   
                selectedCharacter = value;
                if (selectedCharacter != null) {selectedCharacter.selectedBy = this; }
#if CLIENT
                CharacterHealth.SetHealthBarVisibility(value == null);
#endif
                bool isServerOrSingleplayer = GameMain.IsSingleplayer || GameMain.NetworkMember is { IsServer: true };
                CheckTalents(AbilityEffectType.OnLootCharacter, new AbilityCharacterLoot(value));

                if (IsPlayer && isServerOrSingleplayer && value is { IsDead: true, Wallet: { Balance: var balance and > 0 } grabbedWallet })
                {
#if SERVER
                    if (GameMain.GameSession.Campaign is MultiPlayerCampaign mpCampaign && GameMain.Server is { ServerSettings: { } settings })
                    {
                        switch (settings.LootedMoneyDestination)
                        {
                            case LootedMoneyDestination.Wallet when IsPlayer:
                                Wallet.Give(balance);
                                break;
                             default:
                                mpCampaign.Bank.Give(balance);
                                break;

                        }
                    }

                    GameServer.Log($"{GameServer.CharacterLogName(this)} grabbed {value.Name}'s body and received {grabbedWallet.Balance} mk.", ServerLog.MessageType.Money);
#elif CLIENT
                    if (GameMain.GameSession.Campaign is SinglePlayerCampaign spCampaign)
                    {
                        spCampaign.Bank.Give(balance);
                    }
#endif

                    grabbedWallet.Deduct(balance);
                }
            }
        }

        public Character SelectedBy
        {
            get { return selectedBy; }
            set
            {
                if (selectedBy != null)
                    selectedBy.selectedCharacter = null;
                selectedBy = value;
                if (selectedBy != null)
                    selectedBy.selectedCharacter = this;
            }
        }

        /// <summary>
        /// Items the character has in their hand slots. Doesn't return nulls and only returns items held in both hands once.
        /// </summary>
        public IEnumerable<Item> HeldItems
        {
            get
            {
                var item1 = Inventory?.GetItemInLimbSlot(InvSlotType.RightHand);
                var item2 = Inventory?.GetItemInLimbSlot(InvSlotType.LeftHand);
                if (item1 != null) { yield return item1; }
                if (item2 != null && item2 != item1) { yield return item2; }
            }
        }

        private float lowPassMultiplier;
        public float LowPassMultiplier
        {
            get { return lowPassMultiplier; }
            set { lowPassMultiplier = MathHelper.Clamp(value, 0.0f, 1.0f); }
        }

        private float obstructVisionAmount;
        public bool ObstructVision
        {
            get
            {
                return obstructVisionAmount > 0.5f;
            }
            set
            {
                obstructVisionAmount = value ? 1.0f : 0.0f;
            }
        }

        private double pressureProtectionLastSet;
        private float pressureProtection;
        public float PressureProtection
        {
            get { return pressureProtection; }
            set
            {
                pressureProtection = Math.Max(value, pressureProtection);
                pressureProtectionLastSet = Timing.TotalTime;
            }
        }

        /// <summary>
        /// Can be used by status effects to check whether the characters is in a high-pressure environment
        /// </summary>
        public bool InPressure
        {
            get { return CurrentHull == null || CurrentHull.LethalPressure > 5.0f; }
        }

        /// <summary>
        /// Can be used by status effects
        /// </summary>
        public AnimController.Animation Anim
        {
            get { return AnimController?.Anim ?? AnimController.Animation.None; }
        }

        public const float KnockbackCooldown = 5.0f;
        public float KnockbackCooldownTimer;

        private float ragdollingLockTimer;
        public bool IsRagdolled;
        public bool IsForceRagdolled;
        public bool dontFollowCursor;

        public bool IsIncapacitated
        {
            get
            {
                if (IsUnconscious) { return true; }
                return CharacterHealth.GetAllAfflictions().Any(a => a.Prefab.AfflictionType == "paralysis" && a.Strength >= a.Prefab.MaxStrength);
            }
        }

        public bool IsUnconscious
        {
            get { return CharacterHealth.IsUnconscious; }
        }

        public bool IsArrested
        {
            get { return IsHuman && HasEquippedItem("handlocker"); }
        }

        public bool IsPet
        {
            get { return AIController is EnemyAIController enemyController && enemyController.PetBehavior != null; }
        }

        public float Oxygen
        {
            get { return CharacterHealth.OxygenAmount; }
            set
            {
                if (!MathUtils.IsValid(value)) return;
                CharacterHealth.OxygenAmount = MathHelper.Clamp(value, -100.0f, 100.0f);
            }
        }

        public float OxygenAvailable
        {
            get { return oxygenAvailable; }
            set { oxygenAvailable = MathHelper.Clamp(value, 0.0f, 100.0f); }
        }

        public float HullOxygenPercentage
        {
            get { return CurrentHull?.OxygenPercentage ?? 0.0f; }
        }

        public bool UseHullOxygen { get; set; } = true;

        public float Stun
        {
            get { return IsRagdolled && !AnimController.IsHanging ? 1.0f : CharacterHealth.Stun; }
            set
            {
                if (GameMain.NetworkMember != null && GameMain.NetworkMember.IsClient) { return; }
                SetStun(value, true);
            }
        }

        public CharacterHealth CharacterHealth { get; private set; }

        public bool DisableHealthWindow;

        // These properties needs to be exposed for status effects
        public float Vitality => CharacterHealth.Vitality;
        public float Health => Vitality;
        public float HealthPercentage => CharacterHealth.HealthPercentage;
        public float MaxVitality => CharacterHealth.MaxVitality;
        public float MaxHealth => MaxVitality;
        public AIState AIState => AIController is EnemyAIController enemyAI ? enemyAI.State : AIState.Idle;
        public bool IsLatched => AIController is EnemyAIController enemyAI && enemyAI.LatchOntoAI != null && enemyAI.LatchOntoAI.IsAttached;
<<<<<<< HEAD
        public bool IsFlipped => AnimController.IsFlipped;
=======
        public float EmpVulnerability => Params.Health.EmpVulnerability;
>>>>>>> a4cee74f

        public float Bloodloss
        {
            get { return CharacterHealth.BloodlossAmount; }
            set
            {
                if (!MathUtils.IsValid(value)) { return; }
                CharacterHealth.BloodlossAmount = value;
            }
        }

        public float Bleeding
        {
            get { return CharacterHealth.GetAfflictionStrength("bleeding", true); }
        }

        private bool speechImpedimentSet;

        //value between 0-100 (50 = speech range is reduced by 50%)
        private float speechImpediment;
        public float SpeechImpediment
        {
            get
            {
                if (!CanSpeak || IsUnconscious || IsKnockedDown) { return 100.0f; }
                return speechImpediment;
            }
            set
            {
                if (value < speechImpediment) { return; }
                speechImpedimentSet = true;
                speechImpediment = MathHelper.Clamp(value, 0.0f, 100.0f);
            }
        }

        public float PressureTimer
        {
            get;
            private set;
        }

        public float DisableImpactDamageTimer
        {
            get;
            set;
        }

        public bool IgnoreMeleeWeapons
        {
            get;
            set;
        }

        /// <summary>
        /// Current speed of the character's collider. Can be used by status effects to check if the character is moving.
        /// </summary>
        public float CurrentSpeed
        {
            get { return AnimController?.Collider?.LinearVelocity.Length() ?? 0.0f; }
        }

        private Item _selectedItem;
        /// <summary>
        /// The primary selected item. It can be any device that character interacts with. This excludes items like ladders and chairs which are assigned to <see cref="SelectedSecondaryItem"/>.
        /// </summary>
        public Item SelectedItem
        {
            get => _selectedItem;
            set
            {
                var prevSelectedItem = _selectedItem;
                _selectedItem = value;
#if CLIENT
                HintManager.OnSetSelectedItem(this, prevSelectedItem, _selectedItem);
                if (Controlled == this)
                {
                    if (_selectedItem == null)
                    {
                        GameMain.GameSession?.CrewManager?.ResetCrewList();
                    }
                    else if (!_selectedItem.IsLadder)
                    {
                        GameMain.GameSession?.CrewManager?.AutoHideCrewList();
                    }
                }
#endif
                if (prevSelectedItem != null && (_selectedItem == null || _selectedItem != prevSelectedItem) && itemSelectedTime > 0)
                {
                    double selectedDuration = Timing.TotalTime - itemSelectedTime;
                    if (itemSelectedDurations.ContainsKey(prevSelectedItem.Prefab))
                    {
                        itemSelectedDurations[prevSelectedItem.Prefab] += selectedDuration;
                    }
                    else
                    {
                        itemSelectedDurations.Add(prevSelectedItem.Prefab, selectedDuration);
                    }
                    itemSelectedTime = 0;
                }
                if (_selectedItem != null && (prevSelectedItem == null || prevSelectedItem != _selectedItem))
                {
                    itemSelectedTime = Timing.TotalTime;
                }
                if (prevSelectedItem != _selectedItem && prevSelectedItem?.OnDeselect != null)
                {
                    prevSelectedItem.OnDeselect(this);
                }
            }
        }
        /// <summary>
        /// The secondary selected item. It's an item other than a device (see <see cref="SelectedItem"/>), e.g. a ladder or a chair.
        /// </summary>
        public Item SelectedSecondaryItem { get; set; }
        /// <summary>
        /// Has the characters selected a primary or a secondary item?
        /// </summary>
        public bool HasSelectedAnyItem => SelectedItem != null || SelectedSecondaryItem != null;
        /// <summary>
        /// Is the item either the primary or the secondary selected item?
        /// </summary>
        /// <param name="item"></param>
        /// <returns></returns>
        public bool IsAnySelectedItem(Item item) => item == SelectedItem || item == SelectedSecondaryItem;
        public bool HasSelectedAnotherSecondaryItem(Item item) => SelectedSecondaryItem != null && SelectedSecondaryItem != item;

        public Item FocusedItem
        {
            get { return focusedItem; }
            set { focusedItem = value; }
        }

        public Item PickingItem
        {
            get;
            set;
        }

        public virtual AIController AIController
        {
            get { return null; }
        }

        private bool isDead;
        public bool IsDead
        {
            get { return isDead; }
            set
            {
                if (isDead == value) { return; }
                if (value)
                {
                    Kill(CauseOfDeathType.Unknown, causeOfDeathAffliction: null);
                }
                else
                {
                    Revive();
                }
            }
        }

        public bool EnableDespawn { get; set; } = true;

        public CauseOfDeath CauseOfDeath
        {
            get;
            private set;
        }

        //can other characters select (= grab) this character
        public bool CanBeSelected
        {
            get
            {
                return !Removed;
            }
        }

        private bool canBeDragged = true;
        public bool CanBeDragged
        {
            get
            {
                if (!canBeDragged) { return false; }
                if (Removed || !AnimController.Draggable) { return false; }
                return IsKnockedDown || LockHands || IsPet || CanInventoryBeAccessed;
            }
            set { canBeDragged = value; }
        }

        //can other characters access the inventory of this character
        private bool canInventoryBeAccessed = true;
        public bool CanInventoryBeAccessed
        {
            get
            {
                if (!canInventoryBeAccessed || Removed || Inventory == null) { return false; }
                if (!Inventory.AccessibleWhenAlive)
                {
                    return IsDead;
                }
                else
                {
                    return IsKnockedDown || LockHands || IsBot && IsOnPlayerTeam;
                }
            }
            set { canInventoryBeAccessed = value; }
        }

        public bool CanAim
        {
            get
            {
                return SelectedItem == null || (SelectedItem.GetComponent<Controller>()?.AllowAiming ?? false);
            }
        }

        public bool InWater => AnimController is AnimController { InWater: true };

        public bool GodMode = false;

        public CampaignMode.InteractionType CampaignInteractionType;
        public Identifier MerchantIdentifier;

        private bool accessRemovedCharacterErrorShown;
        public override Vector2 SimPosition
        {
            get
            {
                if (AnimController?.Collider == null)
                {
                    if (!accessRemovedCharacterErrorShown)
                    {
                        string errorMsg = "Attempted to access a potentially removed character. Character: [name], id: " + ID + ", removed: " + Removed + ".";
                        if (AnimController == null)
                        {
                            errorMsg += " AnimController == null";
                        }
                        else if (AnimController.Collider == null)
                        {
                            errorMsg += " AnimController.Collider == null";
                        }
                        errorMsg += '\n' + Environment.StackTrace.CleanupStackTrace();
                        DebugConsole.NewMessage(errorMsg.Replace("[name]", Name), Color.Red);
                        GameAnalyticsManager.AddErrorEventOnce(
                            "Character.SimPosition:AccessRemoved",
                            GameAnalyticsManager.ErrorSeverity.Error,
                            errorMsg.Replace("[name]", SpeciesName.Value) + "\n" + Environment.StackTrace.CleanupStackTrace());
                        accessRemovedCharacterErrorShown = true;
                    }
                    return Vector2.Zero;
                }

                return AnimController.Collider.SimPosition;
            }
        }

        public override Vector2 Position
        {
            get { return ConvertUnits.ToDisplayUnits(SimPosition); }
        }

        public override Vector2 DrawPosition
        {
            get
            {
                if (AnimController.MainLimb == null) { return Vector2.Zero; }
                return AnimController.MainLimb.body.DrawPosition;
            }
        }

        public HashSet<Identifier> MarkedAsLooted = new();

        public bool IsInFriendlySub => Submarine != null && Submarine.TeamID == TeamID;

        public delegate void OnDeathHandler(Character character, CauseOfDeath causeOfDeath);
        public OnDeathHandler OnDeath;

        public delegate void OnAttackedHandler(Character attacker, AttackResult attackResult);
        public OnAttackedHandler OnAttacked;

        /// <summary>
        /// Create a new character
        /// </summary>
        /// <param name="characterInfo">The name, gender, config file, etc of the character.</param>
        /// <param name="position">Position in display units.</param>
        /// <param name="seed">RNG seed to use if the character config has randomizable parameters.</param>
        /// <param name="isRemotePlayer">Is the character controlled by a remote player.</param>
        /// <param name="hasAi">Is the character controlled by AI.</param>
        /// <param name="ragdoll">Ragdoll configuration file. If null, will select the default.</param>
        public static Character Create(CharacterInfo characterInfo, Vector2 position, string seed, ushort id = Entity.NullEntityID, bool isRemotePlayer = false, bool hasAi = true, RagdollParams ragdoll = null, bool spawnInitialItems = true)
        {
            return Create(characterInfo.SpeciesName, position, seed, characterInfo, id, isRemotePlayer, hasAi, createNetworkEvent: true, ragdoll, spawnInitialItems);
        }

        /// <summary>
        /// Create a new character
        /// </summary>
        /// <param name="speciesName">Name of the species (or the path to the config file)</param>
        /// <param name="position">Position in display units.</param>
        /// <param name="seed">RNG seed to use if the character config has randomizable parameters.</param>
        /// <param name="characterInfo">The name, gender, etc of the character. Only used for humans, and if the parameter is not given, a random CharacterInfo is generated.</param>
        /// <param name="id">ID to assign to the character. If set to 0, automatically find an available ID.</param>
        /// <param name="isRemotePlayer">Is the character controlled by a remote player.</param>
        /// <param name="hasAi">Is the character controlled by AI.</param>
        /// <param name="createNetworkEvent">Should clients receive a network event about the creation of this character?</param>
        /// <param name="ragdoll">Ragdoll configuration file. If null, will select the default.</param>
        public static Character Create(string speciesName, Vector2 position, string seed, CharacterInfo characterInfo = null, ushort id = Entity.NullEntityID, bool isRemotePlayer = false, bool hasAi = true, bool createNetworkEvent = true, RagdollParams ragdoll = null, bool throwErrorIfNotFound = true, bool spawnInitialItems = true)
        {
            if (speciesName.EndsWith(".xml", StringComparison.OrdinalIgnoreCase))
            {
                speciesName = Path.GetFileNameWithoutExtension(speciesName);
            }
            return Create(speciesName.ToIdentifier(), position, seed, characterInfo, id, isRemotePlayer, hasAi, createNetworkEvent, ragdoll, throwErrorIfNotFound, spawnInitialItems);
        }

        public static Character Create(Identifier speciesName, Vector2 position, string seed, CharacterInfo characterInfo = null, ushort id = Entity.NullEntityID, bool isRemotePlayer = false, bool hasAi = true, bool createNetworkEvent = true, RagdollParams ragdoll = null, bool throwErrorIfNotFound = true, bool spawnInitialItems = true)
        {
            var prefab = CharacterPrefab.FindBySpeciesName(speciesName);
            if (prefab == null)
            {
                string errorMsg = $"Failed to create character \"{speciesName}\". Matching prefab not found.\n" + Environment.StackTrace;
                if (throwErrorIfNotFound)
                {
                    DebugConsole.ThrowError(errorMsg);
                }
                else
                {
                    DebugConsole.AddWarning(errorMsg);
                }

                return null;
            }
            return Create(prefab, position, seed, characterInfo, id, isRemotePlayer, hasAi, createNetworkEvent, ragdoll, spawnInitialItems);
        }

        public static Character Create(CharacterPrefab prefab, Vector2 position, string seed, CharacterInfo characterInfo = null, ushort id = Entity.NullEntityID, bool isRemotePlayer = false, bool hasAi = true, bool createNetworkEvent = true, RagdollParams ragdoll = null, bool spawnInitialItems = true)
        {
            Character newCharacter = null;
            if (prefab.Identifier != CharacterPrefab.HumanSpeciesName)
            {
                var aiCharacter = new AICharacter(prefab, position, seed, characterInfo, id, isRemotePlayer, ragdoll, spawnInitialItems);
                var ai = new EnemyAIController(aiCharacter, seed);
                aiCharacter.SetAI(ai);
                newCharacter = aiCharacter;
            }
            else if (hasAi)
            {
                var aiCharacter = new AICharacter(prefab, position, seed, characterInfo, id, isRemotePlayer, ragdoll, spawnInitialItems);
                var ai = new HumanAIController(aiCharacter);
                aiCharacter.SetAI(ai);
                newCharacter = aiCharacter;
            }
            else
            {
                newCharacter = new Character(prefab, position, seed, characterInfo, id, isRemotePlayer, ragdoll, spawnInitialItems);
            }

#if SERVER
            if (GameMain.Server != null && Spawner != null && createNetworkEvent)
            {
                Spawner.CreateNetworkEvent(new EntitySpawner.SpawnEntity(newCharacter));
            }
#endif
            return newCharacter;
        }

        private Character(Submarine submarine, ushort id): base(submarine, id)
        {
            wallet = new Wallet(Option<Character>.Some(this));
        }

        protected Character(CharacterPrefab prefab, Vector2 position, string seed, CharacterInfo characterInfo = null, ushort id = Entity.NullEntityID, bool isRemotePlayer = false, RagdollParams ragdollParams = null, bool spawnInitialItems = true)
            : this(null, id)
        {
            this.Seed = seed;
            this.Prefab = prefab;
            MTRandom random = new MTRandom(ToolBox.StringToInt(seed));

            IsRemotePlayer = isRemotePlayer;

            oxygenAvailable = 100.0f;
            aiTarget = new AITarget(this);

            lowPassMultiplier = 1.0f;

            Properties = SerializableProperty.GetProperties(this);

            Params = new CharacterParams(prefab.ContentFile as CharacterFile);

            Info = characterInfo;

            Identifier speciesName = prefab.Identifier;

            if (VariantOf == CharacterPrefab.HumanSpeciesName || speciesName == CharacterPrefab.HumanSpeciesName)
            {
                if (!VariantOf.IsEmpty)
                {
                    DebugConsole.ThrowError("The variant system does not yet support humans, sorry. It does support other humanoids though!");
                }
                if (characterInfo == null)
                {
                    Info = new CharacterInfo(CharacterPrefab.HumanSpeciesName);
                }
            }
            if (Info != null)
            {
                teamID = Info.TeamID;
            }
            keys = new Key[Enum.GetNames(typeof(InputType)).Length];
            for (int i = 0; i < Enum.GetNames(typeof(InputType)).Length; i++)
            {
                keys[i] = new Key((InputType)i);
            }

            var mainElement = prefab.ConfigElement;
            InitProjSpecific(mainElement);

            List<ContentXElement> inventoryElements = new List<ContentXElement>();
            List<float> inventoryCommonness = new List<float>();
            List<ContentXElement> healthElements = new List<ContentXElement>();
            List<float> healthCommonness = new List<float>();
            foreach (var subElement in mainElement.Elements())
            {
                switch (subElement.Name.ToString().ToLowerInvariant())
                {
                    case "inventory":
                        inventoryElements.Add(subElement);
                        inventoryCommonness.Add(subElement.GetAttributeFloat("commonness", 1.0f));
                        break;
                    case "health":
                        healthElements.Add(subElement);
                        healthCommonness.Add(subElement.GetAttributeFloat("commonness", 1.0f));
                        break;
                    case "statuseffect":
                        var statusEffect = StatusEffect.Load(subElement, Name);
                        if (statusEffect != null)
                        {
                            if (!statusEffects.ContainsKey(statusEffect.type))
                            {
                                statusEffects.Add(statusEffect.type, new List<StatusEffect>());
                            }
                            statusEffects[statusEffect.type].Add(statusEffect);
                        }
                        break;
                }
            }
            if (Params.VariantFile != null)
            {
                var overrideElement = Params.VariantFile.Root.FromPackage(Params.MainElement.ContentPackage);
                // Only override if the override file contains matching elements
                if (overrideElement.GetChildElement("inventory") != null)
                {
                    inventoryElements.Clear();
                    inventoryCommonness.Clear();
                    foreach (var subElement in overrideElement.GetChildElements("inventory"))
                    {
                        switch (subElement.Name.ToString().ToLowerInvariant())
                        {
                            case "inventory":
                                inventoryElements.Add(subElement);
                                inventoryCommonness.Add(subElement.GetAttributeFloat("commonness", 1.0f));
                                break;
                        }
                    }
                }
                if (overrideElement.GetChildElement("health") != null)
                {
                    healthElements.Clear();
                    healthCommonness.Clear();
                    foreach (var subElement in overrideElement.GetChildElements("health"))
                    {
                        healthElements.Add(subElement);
                        healthCommonness.Add(subElement.GetAttributeFloat("commonness", 1.0f));
                    }
                }
            }

            if (inventoryElements.Count > 0)
            {
                Inventory = new CharacterInventory(
                    inventoryElements.Count == 1 ? inventoryElements[0] : ToolBox.SelectWeightedRandom(inventoryElements, inventoryCommonness, random),
                    this,
                    spawnInitialItems);
            }
            if (healthElements.Count == 0)
            {
                CharacterHealth = new CharacterHealth(this);
            }
            else
            {
                var selectedHealthElement = healthElements.Count == 1 ? healthElements[0] : ToolBox.SelectWeightedRandom(healthElements, healthCommonness, random);
                // If there's no limb elements defined in the override variant, let's use the limb health definitions of the original file.
                var limbHealthElement = selectedHealthElement;
                if (Params.VariantFile != null && limbHealthElement.GetChildElement("limb") == null)
                {
                    limbHealthElement = Params.OriginalElement.GetChildElement("health");
                }
                CharacterHealth = new CharacterHealth(selectedHealthElement, this, limbHealthElement);
            }

            if (Params.Husk && speciesName != "husk" && Prefab.VariantOf != "husk")
            {
                Identifier nonHuskedSpeciesName = Identifier.Empty;
                AfflictionPrefabHusk matchingAffliction = null; 
                foreach (var huskPrefab in AfflictionPrefab.Prefabs.OfType<AfflictionPrefabHusk>())
                {
                    var nonHuskedName = AfflictionHusk.GetNonHuskedSpeciesName(speciesName, huskPrefab);
                    if (huskPrefab.TargetSpecies.Contains(nonHuskedName))
                    {
                        var huskedSpeciesName = AfflictionHusk.GetHuskedSpeciesName(nonHuskedName, huskPrefab);
                        if (huskedSpeciesName.Equals(speciesName))
                        {
                            nonHuskedSpeciesName = nonHuskedName;
                            matchingAffliction = huskPrefab;
                            break;
                        }
                    }                    
                }
                if (matchingAffliction == null || nonHuskedSpeciesName.IsEmpty)
                {
                    DebugConsole.ThrowError($"Cannot find a husk infection that matches {speciesName}! Please make sure that the speciesname is added as 'targets' in the husk affliction prefab definition!\n"
                        + "Note that all the infected speciesnames and files must stick the following pattern: [nonhuskedspeciesname][huskedspeciesname]. E.g. Humanhusk, Crawlerhusk, or Humancustomhusk, or Crawlerzombie. Not \"Customhumanhusk!\" or \"Zombiecrawler\"");
                    // Crashes if we fail to create a ragdoll -> Let's just use some ragdoll so that the user sees the error msg.
                    nonHuskedSpeciesName = IsHumanoid ? CharacterPrefab.HumanSpeciesName : "crawler".ToIdentifier();
                    speciesName = nonHuskedSpeciesName;
                }
                if (ragdollParams == null && prefab.VariantOf == null)
                {
                    Identifier name = Params.UseHuskAppendage ? nonHuskedSpeciesName : speciesName;
                    ragdollParams = IsHumanoid ? RagdollParams.GetDefaultRagdollParams<HumanRagdollParams>(name) : RagdollParams.GetDefaultRagdollParams<FishRagdollParams>(name) as RagdollParams;
                }
                if (Params.HasInfo && info == null)
                {
                    info = new CharacterInfo(nonHuskedSpeciesName);
                }
            }
            else if (Params.HasInfo && info == null)
            {
                info = new CharacterInfo(speciesName);
            }

            if (IsHumanoid)
            {
                AnimController = new HumanoidAnimController(this, seed, ragdollParams as HumanRagdollParams)
                {
                    TargetDir = Direction.Right
                };
            }
            else
            {
                AnimController = new FishAnimController(this, seed, ragdollParams as FishRagdollParams);
                PressureProtection = int.MaxValue;
            }

            AnimController.SetPosition(ConvertUnits.ToSimUnits(position));

            AnimController.FindHull(null);
            if (AnimController.CurrentHull != null) { Submarine = AnimController.CurrentHull.Submarine; }

            CharacterList.Add(this);

            //characters start disabled in the multiplayer mode, and are enabled if/when
            //  - controlled by the player
            //  - client receives a position update from the server
            //  - server receives an input message from the client controlling the character
            //  - if an AICharacter, the server enables it when close enough to any of the players
            Enabled = GameMain.NetworkMember == null;

            if (info != null)
            {
                LoadHeadAttachments();
            }
            ApplyStatusEffects(ActionType.OnSpawn, 1.0f);
        }
        partial void InitProjSpecific(ContentXElement mainElement);

        public void ReloadHead(int? headId = null, int hairIndex = -1, int beardIndex = -1, int moustacheIndex = -1, int faceAttachmentIndex = -1)
        {
            if (Info == null) { return; }
            var head = AnimController.GetLimb(LimbType.Head);
            if (head == null) { return; }
            HashSet<Identifier> tags = Info.Head.Preset.TagSet.ToHashSet();
            if (headId.HasValue)
            {
                tags.RemoveWhere(t => t.StartsWith("variant"));
                tags.Add($"variant{headId.Value}".ToIdentifier());
            }
            var oldHeadInfo = Info.Head;
            Info.RecreateHead(tags.ToImmutableHashSet(), hairIndex, beardIndex, moustacheIndex, faceAttachmentIndex);
            if (hairIndex == -1)
            {
                Info.Head.HairIndex = oldHeadInfo.HairIndex;
            }
            if (beardIndex == -1)
            {
                Info.Head.BeardIndex = oldHeadInfo.BeardIndex;
            }
            if (moustacheIndex == -1)
            {
                Info.Head.MoustacheIndex = oldHeadInfo.MoustacheIndex;
            }
            if (faceAttachmentIndex == -1)
            {
                Info.Head.FaceAttachmentIndex = oldHeadInfo.FaceAttachmentIndex;
            }
            Info.Head.SkinColor = oldHeadInfo.SkinColor;
            Info.Head.HairColor = oldHeadInfo.HairColor;
            Info.Head.FacialHairColor = oldHeadInfo.FacialHairColor;
            Info.CheckColors();
#if CLIENT
            head.RecreateSprites();
#endif
            LoadHeadAttachments();
        }

        public void LoadHeadAttachments()
        {
            if (Info == null) { return; }
            if (AnimController == null) { return; }
            var head = AnimController.GetLimb(LimbType.Head);
            if (head == null) { return; }
            // Note that if there are any other wearables on the head, they are removed here.
            head.OtherWearables.ForEach(w => w.Sprite.Remove());
            head.OtherWearables.Clear();

            //if the element has not been set at this point, the character has no hair and the index should be zero (= no hair)
            if (info.Head.FaceAttachment == null) { info.Head.FaceAttachmentIndex = 0; }
            Info.Head.FaceAttachment?.GetChildElements("sprite").ForEach(s => head.OtherWearables.Add(new WearableSprite(s, WearableType.FaceAttachment)));
            if (info.Head.BeardElement == null) { info.Head.BeardIndex = 0; }
            Info.Head.BeardElement?.GetChildElements("sprite").ForEach(s => head.OtherWearables.Add(new WearableSprite(s, WearableType.Beard)));
            if (info.Head.MoustacheElement == null) { info.Head.MoustacheIndex = 0; }
            Info.Head.MoustacheElement?.GetChildElements("sprite").ForEach(s => head.OtherWearables.Add(new WearableSprite(s, WearableType.Moustache)));
            if (info.Head.HairElement == null) { info.Head.HairIndex = 0; }
            Info.Head.HairElement?.GetChildElements("sprite").ForEach(s => head.OtherWearables.Add(new WearableSprite(s, WearableType.Hair)));

#if CLIENT
            if (info.Head?.HairWithHatElement?.GetChildElement("sprite") != null)
            {
                head.HairWithHatSprite = new WearableSprite(info.Head.HairWithHatElement.GetChildElement("sprite"), WearableType.Hair);
            }
            head.EnableHuskSprite = Params.Husk;
            head.LoadHerpesSprite();
            head.UpdateWearableTypesToHide();
#endif
        }

        public bool IsKeyHit(InputType inputType)
        {
#if SERVER
            if (GameMain.Server != null && IsRemotePlayer)
            {
                switch (inputType)
                {
                    case InputType.Left:
                        return dequeuedInput.HasFlag(InputNetFlags.Left) && !prevDequeuedInput.HasFlag(InputNetFlags.Left);
                    case InputType.Right:
                        return dequeuedInput.HasFlag(InputNetFlags.Right) && !prevDequeuedInput.HasFlag(InputNetFlags.Right);
                    case InputType.Up:
                        return dequeuedInput.HasFlag(InputNetFlags.Up) && !prevDequeuedInput.HasFlag(InputNetFlags.Up);
                    case InputType.Down:
                        return dequeuedInput.HasFlag(InputNetFlags.Down) && !prevDequeuedInput.HasFlag(InputNetFlags.Down);
                    case InputType.Run:
                        return dequeuedInput.HasFlag(InputNetFlags.Run) && prevDequeuedInput.HasFlag(InputNetFlags.Run);
                    case InputType.Crouch:
                        return dequeuedInput.HasFlag(InputNetFlags.Crouch) && !prevDequeuedInput.HasFlag(InputNetFlags.Crouch);
                    case InputType.Select:
                        return dequeuedInput.HasFlag(InputNetFlags.Select); //TODO: clean up the way this input is registered
                    case InputType.Deselect:
                        return dequeuedInput.HasFlag(InputNetFlags.Deselect);
                    case InputType.Health:
                        return dequeuedInput.HasFlag(InputNetFlags.Health);
                    case InputType.Grab:
                        return dequeuedInput.HasFlag(InputNetFlags.Grab);
                    case InputType.Use:
                        return dequeuedInput.HasFlag(InputNetFlags.Use) && !prevDequeuedInput.HasFlag(InputNetFlags.Use);
                    case InputType.Shoot:
                        return dequeuedInput.HasFlag(InputNetFlags.Shoot) && !prevDequeuedInput.HasFlag(InputNetFlags.Shoot);
                    case InputType.Ragdoll:
                        return dequeuedInput.HasFlag(InputNetFlags.Ragdoll) && !prevDequeuedInput.HasFlag(InputNetFlags.Ragdoll);
                    default:
                        return false;
                }
            }
#endif

            return keys[(int)inputType].Hit;
        }

        public bool IsKeyDown(InputType inputType)
        {
#if SERVER
            if (GameMain.Server != null && IsRemotePlayer)
            {
                switch (inputType)
                {
                    case InputType.Left:
                        return dequeuedInput.HasFlag(InputNetFlags.Left);
                    case InputType.Right:
                        return dequeuedInput.HasFlag(InputNetFlags.Right);
                    case InputType.Up:
                        return dequeuedInput.HasFlag(InputNetFlags.Up);                        
                    case InputType.Down:
                        return dequeuedInput.HasFlag(InputNetFlags.Down);
                    case InputType.Run:
                        return dequeuedInput.HasFlag(InputNetFlags.Run);
                    case InputType.Crouch:
                        return dequeuedInput.HasFlag(InputNetFlags.Crouch);
                    case InputType.Select:
                        return false; //TODO: clean up the way this input is registered
                    case InputType.Deselect:
                        return false;
                    case InputType.Aim:
                        return dequeuedInput.HasFlag(InputNetFlags.Aim);
                    case InputType.Use:
                        return dequeuedInput.HasFlag(InputNetFlags.Use);
                    case InputType.Shoot:
                        return dequeuedInput.HasFlag(InputNetFlags.Shoot);
                    case InputType.Attack:
                        return dequeuedInput.HasFlag(InputNetFlags.Attack);
                    case InputType.Ragdoll:
                        return dequeuedInput.HasFlag(InputNetFlags.Ragdoll);
                }
                return false;
            }
#endif
            if (inputType == InputType.Up || inputType == InputType.Down ||
                inputType == InputType.Left || inputType == InputType.Right)
            {
                var invertControls = CharacterHealth.GetAfflictionOfType("invertcontrols".ToIdentifier());
                if (invertControls != null)
                {
                    switch (inputType)
                    {
                        case InputType.Left:
                            inputType = InputType.Right;
                            break;
                        case InputType.Right:
                            inputType = InputType.Left;
                            break;
                        case InputType.Up:
                            inputType = InputType.Down;
                            break;
                        case InputType.Down:
                            inputType = InputType.Up;
                            break;
                    }
                }
            }

            return keys[(int)inputType].Held;
        }

        public void SetInput(InputType inputType, bool hit, bool held)
        {
            keys[(int)inputType].Hit = hit;
            keys[(int)inputType].Held = held;
            keys[(int)inputType].SetState(hit, held);
        }

        public void ClearInput(InputType inputType)
        {
            keys[(int)inputType].Hit = false;
            keys[(int)inputType].Held = false;
        }

        public void ClearInputs()
        {
            if (keys == null) return;
            foreach (Key key in keys)
            {
                key.Hit = false;
                key.Held = false;
            }
        }

        public override string ToString()
        {
#if DEBUG
            return (info != null && !string.IsNullOrWhiteSpace(info.Name)) ? info.Name : SpeciesName.Value;
#else
            return SpeciesName.Value;
#endif
        }

        public void GiveJobItems(WayPoint spawnPoint = null)
        {
            if (info == null) { return; }
            if (info.HumanPrefabIds != default)
            {
                var humanPrefab = NPCSet.Get(info.HumanPrefabIds.NpcSetIdentifier, info.HumanPrefabIds.NpcIdentifier);
                if (humanPrefab == null)
                {
                    DebugConsole.ThrowError($"Failed to give job items for the character \"{Name}\" - could not find human prefab with the id \"{info.HumanPrefabIds.NpcIdentifier}\" from \"{info.HumanPrefabIds.NpcSetIdentifier}\".");
                }
                else if (humanPrefab.GiveItems(this, Submarine))
                {
                    return;
                }
            }
            info.Job?.GiveJobItems(this, spawnPoint);
        }

        public void GiveIdCardTags(WayPoint spawnPoint, bool createNetworkEvent = false)
        {
            if (info?.Job == null || spawnPoint == null) { return; }

            foreach (Item item in Inventory.AllItems)
            {
                if (item?.GetComponent<IdCard>() == null) { continue; }
                foreach (string s in spawnPoint.IdCardTags)
                {
                    item.AddTag(s);
                }
                if (createNetworkEvent && GameMain.NetworkMember is { IsServer: true })
                {
                    GameMain.NetworkMember.CreateEntityEvent(item, new Item.ChangePropertyEventData(item.SerializableProperties[nameof(item.Tags).ToIdentifier()], item));
                }
            }
        }

        public float GetSkillLevel(string skillIdentifier) =>
            GetSkillLevel(skillIdentifier.ToIdentifier());

        private static readonly ImmutableDictionary<Identifier, StatTypes> overrideStatTypes = new Dictionary<Identifier, StatTypes>
        {
            { new("helm"), StatTypes.HelmSkillOverride },
            { new("medical"), StatTypes.MedicalSkillOverride },
            { new("weapons"), StatTypes.WeaponsSkillOverride },
            { new("electrical"), StatTypes.ElectricalSkillOverride },
            { new("mechanical"), StatTypes.MechanicalSkillOverride }
        }.ToImmutableDictionary();

        public float GetSkillLevel(Identifier skillIdentifier)
        {
            if (Info?.Job == null) { return 0.0f; }
            float skillLevel = Info.Job.GetSkillLevel(skillIdentifier);

            if (overrideStatTypes.TryGetValue(skillIdentifier, out StatTypes statType))
            {
                float skillOverride = GetStatValue(statType);
                if (skillOverride > skillLevel)
                {
                    skillLevel = skillOverride;
                }
            }

            // apply multipliers first so that multipliers only affect base skill value
            foreach (Affliction affliction in CharacterHealth.GetAllAfflictions())
            {
                skillLevel *= affliction.GetSkillMultiplier();
            }

            if (skillIdentifier != null)
            {
                foreach (Item item in Inventory.AllItems)
                {
                    if (item?.GetComponent<Wearable>() is Wearable wearable &&
                        !Inventory.IsInLimbSlot(item, InvSlotType.Any))
                    {
                        foreach (var allowedSlot in wearable.AllowedSlots)
                        {
                            if (allowedSlot == InvSlotType.Any) { continue; }
                            if (!Inventory.IsInLimbSlot(item, allowedSlot)) { continue; }
                            if (wearable.SkillModifiers.TryGetValue(skillIdentifier, out float skillValue))
                            {
                                skillLevel += skillValue;
                                    break;
                            }
                        }

                    }
                }
            }

            skillLevel += GetStatValue(GetSkillStatType(skillIdentifier));


            return skillLevel;
        }

        // TODO: reposition? there's also the overrideTargetMovement variable, but it's not in the same manner
        public Vector2? OverrideMovement { get; set; }
        public bool ForceRun { get; set; }

        public bool IsClimbing => AnimController.IsClimbing;

        public Vector2 GetTargetMovement()
        {
            Vector2 targetMovement = Vector2.Zero;
            if (OverrideMovement.HasValue)
            {
                targetMovement = OverrideMovement.Value;
            }
            else
            {
                if (IsKeyDown(InputType.Left)) { targetMovement.X -= 1.0f; }
                if (IsKeyDown(InputType.Right)) { targetMovement.X += 1.0f; }
                if (IsKeyDown(InputType.Up)) { targetMovement.Y += 1.0f; }
                if (IsKeyDown(InputType.Down)) { targetMovement.Y -= 1.0f; }
            }
            bool run = false;
            if ((IsKeyDown(InputType.Run) && AnimController.ForceSelectAnimationType == AnimationType.NotDefined) || ForceRun)
            {

                run = CanRun;
            }
            return ApplyMovementLimits(targetMovement, AnimController.GetCurrentSpeed(run));
        }

        //can't run if
        //  - dragging someone
        //  - crouching
        //  - moving backwards
        public bool CanRun => (SelectedCharacter == null || !SelectedCharacter.CanBeDragged || HasAbilityFlag(AbilityFlags.MoveNormallyWhileDragging)) &&
                    (!(AnimController is HumanoidAnimController) || !((HumanoidAnimController)AnimController).Crouching) &&
                    !AnimController.IsMovingBackwards && !HasAbilityFlag(AbilityFlags.MustWalk);

        public Vector2 ApplyMovementLimits(Vector2 targetMovement, float currentSpeed)
        {
            //the vertical component is only used for falling through platforms and climbing ladders when not in water,
            //so the movement can't be normalized or the Character would walk slower when pressing down/up
            if (AnimController.InWater)
            {
                float length = targetMovement.Length();
                if (length > 0.0f)
                {
                    targetMovement /= length;
                }
            }
            targetMovement *= currentSpeed;
            float maxSpeed = ApplyTemporarySpeedLimits(currentSpeed);
            targetMovement.X = MathHelper.Clamp(targetMovement.X, -maxSpeed, maxSpeed);
            targetMovement.Y = MathHelper.Clamp(targetMovement.Y, -maxSpeed, maxSpeed);
            SpeedMultiplier = greatestPositiveSpeedMultiplier - (1f - greatestNegativeSpeedMultiplier);
            targetMovement *= SpeedMultiplier;
            // Reset, status effects will set the value before the next update
            ResetSpeedMultiplier();
            return targetMovement;
        }

        private float greatestNegativeSpeedMultiplier = 1f;
        private float greatestPositiveSpeedMultiplier = 1f;

        /// <summary>
        /// Can be used to modify the character's speed via StatusEffects
        /// </summary>
        public float SpeedMultiplier { get; private set; } = 1;


        private double propulsionSpeedMultiplierLastSet;
        private float propulsionSpeedMultiplier;
        /// <summary>
        /// Can be used to modify the speed at which Propulsion ItemComponents move the character via StatusEffects (e.g. heavy suit can slow down underwater scooters)
        /// </summary>
        public float PropulsionSpeedMultiplier 
        {
            get { return propulsionSpeedMultiplier; }
            set
            {
                propulsionSpeedMultiplier = value;
                propulsionSpeedMultiplierLastSet = Timing.TotalTime;
            }
        }

        public void StackSpeedMultiplier(float val)
        {
            if (val < 1f)
            {
                if (val < greatestNegativeSpeedMultiplier)
                {
                    greatestNegativeSpeedMultiplier = val;
                }
            }
            else
            {
                if (val > greatestPositiveSpeedMultiplier)
                {
                    greatestPositiveSpeedMultiplier = val;
                }
            }
        }

        public void ResetSpeedMultiplier()
        {
            greatestPositiveSpeedMultiplier = 1f;
            greatestNegativeSpeedMultiplier = 1f;
            if (Timing.TotalTime > propulsionSpeedMultiplierLastSet + 0.1)
            {
                propulsionSpeedMultiplier = 1.0f;
            }
        }

        private float greatestNegativeHealthMultiplier = 1f;
        private float greatestPositiveHealthMultiplier = 1f;

        /// <summary>
        /// Can be used to modify the character's health via StatusEffects
        /// </summary>
        public float HealthMultiplier { get; private set; } = 1;

        public void StackHealthMultiplier(float val)
        {
            if (val < 1f)
            {
                if (val < greatestNegativeHealthMultiplier)
                {
                    greatestNegativeHealthMultiplier = val;
                }
            }
            else
            {
                if (val > greatestPositiveHealthMultiplier)
                {
                    greatestPositiveHealthMultiplier = val;
                }
            }
        }

        private void CalculateHealthMultiplier()
        {
            HealthMultiplier = greatestPositiveHealthMultiplier - (1f - greatestNegativeHealthMultiplier);
            // Reset, status effects should set the values again, if the conditions match
            greatestPositiveHealthMultiplier = 1f;
            greatestNegativeHealthMultiplier = 1f;
        }

        /// <summary>
        /// Health multiplier of the human prefab this character is an instance of (if any)
        /// </summary>
        public float HumanPrefabHealthMultiplier { get; private set; } = 1;

        /// <summary>
        /// Speed reduction from the current limb specific damage. Min 0, max 1.
        /// </summary>
        public float GetTemporarySpeedReduction()
        {
            float reduction = 0;
            reduction = CalculateMovementPenalty(AnimController.GetLimb(LimbType.RightFoot, excludeSevered: false), reduction);
            reduction = CalculateMovementPenalty(AnimController.GetLimb(LimbType.LeftFoot, excludeSevered: false), reduction);
            if (AnimController is HumanoidAnimController)
            {
                if (AnimController.InWater)
                {
                    // Currently only humans use hands for swimming.
                    reduction = CalculateMovementPenalty(AnimController.GetLimb(LimbType.RightHand, excludeSevered: false), reduction);
                    reduction = CalculateMovementPenalty(AnimController.GetLimb(LimbType.LeftHand, excludeSevered: false), reduction);
                }
            }
            else
            {
                int totalTailLimbs = 0;
                int destroyedTailLimbs = 0;
                foreach (var limb in AnimController.Limbs)
                {
                    if (limb.type == LimbType.Tail)
                    {
                        totalTailLimbs++;
                        if (limb.IsSevered)
                        {
                            destroyedTailLimbs++;
                        }
                    }
                }
                if (destroyedTailLimbs > 0)
                {
                    reduction += MathHelper.Lerp(0, AnimController.InWater ? 1f : 0.5f, (float)destroyedTailLimbs / totalTailLimbs);
                }
            }
            return Math.Clamp(reduction, 0, 1f);
        }

        private float CalculateMovementPenalty(Limb limb, float sum, float max = 0.8f)
        {
            if (limb != null)
            {
                sum += MathHelper.Lerp(0, max, CharacterHealth.GetLimbDamage(limb, afflictionType: "damage"));
            }
            return Math.Clamp(sum, 0, 1f);
        }

        public float GetRightHandPenalty() => CalculateMovementPenalty(AnimController.GetLimb(LimbType.RightHand, excludeSevered: false), 0, max: 1);
        public float GetLeftHandPenalty() => CalculateMovementPenalty(AnimController.GetLimb(LimbType.LeftHand, excludeSevered: false), 0, max: 1);

        public float GetLegPenalty(float startSum = 0)
        {
            float sum = startSum;
            foreach (var limb in AnimController.Limbs)
            {
                switch (limb.type)
                {
                    case LimbType.RightFoot:
                    case LimbType.LeftFoot:
                        sum += CalculateMovementPenalty(limb, sum, max: 0.5f);
                        break;
                }
            }
            return Math.Clamp(sum, 0, 1f);
        }

        public float ApplyTemporarySpeedLimits(float speed)
        {
            float max;
            if (AnimController is HumanoidAnimController)
            {
                max = AnimController.InWater ? 0.5f : 0.8f;
            }
            else
            {
                max = AnimController.InWater ? 0.9f : 0.5f;
            }
            speed *= 1f - MathHelper.Lerp(0, max, GetTemporarySpeedReduction());
            return speed;
        }

        /// <summary>
        /// Values lower than this seem to cause constantious flipping when the mouse is near the player and the player is running, because the root collider moves after flipping.
        /// </summary>
        private const float cursorFollowMargin = 40;

        public void Control(float deltaTime, Camera cam)
        {
            ViewTarget = null;
            if (!AllowInput) { return; }

            if (Controlled == this || (GameMain.NetworkMember != null && GameMain.NetworkMember.IsServer))
            {
                SmoothedCursorPosition = cursorPosition;
            }
            else
            {
                //apply some smoothing to the cursor positions of remote players when playing as a client
                //to make aiming look a little less choppy
                Vector2 smoothedCursorDiff = cursorPosition - SmoothedCursorPosition;
                smoothedCursorDiff = NetConfig.InterpolateCursorPositionError(smoothedCursorDiff);
                SmoothedCursorPosition = cursorPosition - smoothedCursorDiff;
            }

            bool aiControlled = this is AICharacter && Controlled != this && !IsRemotelyControlled;
            if (!aiControlled)
            {
                Vector2 targetMovement = GetTargetMovement();
                AnimController.TargetMovement = targetMovement;
                AnimController.IgnorePlatforms = AnimController.TargetMovement.Y < -0.1f;
            }

            if (AnimController is HumanoidAnimController humanAnimController)
            {
                humanAnimController.Crouching = humanAnimController.ForceSelectAnimationType == AnimationType.Crouch || IsKeyDown(InputType.Crouch);
            }

            if (!aiControlled &&
                !AnimController.IsUsingItem && 
                AnimController.Anim != AnimController.Animation.CPR &&
                (GameMain.NetworkMember == null || !GameMain.NetworkMember.IsClient || Controlled == this) &&
                (AnimController.OnGround || IsClimbing) && !AnimController.InWater)
            {
                if (dontFollowCursor)
                {
                    AnimController.TargetDir = Direction.Right;
                }
                else
                {
                    if (CursorPosition.X < AnimController.Collider.Position.X - cursorFollowMargin)
                    {
                        AnimController.TargetDir = Direction.Left;
                    }
                    else if (CursorPosition.X > AnimController.Collider.Position.X + cursorFollowMargin)
                    {
                        AnimController.TargetDir = Direction.Right;
                    }
                }
            }

            if (GameMain.NetworkMember != null)
            {
                if (GameMain.NetworkMember.IsServer)
                {
                    if (!aiControlled)
                    {
                        if (dequeuedInput.HasFlag(InputNetFlags.FacingLeft))
                        {
                            AnimController.TargetDir = Direction.Left;
                        }
                        else
                        {
                            AnimController.TargetDir = Direction.Right;
                        }
                    }
                }
                else if (GameMain.NetworkMember.IsClient && Controlled != this)
                {
                    if (memState.Count > 0)
                    {
                        AnimController.TargetDir = memState[0].Direction;
                    }
                }
            }

#if DEBUG && CLIENT
            if (PlayerInput.KeyHit(Microsoft.Xna.Framework.Input.Keys.F))
            {
                AnimController.ReleaseStuckLimbs();
                if (AIController != null && AIController is EnemyAIController enemyAI)
                {
                    enemyAI.LatchOntoAI?.DeattachFromBody(reset: true);
                }
            }
#endif

            if (GameMain.NetworkMember != null && GameMain.NetworkMember.IsClient && Controlled != this && IsKeyDown(InputType.Aim))
            {
                if (currentAttackTarget.AttackLimb?.attack is Attack { Ranged: true } attack && AIController is EnemyAIController enemyAi)
                {
                    enemyAi.AimRangedAttack(attack, currentAttackTarget.DamageTarget as Entity);
                }
            }

            if (attackCoolDown > 0.0f)
            {
                attackCoolDown -= deltaTime;
            }
            else if (IsKeyDown(InputType.Attack))
            {
                if (GameMain.NetworkMember != null && GameMain.NetworkMember.IsClient && Controlled != this)
                {
                    if ((currentAttackTarget.DamageTarget as Entity)?.Removed ?? false)
                    {
                        currentAttackTarget = default;
                    }
                    currentAttackTarget.AttackLimb?.UpdateAttack(deltaTime, currentAttackTarget.AttackPos, currentAttackTarget.DamageTarget, out _);
                }
                else if (IsPlayer)
                {
                    float dist = -1;
                    Vector2 attackPos = SimPosition + ConvertUnits.ToSimUnits(cursorPosition - Position);
                    List<Body> ignoredBodies = AnimController.Limbs.Select(l => l.body.FarseerBody).ToList();
                    ignoredBodies.Add(AnimController.Collider.FarseerBody);

                    var body = Submarine.PickBody(
                        SimPosition,
                        attackPos,
                        ignoredBodies,
                        Physics.CollisionCharacter | Physics.CollisionWall);

                    IDamageable attackTarget = null;
                    if (body != null)
                    {
                        attackPos = Submarine.LastPickedPosition;

                        if (body.UserData is Submarine sub)
                        {
                            body = Submarine.PickBody(
                                SimPosition - ((Submarine)body.UserData).SimPosition,
                                attackPos - ((Submarine)body.UserData).SimPosition,
                                ignoredBodies,
                                Physics.CollisionWall);

                            if (body != null)
                            {
                                attackPos = Submarine.LastPickedPosition + sub.SimPosition;
                                attackTarget = body.UserData as IDamageable;
                            }
                        }
                        else
                        {
                            if (body.UserData is IDamageable damageable)
                            {
                                attackTarget = damageable;
                            }
                            else if (body.UserData is Limb limb)
                            {
                                attackTarget = limb.character;
                            }
                        }
                    }
                    var currentContexts = GetAttackContexts();
                    var validLimbs = AnimController.Limbs.Where(l =>
                    {
                        if (l.IsSevered || l.IsStuck) { return false; }
                        if (l.Disabled) { return false; }
                        var attack = l.attack;
                        if (attack == null) { return false; }
                        if (attack.CoolDownTimer > 0) { return false; }
                        if (!attack.IsValidContext(currentContexts)) { return false; }
                        if (attackTarget != null)
                        {
                            if (!attack.IsValidTarget(attackTarget as Entity)) { return false; }
                            if (attackTarget is ISerializableEntity se && attackTarget is Character)
                            {
                                if (attack.Conditionals.Any(c => !c.TargetSelf && !c.Matches(se))) { return false; }
                            }
                        }
                        if (attack.Conditionals.Any(c => c.TargetSelf && !c.Matches(this))) { return false; }
                        return true;
                    });
                    var sortedLimbs = validLimbs.OrderBy(l => Vector2.DistanceSquared(ConvertUnits.ToDisplayUnits(l.SimPosition), cursorPosition));
                    // Select closest
                    var attackLimb = sortedLimbs.FirstOrDefault();
                    if (attackLimb != null)
                    {
                        if (attackTarget is Character targetCharacter)
                        {
                            dist = ConvertUnits.ToDisplayUnits(Vector2.Distance(Submarine.LastPickedPosition, attackLimb.SimPosition));
                            foreach (Limb limb in targetCharacter.AnimController.Limbs)
                            {
                                if (limb.IsSevered || limb.Removed) { continue; }
                                float tempDist = ConvertUnits.ToDisplayUnits(Vector2.Distance(limb.SimPosition, attackLimb.SimPosition));
                                if (tempDist < dist)
                                {
                                    dist = tempDist;
                                }
                            }
                        }
                        attackLimb.UpdateAttack(deltaTime, attackPos, attackTarget, out AttackResult attackResult, dist);
                        if (!attackLimb.attack.IsRunning)
                        {
                            attackCoolDown = 1.0f;
                        }
                    }
                }
            }

            if (Inventory != null)
            {
                bool CanUseItemsWhenSelected(Item item) => item == null || !item.Prefab.DisableItemUsageWhenSelected;
                if (CanUseItemsWhenSelected(SelectedItem) && CanUseItemsWhenSelected(SelectedSecondaryItem))
                {
                    foreach (Item item in HeldItems)
                    {
                        tryUseItem(item, deltaTime);
                    }
                    foreach (Item item in Inventory.AllItems)
                    {
                        if (item.GetComponent<Wearable>() is { AllowUseWhenWorn: true } && HasEquippedItem(item))
                        {
                            tryUseItem(item, deltaTime);
                        }
                    }
                }
            }

            void tryUseItem(Item item, float deltaTime)
            {
                if (IsKeyDown(InputType.Aim) || !item.RequireAimToSecondaryUse)
                {
                    item.SecondaryUse(deltaTime, this);
                }
                if (IsKeyDown(InputType.Use) && !item.IsShootable)
                {
                    if (!item.RequireAimToUse || IsKeyDown(InputType.Aim))
                    {
                        item.Use(deltaTime, this);
                    }
                }
                if (IsKeyDown(InputType.Shoot) && item.IsShootable)
                {
                    if (!item.RequireAimToUse || IsKeyDown(InputType.Aim))
                    {
                        item.Use(deltaTime, this);
                    }
#if CLIENT
                    else if (item.RequireAimToUse && !IsKeyDown(InputType.Aim))
                    {
                        HintManager.OnShootWithoutAiming(this, item);
                    }
#endif
                }
            }

            if (SelectedItem != null)
            {
                if (IsKeyDown(InputType.Aim) || !SelectedItem.RequireAimToSecondaryUse)
                {
                    SelectedItem.SecondaryUse(deltaTime, this);
                }
                if (IsKeyDown(InputType.Use) && SelectedItem != null && !SelectedItem.IsShootable)
                {
                    if (!SelectedItem.RequireAimToUse || IsKeyDown(InputType.Aim))
                    {
                        SelectedItem.Use(deltaTime, this);
                    }
                }
                if (IsKeyDown(InputType.Shoot) && SelectedItem != null && SelectedItem.IsShootable)
                {
                    if (!SelectedItem.RequireAimToUse || IsKeyDown(InputType.Aim))
                    {
                        SelectedItem.Use(deltaTime, this);
                    }
                }
            }

            if (SelectedCharacter != null)
            {
                if (Vector2.DistanceSquared(SelectedCharacter.WorldPosition, WorldPosition) > 90000.0f || !SelectedCharacter.CanBeSelected)
                {
                    DeselectCharacter();
                }
            }

            if (IsRemotelyControlled && keys != null)
            {
                foreach (Key key in keys)
                {
                    key.ResetHit();
                }
            }
        }

        private struct AttackTargetData
        {
            public Limb AttackLimb { get; set; }
            public IDamageable DamageTarget { get; set; }
            public Vector2 AttackPos { get; set; }
        }

        private AttackTargetData currentAttackTarget;
        public void SetAttackTarget(Limb attackLimb, IDamageable damageTarget, Vector2 attackPos)
        {
            currentAttackTarget = new AttackTargetData()
            {
                AttackLimb = attackLimb,
                DamageTarget = damageTarget,
                AttackPos = attackPos
            };
        }

        public bool CanSeeCharacter(Character target)
        {
            System.Diagnostics.Debug.Assert(target != null);
            if (target == null) { return false; }
            if (target.Removed) { return false; }
            Limb seeingLimb = GetSeeingLimb();
            if (CanSeeTarget(target, seeingLimb)) { return true; }
            if (!target.AnimController.SimplePhysicsEnabled)
            {
                //find the limbs that are furthest from the target's position (from the viewer's point of view)
                Limb leftExtremity = null, rightExtremity = null;
                float leftMostDot = 0.0f, rightMostDot = 0.0f;
                Vector2 dir = target.WorldPosition - WorldPosition;
                Vector2 leftDir = new Vector2(dir.Y, -dir.X);
                Vector2 rightDir = new Vector2(-dir.Y, dir.X);
                foreach (Limb limb in target.AnimController.Limbs)
                {
                    if (limb.IsSevered || limb == target.AnimController.MainLimb) { continue; }
                    if (limb.Hidden) { continue; }
                    Vector2 limbDir = limb.WorldPosition - WorldPosition;
                    float leftDot = Vector2.Dot(limbDir, leftDir);
                    if (leftDot > leftMostDot)
                    {
                        leftMostDot = leftDot;
                        leftExtremity = limb;
                        continue;
                    }
                    float rightDot = Vector2.Dot(limbDir, rightDir);
                    if (rightDot > rightMostDot)
                    {
                        rightMostDot = rightDot;
                        rightExtremity = limb;
                        continue;
                    }
                }
                if (leftExtremity != null && CanSeeTarget(leftExtremity, seeingLimb)) { return true; }
                if (rightExtremity != null && CanSeeTarget(rightExtremity, seeingLimb)) { return true; }
            }
            return false;
        }

        private Limb GetSeeingLimb()
        {
            return AnimController.GetLimb(LimbType.Head) ?? AnimController.GetLimb(LimbType.Torso) ?? AnimController.MainLimb;
        }

        public bool CanSeeTarget(ISpatialEntity target, ISpatialEntity seeingEntity = null)
        {
            System.Diagnostics.Debug.Assert(target != null);
            if (target == null) { return false; }
            seeingEntity ??= AnimController.SimplePhysicsEnabled ? this : GetSeeingLimb() as ISpatialEntity;
            if (seeingEntity == null) { return false; }
            ISpatialEntity sourceEntity = seeingEntity ;
            // TODO: Could we just use the method below? If not, let's refactor it so that we can.
            Vector2 diff = ConvertUnits.ToSimUnits(target.WorldPosition - sourceEntity.WorldPosition);
            Body closestBody;
            //both inside the same sub (or both outside)
            //OR the we're inside, the other character outside
            if (target.Submarine == Submarine || target.Submarine == null)
            {
                closestBody = Submarine.CheckVisibility(sourceEntity.SimPosition, sourceEntity.SimPosition + diff);
            }
            //we're outside, the other character inside
            else if (Submarine == null)
            {
                closestBody = Submarine.CheckVisibility(target.SimPosition, target.SimPosition - diff);
            }
            //both inside different subs
            else
            {
                closestBody = Submarine.CheckVisibility(sourceEntity.SimPosition, sourceEntity.SimPosition + diff);
                if (!IsBlocking(closestBody))
                {
                    closestBody = Submarine.CheckVisibility(target.SimPosition, target.SimPosition - diff);
                }
            }
            return !IsBlocking(closestBody);

            bool IsBlocking(Body body)
            {
                if (body == null) { return false; }
                if (body.UserData is Structure wall && wall.CastShadow)
                {
                    return wall != target;
                }
                else if (body.UserData is Item item)
                {
                    return item != target;
                }
                return true;
            }
        }

        /// <summary>
        /// A simple check if the character Dir is towards the target or not. Uses the world coordinates.
        /// </summary>
        public bool IsFacing(Vector2 targetWorldPos) => AnimController.Dir > 0 && targetWorldPos.X > WorldPosition.X || AnimController.Dir < 0 && targetWorldPos.X < WorldPosition.X;

        public bool HasItem(Item item, bool requireEquipped = false, InvSlotType? slotType = null) => requireEquipped ? HasEquippedItem(item, slotType) : item.IsOwnedBy(this);

        public bool HasEquippedItem(Item item, InvSlotType? slotType = null, Func<InvSlotType, bool> predicate = null)
        {
            if (Inventory == null) { return false; }
            for (int i = 0; i < Inventory.Capacity; i++)
            {
                InvSlotType slot = Inventory.SlotTypes[i];
                if (predicate != null)
                {
                    if (!predicate(slot)) { continue; }
                }
                if (slotType.HasValue)
                {
                    if (!slotType.Value.HasFlag(slot)) { continue; }
                }
                else if (slot == InvSlotType.Any)
                {
                    continue;
                }
                if (Inventory.GetItemAt(i) == item) { return true; }
            }
            return false;
        }

        public bool HasEquippedItem(string tagOrIdentifier, bool allowBroken = true, InvSlotType? slotType = null)
            => HasEquippedItem(tagOrIdentifier.ToIdentifier(), allowBroken, slotType);

        public bool HasEquippedItem(Identifier tagOrIdentifier, bool allowBroken = true, InvSlotType? slotType = null)
        {
            if (Inventory == null) { return false; }
            for (int i = 0; i < Inventory.Capacity; i++)
            {
                if (slotType.HasValue)
                {
                    if (!slotType.Value.HasFlag(Inventory.SlotTypes[i])) { continue; }
                }
                else if (Inventory.SlotTypes[i] == InvSlotType.Any) 
                { 
                    continue; 
                }
                var item = Inventory.GetItemAt(i);
                if (item == null) { continue; }
                if (!allowBroken && item.Condition <= 0.0f) { continue; }
                if (item.Prefab.Identifier == tagOrIdentifier || item.HasTag(tagOrIdentifier)) { return true; }
            }
            return false;
        }

        public Item GetEquippedItem(string tagOrIdentifier = null, InvSlotType? slotType = null)
        {
            if (Inventory == null) { return null; }
            for (int i = 0; i < Inventory.Capacity; i++)
            {
                if (slotType.HasValue)
                {
                    if (!slotType.Value.HasFlag(Inventory.SlotTypes[i])) { continue; }
                }
                else if (Inventory.SlotTypes[i] == InvSlotType.Any)
                {
                    continue;
                }
                var item = Inventory.GetItemAt(i);
                if (item == null) { continue; }
                if (tagOrIdentifier == null || item.Prefab.Identifier == tagOrIdentifier || item.HasTag(tagOrIdentifier)) { return item; }
            }
            return null;
        }

        public bool CanAccessInventory(Inventory inventory)
        {
            if (!CanInteract || inventory.Locked) { return false; }

            //the inventory belongs to some other character
            if (inventory.Owner is Character character && inventory.Owner != this)
            {
                var owner = character;
                //can only be accessed if the character is incapacitated and has been selected
                return SelectedCharacter == owner && owner.CanInventoryBeAccessed;
            }

            if (inventory.Owner is Item item)
            {
                if (!CanInteractWith(item) && !item.linkedTo.Any(lt => lt is Item item && item.DisplaySideBySideWhenLinked && CanInteractWith(item))) { return false; }
                ItemContainer container = item.GetComponents<ItemContainer>().FirstOrDefault(ic => ic.Inventory == inventory);
                if (container != null && !container.HasRequiredItems(this, addMessage: false)) { return false; }
            }
            return true;
        }

        private float _selectedItemPriority;
        private Item _foundItem;
        /// <summary>
        /// Finds the closest item seeking by identifiers or tags from the world.
        /// Ignores items that are outside or in another team's submarine or in a submarine that is not connected to this submarine.
        /// Also ignores non-interactable items and items that are taken by someone else.
        /// The method is run in steps for performance reasons. So you'll have to provide the reference to the itemIndex.
        /// Returns false while running and true when done.
        /// </summary>
        public bool FindItem(ref int itemIndex, out Item targetItem, IEnumerable<Identifier> identifiers = null, bool ignoreBroken = true, 
            IEnumerable<Item> ignoredItems = null, IEnumerable<Identifier> ignoredContainerIdentifiers = null, 
            Func<Item, bool> customPredicate = null, Func<Item, float> customPriorityFunction = null, float maxItemDistance = 10000, ISpatialEntity positionalReference = null)
        {
            if (itemIndex == 0)
            {
                _foundItem = null;
                _selectedItemPriority = 0;
            }
            for (int i = 0; i < 10 && itemIndex < Item.ItemList.Count - 1; i++)
            {
                itemIndex++;
                var item = Item.ItemList[itemIndex];
                if (!item.IsInteractable(this)) { continue; }
                if (ignoredItems != null && ignoredItems.Contains(item)) { continue; }
                if (item.Submarine == null) { continue; }
                if (item.Submarine.TeamID != TeamID) { continue; }
                if (item.CurrentHull == null) { continue; }
                if (ignoreBroken && item.Condition <= 0) { continue; }
                if (Submarine != null)
                {
                    if (!Submarine.IsEntityFoundOnThisSub(item, true)) { continue; }
                }
                if (customPredicate != null && !customPredicate(item)) { continue; }
                if (identifiers != null && identifiers.None(id => item.Prefab.Identifier == id || item.HasTag(id))) { continue; }
                if (ignoredContainerIdentifiers != null && item.Container != null)
                {
                    if (ignoredContainerIdentifiers.Contains(item.ContainerIdentifier)) { continue; }
                }
                if (IsItemTakenBySomeoneElse(item)) { continue; }
                Entity rootInventoryOwner = item.GetRootInventoryOwner();
                if (rootInventoryOwner is Item ownerItem)
                {
                    if (!ownerItem.IsInteractable(this)) { continue; }
                }
                float itemPriority = customPriorityFunction != null ? customPriorityFunction(item) : 1;
                if (itemPriority <= 0) { continue; }
                Vector2 itemPos = (rootInventoryOwner ?? item).WorldPosition;
                Vector2 refPos = positionalReference != null ? positionalReference.WorldPosition : WorldPosition;
                float yDist = Math.Abs(refPos.Y - itemPos.Y);
                yDist = yDist > 100 ? yDist * 5 : 0;
                float dist = Math.Abs(refPos.X - itemPos.X) + yDist;
                float distanceFactor = MathHelper.Lerp(1, 0, MathUtils.InverseLerp(0, maxItemDistance, dist));
                itemPriority *= distanceFactor;
                if (itemPriority > _selectedItemPriority)
                {
                    _selectedItemPriority = itemPriority;
                    _foundItem = item;
                }
            }
            targetItem = _foundItem;
            return itemIndex >= Item.ItemList.Count - 1;
        }

        public bool IsItemTakenBySomeoneElse(Item item) => item.FindParentInventory(i => i.Owner != this && i.Owner is Character owner && !owner.IsDead && !owner.Removed) != null;

        public bool CanInteractWith(Character c, float maxDist = 200.0f, bool checkVisibility = true, bool skipDistanceCheck = false)
        {
            if (c == this || Removed || !c.Enabled || !c.CanBeSelected || c.InvisibleTimer > 0.0f) { return false; }
            if (!c.CharacterHealth.UseHealthWindow && !c.CanBeDragged && (c.onCustomInteract == null || !c.AllowCustomInteract)) { return false; }

            if (!skipDistanceCheck)
            {
                maxDist = ConvertUnits.ToSimUnits(maxDist);
                if (Vector2.DistanceSquared(SimPosition, c.SimPosition) > maxDist * maxDist) { return false; }
            }

            return checkVisibility ? CanSeeCharacter(c) : true;
        }

        public bool CanInteractWith(Item item, bool checkLinked = true)
        {
            return CanInteractWith(item, out _, checkLinked);
        }

        public bool CanInteractWith(Item item, out float distanceToItem, bool checkLinked)
        {
            distanceToItem = -1.0f;

            bool hidden = item.HiddenInGame;
#if CLIENT
            if (Screen.Selected == GameMain.SubEditorScreen) { hidden = false; }
#endif
            if (!CanInteract || hidden || !item.IsInteractable(this)) { return false; }

            if (item.ParentInventory != null)
            {
                return CanAccessInventory(item.ParentInventory);
            }

            Wire wire = item.GetComponent<Wire>();
            if (wire != null && item.GetComponent<ConnectionPanel>() == null)
            {
                //locked wires are never interactable
                if (wire.Locked) { return false; }
                if (wire.HiddenInGame && Screen.Selected == GameMain.GameScreen) { return false; }

                //wires are interactable if the character has selected an item the wire is connected to,
                //and it's disconnected from the other end
                if (wire.Connections[0]?.Item != null && SelectedItem == wire.Connections[0].Item)
                {
                    return wire.Connections[1] == null;
                }
                if (wire.Connections[1]?.Item != null && SelectedItem == wire.Connections[1].Item)
                {
                    return wire.Connections[0] == null;
                }
                if (SelectedItem?.GetComponent<ConnectionPanel>()?.DisconnectedWires.Contains(wire) ?? false)
                {
                    return wire.Connections[0] == null && wire.Connections[1] == null;
                }
            }

            if (checkLinked && item.DisplaySideBySideWhenLinked)
            {
                foreach (MapEntity linked in item.linkedTo)
                {
                    if (linked is Item linkedItem)
                    {
                        if (CanInteractWith(linkedItem, out float distToLinked, checkLinked: false))
                        {
                            distanceToItem = distToLinked;
                            return true;
                        }
                    }
                }
            }

            if (item.InteractDistance == 0.0f && !item.Prefab.Triggers.Any()) { return false; }

            Pickable pickableComponent = item.GetComponent<Pickable>();
            if (pickableComponent != null && pickableComponent.Picker != this && pickableComponent.Picker != null && !pickableComponent.Picker.IsDead) { return false; }

            if (SelectedItem?.GetComponent<RemoteController>()?.TargetItem == item) { return true; }
            //optimization: don't use HeldItems because it allocates memory and this method is executed very frequently
            var heldItem1 = Inventory?.GetItemInLimbSlot(InvSlotType.RightHand);
            if (heldItem1?.GetComponent<RemoteController>()?.TargetItem == item) { return true; }
            var heldItem2 = Inventory?.GetItemInLimbSlot(InvSlotType.LeftHand);
            if (heldItem2?.GetComponent<RemoteController>()?.TargetItem == item) { return true; }

            Vector2 characterDirection = Vector2.Transform(Vector2.UnitY, Matrix.CreateRotationZ(AnimController.Collider.Rotation));

            Vector2 upperBodyPosition = Position + (characterDirection * 20.0f);
            Vector2 lowerBodyPosition = Position - (characterDirection * 60.0f);

            if (Submarine != null)
            {
                upperBodyPosition += Submarine.Position;
                lowerBodyPosition += Submarine.Position;
            }

            bool insideTrigger = item.IsInsideTrigger(upperBodyPosition) || item.IsInsideTrigger(lowerBodyPosition);
            if (item.Prefab.Triggers.Length > 0 && !insideTrigger && item.Prefab.RequireBodyInsideTrigger) { return false; }

            Rectangle itemDisplayRect = new Rectangle(item.InteractionRect.X, item.InteractionRect.Y - item.InteractionRect.Height, item.InteractionRect.Width, item.InteractionRect.Height);

            // Get the point along the line between lowerBodyPosition and upperBodyPosition which is closest to the center of itemDisplayRect
            Vector2 playerDistanceCheckPosition =
                lowerBodyPosition.Y < upperBodyPosition.Y ?
                Vector2.Clamp(itemDisplayRect.Center.ToVector2(), lowerBodyPosition, upperBodyPosition) :
                Vector2.Clamp(itemDisplayRect.Center.ToVector2(), upperBodyPosition, lowerBodyPosition);

            // If playerDistanceCheckPosition is inside the itemDisplayRect then we consider the character to within 0 distance of the item
            if (itemDisplayRect.Contains(playerDistanceCheckPosition))
            {
                distanceToItem = 0.0f;
            }
            else
            {
                // Here we get the point on the itemDisplayRect which is closest to playerDistanceCheckPosition
                Vector2 rectIntersectionPoint = new Vector2(
                    MathHelper.Clamp(playerDistanceCheckPosition.X, itemDisplayRect.X, itemDisplayRect.Right),
                    MathHelper.Clamp(playerDistanceCheckPosition.Y, itemDisplayRect.Y, itemDisplayRect.Bottom));
                distanceToItem = Vector2.Distance(rectIntersectionPoint, playerDistanceCheckPosition);
            }

            float interactDistance = item.InteractDistance;
            if ((SelectedSecondaryItem != null || item.IsSecondaryItem) && AnimController is HumanoidAnimController c)
            {
                // Use a distance slightly shorter than the arms length to keep the character in a comfortable pose
                float armLength = 0.75f * ConvertUnits.ToDisplayUnits(c.ArmLength);
                interactDistance = Math.Min(interactDistance, armLength);
            }
            if (distanceToItem > interactDistance && item.InteractDistance > 0.0f) { return false; }

            Vector2 itemPosition = item.SimPosition;
            if (Submarine == null && item.Submarine != null)
            {
                //character is outside, item inside
                itemPosition += item.Submarine.SimPosition;
            }
            else if (Submarine != null && item.Submarine == null)
            {
                //character is inside, item outside
                itemPosition -= Submarine.SimPosition;
            }
            else if (Submarine != item.Submarine)
            {
                //character and the item are inside different subs
                itemPosition += item.Submarine.SimPosition;
                itemPosition -= Submarine.SimPosition;
            }

            if (SelectedSecondaryItem != null && !item.IsSecondaryItem)
            {
                if (item.GetComponent<Controller>() is { } controller && controller.Direction != 0 && controller.Direction != AnimController.Direction) { return false; }
                float threshold = ConvertUnits.ToSimUnits(cursorFollowMargin);
                if (AnimController.Direction == Direction.Left && SimPosition.X + threshold < itemPosition.X) { return false; }
                if (AnimController.Direction == Direction.Right && SimPosition.X - threshold > itemPosition.X) { return false; }
            }

            if (!item.Prefab.InteractThroughWalls && Screen.Selected != GameMain.SubEditorScreen && !insideTrigger)
            {
                var body = Submarine.CheckVisibility(SimPosition, itemPosition, ignoreLevel: true);
                if (body != null && body.UserData as Item != item && (body.UserData as ItemComponent)?.Item != item && Submarine.LastPickedFixture?.UserData as Item != item) 
                { 
                    return false; 
                }
            }

            return true;
        }

        /// <summary>
        /// Set an action that's invoked when another character interacts with this one.
        /// </summary>
        /// <param name="onCustomInteract">Action invoked when another character interacts with this one. T1 = this character, T2 = the interacting character</param>
        /// <param name="hudText">Displayed on the character when highlighted.</param>
        public void SetCustomInteract(Action<Character, Character> onCustomInteract, LocalizedString hudText)
        {
            this.onCustomInteract = onCustomInteract;
            CustomInteractHUDText = hudText;
        }

        private void TransformCursorPos()
        {
            if (Submarine == null)
            {
                //character is outside but cursor position inside
                if (cursorPosition.Y > Level.Loaded.Size.Y)
                {
                    var sub = Submarine.FindContaining(cursorPosition);
                    if (sub != null) cursorPosition += sub.Position;
                }
            }
            else
            {
                //character is inside but cursor position is outside
                if (cursorPosition.Y < Level.Loaded.Size.Y)
                {
                    cursorPosition -= Submarine.Position;
                }
            }
        }

        public void SelectCharacter(Character character)
        {
            if (character == null || character == this) { return; }
            SelectedCharacter = character;
        }

        public void DeselectCharacter()
        {
            if (SelectedCharacter == null) { return; }
            SelectedCharacter.AnimController?.ResetPullJoints();
            SelectedCharacter = null;
        }

        public void DoInteractionUpdate(float deltaTime, Vector2 mouseSimPos)
        {
            bool isLocalPlayer = Controlled == this;

            if (!isLocalPlayer && (this is AICharacter && !IsRemotePlayer))
            {
                return;
            }

            if (DisableInteract)
            {
                DisableInteract = false;
                return;
            }

            if (!CanInteract)
            {
                SelectedItem = SelectedSecondaryItem = null;
                focusedItem = null;
                if (!AllowInput)
                {
                    FocusedCharacter = null;
                    if (SelectedCharacter != null) { DeselectCharacter(); }
                    return;
                }
            }

#if CLIENT
            if (isLocalPlayer)
            {
                if (!IsMouseOnUI && (ViewTarget == null || ViewTarget == this) && !DisableFocusingOnEntities)
                {
                    if (findFocusedTimer <= 0.0f || Screen.Selected == GameMain.SubEditorScreen)
                    {
                        if (!PlayerInput.PrimaryMouseButtonHeld() || Barotrauma.Inventory.DraggingItemToWorld)
                        {
                            FocusedCharacter = CanInteract || CanEat ? FindCharacterAtPosition(mouseSimPos) : null;
                            if (FocusedCharacter != null && !CanSeeCharacter(FocusedCharacter)) { FocusedCharacter = null; }
                            float aimAssist = GameSettings.CurrentConfig.AimAssistAmount * (AnimController.InWater ? 1.5f : 1.0f);
                            if (HeldItems.Any(it => it?.GetComponent<Wire>()?.IsActive ?? false))
                            {
                                //disable aim assist when rewiring to make it harder to accidentally select items when adding wire nodes
                                aimAssist = 0.0f;
                            }

                            focusedItem = CanInteract ? FindItemAtPosition(mouseSimPos, aimAssist) : null;
                            if (focusedItem != null && focusedItem.CampaignInteractionType != CampaignMode.InteractionType.None)
                            {
                                FocusedCharacter = null;
                            }
                            findFocusedTimer = 0.05f;
                        }
                        else
                        {
                            if (focusedItem != null && !CanInteractWith(focusedItem)) { focusedItem = null; }
                            if (FocusedCharacter != null && !CanInteractWith(FocusedCharacter)) { FocusedCharacter = null; }
                        }
                    }
                }
                else
                {
                    FocusedCharacter = null;
                    focusedItem = null;
                }
                findFocusedTimer -= deltaTime;
                DisableFocusingOnEntities = false;
            }
#endif
            var head = AnimController.GetLimb(LimbType.Head);
            bool headInWater = head == null ? 
                AnimController.InWater : 
                head.InWater;
            //climb ladders automatically when pressing up/down inside their trigger area
            Ladder currentLadder = SelectedSecondaryItem?.GetComponent<Ladder>();
            if ((SelectedSecondaryItem == null || currentLadder != null) &&
                !headInWater && Screen.Selected != GameMain.SubEditorScreen)
            {
                bool climbInput = IsKeyDown(InputType.Up) || IsKeyDown(InputType.Down);
                bool isControlled = Controlled == this;

                Ladder nearbyLadder = null;
                if (isControlled || climbInput)
                {
                    float minDist = float.PositiveInfinity;
                    foreach (Ladder ladder in Ladder.List)
                    {
                        if (ladder == currentLadder)
                        {
                            continue;
                        }
                        else if (currentLadder != null)
                        {
                            //only switch from ladder to another if the ladders are above the current ladders and pressing up, or vice versa
                            if (ladder.Item.WorldPosition.Y > currentLadder.Item.WorldPosition.Y != IsKeyDown(InputType.Up))
                            {
                                continue;
                            }
                        }

                        if (CanInteractWith(ladder.Item, out float dist, checkLinked: false) && dist < minDist)
                        {
                            minDist = dist;
                            nearbyLadder = ladder;
                            if (isControlled)
                            {
                                ladder.Item.IsHighlighted = true;
                            }
                            break;
                        }
                    }
                }

                if (nearbyLadder != null && climbInput)
                {
                    if (nearbyLadder.Select(this))
                    {
                        SelectedSecondaryItem = nearbyLadder.Item;
                    }
                }
            }

            bool selectInputSameAsDeselect = false;
#if CLIENT
            selectInputSameAsDeselect = GameSettings.CurrentConfig.KeyMap.Bindings[InputType.Select] == GameSettings.CurrentConfig.KeyMap.Bindings[InputType.Deselect];
#endif

            if (SelectedCharacter != null && (IsKeyHit(InputType.Grab) || IsKeyHit(InputType.Health))) //Let people use ladders and buttons and stuff when dragging chars
            {
                DeselectCharacter();
            }
            else if (FocusedCharacter != null && IsKeyHit(InputType.Grab) && FocusedCharacter.CanBeDragged && (CanInteract || FocusedCharacter.IsDead && CanEat))
            {
                SelectCharacter(FocusedCharacter);
            }
            else if (FocusedCharacter != null && !FocusedCharacter.IsIncapacitated && IsKeyHit(InputType.Use) && FocusedCharacter.IsPet && CanInteract)
            {
                (FocusedCharacter.AIController as EnemyAIController).PetBehavior.Play(this);
            }
            else if (FocusedCharacter != null && IsKeyHit(InputType.Health) && FocusedCharacter.CharacterHealth.UseHealthWindow && CanInteract && CanInteractWith(FocusedCharacter, 160f, false))
            {
                if (FocusedCharacter == SelectedCharacter)
                {
                    DeselectCharacter();
#if CLIENT
                    if (Controlled == this)
                    {
                        CharacterHealth.OpenHealthWindow = null;
                    }
#endif
                }
                else
                {
                    SelectCharacter(FocusedCharacter);
#if CLIENT
                    if (Controlled == this)
                    {
                        CharacterHealth.OpenHealthWindow = FocusedCharacter.CharacterHealth;
                    }
#endif
                }
            }
            else if (FocusedCharacter != null && IsKeyHit(InputType.Use) && FocusedCharacter.onCustomInteract != null && FocusedCharacter.AllowCustomInteract)
            {
                FocusedCharacter.onCustomInteract(FocusedCharacter, this);
            }
            else if (IsKeyHit(InputType.Deselect) && SelectedItem != null && 
                (focusedItem == null || focusedItem == SelectedItem || !selectInputSameAsDeselect))
            {
                SelectedItem = null;
#if CLIENT
                CharacterHealth.OpenHealthWindow = null;
#endif
            }
            else if (IsKeyHit(InputType.Deselect) && SelectedSecondaryItem != null && SelectedSecondaryItem.GetComponent<Ladder>() == null &&
                (focusedItem == null || focusedItem == SelectedSecondaryItem || !selectInputSameAsDeselect))
            {
                SelectedSecondaryItem = null;
#if CLIENT
                CharacterHealth.OpenHealthWindow = null;
#endif
            }
            else if (IsKeyHit(InputType.Health) && (SelectedItem != null || SelectedSecondaryItem != null))
            {
                SelectedItem = SelectedSecondaryItem = null;
            }
            else if (focusedItem != null)
            {
#if CLIENT
                if (CharacterInventory.DraggingItemToWorld) { return; }
                if (selectInputSameAsDeselect)
                {
                    keys[(int)InputType.Deselect].Reset();
                }
#endif
                bool canInteract = focusedItem.TryInteract(this);
#if CLIENT
                if (Controlled == this)
                {
                    focusedItem.IsHighlighted = true;
                    if (canInteract)
                    {
                        CharacterHealth.OpenHealthWindow = null;
                    }
                }
#endif
            }            
        }

        public static void UpdateAnimAll(float deltaTime)
        {
            foreach (Character c in CharacterList)
            {
                if (!c.Enabled || c.AnimController.Frozen) continue;

                c.AnimController.UpdateAnim(deltaTime);
            }
        }

        public static void UpdateAll(float deltaTime, Camera cam)
        {
            if (GameMain.NetworkMember == null || !GameMain.NetworkMember.IsClient)
            {
                foreach (Character c in CharacterList)
                {
                    if (!(c is AICharacter) && !c.IsRemotePlayer) continue;

                    if (c.IsPlayer || (c.IsBot && !c.IsDead))
                    {
                        c.Enabled = true;
                    }
                    else if (GameMain.NetworkMember != null && GameMain.NetworkMember.IsServer)
                    {
                        //disable AI characters that are far away from all clients and the host's character and not controlled by anyone
                        float closestPlayerDist = c.GetDistanceToClosestPlayer();
                        if (closestPlayerDist > c.Params.DisableDistance)
                        {
                            c.Enabled = false;
                            if (c.IsDead && c.AIController is EnemyAIController)
                            {
                                Spawner?.AddEntityToRemoveQueue(c);
                            }
                        }
                        else if (closestPlayerDist < c.Params.DisableDistance * 0.9f)
                        {
                            c.Enabled = true;
                        }
                    }
                    else if (Submarine.MainSub != null)
                    {
                        //disable AI characters that are far away from the sub and the controlled character
                        float distSqr = Vector2.DistanceSquared(Submarine.MainSub.WorldPosition, c.WorldPosition);
                        if (Controlled != null)
                        {
                            distSqr = Math.Min(distSqr, Vector2.DistanceSquared(Controlled.WorldPosition, c.WorldPosition));
                        }
                        else
                        {
                            distSqr = Math.Min(distSqr, Vector2.DistanceSquared(GameMain.GameScreen.Cam.GetPosition(), c.WorldPosition));
                        }

                        if (distSqr > MathUtils.Pow2(c.Params.DisableDistance))
                        {
                            c.Enabled = false;
                            if (c.IsDead && c.AIController is EnemyAIController)
                            {
                                Entity.Spawner?.AddEntityToRemoveQueue(c);
                            }
                        }
                        else if (distSqr < MathUtils.Pow2(c.Params.DisableDistance * 0.9f))
                        {
                            c.Enabled = true;
                        }
                    }
                }
            }

            for (int i = 0; i < CharacterList.Count; i++)
            {
                CharacterList[i].Update(deltaTime, cam);
            }
        }

        public virtual void Update(float deltaTime, Camera cam)
        {
            UpdateProjSpecific(deltaTime, cam);

            if (InvisibleTimer > 0.0f)
            {
                if (Controlled == null || Controlled == this || (Controlled.CharacterHealth.GetAffliction("psychosis")?.Strength ?? 0.0f) <= 0.0f)
                {
                    InvisibleTimer = Math.Min(InvisibleTimer, 1.0f);
                }
                InvisibleTimer -= deltaTime;
            }

            KnockbackCooldownTimer -= deltaTime;

            if (GameMain.NetworkMember != null && GameMain.NetworkMember.IsClient && this == Controlled && !isSynced) { return; }

            UpdateDespawn(deltaTime);

            if (!Enabled) { return; }

            if (Level.Loaded != null)
            {
                if (WorldPosition.Y < Level.MaxEntityDepth ||
                    (Submarine != null && Submarine.WorldPosition.Y < Level.MaxEntityDepth))
                {
                    Enabled = false;
                    Kill(CauseOfDeathType.Pressure, null);
                    return;
                }
            }

            ApplyStatusEffects(ActionType.Always, deltaTime);

            PreviousHull = CurrentHull;
            CurrentHull = Hull.FindHull(WorldPosition, CurrentHull, useWorldCoordinates: true);

            speechBubbleTimer = Math.Max(0.0f, speechBubbleTimer - deltaTime);

            obstructVisionAmount = Math.Max(obstructVisionAmount - deltaTime, 0.0f);

            if (Inventory != null)
            {
                foreach (Item item in Inventory.AllItems)
                {
                    if (item.body == null || item.body.Enabled) { continue; }
                    item.SetTransform(SimPosition, 0.0f);
                    item.Submarine = Submarine;
                }
            }

            HideFace = false;
            IgnoreMeleeWeapons = false;

            UpdateSightRange(deltaTime);
            UpdateSoundRange(deltaTime);

            UpdateAttackers(deltaTime);

            foreach (var characterTalent in characterTalents)
            {
                characterTalent.UpdateTalent(deltaTime);
            }

            if (IsDead) { return; }

            if (GameMain.NetworkMember != null)
            {
                UpdateNetInput();
            }
            else
            {
                AnimController.Frozen = false;
            }

            DisableImpactDamageTimer -= deltaTime;

            if (!speechImpedimentSet)
            {
                //if no statuseffect or anything else has set a speech impediment, allow speaking normally
                speechImpediment = 0.0f;
            }
            speechImpedimentSet = false;

            if (NeedsAir)
            {
                //implode if not protected from pressure, and either outside or in a high-pressure hull
                if (!IsProtectedFromPressure() &&
                    (AnimController.CurrentHull == null || AnimController.CurrentHull.LethalPressure >= 80.0f))
                {
                    if (CharacterHealth.PressureKillDelay <= 0.0f)
                    {
                        PressureTimer = 100.0f;
                    }
                    else
                    {
                        PressureTimer += ((AnimController.CurrentHull == null) ?
                            100.0f : AnimController.CurrentHull.LethalPressure) / CharacterHealth.PressureKillDelay * deltaTime;
                    }

                    if (PressureTimer >= 100.0f)
                    {
                        if (Controlled == this) { cam.Zoom = 5.0f; }
                        if (GameMain.NetworkMember == null || !GameMain.NetworkMember.IsClient)
                        {
                            Implode();
                            if (IsDead) { return; }
                        }
                    }
                }
                else
                {
                    PressureTimer = 0.0f;
                }
            }
            else if ((GameMain.NetworkMember == null || !GameMain.NetworkMember.IsClient) &&
                PressureProtection < (Level.Loaded?.GetRealWorldDepth(WorldPosition.Y) ?? 1.0f) &&
                WorldPosition.Y < CharacterHealth.CrushDepth && !HasAbilityFlag(AbilityFlags.ImmuneToPressure))
            {
                //implode if below crush depth, and either outside or in a high-pressure hull                
                if (AnimController.CurrentHull == null || AnimController.CurrentHull.LethalPressure >= 80.0f)
                {
                    Implode();
                    if (IsDead) { return; }
                }
            }

            ApplyStatusEffects(AnimController.InWater ? ActionType.InWater : ActionType.NotInWater, deltaTime);
            ApplyStatusEffects(ActionType.OnActive, deltaTime);

            //wait 0.1 seconds so status effects that continuously set InDetectable to true can keep the character InDetectable
            if (aiTarget != null && Timing.TotalTime > aiTarget.InDetectableSetTime + 0.1f)
            {
                aiTarget.InDetectable = false;
            }

            UpdateControlled(deltaTime, cam);

            //Health effects
            if (NeedsOxygen)
            {
                UpdateOxygen(deltaTime);
            }

            CalculateHealthMultiplier();
            CharacterHealth.Update(deltaTime);

            if (IsIncapacitated)
            {
                Stun = Math.Max(5.0f, Stun);
                AnimController.ResetPullJoints();
                SelectedItem = SelectedSecondaryItem = null;
                return;
            }

            UpdateAIChatMessages(deltaTime);

            //Do ragdoll shenanigans before Stun because it's still technically a stun, innit? Less network updates for us!
            bool allowRagdoll = GameMain.NetworkMember?.ServerSettings?.AllowRagdollButton ?? true;
            bool tooFastToUnragdoll = AnimController.Collider.LinearVelocity.LengthSquared() > 8.0f * 8.0f;
            bool wasRagdolled = false;
            bool selfRagdolled = false;

            if (IsForceRagdolled)
            {
                IsRagdolled = IsForceRagdolled;
            }
            else if (this != Controlled)
            {
                wasRagdolled = IsRagdolled;
                IsRagdolled = selfRagdolled = IsKeyDown(InputType.Ragdoll);
            }
            //Keep us ragdolled if we were forced or we're too speedy to unragdoll
            else if (allowRagdoll && (!IsRagdolled || !tooFastToUnragdoll))
            {
                if (ragdollingLockTimer > 0.0f)
                {
                    SetInput(InputType.Ragdoll, false, true);
                    ragdollingLockTimer -= deltaTime;
                }
                else
                {
                    wasRagdolled = IsRagdolled;
                    IsRagdolled = selfRagdolled = IsKeyDown(InputType.Ragdoll); //Handle this here instead of Control because we can stop being ragdolled ourselves
                    if (wasRagdolled != IsRagdolled) { ragdollingLockTimer = 0.5f; }
                }
            }

            if (!wasRagdolled && IsRagdolled)
            {
                if (selfRagdolled)
                {
                    CheckTalents(AbilityEffectType.OnSelfRagdoll);
                }
                // currently does not work when you are stunned, like it should
                CheckTalents(AbilityEffectType.OnRagdoll);
            }

            lowPassMultiplier = MathHelper.Lerp(lowPassMultiplier, 1.0f, 0.1f);

            //ragdoll button
            if (IsRagdolled || !CanMove)
            {
                if (AnimController is HumanoidAnimController humanAnimController) 
                { 
                    humanAnimController.Crouching = false; 
                }
                AnimController.ResetPullJoints();
                SelectedItem = SelectedSecondaryItem = null;
                return;
            }

            //AI and control stuff

            Control(deltaTime, cam);

            bool isNotControlled = Controlled != this;

            if (isNotControlled && (!(this is AICharacter) || IsRemotePlayer))
            {
                Vector2 mouseSimPos = ConvertUnits.ToSimUnits(cursorPosition);
                DoInteractionUpdate(deltaTime, mouseSimPos);
            }

            if (SelectedItem != null && !CanInteractWith(SelectedItem))
            {
                SelectedItem = null;
            }
            if (SelectedSecondaryItem != null && !CanInteractWith(SelectedSecondaryItem))
            {
                SelectedSecondaryItem = null;
            }

            if (!IsDead) { LockHands = false; }
        }

        partial void UpdateControlled(float deltaTime, Camera cam);

        partial void UpdateProjSpecific(float deltaTime, Camera cam);

        partial void SetOrderProjSpecific(Order order);


        public void AddAttacker(Character character, float damage)
        {
            Attacker attacker = lastAttackers.FirstOrDefault(a => a.Character == character);
            if (attacker != null)
            {
                lastAttackers.Remove(attacker);
            }
            else
            {
                attacker = new Attacker { Character = character };
            }

            if (lastAttackers.Count > maxLastAttackerCount)
            {
                lastAttackers.RemoveRange(0, lastAttackers.Count - maxLastAttackerCount);
            }

            attacker.Damage += damage;
            lastAttackers.Add(attacker);
        }

        public void ForgiveAttacker(Character character)
        {
            int index;
            if ((index = lastAttackers.FindIndex(a => a.Character == character)) >= 0)
            {
                lastAttackers.RemoveAt(index);
            }
        }

        public float GetDamageDoneByAttacker(Character otherCharacter)
        {
            if (otherCharacter == null) { return 0; }
            float dmg = 0;
            Attacker attacker = LastAttackers.LastOrDefault(a => a.Character == otherCharacter);
            if (attacker != null)
            {
                dmg = attacker.Damage;
            }
            return dmg;
        }

        private void UpdateAttackers(float deltaTime)
        {
            //slowly forget about damage done by attackers
            foreach (Attacker enemy in LastAttackers)
            {
                float cumulativeDamage = enemy.Damage;
                if (cumulativeDamage > 0)
                {
                    float reduction = deltaTime;
                    if (cumulativeDamage < 2)
                    {
                        // If the damage is very low, let's not forget so quickly, or we can't cumulate the damage from repair tools (high frequency, low damage)
                        reduction *= 0.5f;
                    }
                    enemy.Damage = Math.Max(0.0f, enemy.Damage - reduction);
                }
            }
        }

        private void UpdateOxygen(float deltaTime)
        {
            if (NeedsAir)
            {
                if (Timing.TotalTime > pressureProtectionLastSet + 0.1)
                {
                    pressureProtection = 0.0f;
                }
            }
            if (NeedsWater)
            {
                float waterAvailable = 100;
                if (!AnimController.InWater && CurrentHull != null)
                {
                    waterAvailable = CurrentHull.WaterPercentage;
                }
                OxygenAvailable += MathHelper.Clamp(waterAvailable - oxygenAvailable, -deltaTime * 50.0f, deltaTime * 50.0f);
            }
            else
            {
                float hullAvailableOxygen = 0.0f;
                if (!AnimController.HeadInWater && AnimController.CurrentHull != null)
                {
                    //don't decrease the amount of oxygen in the hull if the character has more oxygen available than the hull
                    //(i.e. if the character has some external source of oxygen)
                    if (OxygenAvailable * 0.98f < AnimController.CurrentHull.OxygenPercentage && UseHullOxygen)
                    {
                        AnimController.CurrentHull.Oxygen -= Hull.OxygenConsumptionSpeed * deltaTime;
                    }
                    hullAvailableOxygen = AnimController.CurrentHull.OxygenPercentage;

                }
                OxygenAvailable += MathHelper.Clamp(hullAvailableOxygen - oxygenAvailable, -deltaTime * 50.0f, deltaTime * 50.0f);
            }
            UseHullOxygen = true;
        }

        /// <summary>
        /// How far the character is from the closest human player (including spectators)
        /// </summary>
        protected float GetDistanceToClosestPlayer()
        {
            return (float)Math.Sqrt(GetDistanceSqrToClosestPlayer());
        }

        /// <summary>
        /// How far the character is from the closest human player (including spectators)
        /// </summary>
        protected float GetDistanceSqrToClosestPlayer()
        {
            float distSqr = float.MaxValue;
            foreach (Character otherCharacter in CharacterList)
            {
                if (otherCharacter == this || !otherCharacter.IsRemotePlayer) { continue; }
                distSqr = Math.Min(distSqr, Vector2.DistanceSquared(otherCharacter.WorldPosition, WorldPosition));
                if (otherCharacter.ViewTarget != null)
                {
                    distSqr = Math.Min(distSqr, Vector2.DistanceSquared(otherCharacter.ViewTarget.WorldPosition, WorldPosition));
                }
            }
#if SERVER
            for (int i = 0; i < GameMain.Server.ConnectedClients.Count; i++)
            {
                var spectatePos = GameMain.Server.ConnectedClients[i].SpectatePos;
                if (spectatePos != null)
                {
                    distSqr = Math.Min(distSqr, Vector2.DistanceSquared(spectatePos.Value, WorldPosition));
                }
            }
#else
            if (this == Controlled) { return 0.0f; }
            if (controlled != null)
            {
                distSqr = Math.Min(distSqr, Vector2.DistanceSquared(Controlled.WorldPosition, WorldPosition));
            }
            distSqr = Math.Min(distSqr, Vector2.DistanceSquared(GameMain.GameScreen.Cam.Position, WorldPosition));
#endif
            return distSqr;
        }

        private float despawnTimer;
        private void UpdateDespawn(float deltaTime, bool ignoreThresholds = false, bool createNetworkEvents = true)
        {
            if (!EnableDespawn) { return; }

            //clients don't despawn characters unless the server says so
            if (GameMain.NetworkMember != null && !GameMain.NetworkMember.IsServer) { return; }

            if (!IsDead || (CauseOfDeath?.Type == CauseOfDeathType.Disconnected && GameMain.GameSession?.Campaign != null)) { return; }

            int subCorpseCount = 0;

            if (Submarine != null && !ignoreThresholds)
            {
                subCorpseCount = CharacterList.Count(c => c.IsDead && c.Submarine == Submarine);
                if (subCorpseCount < GameSettings.CurrentConfig.CorpsesPerSubDespawnThreshold) { return; }
            }

            if (SelectedBy != null)
            {
                despawnTimer = 0.0f;
                return;
            }

            float distToClosestPlayer = GetDistanceToClosestPlayer();
            if (distToClosestPlayer > Params.DisableDistance)
            {
                //despawn in 1 minute if very far from all human players
                despawnTimer = Math.Max(despawnTimer, GameSettings.CurrentConfig.CorpseDespawnDelay - 60.0f);
            }

            float despawnPriority = 1.0f;
            if (subCorpseCount > GameSettings.CurrentConfig.CorpsesPerSubDespawnThreshold)
            {
                //despawn faster if there are lots of corpses in the sub (twice as many as the threshold -> despawn twice as fast)
                despawnPriority += (subCorpseCount - GameSettings.CurrentConfig.CorpsesPerSubDespawnThreshold) / (float)GameSettings.CurrentConfig.CorpsesPerSubDespawnThreshold;
            }
            if (AIController is EnemyAIController)
            {
                //enemies despawn faster
                despawnPriority *= 2.0f;
            }
            
            despawnTimer += deltaTime * despawnPriority;
            if (despawnTimer < GameSettings.CurrentConfig.CorpseDespawnDelay) { return; }

            if (IsHuman)
            {
                var containerPrefab =
                    ItemPrefab.Prefabs.Find(me => me.Tags.Contains("despawncontainer")) ??
                    (MapEntityPrefab.FindByIdentifier("metalcrate".ToIdentifier()) as ItemPrefab);
                if (containerPrefab == null)
                {
                    DebugConsole.NewMessage("Could not spawn a container for a despawned character's items. No item with the tag \"despawncontainer\" or the identifier \"metalcrate\" found.", Color.Red);
                }
                else
                {
                    Spawner?.AddItemToSpawnQueue(containerPrefab, WorldPosition, onSpawned: onItemContainerSpawned);
                }

                void onItemContainerSpawned(Item item)
                {
                    if (Inventory == null) { return; }

                    item.UpdateTransform();                
                    item.AddTag("name:" + Name);
                    if (info?.Job != null) { item.AddTag($"job:{info.Job.Name}"); }

                    var itemContainer = item?.GetComponent<ItemContainer>();
                    if (itemContainer == null) { return; }
                    List<Item> inventoryItems = new List<Item>(Inventory.AllItemsMod);
                    foreach (Item inventoryItem in inventoryItems)
                    {
                        if (!itemContainer.Inventory.TryPutItem(inventoryItem, user: null, createNetworkEvent: createNetworkEvents))
                        {
                            //if the item couldn't be put inside the despawn container, just drop it
                            inventoryItem.Drop(dropper: this, createNetworkEvent: createNetworkEvents);
                        }
                    }
                    //this needs to happen after the items have been dropped (we can no longer sync dropping the items if the character has been removed)
                    Spawner.AddEntityToRemoveQueue(this);
                }
            }
            else
            {
                Spawner.AddEntityToRemoveQueue(this);
            }
        }

        public void DespawnNow(bool createNetworkEvents = true)
        {
            despawnTimer = GameSettings.CurrentConfig.CorpseDespawnDelay;
            UpdateDespawn(1.0f, ignoreThresholds: true, createNetworkEvents: createNetworkEvents);
            //update twice: first to spawn the duffel bag and move the items into it, then to remove the character
            for (int i = 0; i < 2; i++)
            {
                Spawner.Update(createNetworkEvents);
            }
        }

        public static void RemoveByPrefab(CharacterPrefab prefab)
        {
            if (CharacterList == null) { return; }
            List<Character> list = new List<Character>(CharacterList);
            foreach (Character character in list)
            {
                if (character.Prefab == prefab)
                {
                    character.Remove();
                }
            }
        }

        private readonly float maxAIRange = 20000;
        private readonly float aiTargetChangeSpeed = 5;

        private void UpdateSightRange(float deltaTime)
        {
            if (aiTarget == null) { return; }
            float minRange = Math.Clamp((float)Math.Sqrt(Mass) * Visibility, 250, 1000);
            float massFactor = (float)Math.Sqrt(Mass / 20);
            float targetRange = Math.Min(minRange + massFactor * AnimController.Collider.LinearVelocity.Length() * 2 * Visibility, maxAIRange);
            float newRange = MathHelper.SmoothStep(aiTarget.SightRange, targetRange, deltaTime * aiTargetChangeSpeed);
            if (!float.IsNaN(newRange))
            {
                aiTarget.SightRange = newRange;
            }
        }

        private void UpdateSoundRange(float deltaTime)
        {
            if (aiTarget == null) { return; }
            if (IsDead)
            {
                aiTarget.SoundRange = 0;
            }
            else
            {
                float massFactor = (float)Math.Sqrt(Mass / 10);
                float targetRange = Math.Min(massFactor * AnimController.Collider.LinearVelocity.Length() * 2 * Noise, maxAIRange);
                float newRange = MathHelper.SmoothStep(aiTarget.SoundRange, targetRange, deltaTime * aiTargetChangeSpeed);
                if (!float.IsNaN(newRange))
                {
                    aiTarget.SoundRange = newRange;
                }
            }
        }

        public bool CanHearCharacter(Character speaker)
        {
            if (speaker == null || speaker.SpeechImpediment > 100.0f) { return false; }
            if (speaker == this) { return true; }
            ChatMessageType messageType = ChatMessage.CanUseRadio(speaker) && ChatMessage.CanUseRadio(this) ?
                ChatMessageType.Radio : 
                ChatMessageType.Default;
            return !string.IsNullOrEmpty(ChatMessage.ApplyDistanceEffect("message", messageType, speaker, this));
        }

        /// <param name="force">Force an order to be set for the character, bypassing hearing checks</param>
        public void SetOrder(Order order, bool isNewOrder, bool speak = true, bool force = false)
        {
            var orderGiver = order?.OrderGiver;
            //set the character order only if the character is close enough to hear the message
            if (!force && orderGiver != null && !CanHearCharacter(orderGiver)) { return; }

            if (order != null)
            {
                if (order.AutoDismiss)
                {
                    switch (order.Category)
                    {
                        case OrderCategory.Operate when order.TargetEntity != null:
                            // If there's another character operating the same device, make them dismiss themself
                            foreach (var character in CharacterList)
                            {
                                if (character == this) { continue; }
                                if (character.TeamID != TeamID) { continue; }
                                if (!(character.AIController is HumanAIController)) { continue; }
                                if (!HumanAIController.IsActive(character)) { continue; }
                                foreach (var currentOrder in character.CurrentOrders)
                                {
                                    if (currentOrder == null) { continue; }
                                    if (currentOrder.Category != OrderCategory.Operate) { continue; }
                                    if (currentOrder.Identifier != order.Identifier) { continue; }
                                    if (currentOrder.TargetEntity != order.TargetEntity) { continue; }
                                    if (!currentOrder.AutoDismiss) { continue; }
                                    character.SetOrder(currentOrder.GetDismissal(), isNewOrder, speak: speak, force: force);
                                    break;
                                }
                            }
                            break;
                        case OrderCategory.Movement:
                            // If there character has another movement order, dismiss that order
                            Order orderToReplace = null;
                            foreach (var currentOrder in CurrentOrders)
                            {
                                if (currentOrder == null) { continue; }
                                if (currentOrder.Category != OrderCategory.Movement) { continue; }
                                orderToReplace = currentOrder;
                                break;
                            }
                            if (orderToReplace is { AutoDismiss: true })
                            {
                                SetOrder(orderToReplace.GetDismissal(), isNewOrder, speak: speak, force: force);
                            }
                            break;
                    }
                }
            }

            // Prevent adding duplicate orders
            RemoveDuplicateOrders(order);
            AddCurrentOrder(order);

            if (orderGiver != null && order.Identifier != "dismissed" && isNewOrder)
            {
                var abilityOrderedCharacter = new AbilityOrderedCharacter(this);
                orderGiver.CheckTalents(AbilityEffectType.OnGiveOrder, abilityOrderedCharacter);

                if (order.OrderGiver.LastOrderedCharacter != this)
                {
                    order.OrderGiver.SecondLastOrderedCharacter = order.OrderGiver.LastOrderedCharacter;
                    order.OrderGiver.LastOrderedCharacter = this;
                }
            }

            if (AIController is HumanAIController humanAI)
            {
                humanAI.SetOrder(order, speak);
            }
            SetOrderProjSpecific(order);
        }

        private void AddCurrentOrder(Order newOrder)
        {
            if (newOrder == null || newOrder.Identifier == "dismissed")
            {
                if (newOrder.Option != Identifier.Empty)
                {
                    if (CurrentOrders.Any(o => o.MatchesDismissedOrder(newOrder.Option)))
                    {
                        var dismissedOrderInfo = CurrentOrders.First(o => o.MatchesDismissedOrder(newOrder.Option));
                        int dismissedOrderPriority = dismissedOrderInfo.ManualPriority;
                        CurrentOrders.Remove(dismissedOrderInfo);
                        for (int i = 0; i < CurrentOrders.Count; i++)
                        {
                            var orderInfo = CurrentOrders[i];
                            if (orderInfo.ManualPriority < dismissedOrderPriority)
                            {
                                CurrentOrders[i] = orderInfo.WithManualPriority(orderInfo.ManualPriority + 1);
                            }
                        }
                    }
                }
                else
                {
                    CurrentOrders.Clear();
                }
            }
            else
            {
                for (int i = 0; i < CurrentOrders.Count; i++)
                {
                    var orderInfo = CurrentOrders[i];
                    if (orderInfo.ManualPriority <= newOrder.ManualPriority)
                    {
                        CurrentOrders[i] = orderInfo.WithManualPriority(orderInfo.ManualPriority - 1);
                    }
                }
                CurrentOrders.RemoveAll(order => order.ManualPriority <= 0);
                CurrentOrders.Add(newOrder);
                // Sort the current orders so the one with the highest priority comes first
                CurrentOrders.Sort((x, y) => y.ManualPriority.CompareTo(x.ManualPriority));
            }
        }

        private bool RemoveDuplicateOrders(Order order)
        {
            bool removed = false;
            int? priorityOfRemoved = null;
            for (int i = CurrentOrders.Count - 1; i >= 0; i--)
            {
                var orderInfo = CurrentOrders[i];
                if (order.Identifier == orderInfo.Identifier)
                {
                    priorityOfRemoved = orderInfo.ManualPriority;
                    CurrentOrders.RemoveAt(i);
                    removed = true;
                    break;
                }
            }

            if (!priorityOfRemoved.HasValue) { return removed; }

            for (int i = 0; i < CurrentOrders.Count; i++)
            {
                var orderInfo = CurrentOrders[i];
                if (orderInfo.ManualPriority < priorityOfRemoved.Value)
                {
                    CurrentOrders[i] = orderInfo.WithManualPriority(orderInfo.ManualPriority + 1);
                }
            }

            CurrentOrders.RemoveAll(order => order.ManualPriority <= 0);
            // Sort the current orders so the one with the highest priority comes first
            CurrentOrders.Sort((x, y) => y.ManualPriority.CompareTo(x.ManualPriority));

            return removed;
        }

        public Order GetCurrentOrderWithTopPriority()
        {
            return GetCurrentOrder(orderInfo =>
            {
                if (orderInfo == null) { return false; }
                if (orderInfo.Identifier == "dismissed") { return false; }
                if (orderInfo.ManualPriority < 1) { return false; }
                return true;
            });
        }

        public Order GetCurrentOrder(Order order)
        {
            return GetCurrentOrder(orderInfo =>
            {
                return orderInfo.MatchesOrder(order);
            });
        }

        private Order GetCurrentOrder(Func<Order, bool> predicate)
        {
            if (CurrentOrders != null && CurrentOrders.Any(predicate))
            {
                return CurrentOrders.First(predicate);
            }
            else
            {
                return null;
            }
        }

        private readonly List<AIChatMessage> aiChatMessageQueue = new List<AIChatMessage>();

        //key = identifier, value = time the message was sent
        private readonly Dictionary<Identifier, float> prevAiChatMessages = new Dictionary<Identifier, float>();

        public void DisableLine(Identifier identifier)
        {
            if (identifier != Identifier.Empty)
            {
                prevAiChatMessages[identifier] = (float)Timing.TotalTime;
            }
        }

        public void DisableLine(string identifier)
        {
            DisableLine(identifier.ToIdentifier());
        }

        public void Speak(string message, ChatMessageType? messageType = null, float delay = 0.0f, Identifier identifier = default, float minDurationBetweenSimilar = 0.0f)
        {
            if (GameMain.NetworkMember != null && GameMain.NetworkMember.IsClient) { return; }
            if (string.IsNullOrEmpty(message)) { return; }

            if (SpeechImpediment >= 100.0f) { return; }

            if (prevAiChatMessages.ContainsKey(identifier) && 
                prevAiChatMessages[identifier] < Timing.TotalTime - minDurationBetweenSimilar) 
            { 
                prevAiChatMessages.Remove(identifier);                 
            }

            //already sent a similar message a moment ago
            if (identifier != Identifier.Empty && minDurationBetweenSimilar > 0.0f &&
                (aiChatMessageQueue.Any(m => m.Identifier == identifier) || prevAiChatMessages.ContainsKey(identifier)))
            {
                return;
            }
            aiChatMessageQueue.Add(new AIChatMessage(message, messageType, identifier, delay));
        }

        private void UpdateAIChatMessages(float deltaTime)
        {
            if (GameMain.NetworkMember != null && GameMain.NetworkMember.IsClient) { return; }

            List<AIChatMessage> sentMessages = new List<AIChatMessage>();
            foreach (AIChatMessage message in aiChatMessageQueue)
            {
                message.SendDelay -= deltaTime;
                if (message.SendDelay > 0.0f) { continue; }

                if (message.MessageType == null)
                {
                    message.MessageType = ChatMessage.CanUseRadio(this) ? ChatMessageType.Radio : ChatMessageType.Default;
                }
#if CLIENT
                if (GameMain.GameSession?.CrewManager != null && GameMain.GameSession.CrewManager.IsSinglePlayer)
                {
                    string modifiedMessage = ChatMessage.ApplyDistanceEffect(message.Message, message.MessageType.Value, this, Controlled);
                    if (!string.IsNullOrEmpty(modifiedMessage))
                    {
                        GameMain.GameSession.CrewManager.AddSinglePlayerChatMessage(Name, modifiedMessage, message.MessageType.Value, this);
                    }
                }
#endif
#if SERVER
                if (GameMain.Server != null && message.MessageType != ChatMessageType.Order)
                {
                    GameMain.Server.SendChatMessage(message.Message, message.MessageType.Value, null, this);
                }
#endif
                ShowSpeechBubble(2.0f, ChatMessage.MessageColor[(int)message.MessageType.Value]);
                sentMessages.Add(message);
            }

            foreach (AIChatMessage sent in sentMessages)
            {
                sent.SendTime = Timing.TotalTime;
                aiChatMessageQueue.Remove(sent);
                if (sent.Identifier != Identifier.Empty)
                {
                    prevAiChatMessages[sent.Identifier] = (float)sent.SendTime;
                }
            }

            if (prevAiChatMessages.Count > 100)
            {
                HashSet<Identifier> toRemove = new HashSet<Identifier>();
                foreach (KeyValuePair<Identifier,float> prevMessage in prevAiChatMessages)
                {
                    if (prevMessage.Value < Timing.TotalTime - 60.0f)
                    {
                        toRemove.Add(prevMessage.Key);
                    }
                }
                foreach (Identifier identifier in toRemove)
                {
                    prevAiChatMessages.Remove(identifier);
                }
            }
        }


        public void ShowSpeechBubble(float duration, Color color)
        {
            speechBubbleTimer = Math.Max(speechBubbleTimer, duration);
            speechBubbleColor = color;
        }

        public void SetAllDamage(float damageAmount, float bleedingDamageAmount, float burnDamageAmount)
        {
            CharacterHealth.SetAllDamage(damageAmount, bleedingDamageAmount, burnDamageAmount);
        }

        public AttackResult AddDamage(Character attacker, Vector2 worldPosition, Attack attack, float deltaTime, bool playSound = true)
        {
            return ApplyAttack(attacker, worldPosition, attack, deltaTime, playSound, null);
        }

        /// <summary>
        /// Apply the specified attack to this character. If the targetLimb is not specified, the limb closest to worldPosition will receive the damage.
        /// </summary>
        public AttackResult ApplyAttack(Character attacker, Vector2 worldPosition, Attack attack, float deltaTime, bool playSound = false, Limb targetLimb = null, float penetration = 0f)
        {
            if (Removed)
            {
                string errorMsg = "Tried to apply an attack to a removed character ([name]).\n" + Environment.StackTrace.CleanupStackTrace();
                DebugConsole.ThrowError(errorMsg.Replace("[name]", Name));
                GameAnalyticsManager.AddErrorEventOnce("Character.ApplyAttack:RemovedCharacter", GameAnalyticsManager.ErrorSeverity.Error, errorMsg.Replace("[name]", SpeciesName.Value));
                return new AttackResult();
            }

            Limb limbHit = targetLimb;

            float attackImpulse = attack.TargetImpulse + attack.TargetForce  * attack.ImpactMultiplier * deltaTime;

            AbilityAttackData attackData = new AbilityAttackData(attack, this, attacker);
            IEnumerable<Affliction> attackAfflictions;
            if (attackData.Afflictions != null)
            {
                attackAfflictions = attackData.Afflictions.Union(attack.Afflictions.Keys);
            }
            else
            {
                attackAfflictions = attack.Afflictions.Keys;
            }

            var attackResult = targetLimb == null ?
                AddDamage(worldPosition, attackAfflictions, attack.Stun, playSound, attackImpulse, out limbHit, attacker, attack.DamageMultiplier * attackData.DamageMultiplier) :
                DamageLimb(worldPosition, targetLimb, attackAfflictions, attack.Stun, playSound, attackImpulse, attacker, attack.DamageMultiplier * attackData.DamageMultiplier, penetration: penetration + attackData.AddedPenetration, shouldImplode: attackData.ShouldImplode);

            if (attacker != null)
            {
                var abilityAttackResult = new AbilityAttackResult(attackResult);
                attacker.CheckTalents(AbilityEffectType.OnAttackResult, abilityAttackResult);
                CheckTalents(AbilityEffectType.OnAttackedResult, abilityAttackResult);
            }

            if (limbHit == null) { return new AttackResult(); }
            Vector2 forceWorld = attack.TargetImpulseWorld + attack.TargetForceWorld * attack.ImpactMultiplier;
            if (attacker != null)
            {
                forceWorld.X *= attacker.AnimController.Dir;
            }
            limbHit.body?.ApplyLinearImpulse(forceWorld * deltaTime, maxVelocity: NetConfig.MaxPhysicsBodyVelocity);
            var mainLimb = limbHit.character.AnimController.MainLimb;
            if (limbHit != mainLimb)
            {
                // Always add force to mainlimb
                mainLimb.body?.ApplyLinearImpulse(forceWorld * deltaTime, maxVelocity: NetConfig.MaxPhysicsBodyVelocity);
            }
#if SERVER
            if (attacker is Character attackingCharacter && attackingCharacter.AIController == null)
            {
                StringBuilder sb = new StringBuilder();
                sb.Append(GameServer.CharacterLogName(this) + " attacked by " + GameServer.CharacterLogName(attackingCharacter) + ".");
                if (attackResult.Afflictions != null)
                {
                    foreach (Affliction affliction in attackResult.Afflictions)
                    {
                        if (affliction.Strength == 0.0f) continue;
                        sb.Append($" {affliction.Prefab.Name}: {affliction.Strength}");
                    }
                }
                GameServer.Log(sb.ToString(), ServerLog.MessageType.Attack);            
            }
#endif
            // Don't allow beheading for monster attacks, because it happens too frequently (crawlers/tigerthreshers etc attacking each other -> they will most often target to the head)
            TrySeverLimbJoints(limbHit, attack.SeverLimbsProbability, attackResult.Damage, allowBeheading: attacker == null || attacker.IsHuman || attacker.IsPlayer, attacker: attacker);

            return attackResult;
        }

        public void TrySeverLimbJoints(Limb targetLimb, float severLimbsProbability, float damage, bool allowBeheading, bool ignoreSeveranceProbabilityModifier = false, Character attacker = null)
        {
            if (GameMain.NetworkMember != null && GameMain.NetworkMember.IsClient) { return; }
#if DEBUG
            if (targetLimb.character != this)
            {
                DebugConsole.ThrowError($"{Name} is attempting to sever joints of {targetLimb.character.Name}!");
                return;
            }
#endif
            if (damage > 0 && damage < targetLimb.Params.MinSeveranceDamage) { return; }
            if (!IsDead)
            {
                if (!allowBeheading && targetLimb.type == LimbType.Head) { return; }
                if (!targetLimb.CanBeSeveredAlive) { return; }
            }
            bool wasSevered = false;
            float random = Rand.Value();
            foreach (LimbJoint joint in AnimController.LimbJoints)
            {
                if (!joint.CanBeSevered) { continue; }
                // Limb A is where we start creating the joint and LimbB is where the joint ends.
                // Normally the joints have been created starting from the body, in which case we'd want to use LimbB e.g. to severe a hand when it's hit.
                // But heads are a different case, because many characters have been created so that the head is first and then comes the rest of the body.
                // If this is the case, we'll have to use LimbA to decapitate the creature when it's hit on the head. Otherwise decapitation could happen only when we hit the body, not the head.
                var referenceLimb = targetLimb.type == LimbType.Head && targetLimb.Params.ID == 0 ? joint.LimbA : joint.LimbB;
                if (referenceLimb != targetLimb) { continue; }
                float probability = severLimbsProbability;
                if (!IsDead && !ignoreSeveranceProbabilityModifier)
                {
                    probability *= joint.Params.SeveranceProbabilityModifier;
                }
                if (probability <= 0) { continue; }
                if (random > probability) { continue; }
                bool severed = AnimController.SeverLimbJoint(joint);
                if (!wasSevered)
                {
                    wasSevered = severed;
                }
                if (severed)
                {       
                    Limb otherLimb = joint.LimbA == targetLimb ? joint.LimbB : joint.LimbA;
                    otherLimb.body.ApplyLinearImpulse(targetLimb.LinearVelocity * targetLimb.Mass, maxVelocity: NetConfig.MaxPhysicsBodyVelocity * 0.5f);
                    if (attacker != null)
                    {
                        if (statusEffects.TryGetValue(ActionType.OnSevered, out var statusEffectList))
                        {
                            foreach (var statusEffect in statusEffectList)
                            {
                                statusEffect.SetUser(attacker);
                            }
                        }
                        if (targetLimb.StatusEffects.TryGetValue(ActionType.OnSevered, out var limbStatusEffectList))
                        {
                            foreach (var statusEffect in limbStatusEffectList)
                            {
                                statusEffect.SetUser(attacker);
                            }
                        }
                    }
                    ApplyStatusEffects(ActionType.OnSevered, 1.0f);
                    targetLimb.ApplyStatusEffects(ActionType.OnSevered, 1.0f); 
                }
            }
            if (wasSevered && targetLimb.character.AIController is EnemyAIController enemyAI)
            {
                enemyAI.ReevaluateAttacks();
            }            
        }

        public AttackResult AddDamage(Vector2 worldPosition, IEnumerable<Affliction> afflictions, float stun, bool playSound, float attackImpulse = 0.0f, Character attacker = null, float damageMultiplier = 1f)
        {
            return AddDamage(worldPosition, afflictions, stun, playSound, attackImpulse, out _, attacker, damageMultiplier: damageMultiplier);
        }

        public AttackResult AddDamage(Vector2 worldPosition, IEnumerable<Affliction> afflictions, float stun, bool playSound, float attackImpulse, out Limb hitLimb, Character attacker = null, float damageMultiplier = 1)
        {
            hitLimb = null;

            if (Removed) { return new AttackResult(); }

            float closestDistance = 0.0f;
            foreach (Limb limb in AnimController.Limbs)
            {
                float distance = Vector2.DistanceSquared(worldPosition, limb.WorldPosition);
                if (hitLimb == null || distance < closestDistance)
                {
                    hitLimb = limb;
                    closestDistance = distance;
                }
            }

            return DamageLimb(worldPosition, hitLimb, afflictions, stun, playSound, attackImpulse, attacker, damageMultiplier);
        }

        public void RecordKill(Character target)
        {
            var abilityCharacterKill = new AbilityCharacterKill(target, this);
            foreach (Character attackerCrewmember in GetFriendlyCrew(this))
            {
                attackerCrewmember.CheckTalents(AbilityEffectType.OnCrewKillCharacter, abilityCharacterKill);
            }
            CheckTalents(AbilityEffectType.OnKillCharacter, abilityCharacterKill);

            if (!IsOnPlayerTeam) { return; }
            if (CreatureMetrics.Instance.Killed.Contains(target.SpeciesName)) { return; }
            CreatureMetrics.Instance.Killed.Add(target.SpeciesName);
            AddEncounter(target);
        }

        public void AddEncounter(Character other)
        {
            if (!IsOnPlayerTeam) { return; }
            if (CreatureMetrics.Instance.Encountered.Contains(other.SpeciesName)) { return; }
            CreatureMetrics.Instance.Encountered.Add(other.SpeciesName);
            CreatureMetrics.Instance.RecentlyEncountered.Add(other.SpeciesName);
        }

        public AttackResult DamageLimb(Vector2 worldPosition, Limb hitLimb, IEnumerable<Affliction> afflictions, float stun, bool playSound, float attackImpulse, Character attacker = null, float damageMultiplier = 1, bool allowStacking = true, float penetration = 0f, bool shouldImplode = false)
        {
            if (Removed) { return new AttackResult(); }

            //character inside the sub received damage from a monster outside the sub
            //can happen during normal gameplay if someone for example fires a ranged weapon from outside, 
            //the intention of this error message is to diagnose an issue with monsters being able to damage characters from outside

            // Disabled, because this happens every now and then when the monsters can get in and out of the sub.

//            if (attacker?.AIController is EnemyAIController && Submarine != null && attacker.Submarine == null)
//            {
//                string errorMsg = $"Character {Name} received damage from outside the sub while inside (attacker: {attacker.Name})";
//                GameAnalyticsManager.AddErrorEventOnce("Character.DamageLimb:DamageFromOutside" + Name + attacker.Name,
//                    GameAnalyticsManager.ErrorSeverity.Warning,
//                    errorMsg + "\n" + Environment.StackTrace.CleanupStackTrace());
//#if DEBUG
//                DebugConsole.ThrowError(errorMsg);
//#endif
//            }

            SetStun(stun);

            if (attacker != null && attacker != this && GameMain.NetworkMember != null && !GameMain.NetworkMember.ServerSettings.AllowFriendlyFire)
            {
                if (attacker.TeamID == TeamID) 
                {
                    afflictions = afflictions.Where(a => a.Prefab.IsBuff);
                    if (!afflictions.Any()) { return new AttackResult(); }                   
                }
            }

#if CLIENT
            if (Params.UseBossHealthBar && Controlled != null && Controlled.teamID == attacker?.teamID)
            {
                CharacterHUD.ShowBossHealthBar(this);
            }
#endif

            Vector2 dir = hitLimb.WorldPosition - worldPosition;
            if (Math.Abs(attackImpulse) > 0.0f)
            {
                Vector2 diff = dir;
                if (diff == Vector2.Zero) { diff = Rand.Vector(1.0f); }
                Vector2 impulse = Vector2.Normalize(diff) * attackImpulse;
                Vector2 hitPos = hitLimb.SimPosition + ConvertUnits.ToSimUnits(diff);
                hitLimb.body.ApplyLinearImpulse(impulse, hitPos, maxVelocity: NetConfig.MaxPhysicsBodyVelocity * 0.5f);
                var mainLimb = hitLimb.character.AnimController.MainLimb;
                if (hitLimb != mainLimb)
                {
                    // Always add force to mainlimb
                    mainLimb.body.ApplyLinearImpulse(impulse, hitPos, maxVelocity: NetConfig.MaxPhysicsBodyVelocity);
                }
            }
            bool wasDead = IsDead;
            Vector2 simPos = hitLimb.SimPosition + ConvertUnits.ToSimUnits(dir);
            float prevVitality = CharacterHealth.Vitality;
            AttackResult attackResult = hitLimb.AddDamage(simPos, afflictions, playSound, damageMultiplier: damageMultiplier, penetration: penetration, attacker: attacker);
            CharacterHealth.ApplyDamage(hitLimb, attackResult, allowStacking);
            if (shouldImplode)
            {
                // Only used by assistant's True Potential talent. Has to run here in order to properly give kill credit when it activates.
                Implode();
            }

            if (attacker != this)
            {
                OnAttacked?.Invoke(attacker, attackResult);
                OnAttackedProjSpecific(attacker, attackResult, stun);
                if (!wasDead)
                {
                    TryAdjustAttackerSkill(attacker, CharacterHealth.Vitality - prevVitality);
                }
            };
            if (attackResult.Damage > 0)
            {
                LastDamage = attackResult;
                if (attacker != null)
                {
                    AddAttacker(attacker, attackResult.Damage);
                    AddEncounter(attacker);
                    attacker.AddEncounter(this);
                }
                ApplyStatusEffects(ActionType.OnDamaged, 1.0f);
                hitLimb.ApplyStatusEffects(ActionType.OnDamaged, 1.0f);
            }

            return attackResult;
        }

        partial void OnAttackedProjSpecific(Character attacker, AttackResult attackResult, float stun);

        public void TryAdjustAttackerSkill(Character attacker, float healthChange)
        {
            if (attacker == null) { return; }
            
            bool isEnemy = AIController is EnemyAIController || TeamID != attacker.TeamID;
            if (isEnemy)
            {
                if (healthChange < 0.0f)
                {
                    float attackerSkillLevel = attacker.GetSkillLevel("weapons");
                    attacker.Info?.IncreaseSkillLevel("weapons".ToIdentifier(),
                        -healthChange * SkillSettings.Current.SkillIncreasePerHostileDamage / Math.Max(attackerSkillLevel, 1.0f));
                }
            }
            else if (healthChange > 0.0f)
            {
                float attackerSkillLevel = attacker.GetSkillLevel("medical");
                attacker.Info?.IncreaseSkillLevel("medical".ToIdentifier(),
                    healthChange * SkillSettings.Current.SkillIncreasePerFriendlyHealed / Math.Max(attackerSkillLevel, 1.0f));
            }
        }

        /// <summary>
        /// Is the character knocked down regardless whether the technical state is dead, unconcious, paralyzed, or stunned. 
        /// With stunning, the parameter uses an one second delay before the character is treated as knocked down. The purpose of this is to ignore minor stunning. If you don't want to to ignore any stun, use the Stun property.
        /// </summary>
        public bool IsKnockedDown => IsRagdolled || CharacterHealth.StunTimer > 1.0f || IsIncapacitated;

        public void SetStun(float newStun, bool allowStunDecrease = false, bool isNetworkMessage = false)
        {
            if (GameMain.NetworkMember != null && GameMain.NetworkMember.IsClient && !isNetworkMessage) { return; }
            if (Screen.Selected != GameMain.GameScreen) { return; }
            if (newStun > 0 && Params.Health.StunImmunity)
            {
                if (EmpVulnerability <= 0 || CharacterHealth.GetAfflictionStrength("emp", allowLimbAfflictions: false) <= 0)
                {
                    return;
                }
            }
            if ((newStun <= Stun && !allowStunDecrease) || !MathUtils.IsValid(newStun)) { return; }
            if (Math.Sign(newStun) != Math.Sign(Stun))
            {
                AnimController.ResetPullJoints();
            }
            CharacterHealth.Stun = newStun;
            if (newStun > 0.0f)
            {
                SelectedItem = SelectedSecondaryItem = null;
                if (SelectedCharacter != null) { DeselectCharacter(); }
            }
            HealthUpdateInterval = 0.0f;
        }

        private readonly List<ISerializableEntity> targets = new List<ISerializableEntity>();
        public void ApplyStatusEffects(ActionType actionType, float deltaTime)
        {
            if (actionType == ActionType.OnEating)
            {
                float eatingRegen = Params.Health.HealthRegenerationWhenEating;
                if (eatingRegen > 0)
                {
                    CharacterHealth.ReduceAfflictionOnAllLimbs("damage".ToIdentifier(), eatingRegen * deltaTime);
                }
            }
            if (statusEffects.TryGetValue(actionType, out var statusEffectList))
            {
                foreach (StatusEffect statusEffect in statusEffectList)
                {
                    if (statusEffect.type == ActionType.OnDamaged)
                    {
                        if (!statusEffect.HasRequiredAfflictions(LastDamage)) { continue; }
                        if (statusEffect.OnlyPlayerTriggered)
                        {
                            if (LastAttacker == null || !LastAttacker.IsPlayer)
                            {
                                continue;
                            }
                        }
                    }
                    if (statusEffect.HasTargetType(StatusEffect.TargetType.NearbyItems) ||
                        statusEffect.HasTargetType(StatusEffect.TargetType.NearbyCharacters))
                    {
                        targets.Clear();
                        statusEffect.AddNearbyTargets(WorldPosition, targets);
                        statusEffect.Apply(actionType, deltaTime, this, targets);
                    }
                    else if (statusEffect.targetLimbs != null)
                    {
                        foreach (var limbType in statusEffect.targetLimbs)
                        {
                            if (statusEffect.HasTargetType(StatusEffect.TargetType.AllLimbs))
                            {
                                // Target all matching limbs
                                foreach (var limb in AnimController.Limbs)
                                {
                                    if (limb.IsSevered) { continue; }
                                    if (limb.type == limbType)
                                    {
                                        statusEffect.sourceBody = limb.body;
                                        statusEffect.Apply(actionType, deltaTime, this, limb);
                                    }
                                }
                            }
                            else if (statusEffect.HasTargetType(StatusEffect.TargetType.Limb))
                            {
                                // Target just the first matching limb
                                Limb limb = AnimController.GetLimb(limbType);
                                if (limb != null)
                                {
                                    statusEffect.sourceBody = limb.body;
                                    statusEffect.Apply(actionType, deltaTime, this, limb);
                                }
                            }
                            else if (statusEffect.HasTargetType(StatusEffect.TargetType.LastLimb))
                            {
                                // Target just the last matching limb
                                Limb limb = AnimController.Limbs.LastOrDefault(l => l.type == limbType && !l.IsSevered && !l.Hidden);
                                if (limb != null)
                                {
                                    statusEffect.sourceBody = limb.body;
                                    statusEffect.Apply(actionType, deltaTime, this, limb);
                                }
                            }
                        }
                    }
                    if (statusEffect.HasTargetType(StatusEffect.TargetType.This) || statusEffect.HasTargetType(StatusEffect.TargetType.Character))
                    {
                        statusEffect.Apply(actionType, deltaTime, this, this);
                    }
                }
                if (actionType != ActionType.OnDamaged && actionType != ActionType.OnSevered)
                {
                    // OnDamaged is called only for the limb that is hit.
                    foreach (Limb limb in AnimController.Limbs)
                    {
                        limb.ApplyStatusEffects(actionType, deltaTime);
                    }
                }
            }
            //OnActive effects are handled by the afflictions themselves
            if (actionType != ActionType.OnActive)
            {
                CharacterHealth.ApplyAfflictionStatusEffects(actionType);
            }
        }

        private void Implode(bool isNetworkMessage = false)
        {
            if (CharacterHealth.Unkillable || GodMode || IsDead) { return; }

            if (!isNetworkMessage)
            {
                if (GameMain.NetworkMember is { IsClient: true }) { return; }
            }

            CharacterHealth.ApplyAffliction(null, new Affliction(AfflictionPrefab.Pressure, AfflictionPrefab.Pressure.MaxStrength));
            if (GameMain.NetworkMember is not { IsClient: true } || isNetworkMessage)
            {
                Kill(CauseOfDeathType.Pressure, null, isNetworkMessage: true);
            }
            if (IsDead)
            {
                BreakJoints();
            }
        }

        public void BreakJoints()
        {
            Vector2 centerOfMass = AnimController.GetCenterOfMass();
            foreach (Limb limb in AnimController.Limbs)
            {
                if (limb.IsSevered) { continue; }
                limb.AddDamage(limb.SimPosition, 500.0f, 0.0f, 0.0f, false);

                Vector2 diff = centerOfMass - limb.SimPosition;

                if (!MathUtils.IsValid(diff))
                {
                    string errorMsg = "Attempted to apply an invalid impulse to a limb in Character.BreakJoints (" + diff + "). Limb position: " + limb.SimPosition + ", center of mass: " + centerOfMass + ".";
                    DebugConsole.ThrowError(errorMsg);
                    GameAnalyticsManager.AddErrorEventOnce("Ragdoll.GetCenterOfMass", GameAnalyticsManager.ErrorSeverity.Error, errorMsg);
                    return;
                }

                if (diff == Vector2.Zero) { continue; }
                limb.body.ApplyLinearImpulse(diff * 50.0f, maxVelocity: NetConfig.MaxPhysicsBodyVelocity);
            }

            ImplodeFX();

            foreach (var joint in AnimController.LimbJoints)
            {
                if (joint.LimbA.type == LimbType.Head || joint.LimbB.type == LimbType.Head) { continue; }
                if (joint.revoluteJoint != null)
                {
                    joint.revoluteJoint.LimitEnabled = false;
                }
            }
        }

        partial void ImplodeFX();

        public void Kill(CauseOfDeathType causeOfDeath, Affliction causeOfDeathAffliction, bool isNetworkMessage = false, bool log = true)
        {
            if (IsDead || CharacterHealth.Unkillable || GodMode) { return; }

            HealthUpdateInterval = 0.0f;

            //clients aren't allowed to kill characters unless they receive a network message
            if (!isNetworkMessage && GameMain.NetworkMember is { IsClient: true })
            {
                return;
            }

#if SERVER
            if (GameMain.NetworkMember is { IsServer: true })
            {
                GameMain.NetworkMember.CreateEntityEvent(this, new CharacterStatusEventData(forceAfflictionData: true));
            }
#endif

            isDead = true;

            ApplyStatusEffects(ActionType.OnDeath, 1.0f);

            AnimController.Frozen = false;

            CauseOfDeath = new CauseOfDeath(
                causeOfDeath, causeOfDeathAffliction?.Prefab,
                causeOfDeathAffliction?.Source, LastDamageSource);

            if (GameAnalyticsManager.SendUserStatistics)
            {
                string causeOfDeathStr = causeOfDeathAffliction == null ?
                    causeOfDeath.ToString() : causeOfDeathAffliction.Prefab.Identifier.Value.Replace(" ", "");

                string characterType = GetCharacterType(this);
                GameAnalyticsManager.AddDesignEvent("Kill:" + characterType + ":" + causeOfDeathStr);
                if (CauseOfDeath.Killer != null)
                {
                    GameAnalyticsManager.AddDesignEvent("Kill:" + characterType + ":Killer:" + GetCharacterType(CauseOfDeath.Killer));
                }
                if (CauseOfDeath.DamageSource != null)
                {
                    string damageSourceStr = CauseOfDeath.DamageSource.ToString();
                    if (CauseOfDeath.DamageSource is Item damageSourceItem) { damageSourceStr = damageSourceItem.ToString(); }
                    GameAnalyticsManager.AddDesignEvent("Kill:" + characterType + ":DamageSource:" + damageSourceStr);
                }

                static string GetCharacterType(Character character)
                {
                    if (character.IsPlayer)
                        return "Player";
                    else if (character.AIController is EnemyAIController)
                        return "Enemy" + character.SpeciesName;
                    else if (character.AIController is HumanAIController && character.TeamID == CharacterTeamType.Team2)
                        return "EnemyHuman";
                    else if (character.Info != null && character.TeamID == CharacterTeamType.Team1)
                        return "AICrew";
                    else if (character.Info != null && character.TeamID == CharacterTeamType.FriendlyNPC)
                        return "FriendlyNPC";
                    return "Unknown";
                }
            }

            OnDeath?.Invoke(this, CauseOfDeath);

            var abilityCharacterKiller = new AbilityCharacterKiller(CauseOfDeath.Killer);
            CheckTalents(AbilityEffectType.OnDieToCharacter, abilityCharacterKiller);
            CauseOfDeath.Killer?.RecordKill(this);

            if (GameMain.GameSession != null && Screen.Selected == GameMain.GameScreen)
            {
                SteamAchievementManager.OnCharacterKilled(this, CauseOfDeath);
            }

            KillProjSpecific(causeOfDeath, causeOfDeathAffliction, log);

            if (info != null)
            {
                info.CauseOfDeath = CauseOfDeath;
                info.MissionsCompletedSinceDeath = 0;
            }
            AnimController.movement = Vector2.Zero;
            AnimController.TargetMovement = Vector2.Zero;

            if (!LockHands)
            {
                foreach (Item heldItem in HeldItems.ToList())
                {
                    heldItem.Drop(this);
                }
            }

            SelectedItem = SelectedSecondaryItem = null;
            SelectedCharacter = null;
            
            AnimController.ResetPullJoints();

            foreach (var joint in AnimController.LimbJoints)
            {
                if (joint.revoluteJoint != null)
                {
                    joint.revoluteJoint.MotorEnabled = false;
                }
            }

            GameMain.GameSession?.KillCharacter(this);
        }
        partial void KillProjSpecific(CauseOfDeathType causeOfDeath, Affliction causeOfDeathAffliction, bool log);

        public void Revive(bool removeAllAfflictions = true)
        {
            if (Removed)
            {
                DebugConsole.ThrowError("Attempting to revive an already removed character\n" + Environment.StackTrace.CleanupStackTrace());
                return;
            }

            aiTarget?.Remove();

            aiTarget = new AITarget(this);
            if (removeAllAfflictions)
            {
                CharacterHealth.RemoveAllAfflictions();
            }
            else
            {
                CharacterHealth.RemoveNegativeAfflictions();
            }
            SetAllDamage(0.0f, 0.0f, 0.0f);
            Oxygen = 100.0f;
            Bloodloss = 0.0f;
            SetStun(0.0f, true);
            isDead = false;

            foreach (LimbJoint joint in AnimController.LimbJoints)
            {
                var revoluteJoint = joint.revoluteJoint;
                if (revoluteJoint != null)
                {
                    revoluteJoint.MotorEnabled = true;
                }
                joint.Enabled = true;
                joint.IsSevered = false;
            }

            foreach (Limb limb in AnimController.Limbs)
            {
#if CLIENT
                if (limb.LightSource != null)
                {
                    limb.LightSource.Color = limb.InitialLightSourceColor;
                }
#endif
                limb.body.Enabled = true;
                limb.IsSevered = false;
            }

            if (GameMain.GameSession != null)
            {
                GameMain.GameSession.ReviveCharacter(this);
            }
        }

        public override void Remove()
        {
            if (Removed)
            {
                DebugConsole.ThrowError("Attempting to remove an already removed character\n" + Environment.StackTrace.CleanupStackTrace());
                return;
            }
            DebugConsole.Log("Removing character " + Name + " (ID: " + ID + ")");

#if CLIENT
            //ensure we apply any pending inventory updates to drop any items that need to be dropped when the character despawns
            Inventory?.ApplyReceivedState();
#endif

            base.Remove();

            foreach (Item heldItem in HeldItems.ToList())
            {
                heldItem.Drop(this);
            }

            info?.Remove();

#if CLIENT
            GameMain.GameSession?.CrewManager?.KillCharacter(this, resetCrewListIndex: false);

            if (Controlled == this) { Controlled = null; }
#endif

            CharacterList.Remove(this);

            if (Inventory != null)
            {
                foreach (Item item in Inventory.AllItems)
                {
                    Spawner?.AddItemToRemoveQueue(item);
                }
            }

            itemSelectedDurations.Clear();

            DisposeProjSpecific();

            aiTarget?.Remove();
            AnimController?.Remove();
            CharacterHealth?.Remove();

            foreach (Character c in CharacterList)
            {
                if (c.FocusedCharacter == this) { c.FocusedCharacter = null; }
                if (c.SelectedCharacter == this) { c.SelectedCharacter = null; }
            }
        }
        partial void DisposeProjSpecific();

        public void TeleportTo(Vector2 worldPos)
        {
            CurrentHull = null;
            AnimController.CurrentHull = null;
            Submarine = null;
            AnimController.SetPosition(ConvertUnits.ToSimUnits(worldPos), lerp: false);
            AnimController.FindHull(worldPos, setSubmarine: true);
            if (AIController is HumanAIController humanAI)
            {
                humanAI.PathSteering?.ResetPath();
            }
        }

        public static void SaveInventory(Inventory inventory, XElement parentElement)
        {
            if (inventory == null || parentElement == null) { return; }
            var items = inventory.AllItems.Distinct();
            foreach (Item item in items)
            {
                item.Submarine = inventory.Owner.Submarine;
                var itemElement = item.Save(parentElement);

                List<int> slotIndices = inventory.FindIndices(item);
                itemElement.Add(new XAttribute("i", string.Join(",", slotIndices)));

                foreach (ItemContainer container in item.GetComponents<ItemContainer>())
                {
                    XElement childInvElement = new XElement("inventory");
                    itemElement.Add(childInvElement);
                    SaveInventory(container.Inventory, childInvElement);
                }
            }
        }

        /// <summary>
        /// Calls <see cref="SaveInventory(Barotrauma.Inventory, XElement)"/> using 'Inventory' and 'Info.InventoryData'
        /// </summary>
        public void SaveInventory()
        {
            SaveInventory(Inventory, Info?.InventoryData);
        }

        public void SpawnInventoryItems(Inventory inventory, ContentXElement itemData)
        {
            SpawnInventoryItemsRecursive(inventory, itemData, new List<Item>());
        }
        
        private void SpawnInventoryItemsRecursive(Inventory inventory, ContentXElement element, List<Item> extraDuffelBags)
        {
            foreach (var itemElement in element.Elements())
            {
                var newItem = Item.Load(itemElement, inventory.Owner.Submarine, createNetworkEvent: true, idRemap: IdRemap.DiscardId);
                if (newItem == null) { continue; }

                if (!MathUtils.NearlyEqual(newItem.Condition, newItem.MaxCondition) &&
                    GameMain.NetworkMember != null && GameMain.NetworkMember.IsServer)
                {
                    newItem.CreateStatusEvent();
                }
#if SERVER
                newItem.GetComponent<Terminal>()?.SyncHistory();
#endif
                int[] slotIndices = itemElement.GetAttributeIntArray("i", new int[] { 0 });
                if (!slotIndices.Any())
                {
                    DebugConsole.ThrowError("Invalid inventory data in character \"" + Name + "\" - no slot indices found");
                    continue;
                }

                //make sure there's no other item in the slot
                //this should not happen normally, but can occur if the character is accidentally given new job items while also loading previous items in the campaign
                for (int i = 0; i < inventory.Capacity; i++)
                {
                    if (slotIndices.Contains(i))
                    {
                        var existingItem = inventory.GetItemAt(i);
                        if (existingItem != null && existingItem != newItem && (((MapEntity)existingItem).Prefab != ((MapEntity)newItem).Prefab || existingItem.Prefab.MaxStackSize == 1))
                        {
                            DebugConsole.ThrowError($"Error while loading character inventory data. The slot {i} was already occupied by the item \"{existingItem.Name} ({existingItem.ID})\" when loading the item \"{newItem.Name} ({newItem.ID})\"");
                            existingItem.Drop(null, createNetworkEvent: false);
                        }
                    }
                }

                bool canBePutInOriginalInventory = true;
                if (slotIndices[0] >= inventory.Capacity)
                {
                    canBePutInOriginalInventory = false;
                    //legacy support: before item stacking was implemented, revolver for example had a separate slot for each bullet
                    //now there's just one, try to put the extra items where they fit (= stack them)
                    for (int i = 0; i < inventory.Capacity; i++)
                    {
                        if (inventory.CanBePutInSlot(newItem, i))
                        {
                            slotIndices[0] = i;
                            canBePutInOriginalInventory = true;
                            break;
                        }
                    }
                }
                else
                {
                    canBePutInOriginalInventory = inventory.CanBePutInSlot(newItem, slotIndices[0], ignoreCondition: true);
                }

                if (canBePutInOriginalInventory)
                {
                    inventory.TryPutItem(newItem, slotIndices[0], false, false, null);
                    newItem.ParentInventory = inventory;

                    //force the item to the correct slots
                    //  e.g. putting the item in a hand slot will also put it in the first available Any-slot, 
                    //  which may not be where it actually was
                    for (int i = 0; i < inventory.Capacity; i++)
                    {
                        if (slotIndices.Contains(i))
                        {
                            if (!inventory.GetItemsAt(i).Contains(newItem)) { inventory.ForceToSlot(newItem, i); }
                        }
                        else if (inventory.FindIndices(newItem).Contains(i))
                        {
                            inventory.ForceRemoveFromSlot(newItem, i);
                        }
                    }
                }
                else
                {
                    // In case the inventory capacity is smaller than it was when saving:
                    // 1) Spawn a new duffel bag if none yet spawned or if the existing ones aren't enough
                    if (extraDuffelBags.None(i => i.OwnInventory.CanBePut(newItem)) && ItemPrefab.FindByIdentifier("duffelbag".ToIdentifier()) is ItemPrefab duffelBagPrefab)
                    {
                        var hull = Hull.FindHull(WorldPosition, guess: CurrentHull);
                        var mainSub = Submarine.MainSubs.FirstOrDefault(s => s.TeamID == TeamID);
                        if ((hull == null || hull.Submarine != mainSub) && mainSub != null)
                        {
                            var wp = WayPoint.GetRandom(spawnType: SpawnType.Cargo, sub: mainSub) ?? WayPoint.GetRandom(sub: mainSub);
                            if (wp != null)
                            {
                                hull = Hull.FindHull(wp.WorldPosition);
                            }
                        }
                        var newDuffelBag = new Item(duffelBagPrefab,
                            hull != null ? CargoManager.GetCargoPos(hull, duffelBagPrefab) : Position,
                            hull?.Submarine ?? Submarine);
                        extraDuffelBags.Add(newDuffelBag);
#if SERVER
                        Spawner.CreateNetworkEvent(new EntitySpawner.SpawnEntity(newDuffelBag));
#endif
                    }

                    // 2) Find a slot for the new item
                    for (int i = 0; i < extraDuffelBags.Count; i++)
                    {
                        var duffelBag = extraDuffelBags[i];
                        for (int j = 0; j < duffelBag.OwnInventory.Capacity; j++)
                        {
                            if (duffelBag.OwnInventory.TryPutItem(newItem, j, false, false, null))
                            {
                                newItem.ParentInventory = duffelBag.OwnInventory;
                                break;
                            }
                        }
                    }
                }

                int itemContainerIndex = 0;
                var itemContainers = newItem.GetComponents<ItemContainer>().ToList();
                foreach (var childInvElement in itemElement.Elements())
                {
                    if (itemContainerIndex >= itemContainers.Count) break;
                    if (!childInvElement.Name.ToString().Equals("inventory", StringComparison.OrdinalIgnoreCase)) { continue; }
                    SpawnInventoryItemsRecursive(itemContainers[itemContainerIndex].Inventory, childInvElement, extraDuffelBags);
                    itemContainerIndex++;
                }
            }
        }

        private readonly HashSet<AttackContext> currentContexts = new HashSet<AttackContext>();

        public IEnumerable<AttackContext> GetAttackContexts()
        {
            currentContexts.Clear();
            if (AnimController.InWater)
            {
                currentContexts.Add(AttackContext.Water);
            }
            else
            {
                currentContexts.Add(AttackContext.Ground);
            }
            if (CurrentHull == null)
            {
                currentContexts.Add(AttackContext.Outside);
            }
            else
            {
                currentContexts.Add(AttackContext.Inside);
            }
            return currentContexts;
        }

        private readonly List<Hull> visibleHulls = new List<Hull>();
        private readonly HashSet<Hull> tempList = new HashSet<Hull>();
        /// <summary>
        /// Returns hulls that are visible to the player, including the current hull.
        /// Can be heavy if used every frame.
        /// </summary>
        public List<Hull> GetVisibleHulls()
        {
            visibleHulls.Clear();
            tempList.Clear();
            if (CurrentHull != null)
            {
                visibleHulls.Add(CurrentHull);
                var adjacentHulls = CurrentHull.GetConnectedHulls(true, 1);
                float maxDistance = 1000f;
                foreach (var hull in adjacentHulls)
                {
                    if (hull.ConnectedGaps.Any(g => g.Open > 0.9f && g.linkedTo.Contains(CurrentHull) &&
                        Vector2.DistanceSquared(g.WorldPosition, WorldPosition) < Math.Pow(maxDistance / 2, 2)))
                    {
                        if (Vector2.DistanceSquared(hull.WorldPosition, WorldPosition) < Math.Pow(maxDistance, 2))
                        {
                            visibleHulls.Add(hull);
                        }
                    }
                }
                visibleHulls.AddRange(CurrentHull.GetLinkedEntities(tempList, filter: h =>
                {
                    // Ignore adjacent hulls because they were already handled above
                    if (adjacentHulls.Contains(h))
                    {
                        return false;
                    }
                    else
                    {
                        if (h.ConnectedGaps.Any(g =>
                            g.Open > 0.9f &&
                            Vector2.DistanceSquared(g.WorldPosition, WorldPosition) < Math.Pow(maxDistance / 2, 2) &&
                            CanSeeTarget(g)))
                        {
                            return Vector2.DistanceSquared(h.WorldPosition, WorldPosition) < Math.Pow(maxDistance, 2);
                        }
                        else
                        {
                            return false;
                        }
                    }
                }));
            }
            return visibleHulls;
        }

        public Vector2 GetRelativeSimPosition(ISpatialEntity target, Vector2? worldPos = null)
        {
            Vector2 targetPos = target.SimPosition;
            if (worldPos.HasValue)
            {
                Vector2 wp = worldPos.Value;
                if (target.Submarine != null)
                {
                    wp -= target.Submarine.Position;
                }
                targetPos = ConvertUnits.ToSimUnits(wp);
            }
            if (Submarine == null && target.Submarine != null)
            {
                // outside and targeting inside
                targetPos += target.Submarine.SimPosition;
            }
            else if (Submarine != null && target.Submarine == null)
            {
                // inside and targeting outside
                targetPos -= Submarine.SimPosition;
            }
            else if (Submarine != target.Submarine)
            {
                if (Submarine != null && target.Submarine != null)
                {
                    // both inside, but in different subs
                    Vector2 diff = Submarine.SimPosition - target.Submarine.SimPosition;
                    targetPos -= diff;
                }
            }
            return targetPos;
        }

        public bool IsCaptain => HasJob("captain");
        public bool IsEngineer => HasJob("engineer");
        public bool IsMechanic => HasJob("mechanic");
        public bool IsMedic => HasJob("medicaldoctor");
        public bool IsSecurity => HasJob("securityofficer") || HasJob("vipsecurityofficer");
        public bool IsAssistant => HasJob("assistant");
        public bool IsWatchman => HasJob("watchman");
        public bool IsVip => HasJob("prisoner");
        public bool IsPrisoner => HasJob("prisoner");
        public Color? UniqueNameColor { get; set; } = null;

        public bool HasJob(string identifier) => Info?.Job?.Prefab.Identifier == identifier;

        public bool HasJob(Identifier identifier) => Info?.Job?.Prefab.Identifier == identifier;

        public bool IsProtectedFromPressure()
        {
            return HasAbilityFlag(AbilityFlags.ImmuneToPressure) || PressureProtection >= (Level.Loaded?.GetRealWorldDepth(WorldPosition.Y) ?? 1.0f);
        }

        // Talent logic begins here. Should be encapsulated to its own controller soon

        private readonly List<CharacterTalent> characterTalents = new List<CharacterTalent>();

        public void LoadTalents()
        {
            List<Identifier> toBeRemoved = null;
            foreach (Identifier talent in info.UnlockedTalents)
            {
                if (!GiveTalent(talent, addingFirstTime: false))
                {
                    DebugConsole.AddWarning(Name + " had talent that did not exist! Removing talent from CharacterInfo.");
                    toBeRemoved ??= new List<Identifier>();
                    toBeRemoved.Add(talent);
                }
            }

            if (toBeRemoved != null)
            {
                foreach (Identifier removeTalent in toBeRemoved)
                {
                    Info.UnlockedTalents.Remove(removeTalent);
                }
            }
        }

        public bool GiveTalent(Identifier talentIdentifier, bool addingFirstTime = true)
        {
            TalentPrefab talentPrefab = TalentPrefab.TalentPrefabs.Find(c => c.Identifier == talentIdentifier);
            if (talentPrefab == null)
            {
                DebugConsole.AddWarning($"Tried to add talent by identifier {talentIdentifier} to character {Name}, but no such talent exists.");
                return false;
            }
            return GiveTalent(talentPrefab, addingFirstTime);
        }

        public bool GiveTalent(UInt32 talentIdentifier, bool addingFirstTime = true)
        {
            TalentPrefab talentPrefab = TalentPrefab.TalentPrefabs.Find(c => c.UintIdentifier == talentIdentifier);
            if (talentPrefab == null)
            {
                DebugConsole.AddWarning($"Tried to add talent by identifier {talentIdentifier} to character {Name}, but no such talent exists.");
                return false;
            }
            return GiveTalent(talentPrefab, addingFirstTime);
        }

        public bool GiveTalent(TalentPrefab talentPrefab, bool addingFirstTime = true)
        {
            if (info == null) { return false; }
            info.UnlockedTalents.Add(talentPrefab.Identifier);
            if (characterTalents.Any(t => t.Prefab == talentPrefab)) { return false; }
#if SERVER
            GameMain.NetworkMember.CreateEntityEvent(this, new UpdateTalentsEventData());
#endif
            CharacterTalent characterTalent = new CharacterTalent(talentPrefab, this);
            characterTalents.Add(characterTalent);
            characterTalent.ActivateTalent(addingFirstTime);
            characterTalent.AddedThisRound = addingFirstTime;

            if (addingFirstTime)
            {
                OnTalentGiven(talentPrefab);
                GameAnalyticsManager.AddDesignEvent("TalentUnlocked:" + (info.Job?.Prefab.Identifier ?? "None".ToIdentifier()) + ":" + talentPrefab.Identifier,
                    GameMain.GameSession?.Campaign?.TotalPlayTime ?? 0.0);
            }
            return true;
        }

        public bool HasTalent(Identifier identifier)
        {
            return info.UnlockedTalents.Contains(identifier);
        }

        private readonly HashSet<Hull> sameRoomHulls = new();

        /// <summary>
        /// Check if the character is in the same room
        /// Room and hull differ in that a room can consist of multiple linked hulls
        /// </summary>
        public bool IsInSameRoomAs(Character character)
        {
            if (character == this) { return true; }

            if (character.CurrentHull is null || CurrentHull is null)
            {
                // Outside doesn't count as a room
                return false;
            }

            if (character.Submarine != Submarine) { return false; }
            if (character.CurrentHull == CurrentHull) { return true; }

            sameRoomHulls.Clear();
            CurrentHull.GetLinkedEntities(sameRoomHulls);
            sameRoomHulls.Add(CurrentHull);

            return sameRoomHulls.Contains(character.CurrentHull);
        }

        public bool HasUnlockedAllTalents()
        {
            if (TalentTree.JobTalentTrees.TryGet(Info.Job.Prefab.Identifier, out TalentTree talentTree))
            {
                foreach (TalentSubTree talentSubTree in talentTree.TalentSubTrees)
                {
                    foreach (TalentOption talentOption in talentSubTree.TalentOptionStages)
                    {
                        if (!talentOption.HasMaxTalents(info.UnlockedTalents))
                        {
                            return false;
                        }
                    }
                }
            }
            return true;
        }

        public static IEnumerable<Character> GetFriendlyCrew(Character character)
        {
            if (character is null)
            {
                return Enumerable.Empty<Character>();
            }
            return CharacterList.Where(c => HumanAIController.IsFriendly(character, c, onlySameTeam: true) && !c.IsDead);
        }

        public bool HasTalents()
        {
            return characterTalents.Any();
        }

        public void CheckTalents(AbilityEffectType abilityEffectType, AbilityObject abilityObject)
        {
            foreach (var characterTalent in characterTalents)
            {
                characterTalent.CheckTalent(abilityEffectType, abilityObject);
            }
        }

        public void CheckTalents(AbilityEffectType abilityEffectType)
        {
            foreach (var characterTalent in characterTalents)
            {
                characterTalent.CheckTalent(abilityEffectType, null);
            }
        }

        public bool HasRecipeForItem(Identifier recipeIdentifier)
        {
            return characterTalents.Any(t => t.UnlockedRecipes.Contains(recipeIdentifier));
        }

        public bool HasStoreAccessForItem(ItemPrefab prefab)
        {
            foreach (CharacterTalent talent in characterTalents)
            {
                foreach (Identifier unlockedItem in talent.UnlockedStoreItems)
                {
                    if (prefab.Tags.Contains(unlockedItem)) { return true; }
                }
            }

            return false;
        }

        /// <summary>
        /// Shows visual notification of money gained by the specific player. Useful for mid-mission monetary gains.
        /// </summary>
        public void GiveMoney(int amount)
        {
            if (!(GameMain.GameSession?.Campaign is { } campaign)) { return; }
            if (amount <= 0) { return; }

            Wallet wallet;
#if SERVER
            if (!(campaign is MultiPlayerCampaign mpCampaign)) { throw new InvalidOperationException("Campaign on a server is not a multiplayer campaign"); }
            Client targetClient = null;

            foreach (Client client in GameMain.Server.ConnectedClients)
            {
                if (client.Character == this)
                {
                    targetClient = client;
                    break;
                }
            }

            wallet = targetClient is null ? mpCampaign.Bank : mpCampaign.GetWallet(targetClient);
#else
            wallet = campaign.Wallet;
#endif

            int prevAmount = wallet.Balance;
            wallet.Give(amount);
            OnMoneyChanged(prevAmount, wallet.Balance);
        }

#if CLIENT
        public void SetMoney(int amount)
        {
            if (!(GameMain.GameSession?.Campaign is { } campaign)) { return; }
            if (amount == campaign.Wallet.Balance) { return; }

            int prevAmount = campaign.Wallet.Balance;
            campaign.Wallet.Balance = amount;
            OnMoneyChanged(prevAmount, campaign.Wallet.Balance);
        }
#endif

        partial void OnMoneyChanged(int prevAmount, int newAmount);
        partial void OnTalentGiven(TalentPrefab talentPrefab);

        /// <summary>
        /// This dictionary is used for stats that are required very frequently. Not very performant, but easier to develop with for now.
        /// If necessary, the approach of using a dictionary could be replaced by an encapsulated class that contains the stats as attributes.
        /// </summary>
        private readonly Dictionary<StatTypes, float> statValues = new Dictionary<StatTypes, float>();

        /// <summary>
        /// A dictionary with temporary values, updated when the character equips/unequips wearables. Used to reduce unnecessary inventory checking.
        /// </summary>
        private readonly Dictionary<StatTypes, float> wearableStatValues = new Dictionary<StatTypes, float>();

        public float GetStatValue(StatTypes statType, bool includeSaved = true)
        {
            if (!IsHuman) { return 0f; }

            float statValue = 0f;
            if (statValues.TryGetValue(statType, out float value))
            {
                statValue += value;
            }
            if (CharacterHealth != null)
            {
                statValue += CharacterHealth.GetStatValue(statType);
            }
            if (Info != null && includeSaved)
            {
                // could be optimized by instead updating the Character.cs statvalues dictionary whenever the CharacterInfo.cs values change
                statValue += Info.GetSavedStatValue(statType);
            }
            if (wearableStatValues.TryGetValue(statType, out float wearableValue))
            {
                statValue += wearableValue;
            }

            return statValue;
        }

        public void OnWearablesChanged()
        {
            wearableStatValues.Clear();
            for (int i = 0; i < Inventory.Capacity; i++)
            {
                if (Inventory.SlotTypes[i] != InvSlotType.Any && Inventory.SlotTypes[i] != InvSlotType.LeftHand && Inventory.SlotTypes[i] != InvSlotType.RightHand
                    && Inventory.GetItemAt(i)?.GetComponent<Wearable>() is Wearable wearable)
                {
                    foreach (var statValuePair in wearable.WearableStatValues)
                    {
                        if (wearableStatValues.ContainsKey(statValuePair.Key))
                        {
                            wearableStatValues[statValuePair.Key] += statValuePair.Value;
                        }
                        else
                        {
                            wearableStatValues.Add(statValuePair.Key, statValuePair.Value);
                        }
                    }
                }
            }
        }

        public void ChangeStat(StatTypes statType, float value)
        {
            if (statValues.ContainsKey(statType))
            {
                statValues[statType] += value;
            }
            else
            {
                statValues.Add(statType, value);
            }
        }
        
        private static StatTypes GetSkillStatType(Identifier skillIdentifier)
        {
            // Using this method to translate between skill identifiers and stat types. Feel free to replace it if there's a better way
            switch (skillIdentifier.Value.ToLowerInvariant())
            {
                case "electrical":
                    return StatTypes.ElectricalSkillBonus;
                case "helm":
                    return StatTypes.HelmSkillBonus;
                case "mechanical":
                    return StatTypes.MechanicalSkillBonus;
                case "medical":
                    return StatTypes.MedicalSkillBonus;
                case "weapons":
                    return StatTypes.WeaponsSkillBonus;
                default:
                    return StatTypes.None;
            }
        }

        private AbilityFlags abilityFlags;

        public void AddAbilityFlag(AbilityFlags abilityFlag)
        {
            abilityFlags |= abilityFlag;
        }

        public void RemoveAbilityFlag(AbilityFlags abilityFlag)
        {
            abilityFlags &= ~abilityFlag;
        }

        public bool HasAbilityFlag(AbilityFlags abilityFlag)
        {
            return abilityFlags.HasFlag(abilityFlag) || CharacterHealth.HasFlag(abilityFlag);
        }

        private readonly Dictionary<TalentResistanceIdentifier, float> abilityResistances = new();

        public float GetAbilityResistance(AfflictionPrefab affliction)
        {
            float resistance = 0f;
            bool hadResistance = false;

            foreach (var (key, value) in abilityResistances)
            {
                if (key.ResistanceIdentifier == affliction.AfflictionType ||
                    key.ResistanceIdentifier == affliction.Identifier)
                {
                    resistance += value;
                    hadResistance = true;
                }
            }

            return hadResistance ? resistance : 1f;
        }

        public void ChangeAbilityResistance(TalentResistanceIdentifier identifier, float value)
        {
            if (!MathUtils.IsValid(value))
            {
#if DEBUG
                DebugConsole.ThrowError($"Attempted to set ability resistance to an invalid value ({value})\n" + Environment.StackTrace.CleanupStackTrace());
#endif
                return;
            }

            if (abilityResistances.ContainsKey(identifier))
            {
                abilityResistances[identifier] *= value;
            }
            else
            {
                abilityResistances.Add(identifier, value);
            }
        }

        public void RemoveAbilityResistance(TalentResistanceIdentifier identifier) => abilityResistances.Remove(identifier);

        /// <summary>
        /// Compares just the species name and the group, ignores teams. There's a more complex version found in HumanAIController.cs
        /// </summary>
        public bool IsFriendly(Character other) => IsFriendly(this, other);

        /// <summary>
        /// Compares just the species name and the group, ignores teams. There's a more complex version found in HumanAIController.cs
        /// </summary>
        public static bool IsFriendly(Character me, Character other) => other.SpeciesName == me.SpeciesName || other.Params.CompareGroup(me.Params.Group);

        public void StopClimbing()
        {
            AnimController.StopClimbing();
            SelectedSecondaryItem = null;
        }
    }

    class ActiveTeamChange
    {
        public CharacterTeamType DesiredTeamId { get; }
        public enum TeamChangePriorities
        {
            Base, // given to characters when generated or when their base team is set
            Willful, // cognitive, willful team changes, such as prisoners escaping 
            Absolute // possession, insanity, the like
        }
        public TeamChangePriorities TeamChangePriority { get; }
        public bool AggressiveBehavior { get; }

        public ActiveTeamChange(CharacterTeamType desiredTeamId, TeamChangePriorities teamChangePriority, bool aggressiveBehavior = false)
        {
            DesiredTeamId = desiredTeamId;
            TeamChangePriority = teamChangePriority;
            AggressiveBehavior = aggressiveBehavior;
        }
    }

    internal sealed class AbilityCharacterLoot : AbilityObject, IAbilityCharacter
    {
        public Character Character { get; set; }

        public AbilityCharacterLoot(Character character)
        {
            Character = character;
        }
    }

    class AbilityCharacterKill : AbilityObject, IAbilityCharacter
    {
        public AbilityCharacterKill(Character character, Character killer)
        {
            Character = character;
            Killer = killer;
        }
        public Character Character { get; set; }
        public Character Killer { get; set; }
    }

    class AbilityAttackData : AbilityObject, IAbilityCharacter
    {
        public float DamageMultiplier { get; set; } = 1f;
        public float AddedPenetration { get; set; } = 0f;
        public List<Affliction> Afflictions { get; set; }
        public bool ShouldImplode { get; set; } = false;
        public Attack SourceAttack { get; }
        public Character Character { get; set; }
        public Character Attacker { get; set; }

        public AbilityAttackData(Attack sourceAttack, Character target, Character attacker)
        {
            SourceAttack = sourceAttack;
            Character = target;
            if (attacker != null)
            {
                Attacker = attacker;
                attacker.CheckTalents(AbilityEffectType.OnAttack, this);
                target.CheckTalents(AbilityEffectType.OnAttacked, this);
                DamageMultiplier *= 1 + attacker.GetStatValue(StatTypes.AttackMultiplier);
                if (attacker.TeamID == target.TeamID)
                {
                    DamageMultiplier *= 1 + attacker.GetStatValue(StatTypes.TeamAttackMultiplier);
                }
            }
        }
    }

    class AbilityAttackResult : AbilityObject, IAbilityAttackResult
    {
        public AttackResult AttackResult { get; set; }

        public AbilityAttackResult(AttackResult attackResult)
        {
            AttackResult = attackResult;
        }
    }

    class AbilityCharacterKiller : AbilityObject, IAbilityCharacter
    {
        public AbilityCharacterKiller(Character character)
        {
            Character = character;
        }
        public Character Character { get; set; }
    }

    class AbilityOrderedCharacter : AbilityObject, IAbilityCharacter
    {
        public AbilityOrderedCharacter(Character character)
        {
            Character = character;
        }
        public Character Character { get; set; }
    }

}<|MERGE_RESOLUTION|>--- conflicted
+++ resolved
@@ -807,11 +807,7 @@
         public float MaxHealth => MaxVitality;
         public AIState AIState => AIController is EnemyAIController enemyAI ? enemyAI.State : AIState.Idle;
         public bool IsLatched => AIController is EnemyAIController enemyAI && enemyAI.LatchOntoAI != null && enemyAI.LatchOntoAI.IsAttached;
-<<<<<<< HEAD
-        public bool IsFlipped => AnimController.IsFlipped;
-=======
         public float EmpVulnerability => Params.Health.EmpVulnerability;
->>>>>>> a4cee74f
 
         public float Bloodloss
         {
