--- conflicted
+++ resolved
@@ -108,20 +108,8 @@
         }
 
         protected Key[] keys;
-<<<<<<< HEAD
 
         private readonly Item[] selectedItems;
-
-
-        public enum TeamType
-        {
-            None,
-            Team1,
-            Team2,
-            FriendlyNPC
-        }
-=======
->>>>>>> 16caf86e
 
         private CharacterTeamType teamID;
         public CharacterTeamType TeamID
@@ -638,20 +626,7 @@
             set;
         }
 
-        public Item HeadsetSlotItem
-        {
-            get { return this.Inventory.Items[1]; }
-        }
-
-        public Item HeadSlotItem
-        {
-            get { return this.Inventory.Items[2]; }
-        }
-
-        /// <summary>
-        /// Current speed of the character's collider. Can be used by status effects to check if the character is moving.
-        /// </summary>
-        public float CurrentSpeed
+        public Item[] SelectedItems
         {
             get { return AnimController?.Collider?.LinearVelocity.Length() ?? 0.0f; }
         }
