﻿using Barotrauma.Networking;
using FarseerPhysics;
using Microsoft.Xna.Framework;
using System;
using Barotrauma.IO;
using System.Collections.Generic;
using System.Linq;
using System.Xml.Linq;
using Barotrauma.Items.Components;
using FarseerPhysics.Dynamics;
using Barotrauma.Extensions;
using Barotrauma.Abilities;
#if SERVER
using System.Text;
#endif

namespace Barotrauma
{
    public enum CharacterTeamType
    {
        None = 0,
        Team1 = 1,
        Team2 = 2,
        FriendlyNPC = 3
    }

    partial class Character : Entity, IDamageable, ISerializableEntity, IClientSerializable, IServerSerializable
    {
        public static List<Character> CharacterList = new List<Character>();

        partial void UpdateLimbLightSource(Limb limb);

        private bool enabled = true;
        public bool Enabled
        {
            get
            {
                return enabled && !Removed;
            }
            set
            {
                if (value == enabled) return;

                if (Removed)
                {
                    enabled = false;
                    return;
                }

                enabled = value;

                foreach (Limb limb in AnimController.Limbs)
                {
                    if (limb.IsSevered) { continue; }
                    if (limb.body != null)
                    {
                        limb.body.Enabled = enabled;
                    }
                    UpdateLimbLightSource(limb);
                }
                AnimController.Collider.Enabled = value;
            }
        }

        public Hull PreviousHull = null;
        public Hull CurrentHull = null;

        /// <summary>
        /// Is the character controlled remotely (either by another player, or a server-side AIController)
        /// </summary>
        public bool IsRemotelyControlled
        {
            get
            {
                if (GameMain.NetworkMember == null)
                {
                    return false;
                }
                else if (GameMain.NetworkMember.IsClient)
                {
                    //all characters except the client's own character are controlled by the server
                    return this != Controlled;
                }
                else
                {
                    return IsRemotePlayer;
                }
            }
        }

        /// <summary>
        /// Is the character controlled by another human player (should always be false in single player)
        /// </summary>
        public bool IsRemotePlayer { get; set; }

        public bool IsLocalPlayer => Controlled == this;
        public bool IsPlayer => Controlled == this || IsRemotePlayer;

        /// <summary>
        /// Is the character player or does it have an active ship command manager (an AI controlled sub)? Bots in the player team are not treated as commanders.
        /// </summary>
        public bool IsCommanding => IsPlayer || (AIController is HumanAIController humanAI && humanAI.ShipCommandManager != null && humanAI.ShipCommandManager.Active);
        public bool IsBot => !IsPlayer && AIController is HumanAIController humanAI && humanAI.Enabled;
        public bool IsEscorted { get; set; }

        public readonly Dictionary<string, SerializableProperty> Properties;
        public Dictionary<string, SerializableProperty> SerializableProperties
        {
            get { return Properties; }
        }

        public Key[] Keys
        {
            get { return keys; }
        }

        protected Key[] keys;

        public HumanPrefab Prefab;

        private CharacterTeamType teamID;
        public CharacterTeamType TeamID
        {
            get { return teamID; }
            set
            {
                teamID = value;
                if (info != null) { info.TeamID = value; }
            }
        }

        public readonly HashSet<LatchOntoAI> Latchers = new HashSet<LatchOntoAI>();
        public readonly HashSet<Projectile> AttachedProjectiles = new HashSet<Projectile>();

        protected readonly Dictionary<string, ActiveTeamChange> activeTeamChanges = new Dictionary<string, ActiveTeamChange>();
        protected ActiveTeamChange currentTeamChange;
        const string OriginalTeamIdentifier = "original";

        public void SetOriginalTeam(CharacterTeamType newTeam)
        {
            TryRemoveTeamChange(OriginalTeamIdentifier);
            currentTeamChange = new ActiveTeamChange(newTeam, ActiveTeamChange.TeamChangePriorities.Base);
            TryAddNewTeamChange(OriginalTeamIdentifier, currentTeamChange);
        }

        protected void ChangeTeam(CharacterTeamType newTeam)
        {
            if (newTeam == teamID)
            {
                return;
            }
            teamID = newTeam;
            if (info != null) { info.TeamID = newTeam; }

            if (GameMain.NetworkMember != null && GameMain.NetworkMember.IsClient)
            {
                return;
            }
            // clear up any duties the character might have had from its old team (autonomous objectives are automatically recreated)
            SetOrder(Order.GetPrefab("dismissed"), orderOption: null, priority: 3, orderGiver: this, speak: false);

#if SERVER
            GameMain.NetworkMember.CreateEntityEvent(this, new object[] { NetEntityEvent.Type.TeamChange });
#endif
        }

        public bool HasTeamChange(string identifier)
        {
            return activeTeamChanges.ContainsKey(identifier);
        }

        public bool TryAddNewTeamChange(string identifier, ActiveTeamChange newTeamChange)
        {
            bool success = activeTeamChanges.TryAdd(identifier, newTeamChange);
            if (success)
            {
                if (currentTeamChange == null)
                {
                    // set team logic to use active team changes as soon as the first team change is added
                    SetOriginalTeam(TeamID);
                }
            }
            else
            {
#if DEBUG
                DebugConsole.ThrowError("Tried to add an existing team change! Make sure to check if the team change exists first.");
#endif
            }
            return success;
        }
        public bool TryRemoveTeamChange(string identifier)
        {
            if (activeTeamChanges.TryGetValue(identifier, out ActiveTeamChange removedTeamChange))
            {
                if (currentTeamChange == removedTeamChange)
                {
                    currentTeamChange = activeTeamChanges[OriginalTeamIdentifier];
                }
            }
            return activeTeamChanges.Remove(identifier);
        }

        public void UpdateTeam()
        {
            if (currentTeamChange == null)
            {
                return;
            }

            ActiveTeamChange bestTeamChange = currentTeamChange;
            foreach (var desiredTeamChange in activeTeamChanges) // order of iteration matters because newest is preferred when multiple same-priority team changes exist
            {
                if (bestTeamChange.TeamChangePriority < desiredTeamChange.Value.TeamChangePriority)
                {
                    bestTeamChange = desiredTeamChange.Value;
                }
            }
            if (TeamID != bestTeamChange.DesiredTeamId) 
            {
                ChangeTeam(bestTeamChange.DesiredTeamId);
                currentTeamChange = bestTeamChange;

                if (bestTeamChange.AggressiveBehavior) // this seemed like the least disruptive way to induce aggressive behavior
                {
                    SetOrder(Order.GetPrefab("fightintruders"), orderOption: null, priority: 3, orderGiver: this, speak: false);
                }
            }
        }

        public bool IsOnPlayerTeam => TeamID == CharacterTeamType.Team1 || TeamID == CharacterTeamType.Team2;

        public bool IsInstigator => CombatAction != null && CombatAction.IsInstigator;
        public CombatAction CombatAction;

        public AnimController AnimController;

        private Vector2 cursorPosition;

        protected float oxygenAvailable;

        //seed used to generate this character
        public readonly string Seed;
        protected Item focusedItem;
        private Character selectedCharacter, selectedBy;

        private const int maxLastAttackerCount = 4;

        public class Attacker
        {
            public Character Character;
            public float Damage;
        }

        private readonly List<Attacker> lastAttackers = new List<Attacker>();
        public IEnumerable<Attacker> LastAttackers => lastAttackers;
        public Character LastAttacker => lastAttackers.LastOrDefault()?.Character;
        public Character LastOrderedCharacter { get; private set; }
        public Character SecondLastOrderedCharacter { get; private set; }

        public Entity LastDamageSource;

        public AttackResult LastDamage;

        public Dictionary<ItemPrefab, double> ItemSelectedDurations
        {
            get { return itemSelectedDurations; }
        }
        private readonly Dictionary<ItemPrefab, double> itemSelectedDurations = new Dictionary<ItemPrefab, double>();
        private double itemSelectedTime;

        public float InvisibleTimer;

        private readonly CharacterPrefab prefab;

        public readonly CharacterParams Params;
<<<<<<< HEAD
        public string SpeciesName => Params.SpeciesName;
        public string MusicType => Params.MusicType;
        public float MusicWeight => Params.MusicWeight;
        public float MusicRangeMultiplier => Params.MusicRangeMultiplier;
=======
        public string SpeciesName => Params?.SpeciesName ?? "null";
>>>>>>> a83f3756
        public string Group => Params.Group;
        public bool IsHumanoid => Params.Humanoid;
        public bool IsHusk => Params.Husk;

        public string BloodDecalName => Params.BloodDecal;

        public bool CanSpeak
        {
            get => Params.CanSpeak;
            set => Params.CanSpeak = value;
        }

        public bool NeedsAir
        {
            get => Params.NeedsAir;
            set => Params.NeedsAir = value;
        }

        public bool NeedsWater
        {
            get => Params.NeedsWater;
            set => Params.NeedsWater = value;
        }

        public bool NeedsOxygen => NeedsAir || NeedsWater && !AnimController.InWater;

        public float Noise
        {
            get => Params.Noise;
            set => Params.Noise = value;
        }

        public float Visibility
        {
            get => Params.Visibility;
            set => Params.Visibility = value;
        }

        public bool IsTraitor
        {
            get;
            set;
        }

        public string TraitorCurrentObjective = "";
        public bool IsHuman => SpeciesName.Equals(CharacterPrefab.HumanSpeciesName, StringComparison.OrdinalIgnoreCase);

        /// <summary>
        /// Can be used by status effects to check the character's gender
        /// </summary>
        public bool IsMale => Info != null && Info.HasGenders && Info.Gender == Gender.Male;
        /// <summary>
        /// Can be used by status effects to check the character's gender
        /// </summary>
        public bool IsFemale => Info != null && Info.HasGenders && Info.Gender == Gender.Female;

        private float attackCoolDown;

        public List<OrderInfo> CurrentOrders => Info?.CurrentOrders;
        public bool IsDismissed => !GetCurrentOrderWithTopPriority().HasValue;

        private readonly List<StatusEffect> statusEffects = new List<StatusEffect>();

        public Entity ViewTarget
        {
            get;
            set;
        }

        public Vector2 AimRefPosition
        {
            get
            {
                if (ViewTarget == null) { return AnimController.AimSourcePos; }

                Vector2 viewTargetWorldPos = ViewTarget.WorldPosition;
                if (ViewTarget is Item targetItem)
                {
                    Turret turret = targetItem.GetComponent<Turret>();
                    if (turret != null)
                    {
                        viewTargetWorldPos = new Vector2(
                            targetItem.WorldRect.X + turret.TransformedBarrelPos.X,
                            targetItem.WorldRect.Y - turret.TransformedBarrelPos.Y);
                    }
                }
                return Position + (viewTargetWorldPos - WorldPosition);
            }
        }

        private CharacterInfo info;
        public CharacterInfo Info
        {
            get
            {
                return info;
            }
            set
            {
                if (info != null && info != value) info.Remove();

                info = value;
                if (info != null) info.Character = this;
            }
        }

        public string VariantOf { get; private set; }

        public string Name
        {
            get
            {
                return info != null && !string.IsNullOrWhiteSpace(info.Name) ? info.Name : SpeciesName;
            }
        }

        public string DisplayName
        {
            get
            {
                if (IsPet)
                {
                    string petName = (AIController as EnemyAIController).PetBehavior.GetTagName();
                    if (!string.IsNullOrEmpty(petName)) { return petName; }
                }

                if (info != null && !string.IsNullOrWhiteSpace(info.Name)) { return info.Name; }
                var displayName = Params.DisplayName;
                if (string.IsNullOrWhiteSpace(displayName))
                {
                    if (string.IsNullOrWhiteSpace(Params.SpeciesTranslationOverride))
                    {
                        displayName = TextManager.Get($"Character.{SpeciesName}", returnNull: true);
                    }
                    else
                    {
                        displayName = TextManager.Get($"Character.{Params.SpeciesTranslationOverride}", returnNull: true);
                    }
                }
                return string.IsNullOrWhiteSpace(displayName) ? Name : displayName;
            }
        }

        //Only used by server logs to determine "true identity" of the player for cases when they're disguised
        public string LogName
        {
            get
            {
                if (GameMain.NetworkMember != null && !GameMain.NetworkMember.ServerSettings.AllowDisguises) return Name;
                return info != null && !string.IsNullOrWhiteSpace(info.Name) ? info.Name + (info.DisplayName != info.Name ? " (as " + info.DisplayName + ")" : "") : SpeciesName;
            }
        }

        private float hideFaceTimer;
        public bool HideFace
        {
            get
            {
                return hideFaceTimer > 0.0f;
            }
            set
            {
                hideFaceTimer = MathHelper.Clamp(hideFaceTimer + (value ? 1.0f : -0.5f), 0.0f, 10.0f);
                if (info != null && info.IsDisguisedAsAnother != HideFace) info.CheckDisguiseStatus(true);
            }
        }

        public string ConfigPath => Params.File;

        public float Mass
        {
            get { return AnimController.Mass; }
        }

        public CharacterInventory Inventory { get; private set; }

        private Color speechBubbleColor;
        private float speechBubbleTimer;

        public bool ResetInteract;

        //text displayed when the character is highlighted if custom interact is set
        public string customInteractHUDText;
        private Action<Character, Character> onCustomInteract;
        public ConversationAction ActiveConversation;

        public bool RequireConsciousnessForCustomInteract = true;
        public bool AllowCustomInteract
        {
            get { return (!RequireConsciousnessForCustomInteract || (!IsIncapacitated && Stun <= 0.0f)) && !Removed; }
        }

        private float lockHandsTimer;
        public bool LockHands
        {
            get
            {
                return lockHandsTimer > 0.0f;
            }
            set
            {
                lockHandsTimer = MathHelper.Clamp(lockHandsTimer + (value ? 1.0f : -0.5f), 0.0f, 10.0f);
#if CLIENT
                HintManager.OnHandcuffed(this);
#endif
            }
        }

        public bool AllowInput => !Removed && !IsIncapacitated && Stun <= 0.0f;

        public bool CanMove
        {
            get
            {
                if (!AnimController.InWater && !AnimController.CanWalk) { return false; }
                if (!AllowInput) { return false; }
                return true;
            }
        }
        public bool CanInteract => AllowInput && Params.CanInteract && !LockHands;

        // Eating is not implemented for humanoids. If we implement that at some point, we could remove this restriction.
        public bool CanEat => !IsHumanoid && Params.CanEat && AllowInput && AnimController.GetLimb(LimbType.Head) != null;

        public Vector2 CursorPosition
        {
            get { return cursorPosition; }
            set
            {
                if (!MathUtils.IsValid(value)) { return; }
                cursorPosition = value;
            }
        }

        public Vector2 SmoothedCursorPosition
        {
            get;
            private set;
        }

        public Vector2 CursorWorldPosition
        {
            get { return Submarine == null ? cursorPosition : cursorPosition + Submarine.Position; }
        }

        public Character FocusedCharacter { get; set; }

        public Character SelectedCharacter
        {
            get { return selectedCharacter; }
            set
            {
                if (value == selectedCharacter) return;
                if (selectedCharacter != null)
                    selectedCharacter.selectedBy = null;
                selectedCharacter = value;
                if (selectedCharacter != null)
                    selectedCharacter.selectedBy = this;

#if CLIENT
                CharacterHealth.SetHealthBarVisibility(value == null);
#endif
            }
        }

        public Character SelectedBy
        {
            get { return selectedBy; }
            set
            {
                if (selectedBy != null)
                    selectedBy.selectedCharacter = null;
                selectedBy = value;
                if (selectedBy != null)
                    selectedBy.selectedCharacter = this;
            }
        }

        /// <summary>
        /// Items the character has in their hand slots. Doesn't return nulls and only returns items held in both hands once.
        /// </summary>
        public IEnumerable<Item> HeldItems
        {
            get
            {
                var item1 = Inventory?.GetItemInLimbSlot(InvSlotType.RightHand);
                var item2 = Inventory?.GetItemInLimbSlot(InvSlotType.LeftHand);
                if (item1 != null) { yield return item1; }
                if (item2 != null && item2 != item1) { yield return item2; }
            }
        }

        private float lowPassMultiplier;
        public float LowPassMultiplier
        {
            get { return lowPassMultiplier; }
            set { lowPassMultiplier = MathHelper.Clamp(value, 0.0f, 1.0f); }
        }

        private float obstructVisionAmount;
        public bool ObstructVision
        {
            get
            {
                return obstructVisionAmount > 0.5f;
            }
            set
            {
                obstructVisionAmount = value ? 1.0f : 0.0f;
            }
        }

        private double pressureProtectionLastSet;
        private float pressureProtection;
        public float PressureProtection
        {
            get { return pressureProtection; }
            set
            {
                pressureProtection = Math.Max(value, pressureProtection);
                pressureProtectionLastSet = Timing.TotalTime;
            }
        }

        /// <summary>
        /// Can be used by status effects to check whether the characters is in a high-pressure environment
        /// </summary>
        public bool InPressure
        {
            get { return CurrentHull == null || CurrentHull.LethalPressure > 5.0f; }
        }

        public const float KnockbackCooldown = 5.0f;
        public float KnockbackCooldownTimer;

        private float ragdollingLockTimer;
        public bool IsRagdolled;
        public bool IsForceRagdolled;
        public bool dontFollowCursor;

        public bool IsIncapacitated
        {
            get
            {
                if (IsUnconscious) { return true; }
                return CharacterHealth.GetAllAfflictions().Any(a => a.Prefab.AfflictionType == "paralysis" && a.Strength >= a.Prefab.MaxStrength);
            }
        }

        public bool IsUnconscious
        {
            get { return CharacterHealth.IsUnconscious; }
        }

        public bool IsArrested
        {
            get { return IsHuman && HasEquippedItem("handlocker"); }
        }

        public bool IsPet
        {
            get { return AIController is EnemyAIController enemyController && enemyController.PetBehavior != null; }
        }

        public float Oxygen
        {
            get { return CharacterHealth.OxygenAmount; }
            set
            {
                if (!MathUtils.IsValid(value)) return;
                CharacterHealth.OxygenAmount = MathHelper.Clamp(value, -100.0f, 100.0f);
            }
        }

        public float OxygenAvailable
        {
            get { return oxygenAvailable; }
            set { oxygenAvailable = MathHelper.Clamp(value, 0.0f, 100.0f); }
        }

        public float HullOxygenPercentage
        {
            get { return CurrentHull?.OxygenPercentage ?? 0.0f; }
        }

        public bool UseHullOxygen { get; set; } = true;

        public float Stun
        {
            get { return IsRagdolled && !AnimController.IsHanging ? 1.0f : CharacterHealth.Stun; }
            set
            {
                if (GameMain.NetworkMember != null && GameMain.NetworkMember.IsClient) { return; }
                SetStun(value, true);
            }
        }

        public CharacterHealth CharacterHealth { get; private set; }

        public bool DisableHealthWindow;

        // These properties needs to be exposed for status effects
        public float Vitality => CharacterHealth.Vitality;
        public float Health => Vitality;
        public float HealthPercentage => CharacterHealth.HealthPercentage;
        public float MaxVitality => CharacterHealth.MaxVitality;
        public float MaxHealth => MaxVitality;
        public AIState AIState => AIController is EnemyAIController enemyAI ? enemyAI.State : AIState.Idle;
        public bool IsLatched => AIController is EnemyAIController enemyAI && enemyAI.LatchOntoAI != null && enemyAI.LatchOntoAI.IsAttached;

        public float Bloodloss
        {
            get { return CharacterHealth.BloodlossAmount; }
            set
            {
                if (!MathUtils.IsValid(value)) { return; }
                CharacterHealth.BloodlossAmount = value;
            }
        }

        public float Bleeding
        {
            get { return CharacterHealth.GetAfflictionStrength("bleeding", true); }
        }

        private bool speechImpedimentSet;

        //value between 0-100 (50 = speech range is reduced by 50%)
        private float speechImpediment;
        public float SpeechImpediment
        {
            get
            {
                if (!CanSpeak || IsUnconscious || IsKnockedDown) { return 100.0f; }
                return speechImpediment;
            }
            set
            {
                if (value < speechImpediment) { return; }
                speechImpedimentSet = true;
                speechImpediment = MathHelper.Clamp(value, 0.0f, 100.0f);
            }
        }

        public float PressureTimer
        {
            get;
            private set;
        }

        public float DisableImpactDamageTimer
        {
            get;
            set;
        }

        /// <summary>
        /// Current speed of the character's collider. Can be used by status effects to check if the character is moving.
        /// </summary>
        public float CurrentSpeed
        {
            get { return AnimController?.Collider?.LinearVelocity.Length() ?? 0.0f; }
        }

        private Item _selectedConstruction;
        public Item SelectedConstruction
        {
            get => _selectedConstruction;
            set
            {
                var prevSelectedConstruction = _selectedConstruction;
                _selectedConstruction = value;
#if CLIENT
                HintManager.OnSetSelectedConstruction(this, prevSelectedConstruction, _selectedConstruction);
                if (Controlled == this)
                {
                    if (_selectedConstruction == null)
                    {
                        GameMain.GameSession?.CrewManager?.ResetCrewList();
                    }
                    else if (_selectedConstruction.GetComponent<Ladder>() == null)
                    {
                        GameMain.GameSession?.CrewManager?.AutoHideCrewList();
                    }
                }
#endif
                if (prevSelectedConstruction == null && _selectedConstruction != null)
                {
                    itemSelectedTime = Timing.TotalTime;
                }
                else if (prevSelectedConstruction != null && _selectedConstruction == null && itemSelectedTime > 0)
                {
                    if (!itemSelectedDurations.ContainsKey(prevSelectedConstruction.Prefab))
                    {
                        itemSelectedDurations.Add(prevSelectedConstruction.Prefab, 0);
                    }
                    itemSelectedDurations[prevSelectedConstruction.Prefab] += Timing.TotalTime - itemSelectedTime;
                    itemSelectedTime = 0;
                }
            }
        }

        public Item FocusedItem
        {
            get { return focusedItem; }
            set { focusedItem = value; }
        }

        public Item PickingItem
        {
            get;
            set;
        }

        public virtual AIController AIController
        {
            get { return null; }
        }

        private bool isDead;
        public bool IsDead
        {
            get { return isDead; }
            set
            {
                if (isDead == value) { return; }
                if (value)
                {
                    Kill(CauseOfDeathType.Unknown, causeOfDeathAffliction: null);
                }
                else
                {
                    Revive();
                }
            }
        }

        public bool EnableDespawn { get; set; } = true;

        public CauseOfDeath CauseOfDeath
        {
            get;
            private set;
        }

        //can other characters select (= grab) this character
        public bool CanBeSelected
        {
            get
            {
                return !Removed;
            }
        }

        private bool canBeDragged = true;
        public bool CanBeDragged
        {
            get
            {
                if (!canBeDragged) { return false; }
                if (Removed || !AnimController.Draggable) { return false; }
                return IsKnockedDown || LockHands || IsPet || CanInventoryBeAccessed;
            }
            set { canBeDragged = value; }
        }

        //can other characters access the inventory of this character
        private bool canInventoryBeAccessed = true;
        public bool CanInventoryBeAccessed
        {
            get
            {
                if (!canInventoryBeAccessed || Removed || Inventory == null) { return false; }
                if (!Inventory.AccessibleWhenAlive)
                {
                    return IsDead;
                }
                else
                {
                    return IsKnockedDown || LockHands || IsBot && IsOnPlayerTeam;
                }
            }
            set { canInventoryBeAccessed = value; }
        }

        public bool CanAim
        {
            get
            {
                return SelectedConstruction == null || SelectedConstruction.GetComponent<Ladder>() != null || (SelectedConstruction.GetComponent<Controller>()?.AllowAiming ?? false);
            }
        }

        public bool InWater => AnimController?.InWater ?? false;

        public bool GodMode = false;

        public CampaignMode.InteractionType CampaignInteractionType;

        private bool accessRemovedCharacterErrorShown;
        public override Vector2 SimPosition
        {
            get
            {
                if (AnimController?.Collider == null)
                {
                    if (!accessRemovedCharacterErrorShown)
                    {
                        string errorMsg = "Attempted to access a potentially removed character. Character: [name], id: " + ID + ", removed: " + Removed + ".";
                        if (AnimController == null)
                        {
                            errorMsg += " AnimController == null";
                        }
                        else if (AnimController.Collider == null)
                        {
                            errorMsg += " AnimController.Collider == null";
                        }
                        errorMsg += '\n' + Environment.StackTrace.CleanupStackTrace();
                        DebugConsole.NewMessage(errorMsg.Replace("[name]", Name), Color.Red);
                        GameAnalyticsManager.AddErrorEventOnce(
                            "Character.SimPosition:AccessRemoved",
                            GameAnalyticsManager.ErrorSeverity.Error,
                            errorMsg.Replace("[name]", SpeciesName) + "\n" + Environment.StackTrace.CleanupStackTrace());
                        accessRemovedCharacterErrorShown = true;
                    }
                    return Vector2.Zero;
                }

                return AnimController.Collider.SimPosition;
            }
        }

        public override Vector2 Position
        {
            get { return ConvertUnits.ToDisplayUnits(SimPosition); }
        }

        public override Vector2 DrawPosition
        {
            get
            {
                if (AnimController.MainLimb == null) { return Vector2.Zero; }
                return AnimController.MainLimb.body.DrawPosition;
            }
        }

        public bool IsInFriendlySub => Submarine != null && Submarine.TeamID == TeamID;

        public delegate void OnDeathHandler(Character character, CauseOfDeath causeOfDeath);
        public OnDeathHandler OnDeath;

        public delegate void OnAttackedHandler(Character attacker, AttackResult attackResult);
        public OnAttackedHandler OnAttacked;

        /// <summary>
        /// Create a new character
        /// </summary>
        /// <param name="characterInfo">The name, gender, config file, etc of the character.</param>
        /// <param name="position">Position in display units.</param>
        /// <param name="seed">RNG seed to use if the character config has randomizable parameters.</param>
        /// <param name="isRemotePlayer">Is the character controlled by a remote player.</param>
        /// <param name="hasAi">Is the character controlled by AI.</param>
        /// <param name="ragdoll">Ragdoll configuration file. If null, will select the default.</param>
        public static Character Create(CharacterInfo characterInfo, Vector2 position, string seed, ushort id = Entity.NullEntityID, bool isRemotePlayer = false, bool hasAi = true, RagdollParams ragdoll = null)
        {
            return Create(characterInfo.SpeciesName, position, seed, characterInfo, id, isRemotePlayer, hasAi, true, ragdoll);
        }

        /// <summary>
        /// Create a new character
        /// </summary>
        /// <param name="speciesName">Name of the species (or the path to the config file)</param>
        /// <param name="position">Position in display units.</param>
        /// <param name="seed">RNG seed to use if the character config has randomizable parameters.</param>
        /// <param name="characterInfo">The name, gender, etc of the character. Only used for humans, and if the parameter is not given, a random CharacterInfo is generated.</param>
        /// <param name="id">ID to assign to the character. If set to 0, automatically find an available ID.</param>
        /// <param name="isRemotePlayer">Is the character controlled by a remote player.</param>
        /// <param name="hasAi">Is the character controlled by AI.</param>
        /// <param name="createNetworkEvent">Should clients receive a network event about the creation of this character?</param>
        /// <param name="ragdoll">Ragdoll configuration file. If null, will select the default.</param>
        public static Character Create(string speciesName, Vector2 position, string seed, CharacterInfo characterInfo = null, ushort id = Entity.NullEntityID, bool isRemotePlayer = false, bool hasAi = true, bool createNetworkEvent = true, RagdollParams ragdoll = null)
        {
            if (speciesName.EndsWith(".xml", StringComparison.OrdinalIgnoreCase))
            {
                speciesName = Path.GetFileNameWithoutExtension(speciesName).ToLowerInvariant();
            }

            var prefab = CharacterPrefab.FindBySpeciesName(speciesName);
            if (prefab == null)
            {
                DebugConsole.ThrowError($"Failed to create character \"{speciesName}\". Matching prefab not found.\n" + Environment.StackTrace);
                return null;
            }

            Character newCharacter = null;
            if (!speciesName.Equals(CharacterPrefab.HumanSpeciesName, StringComparison.OrdinalIgnoreCase))
            {
                var aiCharacter = new AICharacter(prefab, speciesName, position, seed, characterInfo, id, isRemotePlayer, ragdoll);
                var ai = new EnemyAIController(aiCharacter, seed);
                aiCharacter.SetAI(ai);
                newCharacter = aiCharacter;
            }
            else if (hasAi)
            {
                var aiCharacter = new AICharacter(prefab, speciesName, position, seed, characterInfo, id, isRemotePlayer, ragdoll);
                var ai = new HumanAIController(aiCharacter);
                aiCharacter.SetAI(ai);
                newCharacter = aiCharacter;
            }
            else
            {
                newCharacter = new Character(prefab, speciesName, position, seed, characterInfo, id, isRemotePlayer, ragdoll);
            }

            float healthRegen = newCharacter.Params.Health.ConstantHealthRegeneration;
            if (healthRegen > 0)
            {
                AddDamageReduction("damage", healthRegen);
            }
            float eatingRegen = newCharacter.Params.Health.HealthRegenerationWhenEating;
            if (eatingRegen > 0)
            {
                AddDamageReduction("damage", eatingRegen, ActionType.OnEating);
            }
            float burnReduction = newCharacter.Params.Health.BurnReduction;
            if (burnReduction > 0)
            {
                AddDamageReduction("burn", burnReduction);
            }
            float bleedReduction = newCharacter.Params.Health.BleedingReduction;
            if (bleedReduction > 0)
            {
                AddDamageReduction("bleeding", bleedReduction);
            }

            void AddDamageReduction(string affliction, float amount, ActionType actionType = ActionType.Always)
            {
                newCharacter.statusEffects.Add(StatusEffect.Load(
                new XElement("StatusEffect", new XAttribute("type", actionType), new XAttribute("target", "Character"),
                new XElement("ReduceAffliction", new XAttribute("identifier", affliction), new XAttribute("amount", amount))), $"automatic damage reduction ({affliction})"));
            }

#if SERVER
            if (GameMain.Server != null && Spawner != null && createNetworkEvent)
            {
                Spawner.CreateNetworkEvent(newCharacter, false);
            }
#endif
            return newCharacter;
        }

        protected Character(CharacterPrefab prefab, string speciesName, Vector2 position, string seed, CharacterInfo characterInfo = null, ushort id = Entity.NullEntityID, bool isRemotePlayer = false, RagdollParams ragdollParams = null)
            : base(null, id)
        {
            VariantOf = prefab.VariantOf;
            this.Seed = seed;
            this.prefab = prefab;
            MTRandom random = new MTRandom(ToolBox.StringToInt(seed));

            IsRemotePlayer = isRemotePlayer;

            oxygenAvailable = 100.0f;
            aiTarget = new AITarget(this);

            lowPassMultiplier = 1.0f;

            Properties = SerializableProperty.GetProperties(this);

            Params = new CharacterParams(prefab.FilePath);

            Info = characterInfo;

            speciesName = VariantOf ?? speciesName;

            if (speciesName.Equals(CharacterPrefab.HumanSpeciesName, StringComparison.OrdinalIgnoreCase))
            {
                if (VariantOf != null)
                {
                    DebugConsole.ThrowError("The variant system does not yet support humans, sorry. It does support other humanoids though!");
                }
                if (characterInfo == null)
                {
                    Info = new CharacterInfo(CharacterPrefab.HumanSpeciesName);
                }
            }
            if (Info != null)
            {
                teamID = Info.TeamID;
            }
            keys = new Key[Enum.GetNames(typeof(InputType)).Length];
            for (int i = 0; i < Enum.GetNames(typeof(InputType)).Length; i++)
            {
                keys[i] = new Key((InputType)i);
            }

            var rootElement = prefab.XDocument.Root;
            if (VariantOf != null)
            {
                rootElement = CharacterPrefab.FindBySpeciesName(VariantOf)?.XDocument?.Root;
            }
            var mainElement = rootElement.IsOverride() ? rootElement.FirstElement() : rootElement;
            InitProjSpecific(mainElement);

            List<XElement> inventoryElements = new List<XElement>();
            List<float> inventoryCommonness = new List<float>();
            List<XElement> healthElements = new List<XElement>();
            List<float> healthCommonness = new List<float>();
            foreach (XElement subElement in mainElement.Elements())
            {
                switch (subElement.Name.ToString().ToLowerInvariant())
                {
                    case "inventory":
                        inventoryElements.Add(subElement);
                        inventoryCommonness.Add(subElement.GetAttributeFloat("commonness", 1.0f));
                        break;
                    case "health":
                        healthElements.Add(subElement);
                        healthCommonness.Add(subElement.GetAttributeFloat("commonness", 1.0f));
                        break;
                    case "statuseffect":
                        statusEffects.Add(StatusEffect.Load(subElement, Name));
                        break;
                }
            }
            if (Params.VariantFile != null)
            {
                XElement overrideElement = Params.VariantFile.Root;
                // Only override if the override file contains matching elements
                if (overrideElement.GetChildElement("inventory") != null)
                {
                    inventoryElements.Clear();
                    inventoryCommonness.Clear();
                    foreach (XElement subElement in overrideElement.GetChildElements("inventory"))
                    {
                        switch (subElement.Name.ToString().ToLowerInvariant())
                        {
                            case "inventory":
                                inventoryElements.Add(subElement);
                                inventoryCommonness.Add(subElement.GetAttributeFloat("commonness", 1.0f));
                                break;
                        }
                    }
                }
                if (overrideElement.GetChildElement("health") != null)
                {
                    healthElements.Clear();
                    healthCommonness.Clear();
                    foreach (XElement subElement in overrideElement.GetChildElements("health"))
                    {
                        healthElements.Add(subElement);
                        healthCommonness.Add(subElement.GetAttributeFloat("commonness", 1.0f));
                    }
                }
            }

            if (inventoryElements.Count > 0)
            {
                Inventory = new CharacterInventory(
                    inventoryElements.Count == 1 ? inventoryElements[0] : ToolBox.SelectWeightedRandom(inventoryElements, inventoryCommonness, random),
                    this);
            }
            if (healthElements.Count == 0)
            {
                CharacterHealth = new CharacterHealth(this);
            }
            else
            {
                var selectedHealthElement = healthElements.Count == 1 ? healthElements[0] : ToolBox.SelectWeightedRandom(healthElements, healthCommonness, random);
                // If there's no limb elements defined in the override variant, let's use the limb health definitions of the original file.
                var limbHealthElement = selectedHealthElement;
                if (Params.VariantFile != null && limbHealthElement.GetChildElement("limb") == null)
                {
                    limbHealthElement = Params.OriginalElement.GetChildElement("health");
                }
                CharacterHealth = new CharacterHealth(selectedHealthElement, this, limbHealthElement);
            }

            if (Params.Husk)
            {
                // Get the non husked name and find the ragdoll with it
                var matchingAffliction = AfflictionPrefab.List
                    .Where(p => p is AfflictionPrefabHusk)
                    .Select(p => p as AfflictionPrefabHusk)
                    .FirstOrDefault(p => p.TargetSpecies.Any(t => t.Equals(AfflictionHusk.GetNonHuskedSpeciesName(speciesName, p), StringComparison.OrdinalIgnoreCase)));
                string nonHuskedSpeciesName = string.Empty;
                if (matchingAffliction == null)
                {
                    DebugConsole.ThrowError("Cannot find a husk infection that matches this species! Please add the speciesnames as 'targets' in the husk affliction prefab definition!");
                    // Crashes if we fail to create a ragdoll -> Let's just use some ragdoll so that the user sees the error msg.
                    nonHuskedSpeciesName = IsHumanoid ? CharacterPrefab.HumanSpeciesName : "crawler";
                    speciesName = nonHuskedSpeciesName;
                }
                else
                {
                    nonHuskedSpeciesName = AfflictionHusk.GetNonHuskedSpeciesName(speciesName, matchingAffliction);
                }
                if (ragdollParams == null && prefab.VariantOf == null)
                {
                    string name = Params.UseHuskAppendage ? nonHuskedSpeciesName : speciesName;
                    ragdollParams = IsHumanoid ? RagdollParams.GetDefaultRagdollParams<HumanRagdollParams>(name) : RagdollParams.GetDefaultRagdollParams<FishRagdollParams>(name) as RagdollParams;
                }
                if (Params.HasInfo && info == null)
                {
                    info = new CharacterInfo(nonHuskedSpeciesName);
                }
            }

            if (IsHumanoid)
            {
                AnimController = new HumanoidAnimController(this, seed, ragdollParams as HumanRagdollParams)
                {
                    TargetDir = Direction.Right
                };
            }
            else
            {
                AnimController = new FishAnimController(this, seed, ragdollParams as FishRagdollParams);
                PressureProtection = int.MaxValue;
            }

            AnimController.SetPosition(ConvertUnits.ToSimUnits(position));

            AnimController.FindHull(null);
            if (AnimController.CurrentHull != null) { Submarine = AnimController.CurrentHull.Submarine; }

            CharacterList.Add(this);

            //characters start disabled in the multiplayer mode, and are enabled if/when
            //  - controlled by the player
            //  - client receives a position update from the server
            //  - server receives an input message from the client controlling the character
            //  - if an AICharacter, the server enables it when close enough to any of the players
            Enabled = GameMain.NetworkMember == null;

            if (info != null)
            {
                LoadHeadAttachments();
            }
            ApplyStatusEffects(ActionType.OnSpawn, 1.0f);
        }
        partial void InitProjSpecific(XElement mainElement);

        public void ReloadHead(int? headId = null, int hairIndex = -1, int beardIndex = -1, int moustacheIndex = -1, int faceAttachmentIndex = -1)
        {
            if (Info == null) { return; }
            var head = AnimController.GetLimb(LimbType.Head);
            if (head == null) { return; }
            Info.RecreateHead(headId ?? Info.HeadSpriteId, Info.Race, Info.Gender, hairIndex, beardIndex, moustacheIndex, faceAttachmentIndex);
#if CLIENT
            head.RecreateSprites();
#endif
            LoadHeadAttachments();
        }

        public void LoadHeadAttachments()
        {
            if (Info == null) { return; }
            if (AnimController == null) { return; }
            var head = AnimController.GetLimb(LimbType.Head);
            if (head == null) { return; }
            // Note that if there are any other wearables on the head, they are removed here.
            head.OtherWearables.ForEach(w => w.Sprite.Remove());
            head.OtherWearables.Clear();

            //if the element has not been set at this point, the character has no hair and the index should be zero (= no hair)
            if (info.FaceAttachment == null) { info.FaceAttachmentIndex = 0; }
            Info.FaceAttachment?.Elements("sprite").ForEach(s => head.OtherWearables.Add(new WearableSprite(s, WearableType.FaceAttachment)));
            if (info.BeardElement == null) { info.BeardIndex = 0; }
            Info.BeardElement?.Elements("sprite").ForEach(s => head.OtherWearables.Add(new WearableSprite(s, WearableType.Beard)));
            if (info.MoustacheElement == null) { info.MoustacheIndex = 0; }
            Info.MoustacheElement?.Elements("sprite").ForEach(s => head.OtherWearables.Add(new WearableSprite(s, WearableType.Moustache)));
            if (info.HairElement == null) { info.HairIndex = 0; }
            Info.HairElement?.Elements("sprite").ForEach(s => head.OtherWearables.Add(new WearableSprite(s, WearableType.Hair)));

#if CLIENT
            if (info.Head?.HairWithHatElement != null)
            {
                head.HairWithHatSprite = new WearableSprite(info.Head?.HairWithHatElement.Element("sprite"), WearableType.Hair);
            }
            head.EnableHuskSprite = Params.Husk;
            head.LoadHerpesSprite();
            head.UpdateWearableTypesToHide();
#endif
        }

        public bool IsKeyHit(InputType inputType)
        {
#if SERVER
            if (GameMain.Server != null && IsRemotePlayer)
            {
                switch (inputType)
                {
                    case InputType.Left:
                        return dequeuedInput.HasFlag(InputNetFlags.Left) && !prevDequeuedInput.HasFlag(InputNetFlags.Left);
                    case InputType.Right:
                        return dequeuedInput.HasFlag(InputNetFlags.Right) && !prevDequeuedInput.HasFlag(InputNetFlags.Right);
                    case InputType.Up:
                        return dequeuedInput.HasFlag(InputNetFlags.Up) && !prevDequeuedInput.HasFlag(InputNetFlags.Up);
                    case InputType.Down:
                        return dequeuedInput.HasFlag(InputNetFlags.Down) && !prevDequeuedInput.HasFlag(InputNetFlags.Down);
                    case InputType.Run:
                        return dequeuedInput.HasFlag(InputNetFlags.Run) && prevDequeuedInput.HasFlag(InputNetFlags.Run);
                    case InputType.Crouch:
                        return dequeuedInput.HasFlag(InputNetFlags.Crouch) && !prevDequeuedInput.HasFlag(InputNetFlags.Crouch);
                    case InputType.Select:
                        return dequeuedInput.HasFlag(InputNetFlags.Select); //TODO: clean up the way this input is registered
                    case InputType.Deselect:
                        return dequeuedInput.HasFlag(InputNetFlags.Deselect);
                    case InputType.Health:
                        return dequeuedInput.HasFlag(InputNetFlags.Health);
                    case InputType.Grab:
                        return dequeuedInput.HasFlag(InputNetFlags.Grab);
                    case InputType.Use:
                        return dequeuedInput.HasFlag(InputNetFlags.Use) && !prevDequeuedInput.HasFlag(InputNetFlags.Use);
                    case InputType.Shoot:
                        return dequeuedInput.HasFlag(InputNetFlags.Shoot) && !prevDequeuedInput.HasFlag(InputNetFlags.Shoot);
                    case InputType.Ragdoll:
                        return dequeuedInput.HasFlag(InputNetFlags.Ragdoll) && !prevDequeuedInput.HasFlag(InputNetFlags.Ragdoll);
                    default:
                        return false;
                }
            }
#endif

            return keys[(int)inputType].Hit;
        }

        public bool IsKeyDown(InputType inputType)
        {
#if SERVER
            if (GameMain.Server != null && IsRemotePlayer)
            {
                switch (inputType)
                {
                    case InputType.Left:
                        return dequeuedInput.HasFlag(InputNetFlags.Left);
                    case InputType.Right:
                        return dequeuedInput.HasFlag(InputNetFlags.Right);
                    case InputType.Up:
                        return dequeuedInput.HasFlag(InputNetFlags.Up);                        
                    case InputType.Down:
                        return dequeuedInput.HasFlag(InputNetFlags.Down);
                    case InputType.Run:
                        return dequeuedInput.HasFlag(InputNetFlags.Run);
                    case InputType.Crouch:
                        return dequeuedInput.HasFlag(InputNetFlags.Crouch);
                    case InputType.Select:
                        return false; //TODO: clean up the way this input is registered
                    case InputType.Deselect:
                        return false;
                    case InputType.Aim:
                        return dequeuedInput.HasFlag(InputNetFlags.Aim);
                    case InputType.Use:
                        return dequeuedInput.HasFlag(InputNetFlags.Use);
                    case InputType.Shoot:
                        return dequeuedInput.HasFlag(InputNetFlags.Shoot);
                    case InputType.Attack:
                        return dequeuedInput.HasFlag(InputNetFlags.Attack);
                    case InputType.Ragdoll:
                        return dequeuedInput.HasFlag(InputNetFlags.Ragdoll);
                }
                return false;
            }
#endif
            if (inputType == InputType.Up || inputType == InputType.Down ||
                inputType == InputType.Left || inputType == InputType.Right)
            {
                var invertControls = CharacterHealth.GetAffliction("invertcontrols");
                if (invertControls != null)
                {
                    switch (inputType)
                    {
                        case InputType.Left:
                            inputType = InputType.Right;
                            break;
                        case InputType.Right:
                            inputType = InputType.Left;
                            break;
                        case InputType.Up:
                            inputType = InputType.Down;
                            break;
                        case InputType.Down:
                            inputType = InputType.Up;
                            break;
                    }
                }
            }

            return keys[(int)inputType].Held;
        }

        public void SetInput(InputType inputType, bool hit, bool held)
        {
            keys[(int)inputType].Hit = hit;
            keys[(int)inputType].Held = held;
            keys[(int)inputType].SetState(hit, held);
        }

        public void ClearInput(InputType inputType)
        {
            keys[(int)inputType].Hit = false;
            keys[(int)inputType].Held = false;
        }

        public void ClearInputs()
        {
            if (keys == null) return;
            foreach (Key key in keys)
            {
                key.Hit = false;
                key.Held = false;
            }
        }

        public override string ToString()
        {
#if DEBUG
            return (info != null && !string.IsNullOrWhiteSpace(info.Name)) ? info.Name : SpeciesName;
#else
            return SpeciesName;
#endif
        }

        public void GiveJobItems(WayPoint spawnPoint = null)
        {
            if (info?.Job == null) { return; }
            info.Job.GiveJobItems(this, spawnPoint);
        }

        public void GiveIdCardTags(WayPoint spawnPoint, bool createNetworkEvent = false)
        {
            if (info?.Job == null || spawnPoint == null) { return; }

            foreach (Item item in Inventory.AllItems)
            {
                if (item?.Prefab.Identifier != "idcard") { continue; }
                foreach (string s in spawnPoint.IdCardTags)
                {
                    item.AddTag(s);
                }
                if (createNetworkEvent && (GameMain.NetworkMember?.IsServer ?? false))
                {
                    GameMain.NetworkMember.CreateEntityEvent(item, new object[] { NetEntityEvent.Type.ChangeProperty, item.SerializableProperties["tags"] });
                }
            }
        }

        public float GetSkillLevel(string skillIdentifier)
        {
            if (Info?.Job == null) { return 0.0f; }
            float skillLevel = Info.Job.GetSkillLevel(skillIdentifier);

            // apply multipliers first so that multipliers only affect base skill value
            foreach (Affliction affliction in CharacterHealth.GetAllAfflictions())
            {
                skillLevel *= affliction.GetSkillMultiplier();
            }

            if (skillIdentifier != null)
            {
                for (int i = 0; i < Inventory.Capacity; i++)
                {
                    if (Inventory.SlotTypes[i] != InvSlotType.Any && Inventory.GetItemAt(i)?.GetComponent<Wearable>() is Wearable wearable)
                    {
                        if (wearable.SkillModifiers.TryGetValue(skillIdentifier, out float skillValue))
                        {
                            skillLevel += skillValue;
                        }
                    }
                }
            }

            skillLevel += GetStatValue(GetSkillStatType(skillIdentifier));

            return skillLevel;
        }

        // TODO: reposition? there's also the overrideTargetMovement variable, but it's not in the same manner
        public Vector2? OverrideMovement { get; set; }
        public bool ForceRun { get; set; }

        public bool IsClimbing => AnimController.Anim == AnimController.Animation.Climbing;

        public Vector2 GetTargetMovement()
        {
            Vector2 targetMovement = Vector2.Zero;
            if (OverrideMovement.HasValue)
            {
                targetMovement = OverrideMovement.Value;
            }
            else
            {
                if (IsKeyDown(InputType.Left)) { targetMovement.X -= 1.0f; }
                if (IsKeyDown(InputType.Right)) { targetMovement.X += 1.0f; }
                if (IsKeyDown(InputType.Up)) { targetMovement.Y += 1.0f; }
                if (IsKeyDown(InputType.Down)) { targetMovement.Y -= 1.0f; }
            }
            bool run = false;
            if ((IsKeyDown(InputType.Run) && AnimController.ForceSelectAnimationType == AnimationType.NotDefined) || ForceRun)
            {

                run = CanRun;
            }
            return ApplyMovementLimits(targetMovement, AnimController.GetCurrentSpeed(run));
        }

        //can't run if
        //  - dragging someone
        //  - crouching
        //  - moving backwards
        public bool CanRun => (SelectedCharacter == null || !SelectedCharacter.CanBeDragged || HasAbilityFlag(AbilityFlags.MoveNormallyWhileDragging)) &&
                    (!(AnimController is HumanoidAnimController) || !((HumanoidAnimController)AnimController).Crouching) &&
                    !AnimController.IsMovingBackwards && !HasAbilityFlag(AbilityFlags.MustWalk);

        public Vector2 ApplyMovementLimits(Vector2 targetMovement, float currentSpeed)
        {
            //the vertical component is only used for falling through platforms and climbing ladders when not in water,
            //so the movement can't be normalized or the Character would walk slower when pressing down/up
            if (AnimController.InWater)
            {
                float length = targetMovement.Length();
                if (length > 0.0f)
                {
                    targetMovement /= length;
                }
            }
            targetMovement *= currentSpeed;
            float maxSpeed = ApplyTemporarySpeedLimits(currentSpeed);
            targetMovement.X = MathHelper.Clamp(targetMovement.X, -maxSpeed, maxSpeed);
            targetMovement.Y = MathHelper.Clamp(targetMovement.Y, -maxSpeed, maxSpeed);
            SpeedMultiplier = greatestPositiveSpeedMultiplier - (1f - greatestNegativeSpeedMultiplier);
            targetMovement *= SpeedMultiplier;
            // Reset, status effects will set the value before the next update
            ResetSpeedMultiplier();
            return targetMovement;
        }

        private float greatestNegativeSpeedMultiplier = 1f;
        private float greatestPositiveSpeedMultiplier = 1f;

        /// <summary>
        /// Can be used to modify the character's speed via StatusEffects
        /// </summary>
        public float SpeedMultiplier { get; private set; } = 1;


        private double propulsionSpeedMultiplierLastSet;
        private float propulsionSpeedMultiplier;
        /// <summary>
        /// Can be used to modify the speed at which Propulsion ItemComponents move the character via StatusEffects (e.g. heavy suit can slow down underwater scooters)
        /// </summary>
        public float PropulsionSpeedMultiplier 
        {
            get { return propulsionSpeedMultiplier; }
            set
            {
                propulsionSpeedMultiplier = value;
                propulsionSpeedMultiplierLastSet = Timing.TotalTime;
            }
        }

        public void StackSpeedMultiplier(float val)
        {
            if (val < 1f)
            {
                if (val < greatestNegativeSpeedMultiplier)
                {
                    greatestNegativeSpeedMultiplier = val;
                }
            }
            else
            {
                if (val > greatestPositiveSpeedMultiplier)
                {
                    greatestPositiveSpeedMultiplier = val;
                }
            }
        }

        public void ResetSpeedMultiplier()
        {
            greatestPositiveSpeedMultiplier = 1f;
            greatestNegativeSpeedMultiplier = 1f;
            if (Timing.TotalTime > propulsionSpeedMultiplierLastSet + 0.1)
            {
                propulsionSpeedMultiplier = 1.0f;
            }
        }

        private float greatestNegativeHealthMultiplier = 1f;
        private float greatestPositiveHealthMultiplier = 1f;

        /// <summary>
        /// Can be used to modify the character's health via StatusEffects
        /// </summary>
        public float HealthMultiplier { get; private set; } = 1;

        public void StackHealthMultiplier(float val)
        {
            if (val < 1f)
            {
                if (val < greatestNegativeHealthMultiplier)
                {
                    greatestNegativeHealthMultiplier = val;
                }
            }
            else
            {
                if (val > greatestPositiveHealthMultiplier)
                {
                    greatestPositiveHealthMultiplier = val;
                }
            }
        }

        private void CalculateHealthMultiplier()
        {
            HealthMultiplier = greatestPositiveHealthMultiplier - (1f - greatestNegativeHealthMultiplier);
            // Reset, status effects should set the values again, if the conditions match
            greatestPositiveHealthMultiplier = 1f;
            greatestNegativeHealthMultiplier = 1f;
        }

        /// <summary>
        /// Can be used to modify a character's health for runtime session. Change with AddHealthMultiplier
        /// </summary>
        public float StaticHealthMultiplier { get; private set; } = 1;

        public void AddStaticHealthMultiplier(float newMultiplier)
        {
            StaticHealthMultiplier *= newMultiplier;
        }

        /// <summary>
        /// Speed reduction from the current limb specific damage. Min 0, max 1.
        /// </summary>
        public float GetTemporarySpeedReduction()
        {
            float reduction = 0;
            reduction = CalculateMovementPenalty(AnimController.GetLimb(LimbType.RightFoot, excludeSevered: false), reduction);
            reduction = CalculateMovementPenalty(AnimController.GetLimb(LimbType.LeftFoot, excludeSevered: false), reduction);
            if (AnimController is HumanoidAnimController)
            {
                if (AnimController.InWater)
                {
                    // Currently only humans use hands for swimming.
                    reduction = CalculateMovementPenalty(AnimController.GetLimb(LimbType.RightHand, excludeSevered: false), reduction);
                    reduction = CalculateMovementPenalty(AnimController.GetLimb(LimbType.LeftHand, excludeSevered: false), reduction);
                }
            }
            else
            {
                int totalTailLimbs = 0;
                int destroyedTailLimbs = 0;
                foreach (var limb in AnimController.Limbs)
                {
                    if (limb.type == LimbType.Tail)
                    {
                        totalTailLimbs++;
                        if (limb.IsSevered)
                        {
                            destroyedTailLimbs++;
                        }
                    }
                }
                if (destroyedTailLimbs > 0)
                {
                    reduction += MathHelper.Lerp(0, AnimController.InWater ? 1f : 0.5f, (float)destroyedTailLimbs / totalTailLimbs);
                }
            }
            return Math.Clamp(reduction, 0, 1f);
        }

        private float CalculateMovementPenalty(Limb limb, float sum, float max = 0.8f)
        {
            if (limb != null)
            {
                sum += MathHelper.Lerp(0, max, CharacterHealth.GetLimbDamage(limb, afflictionType: "damage"));
            }
            return Math.Clamp(sum, 0, 1f);
        }

        public float GetRightHandPenalty() => CalculateMovementPenalty(AnimController.GetLimb(LimbType.RightHand, excludeSevered: false), 0, max: 1);
        public float GetLeftHandPenalty() => CalculateMovementPenalty(AnimController.GetLimb(LimbType.LeftHand, excludeSevered: false), 0, max: 1);

        public float GetLegPenalty(float startSum = 0)
        {
            float sum = startSum;
            foreach (var limb in AnimController.Limbs)
            {
                switch (limb.type)
                {
                    case LimbType.RightFoot:
                    case LimbType.LeftFoot:
                        sum += CalculateMovementPenalty(limb, sum, max: 0.5f);
                        break;
                }
            }
            return Math.Clamp(sum, 0, 1f);
        }

        public float ApplyTemporarySpeedLimits(float speed)
        {
            float max;
            if (AnimController is HumanoidAnimController)
            {
                max = AnimController.InWater ? 0.5f : 0.8f;
            }
            else
            {
                max = AnimController.InWater ? 0.9f : 0.5f;
            }
            speed *= 1f - MathHelper.Lerp(0, max, GetTemporarySpeedReduction());
            return speed;
        }

        public void Control(float deltaTime, Camera cam)
        {
            ViewTarget = null;
            if (!AllowInput) { return; }

            if (Controlled == this || (GameMain.NetworkMember != null && GameMain.NetworkMember.IsServer))
            {
                SmoothedCursorPosition = cursorPosition;
            }
            else
            {
                //apply some smoothing to the cursor positions of remote players when playing as a client
                //to make aiming look a little less choppy
                Vector2 smoothedCursorDiff = cursorPosition - SmoothedCursorPosition;
                smoothedCursorDiff = NetConfig.InterpolateCursorPositionError(smoothedCursorDiff);
                SmoothedCursorPosition = cursorPosition - smoothedCursorDiff;
            }

            bool aiControlled = this is AICharacter && Controlled != this && !IsRemotelyControlled;
            if (!aiControlled)
            {
                Vector2 targetMovement = GetTargetMovement();
                AnimController.TargetMovement = targetMovement;
                AnimController.IgnorePlatforms = AnimController.TargetMovement.Y < -0.1f;
            }

            if (AnimController is HumanoidAnimController humanAnimController)
            {
                humanAnimController.Crouching = humanAnimController.ForceSelectAnimationType == AnimationType.Crouch || IsKeyDown(InputType.Crouch);
            }

            if (!aiControlled &&
                AnimController.OnGround &&
                !AnimController.InWater &&
                AnimController.Anim != AnimController.Animation.UsingConstruction &&
                AnimController.Anim != AnimController.Animation.CPR &&
                (GameMain.NetworkMember == null || !GameMain.NetworkMember.IsClient || Controlled == this))
            {
                //Limb head = AnimController.GetLimb(LimbType.Head);
                // Values lower than this seem to cause constantious flipping when the mouse is near the player and the player is running, because the root collider moves after flipping.
                float followMargin = 40;
                if (dontFollowCursor)
                {
                    AnimController.TargetDir = Direction.Right;
                }
                else if (cursorPosition.X < AnimController.Collider.Position.X - followMargin)
                {
                    AnimController.TargetDir = Direction.Left;
                }
                else if (cursorPosition.X > AnimController.Collider.Position.X + followMargin)
                {
                    AnimController.TargetDir = Direction.Right;
                }
            }

            if (GameMain.NetworkMember != null)
            {
                if (GameMain.NetworkMember.IsServer)
                {
                    if (!aiControlled)
                    {
                        if (dequeuedInput.HasFlag(InputNetFlags.FacingLeft))
                        {
                            AnimController.TargetDir = Direction.Left;
                        }
                        else
                        {
                            AnimController.TargetDir = Direction.Right;
                        }
                    }
                }
                else if (GameMain.NetworkMember.IsClient && Controlled != this)
                {
                    if (memState.Count > 0)
                    {
                        AnimController.TargetDir = memState[0].Direction;
                    }
                }
            }

#if DEBUG && CLIENT
            if (PlayerInput.KeyHit(Microsoft.Xna.Framework.Input.Keys.F))
            {
                AnimController.ReleaseStuckLimbs();
                if (AIController != null && AIController is EnemyAIController enemyAI)
                {
                    enemyAI.LatchOntoAI?.DeattachFromBody(reset: true);
                }
            }
#endif
            if (attackCoolDown > 0.0f)
            {
                attackCoolDown -= deltaTime;
            }
            else if (IsKeyDown(InputType.Attack))
            {
                if (GameMain.NetworkMember != null && GameMain.NetworkMember.IsClient && Controlled != this)
                {
                    if ((currentAttackTarget.DamageTarget as Entity)?.Removed ?? false)
                    {
                        currentAttackTarget = default(AttackTargetData);                        
                    }
                    currentAttackTarget.AttackLimb?.UpdateAttack(deltaTime, currentAttackTarget.AttackPos, currentAttackTarget.DamageTarget, out _);
                }
                else if (IsPlayer)
                {
                    float dist = -1;
                    Vector2 attackPos = SimPosition + ConvertUnits.ToSimUnits(cursorPosition - Position);
                    List<Body> ignoredBodies = AnimController.Limbs.Select(l => l.body.FarseerBody).ToList();
                    ignoredBodies.Add(AnimController.Collider.FarseerBody);

                    var body = Submarine.PickBody(
                        SimPosition,
                        attackPos,
                        ignoredBodies,
                        Physics.CollisionCharacter | Physics.CollisionWall);

                    IDamageable attackTarget = null;
                    if (body != null)
                    {
                        attackPos = Submarine.LastPickedPosition;

                        if (body.UserData is Submarine sub)
                        {
                            body = Submarine.PickBody(
                                SimPosition - ((Submarine)body.UserData).SimPosition,
                                attackPos - ((Submarine)body.UserData).SimPosition,
                                ignoredBodies,
                                Physics.CollisionWall);

                            if (body != null)
                            {
                                attackPos = Submarine.LastPickedPosition + sub.SimPosition;
                                attackTarget = body.UserData as IDamageable;
                            }
                        }
                        else
                        {
                            if (body.UserData is IDamageable damageable)
                            {
                                attackTarget = damageable;
                            }
                            else if (body.UserData is Limb limb)
                            {
                                attackTarget = limb.character;
                            }
                        }
                    }
                    var currentContexts = GetAttackContexts();
                    var validLimbs = AnimController.Limbs.Where(l =>
                    {
                        if (l.IsSevered || l.IsStuck) { return false; }
                        if (l.Disabled) { return false; }
                        var attack = l.attack;
                        if (attack == null) { return false; }
                        if (attack.CoolDownTimer > 0) { return false; }
                        if (!attack.IsValidContext(currentContexts)) { return false; }
                        if (attackTarget != null)
                        {
                            if (!attack.IsValidTarget(attackTarget)) { return false; }
                            if (attackTarget is ISerializableEntity se && attackTarget is Character)
                            {
                                if (attack.Conditionals.Any(c => !c.TargetSelf && !c.Matches(se))) { return false; }
                            }
                        }
                        if (attack.Conditionals.Any(c => c.TargetSelf && !c.Matches(this))) { return false; }
                        return true;
                    });
                    var sortedLimbs = validLimbs.OrderBy(l => Vector2.DistanceSquared(ConvertUnits.ToDisplayUnits(l.SimPosition), cursorPosition));
                    // Select closest
                    var attackLimb = sortedLimbs.FirstOrDefault();
                    if (attackLimb != null)
                    {
                        if (attackTarget is Character targetCharacter)
                        {
                            dist = ConvertUnits.ToDisplayUnits(Vector2.Distance(Submarine.LastPickedPosition, attackLimb.SimPosition));
                            foreach (Limb limb in targetCharacter.AnimController.Limbs)
                            {
                                if (limb.IsSevered || limb.Removed) { continue; }
                                float tempDist = ConvertUnits.ToDisplayUnits(Vector2.Distance(limb.SimPosition, attackLimb.SimPosition));
                                if (tempDist < dist)
                                {
                                    dist = tempDist;
                                }
                            }
                        }
                        attackLimb.UpdateAttack(deltaTime, attackPos, attackTarget, out AttackResult attackResult, dist);
                        if (!attackLimb.attack.IsRunning)
                        {
                            attackCoolDown = 1.0f;
                        }
                    }
                }
            }

            if (SelectedConstruction == null || !SelectedConstruction.Prefab.DisableItemUsageWhenSelected)
            {
                foreach (Item item in HeldItems)
                {
                    if (IsKeyDown(InputType.Aim) || !item.RequireAimToSecondaryUse)
                    {
                        item.SecondaryUse(deltaTime, this);
                    }
                    if (IsKeyDown(InputType.Use) && !item.IsShootable)
                    {
                        if (!item.RequireAimToUse || IsKeyDown(InputType.Aim))
                        {
                            item.Use(deltaTime, this);
                        }
                    }
                    if (IsKeyDown(InputType.Shoot) && item.IsShootable)
                    {
                        if (!item.RequireAimToUse || IsKeyDown(InputType.Aim))
                        {
                            item.Use(deltaTime, this);
                        }
#if CLIENT
                        else if (item.RequireAimToUse && !IsKeyDown(InputType.Aim))
                        {
                            HintManager.OnShootWithoutAiming(this, item);
                        }
#endif
                    }
                }
            }

            if (SelectedConstruction != null)
            {
                if (IsKeyDown(InputType.Aim) || !SelectedConstruction.RequireAimToSecondaryUse)
                {
                    SelectedConstruction.SecondaryUse(deltaTime, this);
                }
                if (IsKeyDown(InputType.Use) && SelectedConstruction != null && !SelectedConstruction.IsShootable)
                {
                    if (!SelectedConstruction.RequireAimToUse || IsKeyDown(InputType.Aim))
                    {
                        SelectedConstruction.Use(deltaTime, this);
                    }
                }
                if (IsKeyDown(InputType.Shoot) && SelectedConstruction != null && SelectedConstruction.IsShootable)
                {
                    if (!SelectedConstruction.RequireAimToUse || IsKeyDown(InputType.Aim))
                    {
                        SelectedConstruction.Use(deltaTime, this);
                    }
                }
            }

            if (SelectedCharacter != null)
            {
                if (Vector2.DistanceSquared(SelectedCharacter.WorldPosition, WorldPosition) > 90000.0f || !SelectedCharacter.CanBeSelected)
                {
                    DeselectCharacter();
                }
            }

            if (IsRemotelyControlled && keys != null)
            {
                foreach (Key key in keys)
                {
                    key.ResetHit();
                }
            }
        }

        private struct AttackTargetData
        {
            public Limb AttackLimb { get; set; }
            public IDamageable DamageTarget { get; set; }
            public Vector2 AttackPos { get; set; }
        }

        private AttackTargetData currentAttackTarget;
        public void SetAttackTarget(Limb attackLimb, IDamageable damageTarget, Vector2 attackPos)
        {
            currentAttackTarget = new AttackTargetData()
            {
                AttackLimb = attackLimb,
                DamageTarget = damageTarget,
                AttackPos = attackPos
            };
        }

        public bool CanSeeCharacter(Character target)
        {
            if (target.Removed) { return false; }
            Limb seeingLimb = GetSeeingLimb();
            if (CanSeeTarget(target, seeingLimb)) { return true; }
            if (!target.AnimController.SimplePhysicsEnabled)
            {
                //find the limbs that are furthest from the target's position (from the viewer's point of view)
                Limb leftExtremity = null, rightExtremity = null;
                float leftMostDot = 0.0f, rightMostDot = 0.0f;
                Vector2 dir = target.WorldPosition - WorldPosition;
                Vector2 leftDir = new Vector2(dir.Y, -dir.X);
                Vector2 rightDir = new Vector2(-dir.Y, dir.X);
                foreach (Limb limb in target.AnimController.Limbs)
                {
                    if (limb.IsSevered || limb == target.AnimController.MainLimb) { continue; }
                    if (limb.Hidden) { continue; }
                    Vector2 limbDir = limb.WorldPosition - WorldPosition;
                    float leftDot = Vector2.Dot(limbDir, leftDir);
                    if (leftDot > leftMostDot)
                    {
                        leftMostDot = leftDot;
                        leftExtremity = limb;
                        continue;
                    }
                    float rightDot = Vector2.Dot(limbDir, rightDir);
                    if (rightDot > rightMostDot)
                    {
                        rightMostDot = rightDot;
                        rightExtremity = limb;
                        continue;
                    }
                }
                if (leftExtremity != null && CanSeeTarget(leftExtremity, seeingLimb)) { return true; }
                if (rightExtremity != null && CanSeeTarget(rightExtremity, seeingLimb)) { return true; }
            }

            return false;
        }

        private Limb GetSeeingLimb()
        {
            return AnimController.GetLimb(LimbType.Head) ?? AnimController.GetLimb(LimbType.Torso) ?? AnimController.MainLimb;
        }

        public bool CanSeeTarget(ISpatialEntity target, ISpatialEntity seeingEntity = null)
        {
            seeingEntity ??= AnimController.SimplePhysicsEnabled ? this : GetSeeingLimb() as ISpatialEntity;
            if (seeingEntity == null) { return false; }
            ISpatialEntity sourceEntity = seeingEntity ;
            // TODO: Could we just use the method below? If not, let's refactor it so that we can.
            Vector2 diff = ConvertUnits.ToSimUnits(target.WorldPosition - sourceEntity.WorldPosition);
            Body closestBody;
            //both inside the same sub (or both outside)
            //OR the we're inside, the other character outside
            if (target.Submarine == Submarine || target.Submarine == null)
            {
                closestBody = Submarine.CheckVisibility(sourceEntity.SimPosition, sourceEntity.SimPosition + diff);
            }
            //we're outside, the other character inside
            else if (Submarine == null)
            {
                closestBody = Submarine.CheckVisibility(target.SimPosition, target.SimPosition - diff);
            }
            //both inside different subs
            else
            {
                closestBody = Submarine.CheckVisibility(sourceEntity.SimPosition, sourceEntity.SimPosition + diff);
                if (!IsBlocking(closestBody))
                {
                    closestBody = Submarine.CheckVisibility(target.SimPosition, target.SimPosition - diff);
                }
            }
            return !IsBlocking(closestBody);

            bool IsBlocking(Body body)
            {
                if (body == null) { return false; }
                if (body.UserData is Structure wall && wall.CastShadow)
                {
                    return wall != target;
                }
                else if (body.UserData is Item item)
                {
                    return item != target;
                }
                return true;
            }
        }

        /// <summary>
        /// A simple check if the character Dir is towards the target or not. Uses the world coordinates.
        /// </summary>
        public bool IsFacing(Vector2 targetWorldPos) => AnimController.Dir > 0 && targetWorldPos.X > WorldPosition.X || AnimController.Dir < 0 && targetWorldPos.X < WorldPosition.X;

        public bool HasItem(Item item, bool requireEquipped = false, InvSlotType? slotType = null) => requireEquipped ? HasEquippedItem(item, slotType) : item.IsOwnedBy(this);

        public bool HasEquippedItem(Item item, InvSlotType? slotType = null, Func<InvSlotType, bool> predicate = null)
        {
            if (Inventory == null) { return false; }
            for (int i = 0; i < Inventory.Capacity; i++)
            {
                InvSlotType slot = Inventory.SlotTypes[i];
                if (predicate != null)
                {
                    if (!predicate(slot)) { continue; }
                }
                if (slotType.HasValue)
                {
                    if (!slotType.Value.HasFlag(slot)) { continue; }
                }
                else if (slot == InvSlotType.Any)
                {
                    continue;
                }
                if (Inventory.GetItemAt(i) == item) { return true; }
            }
            return false;
        }

        public bool HasEquippedItem(string tagOrIdentifier, bool allowBroken = true, InvSlotType? slotType = null)
        {
            if (Inventory == null) { return false; }
            for (int i = 0; i < Inventory.Capacity; i++)
            {
                if (slotType.HasValue)
                {
                    if (!slotType.Value.HasFlag(Inventory.SlotTypes[i])) { continue; }
                }
                else if (Inventory.SlotTypes[i] == InvSlotType.Any) 
                { 
                    continue; 
                }
                var item = Inventory.GetItemAt(i);
                if (item == null) { continue; }
                if (!allowBroken && item.Condition <= 0.0f) { continue; }
                if (item.Prefab.Identifier == tagOrIdentifier || item.HasTag(tagOrIdentifier)) { return true; }
            }
            return false;
        }

        public Item GetEquippedItem(string tagOrIdentifier = null, InvSlotType? slotType = null)
        {
            if (Inventory == null) { return null; }
            for (int i = 0; i < Inventory.Capacity; i++)
            {
                if (slotType.HasValue)
                {
                    if (!slotType.Value.HasFlag(Inventory.SlotTypes[i])) { continue; }
                }
                else if (Inventory.SlotTypes[i] == InvSlotType.Any)
                {
                    continue;
                }
                var item = Inventory.GetItemAt(i);
                if (item == null) { continue; }
                if (tagOrIdentifier == null || item.Prefab.Identifier == tagOrIdentifier || item.HasTag(tagOrIdentifier)) { return item; }
            }
            return null;
        }

        public bool CanAccessInventory(Inventory inventory)
        {
            if (!CanInteract || inventory.Locked) { return false; }

            //the inventory belongs to some other character
            if (inventory.Owner is Character character && inventory.Owner != this)
            {
                var owner = character;
                //can only be accessed if the character is incapacitated and has been selected
                return SelectedCharacter == owner && owner.CanInventoryBeAccessed;
            }

            if (inventory.Owner is Item item)
            {
                if (!CanInteractWith(item) && !item.linkedTo.Any(lt => lt is Item item && item.DisplaySideBySideWhenLinked && CanInteractWith(item))) { return false; }
                ItemContainer container = item.GetComponents<ItemContainer>().FirstOrDefault(ic => ic.Inventory == inventory);
                if (container != null && !container.HasRequiredItems(this, addMessage: false)) { return false; }
            }
            return true;
        }

        private float _selectedItemPriority;
        private Item _foundItem;
        /// <summary>
        /// Finds the closest item seeking by identifiers or tags from the world.
        /// Ignores items that are outside or in another team's submarine or in a submarine that is not connected to this submarine.
        /// Also ignores non-interactable items and items that are taken by someone else.
        /// The method is run in steps for performance reasons. So you'll have to provide the reference to the itemIndex.
        /// Returns false while running and true when done.
        /// </summary>
        public bool FindItem(ref int itemIndex, out Item targetItem, IEnumerable<string> identifiers = null, bool ignoreBroken = true, 
            IEnumerable<Item> ignoredItems = null, IEnumerable<string> ignoredContainerIdentifiers = null, 
            Func<Item, bool> customPredicate = null, Func<Item, float> customPriorityFunction = null, float maxItemDistance = 10000, ISpatialEntity positionalReference = null)
        {
            if (itemIndex == 0)
            {
                _foundItem = null;
                _selectedItemPriority = 0;
            }
            for (int i = 0; i < 10 && itemIndex < Item.ItemList.Count - 1; i++)
            {
                itemIndex++;
                var item = Item.ItemList[itemIndex];
                if (!item.IsInteractable(this)) { continue; }
                if (ignoredItems != null && ignoredItems.Contains(item)) { continue; }
                if (item.Submarine == null) { continue; }
                if (item.Submarine.TeamID != TeamID) { continue; }
                if (item.CurrentHull == null) { continue; }
                if (ignoreBroken && item.Condition <= 0) { continue; }
                if (Submarine != null)
                {
                    if (!Submarine.IsEntityFoundOnThisSub(item, true)) { continue; }
                }
                if (customPredicate != null && !customPredicate(item)) { continue; }
                if (identifiers != null && identifiers.None(id => item.Prefab.Identifier == id || item.HasTag(id))) { continue; }
                if (ignoredContainerIdentifiers != null && item.Container != null)
                {
                    if (ignoredContainerIdentifiers.Contains(item.ContainerIdentifier)) { continue; }
                }
                if (IsItemTakenBySomeoneElse(item)) { continue; }
                float itemPriority = customPriorityFunction != null ? customPriorityFunction(item) : 1;
                if (itemPriority <= 0) { continue; }
                Entity rootInventoryOwner = item.GetRootInventoryOwner();
                if (rootInventoryOwner is Item ownerItem)
                {
                    if (!ownerItem.IsInteractable(this)) { continue; }
                }
                Vector2 itemPos = (rootInventoryOwner ?? item).WorldPosition;
                Vector2 refPos = positionalReference != null ? positionalReference.WorldPosition : WorldPosition;
                float yDist = Math.Abs(refPos.Y - itemPos.Y);
                yDist = yDist > 100 ? yDist * 5 : 0;
                float dist = Math.Abs(refPos.X - itemPos.X) + yDist;
                float distanceFactor = MathHelper.Lerp(1, 0, MathUtils.InverseLerp(0, maxItemDistance, dist));
                itemPriority *= distanceFactor;
                if (itemPriority > _selectedItemPriority)
                {
                    _selectedItemPriority = itemPriority;
                    _foundItem = item;
                }
            }
            targetItem = _foundItem;
            return itemIndex >= Item.ItemList.Count - 1;
        }

        public bool IsItemTakenBySomeoneElse(Item item) => item.FindParentInventory(i => i.Owner != this && i.Owner is Character owner && !owner.IsDead && !owner.Removed) != null;

        public bool CanInteractWith(Character c, float maxDist = 200.0f, bool checkVisibility = true, bool skipDistanceCheck = false)
        {
            if (c == this || Removed || !c.Enabled || !c.CanBeSelected || c.InvisibleTimer > 0.0f) { return false; }
            if (!c.CharacterHealth.UseHealthWindow && !c.CanBeDragged && (c.onCustomInteract == null || !c.AllowCustomInteract)) { return false; }

            if (!skipDistanceCheck)
            {
                maxDist = ConvertUnits.ToSimUnits(maxDist);
                if (Vector2.DistanceSquared(SimPosition, c.SimPosition) > maxDist * maxDist) { return false; }
            }

            return checkVisibility ? CanSeeCharacter(c) : true;
        }

        public bool CanInteractWith(Item item, bool checkLinked = true)
        {
            return CanInteractWith(item, out _, checkLinked);
        }

        public bool CanInteractWith(Item item, out float distanceToItem, bool checkLinked)
        {
            distanceToItem = -1.0f;

            bool hidden = item.HiddenInGame;
#if CLIENT
            if (Screen.Selected == GameMain.SubEditorScreen) { hidden = false; }
#endif
            if (!CanInteract || hidden || !item.IsInteractable(this)) { return false; }

            if (item.ParentInventory != null)
            {
                return CanAccessInventory(item.ParentInventory);
            }

            Wire wire = item.GetComponent<Wire>();
            if (wire != null && item.GetComponent<ConnectionPanel>() == null)
            {
                //locked wires are never interactable
                if (wire.Locked) { return false; }
                if (wire.HiddenInGame && Screen.Selected == GameMain.GameScreen) { return false; }

                //wires are interactable if the character has selected an item the wire is connected to,
                //and it's disconnected from the other end
                if (wire.Connections[0]?.Item != null && SelectedConstruction == wire.Connections[0].Item)
                {
                    return wire.Connections[1] == null;
                }
                if (wire.Connections[1]?.Item != null && SelectedConstruction == wire.Connections[1].Item)
                {
                    return wire.Connections[0] == null;
                }
                if (SelectedConstruction?.GetComponent<ConnectionPanel>()?.DisconnectedWires.Contains(wire) ?? false)
                {
                    return wire.Connections[0] == null && wire.Connections[1] == null;
                }
            }

            if (checkLinked && item.DisplaySideBySideWhenLinked)
            {
                foreach (MapEntity linked in item.linkedTo)
                {
                    if (linked is Item linkedItem)
                    {
                        if (CanInteractWith(linkedItem, out float distToLinked, checkLinked: false))
                        {
                            distanceToItem = distToLinked;
                            return true;
                        }
                    }
                }
            }

            if (item.InteractDistance == 0.0f && !item.Prefab.Triggers.Any()) { return false; }

            Pickable pickableComponent = item.GetComponent<Pickable>();
            if (pickableComponent != null && pickableComponent.Picker != this && pickableComponent.Picker != null && !pickableComponent.Picker.IsDead) { return false; }

            if (SelectedConstruction?.GetComponent<RemoteController>()?.TargetItem == item) { return true; }
            //optimization: don't use HeldItems because it allocates memory and this method is executed very frequently
            var heldItem1 = Inventory?.GetItemInLimbSlot(InvSlotType.RightHand);
            if (heldItem1?.GetComponent<RemoteController>()?.TargetItem == item) { return true; }
            var heldItem2 = Inventory?.GetItemInLimbSlot(InvSlotType.LeftHand);
            if (heldItem2?.GetComponent<RemoteController>()?.TargetItem == item) { return true; }

            Vector2 characterDirection = Vector2.Transform(Vector2.UnitY, Matrix.CreateRotationZ(AnimController.Collider.Rotation));

            Vector2 upperBodyPosition = Position + (characterDirection * 20.0f);
            Vector2 lowerBodyPosition = Position - (characterDirection * 60.0f);

            if (Submarine != null)
            {
                upperBodyPosition += Submarine.Position;
                lowerBodyPosition += Submarine.Position;
            }

            bool insideTrigger = item.IsInsideTrigger(upperBodyPosition) || item.IsInsideTrigger(lowerBodyPosition);
            if (item.Prefab.Triggers.Count > 0 && !insideTrigger && item.Prefab.RequireBodyInsideTrigger) { return false; }

            Rectangle itemDisplayRect = new Rectangle(item.InteractionRect.X, item.InteractionRect.Y - item.InteractionRect.Height, item.InteractionRect.Width, item.InteractionRect.Height);

            // Get the point along the line between lowerBodyPosition and upperBodyPosition which is closest to the center of itemDisplayRect
            Vector2 playerDistanceCheckPosition =
                lowerBodyPosition.Y < upperBodyPosition.Y ?
                Vector2.Clamp(itemDisplayRect.Center.ToVector2(), lowerBodyPosition, upperBodyPosition) :
                Vector2.Clamp(itemDisplayRect.Center.ToVector2(), upperBodyPosition, lowerBodyPosition);

            // If playerDistanceCheckPosition is inside the itemDisplayRect then we consider the character to within 0 distance of the item
            if (itemDisplayRect.Contains(playerDistanceCheckPosition))
            {
                distanceToItem = 0.0f;
            }
            else
            {
                // Here we get the point on the itemDisplayRect which is closest to playerDistanceCheckPosition
                Vector2 rectIntersectionPoint = new Vector2(
                    MathHelper.Clamp(playerDistanceCheckPosition.X, itemDisplayRect.X, itemDisplayRect.Right),
                    MathHelper.Clamp(playerDistanceCheckPosition.Y, itemDisplayRect.Y, itemDisplayRect.Bottom));
                distanceToItem = Vector2.Distance(rectIntersectionPoint, playerDistanceCheckPosition);
            }

            if (distanceToItem > item.InteractDistance && item.InteractDistance > 0.0f) { return false; }

            if (!item.Prefab.InteractThroughWalls && Screen.Selected != GameMain.SubEditorScreen && !insideTrigger)
            {
                Vector2 itemPosition = item.SimPosition;
                if (Submarine == null && item.Submarine != null)
                {
                    //character is outside, item inside
                    itemPosition += item.Submarine.SimPosition;
                }
                else if (Submarine != null && item.Submarine == null)
                {
                    //character is inside, item outside
                    itemPosition -= Submarine.SimPosition;
                }
                else if (Submarine != item.Submarine)
                {
                    //character and the item are inside different subs
                    itemPosition += item.Submarine.SimPosition;
                    itemPosition -= Submarine.SimPosition;
                }
                var body = Submarine.CheckVisibility(SimPosition, itemPosition, ignoreLevel: true);
                if (body != null && body.UserData as Item != item && Submarine.LastPickedFixture?.UserData as Item != item) { return false; }
            }

            return true;
        }

        /// <summary>
        /// Set an action that's invoked when another character interacts with this one.
        /// </summary>
        /// <param name="onCustomInteract">Action invoked when another character interacts with this one. T1 = this character, T2 = the interacting character</param>
        /// <param name="hudText">Displayed on the character when highlighted.</param>
        public void SetCustomInteract(Action<Character, Character> onCustomInteract, string hudText)
        {
            this.onCustomInteract = onCustomInteract;
            customInteractHUDText = hudText;
        }

        private void TransformCursorPos()
        {
            if (Submarine == null)
            {
                //character is outside but cursor position inside
                if (cursorPosition.Y > Level.Loaded.Size.Y)
                {
                    var sub = Submarine.FindContaining(cursorPosition);
                    if (sub != null) cursorPosition += sub.Position;
                }
            }
            else
            {
                //character is inside but cursor position is outside
                if (cursorPosition.Y < Level.Loaded.Size.Y)
                {
                    cursorPosition -= Submarine.Position;
                }
            }
        }

        public void SelectCharacter(Character character)
        {
            if (character == null || character == this) { return; }
            SelectedCharacter = character;
        }

        public void DeselectCharacter()
        {
            if (SelectedCharacter == null) { return; }
            SelectedCharacter.AnimController?.ResetPullJoints();
            SelectedCharacter = null;
        }

        public void DoInteractionUpdate(float deltaTime, Vector2 mouseSimPos)
        {
            bool isLocalPlayer = Controlled == this;

            if (!isLocalPlayer && (this is AICharacter && !IsRemotePlayer))
            {
                return;
            }

            if (ResetInteract)
            {
                ResetInteract = false;
                return;
            }

            if (!CanInteract)
            {
                SelectedConstruction = null;
                focusedItem = null;
                if (!AllowInput)
                {
                    FocusedCharacter = null;
                    if (SelectedCharacter != null) DeselectCharacter();
                    return;
                }
            }

#if CLIENT
            if (isLocalPlayer)
            {
                if (!IsMouseOnUI && (ViewTarget == null || ViewTarget == this))
                {
                    if ((findFocusedTimer <= 0.0f || Screen.Selected == GameMain.SubEditorScreen) && (!PlayerInput.PrimaryMouseButtonHeld() || Barotrauma.Inventory.DraggingItemToWorld))
                    {
                        FocusedCharacter = CanInteract || CanEat ? FindCharacterAtPosition(mouseSimPos) : null;
                        if (FocusedCharacter != null && !CanSeeCharacter(FocusedCharacter)) { FocusedCharacter = null; }
                        float aimAssist = GameMain.Config.AimAssistAmount * (AnimController.InWater ? 1.5f : 1.0f);
                        if (HeldItems.Any(it => it?.GetComponent<Wire>()?.IsActive ?? false))
                        {
                            //disable aim assist when rewiring to make it harder to accidentally select items when adding wire nodes
                            aimAssist = 0.0f;
                        }

                        var item = FindItemAtPosition(mouseSimPos, aimAssist);
                        
                        focusedItem = CanInteract ? item : null;
                        if (focusedItem != null && focusedItem.CampaignInteractionType != CampaignMode.InteractionType.None)
                        {
                            FocusedCharacter = null;
                        }
                        findFocusedTimer = 0.05f;
                    }
                }
                else
                {
                    FocusedCharacter = null;
                    focusedItem = null;
                }
                findFocusedTimer -= deltaTime;
            }
#endif
            var head = AnimController.GetLimb(LimbType.Head);
            bool headInWater = head == null ? 
                AnimController.InWater : 
                head.InWater;
            //climb ladders automatically when pressing up/down inside their trigger area
            Ladder currentLadder = SelectedConstruction?.GetComponent<Ladder>();
            if ((SelectedConstruction == null || currentLadder != null) &&
                !headInWater && Screen.Selected != GameMain.SubEditorScreen)
            {
                bool climbInput = IsKeyDown(InputType.Up) || IsKeyDown(InputType.Down);
                bool isControlled = Controlled == this;

                Ladder nearbyLadder = null;
                if (isControlled || climbInput)
                {
                    float minDist = float.PositiveInfinity;
                    foreach (Ladder ladder in Ladder.List)
                    {
                        if (ladder == currentLadder)
                        {
                            continue;
                        }
                        else if (currentLadder != null)
                        {
                            //only switch from ladder to another if the ladders are above the current ladders and pressing up, or vice versa
                            if (ladder.Item.WorldPosition.Y > currentLadder.Item.WorldPosition.Y != IsKeyDown(InputType.Up))
                            {
                                continue;
                            }
                        }

                        if (CanInteractWith(ladder.Item, out float dist, checkLinked: false) && dist < minDist)
                        {
                            minDist = dist;
                            nearbyLadder = ladder;
                            if (isControlled)
                            {
                                ladder.Item.IsHighlighted = true;
                            }
                            break;
                        }
                    }
                }

                if (nearbyLadder != null && climbInput)
                {
                    if (nearbyLadder.Select(this))
                    {
                        SelectedConstruction = nearbyLadder.Item;
                    }
                }
            }

            if (SelectedCharacter != null && (IsKeyHit(InputType.Grab) || IsKeyHit(InputType.Health))) //Let people use ladders and buttons and stuff when dragging chars
            {
                DeselectCharacter();
            }
            else if (FocusedCharacter != null && IsKeyHit(InputType.Grab) && FocusedCharacter.CanBeDragged && (CanInteract || FocusedCharacter.IsDead && CanEat))
            {
                SelectCharacter(FocusedCharacter);
            }
            else if (FocusedCharacter != null && !FocusedCharacter.IsIncapacitated && IsKeyHit(InputType.Use) && FocusedCharacter.IsPet && CanInteract)
            {
                (FocusedCharacter.AIController as EnemyAIController).PetBehavior.Play(this);
            }
            else if (FocusedCharacter != null && IsKeyHit(InputType.Health) && FocusedCharacter.CharacterHealth.UseHealthWindow && CanInteract && CanInteractWith(FocusedCharacter, 160f, false))
            {
                if (FocusedCharacter == SelectedCharacter)
                {
                    DeselectCharacter();
#if CLIENT
                    if (Controlled == this)
                    {
                        CharacterHealth.OpenHealthWindow = null;
                    }
#endif
                }
                else
                {
                    SelectCharacter(FocusedCharacter);
#if CLIENT
                    if (Controlled == this)
                    {
                        CharacterHealth.OpenHealthWindow = FocusedCharacter.CharacterHealth;
                    }
#endif
                }
            }
            else if (FocusedCharacter != null && IsKeyHit(InputType.Use) && FocusedCharacter.onCustomInteract != null && FocusedCharacter.AllowCustomInteract)
            {
                FocusedCharacter.onCustomInteract(FocusedCharacter, this);
            }
            else if (IsKeyHit(InputType.Deselect) && SelectedConstruction != null && SelectedConstruction.GetComponent<Ladder>() == null)
            {
                SelectedConstruction = null;
#if CLIENT
                CharacterHealth.OpenHealthWindow = null;
#endif
            }
            else if (IsKeyHit(InputType.Health) && SelectedConstruction != null && SelectedConstruction.GetComponent<Ladder>() == null)
            {
                SelectedConstruction = null;
            }
            else if (focusedItem != null)
            {
#if CLIENT
                if (CharacterInventory.DraggingItemToWorld) { return; }
#endif
                bool canInteract = focusedItem.TryInteract(this);
#if CLIENT
                if (Controlled == this)
                {
                    focusedItem.IsHighlighted = true;
                    if (canInteract)
                    {
                        CharacterHealth.OpenHealthWindow = null;
                    }
                }
#endif
            }            
        }

        public static void UpdateAnimAll(float deltaTime)
        {
            foreach (Character c in CharacterList)
            {
                if (!c.Enabled || c.AnimController.Frozen) continue;

                c.AnimController.UpdateAnim(deltaTime);
            }
        }

        public static void UpdateAll(float deltaTime, Camera cam)
        {
            if (GameMain.NetworkMember == null || !GameMain.NetworkMember.IsClient)
            {
                foreach (Character c in CharacterList)
                {
                    if (!(c is AICharacter) && !c.IsRemotePlayer) continue;

                    if (c.IsPlayer || (c.IsBot && !c.IsDead))
                    {
                        c.Enabled = true;
                    }
                    else if (GameMain.NetworkMember != null && GameMain.NetworkMember.IsServer)
                    {
                        //disable AI characters that are far away from all clients and the host's character and not controlled by anyone
                        float closestPlayerDist = c.GetDistanceToClosestPlayer();
                        if (closestPlayerDist > c.Params.DisableDistance)
                        {
                            c.Enabled = false;
                            if (c.IsDead && c.AIController is EnemyAIController)
                            {
                                Spawner?.AddToRemoveQueue(c);
                            }
                        }
                        else if (closestPlayerDist < c.Params.DisableDistance * 0.9f)
                        {
                            c.Enabled = true;
                        }
                    }
                    else if (Submarine.MainSub != null)
                    {
                        //disable AI characters that are far away from the sub and the controlled character
                        float distSqr = Vector2.DistanceSquared(Submarine.MainSub.WorldPosition, c.WorldPosition);
                        if (Controlled != null)
                        {
                            distSqr = Math.Min(distSqr, Vector2.DistanceSquared(Controlled.WorldPosition, c.WorldPosition));
                        }
                        else
                        {
                            distSqr = Math.Min(distSqr, Vector2.DistanceSquared(GameMain.GameScreen.Cam.GetPosition(), c.WorldPosition));
                        }

                        if (distSqr > MathUtils.Pow2(c.Params.DisableDistance))
                        {
                            c.Enabled = false;
                            if (c.IsDead && c.AIController is EnemyAIController)
                            {
                                Entity.Spawner?.AddToRemoveQueue(c);
                            }
                        }
                        else if (distSqr < MathUtils.Pow2(c.Params.DisableDistance * 0.9f))
                        {
                            c.Enabled = true;
                        }
                    }
                }
            }

            for (int i = 0; i < CharacterList.Count; i++)
            {
                CharacterList[i].Update(deltaTime, cam);
            }
        }

        public virtual void Update(float deltaTime, Camera cam)
        {
            UpdateProjSpecific(deltaTime, cam);

            KnockbackCooldownTimer -= deltaTime;

            if (GameMain.NetworkMember != null && GameMain.NetworkMember.IsClient && this == Controlled && !isSynced) { return; }

            UpdateDespawn(deltaTime);

            if (!Enabled) { return; }

            if (Level.Loaded != null && WorldPosition.Y < Level.MaxEntityDepth ||
                (Submarine != null && Submarine.WorldPosition.Y < Level.MaxEntityDepth))
            {
                Enabled = false;
                Kill(CauseOfDeathType.Pressure, null);
                return;
            }

            ApplyStatusEffects(ActionType.Always, deltaTime);

            PreviousHull = CurrentHull;
            CurrentHull = Hull.FindHull(WorldPosition, CurrentHull, useWorldCoordinates: true);

            speechBubbleTimer = Math.Max(0.0f, speechBubbleTimer - deltaTime);

            obstructVisionAmount = Math.Max(obstructVisionAmount - deltaTime, 0.0f);

            if (Inventory != null)
            {
                foreach (Item item in Inventory.AllItems)
                {
                    if (item.body == null || item.body.Enabled) { continue; }
                    item.SetTransform(SimPosition, 0.0f);
                    item.Submarine = Submarine;
                }
            }

            HideFace = false;

            UpdateSightRange(deltaTime);
            UpdateSoundRange(deltaTime);

            UpdateAttackers(deltaTime);

            foreach (var characterTalent in characterTalents)
            {
                characterTalent.UpdateTalent(deltaTime);
            }

            if (IsDead) { return; }

            if (GameMain.NetworkMember != null)
            {
                UpdateNetInput();
            }
            else
            {
                AnimController.Frozen = false;
            }

            DisableImpactDamageTimer -= deltaTime;

            if (!speechImpedimentSet)
            {
                //if no statuseffect or anything else has set a speech impediment, allow speaking normally
                speechImpediment = 0.0f;
            }
            speechImpedimentSet = false;

            if (NeedsAir)
            {
                //implode if not protected from pressure, and either outside or in a high-pressure hull
                if (!IsProtectedFromPressure() &&
                    (AnimController.CurrentHull == null || AnimController.CurrentHull.LethalPressure >= 80.0f))
                {
                    if (CharacterHealth.PressureKillDelay <= 0.0f)
                    {
                        PressureTimer = 100.0f;
                    }
                    else
                    {
                        PressureTimer += ((AnimController.CurrentHull == null) ?
                            100.0f : AnimController.CurrentHull.LethalPressure) / CharacterHealth.PressureKillDelay * deltaTime;
                    }

                    if (PressureTimer >= 100.0f)
                    {
                        if (Controlled == this) { cam.Zoom = 5.0f; }
                        if (GameMain.NetworkMember == null || !GameMain.NetworkMember.IsClient)
                        {
                            Implode();
                            if (IsDead) { return; }
                        }
                    }
                }
                else
                {
                    PressureTimer = 0.0f;
                }
            }
            else if ((GameMain.NetworkMember == null || !GameMain.NetworkMember.IsClient) &&
                PressureProtection < (Level.Loaded?.GetRealWorldDepth(WorldPosition.Y) ?? 1.0f) &&
                WorldPosition.Y < CharacterHealth.CrushDepth)
            {
                //implode if below crush depth, and either outside or in a high-pressure hull                
                if (AnimController.CurrentHull == null || AnimController.CurrentHull.LethalPressure >= 80.0f)
                {
                    Implode();
                    if (IsDead) { return; }
                }
            }

            ApplyStatusEffects(AnimController.InWater ? ActionType.InWater : ActionType.NotInWater, deltaTime);
            ApplyStatusEffects(ActionType.OnActive, deltaTime);

            if (aiTarget != null)
            {
                aiTarget.InDetectable = false;
            }

            UpdateControlled(deltaTime, cam);

            //Health effects
            if (NeedsOxygen)
            {
                UpdateOxygen(deltaTime);
            }

            CalculateHealthMultiplier();
            CharacterHealth.Update(deltaTime);

            if (IsIncapacitated)
            {
                Stun = Math.Max(5.0f, Stun);
                AnimController.ResetPullJoints();
                SelectedConstruction = null;
                return;
            }

            UpdateAIChatMessages(deltaTime);

            //Do ragdoll shenanigans before Stun because it's still technically a stun, innit? Less network updates for us!
            bool allowRagdoll = GameMain.NetworkMember?.ServerSettings?.AllowRagdollButton ?? true;
            bool tooFastToUnragdoll = AnimController.Collider.LinearVelocity.LengthSquared() > 8.0f * 8.0f;
            bool wasRagdolled = false;
            bool selfRagdolled = false;

            if (IsForceRagdolled)
            {
                IsRagdolled = IsForceRagdolled;
            }
            else if (this != Controlled)
            {
                wasRagdolled = IsRagdolled;
                IsRagdolled = selfRagdolled = IsKeyDown(InputType.Ragdoll);
            }
            //Keep us ragdolled if we were forced or we're too speedy to unragdoll
            else if (allowRagdoll && (!IsRagdolled || !tooFastToUnragdoll))
            {
                if (ragdollingLockTimer > 0.0f)
                {
                    SetInput(InputType.Ragdoll, false, true);
                    ragdollingLockTimer -= deltaTime;
                }
                else
                {
                    wasRagdolled = IsRagdolled;
                    IsRagdolled = selfRagdolled = IsKeyDown(InputType.Ragdoll); //Handle this here instead of Control because we can stop being ragdolled ourselves
                    if (wasRagdolled != IsRagdolled) { ragdollingLockTimer = 0.5f; }
                }
            }

            if (!wasRagdolled && IsRagdolled)
            {
                if (selfRagdolled)
                {
                    CheckTalents(AbilityEffectType.OnSelfRagdoll);
                }
                // currently does not work when you are stunned, like it should
                CheckTalents(AbilityEffectType.OnRagdoll);
            }

            lowPassMultiplier = MathHelper.Lerp(lowPassMultiplier, 1.0f, 0.1f);

            //ragdoll button
            if (IsRagdolled || !CanMove)
            {
                if (AnimController is HumanoidAnimController humanAnimController) 
                { 
                    humanAnimController.Crouching = false; 
                }
                AnimController.ResetPullJoints();
                SelectedConstruction = null;
                return;
            }

            //AI and control stuff

            Control(deltaTime, cam);

            bool isNotControlled = Controlled != this;

            if (isNotControlled && (!(this is AICharacter) || IsRemotePlayer))
            {
                Vector2 mouseSimPos = ConvertUnits.ToSimUnits(cursorPosition);
                DoInteractionUpdate(deltaTime, mouseSimPos);
            }

            if (SelectedConstruction != null && !CanInteractWith(SelectedConstruction))
            {
                SelectedConstruction = null;
            }

            if (!IsDead) { LockHands = false; }
        }

        partial void UpdateControlled(float deltaTime, Camera cam);

        partial void UpdateProjSpecific(float deltaTime, Camera cam);

        partial void SetOrderProjSpecific(Order order, string orderOption, int priority);


        public void AddAttacker(Character character, float damage)
        {
            Attacker attacker = lastAttackers.FirstOrDefault(a => a.Character == character);
            if (attacker != null)
            {
                lastAttackers.Remove(attacker);
            }
            else
            {
                attacker = new Attacker { Character = character };
            }

            if (lastAttackers.Count > maxLastAttackerCount)
            {
                lastAttackers.RemoveRange(0, lastAttackers.Count - maxLastAttackerCount);
            }

            attacker.Damage += damage;
            lastAttackers.Add(attacker);
        }

        public void ForgiveAttacker(Character character)
        {
            int index;
            if ((index = lastAttackers.FindIndex(a => a.Character == character)) >= 0)
            {
                lastAttackers.RemoveAt(index);
            }
        }

        public float GetDamageDoneByAttacker(Character otherCharacter)
        {
            if (otherCharacter == null) { return 0; }
            float dmg = 0;
            Attacker attacker = LastAttackers.LastOrDefault(a => a.Character == otherCharacter);
            if (attacker != null)
            {
                dmg = attacker.Damage;
            }
            return dmg;
        }

        private void UpdateAttackers(float deltaTime)
        {
            //slowly forget about damage done by attackers
            foreach (Attacker enemy in LastAttackers)
            {
                float cumulativeDamage = enemy.Damage;
                if (cumulativeDamage > 0)
                {
                    float reduction = deltaTime;
                    if (cumulativeDamage < 2)
                    {
                        // If the damage is very low, let's not forget so quickly, or we can't cumulate the damage from repair tools (high frequency, low damage)
                        reduction *= 0.5f;
                    }
                    enemy.Damage = Math.Max(0.0f, enemy.Damage - reduction);
                }
            }
        }

        private void UpdateOxygen(float deltaTime)
        {
            if (NeedsAir)
            {
                if (Timing.TotalTime > pressureProtectionLastSet + 0.1)
                {
                    pressureProtection = 0.0f;
                }
            }
            if (NeedsWater)
            {
                float waterAvailable = 100;
                if (!AnimController.InWater && CurrentHull != null)
                {
                    waterAvailable = CurrentHull.WaterPercentage;
                }
                OxygenAvailable += MathHelper.Clamp(waterAvailable - oxygenAvailable, -deltaTime * 50.0f, deltaTime * 50.0f);
            }
            else
            {
                float hullAvailableOxygen = 0.0f;
                if (!AnimController.HeadInWater && AnimController.CurrentHull != null)
                {
                    //don't decrease the amount of oxygen in the hull if the character has more oxygen available than the hull
                    //(i.e. if the character has some external source of oxygen)
                    if (OxygenAvailable * 0.98f < AnimController.CurrentHull.OxygenPercentage && UseHullOxygen)
                    {
                        AnimController.CurrentHull.Oxygen -= Hull.OxygenConsumptionSpeed * deltaTime;
                    }
                    hullAvailableOxygen = AnimController.CurrentHull.OxygenPercentage;

                }
                OxygenAvailable += MathHelper.Clamp(hullAvailableOxygen - oxygenAvailable, -deltaTime * 50.0f, deltaTime * 50.0f);
            }
            UseHullOxygen = true;
        }

        /// <summary>
        /// How far the character is from the closest human player (including spectators)
        /// </summary>
        protected float GetDistanceToClosestPlayer()
        {
            return (float)Math.Sqrt(GetDistanceSqrToClosestPlayer());
        }

        /// <summary>
        /// How far the character is from the closest human player (including spectators)
        /// </summary>
        protected float GetDistanceSqrToClosestPlayer()
        {
            float distSqr = float.MaxValue;
            foreach (Character otherCharacter in CharacterList)
            {
                if (otherCharacter == this || !otherCharacter.IsRemotePlayer) { continue; }
                distSqr = Math.Min(distSqr, Vector2.DistanceSquared(otherCharacter.WorldPosition, WorldPosition));
                if (otherCharacter.ViewTarget != null)
                {
                    distSqr = Math.Min(distSqr, Vector2.DistanceSquared(otherCharacter.ViewTarget.WorldPosition, WorldPosition));
                }
            }
#if SERVER
            for (int i = 0; i < GameMain.Server.ConnectedClients.Count; i++)
            {
                var spectatePos = GameMain.Server.ConnectedClients[i].SpectatePos;
                if (spectatePos != null)
                {
                    distSqr = Math.Min(distSqr, Vector2.DistanceSquared(spectatePos.Value, WorldPosition));
                }
            }
#else
            if (this == Controlled) { return 0.0f; }
            if (controlled != null)
            {
                distSqr = Math.Min(distSqr, Vector2.DistanceSquared(Controlled.WorldPosition, WorldPosition));
            }
            distSqr = Math.Min(distSqr, Vector2.DistanceSquared(GameMain.GameScreen.Cam.Position, WorldPosition));
#endif
            return distSqr;
        }

        private float despawnTimer;
        private void UpdateDespawn(float deltaTime, bool ignoreThresholds = false, bool createNetworkEvents = true)
        {
            if (!EnableDespawn) { return; }

            //clients don't despawn characters unless the server says so
            if (GameMain.NetworkMember != null && !GameMain.NetworkMember.IsServer) { return; }

            if (!IsDead || (CauseOfDeath?.Type == CauseOfDeathType.Disconnected && GameMain.GameSession?.Campaign != null)) { return; }

            int subCorpseCount = 0;

            if (Submarine != null && !ignoreThresholds)
            {
                subCorpseCount = CharacterList.Count(c => c.IsDead && c.Submarine == Submarine);
                if (subCorpseCount < GameMain.Config.CorpsesPerSubDespawnThreshold) { return; }
            }

            if (SelectedBy != null)
            {
                despawnTimer = 0.0f;
                return;
            }

            float distToClosestPlayer = GetDistanceToClosestPlayer();
            if (distToClosestPlayer > Params.DisableDistance)
            {
                //despawn in 1 minute if very far from all human players
                despawnTimer = Math.Max(despawnTimer, GameMain.Config.CorpseDespawnDelay - 60.0f);
            }

            float despawnPriority = 1.0f;
            if (subCorpseCount > GameMain.Config.CorpsesPerSubDespawnThreshold)
            {
                //despawn faster if there are lots of corpses in the sub (twice as many as the threshold -> despawn twice as fast)
                despawnPriority += (subCorpseCount - GameMain.Config.CorpsesPerSubDespawnThreshold) / (float)GameMain.Config.CorpsesPerSubDespawnThreshold;
            }
            if (AIController is EnemyAIController)
            {
                //enemies despawn faster
                despawnPriority *= 2.0f;
            }
            
            despawnTimer += deltaTime * despawnPriority;
            if (despawnTimer < GameMain.Config.CorpseDespawnDelay) { return; }

            if (IsHuman)
            {
                var containerPrefab =
                    ItemPrefab.Prefabs.Find(me => me.Tags.Contains("despawncontainer")) ??
                    (MapEntityPrefab.Find(null, identifier: "metalcrate") as ItemPrefab);
                if (containerPrefab == null)
                {
                    DebugConsole.NewMessage("Could not spawn a container for a despawned character's items. No item with the tag \"despawncontainer\" or the identifier \"metalcrate\" found.", Color.Red);
                }
                else
                {
                    Spawner?.AddToSpawnQueue(containerPrefab, WorldPosition, onSpawned: onItemContainerSpawned);
                }

                void onItemContainerSpawned(Item item)
                {
                    if (Inventory == null) { return; }

                    item.UpdateTransform();                
                    item.AddTag("name:" + Name);
                    if (info?.Job != null) { item.AddTag("job:" + info.Job.Name); }               

                    var itemContainer = item?.GetComponent<ItemContainer>();
                    if (itemContainer == null) { return; }
                    foreach (Item inventoryItem in Inventory.AllItemsMod)
                    {
                        if (!itemContainer.Inventory.TryPutItem(inventoryItem, user: null, createNetworkEvent: createNetworkEvents))
                        {
                            //if the item couldn't be put inside the despawn container, just drop it
                            inventoryItem.Drop(dropper: this, createNetworkEvent: createNetworkEvents);
                        }
                    }
                }
            }

            Spawner.AddToRemoveQueue(this);
        }

        public void DespawnNow(bool createNetworkEvents = true)
        {
            despawnTimer = GameMain.Config.CorpseDespawnDelay;
            UpdateDespawn(1.0f, ignoreThresholds: true, createNetworkEvents: createNetworkEvents);
            Spawner.Update(createNetworkEvents);
        }

        public static void RemoveByPrefab(CharacterPrefab prefab)
        {
            if (CharacterList == null) { return; }
            List<Character> list = new List<Character>(CharacterList);
            foreach (Character character in list)
            {
                if (character.prefab == prefab)
                {
                    character.Remove();
                }
            }
        }

        private readonly float maxAIRange = 20000;
        private readonly float aiTargetChangeSpeed = 5;

        private void UpdateSightRange(float deltaTime)
        {
            if (aiTarget == null) { return; }
            float minRange = Math.Clamp((float)Math.Sqrt(Mass) * Visibility, 250, 1000);
            float massFactor = (float)Math.Sqrt(Mass / 20);
            float targetRange = Math.Min(minRange + massFactor * AnimController.Collider.LinearVelocity.Length() * 2 * Visibility, maxAIRange);
            float newRange = MathHelper.SmoothStep(aiTarget.SightRange, targetRange, deltaTime * aiTargetChangeSpeed);
            if (!float.IsNaN(newRange))
            {
                aiTarget.SightRange = newRange;
            }
        }

        private void UpdateSoundRange(float deltaTime)
        {
            if (aiTarget == null) { return; }
            if (IsDead)
            {
                aiTarget.SoundRange = 0;
            }
            else
            {
                float massFactor = (float)Math.Sqrt(Mass / 10);
                float targetRange = Math.Min(massFactor * AnimController.Collider.LinearVelocity.Length() * 2 * Noise, maxAIRange);
                float newRange = MathHelper.SmoothStep(aiTarget.SoundRange, targetRange, deltaTime * aiTargetChangeSpeed);
                if (!float.IsNaN(newRange))
                {
                    aiTarget.SoundRange = newRange;
                }
            }
        }

        public bool CanHearCharacter(Character speaker)
        {
            if (speaker == null || speaker.SpeechImpediment > 100.0f) { return false; }
            if (speaker == this) { return true; }
            ChatMessageType messageType = ChatMessage.CanUseRadio(speaker) && ChatMessage.CanUseRadio(this) ?
                ChatMessageType.Radio : 
                ChatMessageType.Default;
            return !string.IsNullOrEmpty(ChatMessage.ApplyDistanceEffect("message", messageType, speaker, this));
        }

        /// <param name="force">Force an order to be set for the character, bypassing hearing checks</param>
        public void SetOrder(Order order, string orderOption, int priority, Character orderGiver, bool speak = true, bool force = false)
        {
            //set the character order only if the character is close enough to hear the message
            if (!force && orderGiver != null && !CanHearCharacter(orderGiver)) { return; }

            if (order != null)
            {
                if (order.OrderGiver != orderGiver)
                {
                    order.OrderGiver = orderGiver;
                }
                if (order.AutoDismiss)
                {
                    switch (order.Category)
                    {
                        case OrderCategory.Operate when order.TargetEntity != null:
                            // If there's another character operating the same device, make them dismiss themself
                            foreach (var character in CharacterList)
                            {
                                if (character == this) { continue; }
                                if (character.TeamID != TeamID) { continue; }
                                if (!(character.AIController is HumanAIController)) { continue; }
                                if (!HumanAIController.IsActive(character)) { continue; }
                                foreach (var currentOrder in character.CurrentOrders)
                                {
                                    if (currentOrder.Order == null) { continue; }
                                    if (currentOrder.Order.Category != OrderCategory.Operate) { continue; }
                                    if (currentOrder.Order.Identifier != order.Identifier) { continue; }
                                    if (currentOrder.Order.TargetEntity != order.TargetEntity) { continue; }
                                    if (!currentOrder.Order.AutoDismiss) { continue; }
                                    character.SetOrder(Order.GetPrefab("dismissed"), Order.GetDismissOrderOption(currentOrder), currentOrder.ManualPriority, character, speak: speak, force: force);
                                    break;
                                }
                            }
                            break;
                        case OrderCategory.Movement:
                            // If there character has another movement order, dismiss that order
                            OrderInfo? orderToReplace = null;
                            foreach (var currentOrder in CurrentOrders)
                            {
                                if (currentOrder.Order == null) { continue; }
                                if (currentOrder.Order.Category != OrderCategory.Movement) { continue; }
                                orderToReplace = currentOrder;
                                break;
                            }
                            if (orderToReplace.HasValue && orderToReplace.Value.Order.AutoDismiss)
                            {
                                SetOrder(Order.GetPrefab("dismissed"), Order.GetDismissOrderOption(orderToReplace.Value), orderToReplace.Value.ManualPriority, this, speak: speak, force: force);
                            }
                            break;
                    }
                }
            }

            // Prevent adding duplicate orders
            RemoveDuplicateOrders(order, orderOption);

            OrderInfo newOrderInfo = new OrderInfo(order, orderOption, priority);
            AddCurrentOrder(newOrderInfo);

            if (orderGiver != null)
            {
                var abilityOrderedCharacter = new AbilityOrderedCharacter(this);
                orderGiver.CheckTalents(AbilityEffectType.OnGiveOrder, abilityOrderedCharacter);

                if (orderGiver.LastOrderedCharacter != this)
                {
                    orderGiver.SecondLastOrderedCharacter = orderGiver.LastOrderedCharacter;
                    orderGiver.LastOrderedCharacter = this;
                }
            }

            if (AIController is HumanAIController humanAI)
            {
                humanAI.SetOrder(order, orderOption, priority, orderGiver, speak);
            }
            SetOrderProjSpecific(order, orderOption, priority);
        }

        /// <param name="force">Force an order to be set for the character, bypassing hearing checks</param>
        public void SetOrder(OrderInfo orderInfo, Character orderGiver, bool speak = true, bool force = false)
        {
            SetOrder(orderInfo.Order, orderInfo.OrderOption, orderInfo.ManualPriority, orderGiver, speak: speak, force: force);
        }

        private void AddCurrentOrder(OrderInfo newOrder)
        {
            if (newOrder.Order == null || newOrder.Order.Identifier == "dismissed")
            {
                if (!string.IsNullOrEmpty(newOrder.OrderOption))
                {
                    if (CurrentOrders.Any(o => o.MatchesDismissedOrder(newOrder.OrderOption)))
                    {
                        var dismissedOrderInfo = CurrentOrders.First(o => o.MatchesDismissedOrder(newOrder.OrderOption));
                        int dismissedOrderPriority = dismissedOrderInfo.ManualPriority;
                        CurrentOrders.Remove(dismissedOrderInfo);
                        for (int i = 0; i < CurrentOrders.Count; i++)
                        {
                            var orderInfo = CurrentOrders[i];
                            if (orderInfo.ManualPriority < dismissedOrderPriority)
                            {
                                CurrentOrders[i] = new OrderInfo(orderInfo, orderInfo.ManualPriority + 1);
                            }
                        }
                    }
                }
                else
                {
                    CurrentOrders.Clear();
                }
            }
            else
            {
                for (int i = 0; i < CurrentOrders.Count; i++)
                {
                    var orderInfo = CurrentOrders[i];
                    if (orderInfo.ManualPriority <= newOrder.ManualPriority)
                    {
                        CurrentOrders[i] = new OrderInfo(orderInfo, orderInfo.ManualPriority - 1);
                    }
                }
                CurrentOrders.RemoveAll(order => order.ManualPriority <= 0);
                CurrentOrders.Add(newOrder);
                // Sort the current orders so the one with the highest priority comes first
                CurrentOrders.Sort((x, y) => y.ManualPriority.CompareTo(x.ManualPriority));
            }
        }

        private void RemoveDuplicateOrders(Order order, string option)
        {
            int? priorityOfRemoved = null;
            for (int i = CurrentOrders.Count - 1; i >= 0; i--)
            {
                var orderInfo = CurrentOrders[i];
                if (order?.Identifier == orderInfo.Order?.Identifier)
                {
                    priorityOfRemoved = orderInfo.ManualPriority;
                    CurrentOrders.RemoveAt(i);
                    break;
                }
            }

            if (!priorityOfRemoved.HasValue) { return; }

            for (int i = 0; i < CurrentOrders.Count; i++)
            {
                var orderInfo = CurrentOrders[i];
                if (orderInfo.ManualPriority < priorityOfRemoved.Value)
                {
                    CurrentOrders[i] = new OrderInfo(orderInfo, orderInfo.ManualPriority + 1);
                }
            }

            CurrentOrders.RemoveAll(order => order.ManualPriority <= 0);
            // Sort the current orders so the one with the highest priority comes first
            CurrentOrders.Sort((x, y) => y.ManualPriority.CompareTo(x.ManualPriority));
        }

        public OrderInfo? GetCurrentOrderWithTopPriority()
        {
            return GetCurrentOrder(orderInfo =>
            {
                if (orderInfo.Order == null) { return false; }
                if (orderInfo.Order.Identifier == "dismissed") { return false; }
                if (orderInfo.ManualPriority < 1) { return false; }
                return true;
            });
        }

        public OrderInfo? GetCurrentOrder(Order order, string option)
        {
            return GetCurrentOrder(orderInfo =>
            {
                return orderInfo.MatchesOrder(order, option);
            });
        }

        private OrderInfo? GetCurrentOrder(Func<OrderInfo, bool> predicate)
        {
            if (CurrentOrders != null && CurrentOrders.Any(predicate))
            {
                return CurrentOrders.First(predicate);
            }
            else
            {
                return null;
            }
        }

        private readonly List<AIChatMessage> aiChatMessageQueue = new List<AIChatMessage>();

        //key = identifier, value = time the message was sent
        private readonly Dictionary<string, float> prevAiChatMessages = new Dictionary<string, float>();

        public void DisableLine(string identifier)
        {
            if (!string.IsNullOrEmpty(identifier))
            {
                prevAiChatMessages[identifier] = (float)Timing.TotalTime;
            }
        }

        public void Speak(string message, ChatMessageType? messageType = null, float delay = 0.0f, string identifier = "", float minDurationBetweenSimilar = 0.0f)
        {
            if (GameMain.NetworkMember != null && GameMain.NetworkMember.IsClient) { return; }
            if (string.IsNullOrEmpty(message)) { return; }

            if (SpeechImpediment >= 100.0f) { return; }

            if (prevAiChatMessages.ContainsKey(identifier) && 
                prevAiChatMessages[identifier] < Timing.TotalTime - minDurationBetweenSimilar) 
            { 
                prevAiChatMessages.Remove(identifier);                 
            }

            //already sent a similar message a moment ago
            if (!string.IsNullOrEmpty(identifier) && minDurationBetweenSimilar > 0.0f &&
                (aiChatMessageQueue.Any(m => m.Identifier == identifier) || prevAiChatMessages.ContainsKey(identifier)))
            {
                return;
            }
            aiChatMessageQueue.Add(new AIChatMessage(message, messageType, identifier, delay));
        }

        private void UpdateAIChatMessages(float deltaTime)
        {
            if (GameMain.NetworkMember != null && GameMain.NetworkMember.IsClient) { return; }

            List<AIChatMessage> sentMessages = new List<AIChatMessage>();
            foreach (AIChatMessage message in aiChatMessageQueue)
            {
                message.SendDelay -= deltaTime;
                if (message.SendDelay > 0.0f) { continue; }

                if (message.MessageType == null)
                {
                    message.MessageType = ChatMessage.CanUseRadio(this) ? ChatMessageType.Radio : ChatMessageType.Default;
                }
#if CLIENT
                if (GameMain.GameSession?.CrewManager != null && GameMain.GameSession.CrewManager.IsSinglePlayer)
                {
                    string modifiedMessage = ChatMessage.ApplyDistanceEffect(message.Message, message.MessageType.Value, this, Controlled);
                    if (!string.IsNullOrEmpty(modifiedMessage))
                    {
                        GameMain.GameSession.CrewManager.AddSinglePlayerChatMessage(info.Name, modifiedMessage, message.MessageType.Value, this);
                    }
                }
#endif
#if SERVER
                if (GameMain.Server != null && message.MessageType != ChatMessageType.Order)
                {
                    GameMain.Server.SendChatMessage(message.Message, message.MessageType.Value, null, this);
                }
#endif
                ShowSpeechBubble(2.0f, ChatMessage.MessageColor[(int)message.MessageType.Value]);
                sentMessages.Add(message);
            }

            foreach (AIChatMessage sent in sentMessages)
            {
                sent.SendTime = Timing.TotalTime;
                aiChatMessageQueue.Remove(sent);
                if (!string.IsNullOrEmpty(sent.Identifier))
                {
                    prevAiChatMessages[sent.Identifier] = (float)sent.SendTime;
                }
            }

            if (prevAiChatMessages.Count > 100)
            {
                List<string> toRemove = new List<string>();
                foreach (KeyValuePair<string,float> prevMessage in prevAiChatMessages)
                {
                    if (prevMessage.Value < Timing.TotalTime - 60.0f)
                    {
                        toRemove.Add(prevMessage.Key);
                    }
                }
                foreach (string identifier in toRemove)
                {
                    prevAiChatMessages.Remove(identifier);
                }
            }
        }


        public void ShowSpeechBubble(float duration, Color color)
        {
            speechBubbleTimer = Math.Max(speechBubbleTimer, duration);
            speechBubbleColor = color;
        }

        public void SetAllDamage(float damageAmount, float bleedingDamageAmount, float burnDamageAmount)
        {
            CharacterHealth.SetAllDamage(damageAmount, bleedingDamageAmount, burnDamageAmount);
        }

        public AttackResult AddDamage(Character attacker, Vector2 worldPosition, Attack attack, float deltaTime, bool playSound = true)
        {
            return ApplyAttack(attacker, worldPosition, attack, deltaTime, playSound, null);
        }

        /// <summary>
        /// Apply the specified attack to this character. If the targetLimb is not specified, the limb closest to worldPosition will receive the damage.
        /// </summary>
        public AttackResult ApplyAttack(Character attacker, Vector2 worldPosition, Attack attack, float deltaTime, bool playSound = false, Limb targetLimb = null, float penetration = 0f)
        {
            if (Removed)
            {
                string errorMsg = "Tried to apply an attack to a removed character ([name]).\n" + Environment.StackTrace.CleanupStackTrace();
                DebugConsole.ThrowError(errorMsg.Replace("[name]", Name));
                GameAnalyticsManager.AddErrorEventOnce("Character.ApplyAttack:RemovedCharacter", GameAnalyticsManager.ErrorSeverity.Error, errorMsg.Replace("[name]", SpeciesName));
                return new AttackResult();
            }

            Limb limbHit = targetLimb;

            float attackImpulse = attack.TargetImpulse + attack.TargetForce  * attack.ImpactMultiplier * deltaTime;

            AbilityAttackData attackData = new AbilityAttackData(attack, this);
            if (attacker != null)
            {
                attackData.Attacker = attacker;
                attacker.CheckTalents(AbilityEffectType.OnAttack, attackData);
                CheckTalents(AbilityEffectType.OnAttacked, attackData);
                attackData.DamageMultiplier *= 1 + attacker.GetStatValue(StatTypes.AttackMultiplier);
                if (attacker.TeamID == TeamID)
                {
                    attackData.DamageMultiplier *= 1 + attacker.GetStatValue(StatTypes.TeamAttackMultiplier);
                }
            }

            IEnumerable<Affliction> attackAfflictions;

            if (attackData.Afflictions != null)
            {
                attackAfflictions = attackData.Afflictions.Union(attack.Afflictions.Keys);
            }
            else
            {
                attackAfflictions = attack.Afflictions.Keys;
            }

            var attackResult = targetLimb == null ?
                AddDamage(worldPosition, attackAfflictions, attack.Stun, playSound, attackImpulse, out limbHit, attacker, attack.DamageMultiplier * attackData.DamageMultiplier) :
                DamageLimb(worldPosition, targetLimb, attackAfflictions, attack.Stun, playSound, attackImpulse, attacker, attack.DamageMultiplier * attackData.DamageMultiplier, penetration: penetration + attackData.AddedPenetration, shouldImplode: attackData.ShouldImplode);

            if (attacker != null)
            {
                var abilityAttackResult = new AbilityAttackResult(attackResult);
                attacker.CheckTalents(AbilityEffectType.OnAttackResult, abilityAttackResult);
                CheckTalents(AbilityEffectType.OnAttackedResult, abilityAttackResult);
            }

            if (limbHit == null) { return new AttackResult(); }
            Vector2 forceWorld = attack.TargetImpulseWorld + attack.TargetForceWorld * attack.ImpactMultiplier;
            if (attacker != null)
            {
                forceWorld.X *= attacker.AnimController.Dir;
            }
            limbHit.body?.ApplyLinearImpulse(forceWorld * deltaTime, maxVelocity: NetConfig.MaxPhysicsBodyVelocity);
            var mainLimb = limbHit.character.AnimController.MainLimb;
            if (limbHit != mainLimb)
            {
                // Always add force to mainlimb
                mainLimb.body?.ApplyLinearImpulse(forceWorld * deltaTime, maxVelocity: NetConfig.MaxPhysicsBodyVelocity);
            }
#if SERVER
            if (attacker is Character attackingCharacter && attackingCharacter.AIController == null)
            {
                StringBuilder sb = new StringBuilder();
                sb.Append(GameServer.CharacterLogName(this) + " attacked by " + GameServer.CharacterLogName(attackingCharacter) + ".");
                if (attackResult.Afflictions != null)
                {
                    foreach (Affliction affliction in attackResult.Afflictions)
                    {
                        if (affliction.Strength == 0.0f) continue;
                        sb.Append($" {affliction.Prefab.Name}: {affliction.Strength}");
                    }
                }
                GameServer.Log(sb.ToString(), ServerLog.MessageType.Attack);            
            }
#endif
            // Don't allow beheading for monster attacks, because it happens too frequently (crawlers/tigerthreshers etc attacking each other -> they will most often target to the head)
            TrySeverLimbJoints(limbHit, attack.SeverLimbsProbability, attackResult.Damage, allowBeheading: attacker == null || attacker.IsHuman || attacker.IsPlayer, attacker: attacker);

            return attackResult;
        }

        public void TrySeverLimbJoints(Limb targetLimb, float severLimbsProbability, float damage, bool allowBeheading, Character attacker = null)
        {
            if (GameMain.NetworkMember != null && GameMain.NetworkMember.IsClient) { return; }
#if DEBUG
            if (targetLimb.character != this)
            {
                DebugConsole.ThrowError($"{Name} is attempting to sever joints of {targetLimb.character.Name}!");
                return;
            }
#endif
            if (damage < targetLimb.Params.MinSeveranceDamage) { return; }
            if (!IsDead)
            {
                if (!allowBeheading && targetLimb.type == LimbType.Head) { return; }
                if (!targetLimb.CanBeSeveredAlive) { return; }
            }
            bool wasSevered = false;
            float random = Rand.Value();
            foreach (LimbJoint joint in AnimController.LimbJoints)
            {
                if (!joint.CanBeSevered) { continue; }
                // Limb A is where we start creating the joint and LimbB is where the joint ends.
                // Normally the joints have been created starting from the body, in which case we'd want to use LimbB e.g. to severe a hand when it's hit.
                // But heads are a different case, because many characters have been created so that the head is first and then comes the rest of the body.
                // If this is the case, we'll have to use LimbA to decapitate the creature when it's hit on the head. Otherwise decapitation could happen only when we hit the body, not the head.
                var referenceLimb = targetLimb.type == LimbType.Head && targetLimb.Params.ID == 0 ? joint.LimbA : joint.LimbB;
                if (referenceLimb != targetLimb) { continue; }
                float probability = severLimbsProbability;
                if (!IsDead)
                {
                    probability *= joint.Params.SeveranceProbabilityModifier;
                }
                if (probability <= 0) { continue; }
                if (random > probability) { continue; }
                bool severed = AnimController.SeverLimbJoint(joint);
                if (!wasSevered)
                {
                    wasSevered = severed;
                }
                if (severed)
                {       
                    Limb otherLimb = joint.LimbA == targetLimb ? joint.LimbB : joint.LimbA;
                    otherLimb.body.ApplyLinearImpulse(targetLimb.LinearVelocity * targetLimb.Mass, maxVelocity: NetConfig.MaxPhysicsBodyVelocity * 0.5f);
                    if (attacker != null)
                    {
                        foreach (var statusEffect in statusEffects)
                        {
                            if (statusEffect.type == ActionType.OnSevered) { statusEffect.SetUser(attacker); }
                        }
                        foreach (var statusEffect in targetLimb.StatusEffects)
                        {
                            if (statusEffect.type == ActionType.OnSevered) { statusEffect.SetUser(attacker); }
                        }
                    }
                    ApplyStatusEffects(ActionType.OnSevered, 1.0f);
                    targetLimb.ApplyStatusEffects(ActionType.OnSevered, 1.0f); 
                }
            }
            if (wasSevered && targetLimb.character.AIController is EnemyAIController enemyAI)
            {
                enemyAI.ReevaluateAttacks();
            }            
        }

        public AttackResult AddDamage(Vector2 worldPosition, IEnumerable<Affliction> afflictions, float stun, bool playSound, float attackImpulse = 0.0f, Character attacker = null, float damageMultiplier = 1f)
        {
            return AddDamage(worldPosition, afflictions, stun, playSound, attackImpulse, out _, attacker, damageMultiplier: damageMultiplier);
        }

        public AttackResult AddDamage(Vector2 worldPosition, IEnumerable<Affliction> afflictions, float stun, bool playSound, float attackImpulse, out Limb hitLimb, Character attacker = null, float damageMultiplier = 1)
        {
            hitLimb = null;

            if (Removed) { return new AttackResult(); }

            float closestDistance = 0.0f;
            foreach (Limb limb in AnimController.Limbs)
            {
                float distance = Vector2.DistanceSquared(worldPosition, limb.WorldPosition);
                if (hitLimb == null || distance < closestDistance)
                {
                    hitLimb = limb;
                    closestDistance = distance;
                }
            }

            return DamageLimb(worldPosition, hitLimb, afflictions, stun, playSound, attackImpulse, attacker, damageMultiplier);
        }

        public void RecordKill(Character target)
        {
            var abilityCharacterKill = new AbilityCharacterKill(target, this);
            foreach (Character attackerCrewmember in GetFriendlyCrew(this))
            {
                attackerCrewmember.CheckTalents(AbilityEffectType.OnCrewKillCharacter, abilityCharacterKill);
            }
            CheckTalents(AbilityEffectType.OnKillCharacter, abilityCharacterKill);

            if (!IsOnPlayerTeam) { return; }
            if (GameMain.Config.KilledCreatures.Any(name => name.Equals(target.SpeciesName, StringComparison.OrdinalIgnoreCase))) { return; }
            GameMain.Config.KilledCreatures.Add(target.SpeciesName);
            AddEncounter(target);
        }

        public void AddEncounter(Character other)
        {
            if (!IsOnPlayerTeam) { return; }
            if (GameMain.Config.EncounteredCreatures.Any(name => name.Equals(other.SpeciesName, StringComparison.OrdinalIgnoreCase))) { return; }
            GameMain.Config.EncounteredCreatures.Add(other.SpeciesName);
            GameMain.Config.RecentlyEncounteredCreatures.Add(other.SpeciesName);
        }

        public AttackResult DamageLimb(Vector2 worldPosition, Limb hitLimb, IEnumerable<Affliction> afflictions, float stun, bool playSound, float attackImpulse, Character attacker = null, float damageMultiplier = 1, bool allowStacking = true, float penetration = 0f, bool shouldImplode = false)
        {
            if (Removed) { return new AttackResult(); }

            //character inside the sub received damage from a monster outside the sub
            //can happen during normal gameplay if someone for example fires a ranged weapon from outside, 
            //the intention of this error message is to diagnose an issue with monsters being able to damage characters from outside

            // Disabled, because this happens every now and then when the monsters can get in and out of the sub.

//            if (attacker?.AIController is EnemyAIController && Submarine != null && attacker.Submarine == null)
//            {
//                string errorMsg = $"Character {Name} received damage from outside the sub while inside (attacker: {attacker.Name})";
//                GameAnalyticsManager.AddErrorEventOnce("Character.DamageLimb:DamageFromOutside" + Name + attacker.Name,
//                    GameAnalyticsManager.ErrorSeverity.Warning,
//                    errorMsg + "\n" + Environment.StackTrace.CleanupStackTrace());
//#if DEBUG
//                DebugConsole.ThrowError(errorMsg);
//#endif
//            }

            SetStun(stun);

            if (attacker != null && attacker != this && GameMain.NetworkMember != null && !GameMain.NetworkMember.ServerSettings.AllowFriendlyFire)
            {
                if (attacker.TeamID == TeamID) 
                {
                    afflictions = afflictions.Where(a => a.Prefab.IsBuff);
                    if (!afflictions.Any()) { return new AttackResult(); }                   
                }
            }

#if CLIENT
            if (Params.UseBossHealthBar && Controlled != null && Controlled.teamID == attacker?.teamID)
            {
                CharacterHUD.ShowBossHealthBar(this);
            }
#endif

            Vector2 dir = hitLimb.WorldPosition - worldPosition;
            if (Math.Abs(attackImpulse) > 0.0f)
            {
                Vector2 diff = dir;
                if (diff == Vector2.Zero) { diff = Rand.Vector(1.0f); }
                Vector2 impulse = Vector2.Normalize(diff) * attackImpulse;
                Vector2 hitPos = hitLimb.SimPosition + ConvertUnits.ToSimUnits(diff);
                hitLimb.body.ApplyLinearImpulse(impulse, hitPos, maxVelocity: NetConfig.MaxPhysicsBodyVelocity * 0.5f);
                var mainLimb = hitLimb.character.AnimController.MainLimb;
                if (hitLimb != mainLimb)
                {
                    // Always add force to mainlimb
                    mainLimb.body.ApplyLinearImpulse(impulse, hitPos, maxVelocity: NetConfig.MaxPhysicsBodyVelocity);
                }
            }
            bool wasDead = IsDead;
            Vector2 simPos = hitLimb.SimPosition + ConvertUnits.ToSimUnits(dir);
            float prevVitality = CharacterHealth.Vitality;
            AttackResult attackResult = hitLimb.AddDamage(simPos, afflictions, playSound, damageMultiplier: damageMultiplier, penetration: penetration, attacker: attacker);
            CharacterHealth.ApplyDamage(hitLimb, attackResult, allowStacking);
            if (shouldImplode)
            {
                // Only used by assistant's True Potential talent. Has to run here in order to properly give kill credit when it activates.
                Implode();
            }

            if (attacker != this)
            {
                OnAttacked?.Invoke(attacker, attackResult);
                OnAttackedProjSpecific(attacker, attackResult, stun);
                if (!wasDead)
                {
                    TryAdjustAttackerSkill(attacker, CharacterHealth.Vitality - prevVitality);
                }
            };
            if (attackResult.Damage > 0)
            {
                LastDamage = attackResult;
                if (attacker != null)
                {
                    AddAttacker(attacker, attackResult.Damage);
                    AddEncounter(attacker);
                    attacker.AddEncounter(this);
                }
                ApplyStatusEffects(ActionType.OnDamaged, 1.0f);
                hitLimb.ApplyStatusEffects(ActionType.OnDamaged, 1.0f);
            }

            return attackResult;
        }

        partial void OnAttackedProjSpecific(Character attacker, AttackResult attackResult, float stun);

        public void TryAdjustAttackerSkill(Character attacker, float healthChange)
        {
            if (attacker == null) { return; }
            
            bool isEnemy = AIController is EnemyAIController || TeamID != attacker.TeamID;
            if (isEnemy)
            {
                if (healthChange < 0.0f)
                {
                    float attackerSkillLevel = attacker.GetSkillLevel("weapons");
                    attacker.Info?.IncreaseSkillLevel("weapons",
                        -healthChange * SkillSettings.Current.SkillIncreasePerHostileDamage / Math.Max(attackerSkillLevel, 1.0f));
                }
            }
            else if (healthChange > 0.0f)
            {
                float attackerSkillLevel = attacker.GetSkillLevel("medical");
                attacker.Info?.IncreaseSkillLevel("medical",
                    healthChange * SkillSettings.Current.SkillIncreasePerFriendlyHealed / Math.Max(attackerSkillLevel, 1.0f));
            }
        }

        /// <summary>
        /// Is the character knocked down regardless whether the technical state is dead, unconcious, paralyzed, or stunned. 
        /// With stunning, the parameter uses an one second delay before the character is treated as knocked down. The purpose of this is to ignore minor stunning. If you don't want to to ignore any stun, use the Stun property.
        /// </summary>
        public bool IsKnockedDown => IsRagdolled || CharacterHealth.StunTimer > 1.0f || IsIncapacitated;

        public void SetStun(float newStun, bool allowStunDecrease = false, bool isNetworkMessage = false)
        {
            if (GameMain.NetworkMember != null && GameMain.NetworkMember.IsClient && !isNetworkMessage) { return; }
            if (Screen.Selected != GameMain.GameScreen) { return; }
            if (newStun > 0 && Params.Health.StunImmunity) { return; }
            if ((newStun <= Stun && !allowStunDecrease) || !MathUtils.IsValid(newStun)) { return; }
            if (Math.Sign(newStun) != Math.Sign(Stun))
            {
                AnimController.ResetPullJoints();
            }
            CharacterHealth.Stun = newStun;
            if (newStun > 0.0f)
            {
                SelectedConstruction = null;
            }
            HealthUpdateInterval = 0.0f;
        }

        private readonly List<ISerializableEntity> targets = new List<ISerializableEntity>();
        public void ApplyStatusEffects(ActionType actionType, float deltaTime)
        {
            foreach (StatusEffect statusEffect in statusEffects)
            {
                if (statusEffect.type != actionType) { continue; }
                if (statusEffect.type == ActionType.OnDamaged)
                {
                    if (!statusEffect.HasRequiredAfflictions(LastDamage)) { continue; }
                    if (statusEffect.OnlyPlayerTriggered)
                    {
                        if (LastAttacker == null || !LastAttacker.IsPlayer)
                        {
                            continue;
                        }
                    }
                }
                if (statusEffect.HasTargetType(StatusEffect.TargetType.NearbyItems) ||
                    statusEffect.HasTargetType(StatusEffect.TargetType.NearbyCharacters))
                {
                    targets.Clear();
                    targets.AddRange(statusEffect.GetNearbyTargets(WorldPosition, targets));
                    statusEffect.Apply(actionType, deltaTime, this, targets);
                }
                else if (statusEffect.targetLimbs != null)
                {
                    foreach (var limbType in statusEffect.targetLimbs)
                    {
                        if (statusEffect.HasTargetType(StatusEffect.TargetType.AllLimbs))
                        {
                            // Target all matching limbs
                            foreach (var limb in AnimController.Limbs)
                            {
                                if (limb.IsSevered) { continue; }
                                if (limb.type == limbType)
                                {
                                    statusEffect.sourceBody = limb.body;
                                    statusEffect.Apply(actionType, deltaTime, this, limb);
                                }
                            }
                        }
                        else if (statusEffect.HasTargetType(StatusEffect.TargetType.Limb))
                        {
                            // Target just the first matching limb
                            Limb limb = AnimController.GetLimb(limbType);
                            if (limb != null)
                            {
                                statusEffect.sourceBody = limb.body;
                                statusEffect.Apply(actionType, deltaTime, this, limb);
                            }
                        }
                        else if (statusEffect.HasTargetType(StatusEffect.TargetType.LastLimb))
                        {
                            // Target just the last matching limb
                            Limb limb = AnimController.Limbs.LastOrDefault(l => l.type == limbType && !l.IsSevered && !l.Hidden);
                            if (limb != null)
                            {
                                statusEffect.sourceBody = limb.body;
                                statusEffect.Apply(actionType, deltaTime, this, limb);
                            }
                        }
                    }
                }
                if (statusEffect.HasTargetType(StatusEffect.TargetType.This) || statusEffect.HasTargetType(StatusEffect.TargetType.Character))
                {
                    statusEffect.Apply(actionType, deltaTime, this, this);
                }
            }
            if (actionType != ActionType.OnDamaged && actionType != ActionType.OnSevered)
            {
                // OnDamaged is called only for the limb that is hit.
                AnimController.Limbs.ForEach(l => l.ApplyStatusEffects(actionType, deltaTime));
            }
            //OnActive effects are handled by the afflictions themselves
            if (actionType != ActionType.OnActive)
            {
                CharacterHealth.ApplyAfflictionStatusEffects(actionType);
            }
        }

        private void Implode(bool isNetworkMessage = false)
        {
            if (CharacterHealth.Unkillable || GodMode || IsDead) { return; }

            if (!isNetworkMessage)
            {
                if (GameMain.NetworkMember != null && GameMain.NetworkMember.IsClient) { return; }
            }

            CharacterHealth.ApplyAffliction(null, new Affliction(AfflictionPrefab.Pressure, AfflictionPrefab.Pressure.MaxStrength));
            if (isNetworkMessage && GameMain.NetworkMember != null && GameMain.NetworkMember.IsClient && Vitality <= CharacterHealth.MinVitality) { Kill(CauseOfDeathType.Pressure, null, isNetworkMessage: true); }
            if (IsDead)
            {
                BreakJoints();
            }
        }

        public void BreakJoints()
        {
            Vector2 centerOfMass = AnimController.GetCenterOfMass();
            foreach (Limb limb in AnimController.Limbs)
            {
                if (limb.IsSevered) { continue; }
                limb.AddDamage(limb.SimPosition, 500.0f, 0.0f, 0.0f, false);

                Vector2 diff = centerOfMass - limb.SimPosition;

                if (!MathUtils.IsValid(diff))
                {
                    string errorMsg = "Attempted to apply an invalid impulse to a limb in Character.BreakJoints (" + diff + "). Limb position: " + limb.SimPosition + ", center of mass: " + centerOfMass + ".";
                    DebugConsole.ThrowError(errorMsg);
                    GameAnalyticsManager.AddErrorEventOnce("Ragdoll.GetCenterOfMass", GameAnalyticsManager.ErrorSeverity.Error, errorMsg);
                    return;
                }

                if (diff == Vector2.Zero) { continue; }
                limb.body.ApplyLinearImpulse(diff * 50.0f, maxVelocity: NetConfig.MaxPhysicsBodyVelocity);
            }

            ImplodeFX();

            foreach (var joint in AnimController.LimbJoints)
            {
                if (joint.LimbA.type == LimbType.Head || joint.LimbB.type == LimbType.Head) { continue; }
                if (joint.revoluteJoint != null)
                {
                    joint.revoluteJoint.LimitEnabled = false;
                }
            }
        }

        partial void ImplodeFX();

        public void Kill(CauseOfDeathType causeOfDeath, Affliction causeOfDeathAffliction, bool isNetworkMessage = false, bool log = true)
        {
            if (IsDead || CharacterHealth.Unkillable || GodMode) { return; }

            HealthUpdateInterval = 0.0f;

            //clients aren't allowed to kill characters unless they receive a network message
            if (!isNetworkMessage && GameMain.NetworkMember != null && GameMain.NetworkMember.IsClient)
            {
                return;
            }

            if (GameMain.NetworkMember != null && GameMain.NetworkMember.IsServer)
            {
                GameMain.NetworkMember.CreateEntityEvent(this, new object[] { NetEntityEvent.Type.Status });
            }

            isDead = true;

            ApplyStatusEffects(ActionType.OnDeath, 1.0f);

            AnimController.Frozen = false;

            CauseOfDeath = new CauseOfDeath(
                causeOfDeath, causeOfDeathAffliction?.Prefab,
                causeOfDeathAffliction?.Source, LastDamageSource);

            if (GameAnalyticsManager.SendUserStatistics)
            {
                string causeOfDeathStr = causeOfDeathAffliction == null ?
                    causeOfDeath.ToString() : causeOfDeathAffliction.Prefab.Identifier.Replace(" ", "");

                string characterType = GetCharacterType(this);
                GameAnalyticsManager.AddDesignEvent("Kill:" + characterType + ":" + causeOfDeathStr);
                if (CauseOfDeath.Killer != null)
                {
                    GameAnalyticsManager.AddDesignEvent("Kill:" + characterType + ":Killer:" + GetCharacterType(CauseOfDeath.Killer));
                }
                if (CauseOfDeath.DamageSource != null)
                {
                    string damageSourceStr = CauseOfDeath.DamageSource.ToString();
                    if (CauseOfDeath.DamageSource is Item damageSourceItem) { damageSourceStr = damageSourceItem.ToString(); }
                    GameAnalyticsManager.AddDesignEvent("Kill:" + characterType + ":DamageSource:" + damageSourceStr);
                }

                static string GetCharacterType(Character character)
                {
                    if (character.IsPlayer)
                        return "Player";
                    else if (character.AIController is EnemyAIController)
                        return "Enemy" + character.SpeciesName;
                    else if (character.AIController is HumanAIController && character.TeamID == CharacterTeamType.Team2)
                        return "EnemyHuman";
                    else if (character.Info != null && character.TeamID == CharacterTeamType.Team1)
                        return "AICrew";
                    else if (character.Info != null && character.TeamID == CharacterTeamType.FriendlyNPC)
                        return "FriendlyNPC";
                    return "Unknown";
                }
            }

            OnDeath?.Invoke(this, CauseOfDeath);

            var abilityCharacterKiller = new AbilityCharacterKiller(CauseOfDeath.Killer);
            CheckTalents(AbilityEffectType.OnDieToCharacter, abilityCharacterKiller);
            CauseOfDeath.Killer?.RecordKill(this);

            if (GameMain.GameSession != null && Screen.Selected == GameMain.GameScreen)
            {
                SteamAchievementManager.OnCharacterKilled(this, CauseOfDeath);
            }

            KillProjSpecific(causeOfDeath, causeOfDeathAffliction, log);

            if (info != null)
            {
                info.CauseOfDeath = CauseOfDeath;
                info.MissionsCompletedSinceDeath = 0;
            }
            AnimController.movement = Vector2.Zero;
            AnimController.TargetMovement = Vector2.Zero;

            if (!LockHands)
            {
                foreach (Item heldItem in HeldItems.ToList())
                {
                    heldItem.Drop(this);
                }
            }

            SelectedConstruction = null;
            SelectedCharacter = null;
            
            AnimController.ResetPullJoints();

            foreach (var joint in AnimController.LimbJoints)
            {
                if (joint.revoluteJoint != null)
                {
                    joint.revoluteJoint.MotorEnabled = false;
                }
            }

            if (GameMain.GameSession != null)
            {
                if (GameMain.GameSession.Campaign != null && TeamID == CharacterTeamType.Team1 && !IsAssistant)
                {
                    GameMain.GameSession.Campaign.CrewHasDied = true;
                }

                GameMain.GameSession.KillCharacter(this);
            }
        }
        partial void KillProjSpecific(CauseOfDeathType causeOfDeath, Affliction causeOfDeathAffliction, bool log);

        public void Revive(bool removeAllAfflictions = true)
        {
            if (Removed)
            {
                DebugConsole.ThrowError("Attempting to revive an already removed character\n" + Environment.StackTrace.CleanupStackTrace());
                return;
            }

            aiTarget?.Remove();

            aiTarget = new AITarget(this);
            if (removeAllAfflictions)
            {
                CharacterHealth.RemoveAllAfflictions();
            }
            else
            {
                CharacterHealth.RemoveNegativeAfflictions();
            }
            SetAllDamage(0.0f, 0.0f, 0.0f);
            Oxygen = 100.0f;
            Bloodloss = 0.0f;
            SetStun(0.0f, true);
            isDead = false;

            foreach (LimbJoint joint in AnimController.LimbJoints)
            {
                var revoluteJoint = joint.revoluteJoint;
                if (revoluteJoint != null)
                {
                    revoluteJoint.MotorEnabled = true;
                }
                joint.Enabled = true;
                joint.IsSevered = false;
            }

            foreach (Limb limb in AnimController.Limbs)
            {
#if CLIENT
                if (limb.LightSource != null)
                {
                    limb.LightSource.Color = limb.InitialLightSourceColor;
                }
#endif
                limb.body.Enabled = true;
                limb.IsSevered = false;
            }

            if (GameMain.GameSession != null)
            {
                GameMain.GameSession.ReviveCharacter(this);
            }
        }

        public override void Remove()
        {
            if (Removed)
            {
                DebugConsole.ThrowError("Attempting to remove an already removed character\n" + Environment.StackTrace.CleanupStackTrace());
                return;
            }
            DebugConsole.Log("Removing character " + Name + " (ID: " + ID + ")");

            base.Remove();

            foreach (Item heldItem in HeldItems.ToList())
            {
                heldItem.Drop(this);
            }

            info?.Remove();

#if CLIENT
            GameMain.GameSession?.CrewManager?.KillCharacter(this, resetCrewListIndex: false);
#endif

            CharacterList.Remove(this);

            if (Controlled == this) { Controlled = null; }

            if (Inventory != null)
            {
                foreach (Item item in Inventory.AllItems)
                {
                    Spawner?.AddToRemoveQueue(item);
                }
            }

            itemSelectedDurations.Clear();

            DisposeProjSpecific();

            aiTarget?.Remove();
            AnimController?.Remove();
            CharacterHealth?.Remove();

            foreach (Character c in CharacterList)
            {
                if (c.FocusedCharacter == this) { c.FocusedCharacter = null; }
                if (c.SelectedCharacter == this) { c.SelectedCharacter = null; }
            }
        }
        partial void DisposeProjSpecific();

        public void TeleportTo(Vector2 worldPos)
        {
            CurrentHull = null;
            AnimController.CurrentHull = null;
            Submarine = null;
            AnimController.SetPosition(ConvertUnits.ToSimUnits(worldPos), lerp: false);
            AnimController.FindHull(worldPos, setSubmarine: true);
            if (AIController is HumanAIController humanAI)
            {
                humanAI.PathSteering?.ResetPath();
            }
        }

        public static void SaveInventory(Inventory inventory, XElement parentElement)
        {
            if (inventory == null || parentElement == null) { return; }
            var items = inventory.AllItems.Distinct();
            foreach (Item item in items)
            {
                item.Submarine = inventory.Owner.Submarine;
                var itemElement = item.Save(parentElement);

                List<int> slotIndices = inventory.FindIndices(item);
                itemElement.Add(new XAttribute("i", string.Join(",", slotIndices)));

                foreach (ItemContainer container in item.GetComponents<ItemContainer>())
                {
                    XElement childInvElement = new XElement("inventory");
                    itemElement.Add(childInvElement);
                    SaveInventory(container.Inventory, childInvElement);
                }
            }
        }

        /// <summary>
        /// Calls <see cref="SaveInventory(Barotrauma.Inventory, XElement)"/> using 'Inventory' and 'Info.InventoryData'
        /// </summary>
        public void SaveInventory()
        {
            SaveInventory(Inventory, Info?.InventoryData);
        }

        public void SpawnInventoryItems(Inventory inventory, XElement itemData)
        {
            SpawnInventoryItemsRecursive(inventory, itemData, new List<Item>());
        }
        
        private void SpawnInventoryItemsRecursive(Inventory inventory, XElement element, List<Item> extraDuffelBags)
        {
            foreach (XElement itemElement in element.Elements())
            {
                var newItem = Item.Load(itemElement, inventory.Owner.Submarine, createNetworkEvent: true, idRemap: IdRemap.DiscardId);
                if (newItem == null) { continue; }

                if (!MathUtils.NearlyEqual(newItem.Condition, newItem.MaxCondition) &&
                    GameMain.NetworkMember != null && GameMain.NetworkMember.IsServer)
                {
                    GameMain.NetworkMember.CreateEntityEvent(newItem, new object[] { NetEntityEvent.Type.Status });
                }
#if SERVER
                newItem.GetComponent<Terminal>()?.SyncHistory();
#endif
                int[] slotIndices = itemElement.GetAttributeIntArray("i", new int[] { 0 });
                if (!slotIndices.Any())
                {
                    DebugConsole.ThrowError("Invalid inventory data in character \"" + Name + "\" - no slot indices found");
                    continue;
                }

                //make sure there's no other item in the slot
                //this should not happen normally, but can occur if the character is accidentally given new job items while also loading previous items in the campaign
                for (int i = 0; i < inventory.Capacity; i++)
                {
                    if (slotIndices.Contains(i))
                    {
                        var existingItem = inventory.GetItemAt(i);
                        if (existingItem != null && existingItem != newItem && (existingItem.prefab != newItem.prefab || existingItem.Prefab.MaxStackSize == 1))
                        {
                            DebugConsole.ThrowError($"Error while loading character inventory data. The slot {i} was already occupied by the item \"{existingItem.Name} ({existingItem.ID})\" when loading the item \"{newItem.Name} ({newItem.ID})\"");
                            existingItem.Drop(null, createNetworkEvent: false);
                        }
                    }
                }

                bool canBePutInOriginalInventory = true;
                if (slotIndices[0] >= inventory.Capacity)
                {
                    canBePutInOriginalInventory = false;
                    //legacy support: before item stacking was implemented, revolver for example had a separate slot for each bullet
                    //now there's just one, try to put the extra items where they fit (= stack them)
                    for (int i = 0; i < inventory.Capacity; i++)
                    {
                        if (inventory.CanBePutInSlot(newItem, i))
                        {
                            slotIndices[0] = i;
                            canBePutInOriginalInventory = true;
                            break;
                        }
                    }
                }
                else
                {
                    canBePutInOriginalInventory = inventory.CanBePutInSlot(newItem, slotIndices[0], ignoreCondition: true);
                }

                if (canBePutInOriginalInventory)
                {
                    inventory.TryPutItem(newItem, slotIndices[0], false, false, null);
                    newItem.ParentInventory = inventory;

                    //force the item to the correct slots
                    //  e.g. putting the item in a hand slot will also put it in the first available Any-slot, 
                    //  which may not be where it actually was
                    for (int i = 0; i < inventory.Capacity; i++)
                    {
                        if (slotIndices.Contains(i))
                        {
                            if (!inventory.GetItemsAt(i).Contains(newItem)) { inventory.ForceToSlot(newItem, i); }
                        }
                        else if (inventory.FindIndices(newItem).Contains(i))
                        {
                            inventory.ForceRemoveFromSlot(newItem, i);
                        }
                    }
                }
                else
                {
                    // In case the inventory capacity is smaller than it was when saving:
                    // 1) Spawn a new duffel bag if none yet spawned or if the existing ones aren't enough
                    if (extraDuffelBags.None(i => i.OwnInventory.CanBePut(newItem)) && ItemPrefab.Find(null, "duffelbag") is ItemPrefab duffelBagPrefab)
                    {
                        var hull = Hull.FindHull(WorldPosition, guess: CurrentHull);
                        var mainSub = Submarine.MainSubs.FirstOrDefault(s => s.TeamID == TeamID);
                        if ((hull == null || hull.Submarine != mainSub) && mainSub != null)
                        {
                            var wp = WayPoint.GetRandom(spawnType: SpawnType.Cargo, sub: mainSub) ?? WayPoint.GetRandom(sub: mainSub);
                            if (wp != null)
                            {
                                hull = Hull.FindHull(wp.WorldPosition);
                            }
                        }
                        var newDuffelBag = new Item(duffelBagPrefab,
                            hull != null ? CargoManager.GetCargoPos(hull, duffelBagPrefab) : Position,
                            hull?.Submarine ?? Submarine);
                        extraDuffelBags.Add(newDuffelBag);
#if SERVER
                        Spawner.CreateNetworkEvent(newDuffelBag, false);
#endif
                    }

                    // 2) Find a slot for the new item
                    for (int i = 0; i < extraDuffelBags.Count; i++)
                    {
                        var duffelBag = extraDuffelBags[i];
                        for (int j = 0; j < duffelBag.OwnInventory.Capacity; j++)
                        {
                            if (duffelBag.OwnInventory.TryPutItem(newItem, j, false, false, null))
                            {
                                newItem.ParentInventory = duffelBag.OwnInventory;
                                break;
                            }
                        }
                    }
                }

                int itemContainerIndex = 0;
                var itemContainers = newItem.GetComponents<ItemContainer>().ToList();
                foreach (XElement childInvElement in itemElement.Elements())
                {
                    if (itemContainerIndex >= itemContainers.Count) break;
                    if (!childInvElement.Name.ToString().Equals("inventory", StringComparison.OrdinalIgnoreCase)) { continue; }
                    SpawnInventoryItemsRecursive(itemContainers[itemContainerIndex].Inventory, childInvElement, extraDuffelBags);
                    itemContainerIndex++;
                }
            }
        }

        private readonly HashSet<AttackContext> currentContexts = new HashSet<AttackContext>();

        public IEnumerable<AttackContext> GetAttackContexts()
        {
            currentContexts.Clear();
            if (AnimController.InWater)
            {
                currentContexts.Add(AttackContext.Water);
            }
            else
            {
                currentContexts.Add(AttackContext.Ground);
            }
            if (CurrentHull == null)
            {
                currentContexts.Add(AttackContext.Outside);
            }
            else
            {
                currentContexts.Add(AttackContext.Inside);
            }
            return currentContexts;
        }

        private readonly List<Hull> visibleHulls = new List<Hull>();
        private readonly HashSet<Hull> tempList = new HashSet<Hull>();
        /// <summary>
        /// Returns hulls that are visible to the player, including the current hull.
        /// Can be heavy if used every frame.
        /// </summary>
        public List<Hull> GetVisibleHulls()
        {
            visibleHulls.Clear();
            tempList.Clear();
            if (CurrentHull != null)
            {
                visibleHulls.Add(CurrentHull);
                var adjacentHulls = CurrentHull.GetConnectedHulls(true, 1);
                float maxDistance = 1000f;
                foreach (var hull in adjacentHulls)
                {
                    if (hull.ConnectedGaps.Any(g => g.Open > 0.9f && g.linkedTo.Contains(CurrentHull) &&
                        Vector2.DistanceSquared(g.WorldPosition, WorldPosition) < Math.Pow(maxDistance / 2, 2)))
                    {
                        if (Vector2.DistanceSquared(hull.WorldPosition, WorldPosition) < Math.Pow(maxDistance, 2))
                        {
                            visibleHulls.Add(hull);
                        }
                    }
                }
                visibleHulls.AddRange(CurrentHull.GetLinkedEntities(tempList, filter: h =>
                {
                    // Ignore adjacent hulls because they were already handled above
                    if (adjacentHulls.Contains(h))
                    {
                        return false;
                    }
                    else
                    {
                        if (h.ConnectedGaps.Any(g =>
                            g.Open > 0.9f &&
                            Vector2.DistanceSquared(g.WorldPosition, WorldPosition) < Math.Pow(maxDistance / 2, 2) &&
                            CanSeeTarget(g)))
                        {
                            return Vector2.DistanceSquared(h.WorldPosition, WorldPosition) < Math.Pow(maxDistance, 2);
                        }
                        else
                        {
                            return false;
                        }
                    }
                }));
            }
            return visibleHulls;
        }

        public Vector2 GetRelativeSimPosition(ISpatialEntity target, Vector2? worldPos = null)
        {
            Vector2 targetPos = target.SimPosition;
            if (worldPos.HasValue)
            {
                Vector2 wp = worldPos.Value;
                if (target.Submarine != null)
                {
                    wp -= target.Submarine.Position;
                }
                targetPos = ConvertUnits.ToSimUnits(wp);
            }
            if (Submarine == null && target.Submarine != null)
            {
                // outside and targeting inside
                targetPos += target.Submarine.SimPosition;
            }
            else if (Submarine != null && target.Submarine == null)
            {
                // inside and targeting outside
                targetPos -= Submarine.SimPosition;
            }
            else if (Submarine != target.Submarine)
            {
                if (Submarine != null && target.Submarine != null)
                {
                    // both inside, but in different subs
                    Vector2 diff = Submarine.SimPosition - target.Submarine.SimPosition;
                    targetPos -= diff;
                }
            }
            return targetPos;
        }

        public bool IsCaptain => HasJob("captain");
        public bool IsEngineer => HasJob("engineer");
        public bool IsMechanic => HasJob("mechanic");
        public bool IsMedic => HasJob("medicaldoctor");
        public bool IsSecurity => HasJob("securityofficer") || HasJob("vipsecurityofficer");
        public bool IsAssistant => HasJob("assistant");
        public bool IsWatchman => HasJob("watchman");
        public bool IsVip => HasJob("prisoner");
        public bool IsPrisoner => HasJob("prisoner");
        public Color? UniqueNameColor { get; set; } = null;

        public bool HasJob(string identifier) => Info?.Job?.Prefab.Identifier == identifier;

        public bool IsProtectedFromPressure()
        {
            return HasAbilityFlag(AbilityFlags.ImmuneToPressure) || PressureProtection >= (Level.Loaded?.GetRealWorldDepth(WorldPosition.Y) ?? 1.0f);
        }

        // Talent logic begins here. Should be encapsulated to its own controller soon

        private readonly List<CharacterTalent> characterTalents = new List<CharacterTalent>();

        public void LoadTalents()
        {
            List<string> toBeRemoved = null;
            foreach (string talent in info.UnlockedTalents)
            {
                if (!GiveTalent(talent, addingFirstTime: false))
                {
                    DebugConsole.AddWarning(Name + " had talent that did not exist! Removing talent from CharacterInfo.");
                    toBeRemoved ??= new List<string>();
                    toBeRemoved.Add(talent);
                }
            }

            if (toBeRemoved != null)
            {
                foreach (string removeTalent in toBeRemoved)
                {
                    Info.UnlockedTalents.Remove(removeTalent);
                }
            }
        }

        public bool GiveTalent(string talentIdentifier, bool addingFirstTime = true)
        {
            TalentPrefab talentPrefab = TalentPrefab.TalentPrefabs.Find(c => c.Identifier.Equals(talentIdentifier, StringComparison.OrdinalIgnoreCase));
            if (talentPrefab == null)
            {
                DebugConsole.AddWarning($"Tried to add talent by identifier {talentIdentifier} to character {Name}, but no such talent exists.");
                return false;
            }
            return GiveTalent(talentPrefab, addingFirstTime);
        }

        public bool GiveTalent(UInt32 talentIdentifier, bool addingFirstTime = true)
        {
            TalentPrefab talentPrefab = TalentPrefab.TalentPrefabs.Find(c => c.UIntIdentifier == talentIdentifier);
            if (talentPrefab == null)
            {
                DebugConsole.AddWarning($"Tried to add talent by identifier {talentIdentifier} to character {Name}, but no such talent exists.");
                return false;
            }
            return GiveTalent(talentPrefab, addingFirstTime);
        }

        public bool GiveTalent(TalentPrefab talentPrefab, bool addingFirstTime = true)
        {
            if (info == null) { return false; }
            info.UnlockedTalents.Add(talentPrefab.Identifier);
            if (characterTalents.Any(t => t.Prefab == talentPrefab)) { return false; }
#if SERVER
            GameMain.NetworkMember.CreateEntityEvent(this, new object[] { NetEntityEvent.Type.UpdateTalents });
#endif
            CharacterTalent characterTalent = new CharacterTalent(talentPrefab, this);
            characterTalents.Add(characterTalent);
            characterTalent.ActivateTalent(addingFirstTime);
            characterTalent.AddedThisRound = addingFirstTime;

            if (addingFirstTime)
            {
                OnTalentGiven(talentPrefab);
                GameAnalyticsManager.AddDesignEvent("TalentUnlocked:" + (info.Job?.Prefab.Identifier ?? "None") + ":" + talentPrefab.Identifier,
                    GameMain.GameSession?.Campaign?.TotalPlayTime ?? 0.0);
            }
            return true;
        }

        public bool HasTalent(string identifier)
        {
            return info.UnlockedTalents.Contains(identifier);
        }

        public bool HasUnlockedAllTalents()
        {
            if (TalentTree.JobTalentTrees.TryGetValue(Info.Job.Prefab.Identifier, out TalentTree talentTree))
            {
                foreach (TalentSubTree talentSubTree in talentTree.TalentSubTrees)
                {
                    foreach (TalentOption talentOption in talentSubTree.TalentOptionStages)
                    {
                        if (talentOption.Talents.None(t => HasTalent(t.Identifier)))
                        {
                            return false;
                        }
                    }
                }
            }
            return true;
        }

        public static IEnumerable<Character> GetFriendlyCrew(Character character)
        {
            if (character is null)
            {
                return Enumerable.Empty<Character>();
            }
            return CharacterList.Where(c => HumanAIController.IsFriendly(character, c, onlySameTeam: true) && !c.IsDead);
        }

        public bool HasTalents()
        {
            return characterTalents.Any();
        }

        public void CheckTalents(AbilityEffectType abilityEffectType, AbilityObject abilityObject)
        {
            foreach (var characterTalent in characterTalents)
            {
                characterTalent.CheckTalent(abilityEffectType, abilityObject);
            }
        }

        public void CheckTalents(AbilityEffectType abilityEffectType)
        {
            foreach (var characterTalent in characterTalents)
            {
                characterTalent.CheckTalent(abilityEffectType, null);
            }
        }

        public bool HasRecipeForItem(string recipeIdentifier)
        {
            return characterTalents.Any(t => t.UnlockedRecipes.Contains(recipeIdentifier));
        }

        /// <summary>
        /// Shows visual notification of money gained by the specific player. Useful for mid-mission monetary gains.
        /// </summary>
        public void GiveMoney(int amount)
        {
            if (!(GameMain.GameSession?.Campaign is CampaignMode campaign)) { return; }
            if (amount <= 0) { return; }

            int prevAmount = campaign.Money;
            campaign.Money += amount;
            OnMoneyChanged(prevAmount, campaign.Money);
        }

        public void SetMoney(int amount)
        {
            if (!(GameMain.GameSession?.Campaign is CampaignMode campaign)) { return; }
            if (amount == campaign.Money) { return; }

            int prevAmount = campaign.Money;
            campaign.Money = amount;
            OnMoneyChanged(prevAmount, campaign.Money);
        }

        partial void OnMoneyChanged(int prevAmount, int newAmount);
        partial void OnTalentGiven(TalentPrefab talentPrefab);

        /// <summary>
        /// This dictionary is used for stats that are required very frequently. Not very performant, but easier to develop with for now.
        /// If necessary, the approach of using a dictionary could be replaced by an encapsulated class that contains the stats as attributes.
        /// </summary>
        private readonly Dictionary<StatTypes, float> statValues = new Dictionary<StatTypes, float>();

        /// <summary>
        /// A dictionary with temporary values, updated when the character equips/unequips wearables. Used to reduce unnecessary inventory checking.
        /// </summary>
        private readonly Dictionary<StatTypes, float> wearableStatValues = new Dictionary<StatTypes, float>();

        public float GetStatValue(StatTypes statType)
        {
            if (!IsHuman) { return 0f; }

            float statValue = 0f;
            if (statValues.TryGetValue(statType, out float value))
            {
                statValue += value;
            }
            if (CharacterHealth != null)
            {
                statValue += CharacterHealth.GetStatValue(statType);
            }
            if (Info != null)
            {
                // could be optimized by instead updating the Character.cs statvalues dictionary whenever the CharacterInfo.cs values change
                statValue += Info.GetSavedStatValue(statType);
            }
            if (wearableStatValues.TryGetValue(statType, out float wearableValue))
            {
                statValue += wearableValue;
            }

            return statValue;
        }

        public void OnWearablesChanged()
        {
            wearableStatValues.Clear();
            for (int i = 0; i < Inventory.Capacity; i++)
            {
                if (Inventory.SlotTypes[i] != InvSlotType.Any && Inventory.SlotTypes[i] != InvSlotType.LeftHand && Inventory.SlotTypes[i] != InvSlotType.RightHand
                    && Inventory.GetItemAt(i)?.GetComponent<Wearable>() is Wearable wearable)
                {
                    foreach (var statValuePair in wearable.WearableStatValues)
                    {
                        if (wearableStatValues.ContainsKey(statValuePair.Key))
                        {
                            wearableStatValues[statValuePair.Key] += statValuePair.Value;
                        }
                        else
                        {
                            wearableStatValues.Add(statValuePair.Key, statValuePair.Value);
                        }
                    }
                }
            }
        }

        public void ChangeStat(StatTypes statType, float value)
        {
            if (statValues.ContainsKey(statType))
            {
                statValues[statType] += value;
            }
            else
            {
                statValues.Add(statType, value);
            }
        }

        public static StatTypes GetSkillStatType(string skillIdentifier)
        {
            // Using this method to translate between skill identifiers and stat types. Feel free to replace it if there's a better way
            switch (skillIdentifier)
            {
                case "electrical":
                    return StatTypes.ElectricalSkillBonus;
                case "helm":
                    return StatTypes.HelmSkillBonus;
                case "mechanical":
                    return StatTypes.MechanicalSkillBonus;
                case "medical":
                    return StatTypes.MedicalSkillBonus;
                case "weapons":
                    return StatTypes.WeaponsSkillBonus;
                default:
                    return StatTypes.None;
            }
        }

        private readonly List<AbilityFlags> abilityFlags = new List<AbilityFlags>();

        public void AddAbilityFlag(AbilityFlags abilityFlag)
        {
            abilityFlags.Add(abilityFlag);
        }

        public void RemoveAbilityFlag(AbilityFlags abilityFlag)
        {
            abilityFlags.Remove(abilityFlag);
        }

        public bool HasAbilityFlag(AbilityFlags abilityFlag)
        {
            return abilityFlags.Contains(abilityFlag) || CharacterHealth.HasFlag(abilityFlag);
        }

        private readonly Dictionary<string, float> abilityResistances = new Dictionary<string, float>();

        public float GetAbilityResistance(AfflictionPrefab affliction)
        {
            return abilityResistances.TryGetValue(affliction.Identifier, out float value) ? value : abilityResistances.TryGetValue(affliction.AfflictionType, out float typeValue) ? typeValue : 1f;
        }

        public void ChangeAbilityResistance(string resistanceId, float value)
        {
            if (abilityResistances.ContainsKey(resistanceId))
            {
                abilityResistances[resistanceId] *= value;
            }
            else
            {
                abilityResistances.Add(resistanceId, value);
            }
        }

        /// <summary>
        /// Compares just the species name and the group, ignores teams. There's a more complex version found in HumanAIController.cs
        /// </summary>
        public bool IsFriendly(Character other) => IsFriendly(this, other);

        /// <summary>
        /// Compares just the species name and the group, ignores teams. There's a more complex version found in HumanAIController.cs
        /// </summary>
        public static bool IsFriendly(Character me, Character other) => other.SpeciesName == me.SpeciesName || other.Params.CompareGroup(me.Params.Group);
    }

    class ActiveTeamChange
    {
        public CharacterTeamType DesiredTeamId { get; }
        public enum TeamChangePriorities
        {
            Base, // given to characters when generated or when their base team is set
            Willful, // cognitive, willful team changes, such as prisoners escaping 
            Absolute // possession, insanity, the like
        }
        public TeamChangePriorities TeamChangePriority { get; }
        public bool AggressiveBehavior { get; }

        public ActiveTeamChange(CharacterTeamType desiredTeamId, TeamChangePriorities teamChangePriority, bool aggressiveBehavior = false)
        {
            DesiredTeamId = desiredTeamId;
            TeamChangePriority = teamChangePriority;
            AggressiveBehavior = aggressiveBehavior;
        }
    }

    class AbilityCharacterKill : AbilityObject, IAbilityCharacter
    {
        public AbilityCharacterKill(Character character, Character killer)
        {
            Character = character;
            Killer = killer;
        }
        public Character Character { get; set; }
        public Character Killer { get; set; }
    }

    class AbilityAttackData : AbilityObject, IAbilityCharacter
    {
        public float DamageMultiplier { get; set; } = 1f;
        public float AddedPenetration { get; set; } = 0f;
        public List<Affliction> Afflictions { get; set; }
        public bool ShouldImplode { get; set; } = false;
        public Attack SourceAttack { get; }
        public Character Character { get; set; }
        public Character Attacker { get; set; }

        public AbilityAttackData(Attack sourceAttack, Character character)
        {
            SourceAttack = sourceAttack;
            Character = character;
        }
    }

    class AbilityAttackResult : AbilityObject, IAbilityAttackResult
    {
        public AttackResult AttackResult { get; set; }

        public AbilityAttackResult(AttackResult attackResult)
        {
            AttackResult = attackResult;
        }
    }

    class AbilityCharacterKiller : AbilityObject, IAbilityCharacter
    {
        public AbilityCharacterKiller(Character character)
        {
            Character = character;
        }
        public Character Character { get; set; }
    }

    class AbilityOrderedCharacter : AbilityObject, IAbilityCharacter
    {
        public AbilityOrderedCharacter(Character character)
        {
            Character = character;
        }
        public Character Character { get; set; }
    }

}<|MERGE_RESOLUTION|>--- conflicted
+++ resolved
@@ -273,14 +273,7 @@
         private readonly CharacterPrefab prefab;
 
         public readonly CharacterParams Params;
-<<<<<<< HEAD
-        public string SpeciesName => Params.SpeciesName;
-        public string MusicType => Params.MusicType;
-        public float MusicWeight => Params.MusicWeight;
-        public float MusicRangeMultiplier => Params.MusicRangeMultiplier;
-=======
         public string SpeciesName => Params?.SpeciesName ?? "null";
->>>>>>> a83f3756
         public string Group => Params.Group;
         public bool IsHumanoid => Params.Humanoid;
         public bool IsHusk => Params.Husk;
