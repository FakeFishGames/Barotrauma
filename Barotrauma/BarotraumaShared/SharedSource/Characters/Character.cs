--- conflicted
+++ resolved
@@ -1297,15 +1297,7 @@
                     nonHuskedSpeciesName = IsHumanoid ? CharacterPrefab.HumanSpeciesName : "crawler".ToIdentifier();
                     speciesName = nonHuskedSpeciesName;
                 }
-<<<<<<< HEAD
                 if (ragdollParams == null && prefab.VariantOf == null)
-=======
-                else
-                {
-                    nonHuskedSpeciesName = AfflictionHusk.GetNonHuskedSpeciesName(speciesName, matchingAffliction);
-                }
-                if (ragdollParams == null && prefab.InheritParent.IsEmpty)
->>>>>>> f7e4e60d
                 {
                     Identifier name = Params.UseHuskAppendage ? nonHuskedSpeciesName : speciesName;
                     ragdollParams = IsHumanoid ? RagdollParams.GetDefaultRagdollParams<HumanRagdollParams>(name) : RagdollParams.GetDefaultRagdollParams<FishRagdollParams>(name) as RagdollParams;
