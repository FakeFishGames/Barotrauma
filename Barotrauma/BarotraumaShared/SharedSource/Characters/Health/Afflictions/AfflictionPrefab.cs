﻿using Barotrauma.Abilities;
using Microsoft.Xna.Framework;
using System;
using System.Collections.Generic;
using System.Reflection;
using System.Xml.Linq;
using Barotrauma.Extensions;
using System.Collections.Immutable;

namespace Barotrauma
{
    class CPRSettings : Prefab
    {
        public readonly static PrefabSelector<CPRSettings> Prefabs = new PrefabSelector<CPRSettings>();
        public static CPRSettings Active => Prefabs.ActivePrefab;

        public readonly float ReviveChancePerSkill;
        public readonly float ReviveChanceExponent;
        public readonly float ReviveChanceMin;
        public readonly float ReviveChanceMax;
        public readonly float StabilizationPerSkill;
        public readonly float StabilizationMin;
        public readonly float StabilizationMax;
        public readonly float DamageSkillThreshold;
        public readonly float DamageSkillMultiplier;

        private readonly string insufficientSkillAfflictionIdentifier;
        public AfflictionPrefab InsufficientSkillAffliction
        {
            get
            {
                return
                    AfflictionPrefab.Prefabs.ContainsKey(insufficientSkillAfflictionIdentifier) ?
                    AfflictionPrefab.Prefabs[insufficientSkillAfflictionIdentifier] :
                    AfflictionPrefab.InternalDamage;
            }
        }

        public CPRSettings(XElement element, AfflictionsFile file) : base(file, file.Path.Value.ToIdentifier())
        {
            ReviveChancePerSkill = Math.Max(element.GetAttributeFloat("revivechanceperskill", 0.01f), 0.0f);
            ReviveChanceExponent = Math.Max(element.GetAttributeFloat("revivechanceexponent", 2.0f), 0.0f);
            ReviveChanceMin = MathHelper.Clamp(element.GetAttributeFloat("revivechancemin", 0.05f), 0.0f, 1.0f);
            ReviveChanceMax = MathHelper.Clamp(element.GetAttributeFloat("revivechancemax", 0.9f), ReviveChanceMin, 1.0f);

            StabilizationPerSkill = Math.Max(element.GetAttributeFloat("stabilizationperskill", 0.01f), 0.0f);
            StabilizationMin = MathHelper.Max(element.GetAttributeFloat("stabilizationmin", 0.05f), 0.0f);
            StabilizationMax = MathHelper.Max(element.GetAttributeFloat("stabilizationmax", 2.0f), StabilizationMin);

            DamageSkillThreshold = MathHelper.Clamp(element.GetAttributeFloat("damageskillthreshold", 40.0f), 0.0f, 100.0f);
            DamageSkillMultiplier = MathHelper.Clamp(element.GetAttributeFloat("damageskillmultiplier", 0.1f), 0.0f, 100.0f);

            insufficientSkillAfflictionIdentifier = element.GetAttributeString("insufficientskillaffliction", "");
        }

        public override void Dispose() { }
    }

    class AfflictionPrefabHusk : AfflictionPrefab
    {
        public AfflictionPrefabHusk(ContentXElement element, AfflictionsFile file, Type type = null) : base(element, file, type)
        {
            HuskedSpeciesName = element.GetAttributeIdentifier("huskedspeciesname", Identifier.Empty);
            if (HuskedSpeciesName.IsEmpty)
            {
                DebugConsole.NewMessage($"No 'huskedspeciesname' defined for the husk affliction ({Identifier}) in {element}", Color.Orange);
                HuskedSpeciesName = "husk".ToIdentifier();
            }
            // Remove "[speciesname]" for backward support (we don't use it anymore)
            HuskedSpeciesName = HuskedSpeciesName.Remove("[speciesname]").ToIdentifier();
            if (TargetSpecies.Length == 0)
            {
                DebugConsole.NewMessage($"No 'targets' defined for the husk affliction ({Identifier}) in {element}", Color.Orange);
                TargetSpecies = new Identifier[] { CharacterPrefab.HumanSpeciesName };
            }
            var attachElement = element.GetChildElement("attachlimb");
            if (attachElement != null)
            {
                AttachLimbId = attachElement.GetAttributeInt("id", -1);
                AttachLimbName = attachElement.GetAttributeString("name", null);
                AttachLimbType = Enum.TryParse(attachElement.GetAttributeString("type", "none"), true, out LimbType limbType) ? limbType : LimbType.None;
            }
            else
            {
                AttachLimbId = -1;
                AttachLimbName = null;
                AttachLimbType = LimbType.None;
            }

            TransferBuffs = element.GetAttributeBool("transferbuffs", true);
            SendMessages = element.GetAttributeBool("sendmessages", true);
            CauseSpeechImpediment = element.GetAttributeBool("causespeechimpediment", true);
            NeedsAir = element.GetAttributeBool("needsair", false);
            ControlHusk = element.GetAttributeBool("controlhusk", false);

            DormantThreshold = element.GetAttributeFloat("dormantthreshold", MaxStrength * 0.5f);
            ActiveThreshold = element.GetAttributeFloat("activethreshold", MaxStrength * 0.75f);
            TransitionThreshold = element.GetAttributeFloat("transitionthreshold", MaxStrength);
            TransformThresholdOnDeath = element.GetAttributeFloat("transformthresholdondeath", ActiveThreshold);
        }

        // Use any of these to define which limb the appendage is attached to.
        // If multiple are defined, the order of preference is: id, name, type.
        public readonly int AttachLimbId;
        public readonly string AttachLimbName;
        public readonly LimbType AttachLimbType;

        public float ActiveThreshold, DormantThreshold, TransitionThreshold;
        public float TransformThresholdOnDeath;

        public readonly Identifier HuskedSpeciesName;

        public readonly bool TransferBuffs;
        public readonly bool SendMessages;
        public readonly bool CauseSpeechImpediment;
        public readonly bool NeedsAir;
        public readonly bool ControlHusk;
    }

    class AfflictionPrefab : PrefabWithUintIdentifier
    {
        public class Effect
        {
            //this effect is applied when the strength is within this range
            [Serialize(0.0f, IsPropertySaveable.No)]
            public float MinStrength { get; private set; }

            [Serialize(0.0f, IsPropertySaveable.No)]
            public float MaxStrength { get; private set; }

            [Serialize(0.0f, IsPropertySaveable.No)]
            public float MinVitalityDecrease { get; private set; }

            [Serialize(0.0f, IsPropertySaveable.No)]
            public float MaxVitalityDecrease { get; private set; }

            //how much the strength of the affliction changes per second
            [Serialize(0.0f, IsPropertySaveable.No)]
            public float StrengthChange { get; private set; }

            [Serialize(false, IsPropertySaveable.No)]
            public bool MultiplyByMaxVitality { get; private set; }

            [Serialize(0.0f, IsPropertySaveable.No)]
            public float MinScreenBlur { get; private set; }

            [Serialize(0.0f, IsPropertySaveable.No)]
            public float MaxScreenBlur { get; private set; }

            [Serialize(0.0f, IsPropertySaveable.No)]
            public float MinScreenDistort { get; private set; }

            [Serialize(0.0f, IsPropertySaveable.No)]
            public float MaxScreenDistort { get; private set; }

            [Serialize(0.0f, IsPropertySaveable.No)]
            public float MinRadialDistort { get; private set; }

            [Serialize(0.0f, IsPropertySaveable.No)]
            public float MaxRadialDistort { get; private set; }

            [Serialize(0.0f, IsPropertySaveable.No)]
            public float MinChromaticAberration { get; private set; }

            [Serialize(0.0f, IsPropertySaveable.No)]
            public float MaxChromaticAberration { get; private set; }

            [Serialize("255,255,255,255", IsPropertySaveable.No)]
            public Color GrainColor { get; private set; }

            [Serialize(0.0f, IsPropertySaveable.No)]
            public float MinGrainStrength { get; private set; }

            [Serialize(0.0f, IsPropertySaveable.No)]
            public float MaxGrainStrength { get; private set; }

            [Serialize(0.0f, IsPropertySaveable.No)]
            public float ScreenEffectFluctuationFrequency { get; private set; }
            
            [Serialize(1.0f, IsPropertySaveable.No)]
            public float MinAfflictionOverlayAlphaMultiplier { get; private set; }

            [Serialize(1.0f, IsPropertySaveable.No)]
            public float MaxAfflictionOverlayAlphaMultiplier { get; private set; }

            [Serialize(1.0f, IsPropertySaveable.No)]
            public float MinBuffMultiplier { get; private set; }

            [Serialize(1.0f, IsPropertySaveable.No)]
            public float MaxBuffMultiplier { get; private set; }

            [Serialize(1.0f, IsPropertySaveable.No)]
            public float MinSpeedMultiplier { get; private set; }

            [Serialize(1.0f, IsPropertySaveable.No)]
            public float MaxSpeedMultiplier { get; private set; }
            
            [Serialize(1.0f, IsPropertySaveable.No)]
            public float MinSkillMultiplier { get; private set; }

            [Serialize(1.0f, IsPropertySaveable.No)]
            public float MaxSkillMultiplier { get; private set; }
            
            private readonly Identifier[] resistanceFor;
            public IReadOnlyList<Identifier> ResistanceFor => resistanceFor;

            [Serialize(0.0f, IsPropertySaveable.No)]
            public float MinResistance { get; private set; }

            [Serialize(0.0f, IsPropertySaveable.No)]
            public float MaxResistance { get; private set; }

            [Serialize("", IsPropertySaveable.No)]
            public Identifier DialogFlag { get; private set; }

            [Serialize("", IsPropertySaveable.No)]
            public Identifier Tag { get; private set; }

            [Serialize("0,0,0,0", IsPropertySaveable.No)]
            public Color MinFaceTint { get; private set; }

            [Serialize("0,0,0,0", IsPropertySaveable.No)]
            public Color MaxFaceTint { get; private set; }

            [Serialize("0,0,0,0", IsPropertySaveable.No)]
            public Color MinBodyTint { get; private set; }

            [Serialize("0,0,0,0", IsPropertySaveable.No)]
            public Color MaxBodyTint { get; private set; }

            /// <summary>
            /// Prevents AfflictionHusks with the specified identifier(s) from transforming the character into an AI-controlled character
            /// </summary>
            public Identifier[] BlockTransformation { get; private set; }

            public readonly Dictionary<StatTypes, (float minValue, float maxValue)> AfflictionStatValues = new Dictionary<StatTypes, (float minValue, float maxValue)>();
            public AbilityFlags AfflictionAbilityFlags;

            //statuseffects applied on the character when the affliction is active
            public readonly List<StatusEffect> StatusEffects = new List<StatusEffect>();

            public Effect(ContentXElement element, string parentDebugName)
            {
                SerializableProperty.DeserializeProperties(this, element);

                resistanceFor = element.GetAttributeIdentifierArray("resistancefor", Array.Empty<Identifier>());
                BlockTransformation = element.GetAttributeIdentifierArray("blocktransformation", Array.Empty<Identifier>());

                foreach (var subElement in element.Elements())
                {
                    switch (subElement.Name.ToString().ToLowerInvariant())
                    {
                        case "statuseffect":
                            StatusEffects.Add(StatusEffect.Load(subElement, parentDebugName));
                            break;
                        case "statvalue":
                            var statType = CharacterAbilityGroup.ParseStatType(subElement.GetAttributeString("stattype", ""), parentDebugName);

                            float defaultValue = subElement.GetAttributeFloat("value", 0f);
                            float minValue = subElement.GetAttributeFloat("minvalue", defaultValue);
                            float maxValue = subElement.GetAttributeFloat("maxvalue", defaultValue);

                            AfflictionStatValues.TryAdd(statType, (minValue, maxValue));
                            break;
                        case "abilityflag":
                            var flagType = CharacterAbilityGroup.ParseFlagType(subElement.GetAttributeString("flagtype", ""), parentDebugName);
                            AfflictionAbilityFlags |= flagType;
                            break;
                        case "affliction":
                            DebugConsole.AddWarning($"Error in affliction \"{parentDebugName}\" - additional afflictions caused by the affliction should be configured inside status effects.");
                            break;
                    }
                }
            }
        }

        public class Description
        {
            public enum TargetType
            {
                Any,
                Self,
                OtherCharacter
            }

            public readonly LocalizedString Text;
            public readonly Identifier TextTag;
            public readonly float MinStrength, MaxStrength;
            public readonly TargetType Target;

            public Description(ContentXElement element, AfflictionPrefab affliction)
            {
                TextTag = element.GetAttributeIdentifier("textidentifier", Identifier.Empty);
                if (!TextTag.IsEmpty)
                {
                    Text = TextManager.Get(TextTag);
                }
                string text = element.GetAttributeString("text", string.Empty);
                if (!text.IsNullOrEmpty())
                {
                    Text = Text?.Fallback(text) ?? text;
                }
                else if (TextTag.IsEmpty)
                {
                    DebugConsole.ThrowError($"Error in affliction \"{affliction.Identifier}\" - no text defined for one of the descriptions.");
                }

                MinStrength = element.GetAttributeFloat(nameof(MinStrength), 0.0f);
                MaxStrength = element.GetAttributeFloat(nameof(MaxStrength), 100.0f);
                if (MinStrength >= MaxStrength)
                {
                    DebugConsole.ThrowError($"Error in affliction \"{affliction.Identifier}\" - max strength is not larger than min.");
                }
                Target = element.GetAttributeEnum(nameof(Target), TargetType.Any);
            }
        }

        public class PeriodicEffect
        {
            public readonly List<StatusEffect> StatusEffects = new List<StatusEffect>();
            public readonly float MinInterval, MaxInterval;
            public readonly float MinStrength, MaxStrength;

            public PeriodicEffect(ContentXElement element, string parentDebugName)
            {
                foreach (var subElement in element.Elements())
                {
                    StatusEffects.Add(StatusEffect.Load(subElement, parentDebugName));
                }

                if (element.GetAttribute("interval") != null)
                {
                    MinInterval = MaxInterval = Math.Max(element.GetAttributeFloat("interval", 1.0f), 1.0f);
                }
                else
                {
                    MinInterval = Math.Max(element.GetAttributeFloat(nameof(MinInterval), 1.0f), 1.0f);
                    MaxInterval = Math.Max(element.GetAttributeFloat(nameof(MaxInterval), 1.0f), MinInterval);
                    MinStrength = Math.Max(element.GetAttributeFloat(nameof(MinStrength), 0f), 0f);
                    MaxStrength = Math.Max(element.GetAttributeFloat(nameof(MaxStrength), MinStrength), MinStrength);
                }
            }
        }

        public static readonly Identifier DamageType = "damage".ToIdentifier();
        public static readonly Identifier BurnType = "burn".ToIdentifier();
        public static readonly Identifier BleedingType = "bleeding".ToIdentifier();
        public static readonly Identifier ParalysisType = "paralysis".ToIdentifier();
        public static readonly Identifier PoisonType = "poison".ToIdentifier();
        public static readonly Identifier StunType = "stun".ToIdentifier();
        public static readonly Identifier EMPType = "emp".ToIdentifier();
        public static readonly Identifier SpaceHerpesType = "spaceherpes".ToIdentifier();
        public static readonly Identifier AlienInfectedType = "alieninfected".ToIdentifier();
        public static readonly Identifier InvertControlsType = "invertcontrols".ToIdentifier();
        public static readonly Identifier HuskInfectionType = "huskinfection".ToIdentifier();

        public static AfflictionPrefab InternalDamage => Prefabs["internaldamage"];
        public static AfflictionPrefab BiteWounds => Prefabs["bitewounds"];
        public static AfflictionPrefab ImpactDamage => Prefabs["blunttrauma"];
        public static AfflictionPrefab Bleeding => Prefabs[BleedingType];
        public static AfflictionPrefab Burn => Prefabs[BurnType];
        public static AfflictionPrefab OxygenLow => Prefabs["oxygenlow"];
        public static AfflictionPrefab Bloodloss => Prefabs["bloodloss"];
        public static AfflictionPrefab Pressure => Prefabs["pressure"];
        public static AfflictionPrefab Stun => Prefabs[StunType];
        public static AfflictionPrefab RadiationSickness => Prefabs["radiationsickness"];


        public static readonly PrefabCollection<AfflictionPrefab> Prefabs = new PrefabCollection<AfflictionPrefab>();

        public override void Dispose() { }

        public static IEnumerable<AfflictionPrefab> List => Prefabs;

        // Arbitrary string that is used to identify the type of the affliction.
        public readonly Identifier AfflictionType;

        private readonly ContentXElement configElement;
        
        //Does the affliction affect a specific limb or the whole character
        public readonly bool LimbSpecific;

        //If not a limb-specific affliction, which limb is the indicator shown on in the health menu
        //(e.g. mental health problems on head, lack of oxygen on torso...)
        public readonly LimbType IndicatorLimb;

        public readonly LocalizedString Name;
        public readonly Identifier TranslationIdentifier;
        public readonly bool IsBuff;
        public readonly bool AffectMachines;
        public readonly bool HealableInMedicalClinic;
        public readonly float HealCostMultiplier;
        public readonly int BaseHealCost;
        public readonly bool ShowBarInHealthMenu;

        public readonly LocalizedString CauseOfDeathDescription, SelfCauseOfDeathDescription;

        private readonly LocalizedString defaultDescription;
        public readonly ImmutableList<Description> Descriptions;

        public readonly bool HideIconAfterDelay;

        //how high the strength has to be for the affliction to take affect
        public readonly float ActivationThreshold = 0.0f;
        //how high the strength has to be for the affliction icon to be shown in the UI
        public readonly float ShowIconThreshold = 0.05f;
        //how high the strength has to be for the affliction icon to be shown to others with a health scanner or via the health interface
        public readonly float ShowIconToOthersThreshold = 0.05f;
        public readonly float MaxStrength = 100.0f;

        public readonly float GrainBurst;

        //how high the strength has to be for the affliction icon to be shown with a health scanner
        public readonly float ShowInHealthScannerThreshold = 0.05f;

        //how strong the affliction needs to be before bots attempt to treat it
        public readonly float TreatmentThreshold = 5.0f;

        /// <summary>
        /// Bots will not try to treat the affliction if the character has any of these afflictions
        /// </summary>
        public ImmutableHashSet<Identifier> IgnoreTreatmentIfAfflictedBy;

        /// <summary>
        /// The affliction is automatically removed after this time. 0 = unlimited
        /// </summary>
        public readonly float Duration;

        //how much karma changes when a player applies this affliction to someone (per strength of the affliction)
        public float KarmaChangeOnApplied;

        public readonly float BurnOverlayAlpha;
        public readonly float DamageOverlayAlpha;
<<<<<<< HEAD
=======

        //steam achievement given when the controlled character receives the affliction
        public readonly Identifier AchievementOnReceived;
>>>>>>> bf73ddb6

        //steam achievement given when the affliction is removed from the controlled character
        public readonly Identifier AchievementOnRemoved;

        public readonly Sprite Icon;
        public readonly Color[] IconColors;

        public readonly Sprite AfflictionOverlay;
        public readonly bool AfflictionOverlayAlphaIsLinear;

        public readonly bool DamageParticles;

        /// <summary>
        /// An arbitrary modifier that affects how much medical skill is increased when you apply the affliction on a target. 
        /// If the affliction causes damage or is of type poison or paralysis, the skill is increased only when the target is hostile. 
        /// If the affliction is of type buff, the skill is increased only when the target is friendly.
        /// </summary>
        public readonly float MedicalSkillGain;
        /// <summary>
        /// An arbitrary modifier that affects how much weapons skill is increased when you apply the affliction on a target. 
        /// The skill is increased only when the target is hostile. 
        /// </summary>
        public readonly float WeaponsSkillGain;

        private readonly List<Effect> effects = new List<Effect>();
        private readonly List<PeriodicEffect> periodicEffects = new List<PeriodicEffect>();

        public IEnumerable<Effect> Effects => effects;

        public IList<PeriodicEffect> PeriodicEffects => periodicEffects;

        private readonly ConstructorInfo constructor;

<<<<<<< HEAD
=======
        public Identifier[] TargetSpecies { get; protected set; }

>>>>>>> bf73ddb6
        public readonly bool ResetBetweenRounds;

        public IEnumerable<KeyValuePair<Identifier, float>> TreatmentSuitability
        {
            get
            {
                foreach (var itemPrefab in ItemPrefab.Prefabs)
                {
                    float suitability = Math.Max(itemPrefab.GetTreatmentSuitability(Identifier), itemPrefab.GetTreatmentSuitability(AfflictionType));
                    if (!MathUtils.NearlyEqual(suitability, 0.0f))
                    {
                        yield return new KeyValuePair<Identifier, float>(itemPrefab.Identifier, suitability);
                    }
                }
            }
        }

        public AfflictionPrefab(ContentXElement element, AfflictionsFile file, Type type) : base(file, element.GetAttributeIdentifier("identifier", ""))
        {
            configElement = element;
            
            AfflictionType = element.GetAttributeIdentifier("type", "");
            TranslationIdentifier = element.GetAttributeIdentifier("translationoverride", Identifier);
            Name = TextManager.Get($"AfflictionName.{TranslationIdentifier}");
            string fallbackName = element.GetAttributeString("name", "");
            if (!string.IsNullOrEmpty(fallbackName))
            {
                Name = Name.Fallback(fallbackName);
            }                
            defaultDescription = TextManager.Get($"AfflictionDescription.{TranslationIdentifier}");
            string fallbackDescription = element.GetAttributeString("description", "");
            if (!string.IsNullOrEmpty(fallbackDescription))
            {
                defaultDescription = defaultDescription.Fallback(fallbackDescription);
            }
            IsBuff = element.GetAttributeBool(nameof(IsBuff), false);
            AffectMachines = element.GetAttributeBool(nameof(AffectMachines), true);

            ShowBarInHealthMenu = element.GetAttributeBool("showbarinhealthmenu", true);

            HealableInMedicalClinic = element.GetAttributeBool("healableinmedicalclinic", 
                !IsBuff && 
                AfflictionType != "geneticmaterialbuff" && 
                AfflictionType != "geneticmaterialdebuff");
            HealCostMultiplier = element.GetAttributeFloat(nameof(HealCostMultiplier), 1f);
            BaseHealCost = element.GetAttributeInt(nameof(BaseHealCost), 0);

            IgnoreTreatmentIfAfflictedBy = element.GetAttributeIdentifierArray(nameof(IgnoreTreatmentIfAfflictedBy), Array.Empty<Identifier>()).ToImmutableHashSet();

            Duration = element.GetAttributeFloat(nameof(Duration), 0.0f);

            if (element.GetAttribute("nameidentifier") != null)
            {
                Name = TextManager.Get(element.GetAttributeString("nameidentifier", string.Empty)).Fallback(Name);
            }

            LimbSpecific = element.GetAttributeBool("limbspecific", false);
            if (!LimbSpecific)
            {
                string indicatorLimbName = element.GetAttributeString("indicatorlimb", "Torso");
                if (!Enum.TryParse(indicatorLimbName, out IndicatorLimb))
                {
                    DebugConsole.ThrowError("Error in affliction prefab " + Name + " - limb type \"" + indicatorLimbName + "\" not found.");
                }
            }

            HideIconAfterDelay = element.GetAttributeBool(nameof(HideIconAfterDelay), false);

            ActivationThreshold = element.GetAttributeFloat(nameof(ActivationThreshold), 0.0f);
            ShowIconThreshold   = element.GetAttributeFloat(nameof(ShowIconThreshold), Math.Max(ActivationThreshold, 0.05f));
            ShowIconToOthersThreshold   = element.GetAttributeFloat(nameof(ShowIconToOthersThreshold), ShowIconThreshold);
            MaxStrength         = element.GetAttributeFloat(nameof(MaxStrength), 100.0f);
            GrainBurst          = element.GetAttributeFloat(nameof(GrainBurst), 0.0f);

            ShowInHealthScannerThreshold = element.GetAttributeFloat(nameof(ShowInHealthScannerThreshold), 
                Math.Max(ActivationThreshold, AfflictionType == "talentbuff" ? float.MaxValue : ShowIconToOthersThreshold));
            TreatmentThreshold = element.GetAttributeFloat(nameof(TreatmentThreshold), Math.Max(ActivationThreshold, 5.0f));
<<<<<<< HEAD

            DamageOverlayAlpha  = element.GetAttributeFloat(nameof(DamageOverlayAlpha), 0.0f);
            BurnOverlayAlpha    = element.GetAttributeFloat(nameof(BurnOverlayAlpha), 0.0f);

            KarmaChangeOnApplied = element.GetAttributeFloat(nameof(KarmaChangeOnApplied), 0.0f);
=======

            DamageOverlayAlpha  = element.GetAttributeFloat(nameof(DamageOverlayAlpha), 0.0f);
            BurnOverlayAlpha    = element.GetAttributeFloat(nameof(BurnOverlayAlpha), 0.0f);

            KarmaChangeOnApplied = element.GetAttributeFloat(nameof(KarmaChangeOnApplied), 0.0f);

            CauseOfDeathDescription     = 
                TextManager.Get($"AfflictionCauseOfDeath.{TranslationIdentifier}")
                .Fallback(TextManager.Get(element.GetAttributeString("causeofdeathdescription", "")))
                .Fallback(element.GetAttributeString("causeofdeathdescription", ""));
            SelfCauseOfDeathDescription = 
                TextManager.Get($"AfflictionCauseOfDeathSelf.{TranslationIdentifier}")
                .Fallback(TextManager.Get(element.GetAttributeString("selfcauseofdeathdescription", "")))
                .Fallback(element.GetAttributeString("selfcauseofdeathdescription", ""));
>>>>>>> bf73ddb6

            IconColors = element.GetAttributeColorArray(nameof(IconColors), null);
            AfflictionOverlayAlphaIsLinear = element.GetAttributeBool(nameof(AfflictionOverlayAlphaIsLinear), false);
            AchievementOnReceived = element.GetAttributeIdentifier(nameof(AchievementOnReceived), "");
            AchievementOnRemoved = element.GetAttributeIdentifier(nameof(AchievementOnRemoved), "");

            TargetSpecies = element.GetAttributeIdentifierArray("targets", Array.Empty<Identifier>(), trim: true);

<<<<<<< HEAD
            IconColors = element.GetAttributeColorArray(nameof(IconColors), null);
            AfflictionOverlayAlphaIsLinear = element.GetAttributeBool(nameof(AfflictionOverlayAlphaIsLinear), false);
            AchievementOnRemoved = element.GetAttributeIdentifier(nameof(AchievementOnRemoved), "");

            ResetBetweenRounds = element.GetAttributeBool("resetbetweenrounds", false);

            DamageParticles = element.GetAttributeBool(nameof(DamageParticles), true);
            WeaponsSkillGain = element.GetAttributeFloat(nameof(WeaponsSkillGain), 0.0f);
            MedicalSkillGain = element.GetAttributeFloat(nameof(MedicalSkillGain), 0.0f);

=======
            ResetBetweenRounds = element.GetAttributeBool("resetbetweenrounds", false);

            DamageParticles = element.GetAttributeBool(nameof(DamageParticles), true);
            WeaponsSkillGain = element.GetAttributeFloat(nameof(WeaponsSkillGain), 0.0f);
            MedicalSkillGain = element.GetAttributeFloat(nameof(MedicalSkillGain), 0.0f);

>>>>>>> bf73ddb6
            List<Description> descriptions = new List<Description>();
            foreach (var subElement in element.Elements())
            {
                switch (subElement.Name.ToString().ToLowerInvariant())
                {
                    case "icon":
                        Icon = new Sprite(subElement);
                        break;
                    case "afflictionoverlay":
                        AfflictionOverlay = new Sprite(subElement);
                        break;
                    case "statvalue":
                        DebugConsole.ThrowError($"Error in affliction \"{Identifier}\" - stat values should be configured inside the affliction's effects.");
                        break;
                    case "effect":
                    case "periodiceffect":
                        break;
                    case "description":
                        descriptions.Add(new Description(subElement, this));
                        break;
                    default:
                        DebugConsole.AddWarning($"Unrecognized element in affliction \"{Identifier}\" ({subElement.Name})");
                        break;
                }
            }
            Descriptions = descriptions.ToImmutableList();

            constructor = type.GetConstructor(new[] { typeof(AfflictionPrefab), typeof(float) });
        }

        public LocalizedString GetDescription(float strength, Description.TargetType targetType)
        {
            foreach (var description in Descriptions)
            {
                if (strength < description.MinStrength || strength > description.MaxStrength) { continue; }
                switch (targetType)
                {
                    case Description.TargetType.Self:
                        if (description.Target == Description.TargetType.OtherCharacter) { continue; }
                        break;
                    case Description.TargetType.OtherCharacter:
                        if (description.Target == Description.TargetType.Self) { continue; }
                        break;
                }
                return description.Text;
            }
            return defaultDescription;
        }

        public static void LoadAllEffects()
        {
            Prefabs.ForEach(p => p.LoadEffects());
        }

        public static void ClearAllEffects()
        {
            Prefabs.ForEach(p => p.ClearEffects());
        }
        
        public void LoadEffects()
        {
            ClearEffects();
            foreach (var subElement in configElement.Elements())
            {
                switch (subElement.Name.ToString().ToLowerInvariant())
                {
                    case "effect":
                        effects.Add(new Effect(subElement, Name.Value));
                        break;
                    case "periodiceffect":
                        periodicEffects.Add(new PeriodicEffect(subElement, Name.Value));
                        break;
                }
            }
            for (int i = 0; i < effects.Count; i++)
            {
                for (int j = i + 1; j < effects.Count; j++)
                {
                    var a = effects[i];
                    var b = effects[j];
                    if (a.MinStrength < b.MaxStrength && b.MinStrength < a.MaxStrength)
                    {
                        DebugConsole.AddWarning($"Affliction \"{Identifier}\" contains effects with overlapping strength ranges. Only one effect can be active at a time, meaning one of the effects won't work.");
                    }
                }
            }
        }

        public void ClearEffects()
        {
            effects.Clear();
            periodicEffects.Clear();
        }

#if CLIENT
        public void ReloadSoundsIfNeeded()
        {
            foreach (var effect in effects)
            {
                foreach (var statusEffect in effect.StatusEffects)
                {
                    foreach (var sound in statusEffect.Sounds)
                    {
                        if (sound.Sound == null) { RoundSound.Reload(sound); }                       
                    }
                }
            }
            foreach (var periodicEffect in periodicEffects)
            {
                foreach (var statusEffect in periodicEffect.StatusEffects)
                {
                    foreach (var sound in statusEffect.Sounds)
                    {
                        if (sound.Sound == null) { RoundSound.Reload(sound); }
                    }
                }
            }
        }
#endif

        public override string ToString()
        {
            return $"AfflictionPrefab ({Name})";
        }

        public Affliction Instantiate(float strength, Character source = null)
        {
            object instance = null;
            try
            {
                instance = constructor.Invoke(new object[] { this, strength });
            }
            catch (Exception ex)
            {
                DebugConsole.ThrowError(ex.InnerException != null ? ex.InnerException.ToString() : ex.ToString());
            }
            Affliction affliction = instance as Affliction;
            affliction.Source = source;
            return affliction;
        }

        public Effect GetActiveEffect(float currentStrength)
        {
            foreach (Effect effect in effects)
            {
                if (currentStrength > effect.MinStrength && currentStrength <= effect.MaxStrength)
                {
                    return effect;
                }
            }

            //if above the strength range of all effects, use the highest strength effect
            Effect strongestEffect = null;
            float largestStrength = currentStrength;
            foreach (Effect effect in effects)
            {
                if (currentStrength > effect.MaxStrength && 
                    (strongestEffect == null || effect.MaxStrength > largestStrength))
                {
                    strongestEffect = effect;
                    largestStrength = effect.MaxStrength;
                }
            }
            return strongestEffect;
        }

        public float GetTreatmentSuitability(Item item)
        {
            if (item == null)
            {
                return 0.0f;
            }
            return Math.Max(item.Prefab.GetTreatmentSuitability(Identifier), item.Prefab.GetTreatmentSuitability(AfflictionType));
        }
    }
}<|MERGE_RESOLUTION|>--- conflicted
+++ resolved
@@ -431,12 +431,9 @@
 
         public readonly float BurnOverlayAlpha;
         public readonly float DamageOverlayAlpha;
-<<<<<<< HEAD
-=======
 
         //steam achievement given when the controlled character receives the affliction
         public readonly Identifier AchievementOnReceived;
->>>>>>> bf73ddb6
 
         //steam achievement given when the affliction is removed from the controlled character
         public readonly Identifier AchievementOnRemoved;
@@ -470,11 +467,8 @@
 
         private readonly ConstructorInfo constructor;
 
-<<<<<<< HEAD
-=======
         public Identifier[] TargetSpecies { get; protected set; }
 
->>>>>>> bf73ddb6
         public readonly bool ResetBetweenRounds;
 
         public IEnumerable<KeyValuePair<Identifier, float>> TreatmentSuitability
@@ -552,13 +546,6 @@
             ShowInHealthScannerThreshold = element.GetAttributeFloat(nameof(ShowInHealthScannerThreshold), 
                 Math.Max(ActivationThreshold, AfflictionType == "talentbuff" ? float.MaxValue : ShowIconToOthersThreshold));
             TreatmentThreshold = element.GetAttributeFloat(nameof(TreatmentThreshold), Math.Max(ActivationThreshold, 5.0f));
-<<<<<<< HEAD
-
-            DamageOverlayAlpha  = element.GetAttributeFloat(nameof(DamageOverlayAlpha), 0.0f);
-            BurnOverlayAlpha    = element.GetAttributeFloat(nameof(BurnOverlayAlpha), 0.0f);
-
-            KarmaChangeOnApplied = element.GetAttributeFloat(nameof(KarmaChangeOnApplied), 0.0f);
-=======
 
             DamageOverlayAlpha  = element.GetAttributeFloat(nameof(DamageOverlayAlpha), 0.0f);
             BurnOverlayAlpha    = element.GetAttributeFloat(nameof(BurnOverlayAlpha), 0.0f);
@@ -573,7 +560,6 @@
                 TextManager.Get($"AfflictionCauseOfDeathSelf.{TranslationIdentifier}")
                 .Fallback(TextManager.Get(element.GetAttributeString("selfcauseofdeathdescription", "")))
                 .Fallback(element.GetAttributeString("selfcauseofdeathdescription", ""));
->>>>>>> bf73ddb6
 
             IconColors = element.GetAttributeColorArray(nameof(IconColors), null);
             AfflictionOverlayAlphaIsLinear = element.GetAttributeBool(nameof(AfflictionOverlayAlphaIsLinear), false);
@@ -582,25 +568,12 @@
 
             TargetSpecies = element.GetAttributeIdentifierArray("targets", Array.Empty<Identifier>(), trim: true);
 
-<<<<<<< HEAD
-            IconColors = element.GetAttributeColorArray(nameof(IconColors), null);
-            AfflictionOverlayAlphaIsLinear = element.GetAttributeBool(nameof(AfflictionOverlayAlphaIsLinear), false);
-            AchievementOnRemoved = element.GetAttributeIdentifier(nameof(AchievementOnRemoved), "");
-
             ResetBetweenRounds = element.GetAttributeBool("resetbetweenrounds", false);
 
             DamageParticles = element.GetAttributeBool(nameof(DamageParticles), true);
             WeaponsSkillGain = element.GetAttributeFloat(nameof(WeaponsSkillGain), 0.0f);
             MedicalSkillGain = element.GetAttributeFloat(nameof(MedicalSkillGain), 0.0f);
 
-=======
-            ResetBetweenRounds = element.GetAttributeBool("resetbetweenrounds", false);
-
-            DamageParticles = element.GetAttributeBool(nameof(DamageParticles), true);
-            WeaponsSkillGain = element.GetAttributeFloat(nameof(WeaponsSkillGain), 0.0f);
-            MedicalSkillGain = element.GetAttributeFloat(nameof(MedicalSkillGain), 0.0f);
-
->>>>>>> bf73ddb6
             List<Description> descriptions = new List<Description>();
             foreach (var subElement in element.Elements())
             {
