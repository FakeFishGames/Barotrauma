﻿using Barotrauma.Abilities;
using Microsoft.Xna.Framework;
using System;
using System.Collections.Generic;
using System.Reflection;
using System.Xml.Linq;
using Barotrauma.Extensions;
using System.Collections.Immutable;
using Barotrauma.Items.Components;

namespace Barotrauma
{
    class CPRSettings : Prefab
    {
        public readonly static PrefabSelector<CPRSettings> Prefabs = new PrefabSelector<CPRSettings>();
        public static CPRSettings Active => Prefabs.ActivePrefab;

        public readonly float ReviveChancePerSkill;
        public readonly float ReviveChanceExponent;
        public readonly float ReviveChanceMin;
        public readonly float ReviveChanceMax;
        public readonly float StabilizationPerSkill;
        public readonly float StabilizationMin;
        public readonly float StabilizationMax;
        public readonly float DamageSkillThreshold;
        public readonly float DamageSkillMultiplier;

        private readonly string insufficientSkillAfflictionIdentifier;
        public AfflictionPrefab InsufficientSkillAffliction
        {
            get
            {
                return
                    AfflictionPrefab.Prefabs.ContainsKey(insufficientSkillAfflictionIdentifier) ?
                    AfflictionPrefab.Prefabs[insufficientSkillAfflictionIdentifier] :
                    AfflictionPrefab.InternalDamage;
            }
        }

        public CPRSettings(XElement element, AfflictionsFile file) : base(file, file.Path.Value.ToIdentifier())
        {
            ReviveChancePerSkill = Math.Max(element.GetAttributeFloat("revivechanceperskill", 0.01f), 0.0f);
            ReviveChanceExponent = Math.Max(element.GetAttributeFloat("revivechanceexponent", 2.0f), 0.0f);
            ReviveChanceMin = MathHelper.Clamp(element.GetAttributeFloat("revivechancemin", 0.05f), 0.0f, 1.0f);
            ReviveChanceMax = MathHelper.Clamp(element.GetAttributeFloat("revivechancemax", 0.9f), ReviveChanceMin, 1.0f);

            StabilizationPerSkill = Math.Max(element.GetAttributeFloat("stabilizationperskill", 0.01f), 0.0f);
            StabilizationMin = MathHelper.Max(element.GetAttributeFloat("stabilizationmin", 0.05f), 0.0f);
            StabilizationMax = MathHelper.Max(element.GetAttributeFloat("stabilizationmax", 2.0f), StabilizationMin);

            DamageSkillThreshold = MathHelper.Clamp(element.GetAttributeFloat("damageskillthreshold", 40.0f), 0.0f, 100.0f);
            DamageSkillMultiplier = MathHelper.Clamp(element.GetAttributeFloat("damageskillmultiplier", 0.1f), 0.0f, 100.0f);

            insufficientSkillAfflictionIdentifier = element.GetAttributeString("insufficientskillaffliction", "");
        }

        public override void Dispose() { }
    }

    /// <summary>
    /// AfflictionPrefabHusk is a special type of affliction that has added functionality for husk infection.
    /// </summary>
    class AfflictionPrefabHusk : AfflictionPrefab
    {
        // Use any of these to define which limb the appendage is attached to.
        // If multiple are defined, the order of preference is: id, name, type.
        public readonly int AttachLimbId;
        public readonly string AttachLimbName;
        public readonly LimbType AttachLimbType;

        /// <summary>
        /// The minimum strength at which husk infection will be in the dormant stage.
        /// It must be less than or equal to ActiveThreshold.
        /// </summary>
        public readonly float DormantThreshold;

        /// <summary>
        /// The minimum strength at which husk infection will be in the active stage.
        /// It must be greater than or equal to DormantThreshold and less than or equal to TransitionThreshold.
        /// </summary>
        public readonly float ActiveThreshold;

        /// <summary>
        /// The minimum strength at which husk infection will be in its final stage.
        /// It must be greater than or equal to ActiveThreshold.
        /// </summary>
        public readonly float TransitionThreshold;

        /// <summary>
        /// The minimum strength the affliction must have for the affected character
        /// to transform into a husk upon death.
        /// </summary>
        public readonly float TransformThresholdOnDeath;

        /// <summary>
        /// The species of husk to convert the affected character to
        /// once husk infection reaches its final stage.
        /// </summary>
        public readonly Identifier HuskedSpeciesName;

        /// <summary>
        /// If set to true, all buffs are transferred to the converted
        /// character after husk transformation is complete.
        /// </summary>
        public readonly bool TransferBuffs;

        /// <summary>
        /// If set to true, the affected player will see on-screen messages describing husk infection symptoms
        /// and affected bots will speak about their current husk infection stage.
        /// </summary>
        public readonly bool SendMessages;

        /// <summary>
        /// If set to true, affected characters will have their speech impeded once the affliction
        /// reaches the dormant stage.
        /// </summary>
        public readonly bool CauseSpeechImpediment;

        /// <summary>
<<<<<<< HEAD
        /// If not set to true, affected characters will no longer require air
=======
        /// If set to false, affected characters will no longer require air
>>>>>>> f95be051
        /// once the affliction reaches the active stage.
        /// </summary>
        public readonly bool NeedsAir;

        /// <summary>
        /// If set to true, affected players will retain control of their character
        /// after transforming into a husk.
        /// </summary>
        public readonly bool ControlHusk;

        public AfflictionPrefabHusk(ContentXElement element, AfflictionsFile file, Type type = null) : base(element, file, type)
        {
            HuskedSpeciesName = element.GetAttributeIdentifier("huskedspeciesname", Identifier.Empty);
            if (HuskedSpeciesName.IsEmpty)
            {
                DebugConsole.NewMessage($"No 'huskedspeciesname' defined for the husk affliction ({Identifier}) in {element}", Color.Orange);
                HuskedSpeciesName = "husk".ToIdentifier();
            }
            // Remove "[speciesname]" for backward support (we don't use it anymore)
            HuskedSpeciesName = HuskedSpeciesName.Remove("[speciesname]").ToIdentifier();
            if (TargetSpecies.Length == 0)
            {
                DebugConsole.NewMessage($"No 'targets' defined for the husk affliction ({Identifier}) in {element}", Color.Orange);
                TargetSpecies = new Identifier[] { CharacterPrefab.HumanSpeciesName };
            }
            var attachElement = element.GetChildElement("attachlimb");
            if (attachElement != null)
            {
                AttachLimbId = attachElement.GetAttributeInt("id", -1);
                AttachLimbName = attachElement.GetAttributeString("name", null);
                AttachLimbType = attachElement.GetAttributeEnum("type", LimbType.None);
            }
            else
            {
                AttachLimbId = -1;
                AttachLimbName = null;
                AttachLimbType = LimbType.None;
            }

            TransferBuffs = element.GetAttributeBool("transferbuffs", true);
            SendMessages = element.GetAttributeBool("sendmessages", true);
            CauseSpeechImpediment = element.GetAttributeBool("causespeechimpediment", true);
            NeedsAir = element.GetAttributeBool("needsair", false);
            ControlHusk = element.GetAttributeBool("controlhusk", false);

            DormantThreshold = element.GetAttributeFloat("dormantthreshold", MaxStrength * 0.5f);
            ActiveThreshold = element.GetAttributeFloat("activethreshold", MaxStrength * 0.75f);
            TransitionThreshold = element.GetAttributeFloat("transitionthreshold", MaxStrength);

            if (DormantThreshold > ActiveThreshold)
            {
                DebugConsole.ThrowError($"Error in \"{Identifier}\": {nameof(DormantThreshold)} is greater than {nameof(ActiveThreshold)} ({DormantThreshold} > {ActiveThreshold})");
            }
            if (ActiveThreshold > TransitionThreshold)
            {
                DebugConsole.ThrowError($"Error in \"{Identifier}\": {nameof(ActiveThreshold)} is greater than {nameof(TransitionThreshold)} ({ActiveThreshold} > {TransitionThreshold})");
            }

            TransformThresholdOnDeath = element.GetAttributeFloat("transformthresholdondeath", ActiveThreshold);
        }
    }

    /// <summary>
    /// AfflictionPrefab is a prefab that defines a type of affliction that can be applied to a character.
    /// There are multiple sub-types of afflictions such as AfflictionPrefabHusk, AfflictionPsychosis and AfflictionBleeding that can be used for additional functionality.
    /// 
    /// When defining a new affliction, the type will be determined by the element name.
    /// </summary>
    /// <example>
    /// <code language="xml">
    /// <Afflictions>
    ///     <!-- Defines a regular affliction. -->
    ///     <Affliction identifier="mycoolaffliction1" />
    /// 
    ///     <!-- Defines an AfflictionPrefabHusk affliction. -->
    ///     <AfflictionPrefabHusk identifier="mycoolaffliction2"/>
    /// 
    ///     <!-- Defines an AfflictionBleeding affliction. -->
    ///     <AfflictionBleeding identifier="mycoolaffliction3"/>
    /// </Afflictions>
    /// </code>
    /// </example>
    class AfflictionPrefab : PrefabWithUintIdentifier
    {
        /// <summary>
        /// Effects are the primary way to add functionality to afflictions.
        /// </summary>
        /// <doc>
        /// <Ignore type="SubElement" identifier="AbilityFlag" />
        /// <SubElement identifier="abilityflag" type="AppliedAbilityFlag">
        ///     Enables the specified flag on the character as long as the effect is active.
        /// </SubElement>
        /// <Type identifier="AppliedAbilityFlag">
        /// <Summary>
        ///     Flag that will be enabled for the character as long as the effect is active.
        /// <example>
        /// <code language="xml">
        /// <Effect minstrength="0" maxstrength="100">
        ///     <!-- Grants pressure immunity to the character while the effect is active. -->
        ///     <AbilityFlag flagtype="ImmuneToPressure" />
        /// </Effect>
        /// </code>
        /// </example>
        /// </Summary>
        /// <Field identifier="FlagType" type="AbilityFlags" defaultValue="None">
        ///     Which ability flag to enable.
        /// </Field>
        /// </Type>
        /// </doc>
        public sealed class Effect
        {
            //this effect is applied when the strength is within this range
            [Serialize(0.0f, IsPropertySaveable.No, description: "Minimum affliction strength required for this effect to be active.")]
            public float MinStrength { get; private set; }

            [Serialize(0.0f, IsPropertySaveable.No, description: "Maximum affliction strength for which this effect will be active.")]
            public float MaxStrength { get; private set; }

            [Serialize(0.0f, IsPropertySaveable.No, description: "The amount of vitality that is lost at this effect's lowest strength.")]
            public float MinVitalityDecrease { get; private set; }

            [Serialize(0.0f, IsPropertySaveable.No, description: "The amount of vitality that is lost at this effect's highest strength.")]
            public float MaxVitalityDecrease { get; private set; }

            [Serialize(0.0f, IsPropertySaveable.No, description: "How much the affliction's strength changes every second while this effect is active.")]
            public float StrengthChange { get; private set; }

            [Serialize(false, IsPropertySaveable.No, description:
                "If set to true, MinVitalityDecrease and MaxVitalityDecrease represent a fraction of the affected character's maximum " +
<<<<<<< HEAD
                "vilatily, with 1 meaning 100%, instead of the same amount for all species.")]
=======
                "vitality, with 1 meaning 100%, instead of the same amount for all species.")]
>>>>>>> f95be051
            public bool MultiplyByMaxVitality { get; private set; }

            [Serialize(0.0f, IsPropertySaveable.No, description: "Blur effect strength at this effect's lowest strength.")]
            public float MinScreenBlur { get; private set; }

            [Serialize(0.0f, IsPropertySaveable.No, description: "Blur effect strength at this effect's highest strength.")]
            public float MaxScreenBlur { get; private set; }

            [Serialize(0.0f, IsPropertySaveable.No, description: "Generic distortion effect strength at this effect's lowest strength.")]
            public float MinScreenDistort { get; private set; }

            [Serialize(0.0f, IsPropertySaveable.No, description: "Generic distortion effect strength at this effect's highest strength.")]
            public float MaxScreenDistort { get; private set; }

            [Serialize(0.0f, IsPropertySaveable.No, description: "Radial distortion effect strength at this effect's lowest strength.")]
            public float MinRadialDistort { get; private set; }

            [Serialize(0.0f, IsPropertySaveable.No, description: "Radial distortion effect strength at this effect's highest strength.")]
            public float MaxRadialDistort { get; private set; }

            [Serialize(0.0f, IsPropertySaveable.No, description: "Chromatic aberration effect strength at this effect's lowest strength.")]
            public float MinChromaticAberration { get; private set; }

            [Serialize(0.0f, IsPropertySaveable.No, description: "Chromatic aberration effect strength at this effect's highest strength.")]
            public float MaxChromaticAberration { get; private set; }

            [Serialize("255,255,255,255", IsPropertySaveable.No, description: "Radiation grain effect color.")]
            public Color GrainColor { get; private set; }

            [Serialize(0.0f, IsPropertySaveable.No, description: "Radiation grain effect strength at this effect's lowest strength.")]
            public float MinGrainStrength { get; private set; }

            [Serialize(0.0f, IsPropertySaveable.No, description: "Radiation grain effect strength at this effect's highest strength.")]
            public float MaxGrainStrength { get; private set; }

            [Serialize(0.0f, IsPropertySaveable.No, description:
                "The maximum rate of fluctuation to apply to visual effects caused by this affliction effect. " +
                "Effective fluctuation is proportional to the affliction's current strength.")]
            public float ScreenEffectFluctuationFrequency { get; private set; }
            
            [Serialize(1.0f, IsPropertySaveable.No, description:
                "Multiplier for the affliction overlay's opacity at this effect's lowest strength. " +
                "See the list of elements for more details.")]
            public float MinAfflictionOverlayAlphaMultiplier { get; private set; }

            [Serialize(1.0f, IsPropertySaveable.No, description:
                "Multiplier for the affliction overlay's opacity at this effect's highest strength. " +
                "See the list of elements for more details.")]
            public float MaxAfflictionOverlayAlphaMultiplier { get; private set; }

            [Serialize(1.0f, IsPropertySaveable.No, description:
                "Multiplier for every buff's decay rate at this effect's lowest strength. " +
                "Only applies to afflictions of class BuffDurationIncrease.")]
            public float MinBuffMultiplier { get; private set; }

            [Serialize(1.0f, IsPropertySaveable.No, description:
                "Multiplier for every buff's decay rate at this effect's highest strength. " +
                "Only applies to afflictions of class BuffDurationIncrease.")]
            public float MaxBuffMultiplier { get; private set; }

            [Serialize(1.0f, IsPropertySaveable.No, description: "Multiplier to apply to the affected character's speed at this effect's lowest strength.")]
            public float MinSpeedMultiplier { get; private set; }

            [Serialize(1.0f, IsPropertySaveable.No, description: "Multiplier to apply to the affected character's speed at this effect's highest strength.")]
            public float MaxSpeedMultiplier { get; private set; }

            [Serialize(1.0f, IsPropertySaveable.No, description: "Multiplier to apply to all of the affected character's skill levels at this effect's lowest strength.")]
            public float MinSkillMultiplier { get; private set; }

            [Serialize(1.0f, IsPropertySaveable.No, description: "Multiplier to apply to all of the affected character's skill levels at this effect's highest strength.")]
            public float MaxSkillMultiplier { get; private set; }
            
            /// <summary>
            /// A list of identifiers of afflictions that the affected character will be
            /// resistant to when this effect is active.
            /// </summary>
            public readonly ImmutableArray<Identifier> ResistanceFor;

            [Serialize(0.0f, IsPropertySaveable.No,
                description: "The amount of resistance to the afflictions specified by ResistanceFor to apply at this effect's lowest strength.")]
            public float MinResistance { get; private set; }

            [Serialize(0.0f, IsPropertySaveable.No,
                description: "The amount of resistance to the afflictions specified by ResistanceFor to apply at this effect's highest strength.")]
            public float MaxResistance { get; private set; }

            [Serialize("", IsPropertySaveable.No, description: "Identifier used by AI to determine conversation lines to say when this effect is active.")]
            public Identifier DialogFlag { get; private set; }

            [Serialize("", IsPropertySaveable.No, description: "Tag that enemy AI may use to target the affected character when this effect is active.")]
            public Identifier Tag { get; private set; }

            [Serialize("0,0,0,0", IsPropertySaveable.No,
                description: "Color to tint the affected character's face with at this effect's lowest strength. The alpha channel is used to determine how much to tint the character's face.")]
            public Color MinFaceTint { get; private set; }

            [Serialize("0,0,0,0", IsPropertySaveable.No,
                description: "Color to tint the affected character's face with at this effect's highest strength. The alpha channel is used to determine how much to tint the character's face.")]
            public Color MaxFaceTint { get; private set; }

            [Serialize("0,0,0,0", IsPropertySaveable.No,
                description: "Color to tint the affected character's entire body with at this effect's lowest strength. The alpha channel is used to determine how much to tint the character.")]
            public Color MinBodyTint { get; private set; }

            [Serialize("0,0,0,0", IsPropertySaveable.No,
                description: "Color to tint the affected character's entire body with at this effect's highest strength. The alpha channel is used to determine how much to tint the character.")]
            public Color MaxBodyTint { get; private set; }

            /// <summary>
            /// StatType that will be applied to the affected character when the effect is active that is proportional to the effect's strength.
            /// </summary>
            /// <example>
            /// <code language="xml">
            /// <Effect minstrength="0" maxstrength="100">
            ///     <!-- Walking speed will be increased by 10% at strength 0, 20% at 50 and 30% at 100 -->
            ///     <StatValue stattype="WalkingSpeed" minvalue="0.1" maxvalue="0.3" />
            ///     <!-- Maximum health will be increased by 20% regardless of the effect strength -->
            ///     <StatValue stattype="MaximumHealthMultiplier" value="0.2" />
            /// </Effect>
            /// </code>
            /// </example>
            public readonly struct AppliedStatValue
            {
                /// <summary>
                /// Which StatType to apply
                /// </summary>
                public readonly StatTypes StatType;

                /// <summary>
                /// Minimum value to apply
                /// </summary>
                public readonly float MinValue;

                /// <summary>
                /// Minimum value to apply
                /// </summary>
                public readonly float MaxValue;

                /// <summary>
                /// Constant value to apply, will be ignored if MinValue or MaxValue are set
                /// </summary>
                private readonly float Value;

                public AppliedStatValue(ContentXElement element)
                {
                    Value = element.GetAttributeFloat("value", 0.0f);
                    StatType = element.GetAttributeEnum("stattype", StatTypes.None);
                    MinValue = element.GetAttributeFloat("minvalue", Value);
                    MaxValue = element.GetAttributeFloat("maxvalue", Value);
                }
            }

            /// <summary>
            /// Prevents AfflictionHusks with the specified identifier(s) from transforming the character into an AI-controlled character.
            /// </summary>
            public readonly ImmutableArray<Identifier> BlockTransformation;

            /// <summary>
            /// StatType that will be applied to the affected character when the effect is active that is proportional to the effect's strength.
            /// </summary>
            public readonly ImmutableDictionary<StatTypes, AppliedStatValue> AfflictionStatValues;

            public readonly AbilityFlags AfflictionAbilityFlags;

            //statuseffects applied on the character when the affliction is active
            public readonly ImmutableArray<StatusEffect> StatusEffects;

            public Effect(ContentXElement element, string parentDebugName)
            {
                SerializableProperty.DeserializeProperties(this, element);

                ResistanceFor = element.GetAttributeIdentifierArray("resistancefor", Array.Empty<Identifier>())!.ToImmutableArray();
                BlockTransformation = element.GetAttributeIdentifierArray("blocktransformation", Array.Empty<Identifier>())!.ToImmutableArray();

                var afflictionStatValues = new Dictionary<StatTypes, AppliedStatValue>();
                var statusEffects = new List<StatusEffect>();
                foreach (var subElement in element.Elements())
                {
                    switch (subElement.Name.ToString().ToLowerInvariant())
                    {
                        case "statuseffect":
                            statusEffects.Add(StatusEffect.Load(subElement, parentDebugName));
                            break;
                        case "statvalue":
                            var newStatValue = new AppliedStatValue(subElement);
                            afflictionStatValues.Add(newStatValue.StatType, newStatValue);
                            break;
                        case "abilityflag":
                            AbilityFlags flagType = subElement.GetAttributeEnum("flagtype", AbilityFlags.None);
                            if (flagType is AbilityFlags.None)
                            {
                                DebugConsole.ThrowError($"Error in affliction \"{parentDebugName}\" - invalid ability flag type \"{subElement.GetAttributeString("flagtype", "")}\".");
                                continue;
                            }
                            AfflictionAbilityFlags |= flagType;
                            break;
                        case "affliction":
                            DebugConsole.AddWarning($"Error in affliction \"{parentDebugName}\" - additional afflictions caused by the affliction should be configured inside status effects.");
                            break;
                    }
                }
                AfflictionStatValues = afflictionStatValues.ToImmutableDictionary();
                StatusEffects = statusEffects.ToImmutableArray();
            }

            /// <summary>
            /// Returns 0 if affliction.Strength is MinStrength,
            /// 1 if affliction.Strength is MaxStrength
            /// </summary>
<<<<<<< HEAD
            public float GetStrengthFactor(Affliction affliction)
                => MathUtils.InverseLerp(
                    MinStrength,
                    MaxStrength,
                    affliction.Strength);
        }

        /// <summary>
        /// Description element can be used to define descriptions for the affliction that are shown at specific conditions.
        /// For example a description that only shows to other players or only at certain strength levels.
=======
            public float GetStrengthFactor(Affliction affliction) => GetStrengthFactor(affliction.Strength);

            /// <summary>
            /// Returns 0 if affliction.Strength is MinStrength,
            /// 1 if affliction.Strength is MaxStrength
            /// </summary>
            public float GetStrengthFactor(float strength)
                => MathUtils.InverseLerp(
                    MinStrength,
                    MaxStrength,
                    strength);
        }

        /// <summary>
        /// The description element can be used to define descriptions for the affliction which are shown under specific conditions;
        /// for example a description that only shows to other players or only at certain strength levels.
>>>>>>> f95be051
        /// </summary>
        /// <doc>
        /// <Field identifier="Text" type="string" defaultValue="&quot;&quot;">
        /// Raw text for the description.
        /// </Field>
        /// </doc>
        public sealed class Description
        {
            public enum TargetType
            {
                /// <summary>
                /// Everyone can see the description.
                /// </summary>
                Any,
                /// <summary>
                /// Only the affected character can see the description.
                /// </summary>
                Self,
                /// <summary>
                /// The affected character cannot see the description but others can.
                /// </summary>
                OtherCharacter
            }

            /// <summary>
            /// Raw text for the description.
            /// </summary>
            public readonly LocalizedString Text;

            /// <summary>
            /// Text tag used to set the text from the localization files.
            /// </summary>
            public readonly Identifier TextTag;

            /// <summary>
            /// Minimum strength required for the description to be shown.
            /// </summary>
            public readonly float MinStrength;

            /// <summary>
            /// Maximum strength required for the description to be shown.
            /// </summary>
            public readonly float MaxStrength;

            /// <summary>
            /// Who can see the description.
            /// </summary>
            public readonly TargetType Target;

            public Description(ContentXElement element, AfflictionPrefab affliction)
            {
                TextTag = element.GetAttributeIdentifier("textidentifier", Identifier.Empty);
                if (!TextTag.IsEmpty)
                {
                    Text = TextManager.Get(TextTag);
                }
                string text = element.GetAttributeString("text", string.Empty);
                if (!text.IsNullOrEmpty())
                {
                    Text = Text?.Fallback(text) ?? text;
                }
                else if (TextTag.IsEmpty)
                {
                    DebugConsole.ThrowError($"Error in affliction \"{affliction.Identifier}\" - no text defined for one of the descriptions.");
                }

                MinStrength = element.GetAttributeFloat(nameof(MinStrength), 0.0f);
                MaxStrength = element.GetAttributeFloat(nameof(MaxStrength), 100.0f);
                if (MinStrength >= MaxStrength)
                {
                    DebugConsole.ThrowError($"Error in affliction \"{affliction.Identifier}\" - max strength is not larger than min.");
                }
                Target = element.GetAttributeEnum(nameof(Target), TargetType.Any);
            }
        }

        /// <summary>
        /// PeriodicEffect applies StatusEffects to the character periodically.
        /// </summary>
        /// <doc>
        /// <SubElement identifier="StatusEffect" type="StatusEffect" />
        /// <Field identifier="Interval" type="float" defaultValue="1.0">
        ///     How often the status effect is applied in seconds.
        ///     Setting this attribute will set both the min and max interval to the specified value.
        /// </Field>
        /// <Field identifier="MinInterval" type="float" defaultValue="1.0">
        ///     Minimum interval between applying the status effect in seconds.
        /// </Field>
        /// <Field identifier="MaxInterval" type="float" defaultValue="1.0">
        ///     Maximum interval between applying the status effect in seconds.
        /// </Field>
        /// </doc>
        public sealed class PeriodicEffect
        {
            public readonly List<StatusEffect> StatusEffects = new List<StatusEffect>();
            public readonly float MinInterval, MaxInterval;
            public readonly float MinStrength, MaxStrength;

            public PeriodicEffect(ContentXElement element, string parentDebugName)
            {
                foreach (var subElement in element.Elements())
                {
                    StatusEffects.Add(StatusEffect.Load(subElement, parentDebugName));
                }

                if (element.GetAttribute("interval") != null)
                {
                    MinInterval = MaxInterval = Math.Max(element.GetAttributeFloat("interval", 1.0f), 1.0f);
                }
                else
                {
                    MinInterval = Math.Max(element.GetAttributeFloat(nameof(MinInterval), 1.0f), 1.0f);
                    MaxInterval = Math.Max(element.GetAttributeFloat(nameof(MaxInterval), 1.0f), MinInterval);
                    MinStrength = Math.Max(element.GetAttributeFloat(nameof(MinStrength), 0f), 0f);
                    MaxStrength = Math.Max(element.GetAttributeFloat(nameof(MaxStrength), MinStrength), MinStrength);
                }
            }
        }

        public static readonly Identifier DamageType = "damage".ToIdentifier();
        public static readonly Identifier BurnType = "burn".ToIdentifier();
        public static readonly Identifier BleedingType = "bleeding".ToIdentifier();
        public static readonly Identifier ParalysisType = "paralysis".ToIdentifier();
        public static readonly Identifier PoisonType = "poison".ToIdentifier();
        public static readonly Identifier StunType = "stun".ToIdentifier();
        public static readonly Identifier EMPType = "emp".ToIdentifier();
        public static readonly Identifier SpaceHerpesType = "spaceherpes".ToIdentifier();
        public static readonly Identifier AlienInfectedType = "alieninfected".ToIdentifier();
        public static readonly Identifier InvertControlsType = "invertcontrols".ToIdentifier();
        public static readonly Identifier HuskInfectionType = "huskinfection".ToIdentifier();

        public static AfflictionPrefab InternalDamage => Prefabs["internaldamage"];
        public static AfflictionPrefab BiteWounds => Prefabs["bitewounds"];
        public static AfflictionPrefab ImpactDamage => Prefabs["blunttrauma"];
        public static AfflictionPrefab Bleeding => Prefabs[BleedingType];
        public static AfflictionPrefab Burn => Prefabs[BurnType];
        public static AfflictionPrefab OxygenLow => Prefabs["oxygenlow"];
        public static AfflictionPrefab Bloodloss => Prefabs["bloodloss"];
        public static AfflictionPrefab Pressure => Prefabs["pressure"];
        public static AfflictionPrefab Stun => Prefabs[StunType];
        public static AfflictionPrefab RadiationSickness => Prefabs["radiationsickness"];


        public static readonly PrefabCollection<AfflictionPrefab> Prefabs = new PrefabCollection<AfflictionPrefab>();

        public static IEnumerable<AfflictionPrefab> List => Prefabs;

        public override void Dispose() { }

        private readonly ContentXElement configElement;

        public readonly LocalizedString Name;
        
        public readonly LocalizedString CauseOfDeathDescription, SelfCauseOfDeathDescription;

        private readonly LocalizedString defaultDescription;
        public readonly ImmutableList<Description> Descriptions;

        /// <summary>
        /// Arbitrary string that is used to identify the type of the affliction.
        /// </summary>
        public readonly Identifier AfflictionType;
        
        /// <summary>
        /// If set to true, the affliction affects individual limbs. Otherwise, it affects the whole character.
        /// </summary>
        public readonly bool LimbSpecific;

        /// <summary>
        /// If the affliction doesn't affect individual limbs, this attribute determines
        /// where the game will render the affliction's indicator when viewed in the
        /// in-game health UI.
        ///
        /// For example, the psychosis indicator is rendered on the head, and low oxygen
        /// is rendered on the torso.
        /// </summary>
        public readonly LimbType IndicatorLimb;

        /// <summary>
        /// Can be set to the identifier of another affliction to make this affliction 
        /// reuse the same name and description.
        /// </summary>
        public readonly Identifier TranslationIdentifier;
        
        /// <summary>
        /// If set to true, the game will recognize this affliction as a buff.
        /// This means, among other things, that bots won't attempt to treat it,
        /// and the health UI will render the affected limb in green rather than red.
        /// </summary>
        public readonly bool IsBuff;
        
        /// <summary>
        /// If set to true, this affliction can affect characters that are marked as
        /// machines, such as the Fractal Guardian.
        /// </summary>
        public readonly bool AffectMachines;
        
        /// <summary>
        /// If set to true, this affliction can be healed at the medical clinic.
        /// </summary>
        /// <doc>
        /// <override type="DefaultValue">
        ///     false if the affliction is a buff or has the type "geneticmaterialbuff" or "geneticmaterialdebuff", true otherwise.
        /// </override>
        /// </doc>
        public readonly bool HealableInMedicalClinic;
        
        /// <summary>
        /// How much each unit of this affliction's strength will add
        /// to the cost of healing at the medical clinic.
        /// </summary>
        public readonly float HealCostMultiplier;
        
        /// <summary>
        /// The minimum cost of healing this affliction at the medical clinic.
        /// </summary>
        public readonly int BaseHealCost;
        
        /// <summary>
        /// If set to false, the health UI will not show the strength of the affliction
        /// as a bar under its indicator.
        /// </summary>
        public readonly bool ShowBarInHealthMenu;

        /// <summary>
<<<<<<< HEAD
        /// If set to true, this affliction's icon will be hidden from the HUD
        /// after 5 seconds.
=======
        /// If set to true, this affliction's icon will be hidden from the HUD after 5 seconds.
>>>>>>> f95be051
        /// </summary>
        public readonly bool HideIconAfterDelay;

        /// <summary>
        /// How high the strength has to be for the affliction to take effect
        /// </summary>
        public readonly float ActivationThreshold = 0.0f;
<<<<<<< HEAD
        
=======

>>>>>>> f95be051
        /// <summary>
        /// How high the strength has to be for the affliction icon to be shown in the UI
        /// </summary>
        public readonly float ShowIconThreshold = 0.05f;
<<<<<<< HEAD
        
=======

>>>>>>> f95be051
        /// <summary>
        /// How high the strength has to be for the affliction icon to be shown to others with a health scanner or via the health interface
        /// </summary>
        public readonly float ShowIconToOthersThreshold = 0.05f;
<<<<<<< HEAD
        
=======

>>>>>>> f95be051
        /// <summary>
        /// The maximum strength this affliction can have.
        /// </summary>
        public readonly float MaxStrength = 100.0f;

        /// <summary>
<<<<<<< HEAD
        /// The strength of the radiation grain effect to apply
        /// when the strength of this affliction increases.
=======
        /// The strength of the radiation grain effect to apply when the strength of this affliction increases.
>>>>>>> f95be051
        /// </summary>
        public readonly float GrainBurst;

        /// <summary>
        /// How high the strength has to be for the affliction icon to be shown with a health scanner
        /// </summary>
<<<<<<< HEAD
        public readonly float ShowInHealthScannerThreshold = 0.05f;

        /// <summary>
        /// How strong the affliction needs to be before bots attempt to treat it
        /// </summary>
        public readonly float TreatmentThreshold = 5.0f;
=======
        public readonly float ShowInHealthScannerThreshold;

        /// <summary>
        /// How strong the affliction needs to be before bots attempt to treat it.
        /// Also effects when the affliction is shown in the suitable treatments list.
        /// </summary>
        public readonly float TreatmentThreshold;
>>>>>>> f95be051

        /// <summary>
        /// Bots will not try to treat the affliction if the character has any of these afflictions
        /// </summary>
        public ImmutableHashSet<Identifier> IgnoreTreatmentIfAfflictedBy;

        /// <summary>
        /// The duration of the affliction, in seconds. If set to 0, the affliction does not expire.
        /// </summary>
        public readonly float Duration;

        /// <summary>
        /// How much karma changes when a player applies this affliction to someone (per strength of the affliction)
        /// </summary>
        public float KarmaChangeOnApplied;

        /// <summary>
        /// Opacity of the burn effect (darker tint) on limbs affected by this affliction. 1 = full strength. 
        /// </summary>
        public readonly float BurnOverlayAlpha;

        /// <summary>
        /// Opacity of the bloody damage overlay on limbs affected by this affliction. 1 = full strength. 
        /// </summary>
        public readonly float DamageOverlayAlpha;

<<<<<<< HEAD
        /// <summary>
        /// Steam achievement given when the controlled character receives the affliction
=======
        /// Steam achievement given when the controlled character receives the affliction.
>>>>>>> f95be051
        /// </summary>
        public readonly Identifier AchievementOnReceived;

        /// <summary>
<<<<<<< HEAD
        /// Steam achievement given when the affliction is removed from the controlled character
=======
        /// Steam achievement given when the affliction is removed from the controlled character.
>>>>>>> f95be051
        /// </summary>
        public readonly Identifier AchievementOnRemoved;

        /// <summary>
        /// A gradient that defines which color to render this affliction's icon
        /// with, based on the affliction's current strength.
        /// </summary>
        public readonly Color[] IconColors;

        /// <summary>
<<<<<<< HEAD
        /// If set to true and the affliction has an AfflictionOverlay element,
        /// the overlay's opacity will be strictly proportional to its strength.
        /// Otherwise, the overlay's opacity will be determined based on its
        /// activation threshold and effects.
=======
        /// If set to true and the affliction has an AfflictionOverlay element, the overlay's opacity will be strictly proportional to its strength.
        /// Otherwise, the overlay's opacity will be determined based on its activation threshold and effects.
>>>>>>> f95be051
        /// </summary>
        public readonly bool AfflictionOverlayAlphaIsLinear;

        /// <summary>
        /// If set to true, this affliction will not persist between rounds.
        /// </summary>
        public readonly bool ResetBetweenRounds;

        /// <summary>
<<<<<<< HEAD
        /// Should damage particles be emitted when a character receives this affliction? Only relevant if the affliction is of the type "bleeding" or "damage".
=======
        /// Should damage particles be emitted when a character receives this affliction?
        /// Only relevant if the affliction is of the type "bleeding" or "damage".
>>>>>>> f95be051
        /// </summary>
        public readonly bool DamageParticles;

        /// <summary>
        /// An arbitrary modifier that affects how much medical skill is increased when you apply the affliction on a target. 
        /// If the affliction causes damage or is of the 'poison' or 'paralysis' type, the skill is increased only when the target is hostile. 
        /// If the affliction is of the 'buff' type, the skill is increased only when the target is friendly.
        /// </summary>
        public readonly float MedicalSkillGain;

        /// <summary>
        /// An arbitrary modifier that affects how much weapons skill is increased when you apply the affliction on a target. 
        /// The skill is increased only when the target is hostile. 
        /// </summary>
        public readonly float WeaponsSkillGain;

        /// <summary>
        /// A list of species this affliction is allowed to affect.
        /// </summary>
        public Identifier[] TargetSpecies { get; protected set; }

        /// <summary>
        /// Effects to apply at various strength levels.
        /// Only one effect can be applied at any given moment, so their ranges should be defined with no overlap.
        /// </summary>
        private readonly List<Effect> effects = new List<Effect>();
        
        /// <summary>
        /// PeriodicEffect applies StatusEffects to the character periodically.
        /// </summary>
        private readonly List<PeriodicEffect> periodicEffects = new List<PeriodicEffect>();

        public IEnumerable<Effect> Effects => effects;

        public IList<PeriodicEffect> PeriodicEffects => periodicEffects;

        private readonly ConstructorInfo constructor;

        /// <summary>
<<<<<<< HEAD
        /// Icon that's used in UI to represent this affliction.
=======
        /// An icon that’s used in the UI to represent this affliction.
>>>>>>> f95be051
        /// </summary>
        public readonly Sprite Icon;

        /// <summary>
        /// A sprite that covers the affected player's entire screen when this affliction is active.
<<<<<<< HEAD
        /// Its opacity is controlled by the active effect's MinAfflictionOverlayAlphaMultiplier
        /// and MaxAfflictionOverlayAlphaMultiplier
=======
        /// Its opacity is controlled by the active effect's MinAfflictionOverlayAlphaMultiplier and MaxAfflictionOverlayAlphaMultiplier
>>>>>>> f95be051
        /// </summary>
        public readonly Sprite AfflictionOverlay;

        public IEnumerable<KeyValuePair<Identifier, float>> TreatmentSuitability
        {
            get
            {
                foreach (var itemPrefab in ItemPrefab.Prefabs)
                {
                    float suitability = itemPrefab.GetTreatmentSuitability(Identifier) + itemPrefab.GetTreatmentSuitability(AfflictionType);
                    if (!MathUtils.NearlyEqual(suitability, 0.0f))
                    {
                        yield return new KeyValuePair<Identifier, float>(itemPrefab.Identifier, suitability);
                    }
                }
            }
        }

        public AfflictionPrefab(ContentXElement element, AfflictionsFile file, Type type) : base(file, element.GetAttributeIdentifier("identifier", ""))
        {
            configElement = element;
            
            AfflictionType = element.GetAttributeIdentifier("type", "");
            TranslationIdentifier = element.GetAttributeIdentifier("translationoverride", Identifier);
            Name = TextManager.Get($"AfflictionName.{TranslationIdentifier}");
            string fallbackName = element.GetAttributeString("name", "");
            if (!string.IsNullOrEmpty(fallbackName))
            {
                Name = Name.Fallback(fallbackName);
            }
            defaultDescription = TextManager.Get($"AfflictionDescription.{TranslationIdentifier}");
            string fallbackDescription = element.GetAttributeString("description", "");
            if (!string.IsNullOrEmpty(fallbackDescription))
            {
                defaultDescription = defaultDescription.Fallback(fallbackDescription);
            }
            IsBuff = element.GetAttributeBool(nameof(IsBuff), false);
            AffectMachines = element.GetAttributeBool(nameof(AffectMachines), true);

            ShowBarInHealthMenu = element.GetAttributeBool("showbarinhealthmenu", true);

            HealableInMedicalClinic = element.GetAttributeBool("healableinmedicalclinic", 
                !IsBuff && 
                AfflictionType != "geneticmaterialbuff" && 
                AfflictionType != "geneticmaterialdebuff");
            HealCostMultiplier = element.GetAttributeFloat(nameof(HealCostMultiplier), 1f);
            BaseHealCost = element.GetAttributeInt(nameof(BaseHealCost), 0);

            IgnoreTreatmentIfAfflictedBy = element.GetAttributeIdentifierArray(nameof(IgnoreTreatmentIfAfflictedBy), Array.Empty<Identifier>()).ToImmutableHashSet();

            Duration = element.GetAttributeFloat(nameof(Duration), 0.0f);

            if (element.GetAttribute("nameidentifier") != null)
            {
                Name = TextManager.Get(element.GetAttributeString("nameidentifier", string.Empty)).Fallback(Name);
            }

            LimbSpecific = element.GetAttributeBool("limbspecific", false);
            if (!LimbSpecific)
            {
                string indicatorLimbName = element.GetAttributeString("indicatorlimb", "Torso");
                if (!Enum.TryParse(indicatorLimbName, out IndicatorLimb))
                {
                    DebugConsole.ThrowError("Error in affliction prefab " + Name + " - limb type \"" + indicatorLimbName + "\" not found.");
                }
            }

            HideIconAfterDelay = element.GetAttributeBool(nameof(HideIconAfterDelay), false);

            ActivationThreshold = element.GetAttributeFloat(nameof(ActivationThreshold), 0.0f);
            ShowIconThreshold   = element.GetAttributeFloat(nameof(ShowIconThreshold), Math.Max(ActivationThreshold, 0.05f));
            ShowIconToOthersThreshold   = element.GetAttributeFloat(nameof(ShowIconToOthersThreshold), ShowIconThreshold);
            MaxStrength         = element.GetAttributeFloat(nameof(MaxStrength), 100.0f);
            GrainBurst          = element.GetAttributeFloat(nameof(GrainBurst), 0.0f);

            ShowInHealthScannerThreshold = element.GetAttributeFloat(nameof(ShowInHealthScannerThreshold), 
                Math.Max(ActivationThreshold, AfflictionType == "talentbuff" ? float.MaxValue : ShowIconToOthersThreshold));
            TreatmentThreshold = element.GetAttributeFloat(nameof(TreatmentThreshold), Math.Max(ActivationThreshold, 10.0f));

            DamageOverlayAlpha  = element.GetAttributeFloat(nameof(DamageOverlayAlpha), 0.0f);
            BurnOverlayAlpha    = element.GetAttributeFloat(nameof(BurnOverlayAlpha), 0.0f);

            KarmaChangeOnApplied = element.GetAttributeFloat(nameof(KarmaChangeOnApplied), 0.0f);

            CauseOfDeathDescription     = 
                TextManager.Get($"AfflictionCauseOfDeath.{TranslationIdentifier}")
                .Fallback(TextManager.Get(element.GetAttributeString("causeofdeathdescription", "")))
                .Fallback(element.GetAttributeString("causeofdeathdescription", ""));
            SelfCauseOfDeathDescription = 
                TextManager.Get($"AfflictionCauseOfDeathSelf.{TranslationIdentifier}")
                .Fallback(TextManager.Get(element.GetAttributeString("selfcauseofdeathdescription", "")))
                .Fallback(element.GetAttributeString("selfcauseofdeathdescription", ""));

            IconColors = element.GetAttributeColorArray(nameof(IconColors), null);
            AfflictionOverlayAlphaIsLinear = element.GetAttributeBool(nameof(AfflictionOverlayAlphaIsLinear), false);
            AchievementOnReceived = element.GetAttributeIdentifier(nameof(AchievementOnReceived), "");
            AchievementOnRemoved = element.GetAttributeIdentifier(nameof(AchievementOnRemoved), "");

            TargetSpecies = element.GetAttributeIdentifierArray("targets", Array.Empty<Identifier>(), trim: true);

            ResetBetweenRounds = element.GetAttributeBool("resetbetweenrounds", false);

            DamageParticles = element.GetAttributeBool(nameof(DamageParticles), true);
            WeaponsSkillGain = element.GetAttributeFloat(nameof(WeaponsSkillGain), 0.0f);
            MedicalSkillGain = element.GetAttributeFloat(nameof(MedicalSkillGain), 0.0f);

            List<Description> descriptions = new List<Description>();
            foreach (var subElement in element.Elements())
            {
                switch (subElement.Name.ToString().ToLowerInvariant())
                {
                    case "icon":
                        Icon = new Sprite(subElement);
                        break;
                    case "afflictionoverlay":
                        AfflictionOverlay = new Sprite(subElement);
                        break;
                    case "statvalue":
                        DebugConsole.ThrowError($"Error in affliction \"{Identifier}\" - stat values should be configured inside the affliction's effects.");
                        break;
                    case "effect":
                    case "periodiceffect":
                        break;
                    case "description":
                        descriptions.Add(new Description(subElement, this));
                        break;
                    default:
                        DebugConsole.AddWarning($"Unrecognized element in affliction \"{Identifier}\" ({subElement.Name})");
                        break;
                }
            }
            Descriptions = descriptions.ToImmutableList();

            constructor = type.GetConstructor(new[] { typeof(AfflictionPrefab), typeof(float) });
        }

        public LocalizedString GetDescription(float strength, Description.TargetType targetType)
        {
            foreach (var description in Descriptions)
            {
                if (strength < description.MinStrength || strength > description.MaxStrength) { continue; }
                switch (targetType)
                {
                    case Description.TargetType.Self:
                        if (description.Target == Description.TargetType.OtherCharacter) { continue; }
                        break;
                    case Description.TargetType.OtherCharacter:
                        if (description.Target == Description.TargetType.Self) { continue; }
                        break;
                }
                return description.Text;
            }
            return defaultDescription;
        }

        public static void LoadAllEffects()
        {
            Prefabs.ForEach(p => p.LoadEffects());
        }

        public static void ClearAllEffects()
        {
            Prefabs.ForEach(p => p.ClearEffects());
        }
        
        public void LoadEffects()
        {
            ClearEffects();
            foreach (var subElement in configElement.Elements())
            {
                switch (subElement.Name.ToString().ToLowerInvariant())
                {
                    case "effect":
                        effects.Add(new Effect(subElement, Name.Value));
                        break;
                    case "periodiceffect":
                        periodicEffects.Add(new PeriodicEffect(subElement, Name.Value));
                        break;
                }
            }
            for (int i = 0; i < effects.Count; i++)
            {
                for (int j = i + 1; j < effects.Count; j++)
                {
                    var a = effects[i];
                    var b = effects[j];
                    if (a.MinStrength < b.MaxStrength && b.MinStrength < a.MaxStrength)
                    {
                        DebugConsole.AddWarning($"Affliction \"{Identifier}\" contains effects with overlapping strength ranges. Only one effect can be active at a time, meaning one of the effects won't work.");
                    }
                }
            }
        }

        public void ClearEffects()
        {
            effects.Clear();
            periodicEffects.Clear();
        }

#if CLIENT
        public void ReloadSoundsIfNeeded()
        {
            foreach (var effect in effects)
            {
                foreach (var statusEffect in effect.StatusEffects)
                {
                    foreach (var sound in statusEffect.Sounds)
                    {
                        if (sound.Sound == null) { RoundSound.Reload(sound); }                       
                    }
                }
            }
            foreach (var periodicEffect in periodicEffects)
            {
                foreach (var statusEffect in periodicEffect.StatusEffects)
                {
                    foreach (var sound in statusEffect.Sounds)
                    {
                        if (sound.Sound == null) { RoundSound.Reload(sound); }
                    }
                }
            }
        }
#endif

        public override string ToString()
        {
            return $"AfflictionPrefab ({Name})";
        }

        public Affliction Instantiate(float strength, Character source = null)
        {
            object instance = null;
            try
            {
                instance = constructor.Invoke(new object[] { this, strength });
            }
            catch (Exception ex)
            {
                DebugConsole.ThrowError(ex.InnerException != null ? ex.InnerException.ToString() : ex.ToString());
            }
            Affliction affliction = instance as Affliction;
            affliction.Source = source;
            return affliction;
        }

        public Effect GetActiveEffect(float currentStrength)
        {
            foreach (Effect effect in effects)
            {
                if (currentStrength > effect.MinStrength && currentStrength <= effect.MaxStrength)
                {
                    return effect;
                }
            }

            //if above the strength range of all effects, use the highest strength effect
            Effect strongestEffect = null;
            float largestStrength = currentStrength;
            foreach (Effect effect in effects)
            {
                if (currentStrength > effect.MaxStrength && 
                    (strongestEffect == null || effect.MaxStrength > largestStrength))
                {
                    strongestEffect = effect;
                    largestStrength = effect.MaxStrength;
                }
            }
            return strongestEffect;
        }

        public float GetTreatmentSuitability(Item item)
        {
            if (item == null)
            {
                return 0.0f;
            }
            return Math.Max(item.Prefab.GetTreatmentSuitability(Identifier), item.Prefab.GetTreatmentSuitability(AfflictionType));
        }
    }
}<|MERGE_RESOLUTION|>--- conflicted
+++ resolved
@@ -117,11 +117,7 @@
         public readonly bool CauseSpeechImpediment;
 
         /// <summary>
-<<<<<<< HEAD
-        /// If not set to true, affected characters will no longer require air
-=======
         /// If set to false, affected characters will no longer require air
->>>>>>> f95be051
         /// once the affliction reaches the active stage.
         /// </summary>
         public readonly bool NeedsAir;
@@ -251,11 +247,7 @@
 
             [Serialize(false, IsPropertySaveable.No, description:
                 "If set to true, MinVitalityDecrease and MaxVitalityDecrease represent a fraction of the affected character's maximum " +
-<<<<<<< HEAD
-                "vilatily, with 1 meaning 100%, instead of the same amount for all species.")]
-=======
                 "vitality, with 1 meaning 100%, instead of the same amount for all species.")]
->>>>>>> f95be051
             public bool MultiplyByMaxVitality { get; private set; }
 
             [Serialize(0.0f, IsPropertySaveable.No, description: "Blur effect strength at this effect's lowest strength.")]
@@ -465,18 +457,6 @@
             /// Returns 0 if affliction.Strength is MinStrength,
             /// 1 if affliction.Strength is MaxStrength
             /// </summary>
-<<<<<<< HEAD
-            public float GetStrengthFactor(Affliction affliction)
-                => MathUtils.InverseLerp(
-                    MinStrength,
-                    MaxStrength,
-                    affliction.Strength);
-        }
-
-        /// <summary>
-        /// Description element can be used to define descriptions for the affliction that are shown at specific conditions.
-        /// For example a description that only shows to other players or only at certain strength levels.
-=======
             public float GetStrengthFactor(Affliction affliction) => GetStrengthFactor(affliction.Strength);
 
             /// <summary>
@@ -493,7 +473,6 @@
         /// <summary>
         /// The description element can be used to define descriptions for the affliction which are shown under specific conditions;
         /// for example a description that only shows to other players or only at certain strength levels.
->>>>>>> f95be051
         /// </summary>
         /// <doc>
         /// <Field identifier="Text" type="string" defaultValue="&quot;&quot;">
@@ -719,12 +698,7 @@
         public readonly bool ShowBarInHealthMenu;
 
         /// <summary>
-<<<<<<< HEAD
-        /// If set to true, this affliction's icon will be hidden from the HUD
-        /// after 5 seconds.
-=======
         /// If set to true, this affliction's icon will be hidden from the HUD after 5 seconds.
->>>>>>> f95be051
         /// </summary>
         public readonly bool HideIconAfterDelay;
 
@@ -732,55 +706,30 @@
         /// How high the strength has to be for the affliction to take effect
         /// </summary>
         public readonly float ActivationThreshold = 0.0f;
-<<<<<<< HEAD
-        
-=======
-
->>>>>>> f95be051
+
         /// <summary>
         /// How high the strength has to be for the affliction icon to be shown in the UI
         /// </summary>
         public readonly float ShowIconThreshold = 0.05f;
-<<<<<<< HEAD
-        
-=======
-
->>>>>>> f95be051
+
         /// <summary>
         /// How high the strength has to be for the affliction icon to be shown to others with a health scanner or via the health interface
         /// </summary>
         public readonly float ShowIconToOthersThreshold = 0.05f;
-<<<<<<< HEAD
-        
-=======
-
->>>>>>> f95be051
+
         /// <summary>
         /// The maximum strength this affliction can have.
         /// </summary>
         public readonly float MaxStrength = 100.0f;
 
         /// <summary>
-<<<<<<< HEAD
-        /// The strength of the radiation grain effect to apply
-        /// when the strength of this affliction increases.
-=======
         /// The strength of the radiation grain effect to apply when the strength of this affliction increases.
->>>>>>> f95be051
         /// </summary>
         public readonly float GrainBurst;
 
         /// <summary>
         /// How high the strength has to be for the affliction icon to be shown with a health scanner
         /// </summary>
-<<<<<<< HEAD
-        public readonly float ShowInHealthScannerThreshold = 0.05f;
-
-        /// <summary>
-        /// How strong the affliction needs to be before bots attempt to treat it
-        /// </summary>
-        public readonly float TreatmentThreshold = 5.0f;
-=======
         public readonly float ShowInHealthScannerThreshold;
 
         /// <summary>
@@ -788,7 +737,6 @@
         /// Also effects when the affliction is shown in the suitable treatments list.
         /// </summary>
         public readonly float TreatmentThreshold;
->>>>>>> f95be051
 
         /// <summary>
         /// Bots will not try to treat the affliction if the character has any of these afflictions
@@ -815,21 +763,12 @@
         /// </summary>
         public readonly float DamageOverlayAlpha;
 
-<<<<<<< HEAD
-        /// <summary>
-        /// Steam achievement given when the controlled character receives the affliction
-=======
         /// Steam achievement given when the controlled character receives the affliction.
->>>>>>> f95be051
         /// </summary>
         public readonly Identifier AchievementOnReceived;
 
         /// <summary>
-<<<<<<< HEAD
-        /// Steam achievement given when the affliction is removed from the controlled character
-=======
         /// Steam achievement given when the affliction is removed from the controlled character.
->>>>>>> f95be051
         /// </summary>
         public readonly Identifier AchievementOnRemoved;
 
@@ -840,15 +779,8 @@
         public readonly Color[] IconColors;
 
         /// <summary>
-<<<<<<< HEAD
-        /// If set to true and the affliction has an AfflictionOverlay element,
-        /// the overlay's opacity will be strictly proportional to its strength.
-        /// Otherwise, the overlay's opacity will be determined based on its
-        /// activation threshold and effects.
-=======
         /// If set to true and the affliction has an AfflictionOverlay element, the overlay's opacity will be strictly proportional to its strength.
         /// Otherwise, the overlay's opacity will be determined based on its activation threshold and effects.
->>>>>>> f95be051
         /// </summary>
         public readonly bool AfflictionOverlayAlphaIsLinear;
 
@@ -858,12 +790,8 @@
         public readonly bool ResetBetweenRounds;
 
         /// <summary>
-<<<<<<< HEAD
-        /// Should damage particles be emitted when a character receives this affliction? Only relevant if the affliction is of the type "bleeding" or "damage".
-=======
         /// Should damage particles be emitted when a character receives this affliction?
         /// Only relevant if the affliction is of the type "bleeding" or "damage".
->>>>>>> f95be051
         /// </summary>
         public readonly bool DamageParticles;
 
@@ -903,22 +831,13 @@
         private readonly ConstructorInfo constructor;
 
         /// <summary>
-<<<<<<< HEAD
-        /// Icon that's used in UI to represent this affliction.
-=======
         /// An icon that’s used in the UI to represent this affliction.
->>>>>>> f95be051
         /// </summary>
         public readonly Sprite Icon;
 
         /// <summary>
         /// A sprite that covers the affected player's entire screen when this affliction is active.
-<<<<<<< HEAD
-        /// Its opacity is controlled by the active effect's MinAfflictionOverlayAlphaMultiplier
-        /// and MaxAfflictionOverlayAlphaMultiplier
-=======
         /// Its opacity is controlled by the active effect's MinAfflictionOverlayAlphaMultiplier and MaxAfflictionOverlayAlphaMultiplier
->>>>>>> f95be051
         /// </summary>
         public readonly Sprite AfflictionOverlay;
 
