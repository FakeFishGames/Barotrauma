--- conflicted
+++ resolved
@@ -364,11 +364,6 @@
                 description: "Color to tint the affected character's entire body with at this effect's highest strength. The alpha channel is used to determine how much to tint the character.")]
             public Color MaxBodyTint { get; private set; }
 
-<<<<<<< HEAD
-            [Serialize(0f, IsPropertySaveable.No, 
-                description: "Multiplier for the convulsion/seizure effect on the character's ragdoll when this effect is active.")]
-            public float ConvulseAmount { get; private set; }
-=======
             [Serialize(0.0f, IsPropertySaveable.No,
                 description: "Range of the \"thermal goggles overlay\" enabled by the affliction.")]
             public float ThermalOverlayRange { get; private set; }
@@ -376,7 +371,6 @@
             [Serialize("255,0,0,255", IsPropertySaveable.No,
                 description: $"Color of the \"thermal goggles overlay\" enabled by the affliction. Only has an effect if {nameof(ThermalOverlayRange)} is larger than 0.")]
             public Color ThermalOverlayColor { get; private set; }
->>>>>>> 7d5b7a31
 
             /// <summary>
             /// StatType that will be applied to the affected character when the effect is active that is proportional to the effect's strength.
