--- conflicted
+++ resolved
@@ -179,11 +179,7 @@
             float currVitalityDecrease = MathHelper.Lerp(
                 currentEffect.MinVitalityDecrease,
                 currentEffect.MaxVitalityDecrease,
-<<<<<<< HEAD
-                currentEffect.GetStrengthFactor(this));
-=======
                 currentEffect.GetStrengthFactor(strength));
->>>>>>> f95be051
 
             if (currentEffect.MultiplyByMaxVitality)
             {
