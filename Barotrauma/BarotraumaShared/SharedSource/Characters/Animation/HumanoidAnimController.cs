﻿using Barotrauma.Extensions;
using Barotrauma.Items.Components;
using Barotrauma.Networking;
using FarseerPhysics;
using Microsoft.Xna.Framework;
using System;
using System.Linq;

namespace Barotrauma
{
    class HumanoidAnimController : AnimController
    {
        private const float SteepestWalkableSlopeAngleDegrees = 50f;
        private const float SlowlyWalkableSlopeAngleDegrees = 30f;

        private static readonly float SteepestWalkableSlopeNormalX =
            MathF.Sin(MathHelper.ToRadians(SteepestWalkableSlopeAngleDegrees));
        private static readonly float SlowlyWalkableSlopeNormalX =
            MathF.Sin(MathHelper.ToRadians(SlowlyWalkableSlopeAngleDegrees));

        private const float MaxSpeedOnStairs = 1.7f;
        private const float SteepSlopePushMagnitude = MaxSpeedOnStairs;

        public override RagdollParams RagdollParams
        {
            get { return HumanRagdollParams; }
            protected set { HumanRagdollParams = value as HumanRagdollParams; }
        }

        private HumanRagdollParams _ragdollParams;
        public HumanRagdollParams HumanRagdollParams
        {
            get
            {
                if (character.Info == null)
                {
                    if (_ragdollParams == null)
                    {
                        _ragdollParams = RagdollParams.GetDefaultRagdollParams<HumanRagdollParams>(character.SpeciesName);
                    }
                    return _ragdollParams;
                }
                return character.Info.Ragdoll as HumanRagdollParams;                
            }
            protected set
            {
                if (character.Info == null)
                {
                    _ragdollParams = value;
                }
                else
                {
                    character.Info.Ragdoll = value;
                }
            }
        }

        private HumanWalkParams _humanWalkParams;
        public HumanWalkParams HumanWalkParams
        {
            get
            {
                if (_humanWalkParams == null)
                {
                    _humanWalkParams = HumanWalkParams.GetDefaultAnimParams(character);
                }
                return _humanWalkParams;
            }
            set { _humanWalkParams = value; }
        }

        private HumanRunParams _humanRunParams;
        public HumanRunParams HumanRunParams
        {
            get
            {
                if (_humanRunParams == null)
                {
                    _humanRunParams = HumanRunParams.GetDefaultAnimParams(character);
                }
                return _humanRunParams;
            }
            set { _humanRunParams = value; }
        }

        private HumanCrouchParams _humanCrouchParams;
        public HumanCrouchParams HumanCrouchParams
        {
            get
            {
                if (_humanCrouchParams == null)
                {
                    _humanCrouchParams = HumanCrouchParams.GetDefaultAnimParams(character);
                }
                return _humanCrouchParams;
            }
            set { _humanCrouchParams = value; }
        }

        private HumanSwimSlowParams _humanSwimSlowParams;
        public HumanSwimSlowParams HumanSwimSlowParams
        {
            get
            {
                if (_humanSwimSlowParams == null)
                {
                    _humanSwimSlowParams = HumanSwimSlowParams.GetDefaultAnimParams(character);
                }
                return _humanSwimSlowParams;
            }
            set { _humanSwimSlowParams = value; }
        }

        private HumanSwimFastParams _humanSwimFastParams;
        public HumanSwimFastParams HumanSwimFastParams
        {
            get
            {
                if (_humanSwimFastParams == null)
                {
                    _humanSwimFastParams = HumanSwimFastParams.GetDefaultAnimParams(character);
                }
                return _humanSwimFastParams;
            }
            set { _humanSwimFastParams = value; }
        }

        public new HumanGroundedParams CurrentGroundedParams => base.CurrentGroundedParams as HumanGroundedParams;

        public new HumanSwimParams CurrentSwimParams => base.CurrentSwimParams as HumanSwimParams;

        public IHumanAnimation CurrentHumanAnimParams => CurrentAnimationParams as IHumanAnimation;

        public override GroundedMovementParams WalkParams
        {
            get { return HumanWalkParams; }
            set { HumanWalkParams = value as HumanWalkParams; }
        }

        public override GroundedMovementParams RunParams
        {
            get { return HumanRunParams; }
            set { HumanRunParams = value as HumanRunParams; }
        }

        public override SwimParams SwimSlowParams
        {
            get { return HumanSwimSlowParams; }
            set { HumanSwimSlowParams = value as HumanSwimSlowParams; }
        }

        public override SwimParams SwimFastParams
        {
            get { return HumanSwimFastParams; }
            set { HumanSwimFastParams = value as HumanSwimFastParams; }
        }

        public bool Crouching { get; set; }

        private float upperLegLength = 0.0f, lowerLegLength = 0.0f;

        private readonly float movementLerp;

        private float cprAnimTimer, cprPumpTimer;

        private float fallingProneAnimTimer;
        const float FallingProneAnimDuration = 1.0f;

        private bool swimming;
        //time until the character can switch from walking to swimming or vice versa
        //prevents rapid switches between swimming/walking if the water level is fluctuating around the minimum swimming depth
        private float swimmingStateLockTimer;

        public float HeadLeanAmount => CurrentGroundedParams.HeadLeanAmount;
        public float TorsoLeanAmount => CurrentGroundedParams.TorsoLeanAmount;
        public Vector2 FootMoveOffset => CurrentGroundedParams.FootMoveOffset * RagdollParams.JointScale;
        public float LegBendTorque => CurrentGroundedParams.LegBendTorque * RagdollParams.JointScale;
        public Vector2 HandMoveOffset => CurrentGroundedParams.HandMoveOffset * RagdollParams.JointScale;

        public override Vector2 AimSourceSimPos
        {
            get
            {
                float shoulderHeight = Collider.Height / 2.0f;
                if (inWater)
                {
                    shoulderHeight += 0.4f;
                }
                else if (Crouching)
                {
                    shoulderHeight -= 0.15f;
                    if (Crouching)
                    {
                        bool movingHorizontally = !MathUtils.NearlyEqual(TargetMovement.X, 0.0f);
                        if (!movingHorizontally)
                        {
                            shoulderHeight -= HumanCrouchParams.MoveDownAmountWhenStationary;
                        }
                    }
                }

                return Collider.SimPosition + new Vector2(
                    (float)Math.Sin(-Collider.Rotation),
                    (float)Math.Cos(-Collider.Rotation)) * shoulderHeight;
            }
        }

        public HumanoidAnimController(Character character, string seed, HumanRagdollParams ragdollParams = null) : base(character, seed, ragdollParams)
        {
            // TODO: load from the character info file?
            movementLerp = RagdollParams?.MainElement?.GetAttributeFloat("movementlerp", 0.4f) ?? 0f;
        }

        public override void Recreate(RagdollParams ragdollParams = null)
        {
            base.Recreate(ragdollParams);
            CalculateLegLengths();
        }

        private void CalculateLegLengths()
        {
            //calculate upper and lower leg length (atm this assumes that both legs are the same size)
            LimbType upperLegType = LimbType.RightThigh;
            LimbType lowerLegType = LimbType.RightLeg;
            LimbType footType = LimbType.RightFoot;

            var waistJoint = GetJointBetweenLimbs(LimbType.Waist, upperLegType) ?? GetJointBetweenLimbs(LimbType.Torso, upperLegType);
            Vector2 localAnchorWaist = Vector2.Zero;
            Vector2 localAnchorKnee = Vector2.Zero;
            if (waistJoint != null)
            {
                localAnchorWaist = waistJoint.LimbA.type == upperLegType ? waistJoint.LocalAnchorA : waistJoint.LocalAnchorB;
            }
            LimbJoint kneeJoint = GetJointBetweenLimbs(upperLegType, lowerLegType);
            if (kneeJoint != null)
            {
                localAnchorKnee = kneeJoint.LimbA.type == upperLegType ? kneeJoint.LocalAnchorA : kneeJoint.LocalAnchorB;
            }
            upperLegLength = Vector2.Distance(localAnchorWaist, localAnchorKnee);

            LimbJoint ankleJoint = GetJointBetweenLimbs(lowerLegType, footType);
            if (ankleJoint == null || kneeJoint == null) { return; }
            lowerLegLength = Vector2.Distance(
                kneeJoint.LimbA.type == lowerLegType ? kneeJoint.LocalAnchorA : kneeJoint.LocalAnchorB,
                ankleJoint.LimbA.type == lowerLegType ? ankleJoint.LocalAnchorA : ankleJoint.LocalAnchorB);
            lowerLegLength += Vector2.Distance(
                ankleJoint.LimbA.type == footType ? ankleJoint.LocalAnchorA : ankleJoint.LocalAnchorB,
                GetLimb(footType).PullJointLocalAnchorA);
        }

        public override void UpdateAnim(float deltaTime)
        {
            if (Frozen) { return; }
            if (MainLimb == null) { return; }

            levitatingCollider = !IsHanging;
            if (onGround && character.CanMove)
            {
                if ((character.SelectedItem?.GetComponent<Controller>()?.ControlCharacterPose ?? false) ||
                    (character.SelectedSecondaryItem?.GetComponent<Controller>()?.ControlCharacterPose ?? false) ||
                    character.SelectedSecondaryItem?.GetComponent<Ladder>() != null ||
                    (ForceSelectAnimationType != AnimationType.Crouch && ForceSelectAnimationType != AnimationType.NotDefined))
                {
                    Crouching = false;
                }
                ColliderIndex = Crouching && !swimming ? 1 : 0;
            }

            //stun (= disable the animations) if the ragdoll receives a large enough impact
            if (strongestImpact > 0.0f)
            {
                character.SetStun(MathHelper.Min(strongestImpact * 0.5f, 5.0f));
                strongestImpact = 0.0f;
                return;
            }

            if (character.IsDead)
            {
                if (deathAnimTimer < deathAnimDuration)
                {
                    deathAnimTimer += deltaTime;
                    //the force/torque used to move the limbs goes from 1 to 0 during the death anim duration
                    UpdateFallingProne(1.0f - deathAnimTimer / deathAnimDuration);
                }
            }
            else
            {
                deathAnimTimer = 0.0f;
            } 

            if (!character.CanMove)
            {
                if (fallingProneAnimTimer < FallingProneAnimDuration && onGround)
                {
                    fallingProneAnimTimer += deltaTime;
                    UpdateFallingProne(1.0f);
                }
                levitatingCollider = false;
                Collider.FarseerBody.FixedRotation = false;
                if (GameMain.NetworkMember == null || !GameMain.NetworkMember.IsClient)
                {
                    if (Collider.Enabled)
                    {
                        //deactivating the collider -> make the main limb inherit the collider's velocity because it'll control the movement now
                        MainLimb.body.LinearVelocity = Collider.LinearVelocity;
                        Collider.Enabled = false;
                    }
                    Collider.LinearVelocity = MainLimb.LinearVelocity;
                    Collider.SetTransformIgnoreContacts(MainLimb.SimPosition, MainLimb.Rotation);
                    //reset pull joints to prevent the character from "hanging" mid-air if pull joints had been active when the character was still moving
                    //(except when dragging, then we need the pull joints)
                    if (!character.CanBeDragged || character.SelectedBy == null) { ResetPullJoints(); }
                }
                return;
            }
            fallingProneAnimTimer = 0.0f;

            //re-enable collider
            if (!Collider.Enabled)
            {
                var lowestLimb = FindLowestLimb();

                Collider.SetTransform(new Vector2(
                    Collider.SimPosition.X,
                    Math.Max(lowestLimb.SimPosition.Y + (Collider.Radius + Collider.Height / 2), Collider.SimPosition.Y)),
                    Collider.Rotation);
                
                Collider.FarseerBody.ResetDynamics();
                Collider.FarseerBody.LinearVelocity = MainLimb.LinearVelocity;
                Collider.Enabled = true;
            }            

            if (swimming)
            {
                Collider.FarseerBody.FixedRotation = false;
            }
            else if (!Collider.FarseerBody.FixedRotation)
            {
                if (Math.Abs(MathUtils.GetShortestAngle(Collider.Rotation, 0.0f)) > 0.001f)
                {
                    //rotate collider back upright
                    Collider.AngularVelocity = MathUtils.GetShortestAngle(Collider.Rotation, 0.0f) * 10.0f;
                    Collider.FarseerBody.FixedRotation = false;
                }
                else
                {
                    Collider.FarseerBody.FixedRotation = true;
                }
            }
            else
            {
                float angleDiff = MathUtils.GetShortestAngle(Collider.Rotation, 0.0f);
                if (Math.Abs(angleDiff) > 0.001f)
                {
                    Collider.SetTransform(Collider.SimPosition, Collider.Rotation + angleDiff);
                }
            }
             
            if (character.AnimController.AnimationTestPose)
            {
                ApplyTestPose();
            }
            else if (character.SelectedBy == null)
            {
                if (character.LockHands)
                {
                    var leftHand = GetLimb(LimbType.LeftHand);
                    var rightHand = GetLimb(LimbType.RightHand);

                    var waist = GetLimb(LimbType.Waist) ?? GetLimb(LimbType.Torso);

                    rightHand.Disabled = true;
                    leftHand.Disabled = true;

                    Vector2 midPos = waist.SimPosition;
                    Matrix torsoTransform = Matrix.CreateRotationZ(waist.Rotation);

                    midPos += Vector2.Transform(new Vector2(-0.3f * Dir, -0.2f), torsoTransform);
                    if (rightHand.PullJointEnabled) midPos = (midPos + rightHand.PullJointWorldAnchorB) / 2.0f;
                    HandIK(rightHand, midPos, CurrentAnimationParams.ArmIKStrength, CurrentAnimationParams.HandIKStrength);
                    HandIK(leftHand, midPos, CurrentAnimationParams.ArmIKStrength, CurrentAnimationParams.HandIKStrength);
                }
                if (Anim != Animation.UsingItem)
                {
                    if (Anim != Animation.UsingItemWhileClimbing)
                    {
                        ResetPullJoints();
                    }
                    else
                    {
                        ResetPullJoints(l => l.IsLowerBody);
                    }
                }
            }

            if (SimplePhysicsEnabled)
            {
                UpdateStandingSimple();
                IsHanging = false;
                return;
            }

            if (character.SelectedCharacter != null)
            {
                DragCharacter(character.SelectedCharacter, deltaTime);
            }

            if (Anim != Animation.CPR)
            {
                cprAnimTimer = 0.0f;
                cprPumpTimer = 0.0f;
            }

            switch (Anim)
            {
                case Animation.Climbing:
                case Animation.UsingItemWhileClimbing:
                    levitatingCollider = false;
                    UpdateClimbing();
                    UpdateUseItemTimer();
                    break;
                case Animation.CPR:
                    UpdateCPR(deltaTime);
                    break;
                case Animation.UsingItem:
                default:
                    UpdateUseItemTimer();
                    swimmingStateLockTimer -= deltaTime;
                    if (forceStanding || character.AnimController.AnimationTestPose)
                    {
                        swimming = false;
                    }
                    else if (swimming != inWater && swimmingStateLockTimer <= 0.0f)
                    {
                        //0.5 second delay for switching between swimming and walking
                        //prevents rapid switches between swimming/walking if the water level is fluctuating around the minimum swimming depth
                        swimming = inWater;
                        swimmingStateLockTimer = 0.5f;
                    }
                    if (character.SelectedItem?.Prefab is { GrabWhenSelected: true } && 
                        character.SelectedItem.ParentInventory == null &&
                        character.SelectedItem.body is not { Enabled: true } &&
                        character.SelectedItem.GetComponent<Repairable>()?.CurrentFixer != character)
                    {
                        bool moving = character.IsKeyDown(InputType.Left) || character.IsKeyDown(InputType.Right);
                        moving |= (character.InWater || character.IsClimbing) && (character.IsKeyDown(InputType.Up) || character.IsKeyDown(InputType.Down));
                        if (!moving)
                        {
                            Vector2 handPos = character.SelectedItem.WorldPosition - Vector2.UnitY * ConvertUnits.ToDisplayUnits(ArmLength / 2);
                            handPos.Y = Math.Max(handPos.Y, character.SelectedItem.WorldRect.Y - character.SelectedItem.WorldRect.Height);
                            UpdateUseItem(
                                allowMovement: false,
                                handPos);
                        }
                    }
                    if (swimming)
                    {
                        UpdateSwimming();
                    }
                    else if (character.SelectedItem == null || !(character.SelectedSecondaryItem?.GetComponent<Controller>() is { } controller) ||
                             !controller.ControlCharacterPose || !controller.UserInCorrectPosition)
                    {
                        UpdateStanding();
                    }
                    break;
            }

            void UpdateUseItemTimer()
            {
                if (IsUsingItem)
                {
                    useItemTimer -= deltaTime;
                    if (useItemTimer <= 0.0f)
                    {
                        StopUsingItem();
                    }
                }
            }

            if (Timing.TotalTime > FlipLockTime && TargetDir != dir && !IsStuck)
            {
                Flip();
            }

            foreach (Limb limb in Limbs)
            {
                limb.Disabled = false;
            }
            wasAiming = aiming;
            aiming = false;
            wasAimingMelee = aimingMelee;
            aimingMelee = false;
            IsHanging = IsHanging && character.IsRagdolled;
        }

        void UpdateStanding()
        {
            var currentGroundedParams = CurrentGroundedParams;
            if (currentGroundedParams == null) { return; }
            Vector2 handPos;

            Limb leftFoot = GetLimb(LimbType.LeftFoot);
            Limb rightFoot = GetLimb(LimbType.RightFoot);
            Limb head = GetLimb(LimbType.Head);
            Limb torso = GetLimb(LimbType.Torso);

            Limb waist = GetLimb(LimbType.Waist);

            Limb leftHand = GetLimb(LimbType.LeftHand);
            Limb rightHand = GetLimb(LimbType.RightHand);

            Limb leftLeg = GetLimb(LimbType.LeftLeg);
            Limb rightLeg = GetLimb(LimbType.RightLeg);

            bool onSlopeThatMakesSlow = Math.Abs(floorNormal.X) > SlowlyWalkableSlopeNormalX;
            bool slowedDownBySlope = onSlopeThatMakesSlow && Math.Sign(floorNormal.X) == -Math.Sign(TargetMovement.X);
            bool onSlopeTooSteepToClimb = Math.Abs(floorNormal.X) > SteepestWalkableSlopeNormalX;

            float walkCycleMultiplier = 1.0f;
            if (Stairs != null || slowedDownBySlope)
            {
                TargetMovement = new Vector2(MathHelper.Clamp(TargetMovement.X, -MaxSpeedOnStairs, MaxSpeedOnStairs), TargetMovement.Y);
                walkCycleMultiplier *= 1.5f;                
            }

            float getUpForce = currentGroundedParams.GetUpForce / RagdollParams.JointScale;

            Vector2 colliderPos = GetColliderBottom();
            if (Math.Abs(TargetMovement.X) > 1.0f)
            {
                float slowdownAmount = 0.0f;
                if (currentHull != null)
                {
                    //TODO: take into account that the feet aren't necessarily in CurrentHull
                    //full slowdown (1.5f) when water is up to the torso
                    surfaceY = ConvertUnits.ToSimUnits(currentHull.Surface);
                    float bottomPos = Math.Max(colliderPos.Y, ConvertUnits.ToSimUnits(currentHull.Rect.Y - currentHull.Rect.Height));
                    slowdownAmount = MathHelper.Clamp((surfaceY - bottomPos) / TorsoPosition.Value, 0.0f, 1.0f) * 1.5f;
                }

                float maxSpeed = Math.Max(TargetMovement.Length() - slowdownAmount, 1.0f);
                TargetMovement = Vector2.Normalize(TargetMovement) * maxSpeed;
            }

            float walkPosX = (float)Math.Cos(WalkPos);
            float walkPosY = (float)Math.Sin(WalkPos);
            
            Vector2 stepSize = StepSize.Value;
            stepSize.X *= walkPosX;
            stepSize.Y *= walkPosY;

            float footMid = colliderPos.X;

            var herpes = character.CharacterHealth.GetAffliction("spaceherpes", false);
            float herpesAmount = herpes == null ? 0 : herpes.Strength / herpes.Prefab.MaxStrength;
            float legDamage = character.GetLegPenalty(startSum: -0.1f) * 1.1f;
            float limpAmount = MathHelper.Lerp(0, 1, legDamage + herpesAmount);
            if (limpAmount > 0.0f)
            {
                //make the footpos oscillate when limping
                footMid += (Math.Max(Math.Abs(walkPosX) * limpAmount, 0.0f) * Math.Min(Math.Abs(TargetMovement.X), 0.3f)) * Dir;
            }

            movement = overrideTargetMovement == Vector2.Zero ?
                MathUtils.SmoothStep(movement, TargetMovement, movementLerp) :
                overrideTargetMovement;

            if (Math.Abs(movement.X) < 0.005f)
            {
                movement.X = 0.0f;
            }

            movement.Y = 0.0f;

            if (head == null) { return; }
            if (torso == null) { return; }

            bool isNotRemote = true;
            if (GameMain.NetworkMember != null && GameMain.NetworkMember.IsClient) { isNotRemote = !character.IsRemotelyControlled; }

            if (onGround && isNotRemote)
            {
                //move slower if collider isn't upright
                float rotationFactor = (float)Math.Abs(Math.Cos(Collider.Rotation));

                Collider.LinearVelocity = new Vector2(
                        movement.X * rotationFactor,
                        Collider.LinearVelocity.Y > 0.0f ? Collider.LinearVelocity.Y * 0.5f : Collider.LinearVelocity.Y);
            }

            getUpForce *= Math.Max(head.SimPosition.Y - colliderPos.Y, 0.5f);

            torso.PullJointEnabled = true;
            head.PullJointEnabled = true;
            if (waist != null)
            {
                waist.PullJointEnabled = true;
            }
            
            bool onSlope = Math.Abs(movement.X) > 0.01f && Math.Abs(floorNormal.X) > 0.1f && Math.Sign(floorNormal.X) != Math.Sign(movement.X);

            bool movingHorizontally = !MathUtils.NearlyEqual(TargetMovement.X, 0.0f);

            if (Stairs == null && onSlopeTooSteepToClimb)
            {
                if (Math.Sign(targetMovement.X) != Math.Sign(floorNormal.X))
                {
                    targetMovement.X = Math.Sign(floorNormal.X) * SteepSlopePushMagnitude;
                    movement = targetMovement;
                }
            }

            if (Stairs != null || onSlope)
            {
                torso.PullJointWorldAnchorB = new Vector2(
                    MathHelper.SmoothStep(torso.SimPosition.X, footMid + movement.X * TorsoLeanAmount, getUpForce * 0.8f),
                    MathHelper.SmoothStep(torso.SimPosition.Y, colliderPos.Y + TorsoPosition.Value - Math.Abs(walkPosX * 0.05f), getUpForce * 2.0f));

                head.PullJointWorldAnchorB = new Vector2(
                    MathHelper.SmoothStep(head.SimPosition.X, footMid + movement.X * HeadLeanAmount, getUpForce * 0.8f),
                    MathHelper.SmoothStep(head.SimPosition.Y, colliderPos.Y + HeadPosition.Value - Math.Abs(walkPosX * 0.05f), getUpForce * 2.0f));

                if (waist != null)
                {
                    waist.PullJointWorldAnchorB = waist.SimPosition - movement * 0.06f;
                }
            }
            else
            {
                if (!onGround)
                {
                    movement = Vector2.Zero;
                }
                
                float stepLift = TargetMovement.X == 0.0f ? 0 : 
                    (float)Math.Sin(WalkPos * currentGroundedParams.StepLiftFrequency + MathHelper.Pi * currentGroundedParams.StepLiftOffset) * (currentGroundedParams.StepLiftAmount / 100);

                float y = colliderPos.Y + stepLift;

                if (!torso.Disabled)
                {
                    if (TorsoPosition.HasValue)  { y += TorsoPosition.Value;  }
                    if (Crouching && !movingHorizontally) { y -= HumanCrouchParams.MoveDownAmountWhenStationary; }
                    torso.PullJointWorldAnchorB =
                        MathUtils.SmoothStep(torso.SimPosition,
                        new Vector2(footMid + movement.X * TorsoLeanAmount, y), getUpForce);
                }

                if (!head.Disabled)
                {
                    y = colliderPos.Y + stepLift * currentGroundedParams.StepLiftHeadMultiplier;
                    if (HeadPosition.HasValue) { y += HeadPosition.Value; }
                    if (Crouching && !movingHorizontally) { y -= HumanCrouchParams.MoveDownAmountWhenStationary; }
                    head.PullJointWorldAnchorB =
                        MathUtils.SmoothStep(head.SimPosition,
                        new Vector2(footMid + movement.X * HeadLeanAmount, y), getUpForce * 1.2f);
                }

                if (waist != null && !waist.Disabled)
                {
                    waist.PullJointWorldAnchorB = waist.SimPosition + movement * 0.06f;
                }
            }

            if (TorsoAngle.HasValue && !torso.Disabled)
            {
                float torsoAngle = TorsoAngle.Value;
                float herpesStrength = character.CharacterHealth.GetAfflictionStrengthByType(AfflictionPrefab.SpaceHerpesType);
                if (Crouching && !movingHorizontally && !Aiming) { torsoAngle -= HumanCrouchParams.ExtraTorsoAngleWhenStationary; }
                torsoAngle -= herpesStrength / 150.0f;
                torso.body.SmoothRotate(torsoAngle * Dir, currentGroundedParams.TorsoTorque);
            }
            if (!head.Disabled)
            {
                if (!Aiming && currentGroundedParams.FixedHeadAngle && HeadAngle.HasValue)
                {
                    float headAngle = HeadAngle.Value;
                    if (Crouching && !movingHorizontally) { headAngle -= HumanCrouchParams.ExtraHeadAngleWhenStationary; }
                    head.body.SmoothRotate(headAngle * Dir, currentGroundedParams.HeadTorque);
                }
                else
                {
                    RotateHead(head);
                }
            }

            if (!onGround)
            {
                return;
            }

            Vector2 waistPos = waist != null ? waist.SimPosition : torso.SimPosition;

            if (movingHorizontally)
            {
                //progress the walking animation
                WalkPos -= MathHelper.ToRadians(CurrentAnimationParams.CycleSpeed) * walkCycleMultiplier * movement.X;

                for (int i = -1; i < 2; i += 2)
                {
                    Limb foot = i == -1 ? leftFoot : rightFoot;
                    if (foot == null) { continue; }

                    Vector2 footPos = stepSize * -i;
                    footPos += new Vector2(Math.Sign(movement.X) * FootMoveOffset.X, FootMoveOffset.Y);

                    if (footPos.Y < 0.0f) { footPos.Y = -0.15f; }

                    //make the character limp if the feet are damaged
                    float footAfflictionStrength = character.CharacterHealth.GetAfflictionStrength(AfflictionPrefab.DamageType, foot, true);
                    footPos.X *= MathHelper.Lerp(1.0f, 0.75f, MathHelper.Clamp(footAfflictionStrength / 50.0f, 0.0f, 1.0f));

                    if (currentGroundedParams.FootLiftHorizontalFactor > 0)
                    {
                        // Calculate the foot y dynamically based on the foot position relative to the waist,
                        // so that the foot aims higher when it's behind the waist and lower when it's in the front.
                        float xDiff = (foot.SimPosition.X - waistPos.X + FootMoveOffset.X) * Dir;
                        float min = MathUtils.InverseLerp(1, 0, currentGroundedParams.FootLiftHorizontalFactor);
                        float max = 1 + MathUtils.InverseLerp(0, 1, currentGroundedParams.FootLiftHorizontalFactor);
                        float xFactor = MathHelper.Lerp(min, max, MathUtils.InverseLerp(RagdollParams.JointScale, -RagdollParams.JointScale, xDiff));
                        footPos.Y *= xFactor;
                    }

                    if (onSlope && Stairs == null)
                    {
                        footPos.Y *= 2.0f;
                    }
                    footPos.Y = Math.Min(waistPos.Y - colliderPos.Y - 0.4f, footPos.Y);

#if CLIENT
                    if ((i == 1 && Math.Sign(Math.Sin(WalkPos)) > 0 && Math.Sign(walkPosY) < 0) ||
                        (i == -1 && Math.Sign(Math.Sin(WalkPos)) < 0 && Math.Sign(walkPosY) > 0))
                    {
                        PlayImpactSound(foot);
                    }

#endif

                    if (!foot.Disabled)
                    {
                        foot.DebugRefPos = colliderPos;
                        foot.DebugTargetPos = colliderPos + footPos;
                        MoveLimb(foot, colliderPos + footPos, currentGroundedParams.FootMoveStrength);
                        FootIK(foot, colliderPos + footPos, 
                            currentGroundedParams.LegBendTorque, currentGroundedParams.FootTorque, currentGroundedParams.FootAngleInRadians);
                    }
                }

                //calculate the positions of hands
                handPos = torso.SimPosition;
                handPos.X = -walkPosX * currentGroundedParams.HandMoveAmount.X;

                float lowerY = currentGroundedParams.HandClampY;

                handPos.Y = lowerY + (float)(Math.Abs(Math.Sin(WalkPos - Math.PI * 1.5f) * currentGroundedParams.HandMoveAmount.Y));

                Vector2 posAddition = new Vector2(Math.Sign(movement.X) * HandMoveOffset.X, HandMoveOffset.Y);

                if (rightHand != null && !rightHand.Disabled)
                {
                    HandIK(rightHand,
                        torso.SimPosition + posAddition + new Vector2(-handPos.X, (Math.Sign(walkPosX) == Math.Sign(Dir)) ? handPos.Y : lowerY),
                        currentGroundedParams.ArmMoveStrength, currentGroundedParams.HandMoveStrength);
                }
                if (leftHand != null && !leftHand.Disabled)
                {
                    HandIK(leftHand,
                        torso.SimPosition + posAddition + new Vector2(handPos.X, (Math.Sign(walkPosX) == Math.Sign(-Dir)) ? handPos.Y : lowerY),
                        currentGroundedParams.ArmMoveStrength, currentGroundedParams.HandMoveStrength);
                }
            }
            else
            {
                for (int i = -1; i < 2; i += 2)
                {
                    Vector2 footPos = colliderPos;
                    if (Crouching)
                    {
                        footPos = new Vector2(Math.Sign(stepSize.X * i) * Dir * 0.35f, colliderPos.Y);
                        if (Math.Sign(footPos.X) != Math.Sign(Dir))
                        {
                            //lift the foot at the back up a bit
                            footPos.Y += 0.15f;
                        }
                        footPos.X += colliderPos.X;
                    }
                    else
                    {
                        footPos = new Vector2(colliderPos.X + stepSize.X * i * 0.2f, colliderPos.Y - 0.1f);
                    }
                    if (Stairs == null && !onSlopeThatMakesSlow)
                    {
                        footPos.Y = Math.Max(Math.Min(FloorY, footPos.Y + 0.5f), footPos.Y);
                    }
                    var foot = i == -1 ? rightFoot : leftFoot;
                    if (foot != null && !foot.Disabled)
                    {
                        foot.DebugRefPos = colliderPos;
                        foot.DebugTargetPos = footPos;
                        float footMoveForce = currentGroundedParams.FootMoveStrength;
                        float legBendTorque = currentGroundedParams.LegBendTorque;
                        if (Crouching)
                        {
                            // Keeps the pose
                            legBendTorque = 100;
                            footMoveForce *= 2;
                        }
                        MoveLimb(foot, footPos, footMoveForce);
                        FootIK(foot, footPos, legBendTorque, currentGroundedParams.FootTorque, currentGroundedParams.FootAngleInRadians);
                    }
                }

                for (int i = 0; i < 2; i++)
                {
                    var hand = i == 0 ? rightHand : leftHand;
                    if (hand == null || hand.Disabled) { continue; }

                    var armType = i == 0 ? LimbType.RightArm : LimbType.LeftArm;
                    var foreArmType = i == 0 ? LimbType.RightForearm : LimbType.LeftForearm;

                    //get the upper arm to point downwards
                    var arm = GetLimb(armType);
                    if (arm != null && Math.Abs(arm.body.AngularVelocity) < 10.0f)
                    {
                        arm.body.SmoothRotate(MathHelper.Clamp(-arm.body.AngularVelocity, -0.5f, 0.5f), arm.Mass * 50.0f * currentGroundedParams.ArmMoveStrength);
                    }

                    //get the elbow to a neutral rotation
                    if (Math.Abs(hand.body.AngularVelocity) < 10.0f)
                    {
                        var forearm = GetLimb(foreArmType) ?? hand;
                        LimbJoint elbow = GetJointBetweenLimbs(armType, foreArmType) ?? GetJointBetweenLimbs(armType, hand.type);
                        if (elbow != null)
                        {
                            float diff = elbow.JointAngle - (Dir > 0 ? elbow.LowerLimit : elbow.UpperLimit);
                            forearm.body.ApplyTorque(MathHelper.Clamp(-diff, -MathHelper.PiOver2, MathHelper.PiOver2) * forearm.Mass * 100.0f * currentGroundedParams.ArmMoveStrength);
                        }
                    }
                    // Try to keep the wrist straight
                    LimbJoint wrist = GetJointBetweenLimbs(foreArmType, hand.type);
                    if (wrist != null)
                    {
                        hand.body.ApplyTorque(MathHelper.Clamp(-wrist.JointAngle, -MathHelper.PiOver2, MathHelper.PiOver2) * hand.Mass * 100f * currentGroundedParams.HandMoveStrength);
                    }
                }
            }
        }

        void UpdateStandingSimple()
        {
            if (Math.Abs(movement.X) < 0.005f)
            {
                movement.X = 0.0f;
            }
            movement = MathUtils.SmoothStep(movement, TargetMovement, movementLerp);

            if (InWater)
            {
                Collider.LinearVelocity = movement;
            }
            else if (onGround && (!character.IsRemotelyControlled || (GameMain.NetworkMember != null && GameMain.NetworkMember.IsServer)))
            {
                Collider.LinearVelocity = new Vector2(
                        movement.X,
                        Collider.LinearVelocity.Y > 0.0f ? Collider.LinearVelocity.Y * 0.5f : Collider.LinearVelocity.Y);                
            }
        }
        
        private float handCyclePos;
        private float legCyclePos;
        void UpdateSwimming()
        {
            if (CurrentSwimParams == null) { return; }
            IgnorePlatforms = true;

            Vector2 footPos, handPos;

            float surfaceLimiter = 1.0f;

            Limb head = GetLimb(LimbType.Head);
            Limb torso = GetLimb(LimbType.Torso);
            if (head == null) { return; }
            if (torso == null) { return; }

            if (currentHull != null && character.CurrentHull != null)
            {
                float surfacePos = GetSurfaceY();
                float surfaceThreshold = ConvertUnits.ToDisplayUnits(Collider.SimPosition.Y + 1.0f);
                surfaceLimiter = Math.Max(1.0f, surfaceThreshold - surfacePos);
            }          

            Limb leftHand = GetLimb(LimbType.LeftHand);
            Limb rightHand = GetLimb(LimbType.RightHand);

            Limb leftFoot = GetLimb(LimbType.LeftFoot);
            Limb rightFoot = GetLimb(LimbType.RightFoot);
            
            float rotation = MathHelper.WrapAngle(Collider.Rotation);
            rotation = MathHelper.ToDegrees(rotation);
            if (rotation < 0.0f)
            {
                rotation += 360;
            }
            float targetSpeed = TargetMovement.Length();
            if (targetSpeed > 0.1f && !character.IsRemotelyControlled && !Aiming)
            {
                if (!IsUsingItem &&
                    !(character.SelectedItem?.GetComponent<Controller>()?.ControlCharacterPose ?? false) &&
                    !(character.SelectedSecondaryItem?.GetComponent<Controller>()?.ControlCharacterPose ?? false))
                {
                    if (rotation > 20 && rotation < 170)
                    {
                        TargetDir = Direction.Left;
                    }
                    else if (rotation > 190 && rotation < 340)
                    {
                        TargetDir = Direction.Right;
                    }
                }
            }
            if (Aiming)
            {
                Vector2 mousePos = ConvertUnits.ToSimUnits(character.CursorPosition);
                Vector2 diff = (mousePos - torso.SimPosition) * Dir;
                if (diff.LengthSquared() > MathUtils.Pow2(0.4f))
                {
                    float newRotation = MathHelper.WrapAngle(MathUtils.VectorToAngle(diff) - MathHelper.PiOver4 * Dir);
                    Collider.SmoothRotate(newRotation, CurrentSwimParams.SteerTorque * character.SpeedMultiplier);
                }
            }
            else if (targetSpeed > 0.1f)
            {
                float newRotation = MathUtils.VectorToAngle(TargetMovement) - MathHelper.PiOver2;
                Collider.SmoothRotate(newRotation, CurrentSwimParams.SteerTorque * character.SpeedMultiplier);
            }

            torso.body.MoveToPos(Collider.SimPosition + new Vector2((float)Math.Sin(-Collider.Rotation), (float)Math.Cos(-Collider.Rotation)) * 0.4f, 5.0f);

            movement = MathUtils.SmoothStep(movement, TargetMovement, 0.3f);

            if (TorsoAngle.HasValue)
            {
                torso.body.SmoothRotate(Collider.Rotation + TorsoAngle.Value * Dir, CurrentSwimParams.TorsoTorque);
            }
            else
            {
                torso.body.SmoothRotate(Collider.Rotation, CurrentSwimParams.TorsoTorque);
            }

            if (!Aiming && CurrentSwimParams.FixedHeadAngle && HeadAngle.HasValue)
            {
                head.body.SmoothRotate(Collider.Rotation + HeadAngle.Value * Dir, CurrentSwimParams.HeadTorque);
            }
            else
            {
                RotateHead(head);
            }

            const float DisableMovementAboveSurfaceThreshold = 50.0f;
            //dont try to move upwards if head is already out of water
            if (surfaceLimiter > 1.0f && TargetMovement.Y > 0.0f)
            {
                if (TargetMovement.X == 0.0f)
                {
                    //pull head above water
                    head.body.SmoothRotate(0.0f, 5.0f);
                    WalkPos += 0.05f;
                }
                else
                {
                    TargetMovement = new Vector2(
                        (float)Math.Sqrt(targetSpeed * targetSpeed - TargetMovement.Y * TargetMovement.Y)
                        * Math.Sign(TargetMovement.X),
                        Math.Max(TargetMovement.Y, TargetMovement.Y * 0.2f));

                    //turn head above the water
                    head.body.ApplyTorque(Dir);
                }
                movement.Y *= Math.Max(0, 1.0f - ((surfaceLimiter - 1.0f) / DisableMovementAboveSurfaceThreshold));

            }

            bool isNotRemote = true;
            if (GameMain.NetworkMember != null && GameMain.NetworkMember.IsClient) { isNotRemote = !character.IsRemotelyControlled; }

            if (isNotRemote)
            {
                float t = movementLerp;
                if (targetSpeed > 0.00001f && !SimplePhysicsEnabled)
                {
                    Vector2 forward = VectorExtensions.Forward(Collider.Rotation + MathHelper.PiOver2);
                    float dot = Vector2.Dot(forward, Vector2.Normalize(movement));
                    if (dot < 0)
                    {
                        // Reduce the linear movement speed when not facing the movement direction
                        t = MathHelper.Clamp((1 + dot) / 10, 0.01f, 0.1f);
                    }
                }
                Vector2 targetVelocity = movement;
                //if we're too high above the surface, don't touch the vertical velocity of the collider unless we're heading down
                if (surfaceLimiter > DisableMovementAboveSurfaceThreshold)
                {
                    targetVelocity.Y = Math.Min(Collider.LinearVelocity.Y, movement.Y);
                };
                Collider.LinearVelocity = Vector2.Lerp(Collider.LinearVelocity, targetVelocity, t);
            }

            WalkPos += movement.Length();
            legCyclePos += Math.Min(movement.LengthSquared() + Collider.AngularVelocity, 1.0f);
            handCyclePos += MathHelper.ToRadians(CurrentSwimParams.HandCycleSpeed) * Math.Sign(movement.X);

            float legMoveMultiplier = 1.0f;
            if (movement.LengthSquared() < 0.001f)
            {
                // Swimming in place (TODO: expose?)
                legMoveMultiplier = 0.3f;
                legCyclePos += 0.4f;
                handCyclePos += 0.1f;
            }

            var waist = GetLimb(LimbType.Waist) ?? GetLimb(LimbType.Torso);
            footPos = waist == null ? Vector2.Zero : waist.SimPosition - new Vector2((float)Math.Sin(-Collider.Rotation), (float)Math.Cos(-Collider.Rotation)) * (upperLegLength + lowerLegLength);
            Vector2 transformedFootPos = new Vector2((float)Math.Sin(legCyclePos / CurrentSwimParams.LegCycleLength) * CurrentSwimParams.LegMoveAmount * legMoveMultiplier, 0.0f);
            transformedFootPos = Vector2.Transform(transformedFootPos, Matrix.CreateRotationZ(Collider.Rotation));

            float legTorque = CurrentSwimParams.LegTorque * character.SpeedMultiplier * (1.2f - character.GetLegPenalty());
            if (rightFoot != null && !rightFoot.Disabled)
            {
                FootIK(rightFoot, footPos - transformedFootPos, legTorque, CurrentSwimParams.FootTorque, CurrentSwimParams.FootAngleInRadians);
            }
            if (leftFoot != null && !leftFoot.Disabled)
            {
                FootIK(leftFoot, footPos + transformedFootPos, legTorque, CurrentSwimParams.FootTorque, CurrentSwimParams.FootAngleInRadians);
            }

            handPos = (torso.SimPosition + head.SimPosition) / 2.0f;

            //at the surface, not moving sideways OR not moving at all
            // -> hands just float around
            if ((!headInWater && TargetMovement.X == 0.0f && TargetMovement.Y > 0) || TargetMovement.LengthSquared() < 0.001f)
            {
                handPos += MathUtils.RotatePoint(Vector2.UnitX * Dir * 0.2f, torso.Rotation);

                float wobbleAmount = 0.1f;

                if (rightHand != null && !rightHand.Disabled)
                {
                    MoveLimb(rightHand, new Vector2(
                        handPos.X + (float)Math.Sin(handCyclePos / 1.5f) * wobbleAmount,
                        handPos.Y + (float)Math.Sin(handCyclePos / 3.5f) * wobbleAmount - 0.25f), CurrentSwimParams.ArmMoveStrength);
                }

                if (leftHand != null && !leftHand.Disabled)
                {
                    MoveLimb(leftHand, new Vector2(
                        handPos.X + (float)Math.Sin(handCyclePos / 2.0f) * wobbleAmount,
                        handPos.Y + (float)Math.Sin(handCyclePos / 3.0f) * wobbleAmount - 0.25f), CurrentSwimParams.ArmMoveStrength);
                }

                return;
            }

            handPos += head.LinearVelocity.ClampLength(1.0f) * 0.1f;

            // Not sure why the params has to be flipped, but it works.
            var handMoveAmount = CurrentSwimParams.HandMoveAmount.Flip();
            var handMoveOffset = CurrentSwimParams.HandMoveOffset.Flip();
            float handPosX = (float)Math.Cos(handCyclePos) * handMoveAmount.X * CurrentAnimationParams.CycleSpeed;
            float handPosY = (float)Math.Sin(handCyclePos) * handMoveAmount.Y * CurrentAnimationParams.CycleSpeed;

            Matrix rotationMatrix = Matrix.CreateRotationZ(torso.Rotation);

            if (rightHand != null && !rightHand.Disabled)
            {
                Vector2 rightHandPos = new Vector2(-handPosX, -handPosY) + handMoveOffset;
                rightHandPos.X = (Dir == 1.0f) ? Math.Max(0.3f, rightHandPos.X) : Math.Min(-0.3f, rightHandPos.X);
                rightHandPos = Vector2.Transform(rightHandPos, rotationMatrix);
                float speedMultiplier = Math.Min(character.SpeedMultiplier * (1 - Character.GetRightHandPenalty()), 1.0f);
                if (character.Inventory != null && character.Inventory.GetItemInLimbSlot(InvSlotType.RightHand) != null)
                {
                    speedMultiplier = Math.Min(speedMultiplier, 0.1f);
                }
                HandIK(rightHand, handPos + rightHandPos, CurrentSwimParams.ArmMoveStrength * speedMultiplier, CurrentSwimParams.HandMoveStrength * speedMultiplier);
                // Try to keep the wrist straight
                LimbJoint wrist = GetJointBetweenLimbs(LimbType.RightForearm, LimbType.RightHand);
                if (wrist != null)
                {
                    rightHand.body.ApplyTorque(MathHelper.Clamp(-wrist.JointAngle, -MathHelper.PiOver2, MathHelper.PiOver2) * rightHand.Mass * 100f * CurrentSwimParams.HandMoveStrength);
                }
            }

            if (leftHand != null && !leftHand.Disabled)
            {
                Vector2 leftHandPos = new Vector2(handPosX, handPosY) + handMoveOffset;
                leftHandPos.X = (Dir == 1.0f) ? Math.Max(0.3f, leftHandPos.X) : Math.Min(-0.3f, leftHandPos.X);
                leftHandPos = Vector2.Transform(leftHandPos, rotationMatrix);
                float speedMultiplier = Math.Min(character.SpeedMultiplier * (1 - Character.GetLeftHandPenalty()), 1.0f);
                if (character.Inventory != null && character.Inventory.GetItemInLimbSlot(InvSlotType.LeftHand) != null)
                {
                    speedMultiplier = Math.Min(speedMultiplier, 0.1f);
                }
                HandIK(leftHand, handPos + leftHandPos, CurrentSwimParams.ArmMoveStrength * speedMultiplier, CurrentSwimParams.HandMoveStrength * speedMultiplier);
                // Try to keep the wrist straight
                LimbJoint wrist = GetJointBetweenLimbs(LimbType.LeftForearm, LimbType.LeftHand);
                if (wrist != null)
                {
                    leftHand.body.ApplyTorque(MathHelper.Clamp(-wrist.JointAngle, -MathHelper.PiOver2, MathHelper.PiOver2) * leftHand.Mass * 100f * CurrentSwimParams.HandMoveStrength);
                }
            }
        }

        private float prevFootPos;

        void UpdateClimbing()
        {
            var ladder = character.SelectedSecondaryItem?.GetComponent<Ladder>();
            if (character.IsIncapacitated)
            {
                Anim = Animation.None;
                return;
            }
            else if (ladder == null)
            {
                StopClimbing();
                return;
            }

            onGround = false;
            IgnorePlatforms = true;

            bool climbFast = targetMovement.Y > 3.0f;
            bool slide = targetMovement.Y < -1.1f;
            Vector2 tempTargetMovement = TargetMovement;
            tempTargetMovement.Y = climbFast ?
                Math.Min(tempTargetMovement.Y, 2.0f) :
                Math.Min(tempTargetMovement.Y, 1.0f);

            movement = MathUtils.SmoothStep(movement, tempTargetMovement, 0.3f);

            Limb leftFoot   = GetLimb(LimbType.LeftFoot);
            Limb rightFoot  = GetLimb(LimbType.RightFoot);
            Limb head       = GetLimb(LimbType.Head);
            Limb torso      = GetLimb(LimbType.Torso);

            Limb leftHand   = GetLimb(LimbType.LeftHand);
            Limb rightHand  = GetLimb(LimbType.RightHand);

            if (leftHand == null || rightHand == null || head == null || torso == null) { return; }

            Vector2 ladderSimPos = ConvertUnits.ToSimUnits(
                ladder.Item.Rect.X + ladder.Item.Rect.Width / 2.0f,
                ladder.Item.Rect.Y);

            Vector2 ladderSimSize = ConvertUnits.ToSimUnits(ladder.Item.Rect.Size.ToVector2());

            float lowestLadderSimPos = ladderSimPos.Y - ladderSimPos.Y;
            var lowestNearbyLadder = GetLowestNearbyLadder(ladder);
            if (lowestNearbyLadder != null && lowestNearbyLadder != ladder)
            {
                ladderSimSize.Y = ConvertUnits.ToSimUnits(ladder.Item.WorldRect.Y - (lowestNearbyLadder.Item.WorldRect.Y - lowestNearbyLadder.Item.Rect.Size.Y));
            }

            float stepHeight = ConvertUnits.ToSimUnits(30.0f);
            if (climbFast) { stepHeight *= 2; }

            if (currentHull == null && ladder.Item.Submarine != null)
            {
                ladderSimPos += ladder.Item.Submarine.SimPosition;
            }
            else if (currentHull?.Submarine != null && currentHull.Submarine != ladder.Item.Submarine && ladder.Item.Submarine != null)
            {
                ladderSimPos += ladder.Item.Submarine.SimPosition - currentHull.Submarine.SimPosition;
            }
            else if (currentHull?.Submarine != null && ladder.Item.Submarine == null)
            {
                ladderSimPos -= currentHull.Submarine.SimPosition;
            }

            float bottomPos = Collider.SimPosition.Y - ColliderHeightFromFloor - Collider.Radius - Collider.Height / 2.0f;
            float torsoPos = TorsoPosition ?? 0;
            MoveLimb(torso, new Vector2(ladderSimPos.X - 0.35f * Dir, bottomPos + torsoPos), 10.5f);
            float headPos = HeadPosition ?? 0;
            MoveLimb(head, new Vector2(ladderSimPos.X - 0.2f * Dir, bottomPos + headPos), 10.5f);            

            Collider.MoveToPos(new Vector2(ladderSimPos.X - 0.1f * Dir, Collider.SimPosition.Y), 10.5f);
            
            Vector2 handPos = new Vector2(
                ladderSimPos.X,
                bottomPos + torsoPos + movement.Y * 0.1f - ladderSimPos.Y);
            if (climbFast) { handPos.Y -= stepHeight; }

            //prevent the hands from going above the top of the ladders
            handPos.Y = Math.Min(-0.5f, handPos.Y);
            if (!Aiming || !(character.Inventory?.GetItemInLimbSlot(InvSlotType.RightHand)?.GetComponent<Holdable>()?.ControlPose ?? false) || Math.Abs(movement.Y) > 0.01f)
            {
                MoveLimb(rightHand,
                    new Vector2(slide ? handPos.X + ladderSimSize.X * 0.5f : handPos.X,
                    (slide ? handPos.Y : MathUtils.Round(handPos.Y, stepHeight * 2.0f)) + ladderSimPos.Y),
                    5.2f);
                rightHand.body.ApplyTorque(Dir * 2.0f);
            }
            if (!Aiming || !(character.Inventory?.GetItemInLimbSlot(InvSlotType.LeftHand)?.GetComponent<Holdable>()?.ControlPose ?? false) || Math.Abs(movement.Y) > 0.01f)
            {
                MoveLimb(leftHand,
                    new Vector2(handPos.X - ladderSimSize.X * 0.5f,
                    (slide ? handPos.Y : MathUtils.Round(handPos.Y - stepHeight, stepHeight * 2.0f) + stepHeight) + ladderSimPos.Y),
                    5.2f); ;
                leftHand.body.ApplyTorque(Dir * 2.0f);
            }

            Vector2 footPos = new Vector2(
                handPos.X - Dir * 0.05f,
                bottomPos + ColliderHeightFromFloor - stepHeight * 2.7f - ladderSimPos.Y);
            if (climbFast) { footPos.Y += stepHeight; }

            //apply torque to the legs to make the knees bend
            Limb leftLeg = GetLimb(LimbType.LeftLeg);
            Limb rightLeg = GetLimb(LimbType.RightLeg);

            //only move the feet if they're above the bottom of the ladders
            //(if not, they'll just dangle in air, and the character holds itself up with it's arms)
            if (footPos.Y > -ladderSimSize.Y - 0.2f && leftFoot != null && rightFoot != null)
            {
                Limb refLimb = GetLimb(LimbType.Waist) ?? GetLimb(LimbType.Torso);
                bool leftLegBackwards = Math.Abs(leftLeg.body.Rotation - refLimb.body.Rotation) > MathHelper.Pi;
                bool rightLegBackwards = Math.Abs(rightLeg.body.Rotation - refLimb.body.Rotation) > MathHelper.Pi;

                if (slide)
                {
                    if (!leftLegBackwards) { MoveLimb(leftFoot, new Vector2(footPos.X - ladderSimSize.X * 0.5f, footPos.Y + ladderSimPos.Y), 15.5f, true); }
                    if (!rightLegBackwards) { MoveLimb(rightFoot, new Vector2(footPos.X, footPos.Y + ladderSimPos.Y), 15.5f, true); }
                }
                else
                {
                    float leftFootPos = MathUtils.Round(footPos.Y + stepHeight, stepHeight * 2.0f) - stepHeight;
                    float prevLeftFootPos = MathUtils.Round(prevFootPos + stepHeight, stepHeight * 2.0f) - stepHeight;
                    if (!leftLegBackwards) { MoveLimb(leftFoot, new Vector2(footPos.X, leftFootPos + ladderSimPos.Y), 15.5f, true); }

                    float rightFootPos = MathUtils.Round(footPos.Y, stepHeight * 2.0f);
                    float prevRightFootPos = MathUtils.Round(prevFootPos, stepHeight * 2.0f);
                    if (!rightLegBackwards) { MoveLimb(rightFoot, new Vector2(footPos.X, rightFootPos + ladderSimPos.Y), 15.5f, true); }
#if CLIENT
                    if (Math.Abs(leftFootPos - prevLeftFootPos) > stepHeight && leftFoot.LastImpactSoundTime < Timing.TotalTime - Limb.SoundInterval)
                    {
                        SoundPlayer.PlaySound("footstep_armor_heavy", leftFoot.WorldPosition, hullGuess: currentHull);
                        leftFoot.LastImpactSoundTime = (float)Timing.TotalTime;
                    }
                    if (Math.Abs(rightFootPos - prevRightFootPos) > stepHeight && rightFoot.LastImpactSoundTime < Timing.TotalTime - Limb.SoundInterval)
                    {
                        SoundPlayer.PlaySound("footstep_armor_heavy", rightFoot.WorldPosition, hullGuess: currentHull);
                        rightFoot.LastImpactSoundTime = (float)Timing.TotalTime;
                    }
#endif
                    prevFootPos = footPos.Y;
                }

                if (!leftLegBackwards) { leftLeg.body.ApplyTorque(Dir * -8.0f); }
                if (!rightLegBackwards) { rightLeg.body.ApplyTorque(Dir * -8.0f); }
            }

            float movementFactor = (handPos.Y / stepHeight) * (float)Math.PI;
            movementFactor = 0.8f + (float)Math.Abs(Math.Sin(movementFactor));

            Vector2 subSpeed = currentHull != null || ladder.Item.Submarine == null
                ? Vector2.Zero : ladder.Item.Submarine.Velocity;

            //reached the top of the ladders -> can't go further up
            Vector2 climbForce = new Vector2(0.0f, movement.Y) * movementFactor;

            if (!InWater) { climbForce.Y += 0.3f * movementFactor; }

            if (character.SimPosition.Y > ladderSimPos.Y) { climbForce.Y = Math.Min(0.0f, climbForce.Y); }
            //reached the bottom -> can't go further down
            float minHeightFromFloor = ColliderHeightFromFloor / 2 + Collider.Height;
            if (floorFixture != null && 
                !floorFixture.CollisionCategories.HasFlag(Physics.CollisionStairs) &&
                !floorFixture.CollisionCategories.HasFlag(Physics.CollisionPlatform) &&
                character.SimPosition.Y < standOnFloorY + minHeightFromFloor) 
            { 
                climbForce.Y = MathHelper.Clamp((standOnFloorY + minHeightFromFloor - character.SimPosition.Y) * 5.0f, climbForce.Y, 1.0f); 
            }

            //apply forces to the collider to move the Character up/down
            Collider.ApplyForce((climbForce * 20.0f + subSpeed * 50.0f) * Collider.Mass);
            if (Aiming)
            {
                RotateHead(head);
            }
            else if (Anim == Animation.UsingItemWhileClimbing && character.SelectedItem is { } selectedItem)
            {
                Vector2 diff = (selectedItem.WorldPosition - head.WorldPosition) * Dir;
                float targetRotation = MathHelper.WrapAngle(MathUtils.VectorToAngle(diff) - MathHelper.PiOver4 * Dir);
                head.body.SmoothRotate(targetRotation, force: WalkParams.HeadTorque);
            }
            else
            {
                float movementMultiplier = targetMovement.Y < 0 ? 0 : 1;
                head.body.SmoothRotate(MathHelper.PiOver4 * movementMultiplier * Dir, force: WalkParams.HeadTorque);
            }
            
            if (ladder.Item.Prefab.Triggers.None())
            {
                character.ReleaseSecondaryItem();
                return;
            }

            Rectangle trigger = ladder.Item.Prefab.Triggers.FirstOrDefault();
            trigger = ladder.Item.TransformTrigger(trigger);

            bool isRemote = false;
            bool isClimbing = true;
            if (GameMain.NetworkMember != null && GameMain.NetworkMember.IsClient)
            {
                isRemote = character.IsRemotelyControlled;
            }
            if (isRemote)
            {
                if (Math.Abs(targetMovement.X) > 0.05f ||
                    (TargetMovement.Y < 0.0f && ConvertUnits.ToSimUnits(trigger.Height) + handPos.Y < HeadPosition) || 
                    (TargetMovement.Y > 0.0f && handPos.Y > 0.1f))
                {
                    isClimbing = false;
                }
            }
            else if ((character.IsKeyDown(InputType.Left) || character.IsKeyDown(InputType.Right)) &&
                    (!character.IsKeyDown(InputType.Up) && !character.IsKeyDown(InputType.Down)))
            {
                isClimbing = false;
            }

            if (!isClimbing)
            {
                character.StopClimbing();
                IgnorePlatforms = false;
            }

            Ladder GetLowestNearbyLadder(Ladder currentLadder, float threshold = 16.0f)
            {
                foreach (Ladder ladder in Ladder.List)
                {
                    if (ladder == currentLadder || !ladder.Item.IsInteractable(character)) { continue; }
                    if (Math.Abs(ladder.Item.WorldPosition.X - currentLadder.Item.WorldPosition.X) > threshold) { continue; }
                    if (ladder.Item.WorldPosition.Y > currentLadder.Item.WorldPosition.Y) { continue; }
                    if ((currentLadder.Item.WorldRect.Y - currentLadder.Item.Rect.Height) - ladder.Item.WorldRect.Y > threshold) { continue; }
                    return ladder;
                }
                return null;
            }
        }

        void UpdateFallingProne(float strength, bool moveHands = true, bool moveTorso = true, bool moveLegs = true)
        {
            if (strength <= 0.0f) { return; }

            Limb head = GetLimb(LimbType.Head);
            Limb torso = GetLimb(LimbType.Torso);

            if (moveHands && head != null && head.LinearVelocity.LengthSquared() > 1.0f && !head.IsSevered)
            {
                //if the head is moving, try to protect it with the hands
                Limb leftHand = GetLimb(LimbType.LeftHand);
                Limb rightHand = GetLimb(LimbType.RightHand);

                //move hands in front of the head in the direction of the movement
                Vector2 protectPos = head.SimPosition + Vector2.Normalize(head.LinearVelocity);
                if (rightHand != null && !rightHand.IsSevered)
                {
                    HandIK(rightHand, protectPos, strength * 0.1f);
                }
                if (leftHand != null && !leftHand.IsSevered)
                {
                    HandIK(leftHand, protectPos, strength * 0.1f);
                }
            }

            if (torso == null) { return; }

            //make the torso tip over
            //otherwise it tends to just drop straight down, pinning the characters legs in a weird pose
            if (moveTorso && !InWater)
            {
                //prefer tipping over in the same direction the torso is rotating
                //or moving
                //or lastly, in the direction it's facing if it's not moving/rotating
                float fallDirection = Math.Sign(torso.body.AngularVelocity - torso.body.LinearVelocity.X - Dir * 0.01f);
                float torque = MathF.Cos(torso.Rotation) * fallDirection * 5.0f * strength;
                torso.body.ApplyTorque(torque * torso.body.Mass);
            }

            //attempt to make legs stay in a straight line with the torso to prevent the character from doing a split
            if (moveLegs)
            {
                for (int i = 0; i < 2; i++)
                {
                    var thigh = i == 0 ? GetLimb(LimbType.LeftThigh) : GetLimb(LimbType.RightThigh);
                    if (thigh == null) { continue; }
                    if (thigh.IsSevered) { continue; }
                    float thighDiff = Math.Abs(MathUtils.GetShortestAngle(torso.Rotation, thigh.Rotation));
                    float diff = torso.Rotation - thigh.Rotation;
                    if (MathUtils.IsValid(diff))
                    {
                        float thighTorque = thighDiff * thigh.Mass * Math.Sign(diff) * 5.0f;
                        thigh.body.ApplyTorque(thighTorque * strength);
                    }               

                    var leg = i == 0 ? GetLimb(LimbType.LeftLeg) : GetLimb(LimbType.RightLeg);
                    if (leg == null || leg.IsSevered) { continue; }
                    float legDiff = Math.Abs(MathUtils.GetShortestAngle(torso.Rotation, leg.Rotation));
                    diff = torso.Rotation - leg.Rotation;
                    if (MathUtils.IsValid(diff))
                    {
                        float legTorque = legDiff * leg.Mass * Math.Sign(diff) * 5.0f;
                        leg.body.ApplyTorque(legTorque * strength);
                    }
                }
            }
        }

        private float lastReviveTime;

        private void UpdateCPR(float deltaTime)
        {
            if (character.SelectedCharacter == null || 
                (!character.SelectedCharacter.IsUnconscious && !character.SelectedCharacter.IsDead && character.SelectedCharacter.Stun <= 0.0f))
            {
                Anim = Animation.None;
                return;
            }

            Character target = character.SelectedCharacter;

            Crouching = true;

            Vector2 offset = Vector2.UnitX * -Dir * 0.75f;
            Vector2 diff = (target.SimPosition + offset) - character.SimPosition;
            Limb targetHead = target.AnimController.GetLimb(LimbType.Head);
            Limb targetTorso = target.AnimController.GetLimb(LimbType.Torso);
            if (targetTorso == null)
            {
                Anim = Animation.None;
                return;
            }

            Limb head = GetLimb(LimbType.Head);
            Limb torso = GetLimb(LimbType.Torso);

            Vector2 headDiff = targetHead == null ? diff : targetHead.SimPosition - character.SimPosition;
            targetMovement = new Vector2(diff.X, 0.0f);
            const float CloseEnough = 0.1f;
            if (Math.Abs(targetMovement.X) < CloseEnough)
            {
                targetMovement.X = 0.0f;
            }

            TargetDir = headDiff.X > 0.0f ? Direction.Right : Direction.Left;
            //if the target's in some weird pose, we may not be able to flip it so it's facing up,
            //so let's only try it once so we don't end up constantly flipping it
            if (cprAnimTimer <= 0.0f && target.AnimController.Direction == TargetDir)
            {
                target.AnimController.Flip();
            }
            (target.AnimController as HumanoidAnimController)?.UpdateFallingProne(strength: 1.0f, moveHands: false, moveTorso: false);

            head.Disabled = true;
            torso.Disabled = true;

            UpdateStanding();

            Vector2 handPos = targetTorso.SimPosition + Vector2.UnitY * 0.2f;

            Grab(handPos, handPos);

            Vector2 colliderPos = GetColliderBottom();

            float prevVitality = target.Vitality;
            bool wasCritical = prevVitality < 0.0f;

            if (GameMain.NetworkMember == null || !GameMain.NetworkMember.IsClient) //Serverside code
            {
                target.Oxygen += deltaTime * 0.5f; //Stabilize them        
            }

            float cprBoost = character.GetStatValue(StatTypes.CPRBoost);

            int skill = (int)character.GetSkillLevel("medical");

            if (GameMain.NetworkMember is not { IsClient: true })
            {
                if (cprBoost >= 1f)
                {
                    //prevent the patient from suffocating no matter how fast their oxygen level is dropping
                    target.Oxygen = Math.Max(target.Oxygen, -10.0f);
                }
            }

            //Serverside code
            if (GameMain.NetworkMember is not { IsClient: true })
            {
                if (target.Oxygen < -10.0f)
                {
                    //stabilize the oxygen level but don't allow it to go positive and revive the character yet
                    float stabilizationAmount = skill * CPRSettings.Active.StabilizationPerSkill;
                    stabilizationAmount = MathHelper.Clamp(stabilizationAmount, CPRSettings.Active.StabilizationMin, CPRSettings.Active.StabilizationMax);
                    character.Oxygen -= 1.0f / stabilizationAmount * deltaTime; //Worse skill = more oxygen required
                    if (character.Oxygen > 0.0f) { target.Oxygen += stabilizationAmount * deltaTime; } //we didn't suffocate yet did we
                }
            }

            if (targetHead != null && head != null)
            {
                head.PullJointWorldAnchorB = new Vector2(targetHead.SimPosition.X, targetHead.SimPosition.Y + 0.8f);
                head.PullJointEnabled = true;
            }

            torso.PullJointWorldAnchorB = new Vector2(torso.SimPosition.X, colliderPos.Y + (TorsoPosition.Value - 0.1f));
            torso.PullJointEnabled = true;

            if (cprPumpTimer >= 1)
            {
                torso.body.ApplyLinearImpulse(new Vector2(0, -20f), maxVelocity: NetConfig.MaxPhysicsBodyVelocity);
                targetTorso.body.ApplyLinearImpulse(new Vector2(0, -20f), maxVelocity: NetConfig.MaxPhysicsBodyVelocity);
                cprPumpTimer = 0;

                if (skill < CPRSettings.Active.DamageSkillThreshold)
                {
                    target.LastDamageSource = null;
                    target.DamageLimb(
                        targetTorso.WorldPosition, targetTorso,
                        new[] { CPRSettings.Active.InsufficientSkillAffliction.Instantiate((CPRSettings.Active.DamageSkillThreshold - skill) * CPRSettings.Active.DamageSkillMultiplier, source: character) },
                        stun: 0.0f,
                        playSound: true,
                        attackImpulse: Vector2.Zero,
                        attacker: null);
                }
                //need to CPR for at least a couple of seconds before the target can be revived
                //(reviving the target when the CPR has barely started looks strange)
                if (cprAnimTimer > 2.0f && GameMain.NetworkMember is not { IsClient: true })
                {
                    float reviveChance = skill * CPRSettings.Active.ReviveChancePerSkill;
                    reviveChance = (float)Math.Pow(reviveChance, CPRSettings.Active.ReviveChanceExponent);
                    reviveChance = MathHelper.Clamp(reviveChance, CPRSettings.Active.ReviveChanceMin, CPRSettings.Active.ReviveChanceMax);
                    reviveChance *= 1f + cprBoost;

                    if (Rand.Range(0.0f, 1.0f, Rand.RandSync.ServerAndClient) <= reviveChance)
                    {
                        //increase oxygen and clamp it above zero 
                        // -> the character should be revived if there are no major afflictions in addition to lack of oxygen
                        target.Oxygen = Math.Max(target.Oxygen + 10.0f, 10.0f);
                    }
                }
            }
            cprPumpTimer += deltaTime;
            cprAnimTimer += deltaTime;

            //got the character back into a non-critical state, increase medical skill
            //BUT only if it has been more than 10 seconds since the character revived someone
            //otherwise it's easy to abuse the system by repeatedly reviving in a low-oxygen room 
            if (!target.IsDead)
            {
                target.CharacterHealth.CalculateVitality();
                if (wasCritical && target.Vitality > 0.0f && Timing.TotalTime > lastReviveTime + 10.0f)
                {
                    character.Info?.ApplySkillGain(Tags.MedicalSkill, SkillSettings.Current.SkillIncreasePerCprRevive);
<<<<<<< HEAD
                    SteamAchievementManager.OnCharacterRevived(target, character);
=======
                    AchievementManager.OnCharacterRevived(target, character);
>>>>>>> 8face2f3
                    lastReviveTime = (float)Timing.TotalTime;
#if SERVER
                    GameMain.Server?.KarmaManager?.OnCharacterHealthChanged(target, character, damage: Math.Min(prevVitality - target.Vitality, 0.0f), stun: 0.0f);
#endif
                    //reset attacker, we don't want the character to start attacking us
                    //because we caused a bit of damage to them during CPR
                    target.ForgiveAttacker(character);
                }
            }
        }

        public override void DragCharacter(Character target, float deltaTime)
        {
            if (target == null) { return; }

            Limb torso = GetLimb(LimbType.Torso);
            Limb leftHand = GetLimb(LimbType.LeftHand);
            Limb rightHand = GetLimb(LimbType.RightHand);

            Limb targetLeftHand = 
                target.AnimController.GetLimb(LimbType.LeftForearm) ?? 
                target.AnimController.GetLimb(LimbType.Torso) ?? 
                target.AnimController.MainLimb;

            Limb targetRightHand = 
                target.AnimController.GetLimb(LimbType.RightForearm) ??
                target.AnimController.GetLimb(LimbType.Torso) ?? 
                target.AnimController.MainLimb;

            if (!target.AllowInput)
            {
                target.AnimController.ResetPullJoints();
            }

            bool targetPoseControlled = 
                target.SelectedItem?.GetComponent<Controller>() is { ControlCharacterPose: true } ||
                target.SelectedSecondaryItem?.GetComponent<Controller>() is { ControlCharacterPose: true };

            if (IsClimbing)
            {
                //cannot drag up ladders if the character is conscious
                if (target.AllowInput && (GameMain.NetworkMember == null || !GameMain.NetworkMember.IsClient))
                {
                    character.DeselectCharacter();
                    return;
                }
                Limb targetTorso = target.AnimController.GetLimb(LimbType.Torso);
                targetTorso ??= target.AnimController.MainLimb;
                if (target.AnimController.Dir != Dir)
                {
                    target.AnimController.Flip();
                }
                Vector2 transformedTorsoPos = torso.SimPosition;
                if (character.Submarine == null && target.Submarine != null)
                {
                    transformedTorsoPos -= target.Submarine.SimPosition;
                }
                else if (character.Submarine != null && target.Submarine == null)
                {
                    transformedTorsoPos += character.Submarine.SimPosition;
                }
                else if (character.Submarine != null && target.Submarine != null && character.Submarine != target.Submarine)
                {
                    transformedTorsoPos += character.Submarine.SimPosition;
                    transformedTorsoPos -= target.Submarine.SimPosition;
                }

                targetTorso.PullJointEnabled = true;
                targetTorso.PullJointWorldAnchorB = transformedTorsoPos + (Vector2.UnitX * -Dir) * 0.2f;
                targetTorso.PullJointMaxForce = 5000.0f;

                if (!targetLeftHand.IsSevered)
                {
                    targetLeftHand.PullJointEnabled = true;
                    targetLeftHand.PullJointWorldAnchorB = transformedTorsoPos + (new Vector2(1 * Dir, 1)) * 0.2f;
                    targetLeftHand.PullJointMaxForce = 5000.0f;
                }
                if (!targetRightHand.IsSevered)
                {
                    targetRightHand.PullJointEnabled = true;
                    targetRightHand.PullJointWorldAnchorB = transformedTorsoPos + (new Vector2(1 * Dir, 1)) * 0.2f;
                    targetRightHand.PullJointMaxForce = 5000.0f;
                }

                if (GameMain.NetworkMember != null && GameMain.NetworkMember.IsClient)
                {
                    Collider.ResetDynamics();
                }

                target.AnimController.IgnorePlatforms = true;
            }
            else
            {
                //only grab with one hand when swimming
                leftHand.Disabled = true;
                if (!inWater)
                {
                    rightHand.Disabled = true;
                }

                for (int i = 0; i < 2; i++)
                {
                    Limb targetLimb = target.AnimController.GetLimb(LimbType.Torso);
                    if (i == 0)
                    {
                        if (!targetLeftHand.IsSevered)
                        {
                            targetLimb = targetLeftHand;
                        }
                        else if (!targetRightHand.IsSevered)
                        {
                            targetLimb = targetRightHand;
                        }
                    }
                    else
                    {
                        if (!targetRightHand.IsSevered)
                        {
                            targetLimb = targetRightHand;
                        }
                        else if (!targetLeftHand.IsSevered)
                        {
                            targetLimb = targetLeftHand;
                        }
                    }

                    Limb pullLimb = i == 0 ? leftHand : rightHand;

                    if (GameMain.NetworkMember == null || !GameMain.NetworkMember.IsClient)
                    {
                        //stop dragging if there's something between the pull limb and the target limb
                        Vector2 sourceSimPos = pullLimb.SimPosition;
                        Vector2 targetSimPos = targetLimb.SimPosition;
                        if (character.Submarine != null && character.SelectedCharacter.Submarine == null)
                        {
                            targetSimPos -= character.Submarine.SimPosition;
                        }
                        else if (character.Submarine == null && character.SelectedCharacter.Submarine != null)
                        {
                            sourceSimPos -= character.SelectedCharacter.Submarine.SimPosition;
                        }
                        else if (character.Submarine != null && character.SelectedCharacter.Submarine != null && character.Submarine != character.SelectedCharacter.Submarine)
                        {
                            targetSimPos += character.SelectedCharacter.Submarine.SimPosition;
                            targetSimPos -= character.Submarine.SimPosition;
                        }
                        var body = Submarine.CheckVisibility(sourceSimPos, targetSimPos, ignoreSubs: true);
                        if (body != null)
                        {
                            character.DeselectCharacter();
                            return;
                        }
                    }

                    //only pull with one hand when swimming
                    if (i > 0 && inWater) { continue; }
                    
                    Vector2 diff = ConvertUnits.ToSimUnits(targetLimb.WorldPosition - pullLimb.WorldPosition);

                    Vector2 targetAnchor;
                    float targetForce;
                    pullLimb.PullJointEnabled = true;
                    if (targetLimb.type == LimbType.Torso || targetLimb == target.AnimController.MainLimb)
                    {
                        pullLimb.PullJointMaxForce = 5000.0f;
                        if (!character.HasAbilityFlag(AbilityFlags.MoveNormallyWhileDragging))
                        {
                            targetMovement *= MathHelper.Clamp(Mass / target.Mass, 0.5f, 1.0f);
                        }

                        Vector2 shoulderPos = rightShoulder.WorldAnchorA;
                        float targetDist = Vector2.Distance(targetLimb.SimPosition, shoulderPos);
                        Vector2 dragDir = (targetLimb.SimPosition - shoulderPos) / targetDist;
                        if (!MathUtils.IsValid(dragDir)) { dragDir = -Vector2.UnitY; }
                        if (!InWater) 
                        { 
                            //lerp the arm downwards when not swimming
                            dragDir = Vector2.Lerp(dragDir, -Vector2.UnitY, 0.5f); 
                        }

                        Vector2 pullLimbAnchor = shoulderPos + dragDir * Math.Min(targetDist, (upperArmLength + forearmLength) * 2);
                        targetAnchor = shoulderPos + dragDir * (upperArmLength + forearmLength);
                        targetForce = 200.0f;
                        if (target.Submarine != character.Submarine)
                        {
                            if (character.Submarine == null)
                            {
                                pullLimbAnchor += target.Submarine.SimPosition;
                                targetAnchor -= target.Submarine.SimPosition;
                            }
                            else if (target.Submarine == null)
                            {
                                pullLimbAnchor -= character.Submarine.SimPosition;
                                targetAnchor += character.Submarine.SimPosition;
                            }
                            else
                            {
                                pullLimbAnchor -= target.Submarine.SimPosition;
                                pullLimbAnchor += character.Submarine.SimPosition;
                                targetAnchor -= character.Submarine.SimPosition;
                                targetAnchor += target.Submarine.SimPosition;
                            }
                        }
                        if (Vector2.DistanceSquared(pullLimb.PullJointWorldAnchorA, pullLimbAnchor) > 50.0f * 50.0f)
                        {
                            //there's a similar error check in the PullJointWorldAnchorB setter, but we seem to be getting quite a lot of
                            //errors specifically from this method, so let's use a more consistent error message here to prevent clogging GA with
                            //different error messages that all include a different coordinate
                            string errorMsg =
                                $"Attempted to move the anchor B of a limb's pull joint extremely far from the limb in {nameof(DragCharacter)}. " +
                                $"Character in sub: {character.Submarine != null}, target in sub: {target.Submarine != null}.";
                            GameAnalyticsManager.AddErrorEventOnce("DragCharacter:PullJointTooFar", GameAnalyticsManager.ErrorSeverity.Error, errorMsg);
#if DEBUG
                            DebugConsole.ThrowError(errorMsg);
#endif
                        }
                        else
                        {
                            pullLimb.PullJointWorldAnchorB = pullLimbAnchor;
                        }
                    }
                    else
                    {
                        pullLimb.PullJointWorldAnchorB = pullLimb.SimPosition + diff;
                        pullLimb.PullJointMaxForce = 5000.0f;
                        targetAnchor = targetLimb.SimPosition - diff;
                        targetForce = 5000.0f;
                    }

                    if (!targetPoseControlled)
                    {
                        targetLimb.PullJointEnabled = true;
                        targetLimb.PullJointMaxForce = targetForce;
                        targetLimb.PullJointWorldAnchorB = targetAnchor;
                        targetLimb.Disabled = true;
                        target.AnimController.movement = -diff;
                    }
                }

                float dist = ConvertUnits.ToSimUnits(Vector2.Distance(target.WorldPosition, WorldPosition));
                //let the target break free if it's moving away and gets far enough
                if ((GameMain.NetworkMember == null || !GameMain.NetworkMember.IsClient) && dist > 1.4f && target.AllowInput &&
                    Vector2.Dot(target.WorldPosition - WorldPosition, target.AnimController.TargetMovement) > 0)
                {
                    character.DeselectCharacter();
                    return;
                }

                //limit movement if moving away from the target
                if (!character.HasAbilityFlag(AbilityFlags.MoveNormallyWhileDragging) && Vector2.Dot(target.WorldPosition - WorldPosition, targetMovement) < 0)
                {
                    targetMovement *= MathHelper.Clamp(1.5f - dist, 0.0f, 1.0f);
                }
                
                if (!target.AllowInput)
                {
                    target.AnimController.Stairs = Stairs;
                    target.AnimController.IgnorePlatforms = IgnorePlatforms;
                    target.AnimController.TargetMovement = TargetMovement;
                }
                else if (target is AICharacter && target != Character.Controlled && !targetPoseControlled)
                {
                    if (target.AnimController.Dir > 0 == WorldPosition.X > target.WorldPosition.X)
                    {
                        target.AnimController.LockFlipping(0.5f);
                    }
                    else
                    {
                        target.AnimController.TargetDir = WorldPosition.X > target.WorldPosition.X ? Direction.Right : Direction.Left;
                    }
                    //make the target stand 0.5 meters away from this character, on the side they're currently at
                    Vector2 movement = (character.SimPosition + Vector2.UnitX * 0.5f * Math.Sign(target.SimPosition.X - character.SimPosition.X)) - target.SimPosition;
                    target.AnimController.TargetMovement = movement.LengthSquared() > 0.01f ? movement : Vector2.Zero;
                }
            }
        }

        private void RotateHead(Limb head)
        {
            Vector2 mousePos = ConvertUnits.ToSimUnits(character.CursorPosition);
            Vector2 dir = (mousePos - head.SimPosition) * Dir;
            float rot = MathUtils.VectorToAngle(dir);
            var neckJoint = GetJointBetweenLimbs(LimbType.Head, LimbType.Torso);
            if (neckJoint != null)
            {
                float offset = MathUtils.WrapAnglePi(GetLimb(LimbType.Torso).body.Rotation);
                float lowerLimit = neckJoint.LowerLimit + offset;
                float upperLimit = neckJoint.UpperLimit + offset;
                float min = Math.Min(lowerLimit, upperLimit);
                float max = Math.Max(lowerLimit, upperLimit);
                rot = Math.Clamp(rot, min, max);
            }
            head.body.SmoothRotate(rot, CurrentAnimationParams.HeadTorque);
        }

        private void FootIK(Limb foot, Vector2 pos, float legTorque, float footTorque, float footAngle)
        {
            if (!MathUtils.IsValid(pos))
            {
                string errorMsg = "Invalid foot position in FootIK (" + pos + ")\n" + Environment.StackTrace.CleanupStackTrace();
#if DEBUG
                DebugConsole.ThrowError(errorMsg);
#endif
                GameAnalyticsManager.AddErrorEventOnce("FootIK:InvalidPos", GameAnalyticsManager.ErrorSeverity.Error, errorMsg);
                return;
            }

            Limb upperLeg, lowerLeg;
            if (foot.type == LimbType.LeftFoot)
            {
                upperLeg = GetLimb(LimbType.LeftThigh);
                lowerLeg = GetLimb(LimbType.LeftLeg);
            }
            else
            {
                upperLeg = GetLimb(LimbType.RightThigh);
                lowerLeg = GetLimb(LimbType.RightLeg);
            }
            Limb torso = GetLimb(LimbType.Torso);
            LimbJoint waistJoint = GetJointBetweenLimbs(LimbType.Waist, upperLeg.type) ?? GetJointBetweenLimbs(LimbType.Torso, upperLeg.type);
            Vector2 waistPos = Vector2.Zero;
            if (waistJoint != null)
            {
                waistPos = waistJoint.LimbA == upperLeg ? waistJoint.WorldAnchorA : waistJoint.WorldAnchorB;
            }

            //distance from waist joint to the target position
            float c = Vector2.Distance(pos, waistPos);
            c = Math.Max(c, Math.Abs(upperLegLength - lowerLegLength));

            float legAngle = MathUtils.VectorToAngle(pos - waistPos) + MathHelper.PiOver2;
            if (!MathUtils.IsValid(legAngle))
            {
                string errorMsg = "Invalid leg angle (" + legAngle + ") in FootIK. Waist pos: " + waistPos + ", target pos: " + pos + "\n" + Environment.StackTrace.CleanupStackTrace();
#if DEBUG
                DebugConsole.ThrowError(errorMsg);
#endif
                GameAnalyticsManager.AddErrorEventOnce("FootIK:InvalidAngle", GameAnalyticsManager.ErrorSeverity.Error, errorMsg);
                return;
            }

            //make sure the angle "has the same number of revolutions" as the torso
            //(e.g. we don't want to rotate the legs to 0 if the torso is at 360, because that'd blow up the hip joints) 
            while (torso.Rotation - legAngle > MathHelper.Pi)
            {
                legAngle += MathHelper.TwoPi;
            }
            while (torso.Rotation - legAngle < -MathHelper.Pi)
            {
                legAngle -= MathHelper.TwoPi;
            }
            
            //if the distance is longer than the length of the upper and lower leg, we'll just have to extend them directly towards the target
            float upperLegAngle = c >= upperLegLength + lowerLegLength ? 0.0f : MathUtils.SolveTriangleSSS(lowerLegLength, upperLegLength, c);
            float lowerLegAngle = c >= upperLegLength + lowerLegLength ? 0.0f : MathUtils.SolveTriangleSSS(upperLegLength, lowerLegLength, c);

            upperLeg.body.SmoothRotate((legAngle + upperLegAngle * Dir), upperLeg.Mass * legTorque, wrapAngle: false);
            lowerLeg.body.SmoothRotate((legAngle - lowerLegAngle * Dir), lowerLeg.Mass * legTorque, wrapAngle: false);
            foot.body.SmoothRotate((legAngle - (lowerLegAngle + footAngle) * Dir), foot.Mass * footTorque, wrapAngle: false);
        }

        public override void Flip()
        {
            if (Character == null || Character.Removed)
            {
                LogAccessedRemovedCharacterError();
                return;
            }

            base.Flip();

            WalkPos = -WalkPos;

            Limb torso = GetLimb(LimbType.Torso);
            if (torso == null) { return; }

            Matrix torsoTransform = Matrix.CreateRotationZ(torso.Rotation);

            Vector2 difference;
            foreach (Item heldItem in character.HeldItems)
            {
                if (heldItem?.body != null && !heldItem.Removed && heldItem.GetComponent<Holdable>() != null)
                {
                    heldItem.FlipX(relativeToSub: false);
                }
            }

            foreach (Limb limb in Limbs)
            {
                if (limb.IsSevered) { continue; }

                bool mirror = false;
                bool flipAngle = false;
                bool wrapAngle = false;

                switch (limb.type)
                {
                    case LimbType.LeftHand:
                    case LimbType.LeftArm:
                    case LimbType.LeftForearm:
                    case LimbType.RightHand:
                    case LimbType.RightArm:
                    case LimbType.RightForearm:
                        flipAngle = true;
                        break;
                    case LimbType.LeftThigh:
                    case LimbType.LeftLeg:
                    case LimbType.LeftFoot:
                    case LimbType.RightThigh:
                    case LimbType.RightLeg:
                    case LimbType.RightFoot:
                        mirror = Crouching && !inWater;
                        flipAngle = (limb.DoesFlip || Crouching) && !inWater;
                        wrapAngle = !inWater;
                        break;
                    default:
                        flipAngle = limb.DoesFlip && !inWater;
                        wrapAngle = !inWater;
                        break;
                }

                Vector2 position = limb.SimPosition;

                if (!limb.PullJointEnabled && mirror)
                {
                    difference = limb.body.SimPosition - torso.SimPosition;
                    difference = Vector2.Transform(difference, torsoTransform);
                    difference.Y = -difference.Y;

                    position = torso.SimPosition + Vector2.Transform(difference, -torsoTransform);

                    //TrySetLimbPosition(limb, limb.SimPosition, );
                }

                float angle = flipAngle ? -limb.body.Rotation : limb.body.Rotation;
                if (wrapAngle) { angle = MathUtils.WrapAnglePi(angle); }
                
                TrySetLimbPosition(limb, Collider.SimPosition, position, angle);
            }
        }

        public override float GetSpeed(AnimationType type)
        {
            if (type == AnimationType.Crouch)
            {
                if (!CanWalk)
                {
                    DebugConsole.ThrowError($"{character.SpeciesName} cannot crouch!");
                    return 0;
                }
                return IsMovingBackwards ? HumanCrouchParams.MovementSpeed * HumanCrouchParams.BackwardsMovementMultiplier : HumanCrouchParams.MovementSpeed;
            }
            return base.GetSpeed(type);
        }
    }
}<|MERGE_RESOLUTION|>--- conflicted
+++ resolved
@@ -1561,11 +1561,7 @@
                 if (wasCritical && target.Vitality > 0.0f && Timing.TotalTime > lastReviveTime + 10.0f)
                 {
                     character.Info?.ApplySkillGain(Tags.MedicalSkill, SkillSettings.Current.SkillIncreasePerCprRevive);
-<<<<<<< HEAD
-                    SteamAchievementManager.OnCharacterRevived(target, character);
-=======
                     AchievementManager.OnCharacterRevived(target, character);
->>>>>>> 8face2f3
                     lastReviveTime = (float)Timing.TotalTime;
 #if SERVER
                     GameMain.Server?.KarmaManager?.OnCharacterHealthChanged(target, character, damage: Math.Min(prevVitality - target.Vitality, 0.0f), stun: 0.0f);
