--- conflicted
+++ resolved
@@ -740,24 +740,6 @@
                 {
                     Stairs = character.SelectedBy.AnimController.Stairs;
                 }
-<<<<<<< HEAD
-                else
-                {
-                    var collisionResponse = handleLimbStairCollision();
-                    if (collisionResponse == LimbStairCollisionResponse.ClimbWithLimbCollision)
-                    {
-                        Stairs = structure;
-                    }
-                    else
-                    {
-                        if (collisionResponse == LimbStairCollisionResponse.DontClimbStairs) { Stairs = null; }
-
-                        return false;
-                    }
-                }
-
-                LimbStairCollisionResponse handleLimbStairCollision()
-=======
 
                 var collisionResponse = getStairCollisionResponse();
                 if (collisionResponse == LimbStairCollisionResponse.ClimbWithLimbCollision)
@@ -772,22 +754,18 @@
                 }                
 
                 LimbStairCollisionResponse getStairCollisionResponse()
->>>>>>> 8face2f3
                 {
                     //don't collide with stairs if
 
                     //1. bottom of the collider is at the bottom of the stairs and the character isn't trying to move upwards
                     float stairBottomPos = ConvertUnits.ToSimUnits(structure.Rect.Y - structure.Rect.Height + 10);
                     if (colliderBottom.Y < stairBottomPos && targetMovement.Y < 0.5f) { return LimbStairCollisionResponse.DontClimbStairs; }
-<<<<<<< HEAD
-=======
                     if (character.SelectedBy != null && 
                         character.SelectedBy.AnimController.GetColliderBottom().Y < stairBottomPos && 
                         character.SelectedBy.AnimController.targetMovement.Y < 0.5f)
                     {
                         return LimbStairCollisionResponse.DontClimbStairs;
                     }
->>>>>>> 8face2f3
 
                     //2. bottom of the collider is at the top of the stairs and the character isn't trying to move downwards
                     if (targetMovement.Y >= 0.0f && colliderBottom.Y >= ConvertUnits.ToSimUnits(structure.Rect.Y - Submarine.GridSize.Y * 5)) { return LimbStairCollisionResponse.DontClimbStairs; }
