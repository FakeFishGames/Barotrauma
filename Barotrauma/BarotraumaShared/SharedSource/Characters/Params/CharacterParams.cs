﻿using Microsoft.Xna.Framework;
using System;
using System.Collections.Generic;
using System.Xml.Linq;
using System.Xml;
using System.Linq;
using Barotrauma.Extensions;
using System.Collections.Immutable;
#if CLIENT
using SoundType = Barotrauma.CharacterSound.SoundType;
#endif

namespace Barotrauma
{
    /// <summary>
    /// Contains character data that should be editable in the character editor.
    /// </summary>
    class CharacterParams : EditableParams
    {
        [Serialize("", IsPropertySaveable.Yes), Editable]
        public Identifier SpeciesName { get; private set; }

        [Serialize("", IsPropertySaveable.Yes, description: "References to another species. Define only if the creature is a variant that needs to use a pre-existing translation."), Editable]
        public Identifier SpeciesTranslationOverride { get; private set; }

        [Serialize("", IsPropertySaveable.Yes, description: "Overrides the name of the character, shown to the player. If the display name is not defined, the game first tries to find the translated name. If that is not found, the species name will be used."), Editable]
        public string DisplayName { get; private set; }

        [Serialize("", IsPropertySaveable.Yes, description: "If defined, different species of the same group consider each other friendly and do not attack each other."), Editable]
        public Identifier Group { get; private set; }

<<<<<<< HEAD
        [Serialize("monster", IsPropertySaveable.Yes, description: "If changed, this character will try to play a custom music track when encountered."), Editable]
        public string MusicType { get; private set; }

        [Serialize(1.0f, IsPropertySaveable.Yes, description: "The weight of this character's music when a random track will be chosen."), Editable]
        public float MusicWeight { get; private set; }

        [Serialize(1.0f, IsPropertySaveable.Yes, description: "The multiplier of the minimum distance required between this character and the player/submarine before the music starts playing."), Editable]
        public float MusicRangeMultiplier { get; private set; }

        [Serialize(false, IsPropertySaveable.Yes), Editable(ReadOnly = true)]
=======
        [Serialize(false, IsPropertySaveable.Yes, description: "If enabled, the character is a humanoid and has different animation constraints relative to non-humanoid characters."), Editable(ReadOnly = true)]
>>>>>>> 0aee5397
        public bool Humanoid { get; private set; }

        [Serialize(false, IsPropertySaveable.Yes, description: "If enabled, jobs can be assigned to characters of this species. Should be true for the player characters."), Editable(ReadOnly = true)]
        public bool HasInfo { get; private set; }

        [Serialize(false, IsPropertySaveable.Yes, description: "Can the creature interact with items?"), Editable]
        public bool CanInteract { get; private set; }

        [Serialize(false, IsPropertySaveable.Yes, description: "Should this character be treated as a husk?"), Editable]
        public bool Husk { get; private set; }

        [Serialize(false, IsPropertySaveable.Yes, description:"Should this character use a special husk appendage, attached to the ragdoll, when it turns into a husk?"), Editable]
        public bool UseHuskAppendage { get; private set; }

        [Serialize(false, IsPropertySaveable.Yes, description: "Does this character need oxygen to survive? Enabling this also makes the character vulnerable to high pressure when swimming outside of the submarine."), Editable]
        public bool NeedsAir { get; set; }

        [Serialize(false, IsPropertySaveable.Yes, description: "Can the creature live without water or does it die on dry land?"), Editable]
        public bool NeedsWater { get; set; }

        [Serialize(false, IsPropertySaveable.Yes, description: "Note: non-humans with a human AI aren't fully supported. Enabling this on a non-human character may lead to issues.")]
        public bool UseHumanAI { get; set; }

        [Serialize(false, IsPropertySaveable.Yes, description: "Is this creature an artificial creature, like robot or machine that shouldn't be affected by afflictions that affect only organic creatures? Overrides DoesBleed."), Editable]
        public bool IsMachine { get; set; }

        [Serialize(false, IsPropertySaveable.No, description:"Is the character able to send messages in the chat?"), Editable]
        public bool CanSpeak { get; set; }

        [Serialize(true, IsPropertySaveable.Yes, description:"Is there a health bar shown above the character when it takes damage? Defaults to true."), Editable]
        public bool ShowHealthBar { get; private set; }

        [Serialize(false, IsPropertySaveable.Yes, description: "Is this character's health shown at the top of the player's screen when they are in an active encounter?"), Editable]
        public bool UseBossHealthBar { get; private set; }

        [Serialize(100f, IsPropertySaveable.Yes, description: "How much noise the character makes when moving?"), Editable(minValue: 0f, maxValue: 100000f)]
        public float Noise { get; set; }

        [Serialize(100f, IsPropertySaveable.Yes, description: "How visible the character is?"), Editable(minValue: 0f, maxValue: 100000f)]
        public float Visibility { get; set; }

        [Serialize("blood", IsPropertySaveable.Yes), Editable]
        public string BloodDecal { get; private set; }

        [Serialize("blooddrop", IsPropertySaveable.Yes), Editable]
        public string BleedParticleAir { get; private set; }

        [Serialize("waterblood", IsPropertySaveable.Yes), Editable]
        public string BleedParticleWater { get; private set; }

        [Serialize(1f, IsPropertySaveable.Yes, description: "A multiplier to increase or decrease the number of bleeding particles to create."), Editable]
        public float BleedParticleMultiplier { get; private set; }
        
        [Serialize(true, IsPropertySaveable.Yes, description: "Can the creature eat bodies? Used by player controlled creatures to allow them to eat. Currently applicable only to non-humanoids. To allow an AI controller to eat, just add an ai target with the state \"eat\""), Editable]
        public bool CanEat { get; set; }

        [Serialize(10f, IsPropertySaveable.Yes, description: "How effectively/easily the character eats other characters. Affects the forces, the amount of particles, and the time required before the target is eaten away"), Editable(MinValueFloat = 1, MaxValueFloat = 1000, ValueStep = 1)]
        public float EatingSpeed { get; set; }

        [Serialize(true, IsPropertySaveable.Yes, description: "Should the character AI use waypoints defined in the level to find a path to its targets?"), Editable]
        public bool UsePathFinding { get; set; }

        [Serialize(1f, IsPropertySaveable.Yes, "Decreases the intensive path finding call frequency. Set to a lower value for insignificant creatures to improve performance."), Editable(minValue: 0f, maxValue: 1f)]
        public float PathFinderPriority { get; set; }

        [Serialize(false, IsPropertySaveable.Yes, description: "Should the character be hidden in the sonar?"), Editable]
        public bool HideInSonar { get; set; }

        [Serialize(false, IsPropertySaveable.Yes, description: "Should the character be hidden when using thermal goggles?"), Editable]
        public bool HideInThermalGoggles { get; set; }

        [Serialize(0f, IsPropertySaveable.Yes, description: "If set to a value greater than zero, this character creates disrupting noise on the sonar when within range."), Editable]
        public float SonarDisruption { get; set; }

        [Serialize(0f, IsPropertySaveable.Yes, description: "Range at which \"long distance\" blips for this character will appear on the sonar (used on some of the Abyss monsters)."), Editable]
        public float DistantSonarRange { get; set; }

        [Serialize(25000f, IsPropertySaveable.Yes, "If the character is farther than this (in pixels) from the sub and the players, it will be disabled. The halved value is used for triggering simple physics where the ragdoll is disabled and only the main collider is updated."), Editable(MinValueFloat = 10000f, MaxValueFloat = 100000f)]
        public float DisableDistance { get; set; }

        [Serialize(10f, IsPropertySaveable.Yes, "How frequent the recurring idle and attack sounds are?"), Editable(MinValueFloat = 1f, MaxValueFloat = 100f)]
        public float SoundInterval { get; set; }

        [Serialize(false, IsPropertySaveable.Yes, description: "Should the character be drawn on top of characters that do not have this set? This currently has no effect if the character has no deformable sprites."), Editable]
        public bool DrawLast { get; set; }

        [Serialize(1.0f, IsPropertySaveable.Yes, "Tells the bots how much they should prefer targeting this character with submarine weapons. Defaults to 1. Set 0 to tell the bots not to target this character at all. Distance to the target affects the decision making."), Editable]
        public float AITurretPriority { get; set; }

        [Serialize(1.0f, IsPropertySaveable.Yes, "Tells the bots how much they should prefer targeting this character with submarine weapons tagged as \"slowturret\", like railguns. The tag is arbitrary and can be added to any turrets, just like the priority. Defaults to 1. Not used if AITurretPriority is 0. Distance to the target affects the decision making."), Editable]
        public float AISlowTurretPriority { get; set; }

        [Serialize("", IsPropertySaveable.Yes, description: "Identifier or tag of the item the character's items are placed inside when the character despawns."), Editable]
        public Identifier DespawnContainer { get; private set; }

        public readonly CharacterFile File;

        public XDocument VariantFile { get; private set; }

        public readonly List<SubParam> SubParams = new List<SubParam>();
        public readonly List<SoundParams> Sounds = new List<SoundParams>();
        public readonly List<ParticleParams> BloodEmitters = new List<ParticleParams>();
        public readonly List<ParticleParams> GibEmitters = new List<ParticleParams>();
        public readonly List<ParticleParams> DamageEmitters = new List<ParticleParams>();
        public readonly List<InventoryParams> Inventories = new List<InventoryParams>();
        public HealthParams Health { get; private set; }
        /// <summary>
        /// Parameters for EnemyAIController. Not used by HumanAIController.
        /// </summary>
        /// <returns>
        /// AIParams or null. Use <see cref="EnemyAIController.AIParams"/>, if you don't expect nulls.
        /// </returns>
        public AIParams AI { get; private set; }

        public CharacterParams(CharacterFile file)
        {
            File = file;
            Load();
        }

        protected override string GetName() => "Character Config File";

        public override ContentXElement MainElement
        {
            get
            {
                if (base.MainElement == null) { return null; }
                return base.MainElement.IsOverride() ? base.MainElement.FirstElement() : base.MainElement;
            }
        }

        public static XElement CreateVariantXml(XElement variantXML, XElement baseXML)
        {
            XElement newXml = variantXML.CreateVariantXML(baseXML);
            XElement variantAi = variantXML.GetChildElement("ai");
            XElement baseAi = baseXML.GetChildElement("ai");
            if (baseAi is null || baseAi.Elements().None()
                || variantAi is null || variantAi.Elements().None())
            {
                return newXml;
            }
            // CreateVariantXML seems to merge the ai targets so that in the new xml we have both the old and the new target definitions.
            var finalAiElement = newXml.GetChildElement("ai");
            var processedTags = new HashSet<string>();
            foreach (var aiTarget in finalAiElement.Elements().ToArray())
            {
                string tag = aiTarget.GetAttributeString("tag", null);
                if (tag == null) { continue; }
                if (processedTags.Contains(tag))
                {
                    aiTarget.Remove();
                    continue;
                }
                processedTags.Add(tag);
                var matchInSelf = variantAi.Elements().FirstOrDefault(e => e.GetAttributeString("tag", null) == tag);
                var matchInParent = baseAi.Elements().FirstOrDefault(e => e.GetAttributeString("tag", null) == tag);
                if (matchInSelf != null && matchInParent != null)
                {
                    aiTarget.ReplaceWith(new XElement(matchInSelf));
                }
            }
            return newXml;
        }
        
        public bool Load()
        {
            UpdatePath(File.Path);
            doc = XMLExtensions.TryLoadXml(Path);
            if (MainElement == null)
            {
                DebugConsole.ThrowError("Main element null! Failed to load character params.");
                return false;
            }
            Identifier variantOf = MainElement.VariantOf();
            if (!variantOf.IsEmpty)
            {
                VariantFile = new XDocument(doc);
                #warning TODO: determine that CreateVariantXML is equipped to do this
                XElement newRoot = CreateVariantXml(MainElement, CharacterPrefab.FindBySpeciesName(variantOf).ConfigElement);
                var oldElement = MainElement;
                var parentElement = (XContainer)oldElement.Parent ?? doc; oldElement.Remove(); parentElement.Add(newRoot);
            }
            IsLoaded = Deserialize(MainElement);
            OriginalElement = new XElement(MainElement).FromPackage(Path.ContentPackage);
            if (SpeciesName.IsEmpty && MainElement != null)
            {
                //backwards compatibility
                SpeciesName = MainElement.GetAttributeIdentifier("name", "");
            }
            CreateSubParams();
            return IsLoaded;
        }

        public bool Save(string fileNameWithoutExtension = null)
        {
            // Disable saving variants for now. Making it work probably requires more work.
            if (VariantFile != null) { return false; }
            Serialize();
            return base.Save(fileNameWithoutExtension, new XmlWriterSettings
            {
                Indent = true,
                OmitXmlDeclaration = true,
                NewLineOnAttributes = false
            });
        }

        public override bool Reset(bool forceReload = false)
        {
            if (forceReload)
            {
                return Load();
            }
            Deserialize(OriginalElement, alsoChildren: true);
            SubParams.ForEach(sp => sp.Reset());
            return true;
        }

        public static bool CompareGroup(Identifier group1, Identifier group2) => group1 != Identifier.Empty && group2 != Identifier.Empty && group1 == group2;

        protected void CreateSubParams()
        {
            if (MainElement == null)
            {
                DebugConsole.ThrowError("Main element null, cannot create sub params!");
                return;
            }
            SubParams.Clear();
            var healthElement = MainElement.GetChildElement("health");
            if (healthElement != null)
            {
                Health = new HealthParams(healthElement, this);
            }
            else
            {
                DebugConsole.ThrowError($"No health parameters defined for character \"{(SpeciesName)}\".");
                Health = new HealthParams(null, this);
            }
            SubParams.Add(Health);
            // TODO: support for multiple ai elements?
            var ai = MainElement.GetChildElement("ai");
            if (ai != null)
            {
                AI = new AIParams(ai, this);
                SubParams.Add(AI);
            }
            foreach (var element in MainElement.GetChildElements("bloodemitter"))
            {
                var emitter = new ParticleParams(element, this);
                BloodEmitters.Add(emitter);
                SubParams.Add(emitter);
            }
            foreach (var element in MainElement.GetChildElements("gibemitter"))
            {
                var emitter = new ParticleParams(element, this);
                GibEmitters.Add(emitter);
                SubParams.Add(emitter);
            }
            foreach (var element in MainElement.GetChildElements("damageemitter"))
            {
                var emitter = new ParticleParams(element, this);
                GibEmitters.Add(emitter);
                SubParams.Add(emitter);
            }
            foreach (var soundElement in MainElement.GetChildElements("sound"))
            {
                var sound = new SoundParams(soundElement, this);
                Sounds.Add(sound);
                SubParams.Add(sound);
            }
            foreach (var inventoryElement in MainElement.GetChildElements("inventory"))
            {
                var inventory = new InventoryParams(inventoryElement, this);
                Inventories.Add(inventory);
                SubParams.Add(inventory);
            }
        }

        public bool Deserialize(XElement element = null, bool alsoChildren = true, bool recursive = true, bool loadDefaultValues = true)
        {
            if (base.Deserialize(element))
            {
                //backwards compatibility
                if (SpeciesName.IsEmpty)
                {
                    SpeciesName = element.GetAttributeIdentifier("name", "[NAME NOT GIVEN]");
                }
                if (alsoChildren)
                {
                    SubParams.ForEach(p => p.Deserialize(recursive));
                }
                return true;
            }
            return false;
        }

        public bool Serialize(XElement element = null, bool alsoChildren = true, bool recursive = true)
        {
            if (base.Serialize(element))
            {
                if (alsoChildren)
                {
                    SubParams.ForEach(p => p.Serialize(recursive));
                }
                return true;
            }
            return false;
        }

#if CLIENT
        public void AddToEditor(ParamsEditor editor, bool alsoChildren = true, bool recursive = true, int space = 0)
        {
            base.AddToEditor(editor);
            if (alsoChildren)
            {
                SubParams.ForEach(s => s.AddToEditor(editor, recursive));
            }
            if (space > 0)
            {
                new GUIFrame(new RectTransform(new Point(editor.EditorBox.Rect.Width, (int)(space * GUI.yScale)), editor.EditorBox.Content.RectTransform), style: null, color: ParamsEditor.Color)
                {
                    CanBeFocused = false
                };
            }
        }
#endif

        public bool AddSound() => TryAddSubParam(CreateElement("sound"), (e, c) => new SoundParams(e, c), out _, Sounds);

        public void AddInventory() => TryAddSubParam(CreateElement("inventory", new XElement("item")), (e, c) => new InventoryParams(e, c), out _, Inventories);

        public void AddBloodEmitter() => AddEmitter("bloodemitter");
        public void AddGibEmitter() => AddEmitter("gibemitter");
        public void AddDamageEmitter() => AddEmitter("damageemitter");

        private void AddEmitter(string type)
        {
            switch (type)
            {
                case "gibemitter":
                    TryAddSubParam(CreateElement(type), (e, c) => new ParticleParams(e, c), out _, GibEmitters);
                    break;
                case "bloodemitter":
                    TryAddSubParam(CreateElement(type), (e, c) => new ParticleParams(e, c), out _, BloodEmitters);
                    break;
                case "damageemitter":
                    TryAddSubParam(CreateElement(type), (e, c) => new ParticleParams(e, c), out _, DamageEmitters);
                    break;
                default: throw new NotImplementedException(type);
            }
        }

        public bool RemoveSound(SoundParams soundParams) => RemoveSubParam(soundParams);
        public bool RemoveBloodEmitter(ParticleParams emitter) => RemoveSubParam(emitter, BloodEmitters);
        public bool RemoveGibEmitter(ParticleParams emitter) => RemoveSubParam(emitter, GibEmitters);
        public bool RemoveDamageEmitter(ParticleParams emitter) => RemoveSubParam(emitter, DamageEmitters);
        public bool RemoveInventory(InventoryParams inventory) => RemoveSubParam(inventory, Inventories);

        protected bool RemoveSubParam<T>(T subParam, IList<T> collection = null) where T : SubParam
        {
            if (subParam == null || subParam.Element == null || subParam.Element.Parent == null) { return false; }
            if (collection != null && !collection.Contains(subParam)) { return false; }
            if (!SubParams.Contains(subParam)) { return false; }
            collection?.Remove(subParam);
            SubParams.Remove(subParam);
            subParam.Element.Remove();
            return  true;
        }

        protected bool TryAddSubParam<T>(ContentXElement element, Func<ContentXElement, CharacterParams, T> constructor, out T subParam, IList<T> collection = null, Func<IList<T>, bool> filter = null) where T : SubParam
        {
            subParam = constructor(element, this);
            if (collection != null && filter != null)
            {
                if (filter(collection)) { return false; }
            }
            MainElement.Add(element);
            SubParams.Add(subParam);
            collection?.Add(subParam);
            return subParam != null;
        }

        #region Subparams
        public class SoundParams : SubParam
        {
            public override string Name => "Sound";

            [Serialize("", IsPropertySaveable.Yes), Editable]
            public string File { get; private set; }

#if CLIENT
            [Serialize(SoundType.Idle, IsPropertySaveable.Yes), Editable]
            public SoundType State { get; private set; }
#endif

            [Serialize(1000f, IsPropertySaveable.Yes), Editable(minValue: 0f, maxValue: 10000f)]
            public float Range { get; private set; }

            [Serialize(1.0f, IsPropertySaveable.Yes), Editable(minValue: 0f, maxValue: 2.0f)]
            public float Volume { get; private set; }

            [Serialize("", IsPropertySaveable.Yes, description: "Which tags are required for this sound to play?"), Editable()]
            public string Tags
            {
                get { return string.Join(',', TagSet); }
                private set
                {
                    TagSet = value.Split(',')
                        .ToIdentifiers()
                        .Where(id => !id.IsEmpty)
                        .ToImmutableHashSet();
                }
            }

            public ImmutableHashSet<Identifier> TagSet { get; private set; }

            public SoundParams(ContentXElement element, CharacterParams character) : base(element, character)
            {
                Identifier genderFallback = element.GetAttributeIdentifier("gender", "");
                if (genderFallback != Identifier.Empty && genderFallback != "None")
                {
                    TagSet = TagSet.Add(genderFallback);
                }
            }
        }

        public class ParticleParams : SubParam
        {
            private string name;
            public override string Name
            {
                get
                {
                    if (name == null && Element != null)
                    {
                        name = Element.Name.ToString().FormatCamelCaseWithSpaces();
                    }
                    return name;
                }
            }

            [Serialize("", IsPropertySaveable.Yes), Editable]
            public string Particle { get; set; }

            [Serialize(0f, IsPropertySaveable.Yes), Editable(-360f, 360f, decimals: 0)]
            public float AngleMin { get; private set; }

            [Serialize(0f, IsPropertySaveable.Yes), Editable(-360f, 360f, decimals: 0)]
            public float AngleMax { get; private set; }

            [Serialize(1.0f, IsPropertySaveable.Yes), Editable(0f, 100f, decimals: 2)]
            public float ScaleMin { get; private set; }

            [Serialize(1.0f, IsPropertySaveable.Yes), Editable(0f, 100f, decimals: 2)]
            public float ScaleMax { get; private set; }

            [Serialize(0f, IsPropertySaveable.Yes), Editable(0f, 10000f, decimals: 0)]
            public float VelocityMin { get; private set; }

            [Serialize(0f, IsPropertySaveable.Yes), Editable(0f, 10000f, decimals: 0)]
            public float VelocityMax { get; private set; }

            [Serialize(0f, IsPropertySaveable.Yes), Editable(0f, 100f, decimals: 2)]
            public float EmitInterval { get; private set; }

            [Serialize(0, IsPropertySaveable.Yes), Editable(0, 1000)]
            public int ParticlesPerSecond { get; private set; }

            [Serialize(0, IsPropertySaveable.Yes), Editable(0, 1000)]
            public int ParticleAmount { get; private set; }

            [Serialize(false, IsPropertySaveable.Yes), Editable]
            public bool HighQualityCollisionDetection { get; private set; }

            [Serialize(false, IsPropertySaveable.Yes), Editable]
            public bool CopyEntityAngle { get; private set; }

            public ParticleParams(ContentXElement element, CharacterParams character) : base(element, character) { }
        }

        public class HealthParams : SubParam
        {
            public override string Name => "Health";

            [Serialize(100f, IsPropertySaveable.Yes, description: "How much (max) health does the character have?"), Editable(minValue: 1, maxValue: 10000f)]
            public float Vitality { get; set; }

            [Serialize(true, IsPropertySaveable.Yes), Editable]
            public bool DoesBleed { get; set; }

            [Serialize(float.PositiveInfinity, IsPropertySaveable.Yes), Editable(minValue: 0, maxValue: float.PositiveInfinity)]
            public float CrushDepth { get; set; }

            // Make editable?
            [Serialize(false, IsPropertySaveable.Yes)]
            public bool UseHealthWindow { get; set; }

            [Serialize(0f, IsPropertySaveable.Yes, description: "How easily the character heals from the bleeding wounds. Default 0 (no extra healing)."), Editable(MinValueFloat = 0, MaxValueFloat = 100, DecimalCount = 2)]
            public float BleedingReduction { get; set; }

            [Serialize(0f, IsPropertySaveable.Yes, description: "How easily the character heals from the burn wounds. Default 0 (no extra healing)."), Editable(MinValueFloat = 0, MaxValueFloat = 100, DecimalCount = 2)]
            public float BurnReduction { get; set; }

            [Serialize(0f, IsPropertySaveable.Yes), Editable(MinValueFloat = 0, MaxValueFloat = 10, DecimalCount = 2)]
            public float ConstantHealthRegeneration { get; set; }

            [Serialize(0f, IsPropertySaveable.Yes), Editable(MinValueFloat = 0, MaxValueFloat = 100, DecimalCount = 2)]
            public float HealthRegenerationWhenEating { get; set; }

            [Serialize(false, IsPropertySaveable.Yes), Editable]
            public bool StunImmunity { get; set; }

            [Serialize(false, IsPropertySaveable.Yes), Editable]
            public bool PoisonImmunity { get; set; }
            
            [Serialize(1f, IsPropertySaveable.Yes, description: "1 = default, 0 = immune."), Editable(MinValueFloat = 0f, MaxValueFloat = 1000, DecimalCount = 1)]
            public float PoisonVulnerability { get; set; }

            [Serialize(0f, IsPropertySaveable.Yes), Editable]
            public float EmpVulnerability { get; set; }

            [Serialize(false, IsPropertySaveable.Yes, description: "Can afflictions affect the face/body tint of the character."), Editable]
            public bool ApplyAfflictionColors { get; private set; }
            
            [Serialize("", IsPropertySaveable.Yes, description:"A comma-separated list of identifiers of afflictions that the creature is immune to."), Editable]
            public string Immunities { get; private set; }
            
            private ImmutableHashSet<Identifier> _immunityIdentifiers;
            public IEnumerable<Identifier> ImmunityIdentifiers
            {
                get
                {
                    _immunityIdentifiers ??= Element.GetAttributeIdentifierArray("immunities", Array.Empty<Identifier>()).ToImmutableHashSet();
                    return _immunityIdentifiers;
                }
            }

            // TODO: limbhealths, sprite?

            public HealthParams(ContentXElement element, CharacterParams character) : base(element, character) 
            { 
                //backwards compatibility
                if (CrushDepth < 0)
                {
                    //invert y, convert to meters, and add 1000 to be on the safe side (previously the value would be from the bottom of the level)
                    float newCrushDepth = -CrushDepth * Physics.DisplayToRealWorldRatio + 1000;
                    DebugConsole.AddWarning($"Character \"{character.SpeciesName}\" has a negative crush depth. "+
                        "Previously the crush depths were defined as display units (e.g. -30000 would correspond to 300 meters below the level), "+
                        "but now they're in meters (e.g. 3000 would correspond to a depth of 3000 meters displayed on the nav terminal). "+
                        $"Changing the crush depth from {CrushDepth} to {newCrushDepth}.",
                        element.ContentPackage);
                    CrushDepth = newCrushDepth;
                }
            }
        }

        public class InventoryParams : SubParam
        {
            public class InventoryItem : SubParam
            {
                public override string Name => "Item";

                [Serialize("", IsPropertySaveable.Yes, description: "Item identifier."), Editable()]
                public string Identifier { get; private set; }

                public InventoryItem(ContentXElement element, CharacterParams character) : base(element, character) { }
            }

            public override string Name => "Inventory";

            [Serialize("Any, Any", IsPropertySaveable.Yes, description: "Which slots the inventory holds? Accepted types: None, Any, RightHand, LeftHand, Head, InnerClothes, OuterClothes, Headset, and Card."), Editable()]
            public string Slots { get; private set; }

            [Serialize(false, IsPropertySaveable.Yes), Editable]
            public bool AccessibleWhenAlive { get; private set; }

            [Serialize(1.0f, IsPropertySaveable.Yes, description: "What are the odds that this inventory is spawned on the character?"), Editable(minValue: 0f, maxValue: 1.0f)]
            public float Commonness { get; private set; }

            public List<InventoryItem> Items { get; private set; } = new List<InventoryItem>();

            public InventoryParams(ContentXElement element, CharacterParams character) : base(element, character)
            {
                foreach (var itemElement in element.GetChildElements("item"))
                {
                    var item = new InventoryItem(itemElement, character);
                    SubParams.Add(item);
                    Items.Add(item);
                }
            }

            public void AddItem(string identifier = null)
            {
                if (Element == null) { return; }
                identifier ??= "";
                var element = CreateElement("item", new XAttribute("identifier", identifier));
                Element.Add(element);
                var item = new InventoryItem(element, Character);
                SubParams.Add(item);
                Items.Add(item);
            }

            public bool RemoveItem(InventoryItem item) => RemoveSubParam(item, Items);
        }

        public class AIParams : SubParam
        {
            public override string Name => "AI";

            [Serialize(1.0f, IsPropertySaveable.Yes, description: "How strong other characters think this character is? Only affects AI."), Editable()]
            public float CombatStrength { get; private set; }

            [Serialize(1.0f, IsPropertySaveable.Yes, description: "Affects how far the character can see the targets. Used as a multiplier."), Editable(minValue: 0f, maxValue: 10f)]
            public float Sight { get; private set; }

            [Serialize(1.0f, IsPropertySaveable.Yes, description: "Affects how far the character can hear the targets. Used as a multiplier."), Editable(minValue: 0f, maxValue: 10f)]
            public float Hearing { get; private set; }

            [Serialize(-1.0f, IsPropertySaveable.Yes, description: "Hard limit to how far the character can spot targets from, regardless of the sight/hearing or how visible or how much noise the target is making. Not used if set to negative."), Editable]
            public float MaxPerceptionDistance { get; set; }

            [Serialize(100f, IsPropertySaveable.Yes, description: "How much the targeting priority increases each time the character takes damage. Works like the greed value, described above. The default value is 100."), Editable(minValue: -1000f, maxValue: 1000f)]
            public float AggressionHurt { get; private set; }

            [Serialize(10f, IsPropertySaveable.Yes, description: "How much the targeting priority increases each time the character does damage to the target. The actual priority adjustment is calculated based on the damage percentage multiplied by the greed value. The default value is 10, which means the priority will increase by 1 every time the character does damage 10% of the target's current health. If the damage is 50%, then the priority increase is 5."), Editable(minValue: 0f, maxValue: 1000f)]
            public float AggressionGreed { get; private set; }

            [Serialize(0f, IsPropertySaveable.Yes, description: "If the health drops below this threshold, the character flees. In percentages."), Editable(minValue: 0f, maxValue: 100f)]
            public float FleeHealthThreshold { get; set; }

            [Serialize(false, IsPropertySaveable.Yes, description: "Does the character attack when provoked? When enabled, overrides the predefined targeting state with Attack and increases the priority of it."), Editable()]
            public bool AttackWhenProvoked { get; private set; }

            [Serialize(false, IsPropertySaveable.Yes, description: "The character will flee for a brief moment when being shot at if not performing an attack."), Editable]
            public bool AvoidGunfire { get; private set; }

            [Serialize(0f, IsPropertySaveable.Yes, description: "How much damage is required for single attack to trigger avoiding/releasing targets."), Editable(minValue: 0f, maxValue: 1000f)]
            public float DamageThreshold { get; private set; }

            [Serialize(3f, IsPropertySaveable.Yes, description: "How long the creature avoids gunfire. Also used when the creature is unlatched."), Editable(minValue: 0f, maxValue: 100f)]
            public float AvoidTime { get; private set; }

            [Serialize(20f, IsPropertySaveable.Yes, description: "How long the creature flees before returning to normal state. When the creature sees the target or is being chased, it will always flee, if it's in the flee state."), Editable(minValue: 0f, maxValue: 100f)]
            public float MinFleeTime { get; private set; }

            [Serialize(false, IsPropertySaveable.Yes, description: "Does the character try to break inside the sub?"), Editable]
            public bool AggressiveBoarding { get; private set; }

            [Serialize(true, IsPropertySaveable.Yes, description: "Enforce aggressive behavior if the creature is spawned as a target of a monster mission."), Editable]
            public bool EnforceAggressiveBehaviorForMissions { get; private set; }

            [Serialize(true, IsPropertySaveable.Yes, description: "Should the character target or ignore walls when it's outside the submarine."), Editable]
            public bool TargetOuterWalls { get; private set; }

            [Serialize(false, IsPropertySaveable.Yes, description: "If enabled, the character chooses randomly from the available attacks. The priority is used as a weight for weighted random."), Editable]
            public bool RandomAttack { get; private set; }

            [Serialize(false, IsPropertySaveable.Yes, description:"Does the creature know how to open doors (still requires a proper ID card). Humans can always open doors (They don't use this AI definition)."), Editable]
            public bool CanOpenDoors { get; private set; }

            [Serialize(false, IsPropertySaveable.Yes, description:"Unlike human AI, monsters normally only use pathfinding when they are inside the submarine. When this is enabled, the monsters can also use pathfinding to get inside the sub. In practice, via doors and hatches."), Editable]
            public bool UsePathFindingToGetInside { get; set; }

            [Serialize(false, IsPropertySaveable.Yes, description: "Does the creature close the doors behind it. Humans don't use this AI definition."), Editable]
            public bool KeepDoorsClosed { get; private set; }

            [Serialize(true, IsPropertySaveable.Yes, "Is the creature allowed to navigate from and into the depths of the abyss? When enabled, the creatures will try to avoid the depths."), Editable]
            public bool AvoidAbyss { get; set; }

            [Serialize(false, IsPropertySaveable.Yes, "Does the creature try to keep in the abyss? Has effect only when AvoidAbyss is false."), Editable]
            public bool StayInAbyss { get; set; }
            
            [Serialize(false, IsPropertySaveable.Yes, "Does the creature patrol the flooded hulls while idling inside a friendly submarine?"), Editable]
            public bool PatrolFlooded { get; set; }

            [Serialize(false, IsPropertySaveable.Yes, "Does the creature patrol the dry hulls while idling inside a friendly submarine?"), Editable]
            public bool PatrolDry { get; set; }
            
            [Serialize(0f, IsPropertySaveable.Yes, description: "Initial aggression used in the circle attack pattern (0-100). The aggression affects how close and how fast to the target the monster circles."), Editable]
            public float StartAggression { get; private set; }

            [Serialize(100f, IsPropertySaveable.Yes, description: "Maximum aggression used in the circle attack pattern (0-100). The aggression affects how close and how fast to the target the monster circles."), Editable]
            public float MaxAggression { get; private set; }

            [Serialize(0f, IsPropertySaveable.Yes, description: "How quickly the aggression level increases from StartAggression to MaxAggression when using the circle attack pattern. Artificial amount, applied once per attack cycle."), Editable]

            public float AggressionCumulation { get; private set; }

            [Serialize(WallTargetingMethod.Target, IsPropertySaveable.Yes, description: "Defines the method of checking whether there's a blocking (submarine) wall."), Editable]
            public WallTargetingMethod WallTargetingMethod { get; private set; }

            public IEnumerable<TargetParams> Targets => targets;
            protected readonly List<TargetParams> targets = new List<TargetParams>();

            public AIParams(ContentXElement element, CharacterParams character) : base(element, character)
            {
                if (element == null) { return; }
                element.GetChildElements("target").ForEach(t => TryAddTarget(t, out _));
                element.GetChildElements("targetpriority").ForEach(t => TryAddTarget(t, out _));
            }

            private bool TryAddTarget(ContentXElement targetElement, out TargetParams target)
            {
                string tag = targetElement.GetAttributeString("tag", null);
                if (HasTag(tag))
                {
                    target = null;
                    DebugConsole.AddWarning($"Trying to add multiple targets with the same tag ('{tag}') defined! Only the first will be used!",
                        targetElement.ContentPackage);
                    return false;
                }
                else
                {
                    target = new TargetParams(targetElement, Character);
                    targets.Add(target);
                    SubParams.Add(target);
                    return true;
                }
            }

            public bool TryAddEmptyTarget(out TargetParams targetParams) => TryAddNewTarget("newtarget" + targets.Count, AIState.Attack, 0f, out targetParams);

            public bool TryAddNewTarget(string tag, AIState state, float priority, out TargetParams targetParams) =>
                TryAddNewTarget(tag.ToIdentifier(), state, priority, out targetParams);
                
            public bool TryAddNewTarget(Identifier tag, AIState state, float priority, out TargetParams targetParams)
            {
                if (Element == null)
                {
                    targetParams = null;
                    return false;
                }
                var element = TargetParams.CreateNewElement(Character, tag, state, priority);
                if (TryAddTarget(element, out targetParams))
                {
                    Element.Add(element);
                    return true;
                }
                else
                {
                    return false;
                }
            }

            public bool HasTag(string tag) => HasTag(tag.ToIdentifier());
            
            public bool HasTag(Identifier tag)
            {
                if (tag == null) { return false; }
                return targets.Any(t => t.Tag == tag);
            }

            public bool RemoveTarget(TargetParams target) => RemoveSubParam(target, targets);

            public bool TryGetTarget(string targetTag, out TargetParams target)
                => TryGetTarget(targetTag.ToIdentifier(), out target);
            
            public bool TryGetTarget(Identifier targetTag, out TargetParams target)
            {
                target = targets.FirstOrDefault(t => t.Tag == targetTag);
                return target != null;
            }

            public bool TryGetTarget(Character targetCharacter, out TargetParams target)
            {
                if (!TryGetTarget(targetCharacter.SpeciesName, out target))
                {
                    target = targets.FirstOrDefault(t => t.Tag == targetCharacter.Params.Group);
                }
                return target != null;
            }

            public bool TryGetTarget(IEnumerable<Identifier> tags, out TargetParams target)
            {
                target = null;
                if (tags == null || tags.None()) { return false; }
                float priority = -1;
                foreach (var potentialTarget in targets)
                {
                    if (potentialTarget.Priority > priority)
                    {
                        if (tags.Any(t => t == potentialTarget.Tag))
                        {
                            target = potentialTarget;
                            priority = target.Priority;
                        }
                    }
                }
                return target != null;
            }

            public TargetParams GetTarget(string targetTag, bool throwError = true)
                => GetTarget(targetTag.ToIdentifier(), throwError);
            
            public TargetParams GetTarget(Identifier targetTag, bool throwError = true)
            {
                if (targetTag.IsEmpty) { return null; }
                if (!TryGetTarget(targetTag, out TargetParams target))
                {
                    if (throwError)
                    {
                        DebugConsole.ThrowError($"Cannot find a target with the tag {targetTag}!");
                    }
                }
                return target;
            }
        }

        public class TargetParams : SubParam
        {
            public override string Name => "Target";

            [Serialize("", IsPropertySaveable.Yes, description: "Can be an item tag, species name or something else. Examples: decoy, provocative, light, dead, human, crawler, wall, nasonov, sonar, door, stronger, weaker, light, human, room..."), Editable()]
            public Identifier Tag { get; private set; }

            [Serialize(AIState.Idle, IsPropertySaveable.Yes), Editable]
            public AIState State { get; set; }

            [Serialize(0f, IsPropertySaveable.Yes, description: "What base priority is given to the target?"), Editable(minValue: 0f, maxValue: 1000f, ValueStep = 1, DecimalCount = 0)]
            public float Priority { get; set; }

            [Serialize(0f, IsPropertySaveable.Yes, description: "Generic distance that can be used for different purposes depending on the state. E.g. in Avoid state this defines the distance that the character tries to keep to the target. If the distance is 0, it's not used."), Editable(MinValueFloat = 0, ValueStep = 10, DecimalCount = 0)]
            public float ReactDistance { get; set; }

            [Serialize(0f, IsPropertySaveable.Yes, description: "Used for defining the attack distance for PassiveAggressive and Aggressive states. If the distance is 0, it's not used."), Editable(MinValueFloat = 0, ValueStep = 10, DecimalCount = 0)]
            public float AttackDistance { get; set; }

            [Serialize(0f, IsPropertySaveable.Yes, description: "Generic timer that can be used for different purposes depending on the state. E.g. in Observe state this defines how long the character in general keeps staring the targets (Some random is always applied)."), Editable]
            public float Timer { get; set; }

            [Serialize(false, IsPropertySaveable.Yes, description: "Should the target be ignored if it's inside a container/inventory. Only affects items."), Editable]
            public bool IgnoreContained { get; set; }

            [Serialize(false, IsPropertySaveable.Yes, description: "Should the target be ignored while the creature is inside. Doesn't matter where the target is."), Editable]
            public bool IgnoreInside { get; set; }

            [Serialize(false, IsPropertySaveable.Yes, description: "Should the target be ignored while the creature is outside. Doesn't matter where the target is."), Editable]
            public bool IgnoreOutside { get; set; }

            [Serialize(false, IsPropertySaveable.Yes, description: "Should the target be ignored if it's inside. Doesn't matter where the creature itself is."), Editable]
            public bool IgnoreTargetInside { get; set; }

            [Serialize(false, IsPropertySaveable.Yes, description: "Should the target be ignored if it's outside. Doesn't matter where the creature itself is."), Editable]
            public bool IgnoreTargetOutside { get; set; }

            [Serialize(false, IsPropertySaveable.Yes, description: "Should the target be ignored if it's inside a different submarine than us? Normally only some targets are ignored when they are not inside the same sub."), Editable]
            public bool IgnoreIfNotInSameSub { get; set; }

            [Serialize(false, IsPropertySaveable.Yes), Editable]
            public bool IgnoreIncapacitated { get; set; }

            [Serialize(0f, IsPropertySaveable.Yes, description: "A generic threshold. For example, how much damage the protected target should take from an attacker before the creature starts defending it."), Editable]
            public float Threshold { get; private set; }

            [Serialize(-1f, IsPropertySaveable.Yes, description: "A generic min threshold. Not used if set to negative."), Editable]
            public float ThresholdMin { get; private set; }

            [Serialize(-1f, IsPropertySaveable.Yes, description: "A generic max threshold. Not used if set to negative."), Editable]
            public float ThresholdMax { get; private set; }

            [Serialize(1.0f, IsPropertySaveable.Yes, description: "Can be used to make the monster perceive the target further than it normally can."), Editable]
            public float PerceptionDistanceMultiplier { get; private set; }

            [Serialize(-1.0f, IsPropertySaveable.Yes, description: "Maximum distance at which the monster can perceive the target, regardless of the sight/hearing or how visible or how much noise the target is making. Not used if set to negative."), Editable]
            public float MaxPerceptionDistance { get; private set; }

            [Serialize("0.0, 0.0", IsPropertySaveable.Yes, description: "A generic offset. Used for example for offsetting the react distance (vector length) and for offsetting the target position when a guardian flees to a pod."), Editable]
            public Vector2 Offset { get; private set; }

            [Serialize(AttackPattern.Straight, IsPropertySaveable.Yes, description: "Defines the movement pattern of the character when approaching a target."), Editable]
            public AttackPattern AttackPattern { get; set; }

            [Serialize(false, IsPropertySaveable.Yes, description: "If enabled, the AI will give more priority to targets close to the horizontal middle of the sub. Only applies to walls, hulls, and items like sonar. Circle and Sweep always does this regardless of this property."), Editable]
            public bool PrioritizeSubCenter { get; set; }

            #region Sweep
            [Serialize(0f, IsPropertySaveable.Yes, description: "Use to define a distance at which the creature starts the sweeping movement."), Editable(MinValueFloat = 0, MaxValueFloat = 10000, ValueStep = 1, DecimalCount = 0)]
            public float SweepDistance { get; private set; }

            [Serialize(10f, IsPropertySaveable.Yes, description: "How much the sweep affects the steering?"), Editable(MinValueFloat = 0, MaxValueFloat = 100, ValueStep = 1f, DecimalCount = 1)]
            public float SweepStrength { get; private set; }

            [Serialize(1f, IsPropertySaveable.Yes, description: "How quickly the sweep direction changes. Uses the sine wave pattern."), Editable(MinValueFloat = 0, MaxValueFloat = 10, ValueStep = 0.1f, DecimalCount = 2)]
            public float SweepSpeed { get; private set; }
            #endregion

            #region Circle
            [Serialize(5000f, IsPropertySaveable.Yes, description:"How close to the target the character should be, before they start using the circle pattern instead of directional approaching."), Editable(MinValueFloat = 0f, MaxValueFloat = 20000f)]
            public float CircleStartDistance { get; private set; }

            [Serialize(false, IsPropertySaveable.Yes, description:"Normally the target size is taken into account when calculating the distance to the target. Set this true to skip that.")]
            public bool IgnoreTargetSize { get; private set; }

            [Serialize(1f, IsPropertySaveable.Yes, description:"Determines the rate how quickly the target movement position is rotated towards the attack target. The actual rotation is calculated once per each attack cycle, based on the current aggression level."), Editable(MinValueFloat = 0f, MaxValueFloat = 100f)]
            public float CircleRotationSpeed { get; private set; }

            [Serialize(false, IsPropertySaveable.Yes, description:"When enabled, the circle rotation speed can change when the target is far. When this setting is disabled (default), the character will head directly towards the target when it's too far."), Editable]
            public bool DynamicCircleRotationSpeed { get; private set; }

            [Serialize(0f, IsPropertySaveable.Yes, description:"How much the turn speed can differ between attack cycles (stays constant during the cycle)"), Editable(MinValueFloat = 0f, MaxValueFloat = 1f)]
            public float CircleRandomRotationFactor { get; private set; }

            [Serialize(5f, IsPropertySaveable.Yes, description:"Affects how close to the target the character has to be before the strike phase of the circle behavior triggers. In the strike phase, the creature moves directly towards the target."), Editable(MinValueFloat = 0f, MaxValueFloat = 10f)]
            public float CircleStrikeDistanceMultiplier { get; private set; }

            [Serialize(0f, IsPropertySaveable.Yes, description:"How much the target position is offset at maximum. Low values make the character hit the target earlier/always, higher values make it miss the target when the aggression intensity is low (early in the encounter)."), Editable(MinValueFloat = 0f, MaxValueFloat = 50f)]
            public float CircleMaxRandomOffset { get; private set; }
            #endregion

            /// <summary>
            /// Conditionals that must be met for the character to be able to use these targeting parameters.
            /// </summary>
            public List<PropertyConditional> Conditionals { get; private set; } = new List<PropertyConditional>();

            public TargetParams(string tag, AIState state, float priority, CharacterParams character) : 
                this(CreateNewElement(character, tag, state, priority), character) { }

            public TargetParams(ContentXElement element, CharacterParams character) : base(element, character) 
            {
                foreach (var subElement in element.Elements())
                {
                    switch (subElement.Name.ToString().ToLowerInvariant())
                    {
                        case "conditional":
                            Conditionals.AddRange(PropertyConditional.FromXElement(subElement));
                            break;
                    }
                }
            }

            public static ContentXElement CreateNewElement(CharacterParams character, Identifier tag, AIState state, float priority) =>
                CreateNewElement(character, tag.Value, state, priority);
            
            public static ContentXElement CreateNewElement(CharacterParams character, string tag, AIState state, float priority)
            {
                return new XElement("target",
                            new XAttribute("tag", tag),
                            new XAttribute("state", state),
                            new XAttribute("priority", priority)).FromPackage(character.File.ContentPackage);
            }
        }

        public abstract class SubParam : ISerializableEntity
        {
            public virtual string Name { get; set; }
            public Dictionary<Identifier, SerializableProperty> SerializableProperties { get; private set; }
            public ContentXElement Element { get; set; }
            public List<SubParam> SubParams { get; set; } = new List<SubParam>();

            public CharacterParams Character { get; private set; }

            protected ContentXElement CreateElement(string name, params object[] attrs)
                => new XElement(name, attrs).FromPackage(Element.ContentPackage);
            
            public SubParam(ContentXElement element, CharacterParams character)
            {
                Element = element;
                Character = character;
                SerializableProperties = SerializableProperty.DeserializeProperties(this, element);
            }

            public virtual bool Deserialize(bool recursive = true)
            {
                SerializableProperties = SerializableProperty.DeserializeProperties(this, Element);
                if (recursive)
                {
                    SubParams.ForEach(sp => sp.Deserialize(true));
                }
                return SerializableProperties != null;
            }

            public virtual bool Serialize(bool recursive = true)
            {
                SerializableProperty.SerializeProperties(this, Element, true);
                if (recursive)
                {
                    SubParams.ForEach(sp => sp.Serialize(true));
                }
                return true;
            }

            public virtual void Reset()
            {
                // Don't use recursion, because the reset method might be overriden
                Deserialize(false);
                SubParams.ForEach(sp => sp.Reset());
            }

            protected bool RemoveSubParam<T>(T subParam, IList<T> collection = null) where T : SubParam
            {
                if (subParam == null || subParam.Element == null || subParam.Element.Parent == null) { return false; }
                if (collection != null && !collection.Contains(subParam)) { return false; }
                if (!SubParams.Contains(subParam)) { return false; }
                collection?.Remove(subParam);
                SubParams.Remove(subParam);
                subParam.Element.Remove();
                return true;
            }

#if CLIENT
            public SerializableEntityEditor SerializableEntityEditor { get; protected set; }
            public virtual void AddToEditor(ParamsEditor editor, bool recursive = true, int space = 0, GUIFont titleFont = null)
            {
                SerializableEntityEditor = new SerializableEntityEditor(editor.EditorBox.Content.RectTransform, this, inGame: false, showName: true, titleFont: titleFont ?? GUIStyle.LargeFont);
                if (recursive)
                {
                    SubParams.ForEach(sp => sp.AddToEditor(editor, true, titleFont: titleFont ?? GUIStyle.SmallFont));
                }
                if (space > 0)
                {
                    new GUIFrame(new RectTransform(new Point(editor.EditorBox.Rect.Width, space), editor.EditorBox.Content.RectTransform), style: null, color: new Color(20, 20, 20, 255))
                    {
                        CanBeFocused = false
                    };
                }
            }
#endif
        }
        #endregion
    }
}<|MERGE_RESOLUTION|>--- conflicted
+++ resolved
@@ -29,20 +29,7 @@
         [Serialize("", IsPropertySaveable.Yes, description: "If defined, different species of the same group consider each other friendly and do not attack each other."), Editable]
         public Identifier Group { get; private set; }
 
-<<<<<<< HEAD
-        [Serialize("monster", IsPropertySaveable.Yes, description: "If changed, this character will try to play a custom music track when encountered."), Editable]
-        public string MusicType { get; private set; }
-
-        [Serialize(1.0f, IsPropertySaveable.Yes, description: "The weight of this character's music when a random track will be chosen."), Editable]
-        public float MusicWeight { get; private set; }
-
-        [Serialize(1.0f, IsPropertySaveable.Yes, description: "The multiplier of the minimum distance required between this character and the player/submarine before the music starts playing."), Editable]
-        public float MusicRangeMultiplier { get; private set; }
-
-        [Serialize(false, IsPropertySaveable.Yes), Editable(ReadOnly = true)]
-=======
         [Serialize(false, IsPropertySaveable.Yes, description: "If enabled, the character is a humanoid and has different animation constraints relative to non-humanoid characters."), Editable(ReadOnly = true)]
->>>>>>> 0aee5397
         public bool Humanoid { get; private set; }
 
         [Serialize(false, IsPropertySaveable.Yes, description: "If enabled, jobs can be assigned to characters of this species. Should be true for the player characters."), Editable(ReadOnly = true)]
