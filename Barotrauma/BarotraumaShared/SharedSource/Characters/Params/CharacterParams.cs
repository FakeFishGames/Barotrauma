﻿using Microsoft.Xna.Framework;
using System;
using System.Collections.Generic;
using System.Xml.Linq;
using System.Xml;
using System.Linq;
using Barotrauma.Extensions;
using System.Collections.Immutable;
#if CLIENT
using SoundType = Barotrauma.CharacterSound.SoundType;
#endif

namespace Barotrauma
{
    /// <summary>
    /// Contains character data that should be editable in the character editor.
    /// </summary>
    class CharacterParams : EditableParams
    {
        [Serialize("", IsPropertySaveable.Yes), Editable]
        public Identifier SpeciesName { get; private set; }

        [Serialize("", IsPropertySaveable.Yes, description: "If the creature is a variant that needs to use a pre-existing translation."), Editable]
        public Identifier SpeciesTranslationOverride { get; private set; }

        [Serialize("", IsPropertySaveable.Yes, description: "If the display name is not defined, the game first tries to find the translated name. If that is not found, the species name will be used."), Editable]
        public string DisplayName { get; private set; }

        [Serialize("", IsPropertySaveable.Yes, description: "If defined, different species of the same group are considered like the characters of the same species by the AI."), Editable]
        public Identifier Group { get; private set; }

        [Serialize(false, IsPropertySaveable.Yes), Editable(ReadOnly = true)]
        public bool Humanoid { get; private set; }

        [Serialize(false, IsPropertySaveable.Yes), Editable(ReadOnly = true)]
        public bool HasInfo { get; private set; }

        [Serialize(false, IsPropertySaveable.Yes, description: "Can the creature interact with items?"), Editable]
        public bool CanInteract { get; private set; }

        [Serialize(false, IsPropertySaveable.Yes), Editable]
        public bool Husk { get; private set; }

        [Serialize(false, IsPropertySaveable.Yes), Editable]
        public bool UseHuskAppendage { get; private set; }

        [Serialize(false, IsPropertySaveable.Yes), Editable]
        public bool NeedsAir { get; set; }

        [Serialize(false, IsPropertySaveable.Yes, description: "Can the creature live without water or does it die on dry land?"), Editable]
        public bool NeedsWater { get; set; }

        [Serialize(false, IsPropertySaveable.Yes, description: "Is this creature an artificial creature, like robot or machine that shouldn't be affected by afflictions that affect only organic creatures? Overrides DoesBleed."), Editable]
        public bool IsMachine { get; set; }

        [Serialize(false, IsPropertySaveable.No), Editable]
        public bool CanSpeak { get; set; }

        [Serialize(true, IsPropertySaveable.Yes), Editable]
        public bool ShowHealthBar { get; private set; }

        [Serialize(false, IsPropertySaveable.Yes), Editable]
        public bool UseBossHealthBar { get; private set; }

        [Serialize(100f, IsPropertySaveable.Yes, description: "How much noise the character makes when moving?"), Editable(minValue: 0f, maxValue: 100000f)]
        public float Noise { get; set; }

        [Serialize(100f, IsPropertySaveable.Yes, description: "How visible the character is?"), Editable(minValue: 0f, maxValue: 100000f)]
        public float Visibility { get; set; }

        [Serialize("blood", IsPropertySaveable.Yes), Editable]
        public string BloodDecal { get; private set; }

        [Serialize("blooddrop", IsPropertySaveable.Yes), Editable]
        public string BleedParticleAir { get; private set; }

        [Serialize("waterblood", IsPropertySaveable.Yes), Editable]
        public string BleedParticleWater { get; private set; }

        [Serialize(1f, IsPropertySaveable.Yes), Editable]
        public float BleedParticleMultiplier { get; private set; }
        
        [Serialize(true, IsPropertySaveable.Yes, description: "Can the creature eat bodies? Used by player controlled creatures to allow them to eat. Currently applicable only to non-humanoids. To allow an AI controller to eat, just add an ai target with the state \"eat\""), Editable]
        public bool CanEat { get; set; }

        [Serialize(10f, IsPropertySaveable.Yes, description: "How effectively/easily the character eats other characters. Affects the forces, the amount of particles, and the time required before the target is eaten away"), Editable(MinValueFloat = 1, MaxValueFloat = 1000, ValueStep = 1)]
        public float EatingSpeed { get; set; }

        [Serialize(true, IsPropertySaveable.Yes), Editable]
        public bool UsePathFinding { get; set; }

        [Serialize(1f, IsPropertySaveable.Yes, "Decreases the intensive path finding call frequency. Set to a lower value for insignificant creatures to improve performance."), Editable(minValue: 0f, maxValue: 1f)]
        public float PathFinderPriority { get; set; }

        [Serialize(false, IsPropertySaveable.Yes), Editable]
        public bool HideInSonar { get; set; }

        [Serialize(false, IsPropertySaveable.Yes), Editable]
        public bool HideInThermalGoggles { get; set; }

        [Serialize(0f, IsPropertySaveable.Yes), Editable]
        public float SonarDisruption { get; set; }

        [Serialize(0f, IsPropertySaveable.Yes), Editable]
        public float DistantSonarRange { get; set; }

        [Serialize(25000f, IsPropertySaveable.Yes, "If the character is farther than this (in pixels) from the sub and the players, it will be disabled. The halved value is used for triggering simple physics where the ragdoll is disabled and only the main collider is updated."), Editable(MinValueFloat = 10000f, MaxValueFloat = 100000f)]
        public float DisableDistance { get; set; }

        [Serialize(10f, IsPropertySaveable.Yes, "How frequent the recurring idle and attack sounds are?"), Editable(MinValueFloat = 1f, MaxValueFloat = 100f)]
        public float SoundInterval { get; set; }

        [Serialize(false, IsPropertySaveable.Yes), Editable]
        public bool DrawLast { get; set; }

<<<<<<< HEAD
        // should only load once in prefabs
        // or will mean implementing everything again
        // (possible inconsistency).
        //public readonly CharacterFile File;
        public readonly CharacterPrefab characterPrefab;
=======
        [Serialize(1.0f, IsPropertySaveable.Yes, "Tells the bots how much they should prefer targeting this character with submarine weapons. Defaults to 1. Set 0 to tell the bots not to target this character at all. Distance to the target affects the decision making."), Editable]
        public float AITurretPriority { get; set; }

        [Serialize(1.0f, IsPropertySaveable.Yes, "Tells the bots how much they should prefer targeting this character with submarine weapons tagged as \"slowturret\", like railguns. The tag is arbitrary and can be added to any turrets, just like the priority. Defaults to 1. Not used if AITurretPriority is 0. Distance to the target affects the decision making."), Editable]
        public float AISlowTurretPriority { get; set; }

        public readonly CharacterFile File;
>>>>>>> d5df5880

        public XDocument VariantFile { get; private set; }

        public readonly List<SubParam> SubParams = new List<SubParam>();
        public readonly List<SoundParams> Sounds = new List<SoundParams>();
        public readonly List<ParticleParams> BloodEmitters = new List<ParticleParams>();
        public readonly List<ParticleParams> GibEmitters = new List<ParticleParams>();
        public readonly List<ParticleParams> DamageEmitters = new List<ParticleParams>();
        public readonly List<InventoryParams> Inventories = new List<InventoryParams>();
        public HealthParams Health { get; private set; }
        public AIParams AI { get; private set; }

        public CharacterParams(CharacterPrefab prefab)
        {
            characterPrefab = prefab;
            Load();
        }

        protected override string GetName() => "Character Config File";

        public override ContentXElement MainElement => base.MainElement.IsOverride() ? base.MainElement.FirstElement() : base.MainElement;

        public static void CreateVariantXml_callback(ContentXElement newXml, ContentXElement variantXML, ContentXElement baseXML)
        {
            XElement variantAi = variantXML.GetChildElement("ai");
            XElement baseAi = baseXML.GetChildElement("ai");
            if (baseAi is null || baseAi.Elements().None()
                || variantAi is null || variantAi.Elements().None())
            {
                return;
            }
            // CreateVariantXML seems to merge the ai targets so that in the new xml we have both the old and the new target definitions.
            var finalAiElement = newXml.GetChildElement("ai").Element;
            var processedTags = new HashSet<string>();
            foreach (var aiTarget in finalAiElement.Elements().ToArray())
            {
                string tag = aiTarget.GetAttributeString("tag", null);
                if (tag == null) { continue; }
                if (processedTags.Contains(tag))
                {
                    aiTarget.Remove();
                    continue;
                }
                processedTags.Add(tag);
                var matchInSelf = variantAi.Elements().FirstOrDefault(e => e.GetAttributeString("tag", null) == tag);
                var matchInParent = baseAi.Elements().FirstOrDefault(e => e.GetAttributeString("tag", null) == tag);
                if (matchInSelf != null && matchInParent != null)
                {
                    aiTarget.ReplaceWith(new XElement(matchInSelf));
                }
            }
        }
        
        public bool Load()
        {
            UpdatePath(characterPrefab.ContentFile.Path);
            doc = XMLExtensions.TryLoadXml(Path);
            if (!MainElement.InheritParent().IsEmpty)
            {
                VariantFile = new XDocument(doc);
#warning TODO: determine that CreateVariantXML is equipped to do this
#warning TODO: preprocess xml according to inheritance tree (XPath), for now it seems result is unused.
                XElement newRoot = (characterPrefab as IImplementsVariants<CharacterPrefab>).DoInherit(CreateVariantXml_callback);
                var oldElement = MainElement;
                var parentElement = (XContainer)oldElement.Parent ?? doc; oldElement.Remove();
                parentElement.Add(newRoot);
            }
            IsLoaded = Deserialize(MainElement);
            OriginalElement = new XElement(MainElement).FromContent(Path);
            if (SpeciesName.IsEmpty && MainElement != null)
            {
                //backwards compatibility
                SpeciesName = MainElement.GetAttributeIdentifier("name", "");
            }
            CreateSubParams();
            return IsLoaded;
        }

        public bool Save(string fileNameWithoutExtension = null)
        {
            // Disable saving variants for now. Making it work probably requires more work.
            if (VariantFile != null) { return false; }
            Serialize();
            return base.Save(fileNameWithoutExtension, new XmlWriterSettings
            {
                Indent = true,
                OmitXmlDeclaration = true,
                NewLineOnAttributes = false
            });
        }

        public override bool Reset(bool forceReload = false)
        {
            if (forceReload)
            {
                return Load();
            }
            Deserialize(OriginalElement, alsoChildren: true);
            SubParams.ForEach(sp => sp.Reset());
            return true;
        }

        public static bool CompareGroup(Identifier group1, Identifier group2) => group1 != Identifier.Empty && group2 != Identifier.Empty && group1 == group2;

        protected void CreateSubParams()
        {
            SubParams.Clear();
            var health = MainElement.GetChildElement("health");
            if (health != null)
            {
                Health = new HealthParams(health, this);
                SubParams.Add(Health);
            }
            // TODO: support for multiple ai elements?
            var ai = MainElement.GetChildElement("ai");
            if (ai != null)
            {
                AI = new AIParams(ai, this);
                SubParams.Add(AI);
            }
            foreach (var element in MainElement.GetChildElements("bloodemitter"))
            {
                var emitter = new ParticleParams(element, this);
                BloodEmitters.Add(emitter);
                SubParams.Add(emitter);
            }
            foreach (var element in MainElement.GetChildElements("gibemitter"))
            {
                var emitter = new ParticleParams(element, this);
                GibEmitters.Add(emitter);
                SubParams.Add(emitter);
            }
            foreach (var element in MainElement.GetChildElements("damageemitter"))
            {
                var emitter = new ParticleParams(element, this);
                GibEmitters.Add(emitter);
                SubParams.Add(emitter);
            }
            foreach (var soundElement in MainElement.GetChildElements("sound"))
            {
                var sound = new SoundParams(soundElement, this);
                Sounds.Add(sound);
                SubParams.Add(sound);
            }
            foreach (var inventoryElement in MainElement.GetChildElements("inventory"))
            {
                var inventory = new InventoryParams(inventoryElement, this);
                Inventories.Add(inventory);
                SubParams.Add(inventory);
            }
        }

        public bool Deserialize(XElement element = null, bool alsoChildren = true, bool recursive = true, bool loadDefaultValues = true)
        {
            if (base.Deserialize(element))
            {
                //backwards compatibility
                if (SpeciesName.IsEmpty)
                {
                    SpeciesName = element.GetAttributeIdentifier("name", "[NAME NOT GIVEN]");
                }
                if (alsoChildren)
                {
                    SubParams.ForEach(p => p.Deserialize(recursive));
                }
                return true;
            }
            return false;
        }

        public bool Serialize(XElement element = null, bool alsoChildren = true, bool recursive = true)
        {
            if (base.Serialize(element))
            {
                if (alsoChildren)
                {
                    SubParams.ForEach(p => p.Serialize(recursive));
                }
                return true;
            }
            return false;
        }

#if CLIENT
        public void AddToEditor(ParamsEditor editor, bool alsoChildren = true, bool recursive = true, int space = 0)
        {
            base.AddToEditor(editor);
            if (alsoChildren)
            {
                SubParams.ForEach(s => s.AddToEditor(editor, recursive));
            }
            if (space > 0)
            {
                new GUIFrame(new RectTransform(new Point(editor.EditorBox.Rect.Width, (int)(space * GUI.yScale)), editor.EditorBox.Content.RectTransform), style: null, color: ParamsEditor.Color)
                {
                    CanBeFocused = false
                };
            }
        }
#endif

        public bool AddSound() => TryAddSubParam(CreateElement("sound"), (e, c) => new SoundParams(e, c), out _, Sounds);

        public void AddInventory() => TryAddSubParam(CreateElement("inventory", new XElement("item")), (e, c) => new InventoryParams(e, c), out _, Inventories);

        public void AddBloodEmitter() => AddEmitter("bloodemitter");
        public void AddGibEmitter() => AddEmitter("gibemitter");
        public void AddDamageEmitter() => AddEmitter("damageemitter");

        private void AddEmitter(string type)
        {
            switch (type)
            {
                case "gibemitter":
                    TryAddSubParam(CreateElement(type), (e, c) => new ParticleParams(e, c), out _, GibEmitters);
                    break;
                case "bloodemitter":
                    TryAddSubParam(CreateElement(type), (e, c) => new ParticleParams(e, c), out _, BloodEmitters);
                    break;
                case "damageemitter":
                    TryAddSubParam(CreateElement(type), (e, c) => new ParticleParams(e, c), out _, DamageEmitters);
                    break;
                default: throw new NotImplementedException(type);
            }
        }

        public bool RemoveSound(SoundParams soundParams) => RemoveSubParam(soundParams);
        public bool RemoveBloodEmitter(ParticleParams emitter) => RemoveSubParam(emitter, BloodEmitters);
        public bool RemoveGibEmitter(ParticleParams emitter) => RemoveSubParam(emitter, GibEmitters);
        public bool RemoveDamageEmitter(ParticleParams emitter) => RemoveSubParam(emitter, DamageEmitters);
        public bool RemoveInventory(InventoryParams inventory) => RemoveSubParam(inventory, Inventories);

        protected bool RemoveSubParam<T>(T subParam, IList<T> collection = null) where T : SubParam
        {
            if (subParam == null || subParam.Element == null || subParam.Element.Parent == null) { return false; }
            if (collection != null && !collection.Contains(subParam)) { return false; }
            if (!SubParams.Contains(subParam)) { return false; }
            collection?.Remove(subParam);
            SubParams.Remove(subParam);
            subParam.Element.Remove();
            return  true;
        }

        protected bool TryAddSubParam<T>(ContentXElement element, Func<ContentXElement, CharacterParams, T> constructor, out T subParam, IList<T> collection = null, Func<IList<T>, bool> filter = null) where T : SubParam
        {
            subParam = constructor(element, this);
            if (collection != null && filter != null)
            {
                if (filter(collection)) { return false; }
            }
            MainElement.Add(element);
            SubParams.Add(subParam);
            collection?.Add(subParam);
            return subParam != null;
        }

        #region Subparams
        public class SoundParams : SubParam
        {
            public override string Name => "Sound";

            [Serialize("", IsPropertySaveable.Yes), Editable]
            public string File { get; private set; }

#if CLIENT
            [Serialize(SoundType.Idle, IsPropertySaveable.Yes), Editable]
            public SoundType State { get; private set; }
#endif

            [Serialize(1000f, IsPropertySaveable.Yes), Editable(minValue: 0f, maxValue: 10000f)]
            public float Range { get; private set; }

            [Serialize(1.0f, IsPropertySaveable.Yes), Editable(minValue: 0f, maxValue: 2.0f)]
            public float Volume { get; private set; }

            [Serialize("", IsPropertySaveable.Yes, description: "Which tags are required for this sound to play?"), Editable()]
            public string Tags
            {
                get { return string.Join(',', TagSet); }
                private set
                {
                    TagSet = value.Split(',')
                        .ToIdentifiers()
                        .Where(id => !id.IsEmpty)
                        .ToImmutableHashSet();
                }
            }

            public ImmutableHashSet<Identifier> TagSet { get; private set; }

            public SoundParams(ContentXElement element, CharacterParams character) : base(element, character)
            {
                Identifier genderFallback = element.GetAttributeIdentifier("gender", "");
                if (genderFallback != Identifier.Empty && genderFallback != "None")
                {
                    TagSet = TagSet.Add(genderFallback);
                }
            }
        }

        public class ParticleParams : SubParam
        {
            private string name;
            public override string Name
            {
                get
                {
                    if (name == null && Element != null)
                    {
                        name = Element.Name.ToString().FormatCamelCaseWithSpaces();
                    }
                    return name;
                }
            }

            [Serialize("", IsPropertySaveable.Yes), Editable]
            public string Particle { get; set; }

            [Serialize(0f, IsPropertySaveable.Yes), Editable(-360f, 360f, decimals: 0)]
            public float AngleMin { get; private set; }

            [Serialize(0f, IsPropertySaveable.Yes), Editable(-360f, 360f, decimals: 0)]
            public float AngleMax { get; private set; }

            [Serialize(1.0f, IsPropertySaveable.Yes), Editable(0f, 100f, decimals: 2)]
            public float ScaleMin { get; private set; }

            [Serialize(1.0f, IsPropertySaveable.Yes), Editable(0f, 100f, decimals: 2)]
            public float ScaleMax { get; private set; }

            [Serialize(0f, IsPropertySaveable.Yes), Editable(0f, 10000f, decimals: 0)]
            public float VelocityMin { get; private set; }

            [Serialize(0f, IsPropertySaveable.Yes), Editable(0f, 10000f, decimals: 0)]
            public float VelocityMax { get; private set; }

            [Serialize(0f, IsPropertySaveable.Yes), Editable(0f, 100f, decimals: 2)]
            public float EmitInterval { get; private set; }

            [Serialize(0, IsPropertySaveable.Yes), Editable(0, 1000)]
            public int ParticlesPerSecond { get; private set; }

            [Serialize(0, IsPropertySaveable.Yes), Editable(0, 1000)]
            public int ParticleAmount { get; private set; }

            [Serialize(false, IsPropertySaveable.Yes), Editable]
            public bool HighQualityCollisionDetection { get; private set; }

            [Serialize(false, IsPropertySaveable.Yes), Editable]
            public bool CopyEntityAngle { get; private set; }

            public ParticleParams(ContentXElement element, CharacterParams character) : base(element, character) { }
        }

        public class HealthParams : SubParam
        {
            public override string Name => "Health";

            [Serialize(100f, IsPropertySaveable.Yes, description: "How much (max) health does the character have?"), Editable(minValue: 1, maxValue: 10000f)]
            public float Vitality { get; set; }

            [Serialize(true, IsPropertySaveable.Yes), Editable]
            public bool DoesBleed { get; set; }

            [Serialize(float.PositiveInfinity, IsPropertySaveable.Yes), Editable(minValue: 0, maxValue: float.PositiveInfinity)]
            public float CrushDepth { get; set; }

            // Make editable?
            [Serialize(false, IsPropertySaveable.Yes)]
            public bool UseHealthWindow { get; set; }

            [Serialize(0f, IsPropertySaveable.Yes, description: "How easily the character heals from the bleeding wounds. Default 0 (no extra healing)."), Editable(MinValueFloat = 0, MaxValueFloat = 100, DecimalCount = 2)]
            public float BleedingReduction { get; set; }

            [Serialize(0f, IsPropertySaveable.Yes, description: "How easily the character heals from the burn wounds. Default 0 (no extra healing)."), Editable(MinValueFloat = 0, MaxValueFloat = 100, DecimalCount = 2)]
            public float BurnReduction { get; set; }

            [Serialize(0f, IsPropertySaveable.Yes), Editable(MinValueFloat = 0, MaxValueFloat = 10, DecimalCount = 2)]
            public float ConstantHealthRegeneration { get; set; }

            [Serialize(0f, IsPropertySaveable.Yes), Editable(MinValueFloat = 0, MaxValueFloat = 100, DecimalCount = 2)]
            public float HealthRegenerationWhenEating { get; set; }

            [Serialize(false, IsPropertySaveable.Yes), Editable]
            public bool StunImmunity { get; set; }

            [Serialize(false, IsPropertySaveable.Yes), Editable]
            public bool PoisonImmunity { get; set; }

            [Serialize(1f, IsPropertySaveable.Yes, description: "1 = default, 0 = immune."), Editable(MinValueFloat = 0f, MaxValueFloat = 1000, DecimalCount = 1)]
            public float PoisonVulnerability { get; set; }

            [Serialize(0f, IsPropertySaveable.Yes), Editable]
            public float EmpVulnerability { get; set; }

            [Serialize(false, IsPropertySaveable.Yes, description: "Can afflictions affect the face/body tint of the character."), Editable]
            public bool ApplyAfflictionColors { get; private set; }

            // TODO: limbhealths, sprite?

            public HealthParams(ContentXElement element, CharacterParams character) : base(element, character) 
            { 
                //backwards compatibility
                if (CrushDepth < 0)
                {
                    //invert y, convert to meters, and add 1000 to be on the safe side (previously the value would be from the bottom of the level)
                    float newCrushDepth = -CrushDepth * Physics.DisplayToRealWorldRatio + 1000;
                    DebugConsole.AddWarning($"Character \"{character.SpeciesName}\" has a negative crush depth. "+
                        "Previously the crush depths were defined as display units (e.g. -30000 would correspond to 300 meters below the level), "+
                        "but now they're in meters (e.g. 3000 would correspond to a depth of 3000 meters displayed on the nav terminal). "+
                        $"Changing the crush depth from {CrushDepth} to {newCrushDepth}.");
                    CrushDepth = newCrushDepth;
                }
            }
        }

        public class InventoryParams : SubParam
        {
            public class InventoryItem : SubParam
            {
                public override string Name => "Item";

                [Serialize("", IsPropertySaveable.Yes, description: "Item identifier."), Editable()]
                public string Identifier { get; private set; }

                public InventoryItem(ContentXElement element, CharacterParams character) : base(element, character) { }
            }

            public override string Name => "Inventory";

            [Serialize("Any, Any", IsPropertySaveable.Yes, description: "Which slots the inventory holds? Accepted types: None, Any, RightHand, LeftHand, Head, InnerClothes, OuterClothes, Headset, and Card."), Editable()]
            public string Slots { get; private set; }

            [Serialize(false, IsPropertySaveable.Yes), Editable]
            public bool AccessibleWhenAlive { get; private set; }

            [Serialize(1.0f, IsPropertySaveable.Yes, description: "What are the odds that this inventory is spawned on the character?"), Editable(minValue: 0f, maxValue: 1.0f)]
            public float Commonness { get; private set; }

            public List<InventoryItem> Items { get; private set; } = new List<InventoryItem>();

            public InventoryParams(ContentXElement element, CharacterParams character) : base(element, character)
            {
                foreach (var itemElement in element.GetChildElements("item"))
                {
                    var item = new InventoryItem(itemElement, character);
                    SubParams.Add(item);
                    Items.Add(item);
                }
            }

            public void AddItem(string identifier = null)
            {
                identifier = identifier ?? "";
                var element = CreateElement("item", new XAttribute("identifier", identifier));
                Element.Add(element);
                var item = new InventoryItem(element, Character);
                SubParams.Add(item);
                Items.Add(item);
            }

            public bool RemoveItem(InventoryItem item) => RemoveSubParam(item, Items);
        }

        public class AIParams : SubParam
        {
            public override string Name => "AI";

            [Serialize(1.0f, IsPropertySaveable.Yes, description: "How strong other characters think this character is? Only affects AI."), Editable()]
            public float CombatStrength { get; private set; }

            [Serialize(1.0f, IsPropertySaveable.Yes, description: "Affects how far the character can see the targets. Used as a multiplier."), Editable(minValue: 0f, maxValue: 10f)]
            public float Sight { get; private set; }

            [Serialize(1.0f, IsPropertySaveable.Yes, description: "Affects how far the character can hear the targets. Used as a multiplier."), Editable(minValue: 0f, maxValue: 10f)]
            public float Hearing { get; private set; }

            [Serialize(100f, IsPropertySaveable.Yes, description: "How much the targeting priority increases each time the character takes damage. Works like the greed value, described above. The default value is 100."), Editable(minValue: -1000f, maxValue: 1000f)]
            public float AggressionHurt { get; private set; }

            [Serialize(10f, IsPropertySaveable.Yes, description: "How much the targeting priority increases each time the character does damage to the target. The actual priority adjustment is calculated based on the damage percentage multiplied by the greed value. The default value is 10, which means the priority will increase by 1 every time the character does damage 10% of the target's current health. If the damage is 50%, then the priority increase is 5."), Editable(minValue: 0f, maxValue: 1000f)]
            public float AggressionGreed { get; private set; }

            [Serialize(0f, IsPropertySaveable.Yes, description: "If the health drops below this threshold, the character flees. In percentages."), Editable(minValue: 0f, maxValue: 100f)]
            public float FleeHealthThreshold { get; set; }

            [Serialize(false, IsPropertySaveable.Yes, description: "Does the character attack when provoked? When enabled, overrides the predefined targeting state with Attack and increases the priority of it."), Editable()]
            public bool AttackWhenProvoked { get; private set; }

            [Serialize(false, IsPropertySaveable.Yes, description: "The character will flee for a brief moment when being shot at if not performing an attack."), Editable]
            public bool AvoidGunfire { get; private set; }

            [Serialize(0f, IsPropertySaveable.Yes, description: "How much damage is required for single attack to trigger avoiding/releasing targets."), Editable(minValue: 0f, maxValue: 1000f)]
            public float DamageThreshold { get; private set; }

            [Serialize(3f, IsPropertySaveable.Yes, description: "How long the creature avoids gunfire. Also used when the creature is unlatched."), Editable(minValue: 0f, maxValue: 100f)]
            public float AvoidTime { get; private set; }

            [Serialize(20f, IsPropertySaveable.Yes, description: "How long the creature flees before returning to normal state. When the creature sees the target or is being chased, it will always flee, if it's in the flee state."), Editable(minValue: 0f, maxValue: 100f)]
            public float MinFleeTime { get; private set; }

            [Serialize(false, IsPropertySaveable.Yes, description: "Does the character try to break inside the sub?"), Editable]
            public bool AggressiveBoarding { get; private set; }

            [Serialize(true, IsPropertySaveable.Yes, description: "Enforce aggressive behavior if the creature is spawned as a target of a monster mission."), Editable]
            public bool EnforceAggressiveBehaviorForMissions { get; private set; }

            [Serialize(true, IsPropertySaveable.Yes, description: "Should the character target or ignore walls when it's outside the submarine."), Editable]
            public bool TargetOuterWalls { get; private set; }

            [Serialize(false, IsPropertySaveable.Yes, description: "If enabled, the character chooses randomly from the available attacks. The priority is used as a weight for weighted random."), Editable]
            public bool RandomAttack { get; private set; }

            [Serialize(false, IsPropertySaveable.Yes, description:"Does the creature know how to open doors (still requires a proper ID card). Humans can always open doors (They don't use this AI definition)."), Editable]
            public bool CanOpenDoors { get; private set; }

            [Serialize(false, IsPropertySaveable.Yes), Editable]
            public bool UsePathFindingToGetInside { get; set; }

            [Serialize(false, IsPropertySaveable.Yes, description: "Does the creature close the doors behind it. Humans don't use this AI definition."), Editable]
            public bool KeepDoorsClosed { get; private set; }

            [Serialize(true, IsPropertySaveable.Yes, "Is the creature allowed to navigate from and into the depths of the abyss? When enabled, the creatures will try to avoid the depths."), Editable]
            public bool AvoidAbyss { get; set; }

            [Serialize(false, IsPropertySaveable.Yes, "Does the creature try to keep in the abyss? Has effect only when AvoidAbyss is false."), Editable]
            public bool StayInAbyss { get; set; }
            
            [Serialize(false, IsPropertySaveable.Yes, "Does the creature patrol the flooded hulls while idling inside a friendly submarine?"), Editable]
            public bool PatrolFlooded { get; set; }

            [Serialize(false, IsPropertySaveable.Yes, "Does the creature patrol the dry hulls while idling inside a friendly submarine?"), Editable]
            public bool PatrolDry { get; set; }

            [Serialize(0f, IsPropertySaveable.Yes, description: ""), Editable]
            public float StartAggression { get; private set; }

            [Serialize(100f, IsPropertySaveable.Yes, description: ""), Editable]
            public float MaxAggression { get; private set; }

            [Serialize(0f, IsPropertySaveable.Yes, description: ""), Editable]
            public float AggressionCumulation { get; private set; }

            [Serialize(WallTargetingMethod.Target, IsPropertySaveable.Yes, description: ""), Editable]
            public WallTargetingMethod WallTargetingMethod { get; private set; }

            public IEnumerable<TargetParams> Targets => targets;
            protected readonly List<TargetParams> targets = new List<TargetParams>();

            public AIParams(ContentXElement element, CharacterParams character) : base(element, character)
            {
                if (element == null) { return; }
                element.GetChildElements("target").ForEach(t => TryAddTarget(t, out _));
                element.GetChildElements("targetpriority").ForEach(t => TryAddTarget(t, out _));
            }

            private bool TryAddTarget(ContentXElement targetElement, out TargetParams target)
            {
                string tag = targetElement.GetAttributeString("tag", null);
                if (HasTag(tag))
                {
                    target = null;
                    DebugConsole.AddWarning($"Trying to add multiple targets with the same tag ('{tag}') defined! Only the first will be used!");
                    return false;
                }
                else
                {
                    target = new TargetParams(targetElement, Character);
                    targets.Add(target);
                    SubParams.Add(target);
                    return true;
                }
            }

            public bool TryAddEmptyTarget(out TargetParams targetParams) => TryAddNewTarget("newtarget" + targets.Count, AIState.Attack, 0f, out targetParams);

            public bool TryAddNewTarget(string tag, AIState state, float priority, out TargetParams targetParams) =>
                TryAddNewTarget(tag.ToIdentifier(), state, priority, out targetParams);
                
            public bool TryAddNewTarget(Identifier tag, AIState state, float priority, out TargetParams targetParams)
            {
                var element = TargetParams.CreateNewElement(Character, tag, state, priority);
                if (TryAddTarget(element, out targetParams))
                {
                    Element.Add(element);
                    return true;
                }
                else
                {
                    return false;
                }
            }

            public bool HasTag(string tag) => HasTag(tag.ToIdentifier());
            
            public bool HasTag(Identifier tag)
            {
                if (tag == null) { return false; }
                return targets.Any(t => t.Tag == tag);
            }

            public bool RemoveTarget(TargetParams target) => RemoveSubParam(target, targets);

            public bool TryGetTarget(string targetTag, out TargetParams target)
                => TryGetTarget(targetTag.ToIdentifier(), out target);
            
            public bool TryGetTarget(Identifier targetTag, out TargetParams target)
            {
                target = targets.FirstOrDefault(t => t.Tag == targetTag);
                return target != null;
            }

            public bool TryGetTarget(Character targetCharacter, out TargetParams target)
            {
                if (!TryGetTarget(targetCharacter.SpeciesName, out target))
                {
                    target = targets.FirstOrDefault(t => string.Equals(t.Tag, targetCharacter.Params.Group.ToString(), StringComparison.OrdinalIgnoreCase));
                }
                return target != null;
            }

            public bool TryGetTarget(IEnumerable<Identifier> tags, out TargetParams target)
            {
                target = null;
                if (tags == null || tags.None()) { return false; }
                float priority = -1;
                foreach (var potentialTarget in targets)
                {
                    if (potentialTarget.Priority > priority)
                    {
                        if (tags.Any(t => t == potentialTarget.Tag))
                        {
                            target = potentialTarget;
                            priority = target.Priority;
                        }
                    }
                }
                return target != null;
            }

            public TargetParams GetTarget(string targetTag, bool throwError = true)
                => GetTarget(targetTag.ToIdentifier(), throwError);
            
            public TargetParams GetTarget(Identifier targetTag, bool throwError = true)
            {
                if (targetTag.IsEmpty) { return null; }
                if (!TryGetTarget(targetTag, out TargetParams target))
                {
                    if (throwError)
                    {
                        DebugConsole.ThrowError($"Cannot find a target with the tag {targetTag}!");
                    }
                }
                return target;
            }
        }

        public class TargetParams : SubParam
        {
            public override string Name => "Target";

            [Serialize("", IsPropertySaveable.Yes, description: "Can be an item tag, species name or something else. Examples: decoy, provocative, light, dead, human, crawler, wall, nasonov, sonar, door, stronger, weaker, light, human, room..."), Editable()]
            public string Tag { get; private set; }

            [Serialize(AIState.Idle, IsPropertySaveable.Yes), Editable]
            public AIState State { get; set; }

            [Serialize(0f, IsPropertySaveable.Yes, description: "What base priority is given to the target?"), Editable(minValue: 0f, maxValue: 1000f, ValueStep = 1, DecimalCount = 0)]
            public float Priority { get; set; }

            [Serialize(0f, IsPropertySaveable.Yes, description: "Generic distance that can be used for different purposes depending on the state. E.g. in Avoid state this defines the distance that the character tries to keep to the target. If the distance is 0, it's not used."), Editable(MinValueFloat = 0, ValueStep = 10, DecimalCount = 0)]
            public float ReactDistance { get; set; }

            [Serialize(0f, IsPropertySaveable.Yes, description: "Used for defining the attack distance for PassiveAggressive and Aggressive states. If the distance is 0, it's not used."), Editable(MinValueFloat = 0, ValueStep = 10, DecimalCount = 0)]
            public float AttackDistance { get; set; }

            [Serialize(0f, IsPropertySaveable.Yes, description: "Generic timer that can be used for different purposes depending on the state. E.g. in Observe state this defines how long the character in general keeps staring the targets (Some random is always applied)."), Editable]
            public float Timer { get; set; }

            [Serialize(false, IsPropertySaveable.Yes, description: "Should the target be ignored if it's inside a container/inventory. Only affects items."), Editable]
            public bool IgnoreContained { get; set; }

            [Serialize(false, IsPropertySaveable.Yes, description: "Should the target be ignored while the creature is inside. Doesn't matter where the target is."), Editable]
            public bool IgnoreInside { get; set; }

            [Serialize(false, IsPropertySaveable.Yes, description: "Should the target be ignored while the creature is outside. Doesn't matter where the target is."), Editable]
            public bool IgnoreOutside { get; set; }

            [Serialize(false, IsPropertySaveable.Yes, description: "Should the target be ignored if it's inside a different submarine than us? Normally only some targets are ignored when they are not inside the same sub."), Editable]
            public bool IgnoreIfNotInSameSub { get; set; }

            [Serialize(false, IsPropertySaveable.Yes), Editable]
            public bool IgnoreIncapacitated { get; set; }

            [Serialize(0f, IsPropertySaveable.Yes, description: "A generic threshold. For example, how much damage the protected target should take from an attacker before the creature starts defending it."), Editable]
            public float Threshold { get; private set; }

            [Serialize(-1f, IsPropertySaveable.Yes, description: "A generic min threshold. Not used if set to negative."), Editable]
            public float ThresholdMin { get; private set; }

            [Serialize(-1f, IsPropertySaveable.Yes, description: "A generic max threshold. Not used if set to negative."), Editable]
            public float ThresholdMax { get; private set; }

            [Serialize("0.0, 0.0", IsPropertySaveable.Yes), Editable]
            public Vector2 Offset { get; private set; }

            [Serialize(AttackPattern.Straight, IsPropertySaveable.Yes), Editable]
            public AttackPattern AttackPattern { get; set; }

            [Serialize(false, IsPropertySaveable.Yes, description: "If enabled, the AI will give more priority to targets close to the horizontal middle of the sub. Only applies to walls, hulls, and items like sonar. Circle and Sweep always does this regardless of this property."), Editable]
            public bool PrioritizeSubCenter { get; set; }

            #region Sweep
            [Serialize(0f, IsPropertySaveable.Yes, description: "Use to define a distance at which the creature starts the sweeping movement."), Editable(MinValueFloat = 0, MaxValueFloat = 10000, ValueStep = 1, DecimalCount = 0)]
            public float SweepDistance { get; private set; }

            [Serialize(10f, IsPropertySaveable.Yes, description: "How much the sweep affects the steering?"), Editable(MinValueFloat = 0, MaxValueFloat = 100, ValueStep = 1f, DecimalCount = 1)]
            public float SweepStrength { get; private set; }

            [Serialize(1f, IsPropertySaveable.Yes, description: "How quickly the sweep direction changes. Uses the sine wave pattern."), Editable(MinValueFloat = 0, MaxValueFloat = 10, ValueStep = 0.1f, DecimalCount = 2)]
            public float SweepSpeed { get; private set; }
            #endregion

            #region Circle
            [Serialize(5000f, IsPropertySaveable.Yes), Editable(MinValueFloat = 0f, MaxValueFloat = 20000f)]
            public float CircleStartDistance { get; private set; }

            [Serialize(false, IsPropertySaveable.Yes, description:"Normally the target size is taken into account when calculating the distance to the target. Set this true to skip that.")]
            public bool IgnoreTargetSize { get; private set; }

            [Serialize(1f, IsPropertySaveable.Yes), Editable(MinValueFloat = 0f, MaxValueFloat = 100f)]
            public float CircleRotationSpeed { get; private set; }

            [Serialize(false, IsPropertySaveable.Yes, description:"When enabled, the circle rotation speed can change when the target is far. When this setting is disabled (default), the character will head directly towards the target when it's too far."), Editable]
            public bool DynamicCircleRotationSpeed { get; private set; }

            [Serialize(0f, IsPropertySaveable.Yes), Editable(MinValueFloat = 0f, MaxValueFloat = 1f)]
            public float CircleRandomRotationFactor { get; private set; }

            [Serialize(5f, IsPropertySaveable.Yes), Editable(MinValueFloat = 0f, MaxValueFloat = 10f)]
            public float CircleStrikeDistanceMultiplier { get; private set; }

            [Serialize(0f, IsPropertySaveable.Yes), Editable(MinValueFloat = 0f, MaxValueFloat = 50f)]
            public float CircleMaxRandomOffset { get; private set; }
            #endregion

            public TargetParams(ContentXElement element, CharacterParams character) : base(element, character) { }

            public TargetParams(string tag, AIState state, float priority, CharacterParams character) : base(CreateNewElement(character, tag, state, priority), character) { }

            public static ContentXElement CreateNewElement(CharacterParams character, Identifier tag, AIState state, float priority) =>
                CreateNewElement(character, tag.Value, state, priority);
            
            public static ContentXElement CreateNewElement(CharacterParams character, string tag, AIState state, float priority)
            {
                return new XElement("target",
                            new XAttribute("tag", tag),
                            new XAttribute("state", state),
                            new XAttribute("priority", priority)).FromContent(character.characterPrefab.FilePath);
            }
        }

        public abstract class SubParam : ISerializableEntity
        {
            public virtual string Name { get; set; }
            public Dictionary<Identifier, SerializableProperty> SerializableProperties { get; private set; }
            public ContentXElement Element { get; set; }
            public List<SubParam> SubParams { get; set; } = new List<SubParam>();

            public CharacterParams Character { get; private set; }

            protected ContentXElement CreateElement(string name, params object[] attrs)
                => new XElement(name, attrs).FromContent(Element.ContentPath);
            
            public SubParam(ContentXElement element, CharacterParams character)
            {
                Element = element;
                Character = character;
                SerializableProperties = SerializableProperty.DeserializeProperties(this, element);
            }

            public virtual bool Deserialize(bool recursive = true)
            {
                SerializableProperties = SerializableProperty.DeserializeProperties(this, Element);
                if (recursive)
                {
                    SubParams.ForEach(sp => sp.Deserialize(true));
                }
                return SerializableProperties != null;
            }

            public virtual bool Serialize(bool recursive = true)
            {
                SerializableProperty.SerializeProperties(this, Element, true);
                if (recursive)
                {
                    SubParams.ForEach(sp => sp.Serialize(true));
                }
                return true;
            }

            public virtual void Reset()
            {
                // Don't use recursion, because the reset method might be overriden
                Deserialize(false);
                SubParams.ForEach(sp => sp.Reset());
            }

            protected bool RemoveSubParam<T>(T subParam, IList<T> collection = null) where T : SubParam
            {
                if (subParam == null || subParam.Element == null || subParam.Element.Parent == null) { return false; }
                if (collection != null && !collection.Contains(subParam)) { return false; }
                if (!SubParams.Contains(subParam)) { return false; }
                collection?.Remove(subParam);
                SubParams.Remove(subParam);
                subParam.Element.Remove();
                return true;
            }

#if CLIENT
            public SerializableEntityEditor SerializableEntityEditor { get; protected set; }
            public virtual void AddToEditor(ParamsEditor editor, bool recursive = true, int space = 0, GUIFont titleFont = null)
            {
                SerializableEntityEditor = new SerializableEntityEditor(editor.EditorBox.Content.RectTransform, this, inGame: false, showName: true, titleFont: titleFont ?? GUIStyle.LargeFont);
                if (recursive)
                {
                    SubParams.ForEach(sp => sp.AddToEditor(editor, true, titleFont: titleFont ?? GUIStyle.SmallFont));
                }
                if (space > 0)
                {
                    new GUIFrame(new RectTransform(new Point(editor.EditorBox.Rect.Width, space), editor.EditorBox.Content.RectTransform), style: null, color: new Color(20, 20, 20, 255))
                    {
                        CanBeFocused = false
                    };
                }
            }
#endif
        }
        #endregion
    }
}<|MERGE_RESOLUTION|>--- conflicted
+++ resolved
@@ -113,21 +113,13 @@
         [Serialize(false, IsPropertySaveable.Yes), Editable]
         public bool DrawLast { get; set; }
 
-<<<<<<< HEAD
-        // should only load once in prefabs
-        // or will mean implementing everything again
-        // (possible inconsistency).
-        //public readonly CharacterFile File;
-        public readonly CharacterPrefab characterPrefab;
-=======
         [Serialize(1.0f, IsPropertySaveable.Yes, "Tells the bots how much they should prefer targeting this character with submarine weapons. Defaults to 1. Set 0 to tell the bots not to target this character at all. Distance to the target affects the decision making."), Editable]
         public float AITurretPriority { get; set; }
 
         [Serialize(1.0f, IsPropertySaveable.Yes, "Tells the bots how much they should prefer targeting this character with submarine weapons tagged as \"slowturret\", like railguns. The tag is arbitrary and can be added to any turrets, just like the priority. Defaults to 1. Not used if AITurretPriority is 0. Distance to the target affects the decision making."), Editable]
         public float AISlowTurretPriority { get; set; }
 
-        public readonly CharacterFile File;
->>>>>>> d5df5880
+        public readonly CharacterPrefab characterPrefab;
 
         public XDocument VariantFile { get; private set; }
 
