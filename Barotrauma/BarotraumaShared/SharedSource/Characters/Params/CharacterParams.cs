--- conflicted
+++ resolved
@@ -507,9 +507,6 @@
             [Serialize(false, IsPropertySaveable.Yes), Editable]
             public bool StunImmunity { get; set; }
 
-<<<<<<< HEAD
-            [Serialize(false, true, description: "Can afflictions affect the face/body tint of the character."), Editable]
-=======
             [Serialize(false, IsPropertySaveable.Yes), Editable]
             public bool PoisonImmunity { get; set; }
 
@@ -520,7 +517,6 @@
             public float EmpVulnerability { get; set; }
 
             [Serialize(false, IsPropertySaveable.Yes, description: "Can afflictions affect the face/body tint of the character."), Editable]
->>>>>>> f223f774
             public bool ApplyAfflictionColors { get; private set; }
 
             // TODO: limbhealths, sprite?
