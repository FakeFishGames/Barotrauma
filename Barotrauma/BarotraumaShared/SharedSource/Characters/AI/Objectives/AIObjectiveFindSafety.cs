--- conflicted
+++ resolved
@@ -138,13 +138,8 @@
         {
             if (resetPriority) { return; }
             var currentHull = character.CurrentHull;
-<<<<<<< HEAD
-            bool shouldActOnSuffocation = character.IsLowInOxygen && !character.AnimController.HeadInWater && HumanAIController.HasDivingSuit(character, requireOxygenTank: false);
-            bool dangerousPressure = currentHull == null || currentHull.LethalPressure > 0 && character.PressureProtection <= 0;
-=======
             bool dangerousPressure = !character.IsProtectedFromPressure && (currentHull == null || currentHull.LethalPressure > 0);
             bool shouldActOnSuffocation = character.IsLowInOxygen && !character.AnimController.HeadInWater && HumanAIController.HasDivingSuit(character, requireOxygenTank: false);
->>>>>>> bf73ddb6
             if (!character.LockHands && (!dangerousPressure || shouldActOnSuffocation || cannotFindSafeHull))
             {
                 bool needsDivingGear = HumanAIController.NeedsDivingGear(currentHull, out bool needsDivingSuit);
