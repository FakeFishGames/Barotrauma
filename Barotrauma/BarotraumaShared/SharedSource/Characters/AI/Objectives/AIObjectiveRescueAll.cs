﻿using Barotrauma.Extensions;
using System;
using System.Collections.Generic;
using System.Linq;

namespace Barotrauma
{
    class AIObjectiveRescueAll : AIObjectiveLoop<Character>
    {
        public override Identifier Identifier { get; set; } = "rescue all".ToIdentifier();
        public override bool ForceRun => true;
        public override bool InverseTargetEvaluation => true;
        public override bool AllowOutsideSubmarine => true;
        public override bool AllowInAnySub => true;

        private const float vitalityThreshold = 75;
        private const float vitalityThresholdForOrders = 90;
        public static float GetVitalityThreshold(AIObjectiveManager manager, Character character, Character target)
        {
            if (manager == null)
            {
                return vitalityThreshold;
            }
            else
            {
                // When targeting player characters, always treat them when ordered, else use the threshold so that minor/non-severe damage is ignored.
                // If we ignore any damage when the player orders a bot to do healings, it's observed to cause confusion among the players.
                // On the other hand, if the bots too eagerly heal characters when it's not necessary, it's inefficient and can feel frustrating, because it can't be controlled.
                return character == target || manager.HasOrder<AIObjectiveRescueAll>() ? (target.IsPlayer && target.HealthPercentage < 100 ? 100 : vitalityThresholdForOrders) : vitalityThreshold;
            }
        }
        
        public AIObjectiveRescueAll(Character character, AIObjectiveManager objectiveManager, float priorityModifier = 1) 
            : base(character, objectiveManager, priorityModifier) { }

        protected override bool Filter(Character target) => IsValidTarget(target, character);

        protected override IEnumerable<Character> GetList() => Character.CharacterList;

        protected override float TargetEvaluation()
        {
            if (Targets.None()) { return 100; }
            if (!objectiveManager.IsOrder(this))
            {
                if (!character.IsMedic && HumanAIController.IsTrueForAnyCrewMember(c => c != HumanAIController && c.Character.IsMedic && !c.Character.IsUnconscious))
                {
                    // Don't do anything if there's a medic on board and we are not a medic
                    return 100;
                }
            }
            float worstCondition = Targets.Min(t => GetVitalityFactor(t));
            if (Targets.Contains(character))
            {
                if (character.Bleeding > 10)
                {
                    // Enforce the highest priority when bleeding out.
                    worstCondition = 0;
                }
                // Boost the priority when wounded.
                worstCondition /= 2;
            }
            return worstCondition;
        }

        public static float GetVitalityFactor(Character character)
        {
            float vitality = 100;
            vitality -= character.Bleeding * 2;
            vitality += Math.Min(character.Oxygen, 0);
            foreach (Affliction affliction in GetTreatableAfflictions(character))
            {
                float strength = character.CharacterHealth.GetPredictedStrength(affliction, predictFutureDuration: 10.0f);
                vitality -= affliction.GetVitalityDecrease(character.CharacterHealth, strength) / character.MaxVitality * 100;
                if (affliction.Prefab.AfflictionType == AfflictionPrefab.ParalysisType)
                {
                    vitality -= affliction.Strength;
                }
                else if (affliction.Prefab.AfflictionType == AfflictionPrefab.PoisonType)
                {
                    vitality -= affliction.Strength;
                }
            }
            return Math.Clamp(vitality, 0, 100);
        }

        public static IEnumerable<Affliction> GetTreatableAfflictions(Character character)
        {
            var allAfflictions = character.CharacterHealth.GetAllAfflictions();
            foreach (Affliction affliction in allAfflictions)
            {
                if (affliction.Prefab.IsBuff || affliction.Strength < affliction.Prefab.TreatmentThreshold) { continue; }
                if (affliction.Prefab.TreatmentSuitability.None(kvp => kvp.Value > 0)) { continue; }
                if (allAfflictions.Any(otherAffliction => affliction.Prefab.IgnoreTreatmentIfAfflictedBy.Contains(otherAffliction.Identifier))) { continue; }
                yield return affliction;
            }
        }

        protected override AIObjective ObjectiveConstructor(Character target)
            => new AIObjectiveRescue(character, target, objectiveManager, PriorityModifier);

        protected override void OnObjectiveCompleted(AIObjective objective, Character target)
            => HumanAIController.RemoveTargets<AIObjectiveRescueAll, Character>(character, target);

        public static bool IsValidTarget(Character target, Character character)
        {
            if (target == null || target.IsDead || target.Removed) { return false; }
            if (target.IsInstigator) { return false; }
            if (target.IsPet) { return false; }
            if (!HumanAIController.IsFriendly(character, target, onlySameTeam: true)) { return false; }
            if (character.AIController is HumanAIController humanAI)
            {
<<<<<<< HEAD
                if (GetVitalityFactor(target) >= GetVitalityThreshold(humanAI.ObjectiveManager, character, target) ||
                    target.CharacterHealth.GetAllAfflictions().All(a => a.Prefab.IsBuff || a.Strength <= a.Prefab.TreatmentThreshold)) 
=======
                if (GetVitalityFactor(target) >= GetVitalityThreshold(humanAI.ObjectiveManager, character, target)) 
>>>>>>> f223f774
                {
                    return false; 
                }
                if (!humanAI.ObjectiveManager.HasOrder<AIObjectiveRescueAll>())
                {
                    if (!character.IsMedic && target != character)
                    {
                        // Don't allow to treat others autonomously
                        return false;
                    }
                    // Ignore unsafe hulls, unless ordered
                    if (humanAI.UnsafeHulls.Contains(target.CurrentHull))
                    {
                        return false;
                    }
                }
            }
            else
            {
                if (GetVitalityFactor(target) >= vitalityThreshold) { return false; }
            }
            if (character.Submarine != null)
            {
                // Don't allow going into another sub, unless it's connected and of the same team and type.
                if (!character.Submarine.IsEntityFoundOnThisSub(target.CurrentHull, includingConnectedSubs: true)) { return false; }
            }
            else
            {
                return target.Submarine == null;
            }
            if (target != character && target.IsBot && HumanAIController.IsActive(target) && target.AIController is HumanAIController targetAI)
            {
                // Ignore all concious targets that are currently fighting, fleeing, fixing, or treating characters
                if (targetAI.ObjectiveManager.HasActiveObjective<AIObjectiveCombat>() ||
                    targetAI.ObjectiveManager.HasActiveObjective<AIObjectiveFindSafety>() ||
                    targetAI.ObjectiveManager.HasActiveObjective<AIObjectiveRescue>() ||
                    targetAI.ObjectiveManager.HasActiveObjective<AIObjectiveFixLeak>())
                {
                    return false;
                }
            }
            if (target.CurrentHull != null)
            {
                // Don't go into rooms that have enemies
                if (Character.CharacterList.Any(c => c.CurrentHull == target.CurrentHull && !HumanAIController.IsFriendly(character, c) && HumanAIController.IsActive(c))) { return false; }
            }
            return character.GetDamageDoneByAttacker(target) <= 0;
        }
    }
}<|MERGE_RESOLUTION|>--- conflicted
+++ resolved
@@ -109,12 +109,7 @@
             if (!HumanAIController.IsFriendly(character, target, onlySameTeam: true)) { return false; }
             if (character.AIController is HumanAIController humanAI)
             {
-<<<<<<< HEAD
-                if (GetVitalityFactor(target) >= GetVitalityThreshold(humanAI.ObjectiveManager, character, target) ||
-                    target.CharacterHealth.GetAllAfflictions().All(a => a.Prefab.IsBuff || a.Strength <= a.Prefab.TreatmentThreshold)) 
-=======
                 if (GetVitalityFactor(target) >= GetVitalityThreshold(humanAI.ObjectiveManager, character, target)) 
->>>>>>> f223f774
                 {
                     return false; 
                 }
