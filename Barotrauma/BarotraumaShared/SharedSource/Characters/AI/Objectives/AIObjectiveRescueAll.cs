--- conflicted
+++ resolved
@@ -71,19 +71,11 @@
             {
                 float strength = character.CharacterHealth.GetPredictedStrength(affliction, predictFutureDuration: 10.0f);
                 vitality -= affliction.GetVitalityDecrease(character.CharacterHealth, strength) / character.MaxVitality * 100;
-<<<<<<< HEAD
-                if (affliction.Prefab.AfflictionType == "paralysis")
-                {
-                    vitality -= affliction.Strength;
-                }
-                else if (affliction.Prefab.AfflictionType == "poison")
-=======
                 if (affliction.Prefab.AfflictionType == AfflictionPrefab.ParalysisType)
                 {
                     vitality -= affliction.Strength;
                 }
                 else if (affliction.Prefab.AfflictionType == AfflictionPrefab.PoisonType)
->>>>>>> bf73ddb6
                 {
                     vitality -= affliction.Strength;
                 }
