--- conflicted
+++ resolved
@@ -562,14 +562,9 @@
             if (item.Condition < TargetCondition) { return false; }
             if (ItemFilter != null && !ItemFilter(item)) { return false; }
             if (RequireLoaded && item.Components.Any(i => !i.IsLoaded(character))) { return false; }
-<<<<<<< HEAD
-            return CheckItemIdentifiersOrTags(item, IdentifiersOrTags) || (AllowVariants && !(item.Prefab as IImplementsVariants<ItemPrefab>).InheritParent.IsEmpty && IdentifiersOrTags.Contains((item.Prefab as IImplementsVariants<ItemPrefab>).InheritParent.id));
-
-        }
-=======
-			return IdentifiersOrTags.Any(id => id == item.Prefab.Identifier || item.HasTag(id) || (AllowVariants && !(item.Prefab as IImplementsVariants<ItemPrefab>).VariantOf.IsEmpty && (item.Prefab as IImplementsVariants<ItemPrefab>).VariantOf == id));
-		}
->>>>>>> 518a9900
+            return CheckItemIdentifiersOrTags(item, IdentifiersOrTags) || (AllowVariants && !(item.Prefab as IImplementsVariants<ItemPrefab>).VariantOf.IsEmpty && IdentifiersOrTags.Contains((item.Prefab as IImplementsVariants<ItemPrefab>).VariantOf));
+
+        }
 
         public override void Reset()
         {
