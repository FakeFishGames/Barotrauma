--- conflicted
+++ resolved
@@ -421,25 +421,7 @@
 
         protected override bool CheckObjectiveSpecific()
         {
-<<<<<<< HEAD
-            if (character.LockHands || targetCharacter == null || targetCharacter.CurrentHull == null || targetCharacter.Removed || targetCharacter.IsDead)
-            {
-                Abandon = true;
-                return false;
-            }
-            // Don't go into rooms that have enemies
-            if (Character.CharacterList.Any(c => c.CurrentHull == targetCharacter.CurrentHull && !HumanAIController.IsFriendly(character, c) && HumanAIController.IsActive(c)))
-            {
-                Abandon = true;
-                return false;
-            }
-            bool isCompleted = 
-                AIObjectiveRescueAll.GetVitalityFactor(targetCharacter) >= AIObjectiveRescueAll.GetVitalityThreshold(objectiveManager, character, targetCharacter) ||
-                targetCharacter.CharacterHealth.GetAllAfflictions().All(a => a.Prefab.IsBuff || a.Strength <= a.Prefab.TreatmentThreshold);
-
-=======
             bool isCompleted = AIObjectiveRescueAll.GetVitalityFactor(targetCharacter) >= AIObjectiveRescueAll.GetVitalityThreshold(objectiveManager, character, targetCharacter);
->>>>>>> f223f774
             if (isCompleted && targetCharacter != character && character.IsOnPlayerTeam)
             {
                 string textTag = performedCpr ? "DialogTargetResuscitated" : "DialogTargetHealed";
