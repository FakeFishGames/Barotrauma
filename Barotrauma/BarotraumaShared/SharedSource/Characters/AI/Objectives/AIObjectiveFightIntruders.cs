--- conflicted
+++ resolved
@@ -24,11 +24,7 @@
         protected override float TargetEvaluation()
         {
             if (Targets.None()) { return 0; }
-<<<<<<< HEAD
-            if (!character.IsOnPlayerTeam) { return 100; }
-=======
             if (!character.IsOnPlayerTeam && !character.IsOriginallyOnPlayerTeam) { return 100; }
->>>>>>> bf73ddb6
             if (character.IsSecurity) { return 100; }
             if (objectiveManager.IsOrder(this)) { return 100; }
             // If there's any security officers onboard, leave fighting for them.
