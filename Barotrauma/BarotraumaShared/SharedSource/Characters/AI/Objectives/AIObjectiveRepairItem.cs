﻿using Barotrauma.Items.Components;
using Microsoft.Xna.Framework;
using System;
using System.Linq;
using Barotrauma.Extensions;

namespace Barotrauma
{
    class AIObjectiveRepairItem : AIObjective
    {
        public override Identifier Identifier { get; set; } = "repair item".ToIdentifier();

        public override bool AllowInAnySub => true;
        public override bool KeepDivingGearOn => Item?.CurrentHull == null;

        public Item Item { get; private set; }

        private AIObjectiveGoTo goToObjective;
        private AIObjectiveContainItem refuelObjective;
        private RepairTool repairTool;

        private const float WaitTimeBeforeRepair = 0.5f;
        private float waitTimer;

        private bool IsRepairing() => IsRepairing(character, Item);
        private readonly bool isPriority;

        public static bool IsRepairing(Character character, Item item) => character.SelectedItem == item && item.Repairables.Any(r => r.CurrentFixer == character);

        public AIObjectiveRepairItem(Character character, Item item, AIObjectiveManager objectiveManager, float priorityModifier = 1, bool isPriority = false)
            : base(character, objectiveManager, priorityModifier)
        {
            Item = item;
            this.isPriority = isPriority;
        }

        protected override float GetPriority()
        {
            if (!IsAllowed || Item.IgnoreByAI(character))
            {
                Priority = 0;
                Abandon = true;
                if (IsRepairing())
                {
                    Item.Repairables.ForEach(r => r.StopRepairing(character));
                }
                return Priority;
            }
            if (HumanAIController.IsItemRepairedByAnother(Item, out _))
            {
                Priority = 0;
                IsCompleted = true;
            }
            else if (Item.IsClaimedByBallastFlora)
            {
                Priority = 0;
            }
            else
            {
                float distanceFactor = 1;
                if (!isPriority && Item.CurrentHull != character.CurrentHull)
                {
                    float yDist = Math.Abs(character.WorldPosition.Y - Item.WorldPosition.Y);
                    yDist = yDist > 100 ? yDist * 5 : 0;
                    float dist = Math.Abs(character.WorldPosition.X - Item.WorldPosition.X) + yDist;
                    distanceFactor = MathHelper.Lerp(1, 0.25f, MathUtils.InverseLerp(0, 4000, dist));
                }
                float requiredSuccessFactor = objectiveManager.HasOrder<AIObjectiveRepairItems>() ? 0 : AIObjectiveRepairItems.RequiredSuccessFactor;
                float severity = isPriority ? 1 : AIObjectiveRepairItems.GetTargetPriority(Item, character, requiredSuccessFactor) / 100;
                bool isSelected = IsRepairing();
                float selectedBonus = isSelected ? 100 - MaxDevotion : 0;
                float devotion = (CumulatedDevotion + selectedBonus) / 100;
                float reduction = isPriority ? 1 : isSelected ? 2 : 3;
                float max = AIObjectiveManager.LowestOrderPriority - reduction;
                float highestWeight = -1;
                foreach (Identifier tag in Item.Prefab.Tags)
                {
                    if (JobPrefab.ItemRepairPriorities.TryGetValue(tag, out float weight) && weight > highestWeight)
                    {
                        highestWeight = weight;
                    }
                }
                if (highestWeight == -1)
                {
                    // Predefined weight not found.
                    highestWeight = 1;
                }
                Priority = MathHelper.Lerp(0, max, MathHelper.Clamp(devotion + (severity * distanceFactor * highestWeight * PriorityModifier), 0, 1));
            }
            return Priority;
        }

        protected override bool CheckObjectiveSpecific()
        {
            IsCompleted = Item.IsFullCondition;
            if (character.IsOnPlayerTeam && IsCompleted && IsRepairing())
            {
                character.Speak(TextManager.GetWithVariable("DialogItemRepaired", "[itemname]", Item.Name, FormatCapitals.Yes).Value, null, 0.0f, "itemrepaired".ToIdentifier(), 10.0f);
            }
            return IsCompleted;
        }

        protected override void Act(float deltaTime)
        {
            // Only continue when the get item sub objectives have been completed.
            if (subObjectives.Any()) { return; }
            foreach (Repairable repairable in Item.Repairables)
            {
                if (!repairable.HasRequiredItems(character, false))
                {
                    //make sure we have all the items required to fix the target item
                    foreach (var kvp in repairable.requiredItems)
                    {
                        foreach (RelatedItem requiredItem in kvp.Value)
                        {
<<<<<<< HEAD
                            var getItemObjective = new AIObjectiveGetItem(character, requiredItem.Identifiers, objectiveManager, true)
=======
                            var getItemObjective = new AIObjectiveGetItem(character, requiredItem.Identifiers, objectiveManager, equip: true)
>>>>>>> f223f774
                            {
                                AllowVariants = requiredItem.AllowVariants
                            };
                            if (objectiveManager.IsCurrentOrder<AIObjectiveRepairItems>())
                            {
                                if (character.IsOnPlayerTeam)
                                {
                                    getItemObjective.Abandoned += () => character.Speak(TextManager.Get("dialogcannotfindrequireditemtorepair").Value, null, 0.0f, "dialogcannotfindrequireditemtorepair".ToIdentifier(), 10.0f);
                                }
                            }
                            subObjectives.Add(getItemObjective);
                        }
                    }
                    return;
                }
            }
            if (repairTool == null)
            {
                FindRepairTool();
            }
            if (repairTool != null)
            {
                if (repairTool.Item.OwnInventory == null)
                {
#if DEBUG
                    DebugConsole.ThrowError($"{character.Name}: AIObjectiveRepairItem failed - the item \"" + repairTool + "\" has no proper inventory");
#endif
                    Abandon = true;
                    return;
                }
                RelatedItem item = null;
                Item fuel = null;
                foreach (RelatedItem requiredItem in repairTool.requiredItems[RelatedItem.RelationType.Contained])
                {
                    item = requiredItem;
                    fuel = repairTool.Item.OwnInventory.AllItems.FirstOrDefault(it => it.Condition > 0.0f && requiredItem.MatchesItem(it));
                    if (fuel != null) { break; }
                }
                if (fuel == null)
                {
                    RemoveSubObjective(ref goToObjective);
                    TryAddSubObjective(ref refuelObjective, () => new AIObjectiveContainItem(character, item.Identifiers, repairTool.Item.GetComponent<ItemContainer>(), objectiveManager, spawnItemIfNotFound: character.TeamID == CharacterTeamType.FriendlyNPC)
                    {
                        RemoveExisting = true
                    },
                    onCompleted: () => RemoveSubObjective(ref refuelObjective),
                    onAbandon: () => Abandon = true);
                    return;
                }
            }
            if (character.CanInteractWith(Item, out _, checkLinked: false))
            {
                waitTimer += deltaTime;
                if (waitTimer < WaitTimeBeforeRepair) { return; }

                HumanAIController.FaceTarget(Item);
                if (repairTool != null)
                {
                    OperateRepairTool(deltaTime);
                }
                foreach (Repairable repairable in Item.Repairables)
                {
                    if (repairable.CurrentFixer != null && repairable.CurrentFixer != character)
                    {
                        // Someone else is repairing the target. Abandon the objective if the other is better at this than us.
                        Abandon = repairable.CurrentFixer.IsPlayer || repairable.DegreeOfSuccess(character) < repairable.DegreeOfSuccess(repairable.CurrentFixer);
                    }
                    if (!Abandon)
                    {
                        if (character.SelectedItem != Item)
                        {
                            if (Item.TryInteract(character, ignoreRequiredItems: true, forceUseKey: true) ||
                                Item.TryInteract(character, ignoreRequiredItems: true, forceSelectKey: true))
                            {
                                character.SelectedItem = Item;
                            }
                            else
                            {
                                Abandon = true;
                            }
                        }
                        CheckPreviousCondition(deltaTime);
                    }
                    if (Abandon)
                    {
                        if (character.IsOnPlayerTeam && IsRepairing())
                        {
                            character.Speak(TextManager.GetWithVariable("DialogCannotRepair", "[itemname]", Item.Name, FormatCapitals.Yes).Value, null, 0.0f, "cannotrepair".ToIdentifier(), 10.0f);
                        }
                        repairable.StopRepairing(character);
                    }
                    else if (repairable.CurrentFixer != character)
                    {
                        repairable.StartRepairing(character, Repairable.FixActions.Repair);
                    }
                    break;
                }
            }
            else
            {
                waitTimer = 0.0f;
                RemoveSubObjective(ref refuelObjective);
                // If cannot reach the item, approach it.
                TryAddSubObjective(ref goToObjective,
                    constructor: () =>
                    {
                        var objective = new AIObjectiveGoTo(Item, character, objectiveManager)
                        {
                            TargetName = Item.Name
                        };
                        if (repairTool != null)
                        {
                            objective.CloseEnough = AIObjectiveFixLeak.CalculateReach(repairTool, character);
                        }
                        return objective;
                    },                    
                    onAbandon: () =>
                    {
                        Abandon = true;
                        if (character.IsOnPlayerTeam && IsRepairing())
                        {
                            character.Speak(TextManager.GetWithVariable("DialogCannotRepair", "[itemname]", Item.Name, FormatCapitals.Yes).Value, null, 0.0f, "cannotrepair".ToIdentifier(), 10.0f);
                        }
                    });
            }
        }

        private const float conditionCheckDelay = 1;
        private float conditionCheckTimer;
        private float previousCondition;
        private void CheckPreviousCondition(float deltaTime)
        {
            if (Item == null || Item.Removed) { return; }
            conditionCheckTimer -= deltaTime;
            if (conditionCheckTimer > 0) { return; }
            conditionCheckTimer = conditionCheckDelay;
            if (previousCondition > -1 && Item.Condition < previousCondition)
            {
                // If the current condition is less than the previous condition, we can't complete the task, so let's abandon it. The item is probably deteriorating at a greater speed than we can repair it.
                Abandon = true;
            }
            else
            {
                // If the previous condition is not yet stored or if it's valid (greater or equal to current condition), save the condition for the next check here.
                previousCondition = Item.Condition;
            }
        }

        private void FindRepairTool()
        {
            foreach (Repairable repairable in Item.Repairables)
            {
                foreach (var kvp in repairable.requiredItems)
                {
                    foreach (RelatedItem requiredItem in kvp.Value)
                    {
                        foreach (var item in character.Inventory.AllItems)
                        {
                            if (requiredItem.MatchesItem(item))
                            {
                                repairTool = item.GetComponent<RepairTool>();
                            }
                        }
                    }
                }
            }
        }

        private void OperateRepairTool(float deltaTime)
        {
            character.CursorPosition = Item.WorldPosition;
            if (character.Submarine != null)
            {
                character.CursorPosition -= character.Submarine.Position;
            }
            if (repairTool.Item.RequireAimToUse)
            {
                character.SetInput(InputType.Aim, false, true);
            }
            Vector2 fromToolToTarget = Item.Position - repairTool.Item.Position;
            if (fromToolToTarget.LengthSquared() < MathUtils.Pow(repairTool.Range / 2, 2))
            {
                // Too close -> steer away
                character.AIController.SteeringManager.SteeringManual(deltaTime, Vector2.Normalize(character.SimPosition - Item.SimPosition) / 2);
            }
            else
            {
                character.AIController.SteeringManager.Reset();
            }
            if (VectorExtensions.Angle(VectorExtensions.Forward(repairTool.Item.body.TransformedRotation), fromToolToTarget) < MathHelper.PiOver4)
            {
                repairTool.Use(deltaTime, character);
            }
        }

        public override void Reset()
        {
            base.Reset();
            goToObjective = null;
            refuelObjective = null;
            repairTool = null;
        }
    }
}<|MERGE_RESOLUTION|>--- conflicted
+++ resolved
@@ -113,11 +113,7 @@
                     {
                         foreach (RelatedItem requiredItem in kvp.Value)
                         {
-<<<<<<< HEAD
-                            var getItemObjective = new AIObjectiveGetItem(character, requiredItem.Identifiers, objectiveManager, true)
-=======
                             var getItemObjective = new AIObjectiveGetItem(character, requiredItem.Identifiers, objectiveManager, equip: true)
->>>>>>> f223f774
                             {
                                 AllowVariants = requiredItem.AllowVariants
                             };
