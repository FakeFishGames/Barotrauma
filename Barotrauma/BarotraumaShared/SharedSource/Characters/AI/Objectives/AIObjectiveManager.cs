﻿using Barotrauma.Extensions;
using Barotrauma.Items.Components;
using Barotrauma.Networking; // used by the server
using Microsoft.Xna.Framework;
using System;
using System.Collections.Generic;
using System.Linq;

namespace Barotrauma
{
    class AIObjectiveManager
    {
        public enum ObjectiveType
        {
            None = 0,
            Order = 1,
            Objective = 2,
            
            MinValue = 0,
            MaxValue = 2
        }

        public const float HighestOrderPriority = 70;
        public const float LowestOrderPriority = 60;
        public const float RunPriority = 50;
        // Constantly increases the priority of the selected objective, unless overridden
        public const float baseDevotion = 5;

        /// <summary>
        /// Excluding the current order.
        /// </summary>
        public List<AIObjective> Objectives { get; private set; } = new List<AIObjective>();

        private readonly Character character;

        public HumanAIController HumanAIController => character.AIController as HumanAIController;

        private float _waitTimer;
        /// <summary>
        /// When set above zero, the character will stand still doing nothing until the timer runs out. Does not affect orders, find safety or combat.
        /// </summary>
        public float WaitTimer
        {
            get { return _waitTimer; }
            set
            {
                _waitTimer = IsAllowedToWait() ? value : 0;
            }
        }

        public List<Order> CurrentOrders { get; } = new List<Order>();
        /// <summary>
        /// The AIObjective in <see cref="CurrentOrders"/> with the highest <see cref="AIObjective.Priority"/>
        /// </summary>
        public AIObjective CurrentOrder
        {
            get
            {
                return ForcedOrder ?? currentOrder;
            }
            private set
            {
                currentOrder = value;
            }
        }
        private AIObjective currentOrder;
        public AIObjective ForcedOrder { get; private set; }
        public AIObjective CurrentObjective { get; private set; }

        public AIObjectiveManager(Character character)
        {
            this.character = character;
            CreateAutonomousObjectives();
        }

        public void AddObjective<T>(T objective) where T : AIObjective
        {
            if (objective == null)
            {
#if DEBUG
                DebugConsole.ThrowError("Attempted to add a null objective to AIObjectiveManager\n" + Environment.StackTrace.CleanupStackTrace());
#endif
                return;
            }
            // Can't use the generic type, because it's possible that the user of this method uses the base type AIObjective.
            // We need to get the highest type.
            var type = objective.GetType();
            if (objective.AllowMultipleInstances)
            {
                if (Objectives.FirstOrDefault(o => o.GetType() == type) is T existingObjective && existingObjective.IsDuplicate(objective))
                {
                    Objectives.Remove(existingObjective);
                }
            }
            else
            {
                Objectives.RemoveAll(o => o.GetType() == type);
            }
            Objectives.Add(objective);
        }

        public Dictionary<AIObjective, CoroutineHandle> DelayedObjectives { get; private set; } = new Dictionary<AIObjective, CoroutineHandle>();
        public bool FailedAutonomousObjectives { get; private set; }

        private void ClearIgnored()
        {
            if (character.AIController is HumanAIController humanAi)
            {
                humanAi.UnreachableHulls.Clear();
                humanAi.IgnoredItems.Clear();
            }
        }

        public void CreateAutonomousObjectives()
        {
            if (character.IsDead)
            {
#if DEBUG
                DebugConsole.ThrowError("Attempted to create autonomous orders for a dead character");
#else
                return;
#endif
            }
            foreach (var delayedObjective in DelayedObjectives)
            {
                CoroutineManager.StopCoroutines(delayedObjective.Value);
            }
            DelayedObjectives.Clear();
            Objectives.Clear();
            FailedAutonomousObjectives = false;
            AddObjective(new AIObjectiveFindSafety(character, this));
            AddObjective(new AIObjectiveIdle(character, this));
            int objectiveCount = Objectives.Count;
            foreach (var autonomousObjective in character.Info.Job.Prefab.AutonomousObjectives)
            {
                var orderPrefab = OrderPrefab.Prefabs[autonomousObjective.Identifier];
                if (orderPrefab == null) { throw new Exception($"Could not find a matching prefab by the identifier: '{autonomousObjective.Identifier}'"); }
                Item item = null;
                if (orderPrefab.MustSetTarget)
                {
                    item = orderPrefab.GetMatchingItems(character.Submarine, mustBelongToPlayerSub: false, requiredTeam: character.Info.TeamID, interactableFor: character)?.GetRandomUnsynced();
                }
                var order = new Order(orderPrefab, autonomousObjective.Option, item ?? character.CurrentHull as Entity, orderPrefab.GetTargetItemComponent(item), orderGiver: character);
                if (order == null) { continue; }
                if ((order.IgnoreAtOutpost || autonomousObjective.IgnoreAtOutpost) && Level.IsLoadedFriendlyOutpost && character.TeamID != CharacterTeamType.FriendlyNPC)
                {
                    if (Submarine.MainSub != null && Submarine.MainSub.DockedTo.None(s => s.TeamID != CharacterTeamType.FriendlyNPC && s.TeamID != character.TeamID))
                    {
                        continue;
                    }
                }
                var objective = CreateObjective(order, autonomousObjective.PriorityModifier);
                if (objective != null && objective.CanBeCompleted)
                {
                    AddObjective(objective, delay: Rand.Value() / 2);
                    objectiveCount++;
                }
            }
            _waitTimer = Math.Max(_waitTimer, Rand.Range(0.5f, 1f) * objectiveCount);
        }

        public void AddObjective<T>(T objective, float delay, Action callback = null) where T : AIObjective
        {
            if (objective == null)
            {
#if DEBUG
                DebugConsole.ThrowError($"{character.Name}: Attempted to add a null objective to AIObjectiveManager\n" + Environment.StackTrace.CleanupStackTrace());
#endif
                return;
            }
            if (DelayedObjectives.TryGetValue(objective, out CoroutineHandle coroutine))
            {
                CoroutineManager.StopCoroutines(coroutine);
                DelayedObjectives.Remove(objective);
            }
            coroutine = CoroutineManager.Invoke(() =>
            {
                //round ended before the coroutine finished
#if CLIENT
                if (GameMain.GameSession == null || Level.Loaded == null && !(GameMain.GameSession.GameMode is TestGameMode)) { return; }
#else
                if (GameMain.GameSession == null || Level.Loaded == null) { return; }
#endif
                DelayedObjectives.Remove(objective);
                AddObjective(objective);
                callback?.Invoke();
            }, delay);
            DelayedObjectives.Add(objective, coroutine);
        }

        public T GetObjective<T>() where T : AIObjective => Objectives.FirstOrDefault(o => o is T) as T;

        private AIObjective GetCurrentObjective()
        {
            var previousObjective = CurrentObjective;
            var firstObjective = Objectives.FirstOrDefault();
            
            bool currentObjectiveIsOrder = CurrentOrder != null && firstObjective != null && CurrentOrder.Priority > firstObjective.Priority;
            
            CurrentObjective = currentObjectiveIsOrder ? CurrentOrder : firstObjective;

            if (previousObjective == CurrentObjective) { return CurrentObjective; }

            previousObjective?.OnDeselected();
            CurrentObjective?.OnSelected();
            GetObjective<AIObjectiveIdle>().CalculatePriority(Math.Max(CurrentObjective.Priority - 10, 0));
            if (GameMain.NetworkMember is { IsServer: true })
            {
                GameMain.NetworkMember.CreateEntityEvent(character,
                    new Character.ObjectiveManagerStateEventData(currentObjectiveIsOrder ? ObjectiveType.Order : ObjectiveType.Objective));
            }
            return CurrentObjective;
        }

        public float GetCurrentPriority()
        {
            return CurrentObjective == null ? 0.0f : CurrentObjective.Priority;
        }

        public void UpdateObjectives(float deltaTime)
        {
            UpdateOrderObjective(ForcedOrder);

            if (CurrentOrders.Any())
            {
                foreach(var order in CurrentOrders)
                {
                    var orderObjective = order.Objective;
                    UpdateOrderObjective(orderObjective);
                }
            }

            void UpdateOrderObjective(AIObjective orderObjective)
            {
                if (orderObjective == null) { return; }
#if DEBUG
                // Note: don't automatically remove orders here. Removing orders needs to be done via dismissing.
                if (!orderObjective.CanBeCompleted)
                {
                    DebugConsole.NewMessage($"{character.Name}: ORDER {orderObjective.DebugTag}, CANNOT BE COMPLETED.", Color.Red);
                }
#endif
                orderObjective.Update(deltaTime);
            }

            if (WaitTimer > 0)
            {
                WaitTimer -= deltaTime;
                return;
            }
            for (int i = 0; i < Objectives.Count; i++)
            {
                var objective = Objectives[i];
                if (objective.IsCompleted)
                {
#if DEBUG
                    DebugConsole.NewMessage($"{character.Name}: Removing objective {objective.DebugTag}, because it is completed.", Color.LightBlue);
#endif
                    Objectives.Remove(objective);
                }
                else if (!objective.CanBeCompleted)
                {
#if DEBUG
                    DebugConsole.NewMessage($"{character.Name}: Removing objective {objective.DebugTag}, because it cannot be completed.", Color.Red);
#endif
                    Objectives.Remove(objective);
                    FailedAutonomousObjectives = true;
                }
                else
                {
                    objective.Update(deltaTime);
                }
            }
            GetCurrentObjective();
        }

        public void SortObjectives()
        {
            ForcedOrder?.CalculatePriority();
            AIObjective orderWithHighestPriority = null;
            float highestPriority = 0;
            for (int i = CurrentOrders.Count - 1; i >= 0; i--)
            {
                if (CurrentOrders.Count <= i) { break; }
                var orderObjective = CurrentOrders[i].Objective;
                if (orderObjective == null) { continue; }
                orderObjective.CalculatePriority();
                if (orderWithHighestPriority == null || orderObjective.Priority > highestPriority)
                {
                    orderWithHighestPriority = orderObjective;
                    highestPriority = orderObjective.Priority;
                }
            }
            CurrentOrder = orderWithHighestPriority;
            for (int i = Objectives.Count - 1; i >= 0; i--)
            {
                Objectives[i].CalculatePriority();
            }
            if (Objectives.Any())
            {
                Objectives.Sort((x, y) => y.Priority.CompareTo(x.Priority));
            }
            GetCurrentObjective()?.SortSubObjectives();
        }

        public void DoCurrentObjective(float deltaTime)
        {
            if (WaitTimer <= 0)
            {
                CurrentObjective?.TryComplete(deltaTime);
            }
            else
            {
                character.AIController.SteeringManager.Reset();
            }
        }

        public void SetForcedOrder(AIObjective objective)
        {
            ForcedOrder = objective;
        }

        public void ClearForcedOrder()
        {
            ForcedOrder = null;
            SortObjectives();
        }

        public void SetOrder(Order order, bool speak)
        {
            if (character.IsDead)
            {
#if DEBUG
                DebugConsole.ThrowError("Attempted to set an order for a dead character");
#else
                return;
#endif
            }
            ClearIgnored();

            if (order == null || order.IsDismissal)
            {
                if (order.Option != Identifier.Empty)
                {
                    if (CurrentOrders.Any(o => o.MatchesDismissedOrder(order.Option)))
                    {
                        var dismissedOrderInfo = CurrentOrders.First(o => o.MatchesDismissedOrder(order.Option));
                        CurrentOrders.Remove(dismissedOrderInfo);
                    }
                }
                else
                {
                    CurrentOrders.Clear();
                }
            }

            // Make sure the order priorities reflect those set by the player
            for (int i = CurrentOrders.Count - 1; i >= 0; i--)
            {
                if (CurrentOrders.Count <= i) { break; }
                var currentOrder = CurrentOrders[i];
                if (currentOrder.Objective == null || currentOrder.MatchesOrder(order))
                {
                    CurrentOrders.RemoveAt(i);
                    continue;
                }
                if (character.GetCurrentOrder(currentOrder) is Order currentOrderInfo)
                {
                    int currentPriority = currentOrderInfo.ManualPriority;
                    if (currentOrder.ManualPriority != currentPriority)
                    {
                        CurrentOrders[i] = currentOrder.WithManualPriority(currentPriority);
                    }
                }
                else
                {
                    CurrentOrders.RemoveAt(i);
                }
            }

            var newCurrentObjective = CreateObjective(order);
            if (newCurrentObjective != null)
            {
                newCurrentObjective.Abandoned += () => DismissSelf(order);
                CurrentOrders.Add(order.WithObjective(newCurrentObjective));
            }
            if (!HasOrders())
            {
                // Recreate objectives, because some of them may be removed, if impossible to complete (e.g. due to path finding)
                CreateAutonomousObjectives();
            }
            else if (newCurrentObjective != null)
            {
                if (speak && character.IsOnPlayerTeam)
                {
                    LocalizedString msg = newCurrentObjective.IsAllowed ? TextManager.Get("DialogAffirmative") : TextManager.Get("DialogNegative");
                    character.Speak(msg.Value, delay: 1.0f);
                }
            }
        }

        public AIObjective CreateObjective(Order order, float priorityModifier = 1)
        {
            if (order == null || order.IsDismissal) { return null; }
            AIObjective newObjective;
            switch (order.Identifier.Value.ToLowerInvariant())
            {
                case "follow":
                    if (order.OrderGiver == null) { return null; }
                    newObjective = new AIObjectiveGoTo(order.OrderGiver, character, this, repeat: true, priorityModifier: priorityModifier)
                    {
                        CloseEnough = Rand.Range(80f, 100f),
                        CloseEnoughMultiplier = Math.Min(1 + HumanAIController.CountCrew(c => c.ObjectiveManager.HasOrder<AIObjectiveGoTo>(o => o.Target == order.OrderGiver), onlyBots: true) * Rand.Range(0.8f, 1f), 4),
                        ExtraDistanceOutsideSub = 100,
                        ExtraDistanceWhileSwimming = 100,
                        AllowGoingOutside = true,
                        IgnoreIfTargetDead = true,
<<<<<<< HEAD
                        isFollowOrderObjective = true,
                        mimic = true,
                        DialogueIdentifier = "dialogcannotreachplace"
=======
                        IsFollowOrderObjective = true,
                        Mimic = character.IsOnPlayerTeam,
                        DialogueIdentifier = "dialogcannotreachplace".ToIdentifier()
>>>>>>> f223f774
                    };
                    break;
                case "wait":
                    newObjective = new AIObjectiveGoTo(order.TargetSpatialEntity ?? character, character, this, repeat: true, priorityModifier: priorityModifier)
                    {
                        AllowGoingOutside = true
                    };
                    break;
                case "return":
                    newObjective = new AIObjectiveReturn(character, order.OrderGiver, this, priorityModifier: priorityModifier);
                    newObjective.Completed += () => DismissSelf(order);
                    break;
                case "fixleaks":
                    newObjective = new AIObjectiveFixLeaks(character, this, priorityModifier: priorityModifier, prioritizedHull: order.TargetEntity as Hull);
                    break;
                case "chargebatteries":
                    newObjective = new AIObjectiveChargeBatteries(character, this, order.Option, priorityModifier);
                    break;
                case "rescue":
                    newObjective = new AIObjectiveRescueAll(character, this, priorityModifier);
                    break;
                case "repairsystems":
                case "repairmechanical":
                case "repairelectrical":
                    newObjective = new AIObjectiveRepairItems(character, this, priorityModifier: priorityModifier, prioritizedItem: order.TargetEntity as Item)
                    {
                        RelevantSkill = order.AppropriateSkill,
                    };
                    break;
                case "pumpwater":
                    if (order.TargetItemComponent is Pump targetPump)
                    {
                        if (!order.TargetItemComponent.Item.IsInteractable(character)) { return null; }
                        newObjective = new AIObjectiveOperateItem(targetPump, character, this, order.Option, false, priorityModifier: priorityModifier)
                        {
                            IsLoop = false,
                            Override = order.OrderGiver is { IsCommanding: true }
                        };
                        newObjective.Completed += () => DismissSelf(order);
                    }
                    else
                    {
                        newObjective = new AIObjectivePumpWater(character, this, order.Option, priorityModifier: priorityModifier);
                    }
                    break;
                case "extinguishfires":
                    newObjective = new AIObjectiveExtinguishFires(character, this, priorityModifier);
                    break;
                case "fightintruders":
                    newObjective = new AIObjectiveFightIntruders(character, this, priorityModifier);
                    break;
                case "assaultenemy":
                    newObjective = new AIObjectiveFightIntruders(character, this, priorityModifier)
                    {
                        TargetCharactersInOtherSubs = true
                    };
                    break;
                case "steer":
                    var steering = (order?.TargetEntity as Item)?.GetComponent<Steering>();
                    if (steering != null) { steering.PosToMaintain = steering.Item.Submarine?.WorldPosition; }
                    if (order.TargetItemComponent == null) { return null; }
                    if (!order.TargetItemComponent.Item.IsInteractable(character)) { return null; }
                    newObjective = new AIObjectiveOperateItem(order.TargetItemComponent, character, this, order.Option,
                        requireEquip: false, useController: order.UseController, controller: order.ConnectedController, priorityModifier: priorityModifier)
                    {
                        IsLoop = true,
                        // Don't override unless it's an order by a player
                        Override = order.OrderGiver != null && order.OrderGiver.IsCommanding 
                    };
                    break;
                case "setchargepct":
                    newObjective = new AIObjectiveOperateItem(order.TargetItemComponent, character, this, order.Option, false, priorityModifier: priorityModifier)
                    {
                        IsLoop = false,
                        Override = !character.IsDismissed,
                        completionCondition = () =>
                        {
                            if (float.TryParse(order.Option.Value, out float pct))
                            {
                                var targetRatio = Math.Clamp(pct, 0f, 1f);
                                var currentRatio = (order.TargetItemComponent as PowerContainer).RechargeRatio;
                                return Math.Abs(targetRatio - currentRatio) < 0.05f;
                            }
                            return true;
                        }
                    };
                    break;
                case "getitem":
                    newObjective = new AIObjectiveGetItem(character, order.TargetEntity as Item ?? order.TargetItemComponent?.Item, this, false, priorityModifier: priorityModifier)
                    {
                        MustBeSpecificItem = true
                    };
                    break;
                case "cleanupitems":
                    if (order.TargetEntity is Item targetItem)
                    {
                        if (targetItem.HasTag("allowcleanup") && targetItem.ParentInventory == null && targetItem.OwnInventory != null)
                        {
                            // Target all items inside the container
                            newObjective = new AIObjectiveCleanupItems(character, this, targetItem.OwnInventory.AllItems, priorityModifier);
                        }
                        else
                        {
                            newObjective = new AIObjectiveCleanupItems(character, this, targetItem, priorityModifier);
                        }
                    }
                    else
                    {
                        newObjective = new AIObjectiveCleanupItems(character, this, priorityModifier: priorityModifier);
                    }
                    break;
                case "escapehandcuffs":
                    newObjective = new AIObjectiveEscapeHandcuffs(character, this, priorityModifier: priorityModifier);
                    break;
                case "prepareforexpedition":
                    newObjective = new AIObjectivePrepare(character, this, order.GetTargetItems(order.Option), order.RequireItems)
                    {
                        KeepActiveWhenReady = true,
                        CheckInventory = true,
                        Equip = false,
                        FindAllItems = true,
                        RequireNonEmpty = false
                    };
                    break;
                case "findweapon":
                    AIObjectivePrepare prepareObjective;
                    if (order.TargetEntity is Item tItem)
                    {
                        prepareObjective = new AIObjectivePrepare(character, this, targetItem: tItem);
                    }
                    else
                    {
                        prepareObjective = new AIObjectivePrepare(character, this, order.GetTargetItems(order.Option), order.RequireItems)
                        {
                            KeepActiveWhenReady = false,
                            CheckInventory = false,
                            EvaluateCombatPriority = true,
                            FindAllItems = false,
                            RequireNonEmpty = true
                        };
                    }
                    prepareObjective.KeepActiveWhenReady = false;
                    prepareObjective.Equip = true;
                    newObjective = prepareObjective;
                    newObjective.Completed += () => DismissSelf(order);
                    break;
                case "loaditems":
                    newObjective = new AIObjectiveLoadItems(character, this, order.Option, order.GetTargetItems(order.Option), order.TargetEntity as Item, priorityModifier);
                    break;
                default:
                    if (order.TargetItemComponent == null) { return null; }
                    if (!order.TargetItemComponent.Item.IsInteractable(character)) { return null; }
                    newObjective = new AIObjectiveOperateItem(order.TargetItemComponent, character, this, order.Option,
                        requireEquip: false, useController: order.UseController, controller: order.ConnectedController, priorityModifier: priorityModifier)
                    {
                        IsLoop = true,
                        // Don't override unless it's an order by a player
                        Override = order.OrderGiver != null && order.OrderGiver.IsCommanding
                    };
                    if (newObjective.Abandon) { return null; }
                    break;
            }
            if (newObjective != null)
            {
                newObjective.Identifier = order.Identifier;
            }
            newObjective.IgnoreAtOutpost = order.IgnoreAtOutpost;
            return newObjective;
        }

        private void DismissSelf(Order order)
        {
            var currentOrder = CurrentOrders.FirstOrDefault(oi => oi.MatchesOrder(order.Identifier, order.Option));
            if (currentOrder == null)
            {
#if DEBUG
                DebugConsole.ThrowError("Tried to self-dismiss an order, but no matching current order was found");
#endif
                return;
            }

            Order dismissOrder = currentOrder.GetDismissal();
#if CLIENT
            if (GameMain.GameSession?.CrewManager is CrewManager cm && cm.IsSinglePlayer)
            {
                character.SetOrder(dismissOrder, isNewOrder: true, speak: false);
            }
#else
            GameMain.Server?.SendOrderChatMessage(new OrderChatMessage(dismissOrder, character, character));
            SetOrder(dismissOrder, speak: false);
#endif
        }

        private bool IsAllowedToWait()
        {
            if (!character.IsOnPlayerTeam) { return false; }
            if (HasOrders()) { return false; }
            if (CurrentObjective is AIObjectiveCombat || CurrentObjective is AIObjectiveFindSafety) { return false; }
            if (character.AnimController.InWater) { return false; }
            if (character.IsClimbing) { return false; }
            if (character.AIController is HumanAIController humanAI)
            {
                if (humanAI.UnsafeHulls.Contains(character.CurrentHull)) { return false; }
            }
            if (AIObjectiveIdle.IsForbidden(character.CurrentHull)) { return false; }
            return true;
        }

        public bool IsCurrentOrder<T>() where T : AIObjective => CurrentOrder is T;
        public bool IsCurrentObjective<T>() where T : AIObjective => CurrentObjective is T;
        public bool IsActiveObjective<T>() where T : AIObjective => GetActiveObjective() is T;

        public AIObjective GetActiveObjective() => CurrentObjective?.GetActiveObjective();
        public T GetOrder<T>() where T : AIObjective => CurrentOrders.FirstOrDefault(o => o.Objective is T)?.Objective as T;

        /// <summary>
        /// Returns the last active objective of the specific type.
        /// </summary>
        public T GetActiveObjective<T>() where T : AIObjective => CurrentObjective?.GetSubObjectivesRecursive(includingSelf: true).LastOrDefault(so => so is T) as T;

        /// <summary>
        /// Returns all active objectives of the specific type. Creates a new collection -> don't use too frequently.
        /// </summary>
        public IEnumerable<T> GetActiveObjectives<T>() where T : AIObjective
        {
            if (CurrentObjective == null) { return Enumerable.Empty<T>(); }
            return CurrentObjective.GetSubObjectivesRecursive(includingSelf: true).Where(so => so is T).Select(so => so as T);
        }

        public bool HasActiveObjective<T>() where T : AIObjective => CurrentObjective is T || CurrentObjective != null && CurrentObjective.GetSubObjectivesRecursive().Any(so => so is T);

        public bool IsOrder(AIObjective objective)
        {
            if (objective == ForcedOrder) { return true; }
            foreach (var order in CurrentOrders)
            {
                if (order.Objective == objective) { return true; }
            }
            return false;
        }

        public bool HasOrders()
        {
            return ForcedOrder != null || CurrentOrders.Any();
        }

        public bool HasOrder<T>(Func<T, bool> predicate = null) where T : AIObjective =>
                ForcedOrder is T forcedOrder && (predicate == null || predicate(forcedOrder)) || 
                CurrentOrders.Any(o => o.Objective is T order && (predicate == null || predicate(order)));

        public float GetOrderPriority(AIObjective objective)
        {
            if (objective == ForcedOrder)
            {
                return HighestOrderPriority;
            }
            var currentOrder = CurrentOrders.FirstOrDefault(o => o.Objective == objective);
            if (currentOrder.Objective == null)
            {
                return HighestOrderPriority;
            }
            else if (currentOrder.ManualPriority > 0)
            {
                if (objective.ForceHighestPriority)
                {
                    return HighestOrderPriority;
                }
                if (objective.PrioritizeIfSubObjectivesActive && objective.SubObjectives.Any())
                {
                    return HighestOrderPriority;
                }
                return MathHelper.Lerp(LowestOrderPriority, HighestOrderPriority - 1, MathUtils.InverseLerp(1, CharacterInfo.HighestManualOrderPriority, currentOrder.ManualPriority));
            }
#if DEBUG
            DebugConsole.AddWarning("Error in order priority: shouldn't return 0!");
#endif
            return 0;
        }

        public Order GetCurrentOrderInfo()
        {
            if (currentOrder == null) { return null; }
            return CurrentOrders.FirstOrDefault(o => o.Objective == CurrentOrder);
        }
    }
}<|MERGE_RESOLUTION|>--- conflicted
+++ resolved
@@ -415,15 +415,9 @@
                         ExtraDistanceWhileSwimming = 100,
                         AllowGoingOutside = true,
                         IgnoreIfTargetDead = true,
-<<<<<<< HEAD
-                        isFollowOrderObjective = true,
-                        mimic = true,
-                        DialogueIdentifier = "dialogcannotreachplace"
-=======
                         IsFollowOrderObjective = true,
                         Mimic = character.IsOnPlayerTeam,
                         DialogueIdentifier = "dialogcannotreachplace".ToIdentifier()
->>>>>>> f223f774
                     };
                     break;
                 case "wait":
