﻿using Barotrauma.Networking;
using Microsoft.Xna.Framework;
using System;
using System.Collections.Generic;
using System.Linq;
using Barotrauma.Extensions;
using Barotrauma.Items.Components;

namespace Barotrauma
{
    partial class HumanAIController : AIController
    {
        public static bool debugai;
        public static bool DisableCrewAI;

        private readonly AIObjectiveManager objectiveManager;
        
        public float SortTimer { get; set; }
        private float crouchRaycastTimer;
        private float reactTimer;
        private float unreachableClearTimer;
        private bool shouldCrouch;
        /// <summary>
        /// Resets each frame
        /// </summary>
        public bool AutoFaceMovement = true;

        const float reactionTime = 0.3f;
        const float crouchRaycastInterval = 1;
        const float sortObjectiveInterval = 1;
        const float clearUnreachableInterval = 30;

        private float flipTimer;
        private const float FlipInterval = 0.5f;

        public const float HULL_SAFETY_THRESHOLD = 40;
        public const float HULL_LOW_OXYGEN_PERCENTAGE = 30;

        private static readonly float characterWaitOnSwitch = 5;

        public readonly HashSet<Hull> UnreachableHulls = new HashSet<Hull>();
        public readonly HashSet<Hull> UnsafeHulls = new HashSet<Hull>();
        public readonly List<Item> IgnoredItems = new List<Item>();

        private float respondToAttackTimer;
        private const float RespondToAttackInterval = 1.0f;
        private bool wasConscious;

        private bool freezeAI;

        private readonly float maxSteeringBuffer = 5000;
        private readonly float minSteeringBuffer = 500;
        private readonly float steeringBufferIncreaseSpeed = 100;
        private float steeringBuffer;

        private readonly float obstacleRaycastIntervalShort = 1, obstacleRaycastIntervalLong = 5;
        private float obstacleRaycastTimer;

        private readonly float enemyCheckInterval = 0.2f;
        private readonly float enemySpotDistanceOutside = 800;
        private readonly float enemySpotDistanceInside = 1000;
        private float enemyCheckTimer;

        private readonly float reportProblemsInterval = 1.0f;
        private float reportProblemsTimer;


        /// <summary>
        /// How far other characters can hear reports done by this character (e.g. reports for fires, intruders). Defaults to infinity.
        /// </summary>
        public float ReportRange { get; set; } = float.PositiveInfinity;

        private float _aimSpeed = 1;
        public float AimSpeed
        {
            get { return _aimSpeed; }
            set { _aimSpeed = Math.Max(value, 0.01f); }
        }

        private float _aimAccuracy = 1;
        public float AimAccuracy
        {
            get { return _aimAccuracy; }
            set { _aimAccuracy = Math.Clamp(value, 0f, 1f); }
        }

        /// <summary>
        /// List of previous attacks done to this character
        /// </summary>
        private readonly Dictionary<Character, AttackResult> previousAttackResults = new Dictionary<Character, AttackResult>();
        private readonly Dictionary<Character, float> previousHealAmounts = new Dictionary<Character, float>();

        private readonly SteeringManager outsideSteering, insideSteering;

        public bool UseIndoorSteeringOutside { get; set; } = false;

        public IndoorsSteeringManager PathSteering => insideSteering as IndoorsSteeringManager;
        public HumanoidAnimController AnimController => Character.AnimController as HumanoidAnimController;

        public AIObjectiveManager ObjectiveManager => objectiveManager;

        public float CurrentHullSafety { get; private set; } = 100;

        private readonly Dictionary<Character, float> structureDamageAccumulator = new Dictionary<Character, float>();
        private readonly Dictionary<Hull, HullSafety> knownHulls = new Dictionary<Hull, HullSafety>();
        private class HullSafety
        {
            public float safety;
            public float timer;

            public bool IsStale => timer <= 0;

            public HullSafety(float safety)
            {
                Reset(safety);
            }

            public void Reset(float safety)
            {
                this.safety = safety;
                // How long before the hull safety is considered stale
                timer = 0.5f;
            }

            /// <summary>
            /// Returns true when the safety is stale
            /// </summary>
            public bool Update(float deltaTime)
            {
                timer = Math.Max(timer - deltaTime, 0);
                return IsStale;
            }
        }

        public MentalStateManager MentalStateManager { get; private set; }

        public void InitMentalStateManager()
        {
            if (MentalStateManager == null)
            {
                MentalStateManager = new MentalStateManager(Character, this);
            }
            MentalStateManager.Active = true;
        }

        public override bool IsMentallyUnstable => 
            MentalStateManager == null ? false :
            MentalStateManager.CurrentMentalType != MentalStateManager.MentalType.Normal && 
            MentalStateManager.CurrentMentalType != MentalStateManager.MentalType.Confused;

        public ShipCommandManager ShipCommandManager { get; private set; }

        public void InitShipCommandManager()
        {
            if (ShipCommandManager == null)
            {
                ShipCommandManager = new ShipCommandManager(Character);
            }
            ShipCommandManager.Active = true;
        }

        public HumanAIController(Character c) : base(c)
        {
            if (!c.IsHuman)
            {
                throw new Exception($"Tried to create a human ai controller for a non-human: {c.SpeciesName}!");
            }
            insideSteering = new IndoorsSteeringManager(this, true, false);
            outsideSteering = new SteeringManager(this);
            objectiveManager = new AIObjectiveManager(c);
            reactTimer = GetReactionTime();
            SortTimer = Rand.Range(0f, sortObjectiveInterval);
            reportProblemsTimer = Rand.Range(0f, reportProblemsInterval);
        }

        public override void Update(float deltaTime)
        {
            if (DisableCrewAI || Character.Removed) { return; }

            bool isIncapacitated = Character.IsIncapacitated;
            if (freezeAI && !isIncapacitated)
            {
                freezeAI = false;
            }
            if (isIncapacitated) { return; }

            wasConscious = true;

            respondToAttackTimer -= deltaTime;
            if (respondToAttackTimer <= 0.0f)
            {
                foreach (var previousAttackResult in previousAttackResults)
                {
                    RespondToAttack(previousAttackResult.Key, previousAttackResult.Value);
                    if (previousHealAmounts.ContainsKey(previousAttackResult.Key))
                    {
                        //gradually forget past heals
                        previousHealAmounts[previousAttackResult.Key] = Math.Min(previousHealAmounts[previousAttackResult.Key] - 5.0f, 100.0f);
                        if (previousHealAmounts[previousAttackResult.Key] <= 0.0f)
                        {
                            previousHealAmounts.Remove(previousAttackResult.Key);
                        }
                    }
                }
                previousAttackResults.Clear();
                respondToAttackTimer = RespondToAttackInterval;
            }

            base.Update(deltaTime);

            foreach (var values in knownHulls)
            {
                HullSafety hullSafety = values.Value;
                hullSafety.Update(deltaTime);
            }

            if (unreachableClearTimer > 0)
            {
                unreachableClearTimer -= deltaTime;
            }
            else
            {
                unreachableClearTimer = clearUnreachableInterval;
                UnreachableHulls.Clear();
                IgnoredItems.Clear();
            }

            bool IsCloseEnoughToTarget(float threshold, bool useTargetSub = true)
            {
                Entity target = SelectedAiTarget?.Entity;
                if (target == null)
                {
                    return false;
                }
                if (useTargetSub)
                {
                    if (target.Submarine is Submarine sub)
                    {
                        target = sub;
                        threshold += Math.Max(sub.Borders.Size.X, sub.Borders.Size.Y) / 2;
                    }
                    else
                    {
                        return false;
                    }
                }
                return Vector2.DistanceSquared(Character.WorldPosition, target.WorldPosition) < MathUtils.Pow(threshold, 2);
            }

            bool hasValidPath = HasValidPath();

            if (Character.Submarine == null)
            {
                obstacleRaycastTimer -= deltaTime;
                if (obstacleRaycastTimer <= 0)
                {
                    obstacleRaycastTimer = obstacleRaycastIntervalLong;
                    if (SelectedAiTarget?.Entity == null || SelectedAiTarget.Entity is ISpatialEntity target && target.Submarine == null || !IsCloseEnoughToTarget(2000, useTargetSub: false))
                    {
                        // If the target is behind a level wall, switch to the pathing to get around the obstacles.
                        ISpatialEntity spatialTarget = SelectedAiTarget?.Entity;
                        if (spatialTarget == null)
                        {
                            var gotoObjective = ObjectiveManager.GetActiveObjective<AIObjectiveGoTo>();
                            spatialTarget = gotoObjective?.Target;
                        }
                        if (spatialTarget == null)
                        {
                            UseIndoorSteeringOutside = false;
                        }
                        else
                        {
                            IEnumerable<FarseerPhysics.Dynamics.Body> ignoredBodies = null;
                            Vector2 rayEnd = spatialTarget.SimPosition;
                            Submarine targetSub = spatialTarget.Submarine;
                            if (targetSub != null)
                            {
                                rayEnd += targetSub.SimPosition;
                                ignoredBodies = targetSub.PhysicsBody.FarseerBody.ToEnumerable();
                            }
                            var obstacle = Submarine.PickBody(SimPosition, rayEnd, ignoredBodies, collisionCategory: Physics.CollisionLevel | Physics.CollisionWall);
                            UseIndoorSteeringOutside = obstacle != null;
                        }
                    }
                    else
                    {
                        UseIndoorSteeringOutside = false;
                        if (hasValidPath)
                        {
                            obstacleRaycastTimer = obstacleRaycastIntervalShort;
                            // Swimming outside and using the path finder -> check that the path is not blocked with anything (the path finder doesn't know about other subs).
                            foreach (var connectedSub in Submarine.MainSub.GetConnectedSubs())
                            {
                                if (connectedSub == Submarine.MainSub) { continue; }
                                Vector2 rayStart = SimPosition - connectedSub.SimPosition;
                                Vector2 dir = PathSteering.CurrentPath.CurrentNode.WorldPosition - WorldPosition;
                                Vector2 rayEnd = rayStart + dir.ClampLength(Character.AnimController.Collider.GetLocalFront().Length() * 5);
                                if (Submarine.CheckVisibility(rayStart, rayEnd, ignoreSubs: true) != null)
                                {
                                    PathSteering.CurrentPath.Unreachable = true;
                                    break;
                                }
                            }
                        }
                    }
                }
            }
            else
            {
                UseIndoorSteeringOutside = false;
            }
            
            if (Character.Submarine == null || Character.IsOnPlayerTeam && !Character.IsEscorted && !Character.IsOnFriendlyTeam(Character.Submarine.TeamID))
            {
                // Spot enemies while staying outside or inside an enemy ship.
                // does not apply for escorted characters, such as prisoners or terrorists who have their own behavior
                enemyCheckTimer -= deltaTime;
                if (enemyCheckTimer < 0)
                {
                    enemyCheckTimer = enemyCheckInterval * Rand.Range(0.75f, 1.25f);
                    if (!objectiveManager.IsCurrentObjective<AIObjectiveCombat>())
                    {
                        float closestDistance = 0;
                        Character closestEnemy = null;
                        foreach (Character c in Character.CharacterList)
                        {
                            if (c.Submarine != Character.Submarine) { continue; }
                            if (c.Removed || c.IsDead || c.IsIncapacitated) { continue; }
                            if (IsFriendly(c)) { continue; }
                            Vector2 toTarget = c.WorldPosition - WorldPosition;
                            float dist = toTarget.LengthSquared();
                            float maxDistance = Character.Submarine == null ? enemySpotDistanceOutside : enemySpotDistanceInside;
                            if (dist > maxDistance * maxDistance) { continue; }
                            if (EnemyAIController.IsLatchedToSomeoneElse(c, Character)) { continue; }
                            var head = Character.AnimController.GetLimb(LimbType.Head);
                            if (head == null) { continue; }
                            float rotation = head.body.TransformedRotation;
                            Vector2 forward = VectorExtensions.Forward(rotation);
                            float angle = MathHelper.ToDegrees(VectorExtensions.Angle(toTarget, forward));
                            if (angle > 70) { continue; }
                            if (!Character.CanSeeCharacter(c)) { continue; }
                            if (dist < closestDistance || closestEnemy == null)
                            {
                                closestEnemy = c;
                                closestDistance = dist;
                            }
                        }
                        if (closestEnemy != null)
                        {
                            AddCombatObjective(AIObjectiveCombat.CombatMode.Defensive, closestEnemy);
                        }
                    }
                }
            }

            if (UseIndoorSteeringOutside || Character.CurrentHull?.Submarine != null || hasValidPath || IsCloseEnoughToTarget(steeringBuffer))
            {
                if (steeringManager != insideSteering)
                {
                    insideSteering.Reset();
                    steeringManager = insideSteering;
                }
                if (IsCloseEnoughToTarget(maxSteeringBuffer))
                {
                    steeringBuffer += steeringBufferIncreaseSpeed * deltaTime;
                }
                else
                {
                    steeringBuffer = minSteeringBuffer;
                }
            }
            else
            {
                if (steeringManager != outsideSteering)
                {
                    outsideSteering.Reset();
                    steeringManager = outsideSteering;
                }
                steeringBuffer = minSteeringBuffer;
            }
            steeringBuffer = Math.Clamp(steeringBuffer, minSteeringBuffer, maxSteeringBuffer);

            AnimController.Crouching = shouldCrouch;
            CheckCrouching(deltaTime);
            Character.ClearInputs();
            
            if (SortTimer > 0.0f)
            {
                SortTimer -= deltaTime;
            }
            else
            {
                objectiveManager.SortObjectives();
                SortTimer = sortObjectiveInterval;
            }
            objectiveManager.UpdateObjectives(deltaTime);

            if (reportProblemsTimer > 0)
            {
                reportProblemsTimer -= deltaTime;
            }
            if (reactTimer > 0.0f)
            {
                reactTimer -= deltaTime;
                if (findItemState != FindItemState.None)
                {
                    // Update every frame only when seeking items
                    UnequipUnnecessaryItems();
                }
            }
            else
            {
                Character.UpdateTeam();
                if (Character.CurrentHull != null)
                {
                    if (Character.IsOnPlayerTeam)
                    {
                        foreach (Hull h in VisibleHulls)
                        {
                            PropagateHullSafety(Character, h);
                        }
                    }
                    else
                    {
                        foreach (Hull h in VisibleHulls)
                        {
                            RefreshHullSafety(h);
                        }
                    }
                }
                if (reportProblemsTimer <= 0.0f)
                {
<<<<<<< HEAD
                    if (Character.Submarine != null && (Character.Submarine.TeamID == Character.TeamID || Character.IsEscorted) && !Character.Submarine.Info.IsWreck)
=======
                    if (Character.Submarine != null && (Character.Submarine.TeamID == Character.TeamID || Character.Submarine.TeamID == Character.OriginalTeamID || Character.IsEscorted) && !Character.Submarine.Info.IsWreck)
>>>>>>> bf73ddb6
                    {
                        ReportProblems();
                    }
                    reportProblemsTimer = reportProblemsInterval;
                }
                UpdateSpeaking();
                UnequipUnnecessaryItems();
                reactTimer = GetReactionTime();
            }

            if (objectiveManager.CurrentObjective == null) { return; }

            objectiveManager.DoCurrentObjective(deltaTime);
            bool run = (objectiveManager.CurrentObjective.ForceRun && !objectiveManager.CurrentObjective.ForceWalk) || (!objectiveManager.CurrentObjective.ForceWalk && objectiveManager.GetCurrentPriority() > AIObjectiveManager.RunPriority);
            if (ObjectiveManager.CurrentObjective is AIObjectiveGoTo goTo && goTo.Target != null)
            {
                if (Character.CurrentHull == null)
                {
                    run = Vector2.DistanceSquared(Character.WorldPosition, goTo.Target.WorldPosition) > 300 * 300;
                }
                else
                {
                    float yDiff = goTo.Target.WorldPosition.Y - Character.WorldPosition.Y;
                    if (Math.Abs(yDiff) > 100)
                    {
                        run = true;
                    }
                    else
                    {
                        float xDiff = goTo.Target.WorldPosition.X - Character.WorldPosition.X;
                        run = Math.Abs(xDiff) > 500;
                    }
                }
            }

            //if someone is grabbing the bot and the bot isn't trying to run anywhere, let them keep dragging and "control" the bot
            if (Character.SelectedBy == null || run)
            {
                steeringManager.Update(Character.AnimController.GetCurrentSpeed(run && Character.CanRun));
            }

            bool ignorePlatforms = Character.AnimController.TargetMovement.Y < -0.5f && (-Character.AnimController.TargetMovement.Y > Math.Abs(Character.AnimController.TargetMovement.X));
            if (steeringManager == insideSteering)
            {
                var currPath = PathSteering.CurrentPath;
                if (currPath != null && currPath.CurrentNode != null)
                {
                    if (currPath.CurrentNode.SimPosition.Y < Character.AnimController.GetColliderBottom().Y)
                    {
                        // Don't allow to jump from too high.
                        float allowedJumpHeight = Character.AnimController.ImpactTolerance / 2;
                        float height = Math.Abs(currPath.CurrentNode.SimPosition.Y - Character.SimPosition.Y);
                        ignorePlatforms = height < allowedJumpHeight;
                    }
                }
                if (Character.IsClimbing && PathSteering.IsNextLadderSameAsCurrent)
                {
                    Character.AnimController.TargetMovement = new Vector2(0.0f, Math.Sign(Character.AnimController.TargetMovement.Y));
                }
            }
            Character.AnimController.IgnorePlatforms = ignorePlatforms;

            Vector2 targetMovement = AnimController.TargetMovement;
            if (!Character.AnimController.InWater)
            {
                targetMovement = new Vector2(Character.AnimController.TargetMovement.X, MathHelper.Clamp(Character.AnimController.TargetMovement.Y, -1.0f, 1.0f));
            }
            Character.AnimController.TargetMovement = Character.ApplyMovementLimits(targetMovement, AnimController.GetCurrentSpeed(run));

            flipTimer -= deltaTime;
            if (flipTimer <= 0.0f)
            {
                Direction newDir = Character.AnimController.TargetDir;
                if (Character.IsKeyDown(InputType.Aim))
                {
                    var cursorDiffX = Character.CursorPosition.X - Character.Position.X;
                    if (cursorDiffX > 10.0f)
                    {
                        newDir = Direction.Right;
                    }
                    else if (cursorDiffX < -10.0f)
                    {
                        newDir = Direction.Left;
                    }
                    if (Character.SelectedItem != null)
                    {
                        Character.SelectedItem.SecondaryUse(deltaTime, Character);
                    }
                }
                else if (AutoFaceMovement && Math.Abs(Character.AnimController.TargetMovement.X) > 0.1f && !Character.AnimController.InWater)
                {
                    newDir = Character.AnimController.TargetMovement.X > 0.0f ? Direction.Right : Direction.Left;
                }
                if (newDir != Character.AnimController.TargetDir)
                {
                    Character.AnimController.TargetDir = newDir;
                    flipTimer = FlipInterval;
                }
            }
            AutoFaceMovement = true;

            MentalStateManager?.Update(deltaTime);
            ShipCommandManager?.Update(deltaTime);
        }

        private void UnequipUnnecessaryItems()
        {
            if (Character.LockHands) { return; }
            if (ObjectiveManager.CurrentObjective == null) { return; }
            if (Character.CurrentHull == null) { return; }
            bool shouldActOnSuffocation = Character.IsLowInOxygen && !Character.AnimController.HeadInWater && HasDivingSuit(Character, requireOxygenTank: false) && !HasItem(Character, AIObjectiveFindDivingGear.OXYGEN_SOURCE, out _, conditionPercentage: 1);
            bool isCarrying = ObjectiveManager.HasActiveObjective<AIObjectiveContainItem>() || ObjectiveManager.HasActiveObjective<AIObjectiveDecontainItem>();

            bool NeedsDivingGearOnPath(AIObjectiveGoTo gotoObjective)
            {
                bool insideSteering = SteeringManager == PathSteering && PathSteering.CurrentPath != null && !PathSteering.IsPathDirty;
                Hull targetHull = gotoObjective.GetTargetHull();
                return (gotoObjective.Target != null && targetHull == null && !Character.IsImmuneToPressure) ||
                    NeedsDivingGear(targetHull, out _) ||
                    (insideSteering && ((PathSteering.CurrentPath.HasOutdoorsNodes && !Character.IsImmuneToPressure) || PathSteering.CurrentPath.Nodes.Any(n => NeedsDivingGear(n.CurrentHull, out _))));
            }

            if (isCarrying)
            {
                if (findItemState != FindItemState.OtherItem)
                {
                    var decontain = ObjectiveManager.GetActiveObjectives<AIObjectiveDecontainItem>().LastOrDefault();
                    if (decontain != null && decontain.TargetItem != null && decontain.TargetItem.HasTag(AIObjectiveFindDivingGear.HEAVY_DIVING_GEAR) &&
                        ObjectiveManager.GetActiveObjective() is AIObjectiveGoTo gotoObjective && NeedsDivingGearOnPath(gotoObjective))
                    {
                        // Don't try to put the diving suit in a locker if the suit would be needed in any hull in the path to the locker.
                        gotoObjective.Abandon = true;
                    }
                }
                if (!shouldActOnSuffocation)
                {
                    return;
                }
            }

            // Diving gear
            if (shouldActOnSuffocation || findItemState != FindItemState.OtherItem)
            {
                bool needsGear = NeedsDivingGear(Character.CurrentHull, out _);
                if (!needsGear || shouldActOnSuffocation)
                {
                    bool isCurrentObjectiveFindSafety = ObjectiveManager.IsCurrentObjective<AIObjectiveFindSafety>();
                    bool shouldKeepTheGearOn =
                        isCurrentObjectiveFindSafety ||
                        Character.AnimController.InWater ||
                        Character.AnimController.HeadInWater ||
                        Character.Submarine == null ||
                        (!Character.IsOnFriendlyTeam(Character.TeamID, Character.Submarine.TeamID) && !Character.IsEscorted) ||
                        ObjectiveManager.CurrentOrders.Any(o => o.Objective.KeepDivingGearOnAlsoWhenInactive) ||
                        ObjectiveManager.CurrentObjective.GetSubObjectivesRecursive(true).Any(o => o.KeepDivingGearOn) ||
                        Character.CurrentHull.OxygenPercentage < HULL_LOW_OXYGEN_PERCENTAGE + 10 ||
                        Character.CurrentHull.IsWetRoom;
                    bool IsOrderedToWait() => Character.IsOnPlayerTeam && ObjectiveManager.CurrentOrder is AIObjectiveGoTo goTo && goTo.Target == Character;
                    bool removeDivingSuit = !shouldKeepTheGearOn && !IsOrderedToWait();
                    if (shouldActOnSuffocation && Character.CurrentHull.Oxygen > 0 && (!isCurrentObjectiveFindSafety || Character.OxygenAvailable < 1))
                    {
                        shouldKeepTheGearOn = false;
                        // Remove the suit before we pass out
                        removeDivingSuit = true;
                    }
                    bool takeMaskOff = !shouldKeepTheGearOn;
                    if (!shouldKeepTheGearOn && !shouldActOnSuffocation)
                    {
                        if (ObjectiveManager.IsCurrentObjective<AIObjectiveIdle>())
                        {
                            removeDivingSuit = true;
                            takeMaskOff = true;
                        }
                        else
                        {
                            bool removeSuit = false;
                            bool removeMask = false;
                            foreach (var objective in ObjectiveManager.CurrentObjective.GetSubObjectivesRecursive(includingSelf: true))
                            {
                                if (objective is AIObjectiveGoTo gotoObjective)
                                {
                                    if (NeedsDivingGearOnPath(gotoObjective))
                                    {
                                        removeDivingSuit = false;
                                        takeMaskOff = false;
                                        break;
                                    }
                                    else if (gotoObjective.Mimic)
                                    {
                                        bool targetHasDivingGear = HasDivingGear(gotoObjective.Target as Character, requireOxygenTank: false);
                                        if (!removeSuit)
                                        {
                                            removeDivingSuit = !targetHasDivingGear;
                                            if (removeDivingSuit)
                                            {
                                                removeSuit = true;
                                            }
                                        }
                                        if (!removeMask)
                                        {
                                            takeMaskOff = !targetHasDivingGear;
                                            if (takeMaskOff)
                                            {
                                                removeMask = true;
                                            }
                                        }
                                    }
                                }
                            }
                        }
                    }
                    if (removeDivingSuit)
                    {
                        var divingSuit = Character.Inventory.FindItemByTag(AIObjectiveFindDivingGear.HEAVY_DIVING_GEAR);
                        if (divingSuit != null && !divingSuit.HasTag(AIObjectiveFindDivingGear.DIVING_GEAR_WEARABLE_INDOORS))
                        {
                            if (shouldActOnSuffocation || Character.Submarine?.TeamID != Character.TeamID || ObjectiveManager.GetCurrentPriority() >= AIObjectiveManager.RunPriority)
                            {
                                divingSuit.Drop(Character);
                                HandleRelocation(divingSuit);
                                ReequipUnequipped();
                            }
                            else if (findItemState == FindItemState.None || findItemState == FindItemState.DivingSuit)
                            {
                                findItemState = FindItemState.DivingSuit;
                                if (FindSuitableContainer(divingSuit, out Item targetContainer))
                                {
                                    findItemState = FindItemState.None;
                                    itemIndex = 0;
                                    if (targetContainer != null)
                                    {
                                        var decontainObjective = new AIObjectiveDecontainItem(Character, divingSuit, ObjectiveManager, targetContainer: targetContainer.GetComponent<ItemContainer>())
                                        {
                                            DropIfFails = false
                                        };
                                        decontainObjective.Abandoned += () =>
                                        {
                                            ReequipUnequipped();
                                            IgnoredItems.Add(targetContainer);
                                        };
                                        decontainObjective.Completed += () => ReequipUnequipped();
                                        ObjectiveManager.CurrentObjective.AddSubObjective(decontainObjective, addFirst: true);
                                        return;
                                    }
                                    else
                                    {
                                        divingSuit.Drop(Character);
                                        HandleRelocation(divingSuit);
                                        ReequipUnequipped();
                                    }
                                }
                            }
                        }
                    }
                    if (takeMaskOff)
                    {
                        if (Character.HasEquippedItem(AIObjectiveFindDivingGear.LIGHT_DIVING_GEAR))
                        {
                            var mask = Character.Inventory.FindItemByTag(AIObjectiveFindDivingGear.LIGHT_DIVING_GEAR);
                            if (mask != null)
                            {
                                if (!mask.AllowedSlots.Contains(InvSlotType.Any) || !Character.Inventory.TryPutItem(mask, Character, new List<InvSlotType>() { InvSlotType.Any }))
                                {
                                    if (Character.Submarine?.TeamID != Character.TeamID || ObjectiveManager.GetCurrentPriority() >= AIObjectiveManager.RunPriority)
                                    {
                                        mask.Drop(Character);
                                        HandleRelocation(mask);
                                        ReequipUnequipped();
                                    }
                                    else if (findItemState == FindItemState.None || findItemState == FindItemState.DivingMask)
                                    {
                                        findItemState = FindItemState.DivingMask;
                                        if (FindSuitableContainer(mask, out Item targetContainer))
                                        {
                                            findItemState = FindItemState.None;
                                            itemIndex = 0;
                                            if (targetContainer != null)
                                            {
                                                var decontainObjective = new AIObjectiveDecontainItem(Character, mask, ObjectiveManager, targetContainer: targetContainer.GetComponent<ItemContainer>());
                                                decontainObjective.Abandoned += () =>
                                                {
                                                    ReequipUnequipped();
                                                    IgnoredItems.Add(targetContainer);
                                                };
                                                decontainObjective.Completed += () => ReequipUnequipped();
                                                ObjectiveManager.CurrentObjective.AddSubObjective(decontainObjective, addFirst: true);
                                                return;
                                            }
                                            else
                                            {
                                                mask.Drop(Character);
                                                HandleRelocation(mask);
                                                ReequipUnequipped();
                                            }
                                        }
                                    }
                                }
                                else
                                {
                                    ReequipUnequipped();
                                }
                            }
                        }
                    }
                }
            }
            // Other items
            if (isCarrying) { return; }
            if (!ObjectiveManager.CurrentObjective.AllowAutomaticItemUnequipping || !ObjectiveManager.GetActiveObjective().AllowAutomaticItemUnequipping) { return; }

            if (findItemState == FindItemState.None || findItemState == FindItemState.OtherItem)
            {
                for (int i = 0; i < 2; i++)
                {
                    var hand = i == 0 ? InvSlotType.RightHand : InvSlotType.LeftHand;
                    Item item = Character.Inventory.GetItemInLimbSlot(hand);
                    if (item == null) { continue; }

                    if (!item.AllowedSlots.Contains(InvSlotType.Any) || !Character.Inventory.TryPutItem(item, Character, new List<InvSlotType>() { InvSlotType.Any }) && Character.Submarine?.TeamID == Character.TeamID )
                    {
                        if (item.AllowedSlots.Contains(InvSlotType.Bag) && Character.Inventory.TryPutItem(item, Character, new List<InvSlotType>() { InvSlotType.Bag })) { continue; }
                        findItemState = FindItemState.OtherItem;
                        if (FindSuitableContainer(item, out Item targetContainer))
                        {
                            findItemState = FindItemState.None;
                            itemIndex = 0;
                            if (targetContainer != null)
                            {
                                var decontainObjective = new AIObjectiveDecontainItem(Character, item, ObjectiveManager, targetContainer: targetContainer.GetComponent<ItemContainer>());
                                decontainObjective.Abandoned += () =>
                                {
                                    ReequipUnequipped();
                                    IgnoredItems.Add(targetContainer);
                                };
                                ObjectiveManager.CurrentObjective.AddSubObjective(decontainObjective, addFirst: true);
                                return;
                            }
                            else
                            {
                                item.Drop(Character);
                                HandleRelocation(item);
                            }
                        }
                    }
                }
            }
        }

        private readonly HashSet<Item> itemsToRelocate = new HashSet<Item>();

        private void HandleRelocation(Item item)
        {
            if (item.SpawnedInCurrentOutpost) { return; }
            if (item.Submarine == null) { return; }
            // Only affects bots in the player team
            if (!Character.IsOnPlayerTeam) { return; }
            // Don't relocate if the item is on a sub of the same team
            if (item.Submarine.TeamID == Character.TeamID) { return; }
            if (itemsToRelocate.Contains(item)) { return; }
            itemsToRelocate.Add(item);
            if (item.Submarine.ConnectedDockingPorts.TryGetValue(Submarine.MainSub, out DockingPort myPort))
            {
                myPort.OnUnDocked += Relocate;
            }
            var campaign = GameMain.GameSession.Campaign;
            if (campaign != null)
            {
                // In the campaign mode, undocking happens after leaving the outpost, so we can't use that.
                campaign.BeforeLevelLoading += Relocate;
            }

            void Relocate()
            {
                if (item == null || item.Removed) { return; }
                if (!itemsToRelocate.Contains(item)) { return; }
                var mainSub = Submarine.MainSub;
                Entity owner = item.GetRootInventoryOwner();
                if (owner != null)
                {
                    if (owner is Character c)
                    {
                        if (c.TeamID == CharacterTeamType.Team1 || c.TeamID == CharacterTeamType.Team2)
                        {
                            // Taken by a player/bot (if npc or monster would take the item, we'd probably still want it to spawn back to the main sub.
                            return;
                        }
                    }
                    else if (owner.Submarine == mainSub)
                    {
                        // Placed inside an inventory that's already in the main sub.
                        return;
                    }
                }
                // Laying on the ground inside the main sub.
                if (item.Submarine == mainSub)
                {
                    return;
                }
                if (owner != null && owner != item)
                {
                    item.Drop(null);
                }
                item.Submarine = mainSub;
                Item newContainer = mainSub.FindContainerFor(item, onlyPrimary: false);
                if (newContainer == null || !newContainer.OwnInventory.TryPutItem(item, user: null))
                {
                    WayPoint wp = WayPoint.GetRandom(SpawnType.Cargo, null, mainSub) ?? WayPoint.GetRandom(SpawnType.Path, null, mainSub);
                    if (wp != null)
                    {
                        item.SetTransform(wp.SimPosition, 0.0f, findNewHull: false, setPrevTransform: false);
                    }
                    else
                    {
                        DebugConsole.AddWarning($"Failed to relocate item {item.Prefab.Identifier} ({item.ID}), because no cargo spawn point could be found!");
                    }
                }
                itemsToRelocate.Remove(item);
                DebugConsole.Log($"Relocated item {item.Prefab.Identifier} ({item.ID}) back to the main sub.");
            }
        }

        private enum FindItemState
        {
            None,
            DivingSuit,
            DivingMask,
            OtherItem
        }
        private FindItemState findItemState;
        private int itemIndex;

        public bool FindSuitableContainer(Item containableItem, out Item suitableContainer) => FindSuitableContainer(Character, containableItem, IgnoredItems, ref itemIndex, out suitableContainer);

        public static bool FindSuitableContainer(Character character, Item containableItem, List<Item> ignoredItems, ref int itemIndex, out Item suitableContainer)
        {
            suitableContainer = null;
            if (character.FindItem(ref itemIndex, out Item targetContainer, ignoredItems: ignoredItems, positionalReference: containableItem, customPriorityFunction: i =>
            {
                if (!i.HasAccess(character)) { return 0; }
                var container = i.GetComponent<ItemContainer>();
                if (container == null) { return 0; }
                if (!container.Inventory.CanBePut(containableItem)) { return 0; }
                var rootContainer = container.Item.GetRootContainer() ?? container.Item;
                if (rootContainer.GetComponent<Fabricator>() != null || rootContainer.GetComponent<Deconstructor>() != null) { return 0; }
                if (container.ShouldBeContained(containableItem, out bool isRestrictionsDefined))
                {
                    if (isRestrictionsDefined)
                    {
                        return 10;
                    }
                    else
                    {
                        if (containableItem.IsContainerPreferred(container, out bool isPreferencesDefined, out bool isSecondary))
                        {
                            return isPreferencesDefined ? isSecondary ? 2 : 5 : 1;
                        }
                        else
                        {
                            if (isPreferencesDefined)
                            {
                                // Use any valid locker as a fall back container.
                                return container.Item.HasTag("locker") ? 0.5f : 0;
                            }
                            return 1;
                        }
                    }
                }
                else
                {
                    return 0;
                }
            }))
            {
                suitableContainer = targetContainer;
                return true;
            }
            return false;
        }

        protected void ReportProblems()
        {
            Order newOrder = null;
            Hull targetHull = null;
            bool speak = Character.SpeechImpediment < 100;
            if (Character.CurrentHull != null)
            {
                bool isFighting = ObjectiveManager.HasActiveObjective<AIObjectiveCombat>();
                bool isFleeing = ObjectiveManager.HasActiveObjective<AIObjectiveFindSafety>();
                foreach (var hull in VisibleHulls)
                {
                    foreach (Character target in Character.CharacterList)
                    {
                        if (target.CurrentHull != hull || !target.Enabled) { continue; }
                        if (AIObjectiveFightIntruders.IsValidTarget(target, Character, false))
                        {
                            if (!target.IsArrested && AddTargets<AIObjectiveFightIntruders, Character>(Character, target) && newOrder == null)
                            {
                                var orderPrefab = OrderPrefab.Prefabs["reportintruders"];
                                newOrder = new Order(orderPrefab, hull, null, orderGiver: Character);
                                targetHull = hull;
                                if (target.IsEscorted)
                                {
                                    if (!Character.IsPrisoner && target.IsPrisoner)
                                    {
                                        LocalizedString msg = TextManager.GetWithVariables("orderdialog.prisonerescaped", ("[roomname]", targetHull.DisplayName, FormatCapitals.No));
                                        Character.Speak(msg.Value, ChatMessageType.Order);
                                        speak = false;
                                    }
                                    else if (!IsMentallyUnstable && target.AIController.IsMentallyUnstable)
                                    {
                                        LocalizedString msg = TextManager.GetWithVariables("orderdialog.mentalcase", ("[roomname]", targetHull.DisplayName, FormatCapitals.No));
                                        Character.Speak(msg.Value, ChatMessageType.Order);
                                        speak = false;
                                    }
                                }
                            }
                        }
                    }
                    if (AIObjectiveExtinguishFires.IsValidTarget(hull, Character))
                    {
                        if (AddTargets<AIObjectiveExtinguishFires, Hull>(Character, hull) && newOrder == null)
                        {
                            var orderPrefab = OrderPrefab.Prefabs["reportfire"];
                            newOrder = new Order(orderPrefab, hull, null, orderGiver: Character);
                            targetHull = hull;
                        }
                    }
                    if (IsBallastFloraNoticeable(Character, hull) && newOrder == null)
                    {
                        var orderPrefab = OrderPrefab.Prefabs["reportballastflora"];
                        newOrder = new Order(orderPrefab, hull, null, orderGiver: Character);
                        targetHull = hull;
                    }
                    if (!isFighting)
                    {
                        foreach (var gap in hull.ConnectedGaps)
                        {
                            if (AIObjectiveFixLeaks.IsValidTarget(gap, Character))
                            {
                                if (AddTargets<AIObjectiveFixLeaks, Gap>(Character, gap) && newOrder == null && !gap.IsRoomToRoom)
                                {
                                    var orderPrefab = OrderPrefab.Prefabs["reportbreach"];
                                    newOrder = new Order(orderPrefab, hull, null, orderGiver: Character);
                                    targetHull = hull;
                                }
                            }
                        }
                        if (!isFleeing)
                        {
                            foreach (Character target in Character.CharacterList)
                            {
                                if (target.CurrentHull != hull) { continue; }
                                if (AIObjectiveRescueAll.IsValidTarget(target, Character))
                                {
                                    if (AddTargets<AIObjectiveRescueAll, Character>(Character, target) && newOrder == null && (!Character.IsMedic || Character == target) && !ObjectiveManager.HasActiveObjective<AIObjectiveRescue>())
                                    {
                                        var orderPrefab = OrderPrefab.Prefabs["requestfirstaid"];
                                        newOrder = new Order(orderPrefab, hull, null, orderGiver: Character);
                                        targetHull = hull;
                                    }
                                }
                            }                            
                            foreach (Item item in Item.RepairableItems)
                            {
                                if (item.CurrentHull != hull) { continue; }
                                if (AIObjectiveRepairItems.IsValidTarget(item, Character))
                                {
                                    if (!item.Repairables.Any(r => r.IsBelowRepairIconThreshold)) { continue; }
                                    if (AddTargets<AIObjectiveRepairItems, Item>(Character, item) && newOrder == null && !ObjectiveManager.HasActiveObjective<AIObjectiveRepairItem>())
                                    {
                                        var orderPrefab = OrderPrefab.Prefabs["reportbrokendevices"];
                                        newOrder = new Order(orderPrefab, hull, item.Repairables?.FirstOrDefault(), orderGiver: Character);
                                        targetHull = hull;
                                    }
                                }
                            }
                        }
                    }
                }
            }
            if (newOrder != null && speak)
            {
                // for now, escorted characters use the report system to get targets but do not speak. escort-character specific dialogue could be implemented
                if (!Character.IsEscorted)
                {
                    if (Character.TeamID == CharacterTeamType.FriendlyNPC)
                    {
                        Character.Speak(newOrder.GetChatMessage("", targetHull?.DisplayName?.Value ?? "", givingOrderToSelf: false), ChatMessageType.Default,
                            identifier: $"{newOrder.Prefab.Identifier}{targetHull?.RoomName ?? "null"}".ToIdentifier(),
                            minDurationBetweenSimilar: 60.0f);
                    }
                    else if (Character.IsOnPlayerTeam && GameMain.GameSession?.CrewManager != null && GameMain.GameSession.CrewManager.AddOrder(newOrder, newOrder.FadeOutTime))
                    {
                        Character.Speak(newOrder.GetChatMessage("", targetHull?.DisplayName?.Value ?? "", givingOrderToSelf: false), ChatMessageType.Order);
#if SERVER
                        GameMain.Server.SendOrderChatMessage(new OrderChatMessage(newOrder
                            .WithManualPriority(CharacterInfo.HighestManualOrderPriority)
                            .WithTargetEntity(targetHull)
                            .WithOrderGiver(Character), "", null, Character));
#endif
                    }
                }
            }
        }

        public static bool IsBallastFloraNoticeable(Character character, Hull hull)
        {
            foreach (var ballastFlora in MapCreatures.Behavior.BallastFloraBehavior.EntityList)
            {
                if (ballastFlora.Parent?.Submarine != character.Submarine) { continue; }
                if (!ballastFlora.HasBrokenThrough) { continue; }
                // Don't react to the first two branches, because they are usually in the very edges of the room.
                if (ballastFlora.Branches.Count(b => !b.Removed && b.Health > 0 && b.CurrentHull == hull) > 2)
                {
                    return true;
                }
            }
            return false;
        }

        public static void ReportProblem(Character reporter, Order order, Hull targetHull = null)
        {
            if (reporter == null || order == null) { return; }
            var visibleHulls = targetHull is null ? new List<Hull>(reporter.GetVisibleHulls()) : new List<Hull> { targetHull };
            foreach (var hull in visibleHulls)
            {
                PropagateHullSafety(reporter, hull);
                RefreshTargets(reporter, order, hull);
            }
        }

        private void UpdateSpeaking()
        {
            if (!Character.IsOnPlayerTeam) { return; }
            if (Character.SpeechImpediment >= 100) { return; }
            if (Character.Oxygen < 20.0f)
            {
                Character.Speak(TextManager.Get("DialogLowOxygen").Value, null, Rand.Range(0.5f, 5.0f), "lowoxygen".ToIdentifier(), 30.0f);
            }
            if (Character.Bleeding > 2.0f)
            {
                Character.Speak(TextManager.Get("DialogBleeding").Value, null, Rand.Range(0.5f, 5.0f), "bleeding".ToIdentifier(), 30.0f);
            }
            if (Character.PressureTimer > 50.0f && Character.CurrentHull?.DisplayName != null)
            {
                Character.Speak(TextManager.GetWithVariable("DialogPressure", "[roomname]", Character.CurrentHull.DisplayName, FormatCapitals.Yes).Value, null, Rand.Range(0.5f, 5.0f), "pressure".ToIdentifier(), 30.0f);
            }
        }

        public override void OnHealed(Character healer, float healAmount)
        {
            if (healer == null || healAmount <= 0.0f) { return; }
            if (previousHealAmounts.ContainsKey(healer))
            {
                previousHealAmounts[healer] += healAmount;
            }
            else
            {
                previousHealAmounts.Add(healer, healAmount);
            }
        }

        public override void OnAttacked(Character attacker, AttackResult attackResult)
        {
            // The attack incapacitated/killed the character: respond immediately to trigger nearby characters because the update loop no longer runs
            if (wasConscious && (Character.IsIncapacitated || Character.Stun > 0.0f))
            {
                RespondToAttack(attacker, attackResult);
                wasConscious = false;
                return;
            }
            if (Character.IsDead) { return; }
            if (attacker == null || Character.IsPlayer)
            {
                // The player characters need to "respond" to the attack always, because the update loop doesn't run for them.
                // Otherwise other NPCs totally ignore when player characters are attacked.
                RespondToAttack(attacker, attackResult);
                return;
            }
            if (previousAttackResults.ContainsKey(attacker))
            {
                if (attackResult.Afflictions != null)
                {
                    foreach (Affliction newAffliction in attackResult.Afflictions)
                    {
                        var matchingAffliction = previousAttackResults[attacker].Afflictions.Find(a => a.Prefab == newAffliction.Prefab && a.Source == newAffliction.Source);
                        if (matchingAffliction == null)
                        {
                            previousAttackResults[attacker].Afflictions.Add(newAffliction);
                        }
                        else
                        {
                            matchingAffliction.Strength += newAffliction.Strength;
                        }
                    }
                }
                previousAttackResults[attacker] = new AttackResult(previousAttackResults[attacker].Afflictions, previousAttackResults[attacker].HitLimb);
            }
            else
            {
                previousAttackResults.Add(attacker, attackResult);
            }
        }

        private void RespondToAttack(Character attacker, AttackResult attackResult)
        {
            float healAmount = 0.0f;
            if (attacker != null)
            {
                previousHealAmounts.TryGetValue(attacker, out healAmount);
            }
            // excluding poisons etc
            float realDamage = attackResult.Damage - healAmount;
            // including poisons etc
            float totalDamage = realDamage;
            if (attackResult.Afflictions != null)
            {
                foreach (Affliction affliction in attackResult.Afflictions)
                {
                    totalDamage -= affliction.Prefab.KarmaChangeOnApplied * affliction.Strength;
                }
            }
            if (totalDamage <= 0.01f) { return; }
            if (Character.IsBot)
            {
                if (!freezeAI && !Character.IsDead && Character.IsIncapacitated)
                {
                    // Removes the combat objective and resets all objectives.
                    objectiveManager.CreateAutonomousObjectives();
                    objectiveManager.SortObjectives();
                    freezeAI = true;
                }
            }
            if (attacker == null || attacker.IsUnconscious || attacker.Removed)
            {
                // Don't react to the damage if there's no attacker.
                // We might consider launching the retreat combat objective in some cases, so that the bot does not just stand somewhere getting damaged and dying.
                // But fires and enemies should already be handled by the FindSafetyObjective.
                return;
                // Ignore damage from falling etc that we shouldn't react to.
                //if (Character.LastDamageSource == null) { return; }
                //AddCombatObjective(AIObjectiveCombat.CombatMode.Retreat, Rand.Range(0.5f, 1f, Rand.RandSync.Unsynced));
            }
            if (realDamage <= 0 && (attacker.IsBot || attacker.TeamID == Character.TeamID))
            {
                // Don't react to damage that is entirely based on karma penalties (medics, poisons etc), unless applier is player
                return;
            }
            if (attacker.Submarine == null && Character.Submarine != null)
            {
                // Don't react to attackers that are outside of the sub (e.g. AoE attacks)
                return;
            }
            bool isAttackerInfected = false;
            bool isAttackerFightingEnemy = false;
            float minorDamageThreshold = 1;
            float majorDamageThreshold = 20;
            if (attacker.TeamID == Character.TeamID && !attacker.IsInstigator)
            {
                minorDamageThreshold = 10;
                majorDamageThreshold = 40;
            }
            if (IsFriendly(attacker))
            {
                if (attacker.AnimController.Anim == Barotrauma.AnimController.Animation.CPR && attacker.SelectedCharacter == Character)
                {
                    // Don't attack characters that damage you while doing cpr, because let's assume that they are helping you.
                    // Should not cancel any existing ai objectives (so that if the character attacked you and then helped, we still would want to retaliate).
                    return;
                }
                float cumulativeDamage = realDamage + Character.GetDamageDoneByAttacker(attacker);
                bool isAccidental = attacker.IsBot && !IsMentallyUnstable && !attacker.AIController.IsMentallyUnstable && attacker.CombatAction == null;
                if (isAccidental)
                {
                    if (!Character.IsSecurity && cumulativeDamage > minorDamageThreshold)
                    {
                        AddCombatObjective(AIObjectiveCombat.CombatMode.Retreat, attacker);
                    }
                }
                else
                {
                    isAttackerInfected = attacker.CharacterHealth.GetAfflictionStrength(AfflictionPrefab.AlienInfectedType) > 0;
                    // Inform other NPCs
                    if (isAttackerInfected || cumulativeDamage > minorDamageThreshold || totalDamage > minorDamageThreshold)
                    {
                        if (GameMain.IsMultiplayer || !attacker.IsPlayer || Character.TeamID != attacker.TeamID)
                        {
                            InformOtherNPCs(cumulativeDamage);
                        }
                    }
                    if (Character.IsBot)
                    {
                        var combatMode = DetermineCombatMode(Character, cumulativeDamage);
                        if (attacker.IsPlayer && !Character.IsInstigator && !ObjectiveManager.IsCurrentObjective<AIObjectiveCombat>())
                        {
                            switch (combatMode)
                            {
                                case AIObjectiveCombat.CombatMode.Defensive:
                                case AIObjectiveCombat.CombatMode.Retreat:
                                    if (Character.IsSecurity)
                                    {
                                        Character.Speak(TextManager.Get("dialogattackedbyfriendlysecurityresponse").Value, null, 0.5f, "attackedbyfriendlysecurityresponse".ToIdentifier(), minDurationBetweenSimilar: 10.0f);
                                    }
                                    else
                                    {
                                        Character.Speak(TextManager.Get("DialogAttackedByFriendly").Value, null, 0.5f, "attackedbyfriendly".ToIdentifier(), minDurationBetweenSimilar: 10.0f);
                                    }
                                    break;
                                case AIObjectiveCombat.CombatMode.Offensive:
                                case AIObjectiveCombat.CombatMode.Arrest:
                                    Character.Speak(TextManager.Get("dialogattackedbyfriendlysecurityarrest").Value, null, 0.5f, "attackedbyfriendlysecurityarrest".ToIdentifier(), minDurationBetweenSimilar: 10.0f);
                                    break;
                                case AIObjectiveCombat.CombatMode.None:
                                    if (Character.IsSecurity && realDamage > 1)
                                    {
                                        Character.Speak(TextManager.Get("dialogattackedbyfriendlysecurityresponse").Value, null, 0.5f, "attackedbyfriendlysecurityresponse".ToIdentifier(), minDurationBetweenSimilar: 10.0f);
                                    }
                                    break;
                            }
                        }
                        // If the attacker is using a low damage and high frequency weapon like a repair tool, we shouldn't use any delay.
                        AddCombatObjective(combatMode, attacker, delay: realDamage > 1 ? GetReactionTime() : 0);
                    }
                    if (!isAttackerFightingEnemy)
                    {
                        (GameMain.GameSession?.GameMode as CampaignMode)?.OutpostNPCAttacked(Character, attacker, attackResult);
                    }
                }
            }
            else
            {
                if (Character.Submarine != null && Character.Submarine.GetConnectedSubs().Contains(attacker.Submarine))
                {
                    // Non-friendly
                    InformOtherNPCs();
                }
                if (Character.IsBot)
                {
                    AddCombatObjective(DetermineCombatMode(Character), attacker);
                }
            }

            void InformOtherNPCs(float cumulativeDamage = 0)
            {
                foreach (Character otherCharacter in Character.CharacterList)
                {
                    if (otherCharacter == Character || otherCharacter.IsUnconscious || otherCharacter.Removed) { continue; }
                    if (otherCharacter.Submarine != Character.Submarine) { continue; }
                    if (otherCharacter.Submarine != attacker.Submarine) { continue; }
                    if (otherCharacter.Info?.Job == null || otherCharacter.IsInstigator) { continue; }
                    if (otherCharacter.IsPlayer) { continue; }
                    if (otherCharacter.AIController is not HumanAIController otherHumanAI) { continue; }
                    if (!otherHumanAI.IsFriendly(Character)) { continue; }
                    bool isWitnessing = otherHumanAI.VisibleHulls.Contains(Character.CurrentHull) || otherHumanAI.VisibleHulls.Contains(attacker.CurrentHull);
                    if (!isWitnessing) 
                    { 
                        //if the other character did not witness the attack, and the character is not within report range (or capable of reporting)
                        //don't react to the attack
                        if (Character.IsDead || Character.IsUnconscious || otherCharacter.TeamID != Character.TeamID || !CheckReportRange(Character, otherCharacter, ReportRange))
                        {
                            continue;
                        } 
                    }
                    var combatMode = DetermineCombatMode(otherCharacter, cumulativeDamage, isWitnessing);
                    float delay = isWitnessing ? GetReactionTime() : Rand.Range(2.0f, 5.0f, Rand.RandSync.Unsynced);
                    otherHumanAI.AddCombatObjective(combatMode, attacker, delay);
                }
            }

            AIObjectiveCombat.CombatMode DetermineCombatMode(Character c, float cumulativeDamage = 0, bool isWitnessing = false)
            {
                if (c.AIController is not HumanAIController humanAI) { return AIObjectiveCombat.CombatMode.None; }
                if (!IsFriendly(attacker))
                {
                    if (c.Submarine == null)
                    {
                        // Outside
                        return attacker.Submarine == null ? AIObjectiveCombat.CombatMode.Defensive : AIObjectiveCombat.CombatMode.Retreat;
                    }
                    if (!c.Submarine.GetConnectedSubs().Contains(attacker.Submarine))
                    {
                        // Attacked from an unconnected submarine (pirate/pvp)
                        return 
                            humanAI.ObjectiveManager.CurrentOrder is AIObjectiveOperateItem operateOrder && operateOrder.GetTarget() is Controller ? 
                                AIObjectiveCombat.CombatMode.None : AIObjectiveCombat.CombatMode.Retreat;
                    }
                    return 
                        humanAI.ObjectiveManager.IsCurrentOrder<AIObjectiveFightIntruders>() || 
                        humanAI.ObjectiveManager.Objectives.Any(o => o is AIObjectiveFightIntruders) ? 
                            AIObjectiveCombat.CombatMode.Offensive : AIObjectiveCombat.CombatMode.Defensive;
                }
                else
                {
                    if (isAttackerInfected)
                    {
                        cumulativeDamage = 100;
                    }
                    if (attacker.IsPlayer && c.TeamID == attacker.TeamID)
                    {
                        if (GameMain.IsSingleplayer || c.TeamID != attacker.TeamID)
                        {
                            // Bots in the player team never act aggressively in single player when attacked by the player
                            // In multiplayer, they react only to players attacking them or other crew members
                            return Character == c && cumulativeDamage > minorDamageThreshold ? AIObjectiveCombat.CombatMode.Retreat : AIObjectiveCombat.CombatMode.None;
                        }
                    }
                    if (c.Submarine == null || !c.Submarine.GetConnectedSubs().Contains(attacker.Submarine))
                    {
                        // Outside or attacked from an unconnected submarine -> don't react.
                        return AIObjectiveCombat.CombatMode.None;
                    }
                    // If there are any enemies around, just ignore the friendly fire
                    if (Character.CharacterList.Any(ch => ch.Submarine == c.Submarine && !ch.Removed && !ch.IsIncapacitated && !IsFriendly(ch) && VisibleHulls.Contains(ch.CurrentHull)))
                    {
                        isAttackerFightingEnemy = true;
                        return AIObjectiveCombat.CombatMode.None;
                    }
                    if (isWitnessing && c.CombatAction != null && !c.IsSecurity)
                    {
                        return c.CombatAction.WitnessReaction;
                    }
                    if (!attacker.IsInstigator && c.IsOnFriendlyTeam(attacker) && FindInstigator() is Character instigator)
                    {
                        // The guards don't react to player's aggressions when there's an instigator around
                        isAttackerFightingEnemy = true;
                        return c.IsSecurity ? AIObjectiveCombat.CombatMode.None : (instigator.CombatAction != null ? instigator.CombatAction.WitnessReaction : AIObjectiveCombat.CombatMode.Retreat);
                    }
                    if (attacker.TeamID == CharacterTeamType.FriendlyNPC && !(attacker.AIController.IsMentallyUnstable || attacker.AIController.IsMentallyUnstable))
                    {
                        if (c.IsSecurity)
                        {
                            return attacker.CombatAction != null ? attacker.CombatAction.GuardReaction : AIObjectiveCombat.CombatMode.Offensive;
                        }
                        else
                        {
                            return attacker.CombatAction != null ? attacker.CombatAction.WitnessReaction : AIObjectiveCombat.CombatMode.Retreat;
                        }
                    }
                    else
                    {
                        if (humanAI.ObjectiveManager.GetActiveObjective<AIObjectiveCombat>()?.Enemy == attacker)
                        {
                            // Already targeting the attacker -> treat as a more serious threat.
                            cumulativeDamage *= 2;
                        }
                        if (cumulativeDamage > majorDamageThreshold)
                        {
                            if (c.IsSecurity)
                            {
                                return AIObjectiveCombat.CombatMode.Offensive;
                            }
                            else
                            {
                                return c == Character ? AIObjectiveCombat.CombatMode.Defensive : AIObjectiveCombat.CombatMode.Retreat;
                            }
                        }
                        else if (cumulativeDamage > minorDamageThreshold)
                        {
                            return c.IsSecurity ? AIObjectiveCombat.CombatMode.Arrest : AIObjectiveCombat.CombatMode.Retreat;
                        }
                        else
                        {
                            return AIObjectiveCombat.CombatMode.None;
                        }
                    }

                    Character FindInstigator()
                    {
                        if (Character.IsInstigator)
                        {
                            return Character;
                        }
                        if (attacker.IsInstigator)
                        {
                            return attacker;
                        }
                        if (c.IsInstigator)
                        {
                            return c;
                        }
                        if (c.AIController is HumanAIController humanAi)
                        {
                            return Character.CharacterList.FirstOrDefault(ch => ch.Submarine == c.Submarine && !ch.Removed && !ch.IsIncapacitated && ch.IsInstigator && humanAi.VisibleHulls.Contains(ch.CurrentHull));
                        }
                        return null;
                    }
                }
            }
        }

        public void AddCombatObjective(AIObjectiveCombat.CombatMode mode, Character target, float delay = 0, Func<AIObjective, bool> abortCondition = null, Action onAbort = null, Action onCompleted = null, bool allowHoldFire = false)
        {
            if (mode == AIObjectiveCombat.CombatMode.None) { return; }
            if (Character.IsDead || Character.IsIncapacitated || Character.Removed) { return; }
            if (!Character.IsBot) { return; }
            if (ObjectiveManager.Objectives.FirstOrDefault(o => o is AIObjectiveCombat) is AIObjectiveCombat combatObjective)
            {
                // Don't replace offensive mode with something else
                if (combatObjective.Mode == AIObjectiveCombat.CombatMode.Offensive && mode != AIObjectiveCombat.CombatMode.Offensive) { return; }
                if (combatObjective.Mode != mode || combatObjective.Enemy != target || (combatObjective.Enemy == null && target == null))
                {
                    // Replace the old objective with the new.
                    ObjectiveManager.Objectives.Remove(combatObjective);
                    ObjectiveManager.AddObjective(CreateCombatObjective());
                }
            }
            else
            {
                if (delay > 0)
                {
                    ObjectiveManager.AddObjective(CreateCombatObjective(), delay);
                }
                else
                {
                    ObjectiveManager.AddObjective(CreateCombatObjective());
                }
            }

            AIObjectiveCombat CreateCombatObjective()
            {
                var objective = new AIObjectiveCombat(Character, target, mode, objectiveManager)
                {
                    HoldPosition = Character.Info?.Job?.Prefab.Identifier == "watchman",
                    AbortCondition = abortCondition,
                    allowHoldFire = allowHoldFire,
                };
                if (onAbort != null)
                {
                    objective.Abandoned += onAbort;
                }
                if (onCompleted != null)
                {
                    objective.Completed += onCompleted;
                }
                return objective;
            }
        }

        public void SetOrder(Order order, bool speak = true)
        {
            objectiveManager.SetOrder(order, speak);
        }

        public void SetForcedOrder(Order order)
        {
            var objective = ObjectiveManager.CreateObjective(order);
            ObjectiveManager.SetForcedOrder(objective);
        }

        public void ClearForcedOrder()
        {
            ObjectiveManager.ClearForcedOrder();
        }

        public override void SelectTarget(AITarget target)
        {
            SelectedAiTarget = target;
        }

        public override void Reset()
        {
            base.Reset();
            objectiveManager.SortObjectives();
            SortTimer = sortObjectiveInterval;
            float waitDuration = characterWaitOnSwitch;
            if (ObjectiveManager.IsCurrentObjective<AIObjectiveIdle>())
            {
                waitDuration *= 2;
            }
            ObjectiveManager.WaitTimer = waitDuration;
        }

        public override bool Escape(float deltaTime) => UpdateEscape(deltaTime, canAttackDoors: false);

        private void CheckCrouching(float deltaTime)
        {
            crouchRaycastTimer -= deltaTime;
            if (crouchRaycastTimer > 0.0f) { return; }

            crouchRaycastTimer = crouchRaycastInterval;

            //start the raycast in front of the character in the direction it's heading to
            Vector2 startPos = Character.SimPosition;
            startPos.X += MathHelper.Clamp(Character.AnimController.TargetMovement.X, -1.0f, 1.0f);

            //do a raycast upwards to find any walls
            if (!Character.AnimController.TryGetCollider(0, out PhysicsBody mainCollider))
            {
                mainCollider = Character.AnimController.Collider;
            }
            float margin = 0.1f;
            if (shouldCrouch)
            {
                margin *= 2;
            }
<<<<<<< HEAD
            float minCeilingDist = mainCollider.height / 2 + mainCollider.radius + margin;
=======
            float minCeilingDist = mainCollider.Height / 2 + mainCollider.Radius + margin;
>>>>>>> bf73ddb6

            shouldCrouch = Submarine.PickBody(startPos, startPos + Vector2.UnitY * minCeilingDist, null, Physics.CollisionWall, customPredicate: (fixture) => { return fixture.Body.UserData is not Submarine; }) != null;
        }

        public bool AllowCampaignInteraction()
        {
            if (Character == null || Character.Removed || Character.IsIncapacitated) { return false; }

            switch (ObjectiveManager.CurrentObjective)
            {
                case AIObjectiveCombat _:
                case AIObjectiveFindSafety _:
                case AIObjectiveExtinguishFires _:
                case AIObjectiveFightIntruders _:
                case AIObjectiveFixLeaks _:
                    return false;
            }
            return true;
        }

        public bool NeedsDivingGear(Hull hull, out bool needsSuit)
        {
            needsSuit = false;
            bool needsAir = Character.NeedsAir && Character.CharacterHealth.OxygenLowResistance < 1;
            if (hull == null || 
                hull.WaterPercentage > 90 || 
                hull.LethalPressure > 0 || 
                hull.ConnectedGaps.Any(gap => !gap.IsRoomToRoom && gap.Open > 0.9f))
            {
                needsSuit = !Character.IsProtectedFromPressure;
                return needsAir || needsSuit;
            }
            if (hull.WaterPercentage > 60 || hull.OxygenPercentage < HULL_LOW_OXYGEN_PERCENTAGE + 1)
            {
                return needsAir;
            }
            return false;
        }

        public static bool HasDivingGear(Character character, float conditionPercentage = 0, bool requireOxygenTank = true) => HasDivingSuit(character, conditionPercentage, requireOxygenTank) || HasDivingMask(character, conditionPercentage, requireOxygenTank);

        /// <summary>
        /// Check whether the character has a diving suit in usable condition plus some oxygen.
        /// </summary>
        public static bool HasDivingSuit(Character character, float conditionPercentage = 0, bool requireOxygenTank = true) 
            => HasItem(character, AIObjectiveFindDivingGear.HEAVY_DIVING_GEAR, out _, requireOxygenTank ? AIObjectiveFindDivingGear.OXYGEN_SOURCE : Identifier.Empty, conditionPercentage, requireEquipped: true,
                predicate: (Item item) => character.HasEquippedItem(item, InvSlotType.OuterClothes));

        /// <summary>
        /// Check whether the character has a diving mask in usable condition plus some oxygen.
        /// </summary>
        public static bool HasDivingMask(Character character, float conditionPercentage = 0, bool requireOxygenTank = true) 
            => HasItem(character, AIObjectiveFindDivingGear.LIGHT_DIVING_GEAR, out _, requireOxygenTank ? AIObjectiveFindDivingGear.OXYGEN_SOURCE : Identifier.Empty, conditionPercentage, requireEquipped: true);

        private static List<Item> matchingItems = new List<Item>();

        /// <summary>
        /// Note: uses a single list for matching items. The item is reused each time when the method is called. So if you use the method twice, and then refer to the first items, you'll actually get the second. 
        /// To solve this, create a copy of the collection or change the code so that you first handle the first items and only after that query for the next items.
        /// </summary>
        public static bool HasItem(Character character, Identifier tagOrIdentifier, out IEnumerable<Item> items, Identifier containedTag = default, float conditionPercentage = 0, bool requireEquipped = false, bool recursive = true, Func<Item, bool> predicate = null)
        {
            matchingItems.Clear();
            items = matchingItems;
            if (character?.Inventory == null) { return false; }
            matchingItems = character.Inventory.FindAllItems(i => (i.Prefab.Identifier == tagOrIdentifier || i.HasTag(tagOrIdentifier)) &&
                i.ConditionPercentage >= conditionPercentage &&
                (!requireEquipped || character.HasEquippedItem(i)) &&
                (predicate == null || predicate(i)), recursive, matchingItems);
            items = matchingItems;
            foreach (var item in matchingItems)
            {
                if (item == null) { continue; }

                if (containedTag.IsEmpty || item.OwnInventory == null)
                {
                    //no contained items required, this item's ok
                    return true;
                }
                var suitableSlot = item.GetComponent<ItemContainer>().FindSuitableSubContainerIndex(containedTag);
                if (suitableSlot == null)
                {
                    //no restrictions on the suitable slot
                    return item.ContainedItems.Any(it => it.HasTag(containedTag) && it.ConditionPercentage > conditionPercentage);
                }
                else
                {
                    return item.ContainedItems.Any(it => it.HasTag(containedTag) && it.ConditionPercentage > conditionPercentage && it.ParentInventory.IsInSlot(it, suitableSlot.Value));
                }
            }
            return false;
        }

        public static void StructureDamaged(Structure structure, float damageAmount, Character character)
        {
            const float MaxDamagePerSecond = 5.0f;
            const float MaxDamagePerFrame = MaxDamagePerSecond * (float)Timing.Step;

            const float WarningThreshold = 5.0f;
            const float ArrestThreshold = 20.0f;
            const float KillThreshold = 50.0f;

            if (character == null || damageAmount <= 0.0f) { return; }
            if (structure?.Submarine == null || !structure.Submarine.Info.IsOutpost || character.TeamID == structure.Submarine.TeamID) { return; }
            //structure not indestructible = something that's "meant" to be destroyed, like an ice wall in mines
            if (!structure.Prefab.IndestructibleInOutposts) { return; }

            bool someoneSpoke = false;
            float maxAccumulatedDamage = 0.0f;
            foreach (Character otherCharacter in Character.CharacterList)
            {
                if (otherCharacter == character || otherCharacter.TeamID == character.TeamID || otherCharacter.IsDead ||
                    otherCharacter.Info?.Job == null ||
                    otherCharacter.AIController is not HumanAIController otherHumanAI ||
                    !otherHumanAI.VisibleHulls.Contains(character.CurrentHull))
                {
                    continue;
                }
                if (!otherCharacter.CanSeeCharacter(character)) { continue; }

                if (!otherHumanAI.structureDamageAccumulator.ContainsKey(character)) { otherHumanAI.structureDamageAccumulator.Add(character, 0.0f); }
                float prevAccumulatedDamage = otherHumanAI.structureDamageAccumulator[character];
                otherHumanAI.structureDamageAccumulator[character] += MathHelper.Clamp(damageAmount, -MaxDamagePerFrame, MaxDamagePerFrame);
                float accumulatedDamage = Math.Max(otherHumanAI.structureDamageAccumulator[character], maxAccumulatedDamage);
                maxAccumulatedDamage = Math.Max(accumulatedDamage, maxAccumulatedDamage);

                if (GameMain.GameSession?.Campaign?.Map?.CurrentLocation?.Reputation != null && character.IsPlayer)
                {
                    var reputationLoss = damageAmount * Reputation.ReputationLossPerWallDamage;
                    GameMain.GameSession.Campaign.Map.CurrentLocation.Reputation.AddReputation(-reputationLoss);
                }

                if (accumulatedDamage <= WarningThreshold) { return; }

                if (accumulatedDamage > WarningThreshold && prevAccumulatedDamage <= WarningThreshold &&
                    !someoneSpoke && !character.IsIncapacitated && character.Stun <= 0.0f)
                {
                    //if the damage is still fairly low, wait and see if the character keeps damaging the walls to the point where we need to intervene
                    if (accumulatedDamage < ArrestThreshold)
                    {
                        if (otherHumanAI.ObjectiveManager.IsCurrentObjective<AIObjectiveIdle>())
                        {
                            (otherHumanAI.ObjectiveManager.CurrentObjective as AIObjectiveIdle)?.FaceTargetAndWait(character, 5.0f);
                        }
                    }
                    otherCharacter.Speak(TextManager.Get("dialogdamagewallswarning").Value, null, Rand.Range(0.5f, 1.0f), "damageoutpostwalls".ToIdentifier(), 10.0f);
                    someoneSpoke = true;
                }
                // React if we are security
                if ((accumulatedDamage > ArrestThreshold && prevAccumulatedDamage <= ArrestThreshold) ||
                    (accumulatedDamage > KillThreshold && prevAccumulatedDamage <= KillThreshold))
                {
                    var combatMode = accumulatedDamage > KillThreshold ? AIObjectiveCombat.CombatMode.Offensive : AIObjectiveCombat.CombatMode.Arrest;
                    if (!TriggerSecurity(otherHumanAI, combatMode))
                    {
                        // Else call the others
                        foreach (Character security in Character.CharacterList.Where(c => c.TeamID == otherCharacter.TeamID).OrderByDescending(c => Vector2.DistanceSquared(character.WorldPosition, c.WorldPosition)))
                        {
                            if (!TriggerSecurity(security.AIController as HumanAIController, combatMode))
                            {
                                // Only alert one guard at a time
                                return;
                            }
                        }
                    }
                }
            }

            bool TriggerSecurity(HumanAIController humanAI, AIObjectiveCombat.CombatMode combatMode)
            {
                if (humanAI == null) { return false; }
                if (!humanAI.Character.IsSecurity) { return false; }
                if (humanAI.ObjectiveManager.IsCurrentObjective<AIObjectiveCombat>()) { return false; }
                humanAI.AddCombatObjective(combatMode, character, delay: GetReactionTime(), allowHoldFire: true, onCompleted: () => 
                { 
                    //if the target is arrested successfully, reset the damage accumulator
                    foreach (Character anyCharacter in Character.CharacterList)
                    {
                        if (anyCharacter.AIController is HumanAIController anyAI)
                        {
                            anyAI.structureDamageAccumulator?.Remove(character);
                        }
                    }
                });
                return true;
            }
        }

        public static void ItemTaken(Item item, Character thief)
        {
            if (item == null || thief == null || item.GetComponent<LevelResource>() != null) { return; }

            bool someoneSpoke = false;
            bool stolenItemsInside = item.OwnInventory?.FindAllItems(it => it.SpawnedInCurrentOutpost && !it.AllowStealing, recursive: true).Any() ?? false;

            if ((item.SpawnedInCurrentOutpost && !item.AllowStealing || stolenItemsInside) && thief.TeamID != CharacterTeamType.FriendlyNPC && !item.HasTag("handlocker"))
            {
                foreach (Character otherCharacter in Character.CharacterList)
                {
                    if (otherCharacter == thief || otherCharacter.TeamID == thief.TeamID || otherCharacter.IsIncapacitated || otherCharacter.Stun > 0.0f ||
                        otherCharacter.Info?.Job == null || !(otherCharacter.AIController is HumanAIController otherHumanAI) ||
                        !otherHumanAI.VisibleHulls.Contains(thief.CurrentHull))
                    {
                        continue;
                    }
                    //if (!otherCharacter.IsFacing(thief.WorldPosition)) { continue; }
                    if (!otherCharacter.CanSeeCharacter(thief)) { continue; }
                    // Don't react if the player is taking an extinguisher and there's any fires on the sub, or diving gear when the sub is flooding
                    // -> allow them to use the emergency items
                    if (thief.Submarine != null)
                    {
                        var connectedHulls = thief.Submarine.GetHulls(alsoFromConnectedSubs: true);
                        if (item.HasTag("fireextinguisher") && connectedHulls.Any(h => h.FireSources.Any())) { continue; }
                        if (item.HasTag("diving") && connectedHulls.Any(h => h.ConnectedGaps.Any(g => AIObjectiveFixLeaks.IsValidTarget(g, thief)))) { continue; }
                    }
                    if (!someoneSpoke)
                    {
                        if (!item.StolenDuringRound && 
                            Level.Loaded?.Type == LevelData.LevelType.Outpost && 
                            GameMain.GameSession?.Campaign?.Map?.CurrentLocation != null)
                        {
                            var reputationLoss = MathHelper.Clamp(
                                (item.Prefab.GetMinPrice() ?? 0) * Reputation.ReputationLossPerStolenItemPrice, 
                                Reputation.MinReputationLossPerStolenItem, Reputation.MaxReputationLossPerStolenItem);
                            GameMain.GameSession.Campaign.Map.CurrentLocation.Reputation?.AddReputation(-reputationLoss);
                        }
                        item.StolenDuringRound = true;
                        otherCharacter.Speak(TextManager.Get("dialogstealwarning").Value, null, Rand.Range(0.5f, 1.0f), "thief".ToIdentifier(), 10.0f);
                        someoneSpoke = true;
#if CLIENT
                        HintManager.OnStoleItem(thief, item);
#endif
                    }
                    // React if we are security
                    if (!TriggerSecurity(otherHumanAI))
                    {
                        // Else call the others
                        foreach (Character security in Character.CharacterList.Where(c => c.TeamID == otherCharacter.TeamID).OrderByDescending(c => Vector2.DistanceSquared(thief.WorldPosition, c.WorldPosition)))
                        {
                            if (TriggerSecurity(security.AIController as HumanAIController))
                            {
                                // Only alert one guard at a time
                                break;
                            }
                        }
                    }
                }
            }
            else if (item.OwnInventory?.FindItem(it => it.SpawnedInCurrentOutpost && !item.AllowStealing, true) is { } foundItem)
            {
                ItemTaken(foundItem, thief);
            }

            bool TriggerSecurity(HumanAIController humanAI)
            {
                if (humanAI == null) { return false; }
                if (!humanAI.Character.IsSecurity) { return false; }
                if (humanAI.ObjectiveManager.IsCurrentObjective<AIObjectiveCombat>()) { return false; }
                humanAI.AddCombatObjective(AIObjectiveCombat.CombatMode.Arrest, thief, delay: GetReactionTime(),
                    abortCondition: obj => thief.Inventory.FindItem(it => it != null && it.StolenDuringRound, true) == null,
                    onAbort: () =>
                    {
                        if (item != null && !item.Removed && humanAI != null && !humanAI.ObjectiveManager.IsCurrentObjective<AIObjectiveGetItem>())
                        {
                            humanAI.ObjectiveManager.AddObjective(new AIObjectiveGetItem(humanAI.Character, item, humanAI.ObjectiveManager, equip: false)
                            {
                                BasePriority = 10
                            });
                        }
                    },
                    allowHoldFire: true);
                return true;
            }
        }

        // 0.225 - 0.375
        private static float GetReactionTime() => reactionTime * Rand.Range(0.75f, 1.25f);

        /// <summary>
        /// Updates the hull safety for all ai characters in the team. The idea is that the crew communicates (magically) via radio about the threads.
        /// The safety levels need to be calculated for each bot individually, because the formula takes into account things like current orders.
        /// There's now a cached value per each hull, which should prevent too frequent calculations.
        /// </summary>
        public static void PropagateHullSafety(Character character, Hull hull)
        {
            DoForEachCrewMember(character, (humanAi) => humanAi.RefreshHullSafety(hull));
        }

        private void RefreshHullSafety(Hull hull)
        {
            if (GetHullSafety(hull, Character, VisibleHulls) > HULL_SAFETY_THRESHOLD)
            {
                UnsafeHulls.Remove(hull);
            }
            else
            {
                UnsafeHulls.Add(hull);
            }
        }

        public static void RefreshTargets(Character character, Order order, Hull hull)
        {
            switch (order.Identifier.Value.ToLowerInvariant())
            {
                case "reportfire":
                    AddTargets<AIObjectiveExtinguishFires, Hull>(character, hull);
                    break;
                case "reportbreach":
                    foreach (var gap in hull.ConnectedGaps)
                    {
                        if (AIObjectiveFixLeaks.IsValidTarget(gap, character))
                        {
                            AddTargets<AIObjectiveFixLeaks, Gap>(character, gap);
                        }
                    }
                    break;
                case "reportbrokendevices":
                    foreach (var item in Item.RepairableItems)
                    {
                        if (item.CurrentHull != hull) { continue; }
                        if (AIObjectiveRepairItems.IsValidTarget(item, character))
                        {
                            if (item.Repairables.All(r => r.IsBelowRepairThreshold)) { continue; }
                            AddTargets<AIObjectiveRepairItems, Item>(character, item);
                        }
                    }
                    break;
                case "reportintruders":
                    foreach (var enemy in Character.CharacterList)
                    {
                        if (enemy.CurrentHull != hull) { continue; }
                        if (AIObjectiveFightIntruders.IsValidTarget(enemy, character, false))
                        {
                            AddTargets<AIObjectiveFightIntruders, Character>(character, enemy);
                        }
                    }
                    break;
                case "requestfirstaid":
                    foreach (var c in Character.CharacterList)
                    {
                        if (c.CurrentHull != hull) { continue; }
                        if (AIObjectiveRescueAll.IsValidTarget(c, character))
                        {
                            AddTargets<AIObjectiveRescueAll, Character>(character, c);
                        }
                    }
                    break;
                default:
#if DEBUG
                    DebugConsole.ThrowError(order.Identifier + " not implemented!");
#endif
                    break;
            }
        }

        private static bool AddTargets<T1, T2>(Character caller, T2 target) where T1 : AIObjectiveLoop<T2>
        {
            bool targetAdded = false;
            DoForEachCrewMember(caller, humanAI =>
            {
                if (caller != humanAI.Character && caller.SpeechImpediment >= 100) { return; }
                var objective = humanAI.ObjectiveManager.GetObjective<T1>();
                if (objective != null)
                {
                    if (!targetAdded && objective.AddTarget(target))
                    {
                        targetAdded = true;
                    }
                }
            }, range: (caller.AIController as HumanAIController)?.ReportRange ?? float.PositiveInfinity);
            return targetAdded;
        }

        public static void RemoveTargets<T1, T2>(Character caller, T2 target) where T1 : AIObjectiveLoop<T2>
        {
            DoForEachCrewMember(caller, humanAI =>
                humanAI.ObjectiveManager.GetObjective<T1>()?.ReportedTargets.Remove(target));
        }

        private void StoreHullSafety(Hull hull, HullSafety safety)
        {
            if (knownHulls.ContainsKey(hull))
            {
                // Update existing. Shouldn't currently happen, but things might change.
                knownHulls[hull] = safety;
            }
            else
            {
                // Add new
                knownHulls.Add(hull, safety);
            }
        }

        private float CalculateHullSafety(Hull hull, Character character, IEnumerable<Hull> visibleHulls = null)
        {
            bool isCurrentHull = character == Character && character.CurrentHull == hull;
            if (hull == null)
            {
                float hullSafety = character.IsProtectedFromPressure ? 0 : 100;
                if (isCurrentHull)
                {
                    CurrentHullSafety = hullSafety;
                }
                return hullSafety;
            }
            if (isCurrentHull && visibleHulls == null)
            {
                // Use the cached visible hulls
                visibleHulls = VisibleHulls;
            }
            bool ignoreFire = objectiveManager.CurrentOrder is AIObjectiveExtinguishFires extinguishOrder && extinguishOrder.Priority > 0 || objectiveManager.HasActiveObjective<AIObjectiveExtinguishFire>();
<<<<<<< HEAD
            bool ignoreWater = character.IsProtectedFromPressure();
            bool ignoreOxygen = HasDivingGear(character);
=======
            bool ignoreOxygen =  HasDivingGear(character);
>>>>>>> bf73ddb6
            bool ignoreEnemies = ObjectiveManager.IsCurrentOrder<AIObjectiveFightIntruders>() || ObjectiveManager.IsCurrentObjective<AIObjectiveFightIntruders>();
            float safety = CalculateHullSafety(hull, visibleHulls, character, ignoreWater: false, ignoreOxygen, ignoreFire, ignoreEnemies);
            if (isCurrentHull)
            {
                CurrentHullSafety = safety;
            }
            return safety;
        }

        private static float CalculateHullSafety(Hull hull, IEnumerable<Hull> visibleHulls, Character character, bool ignoreWater = false, bool ignoreOxygen = false, bool ignoreFire = false, bool ignoreEnemies = false)
        {
            bool isProtectedFromPressure = character.IsProtectedFromPressure;
            if (hull == null) { return isProtectedFromPressure ? 100 : 0; }
            if (hull.LethalPressure > 0 && !isProtectedFromPressure) { return 0; }
            // Oxygen factor should be 1 with 70% oxygen or more and 0.1 when the oxygen level is 30% or lower.
            // With insufficient oxygen, the safety of the hull should be 39, all the other factors aside. So, just below the HULL_SAFETY_THRESHOLD.
            float oxygenFactor = ignoreOxygen ? 1 : MathHelper.Lerp((HULL_SAFETY_THRESHOLD - 1) / 100, 1, MathUtils.InverseLerp(HULL_LOW_OXYGEN_PERCENTAGE, 100 - HULL_LOW_OXYGEN_PERCENTAGE, hull.OxygenPercentage));
            float waterFactor = 1;
            if (!ignoreWater)
            {
                if (visibleHulls != null)
                {
                    // Take the visible hulls into account too, because otherwise multi-hull rooms on several floors (with platforms) will yield unexpected results.
                    float relativeWaterVolume = visibleHulls.Sum(s => s.WaterVolume) / visibleHulls.Sum(s => s.Volume);
                    waterFactor = MathHelper.Lerp(1, HULL_SAFETY_THRESHOLD / 2 / 100, relativeWaterVolume);
                }
                else
                {
                    float relativeWaterVolume = hull.WaterVolume / hull.Volume;
                    waterFactor = MathHelper.Lerp(1, HULL_SAFETY_THRESHOLD / 2 / 100, relativeWaterVolume);
                }
            }
            if (!character.NeedsOxygen || character.CharacterHealth.OxygenLowResistance >= 1)
            {
                oxygenFactor = 1;
            }
            if (isProtectedFromPressure)
            {
                waterFactor = 1;
            }
            float fireFactor = 1;
            if (!ignoreFire)
            {
                static float calculateFire(Hull h) => h.FireSources.Count * 0.5f + h.FireSources.Sum(fs => fs.DamageRange) / h.Size.X;
                // Even the smallest fire reduces the safety by 50%
                float fire = visibleHulls == null ? calculateFire(hull) : visibleHulls.Sum(h => calculateFire(h));
                fireFactor = MathHelper.Lerp(1, 0, MathHelper.Clamp(fire, 0, 1));
            }
            float enemyFactor = 1;
            if (!ignoreEnemies)
            {
                int enemyCount = 0;                
                foreach (Character c in Character.CharacterList)
                {
                    if (visibleHulls == null)
                    {
                        if (c.CurrentHull != hull) { continue; }
                    }
                    else
                    {
                        if (!visibleHulls.Contains(c.CurrentHull)) { continue; }
                    }
                    if (IsActive(c) && !IsFriendly(character, c) && !c.IsArrested)
                    {
                        enemyCount++;
                    }
                }
                // The hull safety decreases 90% per enemy up to 100% (TODO: test smaller percentages)
                enemyFactor = MathHelper.Lerp(1, 0, MathHelper.Clamp(enemyCount * 0.9f, 0, 1));
            }
            float dangerousItemsFactor = 1f;
            foreach (Item item in Item.DangerousItems)
            {
                if (item.CurrentHull == hull) 
                { 
                    dangerousItemsFactor = 0;
                    break;
                }
            }
            float safety = oxygenFactor * waterFactor * fireFactor * enemyFactor * dangerousItemsFactor;
            return MathHelper.Clamp(safety * 100, 0, 100);
        }

        public float GetHullSafety(Hull hull, Character character, IEnumerable<Hull> visibleHulls = null)
        {
            if (!knownHulls.TryGetValue(hull, out HullSafety hullSafety))
            {
                hullSafety = new HullSafety(CalculateHullSafety(hull, character, visibleHulls));
                StoreHullSafety(hull, hullSafety);
            }
            else if (hullSafety.IsStale)
            {
                hullSafety.Reset(CalculateHullSafety(hull, character, visibleHulls));
            }
            return hullSafety.safety;
        }

        public static float GetHullSafety(Hull hull, IEnumerable<Hull> visibleHulls, Character character, bool ignoreWater = false, bool ignoreOxygen = false, bool ignoreFire = false, bool ignoreEnemies = false)
        {
            HullSafety hullSafety;
            if (character.AIController is HumanAIController controller)
            {
                if (!controller.knownHulls.TryGetValue(hull, out hullSafety))
                {
                    hullSafety = new HullSafety(CalculateHullSafety(hull, visibleHulls, character, ignoreWater, ignoreOxygen, ignoreFire, ignoreEnemies));
                    controller.StoreHullSafety(hull, hullSafety);
                }
                else if (hullSafety.IsStale)
                {
                    hullSafety.Reset(CalculateHullSafety(hull, visibleHulls, character, ignoreWater, ignoreOxygen, ignoreFire, ignoreEnemies));
                }
            }
            else
            {
#if DEBUG
                DebugConsole.ThrowError("Cannot store the hull safety, because was unable to cast the AIController as HumanAIController. This should never happen!");
#endif
                return CalculateHullSafety(hull, visibleHulls, character, ignoreWater, ignoreOxygen, ignoreFire, ignoreEnemies);
            }
            return hullSafety.safety;
        }

        public static bool IsFriendly(Character me, Character other, bool onlySameTeam = false)
        {
            bool sameTeam = me.TeamID == other.TeamID;
            bool teamGood = sameTeam || !onlySameTeam && me.IsOnFriendlyTeam(other);
            if (!teamGood) { return false; }
<<<<<<< HEAD
            if (!me.IsSameSpeciesOrGroup(other)) { return false; }
            if (me.TeamID == CharacterTeamType.FriendlyNPC && other.TeamID == CharacterTeamType.Team1 && GameMain.GameSession?.GameMode is CampaignMode campaign)
=======
            if (other.IsPet)
            {
                // Hostile NPCs are hostile to all pets, unless they are in the same team.
                if (!sameTeam && me.TeamID == CharacterTeamType.None) { return false; }
            }
            else
>>>>>>> bf73ddb6
            {
                if (!me.IsSameSpeciesOrGroup(other)) { return false; }
            }
            if (GameMain.GameSession?.GameMode is CampaignMode campaign)
            {
                if ((me.TeamID == CharacterTeamType.FriendlyNPC && other.TeamID == CharacterTeamType.Team1) || 
                    (me.TeamID == CharacterTeamType.Team1 && other.TeamID == CharacterTeamType.FriendlyNPC))
                {
                    Character npc = me.TeamID == CharacterTeamType.FriendlyNPC ? me : other;
                    Identifier npcFaction = npc.Faction;
                    Identifier currentLocationFaction = campaign.Map?.CurrentLocation?.Faction?.Prefab.Identifier ?? Identifier.Empty;
                    if (npcFaction.IsEmpty)
                    {
                        //if faction identifier is not specified, assume the NPC is a member of the faction that owns the outpost
                        npcFaction = currentLocationFaction;
                    }
                    if (!currentLocationFaction.IsEmpty && npcFaction == currentLocationFaction)
                    {
                        var reputation = campaign.Map?.CurrentLocation?.Reputation;
                        if (reputation != null && reputation.NormalizedValue < Reputation.HostileThreshold)
                        {
                            return false;
                        }
                    }
                }
            }
<<<<<<< HEAD
            if (!sameTeam && me.TeamID == CharacterTeamType.None && other.IsPet)
            {
                // Hostile NPCs are hostile to all pets, unless they are in the same team.
                return false;
            }
=======
>>>>>>> bf73ddb6
            return true;
        }

        public static bool IsActive(Character other) => other != null && !other.Removed && !other.IsDead && !other.IsUnconscious;

        public static bool IsTrueForAllCrewMembers(Character character, Func<HumanAIController, bool> predicate)
        {
            if (character == null) { return false; }
            foreach (var c in Character.CharacterList)
            {
                if (FilterCrewMember(character, c))
                {
                    if (!predicate(c.AIController as HumanAIController))
                    {
                        return false;
                    }
                }
            }
            return true;
        }

        public static bool IsTrueForAnyCrewMember(Character character, Func<HumanAIController, bool> predicate)
        {
            if (character == null) { return false; }
            foreach (var c in Character.CharacterList)
            {
                if (FilterCrewMember(character, c))
                {
                    if (predicate(c.AIController as HumanAIController))
                    {
                        return true;
                    }
                }
            }
            return false;
        }

        public static int CountCrew(Character character, Func<HumanAIController, bool> predicate = null, bool onlyActive = true, bool onlyBots = false)
        {
            if (character == null) { return 0; }
            int count = 0;
            foreach (var other in Character.CharacterList)
            {
                if (onlyActive && !IsActive(other))
                {
                    continue;
                }
                if (onlyBots && other.IsPlayer)
                {
                    continue;
                }
                if (FilterCrewMember(character, other))
                {
                    if (predicate == null || predicate(other.AIController as HumanAIController))
                    {
                        count++;
                    }
                }
            }
            return count;
        }

        public static void DoForEachCrewMember(Character character, Action<HumanAIController> action, float range = float.PositiveInfinity)
        {
            if (character == null) { return; }
            foreach (var c in Character.CharacterList)
            {
                if (FilterCrewMember(character, c) && CheckReportRange(character, c, range))
                {
                    action(c.AIController as HumanAIController);
                }
            }
        }

        private static bool CheckReportRange(Character character, Character target, float range)
        {
            if (float.IsPositiveInfinity(range)) { return true; }
            if (character.CurrentHull == null || target.CurrentHull == null)
            {
                return Vector2.DistanceSquared(character.WorldPosition, target.WorldPosition) <= range * range;
            }
            else
            {
                return character.CurrentHull.GetApproximateDistance(character.Position, target.Position, target.CurrentHull, range, distanceMultiplierPerClosedDoor: 2) <= range;
            }
        }

        private static bool FilterCrewMember(Character self, Character other) => other != null && !other.IsDead && !other.Removed && other.AIController is HumanAIController humanAi && humanAi.IsFriendly(self);

        public static bool IsItemTargetedBySomeone(ItemComponent target, CharacterTeamType team, out Character operatingCharacter)
        {
            operatingCharacter = null;
            if (target?.Item == null) { return false; }
            float highestPriority = -1.0f;
            float highestPriorityModifier = -1.0f;
            foreach (Character c in Character.CharacterList)
            {
                if (c == null) { continue; }
                if (c.Removed) { continue; }
                if (c.TeamID != team) { continue; }
                if (c.IsIncapacitated) { continue; }
                if (c.SelectedItem == target.Item)
                {
                    operatingCharacter = c;
                    return true;
                }
                if (c.AIController is HumanAIController humanAI && humanAI.ObjectiveManager is AIObjectiveManager objectiveManager)
                {
                    foreach (var objective in objectiveManager.Objectives)
                    {
                        if (!(objective is AIObjectiveOperateItem operateObjective)) { continue; }
                        if (operateObjective.Component?.Item != target.Item) { continue; }
                        if (operateObjective.Priority < highestPriority) { continue; }
                        if (operateObjective.PriorityModifier < highestPriorityModifier) { continue; }
                        operatingCharacter = c;
                        highestPriority = operateObjective.Priority;
                        highestPriorityModifier = operateObjective.PriorityModifier;
                    }
                }
            }
            return operatingCharacter != null;
        }

        // There's some duplicate logic in the two methods below, but making them use the same code would require some changes in the target classes so that we could use exactly the same checks.
        // And even then there would be some differences that could end up being confusing (like the exception for steering).
        public bool IsItemOperatedByAnother(ItemComponent target, out Character other)
        {
            other = null;
            if (target?.Item == null) { return false; }
            bool isOrder = IsOrderedToOperateThis(Character.AIController);
            foreach (Character c in Character.CharacterList)
            {
                if (c == Character) { continue; }
                if (c.Removed) { continue; }
                if (c.TeamID != Character.TeamID) { continue; }
                if (c.IsIncapacitated) { continue; }
                if (c.IsPlayer)
                {
                    if (c.SelectedItem == target.Item)
                    {
                        // If the other character is player, don't try to operate
                        other = c;
                        break;
                    }
                }
                else if (c.AIController is HumanAIController operatingAI)
                {
                    if (operatingAI.ObjectiveManager.Objectives.None(o => o is AIObjectiveOperateItem operateObjective && operateObjective.Component.Item == target.Item))
                    {
                        // Not targeting the same item.
                        continue;
                    }
                    bool isTargetOrdered = IsOrderedToOperateThis(c.AIController);
                    if (!isOrder && isTargetOrdered)
                    {
                        // If the other bot is ordered to operate the item, let him do it, unless we are ordered too
                        other = c;
                        break;
                    }
                    else
                    {
                        if (isOrder && !isTargetOrdered)
                        {
                            // We are ordered and the target is not -> allow to operate
                            continue;
                        }
                        else
                        {
                            if (!isTargetOrdered && operatingAI.ObjectiveManager.CurrentOrder != operatingAI.ObjectiveManager.CurrentObjective)
                            {
                                // The other bot is ordered to do something else
                                continue;
                            }
                            if (target is Steering)
                            {
                                // Steering is hard-coded -> cannot use the required skills collection defined in the xml
                                if (Character.GetSkillLevel("helm") <= c.GetSkillLevel("helm"))
                                {
                                    other = c;
                                    break;
                                }
                            }
                            else if (target.DegreeOfSuccess(Character) <= target.DegreeOfSuccess(c))
                            {
                                other = c;
                                break;
                            }
                        }
                    }
                }
            }
            return other != null;
            bool IsOrderedToOperateThis(AIController ai) => ai is HumanAIController humanAI && humanAI.ObjectiveManager.CurrentOrder is AIObjectiveOperateItem operateOrder && operateOrder.Component.Item == target.Item;
        }

        public bool IsItemRepairedByAnother(Item target, out Character other)
        {
            other = null;
            if (Character == null) { return false; }
            if (target == null) { return false; }
            bool isOrder = IsOrderedToRepairThis(Character.AIController as HumanAIController);
            foreach (var c in Character.CharacterList)
            {
                if (c == Character) { continue; }
                if (c.TeamID != Character.TeamID) { continue; }
                if (c.IsIncapacitated) { continue; }
                other = c;
                if (c.IsPlayer)
                {
                    if (target.Repairables.Any(r => r.CurrentFixer == c))
                    {
                        // If the other character is player, don't try to repair
                        return true;
                    }
                }
                else if (c.AIController is HumanAIController operatingAI)
                {
                    var repairItemsObjective = operatingAI.ObjectiveManager.GetObjective<AIObjectiveRepairItems>();
                    if (repairItemsObjective == null) { continue; }
                    if (!(repairItemsObjective.SubObjectives.FirstOrDefault(o => o is AIObjectiveRepairItem) is AIObjectiveRepairItem activeObjective) || activeObjective.Item != target)
                    {
                        // Not targeting the same item.
                        continue;
                    }
                    bool isTargetOrdered = IsOrderedToRepairThis(operatingAI);
                    if (!isOrder && isTargetOrdered)
                    {
                        // If the other bot is ordered to repair the item, let him do it, unless we are ordered too
                        return true;
                    }
                    else
                    {
                        if (isOrder && !isTargetOrdered)
                        {
                            // We are ordered and the target is not -> allow to repair
                            continue;
                        }
                        else
                        {
                            if (!isTargetOrdered && operatingAI.ObjectiveManager.CurrentOrder != operatingAI.ObjectiveManager.CurrentObjective)
                            {
                                // The other bot is ordered to do something else
                                continue;
                            }
                            return target.Repairables.Max(r => r.DegreeOfSuccess(Character)) <= target.Repairables.Max(r => r.DegreeOfSuccess(c));
                        }
                    }
                }
            }
            return false;
            bool IsOrderedToRepairThis(HumanAIController ai) => ai.ObjectiveManager.CurrentOrder is AIObjectiveRepairItems repairOrder && repairOrder.PrioritizedItem == target;
        }

        #region Wrappers
        public bool IsFriendly(Character other) => IsFriendly(Character, other);
        public void DoForEachCrewMember(Action<HumanAIController> action) => DoForEachCrewMember(Character, action);
        public bool IsTrueForAnyCrewMember(Func<HumanAIController, bool> predicate) => IsTrueForAnyCrewMember(Character, predicate);
        public bool IsTrueForAllCrewMembers(Func<HumanAIController, bool> predicate) => IsTrueForAllCrewMembers(Character, predicate);
        public int CountCrew(Func<HumanAIController, bool> predicate = null, bool onlyActive = true, bool onlyBots = false) => CountCrew(Character, predicate, onlyActive, onlyBots);
        #endregion
    }
}<|MERGE_RESOLUTION|>--- conflicted
+++ resolved
@@ -430,11 +430,7 @@
                 }
                 if (reportProblemsTimer <= 0.0f)
                 {
-<<<<<<< HEAD
-                    if (Character.Submarine != null && (Character.Submarine.TeamID == Character.TeamID || Character.IsEscorted) && !Character.Submarine.Info.IsWreck)
-=======
                     if (Character.Submarine != null && (Character.Submarine.TeamID == Character.TeamID || Character.Submarine.TeamID == Character.OriginalTeamID || Character.IsEscorted) && !Character.Submarine.Info.IsWreck)
->>>>>>> bf73ddb6
                     {
                         ReportProblems();
                     }
@@ -1530,11 +1526,7 @@
             {
                 margin *= 2;
             }
-<<<<<<< HEAD
-            float minCeilingDist = mainCollider.height / 2 + mainCollider.radius + margin;
-=======
             float minCeilingDist = mainCollider.Height / 2 + mainCollider.Radius + margin;
->>>>>>> bf73ddb6
 
             shouldCrouch = Submarine.PickBody(startPos, startPos + Vector2.UnitY * minCeilingDist, null, Physics.CollisionWall, customPredicate: (fixture) => { return fixture.Body.UserData is not Submarine; }) != null;
         }
@@ -1946,12 +1938,7 @@
                 visibleHulls = VisibleHulls;
             }
             bool ignoreFire = objectiveManager.CurrentOrder is AIObjectiveExtinguishFires extinguishOrder && extinguishOrder.Priority > 0 || objectiveManager.HasActiveObjective<AIObjectiveExtinguishFire>();
-<<<<<<< HEAD
-            bool ignoreWater = character.IsProtectedFromPressure();
-            bool ignoreOxygen = HasDivingGear(character);
-=======
             bool ignoreOxygen =  HasDivingGear(character);
->>>>>>> bf73ddb6
             bool ignoreEnemies = ObjectiveManager.IsCurrentOrder<AIObjectiveFightIntruders>() || ObjectiveManager.IsCurrentObjective<AIObjectiveFightIntruders>();
             float safety = CalculateHullSafety(hull, visibleHulls, character, ignoreWater: false, ignoreOxygen, ignoreFire, ignoreEnemies);
             if (isCurrentHull)
@@ -2079,17 +2066,12 @@
             bool sameTeam = me.TeamID == other.TeamID;
             bool teamGood = sameTeam || !onlySameTeam && me.IsOnFriendlyTeam(other);
             if (!teamGood) { return false; }
-<<<<<<< HEAD
-            if (!me.IsSameSpeciesOrGroup(other)) { return false; }
-            if (me.TeamID == CharacterTeamType.FriendlyNPC && other.TeamID == CharacterTeamType.Team1 && GameMain.GameSession?.GameMode is CampaignMode campaign)
-=======
             if (other.IsPet)
             {
                 // Hostile NPCs are hostile to all pets, unless they are in the same team.
                 if (!sameTeam && me.TeamID == CharacterTeamType.None) { return false; }
             }
             else
->>>>>>> bf73ddb6
             {
                 if (!me.IsSameSpeciesOrGroup(other)) { return false; }
             }
@@ -2116,14 +2098,6 @@
                     }
                 }
             }
-<<<<<<< HEAD
-            if (!sameTeam && me.TeamID == CharacterTeamType.None && other.IsPet)
-            {
-                // Hostile NPCs are hostile to all pets, unless they are in the same team.
-                return false;
-            }
-=======
->>>>>>> bf73ddb6
             return true;
         }
 
