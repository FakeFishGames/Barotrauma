--- conflicted
+++ resolved
@@ -14,63 +14,29 @@
         {
             string[] missionTypeStrings = conditionElement.GetAttributeStringArray("missiontype", new []{ "None" })!;
             HashSet<MissionType> missionTypes = new HashSet<MissionType>();
-<<<<<<< HEAD
-=======
             isAffiliated = conditionElement.GetAttributeBool("isaffiliated", false);
 
->>>>>>> bf73ddb6
             foreach (string missionTypeString in missionTypeStrings)
             {
                 if (!Enum.TryParse(missionTypeString, out MissionType parsedMission) || parsedMission is MissionType.None)
                 {
-<<<<<<< HEAD
-                    DebugConsole.ThrowError($"Error in AbilityConditionMission \"{characterTalent.DebugIdentifier}\" - \"{missionTypeString}\" is not a valid mission type.");
-                    return;
-=======
                     if (!isAffiliated)
                     {
                         DebugConsole.ThrowError($"Error in AbilityConditionMission \"{characterTalent.DebugIdentifier}\" - \"{missionTypeString}\" is not a valid mission type.");
                     }
                     continue;
->>>>>>> bf73ddb6
                 }
 
                 missionTypes.Add(parsedMission);
             }
 
             missionType = missionTypes.ToImmutableHashSet();
-<<<<<<< HEAD
-            isAffiliated = conditionElement.GetAttributeBool("isaffiliated", false);
-=======
->>>>>>> bf73ddb6
         }
 
         protected override bool MatchesConditionSpecific(AbilityObject abilityObject)
         {
             if (abilityObject is IAbilityMission { Mission: { } mission })
             {
-<<<<<<< HEAD
-                if (isAffiliated)
-                {
-                    if (GameMain.GameSession?.Campaign?.Factions is not { } factions) { return false; }
-
-                    foreach (var (factionIdentifier, amount) in mission.ReputationRewards)
-                    {
-                        if (amount <= 0) { continue; }
-
-                        Faction faction = factions.FirstOrDefault(faction => factionIdentifier == faction.Prefab.Identifier);
-
-                        if (faction?.GetPlayerAffiliationStatus() is FactionAffiliation.Affiliated)
-                        {
-                            return true;
-                        }
-                    }
-
-                    return false;
-                }
-
-                return missionType.Contains(mission.Prefab.Type);
-=======
                 if (!isAffiliated) { return CheckMissionType(); }
 
                 if (GameMain.GameSession?.Campaign?.Factions is not { } factions) { return false; }
@@ -93,7 +59,6 @@
                         : factions.FirstOrDefault(f => factionIdentifier == f.Prefab.Identifier);
 
                 bool CheckMissionType() => missionType.IsEmpty || missionType.Contains(mission.Prefab.Type);
->>>>>>> bf73ddb6
             }
 
             LogAbilityConditionError(abilityObject, typeof(IAbilityMission));
