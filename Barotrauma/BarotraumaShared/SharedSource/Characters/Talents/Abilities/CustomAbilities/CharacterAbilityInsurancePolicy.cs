﻿namespace Barotrauma.Abilities
{
    class CharacterAbilityInsurancePolicy : CharacterAbility
    {
        public override bool AppliesEffectOnIntervalUpdate => true;

        private readonly int moneyPerMission;

        public CharacterAbilityInsurancePolicy(CharacterAbilityGroup characterAbilityGroup, ContentXElement abilityElement) : base(characterAbilityGroup, abilityElement)
        {
            moneyPerMission = abilityElement.GetAttributeInt("moneypermission", 0);
        }

        protected override void ApplyEffect(AbilityObject abilityObject)
        {
            if (Character?.Info is CharacterInfo info && GameMain.GameSession?.GameMode is CampaignMode campaign)
            {
<<<<<<< HEAD
                Character.GiveMoney(moneyPerMission * info.MissionsCompletedSinceDeath);
=======
                int totalAmount = moneyPerMission * info.MissionsCompletedSinceDeath;
                campaign.Bank.Give(totalAmount);
                GameAnalyticsManager.AddMoneyGainedEvent(totalAmount, GameAnalyticsManager.MoneySource.Ability, CharacterTalent.Prefab.Identifier.Value);
>>>>>>> f223f774
            }
        }
    }
}<|MERGE_RESOLUTION|>--- conflicted
+++ resolved
@@ -15,13 +15,9 @@
         {
             if (Character?.Info is CharacterInfo info && GameMain.GameSession?.GameMode is CampaignMode campaign)
             {
-<<<<<<< HEAD
-                Character.GiveMoney(moneyPerMission * info.MissionsCompletedSinceDeath);
-=======
                 int totalAmount = moneyPerMission * info.MissionsCompletedSinceDeath;
                 campaign.Bank.Give(totalAmount);
                 GameAnalyticsManager.AddMoneyGainedEvent(totalAmount, GameAnalyticsManager.MoneySource.Ability, CharacterTalent.Prefab.Identifier.Value);
->>>>>>> f223f774
             }
         }
     }
