﻿using System;
using System.Collections.Generic;
using System.Collections.Immutable;
using System.Linq;

namespace Barotrauma
{
    internal sealed class TalentTree : Prefab
    {
        public enum TalentStages
        {
            Invalid,
            Locked,
            Unlocked,
            Available,
            Highlighted
        }

        public static readonly PrefabCollection<TalentTree> JobTalentTrees = new PrefabCollection<TalentTree>();

        public readonly ImmutableArray<TalentSubTree> TalentSubTrees;

        /// <summary>
        /// Talent identifiers of all the talents in this tree
        /// </summary>
        public readonly ImmutableHashSet<Identifier> AllTalentIdentifiers;

        public ContentXElement ConfigElement
        {
            get;
            private set;
        }

        public TalentTree(ContentXElement element, TalentTreesFile file) : base(file, element.GetAttributeIdentifier("jobIdentifier", ""))
        {
            ConfigElement = element;

            if (Identifier.IsEmpty)
            {
                DebugConsole.ThrowError($"No job defined for talent tree in \"{file.Path}\"!");
                return;
            }

            List<TalentSubTree> subTrees = new List<TalentSubTree>();
            foreach (var subTreeElement in element.GetChildElements("subtree"))
            {
                subTrees.Add(new TalentSubTree(subTreeElement));
            }

            TalentSubTrees = subTrees.ToImmutableArray();
            AllTalentIdentifiers = TalentSubTrees.SelectMany(t => t.AllTalentIdentifiers).ToImmutableHashSet();
        }

        public bool TalentIsInTree(Identifier talentIdentifier)
        {
            return AllTalentIdentifiers.Contains(talentIdentifier);
        }

        public static bool IsViableTalentForCharacter(Character character, Identifier talentIdentifier)
        {
            return IsViableTalentForCharacter(character, talentIdentifier, character?.Info?.UnlockedTalents ?? (IReadOnlyCollection<Identifier>)Array.Empty<Identifier>());
        }

        public static bool TalentTreeMeetsRequirements(TalentTree tree, TalentSubTree targetTree, IReadOnlyCollection<Identifier> selectedTalents)
        {
            IEnumerable<TalentSubTree> blockingSubTrees = tree.TalentSubTrees.Where(tst => tst.BlockedTrees.Contains(targetTree.Identifier)),
                                       requiredSubTrees = tree.TalentSubTrees.Where(tst => targetTree.RequiredTrees.Contains(tst.Identifier));

            return requiredSubTrees.All(tst => tst.HasEnoughTalents(selectedTalents)) &&  // check if we meet requirements
                   !blockingSubTrees.Any(tst => tst.HasAnyTalent(selectedTalents) && !tst.HasMaxTalents(selectedTalents)); // check if any other talent trees are blocking this one
        }

        // i hate this function - markus
        // me too - joonas
        public static TalentStages GetTalentOptionStageState(Character character, Identifier subTreeIdentifier, int index, IReadOnlyCollection<Identifier> selectedTalents)
        {
            if (character?.Info?.Job.Prefab is null) { return TalentStages.Invalid; }

            if (!JobTalentTrees.TryGet(character.Info.Job.Prefab.Identifier, out TalentTree talentTree)) { return TalentStages.Invalid; }

            TalentSubTree subTree = talentTree!.TalentSubTrees.FirstOrDefault(tst => tst.Identifier == subTreeIdentifier);
            if (subTree is null) { return TalentStages.Invalid; }

            if (!TalentTreeMeetsRequirements(talentTree, subTree, selectedTalents))
            {
                return TalentStages.Locked;
            }

            TalentOption targetTalentOption = subTree.TalentOptionStages[index];

            if (targetTalentOption.HasEnoughTalents(character.Info))
            {
                return TalentStages.Unlocked;
            }

            if (targetTalentOption.HasSelectedTalent(selectedTalents))
            {
                return TalentStages.Highlighted;
            }

            bool hasTalentInLastTier = true;
            bool isLastTalentPurchased = true;

            int lastindex = index - 1;
            if (lastindex >= 0)
            {
                TalentOption lastLatentOption = subTree.TalentOptionStages[lastindex];
                hasTalentInLastTier = lastLatentOption.HasEnoughTalents(selectedTalents);
                isLastTalentPurchased = lastLatentOption.HasEnoughTalents(character.Info);
            }

            if (!hasTalentInLastTier)
            {
                return TalentStages.Locked;
            }

            bool hasPointsForNewTalent = character.Info.GetTotalTalentPoints() - selectedTalents.Count > 0;

            if (hasPointsForNewTalent)
            {
                return isLastTalentPurchased ? TalentStages.Highlighted : TalentStages.Available;
            }

            return TalentStages.Locked;
        }


        public static bool IsViableTalentForCharacter(Character character, Identifier talentIdentifier, IReadOnlyCollection<Identifier> selectedTalents)
        {
            if (character?.Info?.Job.Prefab == null) { return false; }
            if (character.Info.GetTotalTalentPoints() - selectedTalents.Count <= 0) { return false; }
            if (!JobTalentTrees.TryGet(character.Info.Job.Prefab.Identifier, out TalentTree talentTree)) { return false; }

<<<<<<< HEAD
=======
            if (IsTalentLocked(talentIdentifier)) { return false; }

>>>>>>> bf73ddb6
            foreach (var subTree in talentTree!.TalentSubTrees)
            {
                if (subTree.AllTalentIdentifiers.Contains(talentIdentifier) && subTree.HasMaxTalents(selectedTalents)) { return false; }

                foreach (var talentOptionStage in subTree.TalentOptionStages)
                {
                    if (talentOptionStage.TalentIdentifiers.Contains(talentIdentifier))
<<<<<<< HEAD
                    {
                        return !talentOptionStage.HasMaxTalents(selectedTalents) && TalentTreeMeetsRequirements(talentTree, subTree, selectedTalents);
                    }
                    bool optionStageCompleted = talentOptionStage.HasEnoughTalents(selectedTalents);
                    if (!optionStageCompleted)
                    {
=======
                    {
                        return !talentOptionStage.HasMaxTalents(selectedTalents) && TalentTreeMeetsRequirements(talentTree, subTree, selectedTalents);
                    }
                    bool optionStageCompleted = talentOptionStage.HasEnoughTalents(selectedTalents);
                    if (!optionStageCompleted)
                    {
>>>>>>> bf73ddb6
                        break;
                    }
                }
            }

            return false;
        }

        public static bool IsTalentLocked(Identifier talentIdentifier, ImmutableHashSet<Character> characterList = null)
        {
            characterList ??= GameSession.GetSessionCrewCharacters(CharacterType.Both);

            foreach (Character c in characterList)
            {
                if (c.Info.GetSavedStatValue(StatTypes.LockedTalents, talentIdentifier) >= 1) { return true; }
            }

            return false;
        }

        public static List<Identifier> CheckTalentSelection(Character controlledCharacter, IEnumerable<Identifier> selectedTalents)
        {
            List<Identifier> viableTalents = new List<Identifier>();
            bool canStillUnlock = true;
            // keep trying to unlock talents until none of the talents are unlockable
            while (canStillUnlock && selectedTalents.Any())
            {
                canStillUnlock = false;
                foreach (Identifier talent in selectedTalents)
                {
                    if (!viableTalents.Contains(talent) && IsViableTalentForCharacter(controlledCharacter, talent, viableTalents))
                    {
                        viableTalents.Add(talent);
                        canStillUnlock = true;
                    }
                }
            }

            return viableTalents;
        }

        public override void Dispose() { }
    }

    internal enum TalentTreeType
    {
        Specialization,
        Primary
    }

    internal sealed class TalentSubTree
    {
        public Identifier Identifier { get; }

        public LocalizedString DisplayName { get; }

        public readonly ImmutableArray<TalentOption> TalentOptionStages;

        public readonly ImmutableHashSet<Identifier> AllTalentIdentifiers;

        public readonly TalentTreeType Type;
        public readonly ImmutableHashSet<Identifier> RequiredTrees;
        public readonly ImmutableHashSet<Identifier> BlockedTrees;

        public bool HasEnoughTalents(IReadOnlyCollection<Identifier> talents) => TalentOptionStages.All(option => option.HasEnoughTalents(talents));
        public bool HasMaxTalents(IReadOnlyCollection<Identifier> talents) => TalentOptionStages.All(option => option.HasMaxTalents(talents));
        public bool HasAnyTalent(IReadOnlyCollection<Identifier> talents) => TalentOptionStages.Any(option => option.HasSelectedTalent(talents));

        public TalentSubTree(ContentXElement subTreeElement)
        {
            Identifier = subTreeElement.GetAttributeIdentifier("identifier", "");
            string nameIdentifier = subTreeElement.GetAttributeString("nameidentifier", string.Empty);
            if (string.IsNullOrWhiteSpace(nameIdentifier))
            {
                nameIdentifier = $"talenttree.{Identifier}";
            }
            DisplayName = TextManager.Get(nameIdentifier).Fallback(Identifier.Value);
            Type = subTreeElement.GetAttributeEnum("type", TalentTreeType.Specialization);
            RequiredTrees = subTreeElement.GetAttributeIdentifierImmutableHashSet("requires", ImmutableHashSet<Identifier>.Empty);
            BlockedTrees = subTreeElement.GetAttributeIdentifierImmutableHashSet("blocks", ImmutableHashSet<Identifier>.Empty);
            List<TalentOption> talentOptionStages = new List<TalentOption>();
            foreach (var talentOptionsElement in subTreeElement.GetChildElements("talentoptions"))
            {
                talentOptionStages.Add(new TalentOption(talentOptionsElement, Identifier));
            }

            TalentOptionStages = talentOptionStages.ToImmutableArray();
            AllTalentIdentifiers = TalentOptionStages.SelectMany(t => t.TalentIdentifiers).ToImmutableHashSet();
        }
    }

    internal readonly struct TalentOption
    {
        private readonly ImmutableHashSet<Identifier> talentIdentifiers;

        public IEnumerable<Identifier> TalentIdentifiers => talentIdentifiers;

        /// <summary>
        /// How many talents need to be unlocked to consider this tree completed
        /// </summary>
        public readonly int RequiredTalents;
        /// <summary>
        /// How many talents can be unlocked in total
        /// </summary>
        public readonly int MaxChosenTalents;

        /// <summary>
        /// When specified the talent option will show talent with this identifier
        /// and clicking on it will expand the talent option to show the talents
        /// </summary>
        public readonly Dictionary<Identifier, ImmutableHashSet<Identifier>> ShowCaseTalents = new Dictionary<Identifier, ImmutableHashSet<Identifier>>();

        public bool HasEnoughTalents(CharacterInfo character) => CountMatchingTalents(character.UnlockedTalents) >= RequiredTalents;
        public bool HasEnoughTalents(IReadOnlyCollection<Identifier> selectedTalents) => CountMatchingTalents(selectedTalents) >= RequiredTalents;
        public bool HasMaxTalents(IReadOnlyCollection<Identifier> selectedTalents) => CountMatchingTalents(selectedTalents) >= MaxChosenTalents;

        // No LINQ
        public bool HasSelectedTalent(IReadOnlyCollection<Identifier> selectedTalents)
        {
            foreach (Identifier talent in selectedTalents)
            {
                if (talentIdentifiers.Contains(talent))
                {
                    return true;
                }
            }
            return false;
        }

        public int CountMatchingTalents(IReadOnlyCollection<Identifier> talents)
        {
            int i = 0;
            foreach (Identifier talent in talents)
            {
                if (talentIdentifiers.Contains(talent))
                {
                    i++;
                }
            }
            return i;
        }

        public TalentOption(ContentXElement talentOptionsElement, Identifier debugIdentifier)
        {
            MaxChosenTalents = talentOptionsElement.GetAttributeInt(nameof(MaxChosenTalents), 1);
            RequiredTalents = talentOptionsElement.GetAttributeInt(nameof(RequiredTalents), MaxChosenTalents);

            if (RequiredTalents > MaxChosenTalents)
<<<<<<< HEAD
            {
                DebugConsole.ThrowError($"Error in talent tree {debugIdentifier} - MaxChosenTalents is larger than RequiredTalents.");
            }

            HashSet<Identifier> identifiers = new HashSet<Identifier>();
            foreach (ContentXElement talentOptionElement in talentOptionsElement.Elements())
            {
                Identifier elementName = talentOptionElement.Name.ToIdentifier();
                if (elementName == "talentoption")
                {
                    identifiers.Add(talentOptionElement.GetAttributeIdentifier("identifier", Identifier.Empty));
                }
                else if (elementName == "showcasetalent")
                {
                    Identifier showCaseIdentifier = talentOptionElement.GetAttributeIdentifier("identifier", Identifier.Empty);
                    HashSet<Identifier> showCaseTalentIdentifiers = new HashSet<Identifier>();
                    foreach (ContentXElement subElement in talentOptionElement.Elements())
                    {
                        Identifier identifier = subElement.GetAttributeIdentifier("identifier", Identifier.Empty);
                        showCaseTalentIdentifiers.Add(identifier);
                        identifiers.Add(identifier);
                    }
                    ShowCaseTalents.Add(showCaseIdentifier, showCaseTalentIdentifiers.ToImmutableHashSet());
                }
            }

            talentIdentifiers = identifiers.ToImmutableHashSet();

            if (RequiredTalents > talentIdentifiers.Count)
            {
                DebugConsole.ThrowError($"Error in talent tree {debugIdentifier} - completing a stage of the tree requires more talents than there are in the stage.");
            }
            if (MaxChosenTalents > talentIdentifiers.Count)
            {
=======
            {
                DebugConsole.ThrowError($"Error in talent tree {debugIdentifier} - MaxChosenTalents is larger than RequiredTalents.");
            }

            HashSet<Identifier> identifiers = new HashSet<Identifier>();
            foreach (ContentXElement talentOptionElement in talentOptionsElement.Elements())
            {
                Identifier elementName = talentOptionElement.Name.ToIdentifier();
                if (elementName == "talentoption")
                {
                    identifiers.Add(talentOptionElement.GetAttributeIdentifier("identifier", Identifier.Empty));
                }
                else if (elementName == "showcasetalent")
                {
                    Identifier showCaseIdentifier = talentOptionElement.GetAttributeIdentifier("identifier", Identifier.Empty);
                    HashSet<Identifier> showCaseTalentIdentifiers = new HashSet<Identifier>();
                    foreach (ContentXElement subElement in talentOptionElement.Elements())
                    {
                        Identifier identifier = subElement.GetAttributeIdentifier("identifier", Identifier.Empty);
                        showCaseTalentIdentifiers.Add(identifier);
                        identifiers.Add(identifier);
                    }
                    ShowCaseTalents.Add(showCaseIdentifier, showCaseTalentIdentifiers.ToImmutableHashSet());
                }
            }

            talentIdentifiers = identifiers.ToImmutableHashSet();

            if (RequiredTalents > talentIdentifiers.Count)
            {
                DebugConsole.ThrowError($"Error in talent tree {debugIdentifier} - completing a stage of the tree requires more talents than there are in the stage.");
            }
            if (MaxChosenTalents > talentIdentifiers.Count)
            {
>>>>>>> bf73ddb6
                DebugConsole.ThrowError($"Error in talent tree {debugIdentifier} - maximum number of talents to choose is larger than the number of talents.");
            }
        }
    }
}<|MERGE_RESOLUTION|>--- conflicted
+++ resolved
@@ -131,11 +131,8 @@
             if (character.Info.GetTotalTalentPoints() - selectedTalents.Count <= 0) { return false; }
             if (!JobTalentTrees.TryGet(character.Info.Job.Prefab.Identifier, out TalentTree talentTree)) { return false; }
 
-<<<<<<< HEAD
-=======
             if (IsTalentLocked(talentIdentifier)) { return false; }
 
->>>>>>> bf73ddb6
             foreach (var subTree in talentTree!.TalentSubTrees)
             {
                 if (subTree.AllTalentIdentifiers.Contains(talentIdentifier) && subTree.HasMaxTalents(selectedTalents)) { return false; }
@@ -143,21 +140,12 @@
                 foreach (var talentOptionStage in subTree.TalentOptionStages)
                 {
                     if (talentOptionStage.TalentIdentifiers.Contains(talentIdentifier))
-<<<<<<< HEAD
                     {
                         return !talentOptionStage.HasMaxTalents(selectedTalents) && TalentTreeMeetsRequirements(talentTree, subTree, selectedTalents);
                     }
                     bool optionStageCompleted = talentOptionStage.HasEnoughTalents(selectedTalents);
                     if (!optionStageCompleted)
                     {
-=======
-                    {
-                        return !talentOptionStage.HasMaxTalents(selectedTalents) && TalentTreeMeetsRequirements(talentTree, subTree, selectedTalents);
-                    }
-                    bool optionStageCompleted = talentOptionStage.HasEnoughTalents(selectedTalents);
-                    if (!optionStageCompleted)
-                    {
->>>>>>> bf73ddb6
                         break;
                     }
                 }
@@ -306,7 +294,6 @@
             RequiredTalents = talentOptionsElement.GetAttributeInt(nameof(RequiredTalents), MaxChosenTalents);
 
             if (RequiredTalents > MaxChosenTalents)
-<<<<<<< HEAD
             {
                 DebugConsole.ThrowError($"Error in talent tree {debugIdentifier} - MaxChosenTalents is larger than RequiredTalents.");
             }
@@ -341,42 +328,6 @@
             }
             if (MaxChosenTalents > talentIdentifiers.Count)
             {
-=======
-            {
-                DebugConsole.ThrowError($"Error in talent tree {debugIdentifier} - MaxChosenTalents is larger than RequiredTalents.");
-            }
-
-            HashSet<Identifier> identifiers = new HashSet<Identifier>();
-            foreach (ContentXElement talentOptionElement in talentOptionsElement.Elements())
-            {
-                Identifier elementName = talentOptionElement.Name.ToIdentifier();
-                if (elementName == "talentoption")
-                {
-                    identifiers.Add(talentOptionElement.GetAttributeIdentifier("identifier", Identifier.Empty));
-                }
-                else if (elementName == "showcasetalent")
-                {
-                    Identifier showCaseIdentifier = talentOptionElement.GetAttributeIdentifier("identifier", Identifier.Empty);
-                    HashSet<Identifier> showCaseTalentIdentifiers = new HashSet<Identifier>();
-                    foreach (ContentXElement subElement in talentOptionElement.Elements())
-                    {
-                        Identifier identifier = subElement.GetAttributeIdentifier("identifier", Identifier.Empty);
-                        showCaseTalentIdentifiers.Add(identifier);
-                        identifiers.Add(identifier);
-                    }
-                    ShowCaseTalents.Add(showCaseIdentifier, showCaseTalentIdentifiers.ToImmutableHashSet());
-                }
-            }
-
-            talentIdentifiers = identifiers.ToImmutableHashSet();
-
-            if (RequiredTalents > talentIdentifiers.Count)
-            {
-                DebugConsole.ThrowError($"Error in talent tree {debugIdentifier} - completing a stage of the tree requires more talents than there are in the stage.");
-            }
-            if (MaxChosenTalents > talentIdentifiers.Count)
-            {
->>>>>>> bf73ddb6
                 DebugConsole.ThrowError($"Error in talent tree {debugIdentifier} - maximum number of talents to choose is larger than the number of talents.");
             }
         }
