--- conflicted
+++ resolved
@@ -186,15 +186,6 @@
         [Serialize(0.0f, IsPropertySaveable.Yes, description: "How much damage the attack does to level walls."), Editable(MinValueFloat = 0.0f, MaxValueFloat = 1000.0f)]
         public float LevelWallDamage { get; set; }
 
-<<<<<<< HEAD
-        [Serialize(false, IsPropertySaveable.Yes), Editable]
-        public bool Ranged { get; set; }
-
-        [Serialize(false, IsPropertySaveable.Yes, description:"Only affects ranged attacks."), Editable]
-        public bool AvoidFriendlyFire { get; set; }
-
-        [Serialize(20f, IsPropertySaveable.Yes, description: "Only affects ranged attacks."), Editable]
-=======
         [Serialize(false, IsPropertySaveable.Yes, description: "Sets whether or not the attack is ranged or not."), Editable]
         public bool Ranged { get; set; }
 
@@ -202,7 +193,6 @@
         public bool AvoidFriendlyFire { get; set; }
 
         [Serialize(20f, IsPropertySaveable.Yes, description: "Used by enemy AI to determine how accurately the attack needs to be aimed for the attack to trigger. Only affects ranged attacks."), Editable]
->>>>>>> f95be051
         public float RequiredAngle { get; set; }
 
         [Serialize(0f, IsPropertySaveable.Yes, description: "By default uses the same value as RequiredAngle. Use if you want to allow selecting the attack but not shooting until the angle is smaller. Only affects ranged attacks."), Editable]
@@ -220,14 +210,7 @@
         [Serialize(5f, IsPropertySaveable.Yes, description: "How fast the held weapon is swayed back and forth while aiming. Only affects monsters using ranged weapons (items)."), Editable]
         public float SwayFrequency { get; set; }
 
-<<<<<<< HEAD
-        /// <summary>
-        /// Legacy support. Use Afflictions.
-        /// </summary>
-        [Serialize(0.0f, IsPropertySaveable.No)]
-=======
         [Serialize(0.0f, IsPropertySaveable.No, description: "Legacy support. Use Afflictions.")]
->>>>>>> f95be051
         public float Stun { get; private set; }
 
         [Serialize(false, IsPropertySaveable.Yes, description: "Can damage only Humans."), Editable]
@@ -451,7 +434,13 @@
                         }
                         break;
                     case "conditional":
-                        Conditionals.AddRange(PropertyConditional.FromXElement(subElement));
+                        foreach (XAttribute attribute in subElement.Attributes())
+                        {
+                            if (PropertyConditional.IsValid(attribute))
+                            {
+                                Conditionals.Add(new PropertyConditional(attribute));
+                            }
+                        }
                         break;
                 }
             }
