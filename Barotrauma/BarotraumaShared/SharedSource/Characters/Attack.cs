--- conflicted
+++ resolved
@@ -199,15 +199,12 @@
         [Serialize(-1, IsPropertySaveable.Yes, description: "Reference to the limb we apply the aim rotation to. By default same as the attack limb. Only affects ranged attacks."), Editable]
         public int RotationLimbIndex { get; set; }
 
-<<<<<<< HEAD
-=======
         [Serialize(0f, IsPropertySaveable.Yes, description:"How much the held weapon is swayed back and forth while aiming. Only affects monsters using ranged weapons (items). Default 0 means the weapon is not swayed at all."), Editable]
         public float SwayAmount { get; set; }
 
         [Serialize(5f, IsPropertySaveable.Yes, description: "How fast the held weapon is swayed back and forth while aiming. Only affects monsters using ranged weapons (items)."), Editable]
         public float SwayFrequency { get; set; }
 
->>>>>>> bf73ddb6
         /// <summary>
         /// Legacy support. Use Afflictions.
         /// </summary>
