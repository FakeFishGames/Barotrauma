--- conflicted
+++ resolved
@@ -16,12 +16,9 @@
         }
 
         public string Name => Identifier.Value;
-<<<<<<< HEAD
-=======
         public Identifier VariantOf { get; }
         public CharacterPrefab ParentPrefab { get; set; }
 
->>>>>>> d5df5880
         public void InheritFrom(CharacterPrefab parent)
         {
             ConfigElement = (this as IImplementsVariants<CharacterPrefab>).DoInherit(CharacterParams.CreateVariantXml_callback);
@@ -41,11 +38,7 @@
             }
         }
 
-<<<<<<< HEAD
         public XElement originalElement { get; }
-=======
-        private readonly XElement originalElement;
->>>>>>> d5df5880
         public ContentXElement ConfigElement { get; private set; }
 
         public CharacterInfoPrefab CharacterInfoPrefab { get; private set; }
