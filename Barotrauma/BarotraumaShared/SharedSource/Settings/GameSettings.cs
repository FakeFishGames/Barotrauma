--- conflicted
+++ resolved
@@ -84,10 +84,7 @@
                     Graphics = GraphicsSettings.GetDefault(),
                     Audio = AudioSettings.GetDefault(),
 #if CLIENT
-<<<<<<< HEAD
-=======
                     CrossplayChoice = Eos.EosSteamPrimaryLogin.CrossplayChoice.Unknown,
->>>>>>> 8face2f3
                     DisableGlobalSpamList = false,
                     KeyMap = KeyMapping.GetDefault(),
                     InventoryKeyMap = InventoryKeyMapping.GetDefault()
