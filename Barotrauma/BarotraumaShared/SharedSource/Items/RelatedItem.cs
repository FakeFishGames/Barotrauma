--- conflicted
+++ resolved
@@ -82,31 +82,12 @@
         public bool MatchesItem(Item item)
         {
             if (item == null) { return false; }
-<<<<<<< HEAD
-            if (excludedIdentifiers.Contains(item.Prefab.Identifier)) { return false; }
-            foreach (var excludedIdentifier in excludedIdentifiers)
-            {
-                if (item.HasTag(excludedIdentifier)) { return false; }
-            }
-            if (Identifiers.Contains(item.Prefab.Identifier)) { return true; }
-            foreach (var identifier in Identifiers)
-            {
-                if (item.HasTag(identifier)) { return true; }
-            }
-            if (AllowVariants && !item.Prefab.InheritParent.IsEmpty)
-            {
-                if (Identifiers.Contains(item.Prefab.InheritParent.id)) { return true; }
-            }
-            return false;
-=======
             if (excludedIdentifiers.Any(id => item.Prefab.Identifier == id || item.HasTag(id))) { return false; }
             return Identifiers.Any(id => item.Prefab.Identifier == id || item.HasTag(id) || (AllowVariants && !(item.Prefab as IImplementsVariants<ItemPrefab>).InheritParent.IsEmpty && (item.Prefab as IImplementsVariants<ItemPrefab>).InheritParent.ToIdentifier() == id));
->>>>>>> 23c2eaff
         }
         public bool MatchesItem(ItemPrefab itemPrefab)
         {
             if (itemPrefab == null) { return false; }
-<<<<<<< HEAD
             if (excludedIdentifiers.Contains(itemPrefab.Identifier)) { return false; }
             foreach (var excludedIdentifier in excludedIdentifiers)
             {
@@ -117,15 +98,11 @@
             {
                 if (itemPrefab.Tags.Contains(identifier)) { return true; }
             }
-            if (AllowVariants && !itemPrefab.InheritParent.IsEmpty)
-            {
-                if (Identifiers.Contains(itemPrefab.InheritParent.id)) { return true; }
+            if (AllowVariants && !(itemPrefab as IImplementsVariants<ItemPrefab>).InheritParent.IsEmpty)
+            {
+                if (Identifiers.Contains((itemPrefab as IImplementsVariants<ItemPrefab>).InheritParent.id)) { return true; }
             }
             return false;
-=======
-            if (excludedIdentifiers.Any(id => itemPrefab.Identifier == id || itemPrefab.Tags.Contains(id))) { return false; }
-            return Identifiers.Any(id => itemPrefab.Identifier == id || itemPrefab.Tags.Contains(id) || (AllowVariants && !(itemPrefab as IImplementsVariants<ItemPrefab>).InheritParent.IsEmpty && (itemPrefab as IImplementsVariants<ItemPrefab>).InheritParent.ToIdentifier() == id));
->>>>>>> 23c2eaff
         }
 
         public RelatedItem(Identifier[] identifiers, Identifier[] excludedIdentifiers)
