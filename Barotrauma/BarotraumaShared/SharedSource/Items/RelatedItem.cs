﻿using Steamworks.Ugc;
using System;
using System.Collections.Generic;
using System.Collections.Immutable;
using System.Linq;
using System.Xml.Linq;

namespace Barotrauma
{
    class RelatedItem
    {
        public enum RelationType
        {
            None,
            Contained,
            Equipped,
            Picked,
            Container
        }

        public bool IsOptional { get; set; }

        public bool MatchOnEmpty { get; set; }

        public bool IgnoreInEditor { get; set; }

        private ImmutableHashSet<Identifier> excludedIdentifiers;

        private RelationType type;

        public List<StatusEffect> statusEffects;
        
        public LocalizedString Msg;
        public Identifier MsgTag;

        /// <summary>
        /// Should broken (0 condition) items be excluded
        /// </summary>
        public bool ExcludeBroken { get; private set; }

        /// <summary>
        /// Should full condition (100%) items be excluded
        /// </summary>
        public bool ExcludeFullCondition { get; private set; }

        public bool AllowVariants { get; private set; } = true;

        public RelationType Type
        {
            get { return type; }
        }

        /// <summary>
        /// Index of the slot the target must be in when targeting a Contained item
        /// </summary>
        public int TargetSlot = -1;

        public string JoinedIdentifiers
        {
            get { return string.Join(",", Identifiers); }
            set
            {
                if (value == null) return;

                Identifiers = value.Split(',').Select(s => s.Trim()).ToIdentifiers().ToImmutableHashSet();
            }
        }

        public ImmutableHashSet<Identifier> Identifiers { get; private set; }

        public string JoinedExcludedIdentifiers
        {
            get { return string.Join(",", excludedIdentifiers); }
            set
            {
                if (value == null) return;

                excludedIdentifiers = value.Split(',').Select(s => s.Trim()).ToIdentifiers().ToImmutableHashSet();
            }
        }

        public bool MatchesItem(Item item)
        {
            if (item == null) { return false; }
            if (excludedIdentifiers.Any(id => item.Prefab.Identifier == id || item.HasTag(id))) { return false; }
            return Identifiers.Any(id => item.Prefab.Identifier == id || item.HasTag(id) || (AllowVariants && !(item.Prefab as IImplementsVariants<ItemPrefab>).VariantOf.IsEmpty && (item.Prefab as IImplementsVariants<ItemPrefab>).VariantOf.ToIdentifier() == id));
        }
        public bool MatchesItem(ItemPrefab itemPrefab)
        {
            if (itemPrefab == null) { return false; }
<<<<<<< HEAD
            if (excludedIdentifiers.Contains(itemPrefab.Identifier)) { return false; }
            foreach (var excludedIdentifier in excludedIdentifiers)
            {
                if (itemPrefab.Tags.Contains(excludedIdentifier)) { return false; }
            }
            if (Identifiers.Contains(itemPrefab.Identifier)) { return true; }
            foreach (var identifier in Identifiers)
            {
                if (itemPrefab.Tags.Contains(identifier)) { return true; }
            }
            if (AllowVariants && !(itemPrefab as IImplementsVariants<ItemPrefab>).InheritParent.IsEmpty)
            {
                if (Identifiers.Contains((itemPrefab as IImplementsVariants<ItemPrefab>).InheritParent.id)) { return true; }
            }
            return false;
=======
            if (excludedIdentifiers.Any(id => itemPrefab.Identifier == id || itemPrefab.Tags.Contains(id))) { return false; }
            return Identifiers.Any(id => itemPrefab.Identifier == id || itemPrefab.Tags.Contains(id) || (AllowVariants && !(itemPrefab as IImplementsVariants<ItemPrefab>).VariantOf.IsEmpty && (itemPrefab as IImplementsVariants<ItemPrefab>).VariantOf.ToIdentifier() == id));
>>>>>>> 518a9900
        }

        public RelatedItem(Identifier[] identifiers, Identifier[] excludedIdentifiers)
        {
            this.Identifiers = identifiers.Select(id => id.Value.Trim().ToIdentifier()).ToImmutableHashSet();
            this.excludedIdentifiers = excludedIdentifiers.Select(id => id.Value.Trim().ToIdentifier()).ToImmutableHashSet();

            statusEffects = new List<StatusEffect>();
        }

        public bool CheckRequirements(Character character, Item parentItem)
        {
            switch (type)
            {
                case RelationType.Contained:
                    if (parentItem == null) { return false; }
                    return CheckContained(parentItem);
                case RelationType.Container:
                    if (parentItem == null || parentItem.Container == null) { return MatchOnEmpty; }
                    return (!ExcludeBroken || parentItem.Container.Condition > 0.0f) && (!ExcludeFullCondition || !parentItem.Container.IsFullCondition) && MatchesItem(parentItem.Container);
                case RelationType.Equipped:
                    if (character == null) { return false; }
                    if (MatchOnEmpty && !character.HeldItems.Any()) { return true; }
                    foreach (Item equippedItem in character.HeldItems)
                    {
                        if (equippedItem == null) { continue; }
                        if ((!ExcludeBroken || equippedItem.Condition > 0.0f) && (!ExcludeFullCondition || !equippedItem.IsFullCondition) && MatchesItem(equippedItem)) { return true; }
                    }
                    break;
                case RelationType.Picked:
                    if (character == null || character.Inventory == null) { return false; }
                    foreach (Item pickedItem in character.Inventory.AllItems)
                    {
                        if (MatchesItem(pickedItem)) { return true; }
                    }
                    break;
                default:
                    return true;
            }

            return false;
        }

        private bool CheckContained(Item parentItem)
        {
            if (parentItem.OwnInventory == null) { return false; }

            if (MatchOnEmpty && parentItem.OwnInventory.IsEmpty())
            {
                return true;
            }

            foreach (Item contained in parentItem.ContainedItems)
            {
                if (TargetSlot > -1 && parentItem.OwnInventory.FindIndex(contained) != TargetSlot) { continue; }
                if ((!ExcludeBroken || contained.Condition > 0.0f) && (!ExcludeFullCondition || !contained.IsFullCondition) && MatchesItem(contained)) { return true; }
                if (CheckContained(contained)) { return true; }
            }
            return false;
        }

        public void Save(XElement element)
        {
            element.Add(
                new XAttribute("items", JoinedIdentifiers),
                new XAttribute("type", type.ToString()),
                new XAttribute("optional", IsOptional),
                new XAttribute("ignoreineditor", IgnoreInEditor),
                new XAttribute("excludebroken", ExcludeBroken),
                new XAttribute("excludefullcondition", ExcludeFullCondition),
                new XAttribute("targetslot", TargetSlot),
                new XAttribute("allowvariants", AllowVariants));

            if (excludedIdentifiers.Count > 0)
            {
                element.Add(new XAttribute("excludedidentifiers", JoinedExcludedIdentifiers));
            }

            if (!Msg.IsNullOrWhiteSpace()) { element.Add(new XAttribute("msg", MsgTag.IsEmpty ? Msg : MsgTag.Value)); }
        }

        public static RelatedItem Load(ContentXElement element, bool returnEmpty, string parentDebugName)
        {
            Identifier[] identifiers;
            if (element.GetAttribute("name") != null)
            {
                //backwards compatibility + a console warning
                DebugConsole.ThrowError("Error in RelatedItem config (" + (string.IsNullOrEmpty(parentDebugName) ? element.ToString() : parentDebugName) + ") - use item tags or identifiers instead of names.");
                Identifier[] itemNames = element.GetAttributeIdentifierArray("name", Array.Empty<Identifier>());
                //attempt to convert to identifiers and tags
                List<Identifier> convertedIdentifiers = new List<Identifier>();
                foreach (Identifier itemName in itemNames)
                {
                    var matchingItem = ItemPrefab.Prefabs.Find(me => me.Name == itemName.Value);
                    if (matchingItem != null)
                    {
                        convertedIdentifiers.Add(matchingItem.Identifier);
                    }
                    else
                    {
                        //no matching item found, this must be a tag
                        convertedIdentifiers.Add(itemName);
                    }
                }
                identifiers = convertedIdentifiers.ToArray();
            }
            else
            {
                identifiers = element.GetAttributeIdentifierArray("items", null) ?? element.GetAttributeIdentifierArray("item", null);
                if (identifiers == null)
                {
                    identifiers = element.GetAttributeIdentifierArray("identifiers", null) ?? element.GetAttributeIdentifierArray("tags", null);
                    if (identifiers == null)
                    {
                        identifiers = element.GetAttributeIdentifierArray("identifier", null) ?? element.GetAttributeIdentifierArray("tag", Array.Empty<Identifier>());
                    }
                }
            }

            Identifier[] excludedIdentifiers = element.GetAttributeIdentifierArray("excludeditems", null) ?? element.GetAttributeIdentifierArray("excludeditem", null);
            if (excludedIdentifiers == null)
            {
                excludedIdentifiers = element.GetAttributeIdentifierArray("excludedidentifiers", null) ?? element.GetAttributeIdentifierArray("excludedtags", null);
                if (excludedIdentifiers == null)
                {
                    excludedIdentifiers = element.GetAttributeIdentifierArray("excludedidentifier", null) ?? element.GetAttributeIdentifierArray("excludedtag", Array.Empty<Identifier>());
                }
            }

            if (identifiers.Length == 0 && excludedIdentifiers.Length == 0 && !returnEmpty) { return null; }

            RelatedItem ri = new RelatedItem(identifiers, excludedIdentifiers)
            {
                ExcludeBroken = element.GetAttributeBool("excludebroken", true),
                ExcludeFullCondition = element.GetAttributeBool("excludefullcondition", false),
                AllowVariants = element.GetAttributeBool("allowvariants", true)
            };
            string typeStr = element.GetAttributeString("type", "");
            if (string.IsNullOrEmpty(typeStr))
            {
                switch (element.Name.ToString().ToLowerInvariant())
                {
                    case "containable":
                        typeStr = "Contained";
                        break;
                    case "suitablefertilizer":
                    case "suitableseed":
                        typeStr = "None";
                        break;
                }
            }
            if (!Enum.TryParse(typeStr, true, out ri.type))
            {
                DebugConsole.ThrowError("Error in RelatedItem config (" + parentDebugName + ") - \"" + typeStr + "\" is not a valid relation type.");
                return null;
            }

            ri.MsgTag = element.GetAttributeIdentifier("msg", Identifier.Empty);
            LocalizedString msg = TextManager.Get(ri.MsgTag);
            if (!msg.Loaded)
            {
                ri.Msg = ri.MsgTag.Value;
            }
            else
            {
#if CLIENT
                foreach (InputType inputType in Enum.GetValues(typeof(InputType)))
                {
                    msg = msg.Replace("[" + inputType.ToString().ToLowerInvariant() + "]", GameSettings.CurrentConfig.KeyMap.KeyBindText(inputType));
                }
                ri.Msg = msg;
#endif
            }

            foreach (var subElement in element.Elements())
            {
                if (!subElement.Name.ToString().Equals("statuseffect", StringComparison.OrdinalIgnoreCase)) { continue; }
                ri.statusEffects.Add(StatusEffect.Load(subElement, parentDebugName));
            }

            ri.IsOptional = element.GetAttributeBool("optional", false);
            ri.IgnoreInEditor = element.GetAttributeBool("ignoreineditor", false);
            ri.MatchOnEmpty = element.GetAttributeBool("matchonempty", false);
            ri.TargetSlot = element.GetAttributeInt("targetslot", -1);

            return ri;
        }
    }
}<|MERGE_RESOLUTION|>--- conflicted
+++ resolved
@@ -88,7 +88,6 @@
         public bool MatchesItem(ItemPrefab itemPrefab)
         {
             if (itemPrefab == null) { return false; }
-<<<<<<< HEAD
             if (excludedIdentifiers.Contains(itemPrefab.Identifier)) { return false; }
             foreach (var excludedIdentifier in excludedIdentifiers)
             {
@@ -99,15 +98,11 @@
             {
                 if (itemPrefab.Tags.Contains(identifier)) { return true; }
             }
-            if (AllowVariants && !(itemPrefab as IImplementsVariants<ItemPrefab>).InheritParent.IsEmpty)
-            {
-                if (Identifiers.Contains((itemPrefab as IImplementsVariants<ItemPrefab>).InheritParent.id)) { return true; }
+            if (AllowVariants && !(itemPrefab as IImplementsVariants<ItemPrefab>).VariantOf.IsEmpty)
+            {
+                if (Identifiers.Contains((itemPrefab as IImplementsVariants<ItemPrefab>).VariantOf)) { return true; }
             }
             return false;
-=======
-            if (excludedIdentifiers.Any(id => itemPrefab.Identifier == id || itemPrefab.Tags.Contains(id))) { return false; }
-            return Identifiers.Any(id => itemPrefab.Identifier == id || itemPrefab.Tags.Contains(id) || (AllowVariants && !(itemPrefab as IImplementsVariants<ItemPrefab>).VariantOf.IsEmpty && (itemPrefab as IImplementsVariants<ItemPrefab>).VariantOf.ToIdentifier() == id));
->>>>>>> 518a9900
         }
 
         public RelatedItem(Identifier[] identifiers, Identifier[] excludedIdentifiers)
