﻿using System;
using System.Collections.Generic;
using System.Collections.Immutable;
using System.Linq;
using System.Xml.Linq;
using Microsoft.Xna.Framework;
using Barotrauma.Extensions;

namespace Barotrauma
{
    class RelatedItem
    {
        public enum RelationType
        {
            None,
            Contained,
            Equipped,
            Picked,
            Container
        }

        public bool IsOptional { get; set; }

        public bool MatchOnEmpty { get; set; }

        public bool RequireEmpty { get; set; }

        public bool IgnoreInEditor { get; set; }

        public ImmutableHashSet<Identifier> ExcludedIdentifiers { get; private set; }

        private RelationType type;

        public List<StatusEffect> statusEffects;
        
        public LocalizedString Msg;
        public Identifier MsgTag;

        /// <summary>
        /// Should broken (0 condition) items be excluded
        /// </summary>
        public bool ExcludeBroken { get; private set; }

<<<<<<< HEAD
=======
        /// <summary>
        /// Should full condition (100%) items be excluded
        /// </summary>
        public bool ExcludeFullCondition { get; private set; }

>>>>>>> f223f774
        public bool AllowVariants { get; private set; } = true;

        public RelationType Type
        {
            get { return type; }
        }

        /// <summary>
        /// Index of the slot the target must be in when targeting a Contained item
        /// </summary>
        public int TargetSlot = -1;

        /// <summary>
        /// Overrides the position defined in ItemContainer.
        /// </summary>
        public Vector2? ItemPos;

        /// <summary>
        /// Only affects when ItemContainer.hideItems is false. Doesn't override the value.
        /// </summary>
        public bool Hide;

        public float Rotation;

        public bool SetActive;

        public string JoinedIdentifiers
        {
            get { return string.Join(",", Identifiers); }
            set
            {
                if (value == null) return;

                Identifiers = value.Split(',').Select(s => s.Trim()).ToIdentifiers().ToImmutableHashSet();
            }
        }

        public ImmutableHashSet<Identifier> Identifiers { get; private set; }

        public string JoinedExcludedIdentifiers
        {
            get { return string.Join(",", ExcludedIdentifiers); }
            set
            {
                if (value == null) return;

                ExcludedIdentifiers = value.Split(',').Select(s => s.Trim()).ToIdentifiers().ToImmutableHashSet();
            }
        }

        public bool MatchesItem(Item item)
        {
            if (item == null) { return false; }
<<<<<<< HEAD
            if (excludedIdentifiers.Any(id => item.Prefab.Identifier == id || item.HasTag(id))) { return false; }
            return Identifiers.Any(id => item.Prefab.Identifier == id || item.HasTag(id) || (AllowVariants && item.Prefab.VariantOf?.Identifier == id));
=======
            if (ExcludedIdentifiers.Contains(item.Prefab.Identifier)) { return false; }
            foreach (var excludedIdentifier in ExcludedIdentifiers)
            {
                if (item.HasTag(excludedIdentifier)) { return false; }
            }
            if (Identifiers.Contains(item.Prefab.Identifier)) { return true; }
            foreach (var identifier in Identifiers)
            {
                if (item.HasTag(identifier)) { return true; }
            }
            if (AllowVariants && !item.Prefab.VariantOf.IsEmpty)
            {
                if (Identifiers.Contains(item.Prefab.VariantOf)) { return true; }
            }
            return false;
>>>>>>> f223f774
        }
        public bool MatchesItem(ItemPrefab itemPrefab)
        {
            if (itemPrefab == null) { return false; }
<<<<<<< HEAD
            if (excludedIdentifiers.Any(id => itemPrefab.Identifier == id || itemPrefab.Tags.Contains(id))) { return false; }
            return Identifiers.Any(id => itemPrefab.Identifier == id || itemPrefab.Tags.Contains(id) || (AllowVariants && itemPrefab.VariantOf?.Identifier == id));
        }

        public RelatedItem(string[] identifiers, string[] excludedIdentifiers)
        {
            for (int i = 0; i < identifiers.Length; i++)
=======
            if (ExcludedIdentifiers.Contains(itemPrefab.Identifier)) { return false; }
            foreach (var excludedIdentifier in ExcludedIdentifiers)
>>>>>>> f223f774
            {
                if (itemPrefab.Tags.Contains(excludedIdentifier)) { return false; }
            }
            if (Identifiers.Contains(itemPrefab.Identifier)) { return true; }
            foreach (var identifier in Identifiers)
            {
                if (itemPrefab.Tags.Contains(identifier)) { return true; }
            }
            if (AllowVariants && !itemPrefab.VariantOf.IsEmpty)
            {
                if (Identifiers.Contains(itemPrefab.VariantOf)) { return true; }
            }
            return false;
        }

        public RelatedItem(Identifier[] identifiers, Identifier[] excludedIdentifiers)
        {
            this.Identifiers = identifiers.Select(id => id.Value.Trim().ToIdentifier()).ToImmutableHashSet();
            this.ExcludedIdentifiers = excludedIdentifiers.Select(id => id.Value.Trim().ToIdentifier()).ToImmutableHashSet();

            statusEffects = new List<StatusEffect>();
        }

        public bool CheckRequirements(Character character, Item parentItem)
        {
            switch (type)
            {
                case RelationType.Contained:
                    if (parentItem == null) { return false; }
                    return CheckContained(parentItem);
                case RelationType.Container:
                    if (parentItem == null || parentItem.Container == null) { return MatchOnEmpty || RequireEmpty; }
                    return CheckItem(parentItem.Container, this);
                case RelationType.Equipped:
                    if (character == null) { return false; }
                    var heldItems = character.HeldItems;
                    if ((RequireEmpty || MatchOnEmpty) && heldItems.None()) { return true; }
                    foreach (Item equippedItem in heldItems)
                    {
                        if (equippedItem == null) { continue; }
                        if (CheckItem(equippedItem, this))
                        {
                            if (RequireEmpty && equippedItem.Condition > 0) { return false; }
                            return true;
                        }
                    }
                    break;
                case RelationType.Picked:
                    if (character == null) { return false; }
                    if (character.Inventory == null) { return MatchOnEmpty || RequireEmpty; }
                    var allItems = character.Inventory.AllItems;
                    if ((RequireEmpty || MatchOnEmpty) && allItems.None()) { return true; }
                    foreach (Item pickedItem in allItems)
                    {
                        if (pickedItem == null) { continue; }
                        if (CheckItem(pickedItem, this))
                        {
                            if (RequireEmpty && pickedItem.Condition > 0) { return false; }
                            return true;
                        }
                    }
                    break;
                default:
                    return true;
            }

            static bool CheckItem(Item i, RelatedItem ri) => (!ri.ExcludeBroken || ri.RequireEmpty || i.Condition > 0.0f) && (!ri.ExcludeFullCondition || !i.IsFullCondition) && ri.MatchesItem(i);

            return false;
        }

        private bool CheckContained(Item parentItem)
        {
            if (parentItem.OwnInventory == null) { return false; }
            bool isEmpty = parentItem.OwnInventory.IsEmpty();
            if (RequireEmpty && !isEmpty) { return false; }
            if (MatchOnEmpty && isEmpty) { return true; }
            foreach (var container in parentItem.GetComponents<Items.Components.ItemContainer>())
            {
                foreach (Item contained in container.Inventory.AllItems)
                {
                    if (TargetSlot > -1 && parentItem.OwnInventory.FindIndex(contained) != TargetSlot) { continue; }
                    if ((!ExcludeBroken || contained.Condition > 0.0f) && (!ExcludeFullCondition || !contained.IsFullCondition) && MatchesItem(contained)) { return true; }
                    if (CheckContained(contained)) { return true; }
                }
            }
            return false;
        }

        public void Save(XElement element)
        {
            element.Add(
                new XAttribute("items", JoinedIdentifiers),
                new XAttribute("type", type.ToString()),
                new XAttribute("optional", IsOptional),
                new XAttribute("ignoreineditor", IgnoreInEditor),
                new XAttribute("excludebroken", ExcludeBroken),
                new XAttribute("requireempty", RequireEmpty),
                new XAttribute("excludefullcondition", ExcludeFullCondition),
                new XAttribute("targetslot", TargetSlot),
<<<<<<< HEAD
                new XAttribute("allowvariants", AllowVariants));
=======
                new XAttribute("allowvariants", AllowVariants),
                new XAttribute("rotation", Rotation),
                new XAttribute("setactive", SetActive));
>>>>>>> f223f774

            if (Hide)
            {
                element.Add(new XAttribute(nameof(Hide), true));
            }
            if (ItemPos.HasValue)
            {
                element.Add(new XAttribute(nameof(ItemPos), ItemPos.Value));
            }

            if (ExcludedIdentifiers.Count > 0)
            {
                element.Add(new XAttribute("excludedidentifiers", JoinedExcludedIdentifiers));
            }

            if (!Msg.IsNullOrWhiteSpace()) { element.Add(new XAttribute("msg", MsgTag.IsEmpty ? Msg : MsgTag.Value)); }
        }

        public static RelatedItem Load(ContentXElement element, bool returnEmpty, string parentDebugName)
        {
            Identifier[] identifiers;
            if (element.GetAttribute("name") != null)
            {
                //backwards compatibility + a console warning
                DebugConsole.ThrowError("Error in RelatedItem config (" + (string.IsNullOrEmpty(parentDebugName) ? element.ToString() : parentDebugName) + ") - use item tags or identifiers instead of names.");
                Identifier[] itemNames = element.GetAttributeIdentifierArray("name", Array.Empty<Identifier>());
                //attempt to convert to identifiers and tags
                List<Identifier> convertedIdentifiers = new List<Identifier>();
                foreach (Identifier itemName in itemNames)
                {
                    var matchingItem = ItemPrefab.Prefabs.Find(me => me.Name == itemName.Value);
                    if (matchingItem != null)
                    {
                        convertedIdentifiers.Add(matchingItem.Identifier);
                    }
                    else
                    {
                        //no matching item found, this must be a tag
                        convertedIdentifiers.Add(itemName);
                    }
                }
                identifiers = convertedIdentifiers.ToArray();
            }
            else
            {
                identifiers = element.GetAttributeIdentifierArray("items", null) ?? element.GetAttributeIdentifierArray("item", null);
                if (identifiers == null)
                {
                    identifiers = element.GetAttributeIdentifierArray("identifiers", null) ?? element.GetAttributeIdentifierArray("tags", null);
                    if (identifiers == null)
                    {
                        identifiers = element.GetAttributeIdentifierArray("identifier", null) ?? element.GetAttributeIdentifierArray("tag", Array.Empty<Identifier>());
                    }
                }
            }

            Identifier[] excludedIdentifiers = element.GetAttributeIdentifierArray("excludeditems", null) ?? element.GetAttributeIdentifierArray("excludeditem", null);
            if (excludedIdentifiers == null)
            {
                excludedIdentifiers = element.GetAttributeIdentifierArray("excludedidentifiers", null) ?? element.GetAttributeIdentifierArray("excludedtags", null);
                if (excludedIdentifiers == null)
                {
                    excludedIdentifiers = element.GetAttributeIdentifierArray("excludedidentifier", null) ?? element.GetAttributeIdentifierArray("excludedtag", Array.Empty<Identifier>());
                }
            }

            if (identifiers.Length == 0 && excludedIdentifiers.Length == 0 && !returnEmpty) { return null; }

            RelatedItem ri = new RelatedItem(identifiers, excludedIdentifiers)
            {
                ExcludeBroken = element.GetAttributeBool("excludebroken", true),
<<<<<<< HEAD
                AllowVariants = element.GetAttributeBool("allowvariants", true)
=======
                RequireEmpty = element.GetAttributeBool("requireempty", false),
                ExcludeFullCondition = element.GetAttributeBool("excludefullcondition", false),
                AllowVariants = element.GetAttributeBool("allowvariants", true),
                Rotation = element.GetAttributeFloat("rotation", 0f),
                SetActive = element.GetAttributeBool("setactive", false)
>>>>>>> f223f774
            };
            if (element.GetAttribute(nameof(Hide)) != null)
            {
                ri.Hide = element.GetAttributeBool(nameof(Hide), false);
            }
            if (element.GetAttribute(nameof(ItemPos)) != null)
            {
                ri.ItemPos = element.GetAttributeVector2(nameof(ItemPos), Vector2.Zero);
            }
            string typeStr = element.GetAttributeString("type", "");
            if (string.IsNullOrEmpty(typeStr))
            {
                switch (element.Name.ToString().ToLowerInvariant())
                {
                    case "containable":
                        typeStr = "Contained";
                        break;
                    case "suitablefertilizer":
                    case "suitableseed":
                        typeStr = "None";
                        break;
                }
            }
            if (!Enum.TryParse(typeStr, true, out ri.type))
            {
                DebugConsole.ThrowError("Error in RelatedItem config (" + parentDebugName + ") - \"" + typeStr + "\" is not a valid relation type.");
                return null;
            }

            ri.MsgTag = element.GetAttributeIdentifier("msg", Identifier.Empty);
            LocalizedString msg = TextManager.Get(ri.MsgTag);
            if (!msg.Loaded)
            {
                ri.Msg = ri.MsgTag.Value;
            }
            else
            {
#if CLIENT
                foreach (InputType inputType in Enum.GetValues(typeof(InputType)))
                {
                    msg = msg.Replace("[" + inputType.ToString().ToLowerInvariant() + "]", GameSettings.CurrentConfig.KeyMap.KeyBindText(inputType));
                }
                ri.Msg = msg;
#endif
            }

            foreach (var subElement in element.Elements())
            {
                if (!subElement.Name.ToString().Equals("statuseffect", StringComparison.OrdinalIgnoreCase)) { continue; }
                ri.statusEffects.Add(StatusEffect.Load(subElement, parentDebugName));
            }

            ri.IsOptional = element.GetAttributeBool("optional", false);
            ri.IgnoreInEditor = element.GetAttributeBool("ignoreineditor", false);
            ri.MatchOnEmpty = element.GetAttributeBool("matchonempty", false);
            ri.TargetSlot = element.GetAttributeInt("targetslot", -1);

            return ri;
        }
    }
}<|MERGE_RESOLUTION|>--- conflicted
+++ resolved
@@ -41,14 +41,11 @@
         /// </summary>
         public bool ExcludeBroken { get; private set; }
 
-<<<<<<< HEAD
-=======
         /// <summary>
         /// Should full condition (100%) items be excluded
         /// </summary>
         public bool ExcludeFullCondition { get; private set; }
 
->>>>>>> f223f774
         public bool AllowVariants { get; private set; } = true;
 
         public RelationType Type
@@ -102,10 +99,6 @@
         public bool MatchesItem(Item item)
         {
             if (item == null) { return false; }
-<<<<<<< HEAD
-            if (excludedIdentifiers.Any(id => item.Prefab.Identifier == id || item.HasTag(id))) { return false; }
-            return Identifiers.Any(id => item.Prefab.Identifier == id || item.HasTag(id) || (AllowVariants && item.Prefab.VariantOf?.Identifier == id));
-=======
             if (ExcludedIdentifiers.Contains(item.Prefab.Identifier)) { return false; }
             foreach (var excludedIdentifier in ExcludedIdentifiers)
             {
@@ -121,23 +114,12 @@
                 if (Identifiers.Contains(item.Prefab.VariantOf)) { return true; }
             }
             return false;
->>>>>>> f223f774
         }
         public bool MatchesItem(ItemPrefab itemPrefab)
         {
             if (itemPrefab == null) { return false; }
-<<<<<<< HEAD
-            if (excludedIdentifiers.Any(id => itemPrefab.Identifier == id || itemPrefab.Tags.Contains(id))) { return false; }
-            return Identifiers.Any(id => itemPrefab.Identifier == id || itemPrefab.Tags.Contains(id) || (AllowVariants && itemPrefab.VariantOf?.Identifier == id));
-        }
-
-        public RelatedItem(string[] identifiers, string[] excludedIdentifiers)
-        {
-            for (int i = 0; i < identifiers.Length; i++)
-=======
             if (ExcludedIdentifiers.Contains(itemPrefab.Identifier)) { return false; }
             foreach (var excludedIdentifier in ExcludedIdentifiers)
->>>>>>> f223f774
             {
                 if (itemPrefab.Tags.Contains(excludedIdentifier)) { return false; }
             }
@@ -238,13 +220,9 @@
                 new XAttribute("requireempty", RequireEmpty),
                 new XAttribute("excludefullcondition", ExcludeFullCondition),
                 new XAttribute("targetslot", TargetSlot),
-<<<<<<< HEAD
-                new XAttribute("allowvariants", AllowVariants));
-=======
                 new XAttribute("allowvariants", AllowVariants),
                 new XAttribute("rotation", Rotation),
                 new XAttribute("setactive", SetActive));
->>>>>>> f223f774
 
             if (Hide)
             {
@@ -316,15 +294,11 @@
             RelatedItem ri = new RelatedItem(identifiers, excludedIdentifiers)
             {
                 ExcludeBroken = element.GetAttributeBool("excludebroken", true),
-<<<<<<< HEAD
-                AllowVariants = element.GetAttributeBool("allowvariants", true)
-=======
                 RequireEmpty = element.GetAttributeBool("requireempty", false),
                 ExcludeFullCondition = element.GetAttributeBool("excludefullcondition", false),
                 AllowVariants = element.GetAttributeBool("allowvariants", true),
                 Rotation = element.GetAttributeFloat("rotation", 0f),
                 SetActive = element.GetAttributeBool("setactive", false)
->>>>>>> f223f774
             };
             if (element.GetAttribute(nameof(Hide)) != null)
             {
