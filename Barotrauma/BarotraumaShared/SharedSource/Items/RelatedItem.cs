﻿using System;
using System.Collections.Generic;
using System.Collections.Immutable;
using System.Linq;
using System.Xml.Linq;

namespace Barotrauma
{
    class RelatedItem
    {
        public enum RelationType
        {
            None,
            Contained,
            Equipped,
            Picked,
            Container
        }

        public bool IsOptional { get; set; }

        public bool MatchOnEmpty { get; set; }

        public bool IgnoreInEditor { get; set; }

        private ImmutableHashSet<Identifier> excludedIdentifiers;

        private RelationType type;

        public List<StatusEffect> statusEffects;
        
        public LocalizedString Msg;
        public Identifier MsgTag;

        /// <summary>
        /// Should broken (0 condition) items be excluded
        /// </summary>
        public bool ExcludeBroken { get; private set; }

        /// <summary>
        /// Should full condition (100%) items be excluded
        /// </summary>
        public bool ExcludeFullCondition { get; private set; }

        public bool AllowVariants { get; private set; } = true;

        public RelationType Type
        {
            get { return type; }
        }

        /// <summary>
        /// Index of the slot the target must be in when targeting a Contained item
        /// </summary>
        public int TargetSlot = -1;

        /// <summary>
        /// The slot type the target must be in when targeting an item contained inside a character's inventory
        /// </summary>
        public InvSlotType CharacterInventorySlotType;


        public string JoinedIdentifiers
        {
            get { return string.Join(",", Identifiers); }
            set
            {
                if (value == null) return;

                Identifiers = value.Split(',').Select(s => s.Trim()).ToIdentifiers().ToImmutableHashSet();
            }
        }

        public ImmutableHashSet<Identifier> Identifiers { get; private set; }

        public string JoinedExcludedIdentifiers
        {
            get { return string.Join(",", excludedIdentifiers); }
            set
            {
                if (value == null) return;

                excludedIdentifiers = value.Split(',').Select(s => s.Trim()).ToIdentifiers().ToImmutableHashSet();
            }
        }

        public bool MatchesItem(Item item)
        {
            if (item == null) { return false; }
<<<<<<< HEAD
            if (excludedIdentifiers.Any(id => item.Prefab.Identifier == id || item.HasTag(id))) { return false; }
            if ((item.ParentInventory?.Owner is Character character) && (CharacterInventorySlotType != InvSlotType.None))
            {
                if (!character.HasEquippedItem(item, CharacterInventorySlotType)) { return false; }
            }
            return Identifiers.Any(id => item.Prefab.Identifier == id || item.HasTag(id) || (AllowVariants && !item.Prefab.VariantOf.IsEmpty && item.Prefab.VariantOf == id));
=======
            if (excludedIdentifiers.Contains(item.Prefab.Identifier)) { return false; }
            foreach (var excludedIdentifier in excludedIdentifiers)
            {
                if (item.HasTag(excludedIdentifier)) { return false; }
            }
            if (Identifiers.Contains(item.Prefab.Identifier)) { return true; }
            foreach (var identifier in Identifiers)
            {
                if (item.HasTag(identifier)) { return true; }
            }
            if (AllowVariants && !item.Prefab.VariantOf.IsEmpty)
            {
                if (Identifiers.Contains(item.Prefab.VariantOf)) { return true; }
            }
            return false;
>>>>>>> e7783f46
        }
        public bool MatchesItem(ItemPrefab itemPrefab)
        {
            if (itemPrefab == null) { return false; }
            if (excludedIdentifiers.Contains(itemPrefab.Identifier)) { return false; }
            foreach (var excludedIdentifier in excludedIdentifiers)
            {
                if (itemPrefab.Tags.Contains(excludedIdentifier)) { return false; }
            }
            if (Identifiers.Contains(itemPrefab.Identifier)) { return true; }
            foreach (var identifier in Identifiers)
            {
                if (itemPrefab.Tags.Contains(identifier)) { return true; }
            }
            if (AllowVariants && !itemPrefab.VariantOf.IsEmpty)
            {
                if (Identifiers.Contains(itemPrefab.VariantOf)) { return true; }
            }
            return false;
        }

        public RelatedItem(Identifier[] identifiers, Identifier[] excludedIdentifiers)
        {
            this.Identifiers = identifiers.Select(id => id.Value.Trim().ToIdentifier()).ToImmutableHashSet();
            this.excludedIdentifiers = excludedIdentifiers.Select(id => id.Value.Trim().ToIdentifier()).ToImmutableHashSet();

            statusEffects = new List<StatusEffect>();
        }

        public bool CheckRequirements(Character character, Item parentItem)
        {
            switch (type)
            {
                case RelationType.Contained:
                    if (parentItem == null) { return false; }
                    return CheckContained(parentItem);
                case RelationType.Container:
                    if (parentItem == null || parentItem.Container == null) { return MatchOnEmpty; }
                    return (!ExcludeBroken || parentItem.Container.Condition > 0.0f) && (!ExcludeFullCondition || !parentItem.Container.IsFullCondition) && MatchesItem(parentItem.Container);
                case RelationType.Equipped:
                    if (character == null) { return false; }
                    if (MatchOnEmpty && !character.HeldItems.Any()) { return true; }
                    foreach (Item equippedItem in character.HeldItems)
                    {
                        if (equippedItem == null) { continue; }
                        if ((!ExcludeBroken || equippedItem.Condition > 0.0f) && (!ExcludeFullCondition || !equippedItem.IsFullCondition) && MatchesItem(equippedItem)) { return true; }
                    }
                    break;
                case RelationType.Picked:
                    if (character == null || character.Inventory == null) { return false; }
                    foreach (Item pickedItem in character.Inventory.AllItems)
                    {
                        if (MatchesItem(pickedItem)) { return true; }
                    }
                    break;
                default:
                    return true;
            }

            return false;
        }

        private bool CheckContained(Item parentItem)
        {
            if (parentItem.OwnInventory == null) { return false; }

            if (MatchOnEmpty && parentItem.OwnInventory.IsEmpty())
            {
                return true;
            }

            foreach (Item contained in parentItem.ContainedItems)
            {
                if (TargetSlot > -1 && parentItem.OwnInventory.FindIndex(contained) != TargetSlot) { continue; }
                if ((!ExcludeBroken || contained.Condition > 0.0f) && (!ExcludeFullCondition || !contained.IsFullCondition) && MatchesItem(contained)) { return true; }
                if (CheckContained(contained)) { return true; }
            }
            return false;
        }

        public void Save(XElement element)
        {
            element.Add(
                new XAttribute("items", JoinedIdentifiers),
                new XAttribute("type", type.ToString()),
                new XAttribute("characterinventoryslottype", CharacterInventorySlotType.ToString()),
                new XAttribute("optional", IsOptional),
                new XAttribute("ignoreineditor", IgnoreInEditor),
                new XAttribute("excludebroken", ExcludeBroken),
                new XAttribute("excludefullcondition", ExcludeFullCondition),
                new XAttribute("targetslot", TargetSlot),
                new XAttribute("allowvariants", AllowVariants));

            if (excludedIdentifiers.Count > 0)
            {
                element.Add(new XAttribute("excludedidentifiers", JoinedExcludedIdentifiers));
            }

            if (!Msg.IsNullOrWhiteSpace()) { element.Add(new XAttribute("msg", MsgTag.IsEmpty ? Msg : MsgTag.Value)); }
        }

        public static RelatedItem Load(ContentXElement element, bool returnEmpty, string parentDebugName)
        {
            Identifier[] identifiers;
            if (element.GetAttribute("name") != null)
            {
                //backwards compatibility + a console warning
                DebugConsole.ThrowError("Error in RelatedItem config (" + (string.IsNullOrEmpty(parentDebugName) ? element.ToString() : parentDebugName) + ") - use item tags or identifiers instead of names.");
                Identifier[] itemNames = element.GetAttributeIdentifierArray("name", Array.Empty<Identifier>());
                //attempt to convert to identifiers and tags
                List<Identifier> convertedIdentifiers = new List<Identifier>();
                foreach (Identifier itemName in itemNames)
                {
                    var matchingItem = ItemPrefab.Prefabs.Find(me => me.Name == itemName.Value);
                    if (matchingItem != null)
                    {
                        convertedIdentifiers.Add(matchingItem.Identifier);
                    }
                    else
                    {
                        //no matching item found, this must be a tag
                        convertedIdentifiers.Add(itemName);
                    }
                }
                identifiers = convertedIdentifiers.ToArray();
            }
            else
            {
                identifiers = element.GetAttributeIdentifierArray("items", null) ?? element.GetAttributeIdentifierArray("item", null);
                if (identifiers == null)
                {
                    identifiers = element.GetAttributeIdentifierArray("identifiers", null) ?? element.GetAttributeIdentifierArray("tags", null);
                    if (identifiers == null)
                    {
                        identifiers = element.GetAttributeIdentifierArray("identifier", null) ?? element.GetAttributeIdentifierArray("tag", Array.Empty<Identifier>());
                    }
                }
            }

            Identifier[] excludedIdentifiers = element.GetAttributeIdentifierArray("excludeditems", null) ?? element.GetAttributeIdentifierArray("excludeditem", null);
            if (excludedIdentifiers == null)
            {
                excludedIdentifiers = element.GetAttributeIdentifierArray("excludedidentifiers", null) ?? element.GetAttributeIdentifierArray("excludedtags", null);
                if (excludedIdentifiers == null)
                {
                    excludedIdentifiers = element.GetAttributeIdentifierArray("excludedidentifier", null) ?? element.GetAttributeIdentifierArray("excludedtag", Array.Empty<Identifier>());
                }
            }

            if (identifiers.Length == 0 && excludedIdentifiers.Length == 0 && !returnEmpty) { return null; }

            InvSlotType slottype;
            try
            {
                slottype = Enum.Parse<InvSlotType>(element.GetAttributeString("characterinventoryslottype", "None"));
            }
            catch (ArgumentException)
            {
                DebugConsole.ThrowError("Error in RelatedItem config (" + parentDebugName + ") - invalid characterinventoryslottype (" + (element.GetAttributeString("characterinventoryslottype", "None")) + "). Check spelling/capitalization.");
                slottype = InvSlotType.None;
            }

            RelatedItem ri = new RelatedItem(identifiers, excludedIdentifiers)
            {
                ExcludeBroken = element.GetAttributeBool("excludebroken", true),
                CharacterInventorySlotType = slottype,
                ExcludeFullCondition = element.GetAttributeBool("excludefullcondition", false),
                AllowVariants = element.GetAttributeBool("allowvariants", true)
            };
            string typeStr = element.GetAttributeString("type", "");
            if (string.IsNullOrEmpty(typeStr))
            {
                switch (element.Name.ToString().ToLowerInvariant())
                {
                    case "containable":
                        typeStr = "Contained";
                        break;
                    case "suitablefertilizer":
                    case "suitableseed":
                        typeStr = "None";
                        break;
                }
            }
            if (!Enum.TryParse(typeStr, true, out ri.type))
            {
                DebugConsole.ThrowError("Error in RelatedItem config (" + parentDebugName + ") - \"" + typeStr + "\" is not a valid relation type.");
                return null;
            }

            ri.MsgTag = element.GetAttributeIdentifier("msg", Identifier.Empty);
            LocalizedString msg = TextManager.Get(ri.MsgTag);
            if (!msg.Loaded)
            {
                ri.Msg = ri.MsgTag.Value;
            }
            else
            {
#if CLIENT
                foreach (InputType inputType in Enum.GetValues(typeof(InputType)))
                {
                    msg = msg.Replace("[" + inputType.ToString().ToLowerInvariant() + "]", GameSettings.CurrentConfig.KeyMap.KeyBindText(inputType));
                }
                ri.Msg = msg;
#endif
            }

            foreach (var subElement in element.Elements())
            {
                if (!subElement.Name.ToString().Equals("statuseffect", StringComparison.OrdinalIgnoreCase)) { continue; }
                ri.statusEffects.Add(StatusEffect.Load(subElement, parentDebugName));
            }

            ri.IsOptional = element.GetAttributeBool("optional", false);
            ri.IgnoreInEditor = element.GetAttributeBool("ignoreineditor", false);
            ri.MatchOnEmpty = element.GetAttributeBool("matchonempty", false);
            ri.TargetSlot = element.GetAttributeInt("targetslot", -1);

            return ri;
        }
    }
}<|MERGE_RESOLUTION|>--- conflicted
+++ resolved
@@ -54,12 +54,6 @@
         /// </summary>
         public int TargetSlot = -1;
 
-        /// <summary>
-        /// The slot type the target must be in when targeting an item contained inside a character's inventory
-        /// </summary>
-        public InvSlotType CharacterInventorySlotType;
-
-
         public string JoinedIdentifiers
         {
             get { return string.Join(",", Identifiers); }
@@ -87,14 +81,6 @@
         public bool MatchesItem(Item item)
         {
             if (item == null) { return false; }
-<<<<<<< HEAD
-            if (excludedIdentifiers.Any(id => item.Prefab.Identifier == id || item.HasTag(id))) { return false; }
-            if ((item.ParentInventory?.Owner is Character character) && (CharacterInventorySlotType != InvSlotType.None))
-            {
-                if (!character.HasEquippedItem(item, CharacterInventorySlotType)) { return false; }
-            }
-            return Identifiers.Any(id => item.Prefab.Identifier == id || item.HasTag(id) || (AllowVariants && !item.Prefab.VariantOf.IsEmpty && item.Prefab.VariantOf == id));
-=======
             if (excludedIdentifiers.Contains(item.Prefab.Identifier)) { return false; }
             foreach (var excludedIdentifier in excludedIdentifiers)
             {
@@ -110,7 +96,6 @@
                 if (Identifiers.Contains(item.Prefab.VariantOf)) { return true; }
             }
             return false;
->>>>>>> e7783f46
         }
         public bool MatchesItem(ItemPrefab itemPrefab)
         {
@@ -196,7 +181,6 @@
             element.Add(
                 new XAttribute("items", JoinedIdentifiers),
                 new XAttribute("type", type.ToString()),
-                new XAttribute("characterinventoryslottype", CharacterInventorySlotType.ToString()),
                 new XAttribute("optional", IsOptional),
                 new XAttribute("ignoreineditor", IgnoreInEditor),
                 new XAttribute("excludebroken", ExcludeBroken),
@@ -262,21 +246,9 @@
 
             if (identifiers.Length == 0 && excludedIdentifiers.Length == 0 && !returnEmpty) { return null; }
 
-            InvSlotType slottype;
-            try
-            {
-                slottype = Enum.Parse<InvSlotType>(element.GetAttributeString("characterinventoryslottype", "None"));
-            }
-            catch (ArgumentException)
-            {
-                DebugConsole.ThrowError("Error in RelatedItem config (" + parentDebugName + ") - invalid characterinventoryslottype (" + (element.GetAttributeString("characterinventoryslottype", "None")) + "). Check spelling/capitalization.");
-                slottype = InvSlotType.None;
-            }
-
             RelatedItem ri = new RelatedItem(identifiers, excludedIdentifiers)
             {
                 ExcludeBroken = element.GetAttributeBool("excludebroken", true),
-                CharacterInventorySlotType = slottype,
                 ExcludeFullCondition = element.GetAttributeBool("excludefullcondition", false),
                 AllowVariants = element.GetAttributeBool("allowvariants", true)
             };
