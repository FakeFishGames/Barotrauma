﻿using Barotrauma.Items.Components;
using Barotrauma.Networking;
using FarseerPhysics;
using FarseerPhysics.Dynamics;
using FarseerPhysics.Dynamics.Contacts;
using Microsoft.Xna.Framework;
using System;
using System.Collections.Concurrent;
using System.Collections.Generic;
using System.Globalization;
using System.Linq;
using System.Xml.Linq;
using Barotrauma.Extensions;
using Barotrauma.MapCreatures.Behavior;
using System.Collections.Immutable;
using Barotrauma.Abilities;

#if CLIENT
using Microsoft.Xna.Framework.Graphics;
#endif

namespace Barotrauma
{
    partial class Item : MapEntity, IDamageable, IIgnorable, ISerializableEntity, IServerPositionSync, IClientSerializable
    {
        public static List<Item> ItemList = new List<Item>();

        private static readonly HashSet<Item> dangerousItems = new HashSet<Item>();

        public static IReadOnlyCollection<Item> DangerousItems { get { return dangerousItems; } }

        private static readonly List<Item> repairableItems = new List<Item>();

        /// <summary>
        /// Items that have one more more Repairable component
        /// </summary>
        public static IReadOnlyCollection<Item> RepairableItems => repairableItems;

        private static readonly List<Item> cleanableItems = new List<Item>();

        /// <summary>
        /// Items that may potentially need to be cleaned up (pickable, not attached to a wall, and not inside a valid container)
        /// </summary>
        public static IReadOnlyCollection<Item> CleanableItems => cleanableItems;

        private static readonly List<Item> sonarVisibleItems = new List<Item>();

        /// <summary>
        /// Items whose <see cref="ItemPrefab.SonarSize"/> is larger than 0
        /// </summary>
        public static IReadOnlyCollection<Item> SonarVisibleItems => sonarVisibleItems;

        public new ItemPrefab Prefab => base.Prefab as ItemPrefab;

        public static bool ShowLinks = true;

        private readonly HashSet<Identifier> tags;

        private readonly bool isWire, isLogic;

        private Hull currentHull;
        public Hull CurrentHull
        {
            get { return currentHull; }
            set
            {
                currentHull = value;
            }
        }

        public float HullOxygenPercentage
        {
            get { return CurrentHull?.OxygenPercentage ?? 0.0f; }
        }

        private CampaignMode.InteractionType campaignInteractionType = CampaignMode.InteractionType.None;
        public CampaignMode.InteractionType CampaignInteractionType
        {
            get { return campaignInteractionType; }
            set
            {
                if (campaignInteractionType != value)
                {
                    campaignInteractionType = value;
                    AssignCampaignInteractionTypeProjSpecific(campaignInteractionType);
                }
            }
        }

        partial void AssignCampaignInteractionTypeProjSpecific(CampaignMode.InteractionType interactionType);

        public bool Visible = true;

#if CLIENT
        public SpriteEffects SpriteEffects = SpriteEffects.None;
#endif

        //components that determine the functionality of the item
        private readonly Dictionary<Type, ItemComponent> componentsByType = new Dictionary<Type, ItemComponent>();
        private readonly List<ItemComponent> components;
        /// <summary>
        /// Components that are Active or need to be updated for some other reason (status effects, sounds)
        /// </summary>
        private readonly List<ItemComponent> updateableComponents = new List<ItemComponent>();
        private readonly List<IDrawableComponent> drawableComponents;
        private bool hasComponentsToDraw;

        public PhysicsBody body;
        private readonly float originalWaterDragCoefficient;
        private float? overrideWaterDragCoefficient;
        public float WaterDragCoefficient
        {
            get => overrideWaterDragCoefficient ?? originalWaterDragCoefficient;
            set => overrideWaterDragCoefficient = value;
        }

        /// <summary>
        /// Removes the override value -> falls back to using the original value defined in the xml.
        /// </summary>
        public void ResetWaterDragCoefficient() => overrideWaterDragCoefficient = null;

        public readonly XElement StaticBodyConfig;

        public List<Fixture> StaticFixtures = new List<Fixture>();

        private bool transformDirty = true;

        private float lastSentCondition;
        private float sendConditionUpdateTimer;
        private bool conditionUpdatePending;

        private float prevCondition;
        private float condition;

        private bool inWater;
        private readonly bool hasInWaterStatusEffects;
        private readonly bool hasNotInWaterStatusEffects;

        private Inventory parentInventory;
        private readonly ItemInventory ownInventory;

        private Rectangle defaultRect;
        /// <summary>
        /// Unscaled rect
        /// </summary>
        public Rectangle DefaultRect
        {
            get { return defaultRect; }
            set { defaultRect = value; }
        }

        private readonly Dictionary<string, Connection> connections;

        private readonly List<Repairable> repairables;

        private readonly Quality qualityComponent;

        private ConcurrentQueue<float> impactQueue;

        //a dictionary containing lists of the status effects in all the components of the item
        private readonly bool[] hasStatusEffectsOfType = new bool[Enum.GetValues(typeof(ActionType)).Length];
        private readonly Dictionary<ActionType, List<StatusEffect>> statusEffectLists;

        public Action OnInteract;

        public Dictionary<Identifier, SerializableProperty> SerializableProperties { get; protected set; }

        private bool? hasInGameEditableProperties;
        bool HasInGameEditableProperties
        {
            get
            {
                if (hasInGameEditableProperties == null)
                {
                    hasInGameEditableProperties = false;
                    if (SerializableProperties.Values.Any(p => p.Attributes.OfType<InGameEditable>().Any()))
                    {
                        hasInGameEditableProperties = true;
                    }
                    else
                    {
                        foreach (ItemComponent component in components)
                        {
                            if (!component.AllowInGameEditing) { continue; }
                            if (component.SerializableProperties.Values.Any(p => p.Attributes.OfType<InGameEditable>().Any())
                                || component.SerializableProperties.Values.Any(p => p.Attributes.OfType<ConditionallyEditable>().Any(a => a.IsEditable(this))))
                            {
                                hasInGameEditableProperties = true;
                                break;
                            }
                        }
                    }
                }
                return (bool)hasInGameEditableProperties;
            }
        }

        public bool EditableWhenEquipped { get; set; } = false;

        //the inventory in which the item is contained in
        public Inventory ParentInventory
        {
            get
            {
                return parentInventory;
            }
            set
            {
                parentInventory = value;
                if (parentInventory != null) { Container = parentInventory.Owner as Item; }
#if SERVER
                PreviousParentInventory = value;
#endif
            }
        }

        public Item RootContainer { get; private set; }

        private bool inWaterProofContainer;

        private Item container;
        public Item Container
        {
            get { return container; }
            private set
            {
                if (value != container)
                {
                    container = value;
                    CheckCleanable();
                    SetActiveSprite();

                    RefreshRootContainer();
                }
            }
        }
                
        public override string Name
        {
            get { return base.Prefab.Name.Value; }
        }

        private string description;
        public string Description
        {
            get { return description ?? base.Prefab.Description.Value; }
            set { description = value; }
        }

        [Editable, Serialize(false, IsPropertySaveable.Yes, alwaysUseInstanceValues: true)]
        public bool NonInteractable
        {
            get;
            set;
        }

        /// <summary>
        /// Use <see cref="IsPlayerInteractable"/> to also check <see cref="NonInteractable"/>
        /// </summary>
        [Editable, Serialize(false, IsPropertySaveable.Yes, description: "When enabled, item is interactable only for characters on non-player teams.", alwaysUseInstanceValues: true)]
        public bool NonPlayerTeamInteractable
        {
            get;
            set;
        }

        [ConditionallyEditable(ConditionallyEditable.ConditionType.IsSwappableItem), Serialize(true, IsPropertySaveable.Yes, alwaysUseInstanceValues: true)]
        public bool AllowSwapping
        {
            get;
            set;
        }

        [Serialize(false, IsPropertySaveable.Yes)]
        public bool PurchasedNewSwap
        {
            get;
            set;
        }

        /// <summary>
        /// Checks both <see cref="NonInteractable"/> and <see cref="NonPlayerTeamInteractable"/>
        /// </summary>
        public bool IsPlayerTeamInteractable
        {
            get
            {
                return !NonInteractable && !NonPlayerTeamInteractable;
            }
        }

        /// <summary>
        /// Returns interactibility based on whether the character is on a player team
        /// </summary>
        public bool IsInteractable(Character character)
        {
#if CLIENT
            if (Screen.Selected is EditorScreen)
            {
                return true;
            }
#endif
            if (HiddenInGame) { return false; }
            if (character != null && character.IsOnPlayerTeam)
            {
                return IsPlayerTeamInteractable;
            }
            else
            {
                return !NonInteractable;
            }
        }

        public float RotationRad { get; private set; } 

        [ConditionallyEditable(ConditionallyEditable.ConditionType.AllowRotating, MinValueFloat = 0.0f, MaxValueFloat = 360.0f, DecimalCount = 1, ValueStep = 1f), Serialize(0.0f, IsPropertySaveable.Yes)]
        public float Rotation
        {
            get
            {
                return MathHelper.ToDegrees(RotationRad);
            }
            set
            {
                if (!Prefab.AllowRotatingInEditor) { return; }
                RotationRad = MathHelper.ToRadians(value);
#if CLIENT
                if (Screen.Selected == GameMain.SubEditorScreen)
                {
                    SetContainedItemPositions();
                    foreach (var light in GetComponents<LightComponent>())
                    {
                        light.SetLightSourceTransform();
                    }
                    foreach (var turret in GetComponents<Turret>())
                    {
                        turret.UpdateLightComponents();
                    }
                }
#endif
            }
        }

        public float ImpactTolerance
        {
            get { return Prefab.ImpactTolerance; }
        }
        
        public float InteractDistance
        {
            get { return Prefab.InteractDistance; }
        }

        public float InteractPriority
        {
            get { return Prefab.InteractPriority; }
        }

        public override Vector2 Position
        {
            get
            {
                return (body == null) ? base.Position : body.Position;
            }
        }

        public override Vector2 SimPosition
        {
            get
            {
                return (body == null) ? ConvertUnits.ToSimUnits(base.Position) : body.SimPosition;
            }
        }

        public Rectangle InteractionRect
        {
            get
            {
                return WorldRect;
            }
        }

        private float scale = 1.0f;
        public override float Scale
        {
            get { return scale; }
            set
            {
                if (scale == value) { return; }
                scale = MathHelper.Clamp(value, 0.01f, 10.0f);

                float relativeScale = scale / base.Prefab.Scale;

                if (!ResizeHorizontal || !ResizeVertical)
                {
                    int newWidth = ResizeHorizontal ? rect.Width : (int)(defaultRect.Width * relativeScale);
                    int newHeight = ResizeVertical ? rect.Height : (int)(defaultRect.Height * relativeScale);
                    Rect = new Rectangle(rect.X, rect.Y, newWidth, newHeight);
                }

                if (components != null)
                {
                    foreach (ItemComponent component in components)
                    {
                        component.OnScaleChanged();
                    }
                }
            }
        }

        public float PositionUpdateInterval
        {
            get;
            set;
        } = float.PositiveInfinity;

        protected Color spriteColor;
        [Editable, Serialize("1.0,1.0,1.0,1.0", IsPropertySaveable.Yes)]
        public Color SpriteColor
        {
            get { return spriteColor; }
            set { spriteColor = value; }
        }

        [Serialize("1.0,1.0,1.0,1.0", IsPropertySaveable.Yes), ConditionallyEditable(ConditionallyEditable.ConditionType.Pickable)]
        public Color InventoryIconColor
        {
            get;
            protected set;
        }

        [Serialize("1.0,1.0,1.0,1.0", IsPropertySaveable.Yes, description: "Changes the color of the item this item is contained inside. Only has an effect if either of the UseContainedSpriteColor or UseContainedInventoryIconColor property of the container is set to true."), 
            ConditionallyEditable(ConditionallyEditable.ConditionType.Pickable)]
        public Color ContainerColor
        {
            get;
            protected set;
        }

        /// <summary>
        /// Can be used by status effects or conditionals to check what item this item is contained inside
        /// </summary>
        public Identifier ContainerIdentifier
        {
            get
            {
                return 
                    Container?.Prefab.Identifier ?? 
                    ParentInventory?.Owner?.ToIdentifier() ?? 
                    Identifier.Empty;
            }
        }

        /// <summary>
        /// Can be used by status effects or conditionals to check whether the item is contained inside something
        /// </summary>
        public bool IsContained
        {
            get
            {
                return parentInventory != null;
            }
        }

        /// <summary>
        /// Can be used by status effects or conditionals to the speed of the item
        /// </summary>
        public float Speed
        {
            get
            {
                if (body != null && body.PhysEnabled)
                {
                    return body.LinearVelocity.Length();
                }
                else if (ParentInventory?.Owner is Character character)
                {
                    return character.AnimController.MainLimb.LinearVelocity.Length();
                }
                else if (container != null)
                {
                    return container.Speed;
                }
                return 0.0f;
            }
        }

        public Color? HighlightColor;

        [Serialize("", IsPropertySaveable.Yes)]

        /// <summary>
        /// Can be used to modify the AITarget's label using status effects
        /// </summary>
        public string SonarLabel
        {
            get { return AiTarget?.SonarLabel?.Value ?? ""; }
            set
            {
                if (AiTarget != null)
                {
                    string trimmedStr = !string.IsNullOrEmpty(value) && value.Length > 250 ? value.Substring(250) : value;
                    AiTarget.SonarLabel = TextManager.Get(trimmedStr).Fallback(trimmedStr);
                }
            }
        }

        /// <summary>
        /// Can be used by status effects or conditionals to check if the physics body of the item is active
        /// </summary>
        public bool PhysicsBodyActive
        {
            get
            {
                return body != null && body.Enabled;
            }
        }

        [Serialize(0.0f, IsPropertySaveable.No)]
        /// <summary>
        /// Can be used by status effects or conditionals to modify the sound range
        /// </summary>
        public new float SoundRange
        {
            get { return aiTarget == null ? 0.0f : aiTarget.SoundRange; }
            set { if (aiTarget != null) { aiTarget.SoundRange = Math.Max(0.0f, value); } }
        }

        [Serialize(0.0f, IsPropertySaveable.No)]
        /// <summary>
        /// Can be used by status effects or conditionals to modify the sight range
        /// </summary>
        public new float SightRange
        {
            get { return aiTarget == null ? 0.0f : aiTarget.SightRange; }
            set { if (aiTarget != null) { aiTarget.SightRange = Math.Max(0.0f, value); } }
        }

        /// <summary>
        /// Should the item's Use method be called with the "Use" or with the "Shoot" key?
        /// </summary>
        [Serialize(false, IsPropertySaveable.No)]
        public bool IsShootable { get; set; }

        /// <summary>
        /// If true, the user has to hold the "aim" key before use is registered. False by default.
        /// </summary>
        [Serialize(false, IsPropertySaveable.No)]
        public bool RequireAimToUse
        {
            get; set;
        }

        /// <summary>
        /// If true, the user has to hold the "aim" key before secondary use is registered. True by default.
        /// </summary>
        [Serialize(true, IsPropertySaveable.No)]
        public bool RequireAimToSecondaryUse
        {
            get; set;
        }

        public Color Color
        {
            get { return spriteColor; }
        }

        public bool IsFullCondition { get; private set; }
        public float MaxCondition { get; private set; }
        public float ConditionPercentage { get; private set; }

        private float offsetOnSelectedMultiplier = 1.0f;

        [Serialize(1.0f, IsPropertySaveable.No)]
        public float OffsetOnSelectedMultiplier
        {
            get => offsetOnSelectedMultiplier;
            set => offsetOnSelectedMultiplier = value;
        }
        
        private float healthMultiplier = 1.0f;

        [Serialize(1.0f, IsPropertySaveable.Yes, "Multiply the maximum condition by this value")]
        public float HealthMultiplier
        {
            get => healthMultiplier;
            set 
            {
                float prevConditionPercentage = ConditionPercentage;
                healthMultiplier = MathHelper.Clamp(value, 0.0f, float.PositiveInfinity);
                RecalculateConditionValues();
                condition = MaxCondition * prevConditionPercentage / 100.0f;
                RecalculateConditionValues();
            }
        }

        private float maxRepairConditionMultiplier = 1.0f;

        [Serialize(1.0f, IsPropertySaveable.Yes)]
        public float MaxRepairConditionMultiplier
        {
            get => maxRepairConditionMultiplier;
            set 
            { 
                maxRepairConditionMultiplier = MathHelper.Clamp(value, 0.0f, float.PositiveInfinity);
                RecalculateConditionValues();
            }
        }
        
        //the default value should be Prefab.Health, but because we can't use it in the attribute, 
        //we'll just use NaN (which does nothing) and set the default value in the constructor/load
        [Serialize(float.NaN, IsPropertySaveable.No), Editable]
        public float Condition
        {
            get { return condition; }
            set 
            {
                SetCondition(value, isNetworkEvent: false);
            }
        }

        private double ConditionLastUpdated { get; set; }
        private float LastConditionChange { get; set; }
        /// <summary>
        /// Return true if the condition of this item increased within the last second.
        /// </summary>
        public bool ConditionIncreasedRecently => (Timing.TotalTime < ConditionLastUpdated + 1.0f) && LastConditionChange > 0.0f;

        public float Health
        {
            get { return condition; }
        }

        private bool? indestructible;
        /// <summary>
        /// Per-instance value - if not set, the value of the prefab is used.
        /// </summary>
        public bool Indestructible
        {
            get => indestructible ?? Prefab.Indestructible;
            set => indestructible = value;
        }

        public bool AllowDeconstruct
        {
            get;
            set;
        }

        [Editable, Serialize(false, isSaveable: IsPropertySaveable.Yes, "When enabled will prevent the item from taking damage from all sources")]
        public bool InvulnerableToDamage { get; set; }

        public bool StolenDuringRound;

        private bool spawnedInCurrentOutpost;
        public bool SpawnedInCurrentOutpost
        {
            get { return spawnedInCurrentOutpost; }
            set
            {
                if (!spawnedInCurrentOutpost && value)
                {
                    OriginalOutpost = GameMain.GameSession?.LevelData?.Seed;
                }
                spawnedInCurrentOutpost = value;
            }
        }

        private bool allowStealing;
        [Serialize(true, IsPropertySaveable.Yes, alwaysUseInstanceValues: true, 
            description: $"Determined by where/how the item originally spawned. If ItemPrefab.AllowStealing is true, stealing the item is always allowed.")]
        public bool AllowStealing 
        {
            get { return allowStealing || Prefab.AllowStealingAlways;  }
            set { allowStealing = value; }
        }

        private string originalOutpost;
        [Serialize("", IsPropertySaveable.Yes, alwaysUseInstanceValues: true)]
        public string OriginalOutpost
        {
            get { return originalOutpost; }
            set
            {
                originalOutpost = value;
                if (!string.IsNullOrEmpty(value) && 
                    GameMain.GameSession?.LevelData?.Type == LevelData.LevelType.Outpost &&
                    GameMain.GameSession?.LevelData?.Seed == value)
                {
                    spawnedInCurrentOutpost = true;
                }
            }
        }

        [Editable, Serialize("", IsPropertySaveable.Yes)]
        public string Tags
        {
            get { return string.Join(",", tags); }
            set
            {
                tags.Clear();
                // Always add prefab tags
                base.Prefab.Tags.ForEach(t => tags.Add(t));
                if (!string.IsNullOrWhiteSpace(value))
                {
                    string[] splitTags = value.Split(',');
                    foreach (string tag in splitTags)
                    {
                        string[] splitTag = tag.Trim().Split(':');
                        splitTag[0] = splitTag[0].ToLowerInvariant();
                        tags.Add(string.Join(":", splitTag).ToIdentifier());
                    }
                }
            }
        }

        [Serialize(false, IsPropertySaveable.No)]
        public bool FireProof
        {
            get; private set;
        }

        private bool waterProof;
        [Serialize(false, IsPropertySaveable.No)]
        public bool WaterProof
        {
            get { return waterProof; }
            private set
            {
                if (waterProof == value) { return; }
                waterProof = value;
                foreach (Item containedItem in ContainedItems)
                {
                    containedItem.RefreshInWaterProofContainer();
                }
            }
        }

        public bool UseInHealthInterface
        {
            get { return Prefab.UseInHealthInterface; }
        }

        public int Quality
        {
            get
            {
                return qualityComponent?.QualityLevel ?? 0;
            }
            set
            {
                if (qualityComponent != null)
                {
                    qualityComponent.QualityLevel = value;
                }
            }
        }

        public bool InWater
        {
            get 
            {
                //if the item has an active physics body, inWater is updated in the Update method
                if (body != null && body.Enabled) { return inWater; }
                if (hasInWaterStatusEffects) { return inWater; }

                //if not, we'll just have to check
                return IsInWater();
            }
        }

        /// <summary>
        /// A list of connections the last signal sent by this item went through
        /// </summary>
        public List<Connection> LastSentSignalRecipients
        {
            get;
            private set;
        } = new List<Connection>(20);

        public ContentPath ConfigFilePath => Prefab.ContentFile.Path;

        //which type of inventory slots (head, torso, any, etc) the item can be placed in
        private readonly HashSet<InvSlotType> allowedSlots = new HashSet<InvSlotType>();
        public IEnumerable<InvSlotType> AllowedSlots
        {
            get
            {
                return allowedSlots;
            }
        }

        public List<Connection> Connections
        {
            get
            {
                ConnectionPanel panel = GetComponent<ConnectionPanel>();
                if (panel == null) return null;
                return panel.Connections;
            }
        }

        public IEnumerable<Item> ContainedItems
        {
            get
            {
                return ownInventory?.AllItems ?? Enumerable.Empty<Item>();
            }
        }

        public ItemInventory OwnInventory
        {
            get { return ownInventory; }
        }

        [Editable, Serialize(false, IsPropertySaveable.Yes, description:
            "Enable if you want to display the item HUD side by side with another item's HUD, when linked together. " +
            "Disclaimer: It's possible or even likely that the views block each other, if they were not designed to be viewed together!")]
        public bool DisplaySideBySideWhenLinked { get; set; }

        public List<Repairable> Repairables
        {
            get { return repairables; }
        }

        public List<ItemComponent> Components
        {
            get { return components; }
        }

        public override bool Linkable
        {
            get { return Prefab.Linkable; }
        }

        public float WorldPositionX => WorldPosition.X;
        public float WorldPositionY => WorldPosition.Y;

        /// <summary>
        /// Can be used to move the item from XML (e.g. to correct the positions of items whose sprite origin has been changed)
        /// </summary>
        public float PositionX
        {
            get { return Position.X; }
            private set
            {
                Move(new Vector2(value * Scale, 0.0f));
            }
        }
        /// <summary>
        /// Can be used to move the item from XML (e.g. to correct the positions of items whose sprite origin has been changed)
        /// </summary>
        public float PositionY
        {
            get { return Position.Y; }
            private set
            {
                Move(new Vector2(0.0f, value * Scale));
            }
        }

        public BallastFloraBranch Infector { get; set; }

        public ItemPrefab PendingItemSwap { get; set; }

        public readonly HashSet<ItemPrefab> AvailableSwaps = new HashSet<ItemPrefab>();

        public override string ToString()
        {
            return Name + " (ID: " + ID + ")";
        }

        private readonly List<ISerializableEntity> allPropertyObjects = new List<ISerializableEntity>();
        public IReadOnlyList<ISerializableEntity> AllPropertyObjects
        {
            get { return allPropertyObjects; }
        }
        
        public bool IgnoreByAI(Character character) => HasTag("ignorebyai") || OrderedToBeIgnored && character.IsOnPlayerTeam;
        public bool OrderedToBeIgnored { get; set; }

        public bool HasBallastFloraInHull
        {
            get
            {
                return CurrentHull?.BallastFlora != null;
            }
        }

        public bool IsClaimedByBallastFlora
        {
            get
            {
                if (CurrentHull?.BallastFlora == null) { return false; }
                return CurrentHull.BallastFlora.ClaimedTargets.Contains(this);
            }
        }

        public bool IsLadder { get; }

        public bool IsSecondaryItem { get; }

        private ItemStatManager statManager;
        public ItemStatManager StatManager
        {
            get
            {
               statManager ??= new ItemStatManager(this);
               return statManager;
            }
        }

        public Action<Character> OnDeselect;

        public Item(ItemPrefab itemPrefab, Vector2 position, Submarine submarine, ushort id = Entity.NullEntityID, bool callOnItemLoaded = true)
            : this(new Rectangle(
                (int)(position.X - itemPrefab.Sprite.size.X / 2 * itemPrefab.Scale), 
                (int)(position.Y + itemPrefab.Sprite.size.Y / 2 * itemPrefab.Scale), 
                (int)(itemPrefab.Sprite.size.X * itemPrefab.Scale), 
                (int)(itemPrefab.Sprite.size.Y * itemPrefab.Scale)), 
                itemPrefab, submarine, callOnItemLoaded, id: id)
        {

        }

        /// <summary>
        /// Creates a new item
        /// </summary>
        /// <param name="callOnItemLoaded">Should the OnItemLoaded methods of the ItemComponents be called. Use false if the item needs additional initialization before it can be considered fully loaded (e.g. when loading an item from a sub file or cloning an item).</param>
        public Item(Rectangle newRect, ItemPrefab itemPrefab, Submarine submarine, bool callOnItemLoaded = true, ushort id = Entity.NullEntityID)
            : base(itemPrefab, submarine, id)
        {
            spriteColor = base.Prefab.SpriteColor;

            components          = new List<ItemComponent>();
            drawableComponents  = new List<IDrawableComponent>(); hasComponentsToDraw = false;
            tags                = new HashSet<Identifier>();
            repairables         = new List<Repairable>();

            defaultRect = newRect;
            rect = newRect;

            condition = MaxCondition = prevCondition = Prefab.Health;
            ConditionPercentage = 100.0f;
           
            lastSentCondition = condition;

            AllowDeconstruct = itemPrefab.AllowDeconstruct;

            allPropertyObjects.Add(this);

            ContentXElement element = itemPrefab.ConfigElement;
            if (element == null) return;

            SerializableProperties = SerializableProperty.DeserializeProperties(this, element);

            if (submarine == null || !submarine.Loading) { FindHull(); }

            SetActiveSprite();

            ContentXElement bodyElement = null;
            foreach (var subElement in element.Elements())
            {
                switch (subElement.Name.ToString().ToLowerInvariant())
                {
                    case "body":
                        bodyElement = subElement;
                        float density = subElement.GetAttributeFloat("density", Physics.NeutralDensity);
                        float minDensity = subElement.GetAttributeFloat("mindensity", density);
                        float maxDensity = subElement.GetAttributeFloat("maxdensity", density);
                        if (minDensity < maxDensity)
                        {
                            var rand = new Random(ID);
                            density = MathHelper.Lerp(minDensity, maxDensity, (float)rand.NextDouble());
                        }

                        string collisionCategoryStr = subElement.GetAttributeString("collisioncategory", null);

                        Category collisionCategory = Physics.CollisionItem;
                        Category collidesWith = Physics.CollisionWall | Physics.CollisionLevel | Physics.CollisionPlatform;
                        if ((Prefab.DamagedByProjectiles || Prefab.DamagedByMeleeWeapons) && Condition > 0)
                        {
                            //force collision category to Character to allow projectiles and weapons to hit
                            //(we could also do this by making the projectiles and weapons hit CollisionItem
                            //and check if the collision should be ignored in the OnCollision callback, but
                            //that'd make the hit detection more expensive because every item would be included)
                            collisionCategory = Physics.CollisionCharacter;
                            collidesWith |= Physics.CollisionProjectile;
                        }
                        if (collisionCategoryStr != null)
                        {                            
                            if (!Physics.TryParseCollisionCategory(collisionCategoryStr, out Category cat))
                            {
                                DebugConsole.ThrowError("Invalid collision category in item \"" + Name + "\" (" + collisionCategoryStr + ")");
                            }
                            else
                            {
                                collisionCategory = cat;
                                if (cat.HasFlag(Physics.CollisionCharacter))
                                {
                                    collisionCategory |= Physics.CollisionProjectile;
                                }
                            }
                        }
                        body = new PhysicsBody(subElement, ConvertUnits.ToSimUnits(Position), Scale, density, collisionCategory, collidesWith, findNewContacts: false);
                        body.FarseerBody.AngularDamping = subElement.GetAttributeFloat("angulardamping", 0.2f);
                        body.FarseerBody.LinearDamping = subElement.GetAttributeFloat("lineardamping", 0.1f);
                        body.FarseerBody.LinearDamping = subElement.GetAttributeFloat("lineardamping", 0.1f);
                        body.UserData = this;
                        break;
                    case "trigger":
                    case "inventoryicon":
                    case "sprite":
                    case "deconstruct":
                    case "brokensprite":
                    case "decorativesprite":
                    case "upgradepreviewsprite":
                    case "price":
                    case "levelcommonness":
                    case "suitabletreatment":
                    case "containedsprite":
                    case "fabricate":
                    case "fabricable":
                    case "fabricableitem":
                    case "upgrade":
                    case "preferredcontainer":
                    case "upgrademodule":
                    case "upgradeoverride":
                    case "minimapicon":
                    case "infectedsprite":
                    case "damagedinfectedsprite":
                    case "swappableitem":
                    case "skillrequirementhint":
                        break;
                    case "staticbody":
                        StaticBodyConfig = subElement;
                        break;
                    case "aitarget":
                        aiTarget = new AITarget(this, subElement);
                        break;
                    default:
                        ItemComponent ic = ItemComponent.Load(subElement, this);
                        if (ic == null) break;

                        AddComponent(ic);
                        break;
                }
            }

            foreach (ItemComponent ic in components)
            {
                if (ic is Pickable pickable)
                {
                    foreach (var allowedSlot in pickable.AllowedSlots)
                    {
                        allowedSlots.Add(allowedSlot);
                    }
                }

                if (ic is Repairable repairable) { repairables.Add(repairable); }

                if (ic is IDrawableComponent && ic.Drawable)
                {
                    drawableComponents.Add(ic as IDrawableComponent);
                    hasComponentsToDraw = true;
                }

                if (ic.statusEffectLists == null) { continue; }
                if (ic.InheritStatusEffects)
                {
                    // Inherited status effects are added when the ItemComponent is initialized at ItemComponent.cs:332.
                    // Don't create duplicate effects here.
                    continue;
                }

                statusEffectLists ??= new Dictionary<ActionType, List<StatusEffect>>();

                //go through all the status effects of the component 
                //and add them to the corresponding statuseffect list
                foreach (List<StatusEffect> componentEffectList in ic.statusEffectLists.Values)
                {
                    ActionType actionType = componentEffectList.First().type;
                    if (!statusEffectLists.TryGetValue(actionType, out List<StatusEffect> statusEffectList))
                    {
                        statusEffectList = new List<StatusEffect>();
                        statusEffectLists.Add(actionType, statusEffectList);
                        hasStatusEffectsOfType[(int)actionType] = true;
                    }

                    foreach (StatusEffect effect in componentEffectList)
                    {
                        statusEffectList.Add(effect);
                    }
                }
            }

            hasInWaterStatusEffects = hasStatusEffectsOfType[(int)ActionType.InWater];
            hasNotInWaterStatusEffects = hasStatusEffectsOfType[(int)ActionType.NotInWater];

            if (body != null)
            {
                body.Submarine = submarine;
                originalWaterDragCoefficient = bodyElement.GetAttributeFloat("waterdragcoefficient", 5.0f);
            }

            //cache connections into a dictionary for faster lookups
            var connectionPanel = GetComponent<ConnectionPanel>();
            if (connectionPanel != null)
            {
                connections = new Dictionary<string, Connection>();
                foreach (Connection c in connectionPanel.Connections)
                {
                    if (!connections.ContainsKey(c.Name))
                        connections.Add(c.Name, c);
                }
            }

            if (body != null)
            {
                body.FarseerBody.OnCollision += OnCollision;
            }

            var itemContainer = GetComponent<ItemContainer>();
            if (itemContainer != null)
            {
                ownInventory = itemContainer.Inventory;
            }

            qualityComponent = GetComponent<Quality>();

            IsLadder = GetComponent<Ladder>() != null;
            IsSecondaryItem = IsLadder || GetComponent<Controller>() is { IsSecondaryItem: true };

            InitProjSpecific();

            if (callOnItemLoaded)
            {
                foreach (ItemComponent ic in components)
                {
                    ic.OnItemLoaded();
                }
            }

            var holdables = components.Where(c => c is Holdable);
            if (holdables.Count() > 1)
            {
                DebugConsole.AddWarning($"Item {Prefab.Identifier} has multiple {nameof(Holdable)} components ({string.Join(", ", holdables.Select(h => h.GetType().Name))}).");
            }

            InsertToList();
            ItemList.Add(this);
            if (Prefab.IsDangerous) { dangerousItems.Add(this); }
            if (Repairables.Any()) { repairableItems.Add(this); }
            if (Prefab.SonarSize > 0.0f) { sonarVisibleItems.Add(this); }
            CheckCleanable();

            DebugConsole.Log("Created " + Name + " (" + ID + ")");

            if (Components.Any(ic => ic is Wire) && Components.All(ic => ic is Wire || ic is Holdable)) { isWire = true; }
            if (HasTag("logic")) { isLogic = true; }

            ApplyStatusEffects(ActionType.OnSpawn, 1.0f);
            RecalculateConditionValues();
#if CLIENT
            Submarine.ForceVisibilityRecheck();
#endif
        }

        partial void InitProjSpecific();

        public bool IsContainerPreferred(ItemContainer container, out bool isPreferencesDefined, out bool isSecondary, bool requireConditionRestriction = false)
            => Prefab.IsContainerPreferred(this, container, out isPreferencesDefined, out isSecondary, requireConditionRestriction);

        public override MapEntity Clone()
        {
            Item clone = new Item(rect, Prefab, Submarine, callOnItemLoaded: false)
            {
                defaultRect = defaultRect
            };
            foreach (KeyValuePair<Identifier, SerializableProperty> property in SerializableProperties)
            {
                if (!property.Value.Attributes.OfType<Editable>().Any()) continue;
                clone.SerializableProperties[property.Key].TrySetValue(clone, property.Value.GetValue(this));
            }

            if (components.Count != clone.components.Count)
            {
                string errorMsg = "Error while cloning item \"" + Name + "\" - clone does not have the same number of components. ";
                errorMsg += "Original components: " + string.Join(", ", components.Select(c => c.GetType().ToString()));
                errorMsg += ", cloned components: " + string.Join(", ", clone.components.Select(c => c.GetType().ToString()));
                DebugConsole.ThrowError(errorMsg);
                GameAnalyticsManager.AddErrorEventOnce("Item.Clone:" + Name, GameAnalyticsManager.ErrorSeverity.Error, errorMsg);
            }

            for (int i = 0; i < components.Count && i < clone.components.Count; i++)
            {
                foreach (KeyValuePair<Identifier, SerializableProperty> property in components[i].SerializableProperties)
                {
                    if (!property.Value.Attributes.OfType<Editable>().Any()) continue;
                    clone.components[i].SerializableProperties[property.Key].TrySetValue(clone.components[i], property.Value.GetValue(components[i]));
                }

                //clone requireditem identifiers
                foreach (var kvp in components[i].requiredItems)
                {
                    for (int j = 0; j < kvp.Value.Count; j++)
                    {
                        if (!clone.components[i].requiredItems.ContainsKey(kvp.Key) ||
                            clone.components[i].requiredItems[kvp.Key].Count <= j)
                        {
                            continue;
                        }

                        clone.components[i].requiredItems[kvp.Key][j].JoinedIdentifiers = 
                            kvp.Value[j].JoinedIdentifiers;
                    }
                }
            }

            if (FlippedX) clone.FlipX(false);
            if (FlippedY) clone.FlipY(false);
            
            foreach (ItemComponent component in clone.components)
            {
                component.OnItemLoaded();
            }

            foreach (Item containedItem in ContainedItems)
            {
                var containedClone = containedItem.Clone();
                clone.ownInventory.TryPutItem(containedClone as Item, null);
            }
                        
            return clone;
        }

        public void AddComponent(ItemComponent component)
        {
            allPropertyObjects.Add(component);
            components.Add(component);

            if (component.IsActive || component.UpdateWhenInactive || component.Parent != null || (component.IsActiveConditionals != null && component.IsActiveConditionals.Any()))
            {
                updateableComponents.Add(component);
            }

            component.OnActiveStateChanged += (bool isActive) => 
            {
                bool needsSoundUpdate = false;
#if CLIENT
                needsSoundUpdate = component.NeedsSoundUpdate();
#endif
                //component doesn't need to be updated if it isn't active, doesn't have a parent that could activate it, 
                //nor sounds or conditionals that would need to run
                if (!isActive && !component.UpdateWhenInactive && 
                    !needsSoundUpdate &&
                    component.Parent == null &&
                    (component.IsActiveConditionals == null || !component.IsActiveConditionals.Any()))
                {
                    if (updateableComponents.Contains(component)) { updateableComponents.Remove(component); }
                }
                else
                {
                    if (!updateableComponents.Contains(component)) 
                    { 
                        updateableComponents.Add(component);
                        this.isActive = true;
                    }
                }
            };

            Type type = component.GetType();
            if (!componentsByType.ContainsKey(type))
            {
                componentsByType.Add(type, component);
                Type baseType = type.BaseType;
                while (baseType != null && baseType != typeof(ItemComponent))
                {
                    if (!componentsByType.ContainsKey(baseType))
                    {
                        componentsByType.Add(baseType, component);
                    }
                    baseType = baseType.BaseType;
                }
            }
        }

        public void EnableDrawableComponent(IDrawableComponent drawable)
        {
            if (!drawableComponents.Contains(drawable))
            {
                drawableComponents.Add(drawable);
                hasComponentsToDraw = true;
#if CLIENT
                Submarine.ForceVisibilityRecheck();
                cachedVisibleExtents = null;
#endif
            }
        }

        public void DisableDrawableComponent(IDrawableComponent drawable)
        {
            if (drawableComponents.Contains(drawable))
            {
                drawableComponents.Remove(drawable);
                hasComponentsToDraw = drawableComponents.Count > 0;
#if CLIENT
                cachedVisibleExtents = null;
#endif
            }
        }

        public int GetComponentIndex(ItemComponent component)
        {
            return components.IndexOf(component);
        }

        public T GetComponent<T>() where T : ItemComponent
        {
            if (componentsByType.TryGetValue(typeof(T), out ItemComponent component))
            {
                return (T)component;
            }
            if (typeof(T) == typeof(ItemComponent))
            {
                return (T)components.FirstOrDefault();
            }            
            return default;
        }

        public IEnumerable<T> GetComponents<T>()
        {
            if (typeof(T) == typeof(ItemComponent))
            {
                return components.Cast<T>();
            }
            if (!componentsByType.ContainsKey(typeof(T))) { return Enumerable.Empty<T>(); }
            return components.Where(c => c is T).Cast<T>();
        }

        public float GetQualityModifier(Quality.StatType statType)
        {
            return GetComponent<Quality>()?.GetValue(statType) ?? 0.0f;
        }

        public void RemoveContained(Item contained)
        {
            ownInventory?.RemoveItem(contained);
            contained.Container = null;            
        }

        public void SetTransform(Vector2 simPosition, float rotation, bool findNewHull = true, bool setPrevTransform = true)
        {
            if (!MathUtils.IsValid(simPosition))
            {
                string errorMsg =
                    "Attempted to move the item " + Name +
                    " to an invalid position (" + simPosition + ")\n" + Environment.StackTrace.CleanupStackTrace();

                DebugConsole.ThrowError(errorMsg);
                GameAnalyticsManager.AddErrorEventOnce(
                    "Item.SetPosition:InvalidPosition" + ID,
                    GameAnalyticsManager.ErrorSeverity.Error,
                    errorMsg);
                return;
            }

            if (body != null)
            {
#if DEBUG
                try
                {
#endif
                    if (body.PhysEnabled)
                    {
                        body.SetTransform(simPosition, rotation, setPrevTransform);
                    }
                    else
                    {
                        body.SetTransformIgnoreContacts(simPosition, rotation, setPrevTransform);
                    }
#if DEBUG
                }
                catch (Exception e)
                {
                    DebugConsole.ThrowError("Failed to set item transform", e);
                }
#endif
            }

            Vector2 displayPos = ConvertUnits.ToDisplayUnits(simPosition);

            rect.X = (int)MathF.Round(displayPos.X - rect.Width / 2.0f);
            rect.Y = (int)MathF.Round(displayPos.Y + rect.Height / 2.0f);

            if (findNewHull) { FindHull(); }
        }

        /// <summary>
        /// Is dropping the item allowed when trying to swap it with the other item
        /// </summary>
        public bool AllowDroppingOnSwapWith(Item otherItem)
        {
            if (!Prefab.AllowDroppingOnSwap || otherItem == null) { return false; }
            if (Prefab.AllowDroppingOnSwapWith.Any())
            {
                foreach (Identifier tagOrIdentifier in Prefab.AllowDroppingOnSwapWith)
                {
                    if (otherItem.Prefab.Identifier == tagOrIdentifier) { return true; }
                    if (otherItem.HasTag(tagOrIdentifier)) { return true; }
                }
                return false;
            }
            else
            {
                return true;
            }
        }

        public void SetActiveSprite()
        {
            SetActiveSpriteProjSpecific();
        }

        partial void SetActiveSpriteProjSpecific();

        /// <summary>
        /// Recheck if the item needs to be included in the list of cleanable items
        /// </summary>
        public void CheckCleanable()
        {
            var pickable = GetComponent<Pickable>();
            if (pickable != null && !pickable.IsAttached &&
                Prefab.PreferredContainers.Any() &&
                (container == null || container.HasTag("allowcleanup")))
            {
                if (!cleanableItems.Contains(this))
                {
                    cleanableItems.Add(this);
                }
            }
            else
            {
                cleanableItems.Remove(this);
            }
        }

        public override void Move(Vector2 amount, bool ignoreContacts = true)
        {
            if (!MathUtils.IsValid(amount))
            {
                DebugConsole.ThrowError($"Attempted to move an item by an invalid amount ({amount})\n{Environment.StackTrace.CleanupStackTrace()}");
                return;
            }

            base.Move(amount, ignoreContacts);

            if (ItemList != null && body != null)
            {
                if (ignoreContacts)
                {
                    body.SetTransformIgnoreContacts(body.SimPosition + ConvertUnits.ToSimUnits(amount), body.Rotation);
                }
                else
                {
                    body.SetTransform(body.SimPosition + ConvertUnits.ToSimUnits(amount), body.Rotation);
                }
            }
            foreach (ItemComponent ic in components)
            {
                ic.Move(amount, ignoreContacts);
            }

            if (body != null && (Submarine == null || !Submarine.Loading)) { FindHull(); }
        }

        public Rectangle TransformTrigger(Rectangle trigger, bool world = false)
        {
            Rectangle baseRect = world ? WorldRect : Rect;

            Rectangle transformedRect =
                new Rectangle(
                    (int)(baseRect.X + trigger.X * Scale),
                    (int)(baseRect.Y + trigger.Y * Scale),
                    (trigger.Width == 0) ? Rect.Width : (int)(trigger.Width * Scale),
                    (trigger.Height == 0) ? Rect.Height : (int)(trigger.Height * Scale));

            if (FlippedX)
            {
                transformedRect.X = baseRect.X + (baseRect.Right - transformedRect.Right);
            }
            if (FlippedY)
            {
                transformedRect.Y = baseRect.Y + ((baseRect.Y - baseRect.Height) - (transformedRect.Y - transformedRect.Height));
            }

            return transformedRect;
        }

        /// <summary>
        /// goes through every item and re-checks which hull they are in
        /// </summary>
        public static void UpdateHulls()
        {
            foreach (Item item in ItemList)
            {
                item.FindHull();
            }
        }
        
        public Hull FindHull()
        {
            if (parentInventory != null && parentInventory.Owner != null)
            {
                if (parentInventory.Owner is Character character)
                {
                    CurrentHull = character.AnimController.CurrentHull;
                }
                else if (parentInventory.Owner is Item item)
                {
                    CurrentHull = item.CurrentHull;
                }

                Submarine = parentInventory.Owner.Submarine;
                if (body != null) { body.Submarine = Submarine; }

                return CurrentHull;
            }

            CurrentHull = Hull.FindHull(WorldPosition, CurrentHull);
            if (body != null && body.Enabled && (body.BodyType == BodyType.Dynamic || Submarine == null))
            {
                Submarine = CurrentHull?.Submarine;
                body.Submarine = Submarine;
            }

            return CurrentHull;
        }

        private void RefreshRootContainer()
        {
            Item newRootContainer = null;
            inWaterProofContainer = false;
            if (Container != null)
            {
                Item rootContainer = Container;
                inWaterProofContainer |= Container.WaterProof;

                while (rootContainer.Container != null)
                {
                    rootContainer = rootContainer.Container;
                    inWaterProofContainer |= rootContainer.WaterProof;
                }
                newRootContainer = rootContainer;
            }
            if (newRootContainer != RootContainer)
            {
                RootContainer = newRootContainer;
                isActive = true;
                foreach (Item containedItem in ContainedItems)
                {
                    containedItem.RefreshRootContainer();
                }
            }
        }

        private void RefreshInWaterProofContainer()
        {
            inWaterProofContainer = false;
            if (container == null) { return; }
            if (container.WaterProof || container.inWaterProofContainer)
            {
                inWaterProofContainer = true;
            }
            foreach (Item containedItem in ContainedItems)
            {
                containedItem.RefreshInWaterProofContainer();
            }
        }

        /// <summary>
        /// Used by the AI to check whether they can (in principle) and are allowed (in practice) to interact with an object or not.
        /// Unlike CanInteractWith(), this method doesn't check the distance, the triggers, or anything like that.
        /// </summary>
        public bool HasAccess(Character character)
        {
            if (character.IsBot && IgnoreByAI(character)) { return false; }
            if (!IsInteractable(character)) { return false; }
            var itemContainer = GetComponent<ItemContainer>();
            if (itemContainer != null && !itemContainer.HasAccess(character)) { return false; }
            if (Container != null && !Container.HasAccess(character)) { return false; }
            if (GetComponent<Pickable>() is { CanBePicked: false }) { return false; }
            return true;
        }

        public bool IsOwnedBy(Entity entity) => FindParentInventory(i => i.Owner == entity) != null;

        public Entity GetRootInventoryOwner()
        {
            if (ParentInventory == null) { return this; }
            if (ParentInventory.Owner is Character) { return ParentInventory.Owner; }
            if (RootContainer?.ParentInventory?.Owner is Character) { return RootContainer.ParentInventory.Owner; }
            return RootContainer ?? this;
        }

        public Inventory FindParentInventory(Func<Inventory, bool> predicate)
        {
            if (parentInventory != null)
            {
                if (predicate(parentInventory))
                {
                    return parentInventory;
                }
                if (parentInventory.Owner is Item owner)
                {
                    return owner.FindParentInventory(predicate);
                }
            }
            return null;
        }

        public void SetContainedItemPositions()
        {
            foreach (ItemComponent component in components)
            {
                (component as ItemContainer)?.SetContainedItemPositions();
            }
        }
        
        public void AddTag(string tag)
        {
            AddTag(tag.ToIdentifier());
        }

        public void AddTag(Identifier tag)
        {
            if (tags.Contains(tag)) { return; }
            tags.Add(tag);
        }


        public bool HasTag(string tag)
        {
            return HasTag(tag.ToIdentifier());
        }

        public bool HasTag(Identifier tag)
        {
            if (tag == null) { return true; }
            return tags.Contains(tag) || base.Prefab.Tags.Contains(tag);
        }

        public bool HasIdentifierOrTags(IEnumerable<Identifier> identifiersOrTags)
        {
            if (identifiersOrTags == null) { return false; }
            if (identifiersOrTags.Contains(Prefab.Identifier)) { return true; }
            foreach (Identifier tag in identifiersOrTags)
            {
                if (HasTag(tag)) { return true; }
            }
            return false;
        }

        public void ReplaceTag(string tag, string newTag)
        {
            ReplaceTag(tag.ToIdentifier(), newTag.ToIdentifier());
        }

        public void ReplaceTag(Identifier tag, Identifier newTag)
        {
            if (!tags.Contains(tag)) { return; }
            tags.Remove(tag);
            tags.Add(newTag);
        }

        public IReadOnlyCollection<Identifier> GetTags()
        {
            return tags;
        }

        public bool HasTag(IEnumerable<Identifier> allowedTags)
        {
            if (allowedTags == null) return true;
            foreach (Identifier tag in allowedTags)
            {
                if (tags.Contains(tag)) return true;
            }
            return false;
        }

        public bool ConditionalMatches(PropertyConditional conditional)
        {
            if (string.IsNullOrEmpty(conditional.TargetItemComponent))
            {
                if (!conditional.Matches(this)) { return false; }
            }
            else
            {
                foreach (ItemComponent component in components)
                {
                    if (component.Name != conditional.TargetItemComponent) { continue; }
                    if (!conditional.Matches(component)) { return false; }
                }
            }
            return true;
        }

        public void ApplyStatusEffects(ActionType type, float deltaTime, Character character = null, Limb limb = null, Entity useTarget = null, bool isNetworkEvent = false, Vector2? worldPosition = null)
        {
            if (!hasStatusEffectsOfType[(int)type]) { return; }

            foreach (StatusEffect effect in statusEffectLists[type])
            {
                ApplyStatusEffect(effect, type, deltaTime, character, limb, useTarget, isNetworkEvent, false, worldPosition);
            }
        }
        
        readonly List<ISerializableEntity> targets = new List<ISerializableEntity>();

        public void ApplyStatusEffect(StatusEffect effect, ActionType type, float deltaTime, Character character = null, Limb limb = null, Entity useTarget = null, bool isNetworkEvent = false, bool checkCondition = true, Vector2? worldPosition = null)
        {
            if (effect.ShouldWaitForInterval(this, deltaTime)) { return; }
            if (!isNetworkEvent && checkCondition)
            {
                if (condition == 0.0f && !effect.AllowWhenBroken && effect.type != ActionType.OnBroken) { return; }
            }
            if (effect.type != type) { return; }
            
            bool hasTargets = effect.TargetIdentifiers == null;

            targets.Clear();

            if (effect.HasTargetType(StatusEffect.TargetType.Contained))
            {
                foreach (Item containedItem in ContainedItems)
                {
                    if (effect.TargetIdentifiers != null &&
                        !effect.TargetIdentifiers.Contains(((MapEntity)containedItem).Prefab.Identifier) &&
                        !effect.TargetIdentifiers.Any(id => containedItem.HasTag(id)))
                    {
                        continue;
                    }

                    if (effect.TargetSlot > -1)
                    {
                        if (!OwnInventory.GetItemsAt(effect.TargetSlot).Contains(containedItem)) { continue; }
                    }

                    hasTargets = true;
                    targets.Add(containedItem);
                }
            }

            if (effect.HasTargetType(StatusEffect.TargetType.NearbyCharacters) || effect.HasTargetType(StatusEffect.TargetType.NearbyItems))
            {
                effect.AddNearbyTargets(WorldPosition, targets);
                if (targets.Count > 0)
                {
                    hasTargets = true;
                }
            }

            if (effect.HasTargetType(StatusEffect.TargetType.UseTarget) && useTarget is ISerializableEntity serializableTarget)
            {
                hasTargets = true;
                targets.Add(serializableTarget);
            }

            if (!hasTargets) { return; }

            if (effect.HasTargetType(StatusEffect.TargetType.Hull) && CurrentHull != null)
            {
                targets.Add(CurrentHull);
            }

            if (effect.HasTargetType(StatusEffect.TargetType.This))
            {
                foreach (var pobject in AllPropertyObjects)
                {
                    targets.Add(pobject);
                }
            }

            if (character != null)
            {
                if (effect.HasTargetType(StatusEffect.TargetType.Character))
                {
                    if (type == ActionType.OnContained && ParentInventory is CharacterInventory characterInventory)
                    {
                        targets.Add(characterInventory.Owner as ISerializableEntity);
                    }
                    else
                    {
                        targets.Add(character);
                    }
                }
                if (effect.HasTargetType(StatusEffect.TargetType.AllLimbs))
                {
                    targets.AddRange(character.AnimController.Limbs.ToList());
                }
                if (effect.HasTargetType(StatusEffect.TargetType.Limb) && limb == null && effect.targetLimbs != null)
                {
                    foreach (var characterLimb in character.AnimController.Limbs)
                    {
                        if (effect.targetLimbs.Contains(characterLimb.type)) { targets.Add(characterLimb); }
                    }
                }
            }
            if (effect.HasTargetType(StatusEffect.TargetType.Limb) && limb != null)
            {
                targets.Add(limb);
            }

            if (Container != null && effect.HasTargetType(StatusEffect.TargetType.Parent)) { targets.Add(Container); }
            
            effect.Apply(type, deltaTime, this, targets, worldPosition);            
        }


        public AttackResult AddDamage(Character attacker, Vector2 worldPosition, Attack attack, float deltaTime, bool playSound = true)
        {
            if (Indestructible || InvulnerableToDamage) { return new AttackResult(); }

            float damageAmount = attack.GetItemDamage(deltaTime, Prefab.ItemDamageMultiplier);
            Condition -= damageAmount;

            if (damageAmount >= Prefab.OnDamagedThreshold)
            {
                ApplyStatusEffects(ActionType.OnDamaged, 1.0f);
            }

            return new AttackResult(damageAmount, null);
        }

        private void SetCondition(float value, bool isNetworkEvent, bool executeEffects = true)
        {
            if (!isNetworkEvent)
            {
                if (GameMain.NetworkMember != null && GameMain.NetworkMember.IsClient) { return; }
            }
            if (!MathUtils.IsValid(value)) { return; }
            if (Indestructible) { return; }
            if (InvulnerableToDamage && value <= condition) { return; }

            bool wasInFullCondition = IsFullCondition;

            float diff = value - condition;
            if (GetComponent<Door>() is Door door && door.IsStuck && diff < 0)
            {
                float dmg = -diff;
                // When the door is fully welded shut, reduce the welded state instead of the condition.
                float prevStuck = door.Stuck;
                door.Stuck -= dmg;
                if (door.IsStuck) { return; }
                // Reduce the damage by the amount we just adjusted the welded state by.
                float damageReduction = dmg - prevStuck;
                if (damageReduction < 0) { return; }
                value -= damageReduction;
            }

            condition = MathHelper.Clamp(value, 0.0f, MaxCondition);

            if (MathUtils.NearlyEqual(prevCondition, value, epsilon: 0.000001f)) { return; }

            RecalculateConditionValues();

            bool wasPreviousConditionChanged = false;
            if (condition == 0.0f && prevCondition > 0.0f)
            {
                //Flag connections to be updated as device is broken
                flagChangedConnections(connections);
#if CLIENT
                if (executeEffects)
                {                
                    foreach (ItemComponent ic in components)
                    {
                        ic.PlaySound(ActionType.OnBroken);
                        ic.StopSounds(ActionType.OnActive);
                    }
                }
                if (Screen.Selected == GameMain.SubEditorScreen) { return; }
#endif
                // Have to set the previous condition here or OnBroken status effects that reduce the condition will keep triggering the status effects, resulting in a stack overflow.
                SetPreviousCondition();
                if (executeEffects)
                {
                    ApplyStatusEffects(ActionType.OnBroken, 1.0f, null);
                }
            }
            else if (condition > 0.0f && prevCondition <= 0.0f)
            {
                //Flag connections to be updated as device is now working again
                flagChangedConnections(connections);
            }

            SetActiveSprite();

            if (GameMain.NetworkMember != null && GameMain.NetworkMember.IsServer)
            {
                if (Math.Abs(lastSentCondition - condition) > 1.0f)
                {
                    conditionUpdatePending = true;
                    isActive = true;
                }
                else if (wasInFullCondition != IsFullCondition)
                {
                    conditionUpdatePending = true;
                    isActive = true;
                }
                else if (!MathUtils.NearlyEqual(lastSentCondition, condition) && (condition <= 0.0f || condition >= MaxCondition))
                {
                    sendConditionUpdateTimer = 0.0f;
                    conditionUpdatePending = true;
                    isActive = true;
                }
            }

            if (!wasPreviousConditionChanged)
            {
                SetPreviousCondition();
            }

            void SetPreviousCondition()
            {
                LastConditionChange = condition - prevCondition;
                ConditionLastUpdated = Timing.TotalTime;
                prevCondition = condition;
                wasPreviousConditionChanged = true;
            }

            static void flagChangedConnections(Dictionary<string, Connection> connections)
            {
                if (connections == null) { return; }
                foreach (Connection c in connections.Values)
                {
                    if (c.IsPower)
                    {
                        Powered.ChangedConnections.Add(c);
                        foreach (Connection conn in c.Recipients)
                        {
                            Powered.ChangedConnections.Add(conn);
                        }
                    }
                }
            }
        }

        /// <summary>
        /// Recalculates the item's maximum condition, condition percentage and whether it's in full condition. 
        /// You generally never need to call this manually - done automatically when any of the factors that affect the values change.
        /// </summary>
        public void RecalculateConditionValues()
        {
            MaxCondition = Prefab.Health * healthMultiplier * maxRepairConditionMultiplier * (1.0f + GetQualityModifier(Items.Components.Quality.StatType.Condition));
            IsFullCondition = MathUtils.NearlyEqual(Condition, MaxCondition);
            ConditionPercentage = MathUtils.Percentage(Condition, MaxCondition);
        }

        private bool IsInWater()
        {
            if (CurrentHull == null) { return true; }
                        
            float surfaceY = CurrentHull.Surface;
            return CurrentHull.WaterVolume > 0.0f && Position.Y < surfaceY;
        }

        public void SendPendingNetworkUpdates()
        {
            if (!(GameMain.NetworkMember is { IsServer: true })) { return; }
            if (!conditionUpdatePending) { return; }

            CreateStatusEvent(loadingRound: false);
            lastSentCondition = condition;
            sendConditionUpdateTimer = NetConfig.ItemConditionUpdateInterval;
            conditionUpdatePending = false;
        }

        public void CreateStatusEvent(bool loadingRound)
        {
            GameMain.NetworkMember.CreateEntityEvent(this, new ItemStatusEventData(loadingRound));
        }

        private bool isActive = true;

        public override void Update(float deltaTime, Camera cam)
        {
#if SERVER
            if (!(Submarine is { Loading: true }))
            {
                sendConditionUpdateTimer -= deltaTime;
                if (conditionUpdatePending && sendConditionUpdateTimer <= 0.0f)
                {
                    SendPendingNetworkUpdates();
                }
            }
#endif

            if (!isActive) { return; }

            if (impactQueue != null)
            {
                while (impactQueue.TryDequeue(out float impact))
                {
                    HandleCollision(impact);
                }
            }

            if (aiTarget != null && aiTarget.NeedsUpdate)
            {
                aiTarget.Update(deltaTime);
            }

            ApplyStatusEffects(ActionType.Always, deltaTime, character: (parentInventory as CharacterInventory)?.Owner as Character);
            ApplyStatusEffects(parentInventory == null ? ActionType.OnNotContained : ActionType.OnContained, deltaTime, character: (parentInventory as CharacterInventory)?.Owner as Character);

            for (int i = 0; i < updateableComponents.Count; i++)
            {
                ItemComponent ic = updateableComponents[i];

                if (ic.IsActiveConditionals != null)
                {
                    if (ic.IsActiveConditionalComparison == PropertyConditional.LogicalOperatorType.And)
                    {
                        bool shouldBeActive = true;
                        foreach (var conditional in ic.IsActiveConditionals)
                        {
                            if (!ConditionalMatches(conditional)) 
                            {
                                shouldBeActive = false;
                                break;
                            }
                        }
                        ic.IsActive = shouldBeActive;
                    }
                    else
                    {
                        bool shouldBeActive = false;
                        foreach (var conditional in ic.IsActiveConditionals)
                        {
                            if (ConditionalMatches(conditional))
                            {
                                shouldBeActive = true;
                                break;
                            }
                        }
                        ic.IsActive = shouldBeActive;
                    }
                }
#if CLIENT
                if (ic.HasSounds)
                {
                    ic.PlaySound(ActionType.Always);
                    ic.UpdateSounds();
                    if (!ic.WasUsed) { ic.StopSounds(ActionType.OnUse); }
                    if (!ic.WasSecondaryUsed) { ic.StopSounds(ActionType.OnSecondaryUse); }
                }
#endif
                ic.WasUsed = false;
                ic.WasSecondaryUsed = false;

                if (ic.IsActive || ic.UpdateWhenInactive)
                {
                    if (condition <= 0.0f)
                    {
                        ic.UpdateBroken(deltaTime, cam);
                    }
                    else
                    {
                        ic.Update(deltaTime, cam);
#if CLIENT
                        if (ic.IsActive)
                        {
                            if (ic.IsActiveTimer > 0.02f)
                            {
                                ic.PlaySound(ActionType.OnActive);
                            }
                            ic.IsActiveTimer += deltaTime;
                        }
#endif
                    }
                }
            }

            if (Removed) { return; }

            bool needsWaterCheck = hasInWaterStatusEffects || hasNotInWaterStatusEffects;
            if (body != null && body.Enabled)
            {
                System.Diagnostics.Debug.Assert(body.FarseerBody.FixtureList != null);

                if (Math.Abs(body.LinearVelocity.X) > 0.01f || Math.Abs(body.LinearVelocity.Y) > 0.01f || transformDirty)
                {
                    if (body.CollisionCategories != Category.None)
                    {
                        UpdateTransform();
                    }
                    if (CurrentHull == null && Level.Loaded != null && body.SimPosition.Y < ConvertUnits.ToSimUnits(Level.MaxEntityDepth))
                    {
                        Spawner?.AddItemToRemoveQueue(this);
                        return;
                    }
                }
                needsWaterCheck = true;
                UpdateNetPosition(deltaTime);
                if (inWater)
                {
                    ApplyWaterForces();
                    CurrentHull?.ApplyFlowForces(deltaTime, this);
                }
            }

            if (needsWaterCheck)
            {
                bool wasInWater = inWater;
<<<<<<< HEAD
                inWater = IsInWater() && !WaterProof;
=======
                inWater = !inWaterProofContainer && IsInWater() && !WaterProof;
>>>>>>> f95be051
                if (inWater)
                {
                    //the item has gone through the surface of the water
                    if (!wasInWater && CurrentHull != null && body != null && body.LinearVelocity.Y < -1.0f)
                    {
                        Splash();
                        if (GetComponent<Projectile>() is not { IsActive: true })
                        {
                            //slow the item down (not physically accurate, but looks good enough)
                            body.LinearVelocity *= 0.2f;
                        }                   
                    }
<<<<<<< HEAD

                    Item container = this.Container;
                    while (container != null)
                    {
                        if (container.WaterProof)
                        {
                            inWater = false;
                            break;
                        }
                        container = container.Container;
                    }
=======
>>>>>>> f95be051
                }
                if ((hasInWaterStatusEffects || hasNotInWaterStatusEffects) && condition > 0.0f)
                {
                    ApplyStatusEffects(inWater ? ActionType.InWater : ActionType.NotInWater, deltaTime);
<<<<<<< HEAD
=======
                }
                if (inWaterProofContainer && !hasNotInWaterStatusEffects)
                {
                    needsWaterCheck = false;
>>>>>>> f95be051
                }
            }

            if (!needsWaterCheck &&
                updateableComponents.Count == 0 && 
                (aiTarget == null || !aiTarget.NeedsUpdate) && 
                !hasStatusEffectsOfType[(int)ActionType.Always] && 
                (body == null || !body.Enabled))
            {
#if CLIENT
                positionBuffer.Clear();
#endif
                isActive = false;
            }
            
        }

        partial void Splash();

        public void UpdateTransform()
        {
            if (body == null) { return; }
            Submarine prevSub = Submarine;

            var projectile = GetComponent<Projectile>();
            if (projectile?.StickTarget != null)
            {
                if (projectile?.StickTarget.UserData is Limb limb && limb.character != null)
                {
                    Submarine = body.Submarine = limb.character.Submarine;
                    currentHull = limb.character.CurrentHull;
                }
                else if (projectile.StickTarget.UserData is Structure structure)
                {
                    Submarine = body.Submarine = structure.Submarine;
                    currentHull = Hull.FindHull(WorldPosition, CurrentHull);
                }
                else if (projectile.StickTarget.UserData is Item targetItem)
                {
                    Submarine = body.Submarine = targetItem.Submarine;
                    currentHull = targetItem.CurrentHull;
                }
                else if (projectile.StickTarget.UserData is Submarine)
                {
                    //attached to a sub from the outside -> don't move inside the sub
                    Submarine = body.Submarine = null;
                    currentHull = null;
                }
            }
            else
            {
                FindHull();
            }

            if (Submarine == null && prevSub != null)
            {
                body.SetTransform(body.SimPosition + prevSub.SimPosition, body.Rotation);
            }
            else if (Submarine != null && prevSub == null)
            {
                body.SetTransform(body.SimPosition - Submarine.SimPosition, body.Rotation);
            }
            else if (Submarine != null && prevSub != null && Submarine != prevSub)
            {
                body.SetTransform(body.SimPosition + prevSub.SimPosition - Submarine.SimPosition, body.Rotation);
            }

            if (Submarine != prevSub)
            {
                foreach (Item containedItem in ContainedItems)
                {
                    if (containedItem == null) { continue; }
                    containedItem.Submarine = Submarine;
                }
            }

            Vector2 displayPos = ConvertUnits.ToDisplayUnits(body.SimPosition);
            rect.X = (int)(displayPos.X - rect.Width / 2.0f);
            rect.Y = (int)(displayPos.Y + rect.Height / 2.0f);

            if (Math.Abs(body.LinearVelocity.X) > NetConfig.MaxPhysicsBodyVelocity || 
                Math.Abs(body.LinearVelocity.Y) > NetConfig.MaxPhysicsBodyVelocity)
            {
                body.LinearVelocity = new Vector2(
                    MathHelper.Clamp(body.LinearVelocity.X, -NetConfig.MaxPhysicsBodyVelocity, NetConfig.MaxPhysicsBodyVelocity),
                    MathHelper.Clamp(body.LinearVelocity.Y, -NetConfig.MaxPhysicsBodyVelocity, NetConfig.MaxPhysicsBodyVelocity));
            }

            transformDirty = false;
        }

        /// <summary>
        /// Applies buoyancy, drag and angular drag caused by water
        /// </summary>
        private void ApplyWaterForces()
        {
            if (body.Mass <= 0.0f || body.Density <= 0.0f)
            {
                return;
            }

            float forceFactor = 1.0f;
            if (CurrentHull != null)
            {
                float floor = CurrentHull.Rect.Y - CurrentHull.Rect.Height;
                float waterLevel = floor + CurrentHull.WaterVolume / CurrentHull.Rect.Width;
                //forceFactor is 1.0f if the item is completely submerged, 
                //and goes to 0.0f as the item goes through the surface
                forceFactor = Math.Min((waterLevel - Position.Y) / rect.Height, 1.0f);
                if (forceFactor <= 0.0f) { return; }
            }

            bool moving = body.LinearVelocity.LengthSquared() > 0.001f;
            float volume = body.Mass / body.Density;
            if (moving)
            {
                //measure velocity from the velocity of the front of the item and apply the drag to the other end to get the drag to turn the item the "pointy end first"

                //a more "proper" (but more expensive) way to do this would be to e.g. calculate the drag separately for each edge of the fixture
                //but since we define the "front" as the "pointy end", we can cheat a bit by using that, and actually even make the drag appear more realistic in some cases
                //(e.g. a bullet with a rectangular fixture would be just as "aerodynamic" travelling backwards, but with this method we get it to turn the correct way)
                Vector2 localFront = body.GetLocalFront();
                Vector2 frontVel = body.FarseerBody.GetLinearVelocityFromLocalPoint(localFront);

                float speed = frontVel.Length();
                float drag = speed * speed * WaterDragCoefficient * volume * Physics.NeutralDensity;
                //very small drag on active projectiles to prevent affecting their trajectories much
                if (body.FarseerBody.IsBullet) { drag *= 0.1f; }
                Vector2 dragVec = -frontVel / speed * drag;

                //apply the force slightly towards the back of the item to make it turn the front first
                Vector2 back = body.FarseerBody.GetWorldPoint(-localFront * 0.01f);
                body.ApplyForce(dragVec, back);
            }

            //no need to apply buoyancy if the item is still and not light enough to float
            if (moving || body.Density <= 10.0f)
            {
                Vector2 buoyancy = -GameMain.World.Gravity * forceFactor * volume * Physics.NeutralDensity;
                body.ApplyForce(buoyancy);
            }

            //apply simple angular drag
            if (Math.Abs(body.AngularVelocity) > 0.0001f)
            {
                body.ApplyTorque(body.AngularVelocity * volume * -0.1f);
            }
        }


        private bool OnCollision(Fixture f1, Fixture f2, Contact contact)
        {
            if (transformDirty) { return false; }

            var projectile = GetComponent<Projectile>();
            if (projectile != null)
            {
                // Ignore characters so that the impact sound only plays when the item hits a a wall or a door.
                // Projectile collisions are handled in Projectile.OnProjectileCollision(), so it should be safe to do this.
                if (f2.CollisionCategories == Physics.CollisionCharacter) { return false; }
                if (projectile.IgnoredBodies != null && projectile.IgnoredBodies.Contains(f2.Body)) { return false; }
                if (projectile.ShouldIgnoreSubmarineCollision(f2, contact)) { return false; }
            }

            if (GameMain.GameSession == null || GameMain.GameSession.RoundDuration > 1.0f)
            {
                contact.GetWorldManifold(out Vector2 normal, out _);
                if (contact.FixtureA.Body == f1.Body) { normal = -normal; }
                float impact = Vector2.Dot(f1.Body.LinearVelocity, -normal);
                impactQueue ??= new ConcurrentQueue<float>();
                impactQueue.Enqueue(impact);
            }

            isActive = true;

            return true;
        }

        private void HandleCollision(float impact)
        {
            OnCollisionProjSpecific(impact);
            if (GameMain.NetworkMember is { IsClient: true }) { return; }

            if (ImpactTolerance > 0.0f && condition > 0.0f && Math.Abs(impact) > ImpactTolerance)
            {
                ApplyStatusEffects(ActionType.OnImpact, 1.0f);
#if SERVER
                GameMain.Server?.CreateEntityEvent(this, new ApplyStatusEffectEventData(ActionType.OnImpact));
#endif
            }

            foreach (Item contained in ContainedItems)
            {
                if (contained.body != null) { contained.HandleCollision(impact); }
            }
        }

        partial void OnCollisionProjSpecific(float impact);

        public override void FlipX(bool relativeToSub)
        {
            //call the base method even if the item can't flip, to handle repositioning when flipping the whole sub
            base.FlipX(relativeToSub);

            if (!Prefab.CanFlipX) 
            {
                flippedX = false;
                return; 
            }

            if (Prefab.AllowRotatingInEditor)
            {
                RotationRad = MathUtils.WrapAngleTwoPi(-RotationRad);
            }
#if CLIENT
            if (Prefab.CanSpriteFlipX)
            {
                SpriteEffects ^= SpriteEffects.FlipHorizontally;
            }
#endif

            foreach (ItemComponent component in components)
            {
                component.FlipX(relativeToSub);
            }
            SetContainedItemPositions();
        }

        public override void FlipY(bool relativeToSub)
        {
            //call the base method even if the item can't flip, to handle repositioning when flipping the whole sub
            base.FlipY(relativeToSub);

            if (!Prefab.CanFlipY)
            {
                flippedY = false;
                return;
            }

#if CLIENT
            if (Prefab.CanSpriteFlipY)
            {
                SpriteEffects ^= SpriteEffects.FlipVertically;
            }
#endif

            foreach (ItemComponent component in components)
            {
                component.FlipY(relativeToSub);
            }
            SetContainedItemPositions();
        }

        /// <summary>
        /// Note: This function generates garbage and might be a bit too heavy to be used once per frame.
        /// </summary>
        public List<T> GetConnectedComponents<T>(bool recursive = false, bool allowTraversingBackwards = true, Func<Connection, bool> connectionFilter = null) where T : ItemComponent
        {
            List<T> connectedComponents = new List<T>();

            if (recursive)
            {
                HashSet<Connection> alreadySearched = new HashSet<Connection>();
                GetConnectedComponentsRecursive(alreadySearched, connectedComponents, allowTraversingBackwards: allowTraversingBackwards);
                return connectedComponents;
            }

            ConnectionPanel connectionPanel = GetComponent<ConnectionPanel>();
            if (connectionPanel == null) { return connectedComponents; }

            foreach (Connection c in connectionPanel.Connections)
            {
                if (connectionFilter != null && !connectionFilter.Invoke(c)) { continue; }
                var recipients = c.Recipients;
                foreach (Connection recipient in recipients)
                {
                    var component = recipient.Item.GetComponent<T>();
                    if (component != null && !connectedComponents.Contains(component))
                    {
                        connectedComponents.Add(component);
                    } 
                }
            }

            return connectedComponents;
        }

        private void GetConnectedComponentsRecursive<T>(HashSet<Connection> alreadySearched, List<T> connectedComponents, bool ignoreInactiveRelays = false, bool allowTraversingBackwards = true) where T : ItemComponent
        {
            ConnectionPanel connectionPanel = GetComponent<ConnectionPanel>();
            if (connectionPanel == null) { return; }

            foreach (Connection c in connectionPanel.Connections)
            {
                if (alreadySearched.Contains(c)) { continue; }
                alreadySearched.Add(c);
                GetConnectedComponentsRecursive(c, alreadySearched, connectedComponents, ignoreInactiveRelays, allowTraversingBackwards);
            }
        }

        /// <summary>
        /// Note: This function generates garbage and might be a bit too heavy to be used once per frame.
        /// </summary>
        public List<T> GetConnectedComponentsRecursive<T>(Connection c, bool ignoreInactiveRelays = false, bool allowTraversingBackwards = true) where T : ItemComponent
        {
            List<T> connectedComponents = new List<T>();
            HashSet<Connection> alreadySearched = new HashSet<Connection>();
            GetConnectedComponentsRecursive(c, alreadySearched, connectedComponents, ignoreInactiveRelays, allowTraversingBackwards);

            return connectedComponents;
        }

        public static readonly ImmutableArray<(Identifier Input, Identifier Output)> connectionPairs = new (Identifier, Identifier)[]
        {
            ("power_in".ToIdentifier(), "power_out".ToIdentifier()),
            ("signal_in1".ToIdentifier(), "signal_out1".ToIdentifier()),
            ("signal_in2".ToIdentifier(), "signal_out2".ToIdentifier()),
            ("signal_in3".ToIdentifier(), "signal_out3".ToIdentifier()),
            ("signal_in4".ToIdentifier(), "signal_out4".ToIdentifier()),
            ("signal_in".ToIdentifier(), "signal_out".ToIdentifier()),
            ("signal_in1".ToIdentifier(), "signal_out".ToIdentifier()),
            ("signal_in2".ToIdentifier(), "signal_out".ToIdentifier())
        }.ToImmutableArray();

        private void GetConnectedComponentsRecursive<T>(Connection c, HashSet<Connection> alreadySearched, List<T> connectedComponents, bool ignoreInactiveRelays, bool allowTraversingBackwards = true) where T : ItemComponent
        {
            alreadySearched.Add(c);
                        
            var recipients = c.Recipients;
            foreach (Connection recipient in recipients)
            {
                if (alreadySearched.Contains(recipient)) { continue; }
                var component = recipient.Item.GetComponent<T>();                    
                if (component != null && !connectedComponents.Contains(component))
                {
                    connectedComponents.Add(component);
                }

                //connected to a wifi component -> see which other wifi components it can communicate with
                var wifiComponent = recipient.Item.GetComponent<WifiComponent>();
                if (wifiComponent != null && wifiComponent.CanTransmit())
                {
                    foreach (var wifiReceiver in wifiComponent.GetTransmittersInRange())
                    {
                        var receiverConnections = wifiReceiver.Item.Connections;
                        if (receiverConnections == null) { continue; }
                        foreach (Connection wifiOutput in receiverConnections)
                        {
                            if ((wifiOutput.IsOutput == recipient.IsOutput) || alreadySearched.Contains(wifiOutput)) { continue; }
                            GetConnectedComponentsRecursive(wifiOutput, alreadySearched, connectedComponents, ignoreInactiveRelays, allowTraversingBackwards);
                        }
                    }
                }

                recipient.Item.GetConnectedComponentsRecursive(recipient, alreadySearched, connectedComponents, ignoreInactiveRelays, allowTraversingBackwards);                   
            }

            if (ignoreInactiveRelays)
            {
                var relay = GetComponent<RelayComponent>();
                if (relay != null && !relay.IsOn) { return; }
            }

            foreach ((Identifier input, Identifier output) in connectionPairs)
            {
                void searchFromAToB(Identifier connectionEndA, Identifier connectionEndB)
                {
                    if (connectionEndA == c.Name)
                    {
                        var pairedConnection = c.Item.Connections.FirstOrDefault(c2 => c2.Name == connectionEndB);
                        if (pairedConnection != null)
                        {
                            if (alreadySearched.Contains(pairedConnection)) { return; }
                            GetConnectedComponentsRecursive(pairedConnection, alreadySearched, connectedComponents, ignoreInactiveRelays, allowTraversingBackwards);
                        }
                    }
                }
                searchFromAToB(input, output);
                if (allowTraversingBackwards) { searchFromAToB(output, input); }
            }
        }

        public Controller FindController(ImmutableArray<Identifier>? tags = null)
        {
            //try finding the controller with the simpler non-recursive method first
            var controllers = GetConnectedComponents<Controller>();
            bool needsTag = tags != null && tags.Value.Length > 0;
            if (controllers.None() || (needsTag && controllers.None(c => c.Item.HasTag(tags))))
            {
                controllers = GetConnectedComponents<Controller>(recursive: true);
            }
            if (needsTag)
            {
                controllers.RemoveAll(c => !c.Item.HasTag(tags));
            }
            return controllers.Count < 2 ?
                controllers.FirstOrDefault() :
                controllers.FirstOrDefault(c => c.GetFocusTarget() == this) ?? controllers.FirstOrDefault();
        }

        public bool TryFindController(out Controller controller, ImmutableArray<Identifier>? tags = null)
        {
            controller = FindController(tags: tags);
            return controller != null;
        }

        public void SendSignal(string signal, string connectionName)
        {
            SendSignal(new Signal(signal), connectionName);
        }

        public void SendSignal(Signal signal, string connectionName)
        {
            if (connections == null) { return; }
            if (!connections.TryGetValue(connectionName, out Connection connection)) { return; }

            signal.source ??= this;
            SendSignal(signal, connection);
        }

        private readonly HashSet<(Signal Signal, Connection Connection)> delayedSignals = new HashSet<(Signal Signal, Connection Connection)>();

        public void SendSignal(Signal signal, Connection connection)
        {
            LastSentSignalRecipients.Clear();
            if (connections == null || connection == null) { return; }

            signal.stepsTaken++;

            //if the signal has been passed through this item multiple times already, interrupt it to prevent infinite loops
            if (signal.stepsTaken > 5 && signal.source != null)
            {
                int duplicateRecipients = 0;
                foreach (var recipient in signal.source.LastSentSignalRecipients)
                {
                    if (recipient == connection)
                    {
                        duplicateRecipients++;
                        if (duplicateRecipients > 2) { return; }
                    }
                }
            }

            //use a coroutine to prevent infinite loops by creating a one 
            //frame delay if the "signal chain" gets too long
            if (signal.stepsTaken > 10)
            {
                //if there's an equal signal waiting to be sent
                //to the same connection, don't add a new one
                signal.stepsTaken = 0;
                bool duplicateFound = false;
                foreach (var s in delayedSignals)
                {
                    if (s.Connection == connection && s.Signal.source == signal.source && s.Signal.value == signal.value && s.Signal.sender == signal.sender)
                    {
                        duplicateFound = true;
                        break;
                    }
                }
                if (!duplicateFound)
                {
                    delayedSignals.Add((signal, connection));
                    CoroutineManager.StartCoroutine(DelaySignal(signal, connection));
                }
            }
            else
            {
                if (connection.Effects != null && signal.value != "0" && !string.IsNullOrEmpty(signal.value))
                {
                    foreach (StatusEffect effect in connection.Effects)
                    {
                        if (condition <= 0.0f && effect.type != ActionType.OnBroken) { continue; }
                        ApplyStatusEffect(effect, ActionType.OnUse, (float)Timing.Step);
                    }
                }
                signal.source ??= this;
                connection.SendSignal(signal);
            }
        }

        private IEnumerable<CoroutineStatus> DelaySignal(Signal signal, Connection connection)
        {
            do
            {
                //wait at least one frame
                yield return CoroutineStatus.Running;
            } while (CoroutineManager.DeltaTime <= 0.0f);

            delayedSignals.Remove((signal, connection));
            connection.SendSignal(signal);

            yield return CoroutineStatus.Success;
        }

        public bool IsInsideTrigger(Vector2 worldPosition)
        {
            return IsInsideTrigger(worldPosition, out _);
        }

        public bool IsInsideTrigger(Vector2 worldPosition, out Rectangle transformedTrigger)
        {
            foreach (Rectangle trigger in Prefab.Triggers)
            {
                transformedTrigger = TransformTrigger(trigger, true);
                if (Submarine.RectContains(transformedTrigger, worldPosition)) { return true; }
            }

            transformedTrigger = Rectangle.Empty;
            return false;
        }

        public bool CanClientAccess(Client c)
        {
            return c != null && c.Character != null && c.Character.CanInteractWith(this);
        }

        public bool TryInteract(Character user, bool ignoreRequiredItems = false, bool forceSelectKey = false, bool forceUseKey = false)
        {
            if (CampaignMode.BlocksInteraction(CampaignInteractionType)) 
            { 
                return false; 
            }

            bool picked = false, selected = false;
#if CLIENT
            bool hasRequiredSkills = true;
            Skill requiredSkill = null;
            float skillMultiplier = 1;
#endif
            if (!IsInteractable(user)) { return false; }
            foreach (ItemComponent ic in components)
            {
                bool pickHit = false, selectHit = false;
                if (user.IsKeyDown(InputType.Aim))
                {
                    pickHit = false;
                    selectHit = false;
                }
                else
                {
                    if (forceSelectKey)
                    {
                        if (ic.PickKey == InputType.Select)
                        {
                            pickHit = true;
                        }
                        if (ic.SelectKey == InputType.Select)
                        {
                            selectHit = true;
                        }
                    }
                    else if (forceUseKey)
                    {
                        if (ic.PickKey == InputType.Use)
                        {
                            pickHit = true;
                        }
                        if (ic.SelectKey == InputType.Use)
                        {
                            selectHit = true;
                        }
                    }
                    else
                    {
                        pickHit = user.IsKeyHit(ic.PickKey);
                        selectHit = user.IsKeyHit(ic.SelectKey);

#if CLIENT
                        //if the cursor is on a UI component, disable interaction with the left mouse button
                        //to prevent accidentally selecting items when clicking UI elements
                        if (user == Character.Controlled && GUI.MouseOn != null)
                        {
                            if (GameSettings.CurrentConfig.KeyMap.Bindings[ic.PickKey].MouseButton == 0)
                            {
                                pickHit = false;
                            }

                            if (GameSettings.CurrentConfig.KeyMap.Bindings[ic.SelectKey].MouseButton == 0)
                            {
                                selectHit = false;
                            }
                        }
#endif
                    }
                }
#if CLIENT
                //use the non-mouse interaction key (E on both default and legacy keybinds) in wiring mode
                //LMB is used to manipulate wires, so using E to select connection panels is much easier
                if (Screen.Selected == GameMain.SubEditorScreen && GameMain.SubEditorScreen.WiringMode)
                {
                    pickHit = selectHit = GameSettings.CurrentConfig.KeyMap.Bindings[InputType.Use].MouseButton == MouseButton.None ?
                        user.IsKeyHit(InputType.Use) :
                        user.IsKeyHit(InputType.Select);
                }
#endif
                if (!pickHit && !selectHit) { continue; }
                
                bool showUiMsg = false;
#if CLIENT
                if (!ic.HasRequiredSkills(user, out Skill tempRequiredSkill)) { hasRequiredSkills = false; skillMultiplier = ic.GetSkillMultiplier(); }
                showUiMsg = user == Character.Controlled && Screen.Selected != GameMain.SubEditorScreen;
#endif
                if (!ignoreRequiredItems && !ic.HasRequiredItems(user, showUiMsg)) { continue; }
                if ((ic.CanBePicked && pickHit && ic.Pick(user)) ||
                    (ic.CanBeSelected && selectHit && ic.Select(user)))
                {
                    picked = true;
                    ic.ApplyStatusEffects(ActionType.OnPicked, 1.0f, user);
#if CLIENT
                    if (user == Character.Controlled) { GUI.ForceMouseOn(null); }
                    if (tempRequiredSkill != null) { requiredSkill = tempRequiredSkill; }
#endif
                    if (ic.CanBeSelected && ic is not Door) { selected = true; }
                }
            }

            if (!picked) { return false; }

            OnInteract?.Invoke();

            if (user != null)
            {
                if (user.SelectedItem == this)
                {
                    if (user.IsKeyHit(InputType.Select) || forceSelectKey)
                    {
                        user.SelectedItem = null;
                    }
                }
                else if (user.SelectedSecondaryItem == this)
                {
                    if (user.IsKeyHit(InputType.Select) || forceSelectKey)
                    {
                        user.SelectedSecondaryItem = null;
                    }
                }
                else if (selected)
                {
                    if (IsSecondaryItem)
                    {
                        user.SelectedSecondaryItem = this;
                    }
                    else
                    {
                        user.SelectedItem = this;
                    }
                }
            }

#if CLIENT
            if (!hasRequiredSkills && Character.Controlled == user && Screen.Selected != GameMain.SubEditorScreen)
            {
                if (requiredSkill != null)
                {
                    GUI.AddMessage(TextManager.GetWithVariables("InsufficientSkills",
                        ("[requiredskill]", TextManager.Get("SkillName." + requiredSkill.Identifier), FormatCapitals.Yes),
                        ("[requiredlevel]", ((int)(requiredSkill.Level * skillMultiplier)).ToString(), FormatCapitals.No)), GUIStyle.Red);
                }
            }
#endif

            if (Container != null)
            {
                Container.RemoveContained(this);
            }

            return true;         
        }

        public float GetContainedItemConditionPercentage()
        {
            if (ownInventory == null) { return -1; }

            float condition = 0f;
            float maxCondition = 0f;
            foreach (Item item in ContainedItems)
            {
                condition += item.condition;
                maxCondition += item.MaxCondition;
            }
            if (maxCondition > 0.0f)
            {
                return condition / maxCondition;
            }            

            return -1;
        }

        public void Use(float deltaTime, Character character = null, Limb targetLimb = null)
        {
            if (RequireAimToUse && (character == null || !character.IsKeyDown(InputType.Aim)))
            {
                return;
            }

            if (condition <= 0.0f) { return; }
        
            bool remove = false;

            foreach (ItemComponent ic in components)
            {
                bool isControlled = false;
#if CLIENT
                isControlled = character == Character.Controlled;
#endif
                if (!ic.HasRequiredContainedItems(character, isControlled)) { continue; }
                if (ic.Use(deltaTime, character))
                {
                    ic.WasUsed = true;
#if CLIENT
                    ic.PlaySound(ActionType.OnUse, character); 
#endif
                    ic.ApplyStatusEffects(ActionType.OnUse, deltaTime, character, targetLimb, useTarget: character, user: character);

                    if (ic.DeleteOnUse) { remove = true; }
                }
            }

            if (remove)
            {
                Spawner.AddItemToRemoveQueue(this);
            }
        }

        public void SecondaryUse(float deltaTime, Character character = null)
        {
            if (condition <= 0.0f) { return; }

            bool remove = false;

            foreach (ItemComponent ic in components)
            {
                bool isControlled = false;
#if CLIENT
                isControlled = character == Character.Controlled;
#endif
                if (!ic.HasRequiredContainedItems(character, isControlled)) { continue; }
                if (ic.SecondaryUse(deltaTime, character))
                {
                    ic.WasSecondaryUsed = true;
#if CLIENT
                    ic.PlaySound(ActionType.OnSecondaryUse, character);
#endif
                    ic.ApplyStatusEffects(ActionType.OnSecondaryUse, deltaTime, character: character, user: character);

                    if (ic.DeleteOnUse) { remove = true; }
                }
            }

            if (remove)
            {
                Spawner.AddItemToRemoveQueue(this);
            }
        }

        public void ApplyTreatment(Character user, Character character, Limb targetLimb)
        {
            //can't apply treatment to dead characters
            if (character.IsDead) { return; }
            if (!UseInHealthInterface) { return; }

#if CLIENT
            if (user == Character.Controlled)
            {
                if (HealingCooldown.IsOnCooldown) { return; }

                HealingCooldown.PutOnCooldown();
            }

            if (GameMain.Client != null)
            {
                GameMain.Client.CreateEntityEvent(this, new TreatmentEventData(character, targetLimb));
                return;
            }
#endif
            bool remove = false;
            foreach (ItemComponent ic in components)
            {
                if (!ic.HasRequiredContainedItems(user, addMessage: user == Character.Controlled)) { continue; }

                bool success = Rand.Range(0.0f, 0.5f) < ic.DegreeOfSuccess(user);
                ActionType conditionalActionType = success ? ActionType.OnSuccess : ActionType.OnFailure;

#if CLIENT
                ic.PlaySound(conditionalActionType, user);
                ic.PlaySound(ActionType.OnUse, user);
#endif
                ic.WasUsed = true;

                ic.ApplyStatusEffects(conditionalActionType, 1.0f, character, targetLimb, useTarget: character, user: user);
                ic.ApplyStatusEffects(ActionType.OnUse, 1.0f, character, targetLimb, useTarget: character, user: user);

                if (GameMain.NetworkMember is { IsServer: true })
                {
                    GameMain.NetworkMember.CreateEntityEvent(this, new ApplyStatusEffectEventData(conditionalActionType, ic, character, targetLimb, useTarget: character));
                    GameMain.NetworkMember.CreateEntityEvent(this, new ApplyStatusEffectEventData(ActionType.OnUse, ic, character, targetLimb, useTarget: character));
                }

                if (ic.DeleteOnUse) { remove = true; }
            }

            if (user != null)
            {
                var abilityItem = new AbilityApplyTreatment(user, character, this, targetLimb);
                user.CheckTalents(AbilityEffectType.OnApplyTreatment, abilityItem);
            }

            if (remove) { Spawner?.AddItemToRemoveQueue(this); }
        }

        public bool Combine(Item item, Character user)
        {
            if (item == this) { return false; }
            bool isCombined = false;
            foreach (ItemComponent ic in components)
            {
                if (ic.Combine(item, user)) { isCombined = true; }
            }
#if CLIENT
            if (isCombined) { GameMain.Client?.CreateEntityEvent(this, new CombineEventData(item)); }
#endif
            return isCombined;
        }

        /// <summary>
        /// 
        /// </summary>
        /// <param name="dropper">Character who dropped the item</param>
        /// <param name="createNetworkEvent">Should clients be notified of the item being dropped</param>
        /// <param name="setTransform">Should the transform of the physics body be updated. Only disable this if you're moving the item somewhere else / calling SetTransform manually immediately after dropping!</param>
        public void Drop(Character dropper, bool createNetworkEvent = true, bool setTransform = true)
        {
            if (createNetworkEvent)
            {
                if (parentInventory != null && !parentInventory.Owner.Removed && !Removed &&
                    GameMain.NetworkMember != null && (GameMain.NetworkMember.IsServer || Character.Controlled == dropper))
                {
                    parentInventory.CreateNetworkEvent();
                    //send frequent updates after the item has been dropped
                    PositionUpdateInterval = 0.0f;
                }
            }

            if (body != null)
            {
                isActive = true;
                body.Enabled = true;
                body.PhysEnabled = true;
                body.ResetDynamics();
                if (dropper != null)
                {
                    if (body.Removed)
                    {
                        DebugConsole.ThrowError(
                            "Failed to drop the item \"" + Name + "\" (body has been removed"
                            + (Removed ? ", item has been removed)" : ")"));
                    }
                    else if (setTransform)
                    {
                        body.SetTransform(dropper.SimPosition, 0.0f);
                    }
                }
            }

            foreach (ItemComponent ic in components) { ic.Drop(dropper, setTransform); }
            
            if (Container != null)
            {
                if (setTransform)
                {
                    SetTransform(Container.SimPosition, 0.0f);
                }
                Container.RemoveContained(this);
                Container = null;
            }
            
            if (parentInventory != null)
            {
                parentInventory.RemoveItem(this);
                parentInventory = null;
            }

            SetContainedItemPositions();
#if CLIENT
            Submarine.ForceVisibilityRecheck();
#endif
        }

        public void Equip(Character character)
        {
            if (Removed)
            {
                DebugConsole.ThrowError($"Tried to equip a removed item ({Name}).\n{Environment.StackTrace.CleanupStackTrace()}");
                return;
            }

            foreach (ItemComponent ic in components) { ic.Equip(character); }

            CharacterHUD.RecreateHudTextsIfControlling(character);
        }

        public void Unequip(Character character)
        {
            foreach (ItemComponent ic in components) { ic.Unequip(character); }
            CharacterHUD.RecreateHudTextsIfControlling(character);
        }

        public List<(object obj, SerializableProperty property)> GetProperties<T>()
        {
            List<(object obj, SerializableProperty property)> allProperties = new List<(object obj, SerializableProperty property)>();

            List<SerializableProperty> itemProperties = SerializableProperty.GetProperties<T>(this);
            foreach (var itemProperty in itemProperties)
            {
                allProperties.Add((this, itemProperty));
            }            
            foreach (ItemComponent ic in components)
            {
                List<SerializableProperty> componentProperties = SerializableProperty.GetProperties<T>(ic);
                foreach (var componentProperty in componentProperties)
                {
                    allProperties.Add((ic, componentProperty));
                }
            }
            return allProperties;
        }

        private void WritePropertyChange(IWriteMessage msg, ChangePropertyEventData extraData, bool inGameEditableOnly)
        {
            //ignoreConditions: true = include all ConditionallyEditable properties at this point,
            //to ensure client/server doesn't get any properties mixed up if there's some conditions that can vary between the server and the clients
            var allProperties = inGameEditableOnly ? GetInGameEditableProperties(ignoreConditions: true) : GetProperties<Editable>();
            SerializableProperty property = extraData.SerializableProperty;
            ISerializableEntity entity = extraData.Entity;
            if (property != null)
            {
                if (allProperties.Count > 1)
                {
                    int propertyIndex = allProperties.FindIndex(p => p.property == property && p.obj == entity);
                    if (propertyIndex < -1)
                    {
                        throw new Exception($"Could not find the property \"{property.Name}\" in \"{entity.Name ?? "null"}\"");
                    }
                    msg.WriteVariableUInt32((uint)propertyIndex);
                }

                object value = property.GetValue(entity);
                if (value is string stringVal)
                {
                    msg.WriteString(stringVal);
                }
                else if (value is Identifier idValue)
                {
                    msg.WriteIdentifier(idValue);
                }
                else if (value is float floatVal)
                {
                    msg.WriteSingle(floatVal);
                }
                else if (value is int intVal)
                {
                    msg.WriteInt32(intVal);
                }
                else if (value is bool boolVal)
                {
                    msg.WriteBoolean(boolVal);
                }
                else if (value is Color color)
                {
                    msg.WriteByte(color.R);
                    msg.WriteByte(color.G);
                    msg.WriteByte(color.B);
                    msg.WriteByte(color.A);
                }
                else if (value is Vector2 vector2)
                {
                    msg.WriteSingle(vector2.X);
                    msg.WriteSingle(vector2.Y);
                }
                else if (value is Vector3 vector3)
                {
                    msg.WriteSingle(vector3.X);
                    msg.WriteSingle(vector3.Y);
                    msg.WriteSingle(vector3.Z);
                }
                else if (value is Vector4 vector4)
                {
                    msg.WriteSingle(vector4.X);
                    msg.WriteSingle(vector4.Y);
                    msg.WriteSingle(vector4.Z);
                    msg.WriteSingle(vector4.W);
                }
                else if (value is Point point)
                {
                    msg.WriteInt32(point.X);
                    msg.WriteInt32(point.Y);
                }
                else if (value is Rectangle rect)
                {
                    msg.WriteInt32(rect.X);
                    msg.WriteInt32(rect.Y);
                    msg.WriteInt32(rect.Width);
                    msg.WriteInt32(rect.Height);
                }
                else if (value is Enum)
                {
                    msg.WriteInt32((int)value);
                }
                else if (value is string[] a)
                {
                    msg.WriteInt32(a.Length);
                    for (int i = 0; i < a.Length; i++)
                    {
                        msg.WriteString(a[i] ?? "");
                    }
                }
                else
                {
                    throw new NotImplementedException("Serializing item properties of the type \"" + value.GetType() + "\" not supported");
                }
            }
            else
            {
                throw new ArgumentException("Failed to write propery value - property \"" + (property == null ? "null" : property.Name) + "\" is not serializable.");
            }
        }

        private List<(object obj, SerializableProperty property)> GetInGameEditableProperties(bool ignoreConditions = false)
        {
            if (ignoreConditions)
            {
                return GetProperties<ConditionallyEditable>().Union(GetProperties<InGameEditable>()).ToList();
            }
            else
            {
                return GetProperties<ConditionallyEditable>()
                    .Where(ce => ce.property.GetAttribute<ConditionallyEditable>().IsEditable(this))
                    .Union(GetProperties<InGameEditable>()).ToList();
            }
        }

        private void ReadPropertyChange(IReadMessage msg, bool inGameEditableOnly, Client sender = null)
        {
            //ignoreConditions: true = include all ConditionallyEditable properties at this point,
            //to ensure client/server doesn't get any properties mixed up if there's some conditions that can vary between the server and the clients
            var allProperties = inGameEditableOnly ? GetInGameEditableProperties(ignoreConditions: true) : GetProperties<Editable>();
            if (allProperties.Count == 0) { return; }

            int propertyIndex = 0;
            if (allProperties.Count > 1)
            {
                propertyIndex = (int)msg.ReadVariableUInt32();
            }

            bool allowEditing = true;
            object parentObject = allProperties[propertyIndex].obj;
            SerializableProperty property = allProperties[propertyIndex].property;
            if (inGameEditableOnly && parentObject is ItemComponent ic)
            {
                if (!ic.AllowInGameEditing) { allowEditing = false; }
            }

            if (GameMain.NetworkMember != null && GameMain.NetworkMember.IsServer)
            {
                if (!CanClientAccess(sender) || !(property.GetAttribute<ConditionallyEditable>()?.IsEditable(this) ?? true))
                {
                    allowEditing = false;
                }
            }

            Type type = property.PropertyType;
            string logValue = "";
            if (type == typeof(string))
            {
                string val = msg.ReadString();
                logValue = val;
                if (allowEditing) 
                { 
                    property.TrySetValue(parentObject, val);
                }
            }
            else if (type == typeof(Identifier))
            {
                Identifier val = msg.ReadIdentifier();
                logValue = val.Value;
                if (allowEditing) { property.TrySetValue(parentObject, val); }
            }
            else if (type == typeof(float))
            {
                float val = msg.ReadSingle();
                logValue = val.ToString("G", CultureInfo.InvariantCulture);
                if (allowEditing) { property.TrySetValue(parentObject, val); }
            }
            else if (type == typeof(int))
            {
                int val = msg.ReadInt32();
                logValue = val.ToString();
                if (allowEditing) { property.TrySetValue(parentObject, val); }
            }
            else if (type == typeof(bool))
            {
                bool val = msg.ReadBoolean();
                logValue = val.ToString();
                if (allowEditing) { property.TrySetValue(parentObject, val); }
            }
            else if (type == typeof(Color))
            {
                Color val = new Color(msg.ReadByte(), msg.ReadByte(), msg.ReadByte(), msg.ReadByte());
                logValue = XMLExtensions.ColorToString(val);
                if (allowEditing) { property.TrySetValue(parentObject, val); }
            }
            else if (type == typeof(Vector2))
            {
                Vector2 val = new Vector2(msg.ReadSingle(), msg.ReadSingle());
                logValue = XMLExtensions.Vector2ToString(val);
                if (allowEditing) { property.TrySetValue(parentObject, val); }
            }
            else if (type == typeof(Vector3))
            {
                Vector3 val = new Vector3(msg.ReadSingle(), msg.ReadSingle(), msg.ReadSingle());
                logValue = XMLExtensions.Vector3ToString(val);
                if (allowEditing) { property.TrySetValue(parentObject, val); }
            }
            else if (type == typeof(Vector4))
            {
                Vector4 val = new Vector4(msg.ReadSingle(), msg.ReadSingle(), msg.ReadSingle(), msg.ReadSingle());
                logValue = XMLExtensions.Vector4ToString(val);
                if (allowEditing) { property.TrySetValue(parentObject, val); }
            }
            else if (type == typeof(Point))
            {
                Point val = new Point(msg.ReadInt32(), msg.ReadInt32());
                logValue = XMLExtensions.PointToString(val);
                if (allowEditing) { property.TrySetValue(parentObject, val); }
            }
            else if (type == typeof(Rectangle))
            {
                Rectangle val = new Rectangle(msg.ReadInt32(), msg.ReadInt32(), msg.ReadInt32(), msg.ReadInt32());
                logValue = XMLExtensions.RectToString(val);
                if (allowEditing) { property.TrySetValue(parentObject, val); }
            }
            else if (type == typeof(string[]))
            {
                int arrayLength = msg.ReadInt32();
                string[] val = new string[arrayLength];
                for (int i = 0; i < arrayLength; i++)
                {
                    val[i] = msg.ReadString();
                }
                if (allowEditing)
                {
                    property.TrySetValue(parentObject, val);
                }
            }
            else if (typeof(Enum).IsAssignableFrom(type))
            {
                int intVal = msg.ReadInt32();
                try
                {
                    if (allowEditing) 
                    { 
                        property.TrySetValue(parentObject, Enum.ToObject(type, intVal));
                        logValue = property.GetValue(parentObject).ToString();
                    }
                }
                catch (Exception e)
                {
#if DEBUG
                    DebugConsole.ThrowError("Failed to convert the int value \"" + intVal + "\" to " + type, e);
#endif
                    GameAnalyticsManager.AddErrorEventOnce(
                        "Item.ReadPropertyChange:" + Name + ":" + type,
                        GameAnalyticsManager.ErrorSeverity.Warning,
                        "Failed to convert the int value \"" + intVal + "\" to " + type + " (item " + Name + ")");
                }
            }
            else
            {
                return;
            }

#if SERVER
            if (allowEditing)
            {
                //the property change isn't logged until the value stays unchanged for 1 second to prevent log spam when a player adjusts a value
                if (logPropertyChangeCoroutine != null)
                {
                    CoroutineManager.StopCoroutines(logPropertyChangeCoroutine);
                }
                logPropertyChangeCoroutine = CoroutineManager.Invoke(() =>
                {
                    GameServer.Log($"{sender.Character?.Name ?? sender.Name} set the value \"{property.Name}\" of the item \"{Name}\" to \"{logValue}\".", ServerLog.MessageType.ItemInteraction);
                }, delay: 1.0f);
            }
#endif

            if (GameMain.NetworkMember is { IsServer: true } && parentObject is ISerializableEntity entity)
            {
                GameMain.NetworkMember.CreateEntityEvent(this, new ChangePropertyEventData(property, entity));
            }
        }

        partial void UpdateNetPosition(float deltaTime);

        public static Item Load(ContentXElement element, Submarine submarine, IdRemap idRemap)
        {
            return Load(element, submarine, createNetworkEvent: false, idRemap: idRemap);
        }

        /// <summary>
        /// Instantiate a new item and load its data from the XML element.
        /// </summary>
        /// <param name="element">The element containing the data of the item</param>
        /// <param name="submarine">The submarine to spawn the item in (can be null)</param>
        /// <param name="createNetworkEvent">Should an EntitySpawner event be created to notify clients about the item being created.</param>
        /// <returns></returns>
        public static Item Load(ContentXElement element, Submarine submarine, bool createNetworkEvent, IdRemap idRemap)
        {
            string name = element.GetAttribute("name").Value;
            Identifier identifier = element.GetAttributeIdentifier("identifier", Identifier.Empty);

            if (string.IsNullOrWhiteSpace(name) && identifier.IsEmpty)
            {
                string errorMessage = "Failed to load an item (both name and identifier were null):\n"+element.ToString();
                DebugConsole.ThrowError(errorMessage);
                GameAnalyticsManager.AddErrorEventOnce("Item.Load:NameAndIdentifierNull", GameAnalyticsManager.ErrorSeverity.Error, errorMessage);
                return null;
            }

            Identifier pendingSwap = element.GetAttributeIdentifier("pendingswap", Identifier.Empty);
            ItemPrefab appliedSwap = null;
            ItemPrefab oldPrefab = null;
            if (!pendingSwap.IsEmpty && Level.Loaded?.Type != LevelData.LevelType.Outpost)
            {
                oldPrefab = ItemPrefab.Find(name, identifier);
                appliedSwap = ItemPrefab.Find(string.Empty, pendingSwap);
                identifier = pendingSwap;
                pendingSwap = Identifier.Empty;
            }

            ItemPrefab prefab = ItemPrefab.Find(name, identifier);
            if (prefab == null) { return null; }

            Rectangle rect = element.GetAttributeRect("rect", Rectangle.Empty);
            Vector2 centerPos = new Vector2(rect.X + rect.Width / 2, rect.Y - rect.Height / 2);
            if (appliedSwap != null)
            {
                rect.Width = (int)(prefab.Sprite.size.X * prefab.Scale);
                rect.Height = (int)(prefab.Sprite.size.Y * prefab.Scale);
            }
            else if (rect.Width == 0 && rect.Height == 0)
            {
                rect.Width = (int)(prefab.Size.X * prefab.Scale);
                rect.Height = (int)(prefab.Size.Y * prefab.Scale);
            }

            Item item = new Item(rect, prefab, submarine, callOnItemLoaded: false, id: idRemap.GetOffsetId(element))
            {
                Submarine = submarine,
                linkedToID = new List<ushort>(),
                PendingItemSwap = pendingSwap.IsEmpty ? null : MapEntityPrefab.Find(pendingSwap.Value) as ItemPrefab
            };

#if SERVER
            if (createNetworkEvent)
            {
                Spawner.CreateNetworkEvent(new EntitySpawner.SpawnEntity(item));
            }
#endif

            foreach (XAttribute attribute in (appliedSwap?.ConfigElement ?? element).Attributes())
            {
                if (!item.SerializableProperties.TryGetValue(attribute.NameAsIdentifier(), out SerializableProperty property)) { continue; }
                bool shouldBeLoaded = false;
                foreach (var propertyAttribute in property.Attributes.OfType<Serialize>())
                {
                    if (propertyAttribute.IsSaveable == IsPropertySaveable.Yes)
                    {
                        shouldBeLoaded = true;
                        break;
                    }
                }

                if (shouldBeLoaded)
                {
                    object prevValue = property.GetValue(item);
                    property.TrySetValue(item, attribute.Value);
                    //create network events for properties that differ from the prefab values
                    //(e.g. if a character has an item with modified colors in their inventory)
                    if (GameMain.NetworkMember != null && GameMain.NetworkMember.IsServer && property.Attributes.OfType<Editable>().Any() &&
                        (submarine == null || !submarine.Loading))
                    {
                        if (property.Name == "Tags" ||
                            property.Name == "Condition" ||
                            property.Name == "Description")
                        {
                            //these can be ignored, they're always written in the spawn data
                        }
                        else
                        {
                            if (!(property.GetValue(item)?.Equals(prevValue) ?? true))
                            {
                                GameMain.NetworkMember.CreateEntityEvent(item, new ChangePropertyEventData(property, item));
                            }
                        }
                    }
                }
            }

            item.ParseLinks(element, idRemap);

            bool thisIsOverride = element.GetAttributeBool("isoverride", false);

            //if we're overriding a non-overridden item in a sub/assembly xml or vice versa, 
            //use the values from the prefab instead of loading them from the sub/assembly xml
            bool usePrefabValues = thisIsOverride != ItemPrefab.Prefabs.IsOverride(prefab) || appliedSwap != null;
            List<ItemComponent> unloadedComponents = new List<ItemComponent>(item.components);
            foreach (var subElement in element.Elements())
            {
                switch (subElement.Name.ToString().ToLowerInvariant())
                {
                    case "upgrade":
                        {
                            var upgradeIdentifier = subElement.GetAttributeIdentifier("identifier", Identifier.Empty);
                            UpgradePrefab upgradePrefab = UpgradePrefab.Find(upgradeIdentifier);
                            int level = subElement.GetAttributeInt("level", 1);
                            if (upgradePrefab != null)
                            {
                                item.AddUpgrade(new Upgrade(item, upgradePrefab, level, appliedSwap != null ? null : subElement));
                            }
                            else
                            {
                                DebugConsole.AddWarning($"An upgrade with identifier \"{upgradeIdentifier}\" on {item.Name} was not found. " +
                                                        "It's effect will not be applied and won't be saved after the round ends.");
                            }
                            break;
                        }
                    default:
                        {
                            ItemComponent component = unloadedComponents.Find(x => x.Name == subElement.Name.ToString());
                            if (component == null) { continue; }
                            component.Load(subElement, usePrefabValues, idRemap);
                            unloadedComponents.Remove(component);
                            break;
                        }
                }
            }
            if (usePrefabValues && appliedSwap == null)
            {
                //use prefab scale when overriding a non-overridden item or vice versa
                item.Scale = prefab.ConfigElement.GetAttributeFloat(item.scale, "scale", "Scale");
            }

            item.Upgrades.ForEach(upgrade => upgrade.ApplyUpgrade());

            var availableSwapIds = element.GetAttributeIdentifierArray("availableswaps", Array.Empty<Identifier>());
            foreach (Identifier swapId in availableSwapIds)
            {
                ItemPrefab swapPrefab = ItemPrefab.Find(string.Empty, swapId);
                if (swapPrefab != null)
                {
                    item.AvailableSwaps.Add(swapPrefab);
                }
            }

            float prevRotation = item.Rotation;
            if (element.GetAttributeBool("flippedx", false)) { item.FlipX(false); }
            if (element.GetAttributeBool("flippedy", false)) { item.FlipY(false); }
            item.Rotation = prevRotation;

            if (appliedSwap != null)
            {
                item.SpriteDepth = element.GetAttributeFloat("spritedepth", item.SpriteDepth);
                item.SpriteColor = element.GetAttributeColor("spritecolor", item.SpriteColor);
                item.Rotation = element.GetAttributeFloat("rotation", item.Rotation);
                item.PurchasedNewSwap = element.GetAttributeBool("purchasednewswap", false);

                float scaleRelativeToPrefab = element.GetAttributeFloat(item.scale, "scale", "Scale") / oldPrefab.Scale;
                item.Scale *= scaleRelativeToPrefab;

                if (oldPrefab.SwappableItem != null && prefab.SwappableItem != null)
                {
                    Vector2 oldRelativeOrigin = (oldPrefab.SwappableItem.SwapOrigin - oldPrefab.Size / 2) * element.GetAttributeFloat(item.scale, "scale", "Scale");
                    oldRelativeOrigin.Y = -oldRelativeOrigin.Y;
                    oldRelativeOrigin = MathUtils.RotatePoint(oldRelativeOrigin, -item.RotationRad);
                    Vector2 oldOrigin = centerPos + oldRelativeOrigin;

                    Vector2 relativeOrigin = (prefab.SwappableItem.SwapOrigin - prefab.Size / 2) * item.Scale;
                    relativeOrigin.Y = -relativeOrigin.Y;
                    relativeOrigin = MathUtils.RotatePoint(relativeOrigin, -item.RotationRad);
                    Vector2 origin = new Vector2(rect.X + rect.Width / 2, rect.Y - rect.Height / 2) + relativeOrigin;

                    item.rect.Location -= (origin - oldOrigin).ToPoint();
                }

                if (item.PurchasedNewSwap && !string.IsNullOrEmpty(appliedSwap.SwappableItem?.SpawnWithId))
                {
                    var container = item.GetComponent<ItemContainer>();
                    if (container != null)
                    {
                        container.SpawnWithId = appliedSwap.SwappableItem.SpawnWithId;
                    }
                    /*string[] splitIdentifier = appliedSwap.SwappableItem.SpawnWithId.Split(',');
                    foreach (string id in splitIdentifier)
                    {
                        ItemPrefab itemToSpawn = ItemPrefab.Find(name: null, identifier: id.Trim());
                        if (itemToSpawn == null)
                        {
                            DebugConsole.ThrowError($"Failed to spawn an item inside the purchased {item.Name} (could not find an item with the identifier \"{id}\").");
                        }
                        else
                        {
                            var spawnedItem = new Item(itemToSpawn, Vector2.Zero, null);
                            item.OwnInventory.TryPutItem(spawnedItem, null, spawnedItem.AllowedSlots, createNetworkEvent: false);
                            Spawner?.AddToSpawnQueue(itemToSpawn, item.OwnInventory, spawnIfInventoryFull: false);
                        }
                    }*/
                }
                item.PurchasedNewSwap = false;
            }

            Version savedVersion = submarine?.Info.GameVersion;
            if (element.Document?.Root != null && element.Document.Root.Name.ToString().Equals("gamesession", StringComparison.OrdinalIgnoreCase))
            {
                //character inventories are loaded from the game session file - use the version number of the saved game session instead of the sub
                //(the sub may have already been saved and up-to-date, even though the character inventories aren't)
                savedVersion = new Version(element.Document.Root.GetAttributeString("version", "0.0.0.0"));
            }

            float prevCondition = item.condition;
            if (savedVersion != null)
            {
                SerializableProperty.UpgradeGameVersion(item, item.Prefab.ConfigElement, savedVersion);
            }

            if (element.GetAttribute("conditionpercentage") != null)
            {
                item.condition = element.GetAttributeFloat("conditionpercentage", 100.0f) / 100.0f * item.MaxCondition;
            }
            else
            {
                //backwards compatibility
                item.condition = element.GetAttributeFloat("condition", item.condition);
                //if the item was in full condition considering the unmodified health
                //(not taking possible HealthMultipliers added by mods into account),
                //make sure it stays in full condition
                if (item.condition > 0)
                {
                    bool wasFullCondition = prevCondition >= item.Prefab.Health;
                    if (wasFullCondition)
                    {
                        item.condition = item.MaxCondition;
                    }
                    item.condition = MathHelper.Clamp(item.condition, 0, item.MaxCondition);
                }
            }
            item.lastSentCondition = item.prevCondition = item.condition;
            item.RecalculateConditionValues();
            item.SetActiveSprite();

            foreach (ItemComponent component in item.components)
            {
                if (component.Parent != null) { component.IsActive = component.Parent.IsActive; }
                component.OnItemLoaded();
            }
            
            return item;
        }

        public override XElement Save(XElement parentElement)
        {
            XElement element = new XElement("Item");

            element.Add(
                new XAttribute("name", Prefab.OriginalName),
                new XAttribute("identifier", Prefab.Identifier),
                new XAttribute("ID", ID));

            if (PendingItemSwap != null)
            {
                element.Add(new XAttribute("pendingswap", PendingItemSwap.Identifier));
            }

            if (Rotation != 0f) { element.Add(new XAttribute("rotation", Rotation)); }

            if (ItemPrefab.Prefabs.IsOverride(Prefab)) { element.Add(new XAttribute("isoverride", "true")); }
            if (FlippedX) { element.Add(new XAttribute("flippedx", true)); }
            if (FlippedY) { element.Add(new XAttribute("flippedy", true)); }

            if (AvailableSwaps.Any())
            {
                element.Add(new XAttribute("availableswaps", string.Join(',', AvailableSwaps.Select(s => s.Identifier))));
            }

            if (!MathUtils.NearlyEqual(healthMultiplier, 1.0f))
            {
                element.Add(new XAttribute("healthmultiplier", HealthMultiplier.ToString("G", CultureInfo.InvariantCulture)));
            }

            Item rootContainer = RootContainer ?? this;
            System.Diagnostics.Debug.Assert(Submarine != null || rootContainer.ParentInventory?.Owner is Character);

            Vector2 subPosition = Submarine == null ? Vector2.Zero : Submarine.HiddenSubPosition;

            int width = ResizeHorizontal ? rect.Width : defaultRect.Width;
            int height = ResizeVertical ? rect.Height : defaultRect.Height;
            element.Add(new XAttribute("rect",
                (int)(rect.X - subPosition.X) + "," +
                (int)(rect.Y - subPosition.Y) + "," +
                width + "," + height));
            
            if (linkedTo != null && linkedTo.Count > 0)
            {
                bool isOutpost = Submarine != null && Submarine.Info.IsOutpost;
                var saveableLinked = linkedTo.Where(l => l.ShouldBeSaved && (l.Removed == Removed) && (l.Submarine == null || l.Submarine.Info.IsOutpost == isOutpost));
                element.Add(new XAttribute("linked", string.Join(",", saveableLinked.Select(l => l.ID.ToString()))));
            }

            SerializableProperty.SerializeProperties(this, element);

            foreach (ItemComponent ic in components)
            {
                ic.Save(element);
            }

            foreach (var upgrade in Upgrades)
            {
                upgrade.Save(element);
            }

            element.Add(new XAttribute("conditionpercentage", ConditionPercentage.ToString("G", CultureInfo.InvariantCulture)));

            var conditionAttribute = element.GetAttribute("condition");
            if (conditionAttribute != null) { conditionAttribute.Remove(); }            

            parentElement.Add(element);

            return element;
        }

        public virtual void Reset()
        {
            var holdable = GetComponent<Holdable>();
            bool wasAttached = holdable?.Attached ?? false;

            SerializableProperties = SerializableProperty.DeserializeProperties(this, Prefab.ConfigElement);
            Sprite.ReloadXML();
            SpriteDepth = Sprite.Depth;
            condition = MaxCondition;
            components.ForEach(c => c.Reset());
            if (wasAttached)
            {
                holdable.AttachToWall();
            }
        }

        public override void OnMapLoaded()
        {
            FindHull();

            foreach (ItemComponent ic in components)
            {
                ic.OnMapLoaded();
            }
        }
        
        /// <summary>
        /// Remove the item so that it doesn't appear to exist in the game world (stop sounds, remove bodies etc)
        /// but don't reset anything that's required for cloning the item
        /// </summary>
        public override void ShallowRemove()
        {
            base.ShallowRemove();
            
            foreach (ItemComponent ic in components)
            {
                ic.ShallowRemove();
            }
            RemoveFromLists();

            if (body != null)
            {
                body.Remove();
                body = null;
            }
        }

        public override void Remove()
        {
            if (Removed)
            {
                DebugConsole.ThrowError("Attempting to remove an already removed item (" + Name + ")\n" + Environment.StackTrace.CleanupStackTrace());
                return;
            }
            DebugConsole.Log("Removing item " + Name + " (ID: " + ID + ")");
            
            base.Remove();

            foreach (Character character in Character.CharacterList)
            {
                if (character.SelectedItem == this) { character.SelectedItem = null; }
                if (character.SelectedSecondaryItem == this) { character.SelectedSecondaryItem = null; }
            }

            Door door = GetComponent<Door>();
            Ladder ladder = GetComponent<Ladder>();
            if (door != null || ladder != null)
            {
                foreach (WayPoint wp in WayPoint.WayPointList)
                {
                    if (door != null && wp.ConnectedDoor == door) { wp.ConnectedGap = null; }
                    if (ladder != null && wp.Ladders == ladder) { wp.Ladders = null; }
                }
            }

            connections?.Clear();

            if (parentInventory != null)
            {
                if (parentInventory is CharacterInventory characterInventory)
                {
                    characterInventory.RemoveItem(this, tryEquipFromSameStack: true);
                }
                else
                {
                    parentInventory.RemoveItem(this);
                }
                parentInventory = null;
            }

            foreach (ItemComponent ic in components)
            {
                ic.Remove();
#if CLIENT
                ic.GuiFrame = null;
#endif
            }

            RemoveFromLists();

            if (body != null)
            {
                body.Remove();
                body = null;
            }

            CurrentHull = null;

            if (StaticFixtures != null)
            {
                foreach (Fixture fixture in StaticFixtures)
                {
                    //if the world is null, the body has already been removed
                    //happens if the sub the fixture is attached to is removed before the item
                    if (fixture.Body?.World == null) { continue; }
                    fixture.Body.Remove(fixture);
                }
                StaticFixtures.Clear();
            }

            foreach (Item it in ItemList)
            {
                if (it.linkedTo.Contains(this))
                {
                    it.linkedTo.Remove(this);
                }
            }

            RemoveProjSpecific();
        }

        private void RemoveFromLists()
        {
            ItemList.Remove(this);
            dangerousItems.Remove(this);
            repairableItems.Remove(this);
            sonarVisibleItems.Remove(this);
            cleanableItems.Remove(this);
        }

        partial void RemoveProjSpecific();

        public static void RemoveByPrefab(ItemPrefab prefab)
        {
            if (ItemList == null) { return; }
            List<Item> list = new List<Item>(ItemList);
            foreach (Item item in list)
            {
                if (((MapEntity)item).Prefab == prefab)
                {
                    item.Remove();
                }
            }
        }
    }
    class AbilityApplyTreatment : AbilityObject, IAbilityCharacter, IAbilityItem
    {
        public Character Character { get; set; }
        public Character User { get; set; }
        public Item Item { get; set; }
        public Limb TargetLimb { get; set; }

        public AbilityApplyTreatment(Character user, Character target, Item item, Limb limb)
        {
            Character = target;
            User = user;
            Item = item;
            TargetLimb = limb;
        }
    }
}<|MERGE_RESOLUTION|>--- conflicted
+++ resolved
@@ -1690,7 +1690,7 @@
 
         public bool ConditionalMatches(PropertyConditional conditional)
         {
-            if (string.IsNullOrEmpty(conditional.TargetItemComponent))
+            if (string.IsNullOrEmpty(conditional.TargetItemComponentName))
             {
                 if (!conditional.Matches(this)) { return false; }
             }
@@ -1698,7 +1698,7 @@
             {
                 foreach (ItemComponent component in components)
                 {
-                    if (component.Name != conditional.TargetItemComponent) { continue; }
+                    if (component.Name != conditional.TargetItemComponentName) { continue; }
                     if (!conditional.Matches(component)) { return false; }
                 }
             }
@@ -2019,7 +2019,7 @@
 
                 if (ic.IsActiveConditionals != null)
                 {
-                    if (ic.IsActiveConditionalComparison == PropertyConditional.LogicalOperatorType.And)
+                    if (ic.IsActiveConditionalComparison == PropertyConditional.Comparison.And)
                     {
                         bool shouldBeActive = true;
                         foreach (var conditional in ic.IsActiveConditionals)
@@ -2112,11 +2112,7 @@
             if (needsWaterCheck)
             {
                 bool wasInWater = inWater;
-<<<<<<< HEAD
-                inWater = IsInWater() && !WaterProof;
-=======
                 inWater = !inWaterProofContainer && IsInWater() && !WaterProof;
->>>>>>> f95be051
                 if (inWater)
                 {
                     //the item has gone through the surface of the water
@@ -2129,31 +2125,14 @@
                             body.LinearVelocity *= 0.2f;
                         }                   
                     }
-<<<<<<< HEAD
-
-                    Item container = this.Container;
-                    while (container != null)
-                    {
-                        if (container.WaterProof)
-                        {
-                            inWater = false;
-                            break;
-                        }
-                        container = container.Container;
-                    }
-=======
->>>>>>> f95be051
                 }
                 if ((hasInWaterStatusEffects || hasNotInWaterStatusEffects) && condition > 0.0f)
                 {
                     ApplyStatusEffects(inWater ? ActionType.InWater : ActionType.NotInWater, deltaTime);
-<<<<<<< HEAD
-=======
                 }
                 if (inWaterProofContainer && !hasNotInWaterStatusEffects)
                 {
                     needsWaterCheck = false;
->>>>>>> f95be051
                 }
             }
 
