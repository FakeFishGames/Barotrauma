﻿using Barotrauma.Networking;
using FarseerPhysics;
using Microsoft.Xna.Framework;
using System;
using System.Collections.Generic;
using System.Globalization;
using System.Linq;
using Barotrauma.Extensions;
using FarseerPhysics.Dynamics;
using System.Collections.Immutable;

namespace Barotrauma.Items.Components
{
    partial class Turret : Powered, IDrawableComponent, IServerSerializable
    {
        private Sprite barrelSprite, railSprite;
        private readonly List<(Sprite sprite, Vector2 position)> chargeSprites = new List<(Sprite sprite, Vector2 position)>();
        private readonly List<Sprite> spinningBarrelSprites = new List<Sprite>();

        private Vector2 barrelPos;
        private Vector2 transformedBarrelPos;
        
        private float rotation, targetRotation;

        private float reload, reloadTime, delayBetweenBurst;
        private int shotsPerBurst, shotCounter;

        private float minRotation, maxRotation;

        private float launchImpulse;

        private float damageMultiplier;

        private Camera cam;

        private float angularVelocity;

        private int failedLaunchAttempts;

        private float currentChargeTime;
        private bool tryingToCharge;

        private enum ChargingState
        {
            Inactive,
            WindingUp,
            WindingDown,
        }

        private ChargingState currentChargingState;

        private readonly List<Item> activeProjectiles = new List<Item>();
        public IEnumerable<Item> ActiveProjectiles => activeProjectiles;

        private Character user;

        private float resetUserTimer;

        private float aiFindTargetTimer;
        private ISpatialEntity currentTarget;
<<<<<<< HEAD
        private const float CrewAiFindTargetMaxInterval = 3.0f;
=======
        private const float CrewAiFindTargetMaxInterval = 1.0f;
>>>>>>> f95be051
        private const float CrewAIFindTargetMinInverval = 0.2f;

        private int currentLoaderIndex;

        private const float TinkeringPowerCostReduction = 0.2f;
        private const float TinkeringDamageIncrease = 0.2f;
        private const float TinkeringReloadDecrease = 0.2f;

        public Character ActiveUser;
        private float resetActiveUserTimer;

        private List<LightComponent> lightComponents;

        private readonly bool isSlowTurret;

        public float Rotation
        {
            get { return rotation; }
        }
        
        [Serialize("0,0", IsPropertySaveable.No, description: "The position of the barrel relative to the upper left corner of the base sprite (in pixels).")]
        public Vector2 BarrelPos
        {
            get 
            { 
                return barrelPos; 
            }
            set
            { 
                barrelPos = value;
                UpdateTransformedBarrelPos();
            }
        }

        [Serialize("0,0", IsPropertySaveable.No, description: "The projectile launching location relative to transformed barrel position (in pixels).")]
        public Vector2 FiringOffset
        {
            get;
            set;
        }

        public bool flipFiringOffset;

        [Serialize(false, IsPropertySaveable.No, description: "If enabled, the firing offset will alternate from left to right (i.e. flipping the x-component of the offset each shot.)")]
        public bool AlternatingFiringOffset
        {
            get;
            set;
        }

        public Vector2 TransformedBarrelPos
        {
            get
            {
                return transformedBarrelPos;
            }
        }

        [Serialize(0.0f, IsPropertySaveable.No, description: "The impulse applied to the physics body of the projectile (the higher the impulse, the faster the projectiles are launched).")]
        public float LaunchImpulse
        {
            get { return launchImpulse; }
            set { launchImpulse = value; }
        }

        [Editable(0.0f, 1000.0f, decimals: 3), Serialize(5.0f, IsPropertySaveable.No, description: "The period of time the user has to wait between shots.")]
        public float Reload
        {
            get { return reloadTime; }
            set { reloadTime = value; }
        }

        [Editable(1, 100), Serialize(1, IsPropertySaveable.No, description: "How many projectiles needs to be shot before we add an extra break? Think of the double coilgun.")]
        public int ShotsPerBurst
        {
            get { return shotsPerBurst; }
            set { shotsPerBurst = value; }
        }

        [Editable(0.0f, 1000.0f, decimals: 3), Serialize(0.0f, IsPropertySaveable.No, description: "An extra delay between the bursts. Added to the reload.")]
        public float DelayBetweenBursts
        {
            get { return delayBetweenBurst; }
            set { delayBetweenBurst = value; }
        }

        [Editable(0.1f, 10f), Serialize(1.0f, IsPropertySaveable.No, description: "Modifies the duration of retraction of the barrell after recoil to get back to the original position after shooting. Reload time affects this too.")]
        public float RetractionDurationMultiplier
        {
            get;
            set;
        }

        [Editable(0.1f, 10f), Serialize(0.1f, IsPropertySaveable.No, description: "How quickly the recoil moves the barrel after launching.")]
        public float RecoilTime
        {
            get;
            set;
        }

        [Editable(0f, 1000f), Serialize(0f, IsPropertySaveable.No, description: "How long the barrell stays in place after the recoil and before retracting back to the original position.")]
        public float RetractionDelay
        {
            get;
            set;
        }

        [Serialize(1.0f, IsPropertySaveable.No, description: "Multiplies the damage the turret deals by this amount.")]
        public float DamageMultiplier
        {
            get { return damageMultiplier; }
            set { damageMultiplier = value; }
        }

        [Serialize(1, IsPropertySaveable.No, description: "How many projectiles the weapon launches when fired once.")]
        public int ProjectileCount
        {
            get;
            set;
        }

        [Serialize(false, IsPropertySaveable.No, description: "Can the turret be fired without projectiles (causing it just to execute the OnUse effects and the firing animation without actually firing anything).")]
        public bool LaunchWithoutProjectile
        {
            get;
            set;
        }

        [Editable(VectorComponentLabels = new string[] { "editable.minvalue", "editable.maxvalue" }), 
            Serialize("0.0,0.0", IsPropertySaveable.Yes, description: "The range at which the barrel can rotate.", alwaysUseInstanceValues: true)]
        public Vector2 RotationLimits
        {
            get
            {
                return new Vector2(MathHelper.ToDegrees(minRotation), MathHelper.ToDegrees(maxRotation)); 
            }
            set
            {
                minRotation = MathHelper.ToRadians(Math.Min(value.X, value.Y));
                maxRotation = MathHelper.ToRadians(Math.Max(value.X, value.Y));

                rotation = (minRotation + maxRotation) / 2;
#if CLIENT
                if (lightComponents != null)
                {
                    foreach (var light in lightComponents)
                    {
                        light.Rotation = rotation;
                        light.Light.Rotation = -rotation;
                    }
                }
#endif
            }
        }

        [Serialize(0.0f, IsPropertySaveable.No, description: "Random spread applied to the firing angle of the projectiles (in degrees).")]
        public float Spread
        {
            get;
            set;
        }

        [Editable(0.0f, 1000.0f, DecimalCount = 2),
            Serialize(5.0f, IsPropertySaveable.No, description: "How much torque is applied to rotate the barrel when the item is used by a character"
            + " with insufficient skills to operate it. Higher values make the barrel rotate faster.")]
        public float SpringStiffnessLowSkill
        {
            get;
            private set;
        }
        [Editable(0.0f, 1000.0f, DecimalCount = 2),
            Serialize(2.0f, IsPropertySaveable.No, description: "How much torque is applied to rotate the barrel when the item is used by a character"
            + " with sufficient skills to operate it. Higher values make the barrel rotate faster.")]
        public float SpringStiffnessHighSkill
        {
            get;
            private set;
        }

        [Editable(0.0f, 1000.0f, DecimalCount = 2),
            Serialize(50.0f, IsPropertySaveable.No, description: "How much torque is applied to resist the movement of the barrel when the item is used by a character"
            + " with insufficient skills to operate it. Higher values make the aiming more \"snappy\", stopping the barrel from swinging around the direction it's being aimed at.")]
        public float SpringDampingLowSkill
        {
            get;
            private set;
        }
        [Editable(0.0f, 1000.0f, DecimalCount = 2),
            Serialize(10.0f, IsPropertySaveable.No, description: "How much torque is applied to resist the movement of the barrel when the item is used by a character"
            + " with sufficient skills to operate it. Higher values make the aiming more \"snappy\", stopping the barrel from swinging around the direction it's being aimed at.")]
        public float SpringDampingHighSkill
        {
            get;
            private set;
        }

        [Editable(0.0f, 100.0f, DecimalCount = 2),
            Serialize(1.0f, IsPropertySaveable.No, description: "Maximum angular velocity of the barrel when used by a character with insufficient skills to operate it.")]
        public float RotationSpeedLowSkill
        {
            get;
            private set;
        }
        [Editable(0.0f, 100.0f, DecimalCount = 2),
            Serialize(5.0f, IsPropertySaveable.No, description: "Maximum angular velocity of the barrel when used by a character with sufficient skills to operate it."),]
        public float RotationSpeedHighSkill
        {
            get;
            private set;
        }

        [Serialize(1.0f, IsPropertySaveable.No, description: "How fast the turret can rotate while firing (for charged weapons).")]
        public float FiringRotationSpeedModifier
        {
            get;
            private set;
        }

        [Serialize(false, IsPropertySaveable.Yes, description: "Whether the turret should always charge-up fully to shoot.")]
        public bool SingleChargedShot
        {
            get;
            private set;
        }

        private float prevScale;
        float prevBaseRotation;
        [Serialize(0.0f, IsPropertySaveable.Yes, description: "The angle of the turret's base in degrees.", alwaysUseInstanceValues: true)]
        public float BaseRotation
        {
            get { return item.Rotation; }
            set
            {
                item.Rotation = value;
                UpdateTransformedBarrelPos();
            }
        }

        [Serialize(3500.0f, IsPropertySaveable.Yes, description: "How close to a target the turret has to be for an AI character to fire it.")]
        public float AIRange
        {
            get;
            set;
        }

        [Serialize(-1, IsPropertySaveable.Yes, description: "The turret won't fire additional projectiles if the number of previously fired, still active projectiles reaches this limit. If set to -1, there is no limit to the number of projectiles.")]
        public int MaxActiveProjectiles
        {
            get;
            set;
        }

        [Serialize(0f, IsPropertySaveable.Yes, description: "The time required for a charge-type turret to charge up before able to fire.")]
        public float MaxChargeTime
        {
            get;
            private set;
        }

        [Serialize(false, IsPropertySaveable.Yes, description:"Should the turret operate automatically using AI targeting? Comes with some optional random movement that can be adjusted below."), Editable]
        public bool AutoOperate { get; set; }

        [Serialize(0f, IsPropertySaveable.Yes, description: "[Auto Operate] How much the turret should adjust the aim off the target randomly instead of tracking the target perfectly? In Degrees."), Editable]
        public float RandomAimAmount { get; set; }

        [Serialize(0f, IsPropertySaveable.Yes, description: "[Auto Operate] How often the turret should adjust the aim randomly instead of tracking the target perfectly? Minimum wait time, in seconds."), Editable]
        public float RandomAimMinTime { get; set; }

        [Serialize(0f, IsPropertySaveable.Yes, description: "[Auto Operate] How often the turret should adjust the aim randomly instead of tracking the target perfectly? Maximum wait time, in seconds."), Editable]
        public float RandomAimMaxTime { get; set; }

        [Serialize(false, IsPropertySaveable.Yes, description: "[Auto Operate] Should the turret move randomly while idle?"), Editable]
        public bool RandomMovement { get; set; }

        [Serialize(false, IsPropertySaveable.Yes, description: "[Auto Operate] Should the turret have a delay while targeting targets or always aim prefectly?"), Editable]
        public bool AimDelay { get; set; }

        [Serialize(true, IsPropertySaveable.Yes, description: "[Auto Operate] Should the turret target characters in general?"), Editable]
        public bool TargetCharacters { get; set; }

        [Serialize(true, IsPropertySaveable.Yes, description: "[Auto Operate] Should the turret target all monsters?"), Editable]
        public bool TargetMonsters { get; set; }

        [Serialize(true, IsPropertySaveable.Yes, description: "[Auto Operate] Should the turret target all humans (or creatures in the same group, like pets)?"), Editable]
        public bool TargetHumans { get; set; }

        [Serialize(true, IsPropertySaveable.Yes, description: "[Auto Operate] Should the turret target other submarines?"), Editable]
        public bool TargetSubmarines { get; set; }

        [Serialize(true, IsPropertySaveable.Yes, description: "[Auto Operate] Should the turret target items?"), Editable]
        public bool TargetItems { get; set; }

        [Serialize("", IsPropertySaveable.Yes, description: "[Auto Operate] Group or SpeciesName that the AI ignores when the turret is operated automatically."), Editable]
        public Identifier FriendlyTag { get; private set; }

        public Turret(Item item, ContentXElement element)
            : base(item, element)
        {
            IsActive = true;
            
            foreach (var subElement in element.Elements())
            {
                switch (subElement.Name.ToString().ToLowerInvariant())
                {
                    case "barrelsprite":
                        barrelSprite = new Sprite(subElement);
                        break;
                    case "railsprite":
                        railSprite = new Sprite(subElement);
                        break;
                    case "chargesprite":
                        chargeSprites.Add((new Sprite(subElement), subElement.GetAttributeVector2("chargetarget", Vector2.Zero)));
                        break;
                    case "spinningbarrelsprite":
                        int spriteCount = subElement.GetAttributeInt("spriteamount", 1);
                        for (int i = 0; i < spriteCount; i++)
                        {
                            spinningBarrelSprites.Add(new Sprite(subElement));
                        }
                        break;
                }
            }
            item.IsShootable = true;
            item.RequireAimToUse = false;
            isSlowTurret = item.HasTag("slowturret");
            InitProjSpecific(element);
        }

        partial void InitProjSpecific(ContentXElement element);

        private void UpdateTransformedBarrelPos()
        {
            transformedBarrelPos = MathUtils.RotatePointAroundTarget(barrelPos * item.Scale, new Vector2(item.Rect.Width / 2, item.Rect.Height / 2), MathHelper.ToRadians(item.Rotation));
#if CLIENT
            item.ResetCachedVisibleSize();
#endif
            prevBaseRotation = item.Rotation;
            prevScale = item.Scale;
        }

        public override void OnMapLoaded()
        {
            base.OnMapLoaded();
            if (loadedRotationLimits.HasValue) { RotationLimits = loadedRotationLimits.Value; }
            if (loadedBaseRotation.HasValue) { BaseRotation = loadedBaseRotation.Value; }
            targetRotation = rotation;
            UpdateTransformedBarrelPos();
        }

        private void FindLightComponents()
        {
            if (lightComponents != null)
            {
                // Can't run again, because of reparenting.
                return;
            }
            foreach (LightComponent lc in item.GetComponents<LightComponent>())
            {
                // Only make the Turret control the LightComponents that are it's children. So it'd be possible to for example have some extra lights on the turret that don't rotate with it.
                if (lc?.Parent == this)
                {
                    lightComponents ??= new List<LightComponent>();
                    lightComponents.Add(lc);
                }
            }

#if CLIENT
            if (lightComponents != null)
            {
                foreach (var light in lightComponents)
                {
                    // We want the turret to control the state of the LightComponent, not tie it's state to the state of the Turret (the light can be inactive even if the turret is active)
                    light.Parent = null;
                    light.Rotation = Rotation - item.RotationRad;
                    light.Light.Rotation = -rotation;
                    //turret lights are high-prio (don't want the lights to disappear when you're fighting something)
                    light.Light.PriorityMultiplier *= 10.0f;
                }
            }
#endif
        }

        public override void Update(float deltaTime, Camera cam)
        {
            this.cam = cam;

            if (reload > 0.0f) { reload -= deltaTime; }
            if (!MathUtils.NearlyEqual(item.Rotation, prevBaseRotation) || !MathUtils.NearlyEqual(item.Scale, prevScale))
            {
                UpdateTransformedBarrelPos();
            }

            if (user is { Removed: true })
            {
                user = null;
            }
            else
            {
                resetUserTimer -= deltaTime;
                if (resetUserTimer <= 0.0f) { user = null; }
            }
            
            if (ActiveUser is { Removed: true })
            {
                ActiveUser = null;
            }
            else
            {
                resetActiveUserTimer -= deltaTime;
                if (resetActiveUserTimer <= 0.0f)
                {
                    ActiveUser = null;
                }
            }

            ApplyStatusEffects(ActionType.OnActive, deltaTime, null);

            float previousChargeTime = currentChargeTime;

            if (SingleChargedShot && reload > 0f)
            {
                // single charged shot guns will decharge after firing
                // for cosmetic reasons, this is done by lerping in half the reload time
                currentChargeTime = reloadTime > 0.0f ? 
                    Math.Max(0f, MaxChargeTime * (reload / reloadTime - 0.5f)) : 
                    0.0f;
            }
            else
            {
                float chargeDeltaTime = tryingToCharge ? deltaTime : -deltaTime;
                if (chargeDeltaTime > 0f && user != null)
                {
                    chargeDeltaTime *= 1f + user.GetStatValue(StatTypes.TurretChargeSpeed);
                }
                currentChargeTime = Math.Clamp(currentChargeTime + chargeDeltaTime, 0f, MaxChargeTime);
            }
            tryingToCharge = false;

            if (currentChargeTime == 0f)
            {
                currentChargingState = ChargingState.Inactive;
            } 
            else if (currentChargeTime < previousChargeTime)
            {
                currentChargingState = ChargingState.WindingDown;
            } 
            else
            {
                // if we are charging up or at maxed charge, remain winding up
                currentChargingState = ChargingState.WindingUp;
            }

            UpdateProjSpecific(deltaTime);

            if (MathUtils.NearlyEqual(minRotation, maxRotation))
            {
                UpdateLightComponents();
                return;
            }

            float targetMidDiff = MathHelper.WrapAngle(targetRotation - (minRotation + maxRotation) / 2.0f);

            float maxDist = (maxRotation - minRotation) / 2.0f;

            if (Math.Abs(targetMidDiff) > maxDist)
            {
                targetRotation = (targetMidDiff < 0.0f) ? minRotation : maxRotation;
            }

            float degreeOfSuccess = user == null ? 0.5f : DegreeOfSuccess(user);
            if (degreeOfSuccess < 0.5f) { degreeOfSuccess *= degreeOfSuccess; } //the ease of aiming drops quickly with insufficient skill levels
            float springStiffness = MathHelper.Lerp(SpringStiffnessLowSkill, SpringStiffnessHighSkill, degreeOfSuccess);
            float springDamping = MathHelper.Lerp(SpringDampingLowSkill, SpringDampingHighSkill, degreeOfSuccess);
            float rotationSpeed = MathHelper.Lerp(RotationSpeedLowSkill, RotationSpeedHighSkill, degreeOfSuccess);
            if (MaxChargeTime > 0)
            {
                rotationSpeed *= MathHelper.Lerp(1f, FiringRotationSpeedModifier, MathUtils.EaseIn(currentChargeTime / MaxChargeTime));
            }

            // Do not increase the weapons skill when operating a turret in an outpost level
            if (user?.Info != null && (GameMain.GameSession?.Campaign == null || !Level.IsLoadedFriendlyOutpost))
            {
                user.Info.IncreaseSkillLevel("weapons".ToIdentifier(),
                    SkillSettings.Current.SkillIncreasePerSecondWhenOperatingTurret * deltaTime / Math.Max(user.GetSkillLevel("weapons"), 1.0f));
            }

            float rotMidDiff = MathHelper.WrapAngle(rotation - (minRotation + maxRotation) / 2.0f);

            float targetRotationDiff = MathHelper.WrapAngle(targetRotation - rotation);

            if ((maxRotation - minRotation) < MathHelper.TwoPi)
            {
                float targetRotationMaxDiff = MathHelper.WrapAngle(targetRotation - maxRotation);
                float targetRotationMinDiff = MathHelper.WrapAngle(targetRotation - minRotation);

                if (Math.Abs(targetRotationMaxDiff) < Math.Abs(targetRotationMinDiff) &&
                    rotMidDiff < 0.0f &&
                    targetRotationDiff < 0.0f)
                {
                    targetRotationDiff += MathHelper.TwoPi;
                }
                else if (Math.Abs(targetRotationMaxDiff) > Math.Abs(targetRotationMinDiff) &&
                    rotMidDiff > 0.0f &&
                    targetRotationDiff > 0.0f)
                {
                    targetRotationDiff -= MathHelper.TwoPi;
                }
            }

            angularVelocity += 
                (targetRotationDiff * springStiffness - angularVelocity * springDamping) * deltaTime;
            angularVelocity = MathHelper.Clamp(angularVelocity, -rotationSpeed, rotationSpeed);

            rotation += angularVelocity * deltaTime;

            rotMidDiff = MathHelper.WrapAngle(rotation - (minRotation + maxRotation) / 2.0f);

            if (rotMidDiff < -maxDist)
            {
                rotation = minRotation;
                angularVelocity *= -0.5f;
            }
            else if (rotMidDiff > maxDist)
            {
                rotation = maxRotation;
                angularVelocity *= -0.5f;
            }

            if (aiFindTargetTimer > 0.0f)
            {
                aiFindTargetTimer -= deltaTime;
            }

            UpdateLightComponents();

            if (AutoOperate)
            {
                UpdateAutoOperate(deltaTime);
            }
        }

        public void UpdateLightComponents()
        {
            if (lightComponents != null)
            {
                foreach (var light in lightComponents)
                {
                    light.Rotation = Rotation - item.RotationRad;
                }
            }
        }

        partial void UpdateProjSpecific(float deltaTime);

        private bool isUseBeingCalled;

        public override bool Use(float deltaTime, Character character = null)
        {
            if (!characterUsable && character != null) { return false; }
            //prevent an infinite loop if launching triggers a StatusEffect that Uses this item
            if (isUseBeingCalled) { return false;  }

            isUseBeingCalled = true;
            bool wasSuccessful = TryLaunch(deltaTime, character);
            isUseBeingCalled = false;
            return wasSuccessful;
        }

        public float GetPowerRequiredToShoot()
        {
            float powerCost = powerConsumption;
            if (user != null)
            {
                powerCost /= (1 + user.GetStatValue(StatTypes.TurretPowerCostReduction));
            }
            return powerCost;
        }

        public bool HasPowerToShoot()
        {
            return GetAvailableInstantaneousBatteryPower() >= GetPowerRequiredToShoot();
        }

        private bool TryLaunch(float deltaTime, Character character = null, bool ignorePower = false)
        {
            tryingToCharge = true;
            if (GameMain.NetworkMember != null && GameMain.NetworkMember.IsClient) { return false; }

            if (currentChargeTime < MaxChargeTime) { return false; }

            if (reload > 0.0f) { return false; }

            if (MaxActiveProjectiles >= 0)
            {
                activeProjectiles.RemoveAll(it => it.Removed);
                if (activeProjectiles.Count >= MaxActiveProjectiles)
                {
                    return false;
                }
            }
            
            if (!ignorePower)
            {
                if (!HasPowerToShoot())
                {
#if CLIENT
                    if (!flashLowPower && character != null && character == Character.Controlled)
                    {
                        flashLowPower = true;
                        SoundPlayer.PlayUISound(GUISoundType.PickItemFail);
                    }
#endif
                    return false;
                }
            }

            Projectile launchedProjectile = null;
            bool loaderBroken = false;
            float tinkeringStrength = 0f;

            for (int i = 0; i < ProjectileCount; i++)
            {
                var projectiles = GetLoadedProjectiles();
                if (projectiles.Any())
                {
                    ItemContainer projectileContainer = projectiles.First().Item.Container?.GetComponent<ItemContainer>();
                    if (projectileContainer != null && projectileContainer.Item != item)
                    {
                        projectileContainer?.Item.Use(deltaTime, null);
                    }
                }
                else
                {
                    for (int j = 0; j < item.linkedTo.Count; j++)
                    {
                        var e = item.linkedTo[(j + currentLoaderIndex) % item.linkedTo.Count];
                        //use linked projectile containers in case they have to react to the turret being launched somehow
                        //(play a sound, spawn more projectiles)
                        if (e is not Item linkedItem) { continue; }
                        if (!item.Prefab.IsLinkAllowed(e.Prefab)) { continue; }
                        if (linkedItem.Condition <= 0.0f)
                        {
                            loaderBroken = true;
                            continue;
                        }
                        if (tryUseProjectileContainer(linkedItem)) { break; }
                    }
                    tryUseProjectileContainer(item);

                    bool tryUseProjectileContainer(Item containerItem)
                    {
                        ItemContainer projectileContainer = containerItem.GetComponent<ItemContainer>();
                        if (projectileContainer != null)
                        {
                            containerItem.Use(deltaTime, null);
                            projectiles = GetLoadedProjectiles();
                            if (projectiles.Any()) { return true; }                            
                        }
                        return false;
                    }
                }
                if (projectiles.Count == 0 && !LaunchWithoutProjectile)
                {
                    //coilguns spawns ammo in the ammo boxes with the OnUse statuseffect when the turret is launched,
                    //causing a one frame delay before the gun can be launched (or more in multiplayer where there may be a longer delay)
                    //  -> attempt to launch the gun multiple times before showing the "no ammo" flash
                    failedLaunchAttempts++;
#if CLIENT
                    if (!flashNoAmmo && !flashLoaderBroken && character != null && character == Character.Controlled && failedLaunchAttempts > 20)
                    {
                        if (loaderBroken)
                        {
                            flashLoaderBroken = true;
                        }
                        else
                        {
                            flashNoAmmo = true;
                        }
                        failedLaunchAttempts = 0;
                        SoundPlayer.PlayUISound(GUISoundType.PickItemFail);
                    }
#endif
                    return false;
                }
                failedLaunchAttempts = 0;

                foreach (MapEntity e in item.linkedTo)
                {
                    if (e is not Item linkedItem) { continue; }
                    if (!((MapEntity)item).Prefab.IsLinkAllowed(e.Prefab)) { continue; }
                    if (linkedItem.GetComponent<Repairable>() is Repairable repairable && repairable.IsTinkering && linkedItem.HasTag("turretammosource"))
                    {
                        tinkeringStrength = repairable.TinkeringStrength;
                    }
                }

                if (!ignorePower)
                {
                    List<PowerContainer> batteries = GetDirectlyConnectedBatteries();
                    float neededPower = GetPowerRequiredToShoot();

                    // tinkering is currently not factored into the common method as it is checked only when shooting
                    // but this is a minor issue that causes mostly cosmetic woes. might still be worth refactoring later
                    neededPower /= 1f + (tinkeringStrength * TinkeringPowerCostReduction);

                    while (neededPower > 0.0001f && batteries.Count > 0)
                    {
                        batteries.RemoveAll(b => b.Charge <= 0.0001f || b.MaxOutPut <= 0.0001f);
                        if (!batteries.Any()) { break; }
                        float takePower = neededPower / batteries.Count;
                        takePower = Math.Min(takePower, batteries.Min(b => Math.Min(b.Charge * 3600.0f, b.MaxOutPut)));
                        foreach (PowerContainer battery in batteries)
                        {
                            neededPower -= takePower;
                            battery.Charge -= takePower / 3600.0f;
#if SERVER
                            battery.Item.CreateServerEvent(battery);                        
#endif
                        }
                    }
                }

                launchedProjectile = projectiles.FirstOrDefault();
                Item container = launchedProjectile?.Item.Container;
                if (container != null)
                {
                    var repairable = launchedProjectile?.Item.Container.GetComponent<Repairable>();
                    if (repairable != null)
                    {
                        repairable.LastActiveTime = (float)Timing.TotalTime + 1.0f;
                    }
                }

                if (launchedProjectile != null || LaunchWithoutProjectile)
                {
                    if (projectiles.Any())
                    {
                        foreach (Projectile projectile in projectiles)
                        {
                            Launch(projectile.Item, character, tinkeringStrength: tinkeringStrength);
                        }
                    }
                    else
                    {
                        Launch(null, character, tinkeringStrength: tinkeringStrength);
                    }
                    if (item.AiTarget != null)
                    {
                        item.AiTarget.SoundRange = item.AiTarget.MaxSoundRange;
                        // Turrets also have a light component, which handles the sight range.
                    }
                    if (container != null)
                    {
                        ShiftItemsInProjectileContainer(container.GetComponent<ItemContainer>());
                    }
                    if (item.linkedTo.Count > 0)
                    {
                        currentLoaderIndex = (currentLoaderIndex + 1) % item.linkedTo.Count;
                    }
                }
            }

#if SERVER
            if (character != null && launchedProjectile != null)
            {
                string msg = GameServer.CharacterLogName(character) + " launched " + item.Name + " (projectile: " + launchedProjectile.Item.Name;
                var containedItems = launchedProjectile.Item.ContainedItems;
                if (containedItems == null || !containedItems.Any())
                {
                    msg += ")";
                }
                else
                {
                    msg += ", contained items: " + string.Join(", ", containedItems.Select(i => i.Name)) + ")";
                }
                GameServer.Log(msg, ServerLog.MessageType.ItemInteraction);
            }
#endif

            return true;
        }

        private readonly struct EventData : IEventData
        {
            public readonly Item Projectile;
            
            public EventData(Item projectile, Turret turret)
            {
                System.Diagnostics.Debug.Assert(projectile != null, $"Tried to create Turret {nameof(EventData)} with no projectile.");
                GameAnalyticsManager.AddErrorEventOnce(
                    "Turret.EventData:entitynull"+ turret.Item.Prefab.Identifier, 
                    GameAnalyticsManager.ErrorSeverity.Error,
                    $"Turret \"{turret.Item.Prefab.Identifier}\" tried to create {nameof(EventData)} with no projectile.");
                Projectile = projectile;
            }
        }
        
        private void Launch(Item projectile, Character user = null, float? launchRotation = null, float tinkeringStrength = 0f)
        {
            reload = reloadTime;
            if (ShotsPerBurst > 1)
            {
                shotCounter++;
                if (shotCounter >= ShotsPerBurst)
                {
                    reload += DelayBetweenBursts;
                    shotCounter = 0;
                }
            }
            reload /= 1f + (tinkeringStrength * TinkeringReloadDecrease);

            if (user != null)
            {
                reload /= 1 + user.GetStatValue(StatTypes.TurretAttackSpeed);
            }

            if (projectile != null)
            {
                if (AlternatingFiringOffset)
                {
                    flipFiringOffset = !flipFiringOffset;
                }
                activeProjectiles.Add(projectile);
                projectile.Drop(null, setTransform: false);
                if (projectile.body != null) 
                {                 
                    projectile.body.Dir = 1.0f;
                    projectile.body.ResetDynamics();
                    projectile.body.Enabled = true;
                }
                
                float spread = MathHelper.ToRadians(Spread) * Rand.Range(-0.5f, 0.5f);

                Vector2 launchPos = ConvertUnits.ToSimUnits(GetRelativeFiringPosition());

                //check if there's some other sub between the turret's origin and the launch pos,
                //and if so, launch at the intersection of the turret and the sub to prevent the projectile from spawning inside the other sub
                Body pickedBody = Submarine.PickBody(ConvertUnits.ToSimUnits(item.WorldPosition), launchPos, null, Physics.CollisionWall, allowInsideFixture: true,
                   customPredicate: (Fixture f) =>
                   {
                       return f.Body.UserData is not Submarine sub || sub != item.Submarine;
                   });
                if (pickedBody != null)
                {
                    launchPos = Submarine.LastPickedPosition;
                }
                projectile.SetTransform(launchPos, -(launchRotation ?? rotation) + spread);
                projectile.UpdateTransform();
                projectile.Submarine = projectile.body?.Submarine;

                Projectile projectileComponent = projectile.GetComponent<Projectile>();
                if (projectileComponent != null)
                {
                    projectileComponent.Launcher = item;
                    projectileComponent.Attacker = projectileComponent.User = user;
                    if (projectileComponent.Attack != null)
                    {
                        projectileComponent.Attack.DamageMultiplier = (1f * DamageMultiplier) + (TinkeringDamageIncrease * tinkeringStrength);
                    }
                    projectileComponent.Use(null, LaunchImpulse);
                    projectile.GetComponent<Rope>()?.Attach(item, projectile);
                    projectileComponent.User = user;

                    if (item.Submarine != null && projectile.body != null)
                    {
                        Vector2 velocitySum = item.Submarine.PhysicsBody.LinearVelocity + projectile.body.LinearVelocity;
                        if (velocitySum.LengthSquared() < NetConfig.MaxPhysicsBodyVelocity * NetConfig.MaxPhysicsBodyVelocity * 0.9f)
                        {
                            projectile.body.LinearVelocity = velocitySum;
                        }
                    }
                }

                projectile.Container?.RemoveContained(projectile);
            }
#if SERVER
            item.CreateServerEvent(this, new EventData(projectile, this));
#endif

            ApplyStatusEffects(ActionType.OnUse, 1.0f, user: user);
            LaunchProjSpecific();
        }

        partial void LaunchProjSpecific();

        private static void ShiftItemsInProjectileContainer(ItemContainer container)
        {
            if (container == null) { return; }
            bool moved;
            do
            {
                moved = false;
                for (int i = 1; i < container.Capacity; i++)
                {
                    if (container.Inventory.GetItemAt(i) is Item item1 && container.Inventory.CanBePutInSlot(item1, i - 1))
                    {
                        if (container.Inventory.TryPutItem(item1, i - 1, allowSwapping: false, allowCombine: false, user: null, createNetworkEvent: true))
                        {
                            moved = true;
                        }
                    }
                }
            } while (moved);
        }

        private float waitTimer;
        private float randomAimTimer;

        private float prevTargetRotation;
        private float updateTimer;
        private bool updatePending;

        public void UpdateAutoOperate(float deltaTime, Identifier friendlyTag = default)
        {
            IsActive = true;

            if (friendlyTag.IsEmpty)
            {
                friendlyTag = FriendlyTag;
            }

            if (GameMain.NetworkMember != null && GameMain.NetworkMember.IsClient)
            {
                return;
            }

            if (updatePending)
            {
                if (updateTimer < 0.0f)
                {
#if SERVER
                    item.CreateServerEvent(this);
#endif
                    prevTargetRotation = targetRotation;
                    updateTimer = 0.25f;
                }
                updateTimer -= deltaTime;
            }

            if (AimDelay && waitTimer > 0)
            {
                waitTimer -= deltaTime;
                return;
            }
            Submarine closestSub = null;
            float maxDistance = 10000.0f;
            float shootDistance = AIRange;
            ISpatialEntity target = null;
            float closestDist = shootDistance * shootDistance;
            if (TargetCharacters)
            {
                foreach (var character in Character.CharacterList)
                {
                    if (!IsValidTarget(character)) { continue; }
                    float priority = isSlowTurret ? character.Params.AISlowTurretPriority : character.Params.AITurretPriority;
                    if (priority <= 0) { continue; }
                    if (!IsValidTargetForAutoOperate(character, friendlyTag)) { continue; }
                    float dist = Vector2.DistanceSquared(character.WorldPosition, item.WorldPosition);
                    if (dist > closestDist) { continue; }
                    if (!CheckTurretAngle(character.WorldPosition)) { continue; }
                    target = character;
                    closestDist = dist / priority;
                }
            }
            if (TargetItems)
            {
                foreach (Item targetItem in Item.ItemList)
                {
                    if (!IsValidTarget(targetItem)) { continue; }
                    float priority = isSlowTurret ? targetItem.Prefab.AISlowTurretPriority : targetItem.Prefab.AITurretPriority;
                    if (priority <= 0) { continue; }
                    float dist = Vector2.DistanceSquared(item.WorldPosition, targetItem.WorldPosition);
                    if (dist > closestDist) { continue; }
                    if (dist > shootDistance * shootDistance) { continue; }
<<<<<<< HEAD
=======
                    if (!IsTargetItemCloseEnough(targetItem, dist)) { continue; }
>>>>>>> f95be051
                    if (!CheckTurretAngle(targetItem.WorldPosition)) { continue; }
                    target = targetItem;
                    closestDist = dist / priority;
                }
            }
            if (TargetSubmarines)
            {
                if (target == null || target.Submarine != null)
                {
                    closestDist = maxDistance * maxDistance;
                    foreach (Submarine sub in Submarine.Loaded)
                    {
                        if (sub == Item.Submarine) { continue; }
                        if (item.Submarine != null)
                        {
                            if (Character.IsOnFriendlyTeam(item.Submarine.TeamID, sub.TeamID)) { continue; }
                        }
                        float dist = Vector2.DistanceSquared(sub.WorldPosition, item.WorldPosition);
                        if (dist > closestDist) { continue; }
                        closestSub = sub;
                        closestDist = dist;
                    }
                    closestDist = shootDistance * shootDistance;
                    if (closestSub != null)
                    {
                        foreach (var hull in Hull.HullList)
                        {
                            if (!closestSub.IsEntityFoundOnThisSub(hull, true)) { continue; }
                            float dist = Vector2.DistanceSquared(hull.WorldPosition, item.WorldPosition);
                            if (dist > closestDist) { continue; }
                            // Don't check the angle, because it doesn't work on Thalamus spike. The angle check wouldn't be very important here anyway.
                            target = hull;
                            closestDist = dist;
                        }
                    }
                }
            }

            if (target == null && RandomMovement)
            {
                // Random movement while there's no target
                waitTimer = Rand.Value(Rand.RandSync.Unsynced) < 0.98f ? 0f : Rand.Range(5f, 20f);
                targetRotation = Rand.Range(minRotation, maxRotation);
                updatePending = true;
                return;
            }

            if (AimDelay)
            {
                if (RandomAimAmount > 0)
                {
                    if (randomAimTimer < 0)
                    {
                        // Random disorder or other flaw in the targeting.
                        randomAimTimer = Rand.Range(RandomAimMinTime, RandomAimMaxTime);
                        waitTimer = Rand.Range(0.25f, 1f);
                        float randomAim = MathHelper.ToRadians(RandomAimAmount);
                        targetRotation = MathUtils.WrapAngleTwoPi(targetRotation += Rand.Range(-randomAim, randomAim));
                        updatePending = true;
                        return;
                    }
                    else
                    {
                        randomAimTimer -= deltaTime;
                    }
                }
            }
            if (target == null) { return; }
      
            float angle = -MathUtils.VectorToAngle(target.WorldPosition - item.WorldPosition);
            targetRotation = MathUtils.WrapAngleTwoPi(angle);

            if (Math.Abs(targetRotation - prevTargetRotation) > 0.1f) { updatePending = true; }

            if (target is Hull targetHull)
            {
                Vector2 barrelDir = new Vector2((float)Math.Cos(rotation), -(float)Math.Sin(rotation));
                if (!MathUtils.GetLineRectangleIntersection(item.WorldPosition, item.WorldPosition + barrelDir * AIRange, targetHull.WorldRect, out _))
                {
                    return;
                }
            }
            else
            {
                if (!CheckTurretAngle(angle)) { return; }
                float enemyAngle = MathUtils.VectorToAngle(target.WorldPosition - item.WorldPosition);
                float turretAngle = -rotation;
                if (Math.Abs(MathUtils.GetShortestAngle(enemyAngle, turretAngle)) > 0.15f) { return; }
            }
            Vector2 start = ConvertUnits.ToSimUnits(item.WorldPosition);
            Vector2 end = ConvertUnits.ToSimUnits(target.WorldPosition);
            // Check that there's not other entities that shouldn't be targeted (like a friendly sub) between us and the target.
            Body worldTarget = CheckLineOfSight(start, end);
            bool shoot;
            if (target.Submarine != null)
            {
                start -= target.Submarine.SimPosition;
                end -= target.Submarine.SimPosition;
                Body transformedTarget = CheckLineOfSight(start, end);
                shoot = CanShoot(transformedTarget, user: null, friendlyTag, TargetSubmarines) && (worldTarget == null || CanShoot(worldTarget, user: null, friendlyTag, TargetSubmarines));
            }
            else
            {
                shoot = CanShoot(worldTarget, user: null, friendlyTag, TargetSubmarines);
            }
            if (shoot)
            {
                TryLaunch(deltaTime, ignorePower: true);
            }
        }

        public override bool CrewAIOperate(float deltaTime, Character character, AIObjectiveOperateItem objective)
        {
            if (character.AIController.SelectedAiTarget?.Entity is Character previousTarget && previousTarget.IsDead)
            {
                if (previousTarget.LastAttacker == null || previousTarget.LastAttacker == character)
                {
                    character.Speak(TextManager.Get("DialogTurretTargetDead").Value,
                        identifier: $"killedtarget{previousTarget.ID}".ToIdentifier(),
                        minDurationBetweenSimilar: 5.0f);
                }
                character.AIController.SelectTarget(null);
            }

            bool canShoot = HasPowerToShoot();
            if (!canShoot)
            {
                List<PowerContainer> batteries = GetDirectlyConnectedBatteries();
                float lowestCharge = 0.0f;
                PowerContainer batteryToLoad = null;
                foreach (PowerContainer battery in batteries)
                {
                    if (!battery.Item.IsInteractable(character)) { continue; }
                    if (batteryToLoad == null || battery.Charge < lowestCharge)
                    {
                        batteryToLoad = battery;
                        lowestCharge = battery.Charge;
                    }
                    if (battery.Item.ConditionPercentage <= 0 && AIObjectiveRepairItems.IsValidTarget(battery.Item, character))
                    {
                        if (battery.Item.Repairables.Average(r => r.DegreeOfSuccess(character)) > 0.4f)
                        {
                            objective.AddSubObjective(new AIObjectiveRepairItem(character, battery.Item, objective.objectiveManager, isPriority: true));
                            return false;
                        }
                        else
                        {
                            character.Speak(TextManager.Get("DialogSupercapacitorIsBroken").Value,
                                identifier: "supercapacitorisbroken".ToIdentifier(),
                                minDurationBetweenSimilar: 30.0f);
                        }
                    }
                }
                if (batteryToLoad == null) { return true; }
                if (batteryToLoad.RechargeSpeed < batteryToLoad.MaxRechargeSpeed * 0.4f)
                {
                    objective.AddSubObjective(new AIObjectiveOperateItem(batteryToLoad, character, objective.objectiveManager, option: Identifier.Empty, requireEquip: false));                    
                    return false;
                }
                if (lowestCharge <= 0 && batteryToLoad.Item.ConditionPercentage > 0)
                {
                    character.Speak(TextManager.Get("DialogTurretHasNoPower").Value,
                        identifier: "turrethasnopower".ToIdentifier(),
                        minDurationBetweenSimilar: 30.0f);
                }
            }

            int usableProjectileCount = 0;
            int maxProjectileCount = 0;
            foreach (MapEntity e in item.linkedTo)
            {
                if (!item.IsInteractable(character)) { continue; }
                if (!((MapEntity)item).Prefab.IsLinkAllowed(e.Prefab)) { continue; }
                if (e is Item projectileContainer)
                {
                    var container = projectileContainer.GetComponent<ItemContainer>();
                    if (container != null)
                    {
                        maxProjectileCount += container.Capacity;
                        int projectiles = projectileContainer.ContainedItems.Count(it => it.Condition > 0.0f);
                        usableProjectileCount += projectiles;   
                    }                 
                }
            }

            if (usableProjectileCount == 0)
            {
                ItemContainer container = null;
                Item containerItem = null;
                foreach (MapEntity e in item.linkedTo)
                {
                    containerItem = e as Item;
                    if (containerItem == null) { continue; }
                    if (!containerItem.IsInteractable(character)) { continue; }
                    if (character.AIController is HumanAIController aiController && aiController.IgnoredItems.Contains(containerItem)) { continue; }
                    container = containerItem.GetComponent<ItemContainer>();
                    if (container != null) { break; }
                }
                if (container == null || !container.ContainableItemIdentifiers.Any())
                {
                    if (character.IsOnPlayerTeam)
                    {
                        character.Speak(TextManager.GetWithVariable("DialogCannotLoadTurret", "[itemname]", item.Name, formatCapitals: FormatCapitals.Yes).Value,
                            identifier: "cannotloadturret".ToIdentifier(),
                            minDurationBetweenSimilar: 30.0f);
                    }
                    return true;
                }
                if (objective.SubObjectives.None())
                {
                    var loadItemsObjective = AIContainItems<Turret>(container, character, objective, usableProjectileCount + 1, equip: true, removeEmpty: true, dropItemOnDeselected: true);
                    loadItemsObjective.ignoredContainerIdentifiers = ((MapEntity)containerItem).Prefab.Identifier.ToEnumerable().ToImmutableHashSet();
                    if (character.IsOnPlayerTeam)
                    {
                        character.Speak(TextManager.GetWithVariable("DialogLoadTurret", "[itemname]", item.Name, formatCapitals: FormatCapitals.Yes).Value,
                            identifier: "loadturret".ToIdentifier(),
                            minDurationBetweenSimilar: 30.0f);
                    }
                    loadItemsObjective.Abandoned += CheckRemainingAmmo;
                    loadItemsObjective.Completed += CheckRemainingAmmo;
                    return false;

                    void CheckRemainingAmmo()
                    {
                        if (!character.IsOnPlayerTeam) { return; }
                        if (character.Submarine != Submarine.MainSub) { return; }
                        Identifier ammoType = container.ContainableItemIdentifiers.FirstOrNull() ?? "ammobox".ToIdentifier();
                        int remainingAmmo = Submarine.MainSub.GetItems(false).Count(i => i.HasTag(ammoType) && i.Condition > 1);
                        if (remainingAmmo == 0)
                        {
                            character.Speak(TextManager.Get($"DialogOutOf{ammoType}", "DialogOutOfTurretAmmo").Value,
                                identifier: "outofammo".ToIdentifier(),
                                minDurationBetweenSimilar: 30.0f);
                        }
                        else if (remainingAmmo < 3)
                        {
                            character.Speak(TextManager.Get($"DialogLowOn{ammoType}").Value,
                                identifier: "outofammo".ToIdentifier(),
                                minDurationBetweenSimilar: 30.0f);
                        }
                    }
                }
                if (objective.SubObjectives.Any())
                {
                    return false;
                }
            }

            //enough shells and power
            Character closestEnemy = null;
            Vector2? targetPos = null;
            float maxDistance = 10000;
            float shootDistance = AIRange * item.OffsetOnSelectedMultiplier;
            float closestDistance = maxDistance * maxDistance;
            bool hadCurrentTarget = currentTarget != null;
            if (hadCurrentTarget)
            {
<<<<<<< HEAD
                if (!IsValidTarget(currentTarget))
=======
                bool isValidTarget = IsValidTarget(currentTarget);
                if (isValidTarget)
                {
                    float dist = Vector2.DistanceSquared(item.WorldPosition, currentTarget.WorldPosition);
                    if (dist > closestDistance)
                    {
                        isValidTarget = false;
                    }
                    else if (currentTarget is Item targetItem)
                    {
                        if (!IsTargetItemCloseEnough(targetItem, dist))
                        {
                            isValidTarget = false;
                        }
                    }
                }
                if (!isValidTarget)
>>>>>>> f95be051
                {
                    currentTarget = null;
                    aiFindTargetTimer = CrewAIFindTargetMinInverval;
                }
            }
            if (aiFindTargetTimer <= 0.0f)
            {
                foreach (Character enemy in Character.CharacterList)
                {
                    if (!IsValidTarget(enemy)) { continue; }
                    float priority = isSlowTurret ? enemy.Params.AISlowTurretPriority : enemy.Params.AITurretPriority;
                    if (priority <= 0) { continue; }
                    if (character.Submarine != null)
                    {
                        if (enemy.Submarine == character.Submarine) { continue; }
                        if (enemy.Submarine != null)
                        {
                            if (enemy.Submarine.TeamID == character.Submarine.TeamID) { continue; }
                            if (enemy.Submarine.Info.IsOutpost) { continue; }
                        }
                    }
                    // Don't aim monsters that are inside any submarine.
                    if (!enemy.IsHuman && enemy.CurrentHull != null) { continue; }
                    if (HumanAIController.IsFriendly(character, enemy)) { continue; }
                    // Don't shoot at captured enemies.
                    if (enemy.LockHands) { continue; }
                    float dist = Vector2.DistanceSquared(enemy.WorldPosition, item.WorldPosition);
                    if (dist > closestDistance) { continue; }
                    if (dist < shootDistance * shootDistance)
                    {
                        // Only check the angle to targets that are close enough to be shot at
                        // We shouldn't check the angle when a long creature is traveling outside of the shooting range, because doing so would not allow us to shoot the limbs that might be close enough to shoot at.
                        if (!CheckTurretAngle(enemy.WorldPosition)) { continue; }
                    }
                    targetPos = enemy.WorldPosition;
                    closestEnemy = enemy;
                    closestDistance = dist / priority;
                    currentTarget = closestEnemy;
<<<<<<< HEAD
                }
                foreach (Item targetItem in Item.ItemList)
                {
                    if (!IsValidTarget(targetItem)) { continue; }
                    float priority = isSlowTurret ? targetItem.Prefab.AISlowTurretPriority : targetItem.Prefab.AITurretPriority;
                    if (priority <= 0) { continue; }
                    float dist = Vector2.DistanceSquared(item.WorldPosition, targetItem.WorldPosition);
                    if (dist > closestDistance) { continue; }
                    if (dist > shootDistance * shootDistance) { continue; }
                    if (!CheckTurretAngle(targetItem.WorldPosition)) { continue; }
                    targetPos = targetItem.WorldPosition;
                    closestDistance = dist / priority;
                    // Override the target character so that we can target the item instead.
                    closestEnemy = null;
                    currentTarget = targetItem;
                }
                if (currentTarget == null)
                {
                    aiFindTargetTimer = CrewAIFindTargetMinInverval;
                }
                else
                {
                    aiFindTargetTimer = CrewAiFindTargetMaxInterval;
                }
=======
                }
                foreach (Item targetItem in Item.ItemList)
                {
                    if (!IsValidTarget(targetItem)) { continue; }
                    float priority = isSlowTurret ? targetItem.Prefab.AISlowTurretPriority : targetItem.Prefab.AITurretPriority;
                    if (priority <= 0) { continue; }
                    float dist = Vector2.DistanceSquared(item.WorldPosition, targetItem.WorldPosition);
                    if (dist > closestDistance) { continue; }
                    if (dist > shootDistance * shootDistance) { continue; }
                    if (!IsTargetItemCloseEnough(targetItem, dist)) { continue; }
                    if (!CheckTurretAngle(targetItem.WorldPosition)) { continue; }
                    targetPos = targetItem.WorldPosition;
                    closestDistance = dist / priority;
                    // Override the target character so that we can target the item instead.
                    closestEnemy = null;
                    currentTarget = targetItem;
                }
                aiFindTargetTimer = currentTarget == null ? CrewAiFindTargetMaxInterval : CrewAIFindTargetMinInverval;
>>>>>>> f95be051
            }
            else if (currentTarget != null)
            {
                targetPos = currentTarget.WorldPosition;
            }
            bool iceSpireSpotted = false;
            // Adjust the target character position (limb or submarine)
            if (currentTarget is Character targetCharacter)
            {
                //if the enemy is inside another sub, aim at the room they're in to make it less obvious that the enemy "knows" exactly where the target is
                if (targetCharacter.Submarine != null && targetCharacter.CurrentHull != null && targetCharacter.Submarine != item.Submarine && !targetCharacter.CanSeeTarget(Item))
                {
                    targetPos = targetCharacter.CurrentHull.WorldPosition;
<<<<<<< HEAD
=======
                    if (closestDistance > maxDistance * maxDistance)
                    {
                        ResetTarget();
                    }
>>>>>>> f95be051
                }
                else
                {
                    // Target the closest limb. Doesn't make much difference with smaller creatures, but enables the bots to shoot longer abyss creatures like the endworm. Otherwise they just target the main body = head.
                    float closestDist = closestDistance;
                    foreach (Limb limb in targetCharacter.AnimController.Limbs)
                    {
                        if (limb.IsSevered) { continue; }
                        if (limb.Hidden) { continue; }
                        if (!CheckTurretAngle(limb.WorldPosition)) { continue; }
                        float dist = Vector2.DistanceSquared(limb.WorldPosition, item.WorldPosition);
                        if (dist < closestDist)
                        {
                            closestDist = dist;
                            targetPos = limb.WorldPosition;
                        }
                    }
                    if (closestDist > shootDistance * shootDistance)
                    {
<<<<<<< HEAD
                        // Not close enough to shoot.
                        currentTarget = null;
                        closestEnemy = null;
                        targetPos = null;
=======
                        aiFindTargetTimer = CrewAIFindTargetMinInverval;
                        ResetTarget();
>>>>>>> f95be051
                    }
                }
                void ResetTarget()
                {
                    // Not close enough to shoot.
                    currentTarget = null;
                    closestEnemy = null;
                    targetPos = null;
                }
            }
            else if (targetPos == null && item.Submarine != null && Level.Loaded != null)
            {
                // Check ice spires
                shootDistance = AIRange * item.OffsetOnSelectedMultiplier;
                closestDistance = shootDistance;
                foreach (var wall in Level.Loaded.ExtraWalls)
                {
                    if (wall is not DestructibleLevelWall destructibleWall || destructibleWall.Destroyed) { continue; }
                    foreach (var cell in wall.Cells)
                    {
                        if (!cell.DoesDamage) { continue; }
                        foreach (var edge in cell.Edges)
                        {
                            Vector2 p1 = edge.Point1 + cell.Translation;
                            Vector2 p2 = edge.Point2 + cell.Translation;
                            Vector2 closestPoint = MathUtils.GetClosestPointOnLineSegment(p1, p2, item.WorldPosition);
                            if (!CheckTurretAngle(closestPoint))
                            {
                                // The closest point can't be targeted -> get a point directly in front of the turret
                                Vector2 barrelDir = new Vector2((float)Math.Cos(rotation), -(float)Math.Sin(rotation));
<<<<<<< HEAD
                                if (MathUtils.GetLineIntersection(p1, p2, item.WorldPosition, item.WorldPosition + barrelDir * shootDistance, out Vector2 intersection))
                                {
                                    closestPoint = intersection;
                                    if (!CheckTurretAngle(closestPoint)) { continue; }
                                }
                                else
                                {
=======
                                if (MathUtils.GetLineSegmentIntersection(p1, p2, item.WorldPosition, item.WorldPosition + barrelDir * shootDistance, out Vector2 intersection))
                                {
                                    closestPoint = intersection;
                                    if (!CheckTurretAngle(closestPoint)) { continue; }
                                }
                                else
                                {
>>>>>>> f95be051
                                    continue;
                                }
                            }
                            float dist = Vector2.Distance(closestPoint, item.WorldPosition);

                            //add one px to make sure the visibility raycast doesn't miss the cell due to the end position being right at the edge of the cell
                            closestPoint += (closestPoint - item.WorldPosition) / Math.Max(dist, 1);

                            if (dist > AIRange + 1000) { continue; }
                            float dot = 0;
                            if (!MathUtils.NearlyEqual(item.Submarine.Velocity, Vector2.Zero))
                            {
                                dot = Vector2.Dot(Vector2.Normalize(item.Submarine.Velocity), Vector2.Normalize(closestPoint - item.Submarine.WorldPosition));
                            }
                            float minAngle = 0.5f;
                            if (dot < minAngle && dist > 1000)
                            {
                                // The sub is not moving towards the target and it's not very close to the turret either -> ignore
                                continue;
                            }
                            // Allow targeting farther when heading towards the spire (up to 1000 px)
                            dist -= MathHelper.Lerp(0, 1000, MathUtils.InverseLerp(minAngle, 1, dot));
                            if (dist > closestDistance) { continue; }
                            targetPos = closestPoint;
                            closestDistance = dist;
                            iceSpireSpotted = true;
                        }
                    }
                }
            }

            if (targetPos == null) { return false; }
            // Force the highest priority so that we don't change the objective while targeting enemies.
            objective.ForceHighestPriority = true;

            if (closestEnemy != null && character.AIController.SelectedAiTarget != closestEnemy.AiTarget)
            {
                if (character.IsOnPlayerTeam)
                {
                    if (character.AIController.SelectedAiTarget == null && !hadCurrentTarget)
                    {
                        if (CreatureMetrics.RecentlyEncountered.Contains(closestEnemy.SpeciesName) || closestEnemy.IsHuman)
                        {
                            character.Speak(TextManager.Get("DialogNewTargetSpotted").Value,
                                identifier: "newtargetspotted".ToIdentifier(),
                                minDurationBetweenSimilar: 30.0f);
                        }
                        else if (CreatureMetrics.Encountered.Contains(closestEnemy.SpeciesName))
                        {
                            character.Speak(TextManager.GetWithVariable("DialogIdentifiedTargetSpotted", "[speciesname]", closestEnemy.DisplayName).Value,
                                identifier: "identifiedtargetspotted".ToIdentifier(),
                                minDurationBetweenSimilar: 30.0f);
                        }
                        else
                        {
                            character.Speak(TextManager.Get("DialogUnidentifiedTargetSpotted").Value,
                                identifier: "unidentifiedtargetspotted".ToIdentifier(),
                                minDurationBetweenSimilar: 5.0f);
                        }
                    }
                    else if (!CreatureMetrics.Encountered.Contains(closestEnemy.SpeciesName))
                    {
                        character.Speak(TextManager.Get("DialogUnidentifiedTargetSpotted").Value,
                            identifier: "unidentifiedtargetspotted".ToIdentifier(),
                            minDurationBetweenSimilar: 5.0f);
                    }
                    CreatureMetrics.AddEncounter(closestEnemy.SpeciesName);
                }
                character.AIController.SelectTarget(closestEnemy.AiTarget);
            }
            else if (iceSpireSpotted && character.IsOnPlayerTeam)
            {
                character.Speak(TextManager.Get("DialogIceSpireSpotted").Value,
                    identifier: "icespirespotted".ToIdentifier(),
                    minDurationBetweenSimilar: 60.0f);
            }

            character.CursorPosition = targetPos.Value;
            if (character.Submarine != null) 
            { 
                character.CursorPosition -= character.Submarine.Position; 
            }
            
            float enemyAngle = MathUtils.VectorToAngle(targetPos.Value - item.WorldPosition);
            float turretAngle = -rotation;

            float maxAngleError = 0.15f;
            if (MaxChargeTime > 0.0f && currentChargingState == ChargingState.WindingUp && FiringRotationSpeedModifier > 0.0f)
            {
                //larger margin of error if the weapon needs to be charged (-> the bot can start charging when the turret is still rotating towards the target)
                maxAngleError *= 2.0f;
            }

            if (Math.Abs(MathUtils.GetShortestAngle(enemyAngle, turretAngle)) > maxAngleError) { return false; }

            if (canShoot)
            {
                Vector2 start = ConvertUnits.ToSimUnits(item.WorldPosition);
                Vector2 end = ConvertUnits.ToSimUnits(targetPos.Value);
                // Check that there's not other entities that shouldn't be targeted (like a friendly sub) between us and the target.
                Body worldTarget = CheckLineOfSight(start, end);
                if (closestEnemy != null && closestEnemy.Submarine != null)
                {
                    start -= closestEnemy.Submarine.SimPosition;
                    end -= closestEnemy.Submarine.SimPosition;
                    Body transformedTarget = CheckLineOfSight(start, end);
                    canShoot = CanShoot(transformedTarget, character) && (worldTarget == null || CanShoot(worldTarget, character));
                }
                else
                {
                    canShoot = CanShoot(worldTarget, character);
                }
                if (!canShoot) { return false; }
                if (character.IsOnPlayerTeam)
                {
                    character.Speak(TextManager.Get("DialogFireTurret").Value,
                        identifier: "fireturret".ToIdentifier(),
                        minDurationBetweenSimilar: 30.0f);
                }
                character.SetInput(InputType.Shoot, true, true);
            }
            return false;
        }

        private bool IsTargetItemCloseEnough(Item target, float sqrDist) => float.IsPositiveInfinity(target.Prefab.AITurretTargetingMaxDistance) || sqrDist < MathUtils.Pow2(target.Prefab.AITurretTargetingMaxDistance);

        /// <summary>
        /// Turret doesn't consume grid power, directly takes from the batteries on its grid instead.
        /// </summary>
        public override float GetCurrentPowerConsumption(Connection conn = null)
        {
            return 0;
        }

        // Not exahustive, but helps to get rid of some code duplication
        private static bool IsValidTarget(ISpatialEntity target)
        {
            if (target == null) { return false; }
            if (target is Character targetCharacter)
            {
                if (!targetCharacter.Enabled || targetCharacter.Removed || targetCharacter.IsDead || targetCharacter.AITurretPriority <= 0)
                {
                    return false;
                }
            }
            else if (target is Item targetItem)
            {
                if (targetItem.Removed || targetItem.Condition <= 0 || !targetItem.Prefab.IsAITurretTarget || targetItem.Prefab.AITurretPriority <= 0 || targetItem.HiddenInGame)
                {
                    return false;
                }
                if (targetItem.Submarine != null)
                {
                    return false;
                }
<<<<<<< HEAD
=======
                if (targetItem.ParentInventory != null)
                {
                    return false;
                }
>>>>>>> f95be051
            }
            return true;
        }

        private bool IsValidTargetForAutoOperate(Character target, Identifier friendlyTag)
        {
            if (!friendlyTag.IsEmpty)
            {
                if (target.SpeciesName.Equals(friendlyTag) || target.Group.Equals(friendlyTag)) { return false; }
            }
            bool isHuman = target.IsHuman || target.Group == CharacterPrefab.HumanSpeciesName;
            if (isHuman)
            {
                if (item.Submarine != null)
                {
<<<<<<< HEAD
=======
                    if (item.Submarine.Info.IsOutpost) { return false; }
>>>>>>> f95be051
                    // Check that the target is not in the friendly team, e.g. pirate or a hostile player sub (PvP).
                    return !target.IsOnFriendlyTeam(item.Submarine.TeamID) && TargetHumans;
                }
                return TargetHumans;
            }
            else
            {
                // Shouldn't check the team here, because all the enemies are in the same team (None).
                return TargetMonsters;
            }
        }

        private bool CanShoot(Body targetBody, Character user = null, Identifier friendlyTag = default, bool targetSubmarines = true)
        {
            if (targetBody == null) { return false; }
            Character targetCharacter = null;
            if (targetBody.UserData is Character c)
            {
                targetCharacter = c;
            }
            else if (targetBody.UserData is Limb limb)
            {
                targetCharacter = limb.character;
            }
            if (targetCharacter != null && !targetCharacter.Removed)
            {
                if (user != null)
                {
                    if (HumanAIController.IsFriendly(user, targetCharacter))
                    {
                        return false;
                    }
                }
                else if (!IsValidTargetForAutoOperate(targetCharacter, friendlyTag))
                {
                    // Note that Thalamus runs this even when AutoOperate is false.
                    return false;
                }
            }
            else
            {
                if (targetBody.UserData is ISpatialEntity e)
                {
                    if (e is Structure { Indestructible: true }) { return false; }
                    if (!targetSubmarines && e is Submarine) { return false; }
                    Submarine sub = e.Submarine ?? e as Submarine;
                    if (sub == null) { return true; }
                    if (sub == Item.Submarine) { return false; }
                    if (sub.Info.IsOutpost || sub.Info.IsWreck || sub.Info.IsBeacon) { return false; }
                    if (sub.TeamID == Item.Submarine.TeamID) { return false; }
                }
                else if (targetBody.UserData is not Voronoi2.VoronoiCell { IsDestructible: true })
                {
                    // Hit something else, probably a level wall
                    return false;
                }
            }
            return true;
        }

        private Body CheckLineOfSight(Vector2 start, Vector2 end)
        {
            var collisionCategories = Physics.CollisionWall | Physics.CollisionCharacter | Physics.CollisionItem | Physics.CollisionLevel | Physics.CollisionProjectile;
            Body pickedBody = Submarine.PickBody(start, end, null, collisionCategories, allowInsideFixture: true,
               customPredicate: (Fixture f) =>
               {
                   if (f.UserData is Item i && i.GetComponent<Turret>() != null) { return false; }
                   return !item.StaticFixtures.Contains(f);
               });
            return pickedBody;
        }

        private Vector2 GetRelativeFiringPosition(bool useOffset = true)
        {
            Vector2 transformedFiringOffset = Vector2.Zero;
            if (useOffset)
            {
                Vector2 currOffSet = FiringOffset;
                if (flipFiringOffset) { currOffSet.X = -currOffSet.X; }
                transformedFiringOffset = MathUtils.RotatePoint(new Vector2(-currOffSet.Y, -currOffSet.X) * item.Scale, -rotation);
            }
            return new Vector2(item.WorldRect.X + transformedBarrelPos.X + transformedFiringOffset.X, item.WorldRect.Y - transformedBarrelPos.Y + transformedFiringOffset.Y);
        }

        private bool CheckTurretAngle(float angle)
        {
            float midRotation = (minRotation + maxRotation) / 2.0f;
            while (midRotation - angle < -MathHelper.Pi) { angle -= MathHelper.TwoPi; }
            while (midRotation - angle > MathHelper.Pi) { angle += MathHelper.TwoPi; }
            return angle >= minRotation && angle <= maxRotation;
        }

        public bool CheckTurretAngle(Vector2 target) => CheckTurretAngle(-MathUtils.VectorToAngle(target - item.WorldPosition));

        protected override void RemoveComponentSpecific()
        {
            base.RemoveComponentSpecific();

            barrelSprite?.Remove(); barrelSprite = null;
            railSprite?.Remove(); railSprite = null;

#if CLIENT
            crosshairSprite?.Remove(); crosshairSprite = null;
            crosshairPointerSprite?.Remove(); crosshairPointerSprite = null;
            moveSoundChannel?.Dispose(); moveSoundChannel = null;
            WeaponIndicatorSprite?.Remove(); WeaponIndicatorSprite = null;
            if (powerIndicator != null)
            {
                powerIndicator.RectTransform.Parent = null;
                powerIndicator = null;
            }
#endif
        }

        private List<Projectile> GetLoadedProjectiles()
        {
            List<Projectile> projectiles = new List<Projectile>();
            // check the item itself first
            CheckProjectileContainer(item, projectiles, out bool _);
            for (int j = 0; j < item.linkedTo.Count; j++)
            {
                var e = item.linkedTo[(j + currentLoaderIndex) % item.linkedTo.Count];
                if (!item.Prefab.IsLinkAllowed(e.Prefab)) { continue; }
                if (e is Item projectileContainer)
                {
                    CheckProjectileContainer(projectileContainer, projectiles, out bool stopSearching);
                    if (projectiles.Any() || stopSearching) { return projectiles; }
                }
            }
            return projectiles;
        }

        private static void CheckProjectileContainer(Item projectileContainer, List<Projectile> projectiles, out bool stopSearching)
        {
            stopSearching = false;
            if (projectileContainer.Condition <= 0.0f) { return; }

            var containedItems = projectileContainer.ContainedItems;
            if (containedItems == null) { return; }

            foreach (Item containedItem in containedItems)
            {
                var projectileComponent = containedItem.GetComponent<Projectile>();
                if (projectileComponent != null && projectileComponent.Item.body != null)
                {
                    projectiles.Add(projectileComponent);
                    return;
                }
                else
                {
                    //check if the contained item is another itemcontainer with projectiles inside it
                    foreach (Item subContainedItem in containedItem.ContainedItems)
                    {
                        projectileComponent = subContainedItem.GetComponent<Projectile>();
                        if (projectileComponent != null && projectileComponent.Item.body != null)
                        {
                            projectiles.Add(projectileComponent);
                        }
                    }
                    // in the case that we found a container that still has condition/ammo left,
                    // return and inform GetLoadedProjectiles to stop searching past this point (even if no projectiles were not found)
                    if (containedItem.Condition > 0.0f || projectiles.Any())
                    {
                        stopSearching = true;
                        return;
                    }
                }
            }
        }

        public override void FlipX(bool relativeToSub)
        {
            minRotation = MathHelper.Pi - minRotation;
            maxRotation = MathHelper.Pi - maxRotation;

            var temp = minRotation;
            minRotation = maxRotation;
            maxRotation = temp;

            barrelPos.X = item.Rect.Width / item.Scale - barrelPos.X;

            while (minRotation < 0)
            {
                minRotation += MathHelper.TwoPi;
                maxRotation += MathHelper.TwoPi;
            }
            targetRotation = rotation = (minRotation + maxRotation) / 2;

            UpdateTransformedBarrelPos();
            UpdateLightComponents();
        }

        public override void FlipY(bool relativeToSub)
        {
            BaseRotation = MathHelper.ToDegrees(MathUtils.WrapAngleTwoPi(MathHelper.ToRadians(180 - BaseRotation)));

            minRotation = -minRotation;
            maxRotation = -maxRotation;

            var temp = minRotation;
            minRotation = maxRotation;
            maxRotation = temp;

            while (minRotation < 0)
            {
                minRotation += MathHelper.TwoPi;
                maxRotation += MathHelper.TwoPi;
            }
            targetRotation = rotation = (minRotation + maxRotation) / 2;

            UpdateTransformedBarrelPos();
            UpdateLightComponents();
        }

        public override void ReceiveSignal(Signal signal, Connection connection)
        {
            Character sender = signal.sender;
            switch (connection.Name)
            {
                case "position_in":
                    if (float.TryParse(signal.value, NumberStyles.Float, CultureInfo.InvariantCulture, out float newRotation))
                    {
                        if (!MathUtils.IsValid(newRotation)) { return; }
                        targetRotation = MathHelper.ToRadians(newRotation);
                        IsActive = true;
                    }
                    user = sender;
                    ActiveUser = sender;
                    resetActiveUserTimer = 1f;
                    resetUserTimer = 10.0f;
                    break;
                case "trigger_in":
                    if (signal.value == "0") { return; }
                    item.Use((float)Timing.Step, sender);
                    user = sender;
                    ActiveUser = sender;
                    resetActiveUserTimer = 1f;
                    resetUserTimer = 10.0f;
                    //triggering the Use method through item.Use will fail if the item is not characterusable and the signal was sent by a character
                    //so lets do it manually
                    if (!characterUsable && sender != null)
                    {
                        TryLaunch((float)Timing.Step, sender);
                    }
                    break;
                case "toggle_light":
                    if (lightComponents != null && signal.value != "0")
                    {
                        foreach (var light in lightComponents)
                        {
                            light.IsOn = !light.IsOn;
                        }
                        UpdateLightComponents();
                    }
                    break;
                case "set_light":
                    if (lightComponents != null)
                    {
                        bool shouldBeOn = signal.value != "0";
                        foreach (var light in lightComponents)
                        {
                            light.IsOn = shouldBeOn;
                        }
                        UpdateLightComponents();
                    }
                    break;
            }
        }

        private Vector2? loadedRotationLimits;
        private float? loadedBaseRotation;
        public override void Load(ContentXElement componentElement, bool usePrefabValues, IdRemap idRemap)
        {
            base.Load(componentElement, usePrefabValues, idRemap);
            loadedRotationLimits = componentElement.GetAttributeVector2("rotationlimits", RotationLimits);
            loadedBaseRotation = componentElement.GetAttributeFloat("baserotation", componentElement.Parent.GetAttributeFloat("rotation", BaseRotation));
        }

        public override void OnItemLoaded()
        {
            base.OnItemLoaded();
            FindLightComponents();
            targetRotation = rotation;
            if (!loadedBaseRotation.HasValue)
            {
                if (item.FlippedX) { FlipX(relativeToSub: false); }
                if (item.FlippedY) { FlipY(relativeToSub: false); }
            }
        }

        public void ServerEventWrite(IWriteMessage msg, Client c, NetEntityEvent.IData extraData = null)
        {
            if (TryExtractEventData(extraData, out EventData eventData))
            {
                msg.WriteUInt16(eventData.Projectile?.ID ?? Entity.NullEntityID);
                msg.WriteRangedSingle(MathHelper.Clamp(wrapAngle(rotation), minRotation, maxRotation), minRotation, maxRotation, 16);
            }
            else
            {
                msg.WriteUInt16((ushort)0);
                msg.WriteRangedSingle(MathHelper.Clamp(wrapAngle(targetRotation), minRotation, maxRotation), minRotation, maxRotation, 16);
            }

            float wrapAngle(float angle)
            {
                float wrappedAngle = angle;
                while (wrappedAngle < minRotation && MathUtils.IsValid(wrappedAngle))
                {
                    wrappedAngle += MathHelper.TwoPi;
                }
                while (wrappedAngle > maxRotation && MathUtils.IsValid(wrappedAngle))
                {
                    wrappedAngle -= MathHelper.TwoPi;
                }
                return wrappedAngle;
            }
        }
    }
}

<|MERGE_RESOLUTION|>--- conflicted
+++ resolved
@@ -58,11 +58,7 @@
 
         private float aiFindTargetTimer;
         private ISpatialEntity currentTarget;
-<<<<<<< HEAD
-        private const float CrewAiFindTargetMaxInterval = 3.0f;
-=======
         private const float CrewAiFindTargetMaxInterval = 1.0f;
->>>>>>> f95be051
         private const float CrewAIFindTargetMinInverval = 0.2f;
 
         private int currentLoaderIndex;
@@ -895,21 +891,9 @@
                 }
                 
                 float spread = MathHelper.ToRadians(Spread) * Rand.Range(-0.5f, 0.5f);
-
-                Vector2 launchPos = ConvertUnits.ToSimUnits(GetRelativeFiringPosition());
-
-                //check if there's some other sub between the turret's origin and the launch pos,
-                //and if so, launch at the intersection of the turret and the sub to prevent the projectile from spawning inside the other sub
-                Body pickedBody = Submarine.PickBody(ConvertUnits.ToSimUnits(item.WorldPosition), launchPos, null, Physics.CollisionWall, allowInsideFixture: true,
-                   customPredicate: (Fixture f) =>
-                   {
-                       return f.Body.UserData is not Submarine sub || sub != item.Submarine;
-                   });
-                if (pickedBody != null)
-                {
-                    launchPos = Submarine.LastPickedPosition;
-                }
-                projectile.SetTransform(launchPos, -(launchRotation ?? rotation) + spread);
+                projectile.SetTransform(
+                    ConvertUnits.ToSimUnits(GetRelativeFiringPosition()), 
+                    -(launchRotation ?? rotation) + spread);
                 projectile.UpdateTransform();
                 projectile.Submarine = projectile.body?.Submarine;
 
@@ -1037,10 +1021,7 @@
                     float dist = Vector2.DistanceSquared(item.WorldPosition, targetItem.WorldPosition);
                     if (dist > closestDist) { continue; }
                     if (dist > shootDistance * shootDistance) { continue; }
-<<<<<<< HEAD
-=======
                     if (!IsTargetItemCloseEnough(targetItem, dist)) { continue; }
->>>>>>> f95be051
                     if (!CheckTurretAngle(targetItem.WorldPosition)) { continue; }
                     target = targetItem;
                     closestDist = dist / priority;
@@ -1298,9 +1279,6 @@
             bool hadCurrentTarget = currentTarget != null;
             if (hadCurrentTarget)
             {
-<<<<<<< HEAD
-                if (!IsValidTarget(currentTarget))
-=======
                 bool isValidTarget = IsValidTarget(currentTarget);
                 if (isValidTarget)
                 {
@@ -1318,7 +1296,6 @@
                     }
                 }
                 if (!isValidTarget)
->>>>>>> f95be051
                 {
                     currentTarget = null;
                     aiFindTargetTimer = CrewAIFindTargetMinInverval;
@@ -1357,32 +1334,6 @@
                     closestEnemy = enemy;
                     closestDistance = dist / priority;
                     currentTarget = closestEnemy;
-<<<<<<< HEAD
-                }
-                foreach (Item targetItem in Item.ItemList)
-                {
-                    if (!IsValidTarget(targetItem)) { continue; }
-                    float priority = isSlowTurret ? targetItem.Prefab.AISlowTurretPriority : targetItem.Prefab.AITurretPriority;
-                    if (priority <= 0) { continue; }
-                    float dist = Vector2.DistanceSquared(item.WorldPosition, targetItem.WorldPosition);
-                    if (dist > closestDistance) { continue; }
-                    if (dist > shootDistance * shootDistance) { continue; }
-                    if (!CheckTurretAngle(targetItem.WorldPosition)) { continue; }
-                    targetPos = targetItem.WorldPosition;
-                    closestDistance = dist / priority;
-                    // Override the target character so that we can target the item instead.
-                    closestEnemy = null;
-                    currentTarget = targetItem;
-                }
-                if (currentTarget == null)
-                {
-                    aiFindTargetTimer = CrewAIFindTargetMinInverval;
-                }
-                else
-                {
-                    aiFindTargetTimer = CrewAiFindTargetMaxInterval;
-                }
-=======
                 }
                 foreach (Item targetItem in Item.ItemList)
                 {
@@ -1401,7 +1352,6 @@
                     currentTarget = targetItem;
                 }
                 aiFindTargetTimer = currentTarget == null ? CrewAiFindTargetMaxInterval : CrewAIFindTargetMinInverval;
->>>>>>> f95be051
             }
             else if (currentTarget != null)
             {
@@ -1415,13 +1365,10 @@
                 if (targetCharacter.Submarine != null && targetCharacter.CurrentHull != null && targetCharacter.Submarine != item.Submarine && !targetCharacter.CanSeeTarget(Item))
                 {
                     targetPos = targetCharacter.CurrentHull.WorldPosition;
-<<<<<<< HEAD
-=======
                     if (closestDistance > maxDistance * maxDistance)
                     {
                         ResetTarget();
                     }
->>>>>>> f95be051
                 }
                 else
                 {
@@ -1441,15 +1388,8 @@
                     }
                     if (closestDist > shootDistance * shootDistance)
                     {
-<<<<<<< HEAD
-                        // Not close enough to shoot.
-                        currentTarget = null;
-                        closestEnemy = null;
-                        targetPos = null;
-=======
                         aiFindTargetTimer = CrewAIFindTargetMinInverval;
                         ResetTarget();
->>>>>>> f95be051
                     }
                 }
                 void ResetTarget()
@@ -1480,15 +1420,6 @@
                             {
                                 // The closest point can't be targeted -> get a point directly in front of the turret
                                 Vector2 barrelDir = new Vector2((float)Math.Cos(rotation), -(float)Math.Sin(rotation));
-<<<<<<< HEAD
-                                if (MathUtils.GetLineIntersection(p1, p2, item.WorldPosition, item.WorldPosition + barrelDir * shootDistance, out Vector2 intersection))
-                                {
-                                    closestPoint = intersection;
-                                    if (!CheckTurretAngle(closestPoint)) { continue; }
-                                }
-                                else
-                                {
-=======
                                 if (MathUtils.GetLineSegmentIntersection(p1, p2, item.WorldPosition, item.WorldPosition + barrelDir * shootDistance, out Vector2 intersection))
                                 {
                                     closestPoint = intersection;
@@ -1496,7 +1427,6 @@
                                 }
                                 else
                                 {
->>>>>>> f95be051
                                     continue;
                                 }
                             }
@@ -1652,13 +1582,10 @@
                 {
                     return false;
                 }
-<<<<<<< HEAD
-=======
                 if (targetItem.ParentInventory != null)
                 {
                     return false;
                 }
->>>>>>> f95be051
             }
             return true;
         }
@@ -1674,10 +1601,7 @@
             {
                 if (item.Submarine != null)
                 {
-<<<<<<< HEAD
-=======
                     if (item.Submarine.Info.IsOutpost) { return false; }
->>>>>>> f95be051
                     // Check that the target is not in the friendly team, e.g. pirate or a hostile player sub (PvP).
                     return !target.IsOnFriendlyTeam(item.Submarine.TeamID) && TargetHumans;
                 }
