﻿using Microsoft.Xna.Framework;
using System;
using Barotrauma.Networking;
using Barotrauma.Extensions;
#if CLIENT
using Microsoft.Xna.Framework.Graphics;
using Barotrauma.Lights;
#endif

namespace Barotrauma.Items.Components
{
    partial class LightComponent : Powered, IServerSerializable, IDrawableComponent
    {
        private Color lightColor;
        /// <summary>
        /// The current brightness of the light source, affected by powerconsumption/voltage
        /// </summary>
        private float lightBrightness;
        private float blinkFrequency;
        private float pulseFrequency, pulseAmount;
        private float range;
        private float flicker, flickerSpeed;
        private bool castShadows;
        private bool drawBehindSubs;

        private double lastToggleSignalTime;

        private string prevColorSignal;

        public PhysicsBody ParentBody;

        private bool isOn;

        private Turret turret;

        [Serialize(100.0f, IsPropertySaveable.Yes, description: "The range of the emitted light. Higher values are more performance-intensive.", alwaysUseInstanceValues: true),
            Editable(MinValueFloat = 0.0f, MaxValueFloat = 2048.0f)]
        public float Range
        {
            get { return range; }
            set
            {
                range = MathHelper.Clamp(value, 0.0f, 4096.0f);
#if CLIENT
                item.ResetCachedVisibleSize();
                if (Light != null) { Light.Range = range; }
#endif
            }
        }

        private float rotation;
        public float Rotation
        {
            get { return rotation; }
            set 
            { 
                rotation = value;
                SetLightSourceTransformProjSpecific();
            }
        }

        [Editable, Serialize(true, IsPropertySaveable.Yes, description: "Should structures cast shadows when light from this light source hits them. " +
            "Disabling shadows increases the performance of the game, and is recommended for lights with a short range. Lights that are set to be drawn behind subs don't cast shadows, regardless of this setting.", alwaysUseInstanceValues: true)]
        public bool CastShadows
        {
            get { return castShadows; }
            set
            {
                castShadows = value;
#if CLIENT
                if (Light != null) Light.CastShadows = value;
#endif
            }
        }

        [Editable, Serialize(false, IsPropertySaveable.Yes, description: "Lights drawn behind submarines don't cast any shadows and are much faster to draw than shadow-casting lights. " +
            "It's recommended to enable this on decorative lights outside the submarine's hull.", alwaysUseInstanceValues: true)]
        public bool DrawBehindSubs
        {
            get { return drawBehindSubs; }
            set
            {
                drawBehindSubs = value;
#if CLIENT
                if (Light != null) Light.IsBackground = drawBehindSubs;
#endif
            }
        }

        [Editable, Serialize(false, IsPropertySaveable.Yes, description: "Is the light currently on.", alwaysUseInstanceValues: true)]
        public bool IsOn
        {
            get { return isOn; }
            set
            {
                if (isOn == value && IsActive == value) { return; }

                IsActive = isOn = value;
                SetLightSourceState(value, value ? lightBrightness : 0.0f);
                OnStateChanged();
            }
        }

        [Editable, Serialize(0.0f, IsPropertySaveable.No, description: "How heavily the light flickers. 0 = no flickering, 1 = the light will alternate between completely dark and full brightness.")]
        public float Flicker
        {
            get { return flicker; }
            set
            {
                flicker = MathHelper.Clamp(value, 0.0f, 1.0f);
#if CLIENT
                if (Light != null) { Light.LightSourceParams.Flicker = flicker; }
#endif
            }
        }

        [Editable, Serialize(1.0f, IsPropertySaveable.No, description: "How fast the light flickers.")]
        public float FlickerSpeed
        {
            get { return flickerSpeed; }
            set
            {
                flickerSpeed = value;
#if CLIENT
                if (Light != null) { Light.LightSourceParams.FlickerSpeed = flickerSpeed; }
#endif
            }
        }

        [Editable, Serialize(0.0f, IsPropertySaveable.Yes, description: "How rapidly the light pulsates (in Hz). 0 = no blinking.")]
        public float PulseFrequency
        {
            get { return pulseFrequency; }
            set
            {
                pulseFrequency = MathHelper.Clamp(value, 0.0f, 60.0f);
#if CLIENT
                if (Light != null) { Light.LightSourceParams.PulseFrequency = pulseFrequency; }
#endif
            }
        }

        [Editable(MinValueFloat = 0.0f, MaxValueFloat = 1.0f, DecimalCount = 2), Serialize(0.0f, IsPropertySaveable.Yes, description: "How much light pulsates (in Hz). 0 = not at all, 1 = alternates between full brightness and off.")]
        public float PulseAmount
        {
            get { return pulseAmount; }
            set
            {
                pulseAmount = MathHelper.Clamp(value, 0.0f, 1.0f);
#if CLIENT
                if (Light != null) { Light.LightSourceParams.PulseAmount = pulseAmount; }
#endif
            }
        }

        [Editable, Serialize(0.0f, IsPropertySaveable.Yes, description: "How rapidly the light blinks on and off (in Hz). 0 = no blinking.")]
        public float BlinkFrequency
        {
            get { return blinkFrequency; }
            set
            {
                blinkFrequency = MathHelper.Clamp(value, 0.0f, 60.0f);
#if CLIENT
                if (Light != null) { Light.LightSourceParams.BlinkFrequency = blinkFrequency; }
#endif
            }
        }

        [InGameEditable(FallBackTextTag = "connection.setcolor"), Serialize("255,255,255,255", IsPropertySaveable.Yes, description: "The color of the emitted light (R,G,B,A).", alwaysUseInstanceValues: true)]
        public Color LightColor
        {
            get { return lightColor; }
            set
            {
                lightColor = value;
                //reset previously received signal to force updating the color if we receive a set_color signal after the color has been modified manually
                prevColorSignal = string.Empty;
#if CLIENT
                if (Light != null)
                {
                    Light.Color = IsOn ? lightColor.Multiply(lightColorMultiplier) : Color.Transparent;
                }
#endif
            }
        }

        [Serialize(false, IsPropertySaveable.No, description: "If enabled, the component will ignore continuous signals received in the toggle input (i.e. a continuous signal will only toggle it once).")]
        public bool IgnoreContinuousToggle
        {
            get;
            set;
        }

        [Serialize(true, IsPropertySaveable.No, description: "Should the light sprite be drawn on the item using alpha blending, in addition to being rendered in the light map? Can be used to make the light sprite stand out more.")]
        public bool AlphaBlend
        {
            get;
            set;
        }

        public float TemporaryFlickerTimer;

        public override void Move(Vector2 amount, bool ignoreContacts = false)
        {
#if CLIENT
            Light.Position += amount;
#endif
        }

        public override bool IsActive
        {
            get
            {
                return base.IsActive;
            }

            set
            {
                if (base.IsActive == value) { return; }
                base.IsActive = isOn = value;
                SetLightSourceState(value, value ? lightBrightness : 0.0f);                
            }
        }

        public LightComponent(Item item, ContentXElement element)
            : base(item, element)
        {
#if CLIENT
            Light = new LightSource(element)
            {
                ParentSub = item.CurrentHull?.Submarine,
                Position = item.Position,
                CastShadows = castShadows,                
                IsBackground = drawBehindSubs,
                SpriteScale = Vector2.One * item.Scale * LightSpriteScale,
                Range = range
            };
            Light.LightSourceParams.Flicker = flicker;
            Light.LightSourceParams.FlickerSpeed = FlickerSpeed;
            Light.LightSourceParams.PulseAmount = pulseAmount;
            Light.LightSourceParams.PulseFrequency = pulseFrequency;
            Light.LightSourceParams.BlinkFrequency = blinkFrequency;
#endif

            IsActive = IsOn;
            item.AddTag("light");
        }

        public override void OnItemLoaded()
        {
            base.OnItemLoaded();
            SetLightSourceState(IsActive, lightBrightness);
            turret = item.GetComponent<Turret>();
            if (item.body != null)
            {
                item.body.FarseerBody.OnEnabled += CheckIfNeedsUpdate;
                item.body.FarseerBody.OnDisabled += CheckIfNeedsUpdate;
            }
#if CLIENT
            Drawable = AlphaBlend && Light.LightSprite != null;
            if (Screen.Selected.IsEditor)
            {
                OnMapLoaded();
            }
#endif
        }

        public override void OnMapLoaded()
        {
#if CLIENT
            if (item.HiddenInGame)
            {
                Light.Enabled = false;
            }
#endif
            CheckIfNeedsUpdate();
        }

        public void CheckIfNeedsUpdate()
        {
            if (!IsOn) 
            {
                base.IsActive = false;
                return; 
            }

            if ((item.body == null || !item.body.Enabled) && 
                powerConsumption <= 0.0f && Parent == null && turret == null &&
                (statusEffectLists == null || !statusEffectLists.ContainsKey(ActionType.OnActive)) &&
                (IsActiveConditionals == null || IsActiveConditionals.Count == 0))
            {
<<<<<<< HEAD
                lightBrightness = 1.0f;
                SetLightSourceState(true, lightBrightness);
=======
                if (item.body != null && !item.body.Enabled)
                {
                    lightBrightness = 0.0f;
                    SetLightSourceState(false, 0.0f);
                }
                else
                {
                    lightBrightness = 1.0f;
                    SetLightSourceState(true, lightBrightness);
                }
                isOn = true;
>>>>>>> f95be051
                SetLightSourceTransformProjSpecific();
                base.IsActive = false;
#if CLIENT
                Light.ParentSub = item.Submarine;
#endif
            }
            else
            {
                base.IsActive = true;
            }
        }

        public override void Update(float deltaTime, Camera cam)
        {
            if (item.AiTarget != null)
            {
                UpdateAITarget(item.AiTarget);
            }
            UpdateOnActiveEffects(deltaTime);
            //something in UpdateOnActiveEffects may deactivate the light -> return so we don't turn it back on
            if (!IsActive) { return; }

#if CLIENT
            Light.ParentSub = item.Submarine;
#endif
            var ownerCharacter = item.GetRootInventoryOwner() as Character;
            if ((item.Container != null && ownerCharacter == null) || 
                (ownerCharacter != null && ownerCharacter.InvisibleTimer > 0.0f))
            {
                lightBrightness = 0.0f;
                SetLightSourceState(false, 0.0f);
                return;
            }
            SetLightSourceTransformProjSpecific();

            PhysicsBody body = ParentBody ?? item.body;
            if (body != null && !body.Enabled)
            {
                lightBrightness = 0.0f;
                SetLightSourceState(false, 0.0f);
                return;
            }

            TemporaryFlickerTimer -= deltaTime;

            //currPowerConsumption = powerConsumption;
            if (Rand.Range(0.0f, 1.0f) < 0.05f && (Voltage < Rand.Range(0.0f, MinVoltage) || TemporaryFlickerTimer > 0.0f))
            {
#if CLIENT
                if (Voltage > 0.1f)
                {
                    SoundPlayer.PlaySound("zap", item.WorldPosition, hullGuess: item.CurrentHull);
                }
#endif
                lightBrightness = 0.0f;
            }
            else
            {
                lightBrightness = MathHelper.Lerp(lightBrightness, powerConsumption <= 0.0f ? 1.0f : Math.Min(Voltage, 1.0f), 0.1f);
            }

            SetLightSourceState(true, lightBrightness);
        }

        public override void UpdateBroken(float deltaTime, Camera cam)
        {
            SetLightSourceState(false, 0.0f);
        }

        public override bool Use(float deltaTime, Character character = null)
        {
            return true;
        }

        partial void OnStateChanged();

        public override void ReceiveSignal(Signal signal, Connection connection)
        {
            switch (connection.Name)
            {
                case "toggle":
                    if (signal.value != "0")
                    {
                        if (!IgnoreContinuousToggle || lastToggleSignalTime < Timing.TotalTime - 0.1)
                        {
                            IsOn = !IsOn;
                        }
                        lastToggleSignalTime = Timing.TotalTime;
                    }
                    break;
                case "set_state":
                    IsOn = signal.value != "0";
                    break;
                case "set_color":
                    if (signal.value != prevColorSignal)
                    {
                        LightColor = XMLExtensions.ParseColor(signal.value, false);
#if CLIENT
                        SetLightSourceState(Light.Enabled, lightColorMultiplier);
#endif
                        prevColorSignal = signal.value;
                    }
                    break;
            }
        }

        private void UpdateAITarget(AITarget target)
        {
            if (!IsActive) { return; }
            if (target.MaxSightRange <= 0)
            {
                target.MaxSightRange = Range * 5;
            }
            target.SightRange = Math.Max(target.SightRange, target.MaxSightRange * lightBrightness);
        }

        partial void SetLightSourceState(bool enabled, float brightness);

        public void SetLightSourceTransform()
        {
            SetLightSourceTransformProjSpecific();
        }

        partial void SetLightSourceTransformProjSpecific();
    }
}<|MERGE_RESOLUTION|>--- conflicted
+++ resolved
@@ -289,10 +289,6 @@
                 (statusEffectLists == null || !statusEffectLists.ContainsKey(ActionType.OnActive)) &&
                 (IsActiveConditionals == null || IsActiveConditionals.Count == 0))
             {
-<<<<<<< HEAD
-                lightBrightness = 1.0f;
-                SetLightSourceState(true, lightBrightness);
-=======
                 if (item.body != null && !item.body.Enabled)
                 {
                     lightBrightness = 0.0f;
@@ -304,7 +300,6 @@
                     SetLightSourceState(true, lightBrightness);
                 }
                 isOn = true;
->>>>>>> f95be051
                 SetLightSourceTransformProjSpecific();
                 base.IsActive = false;
 #if CLIENT
