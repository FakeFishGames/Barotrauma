--- conflicted
+++ resolved
@@ -141,12 +141,6 @@
             if (sender == null || sender.channel != channel) { return false; }
             if (sender.TeamID != TeamID && !AllowCrossTeamCommunication) { return false; }
 
-<<<<<<< HEAD
-            //if (sender.TeamID != TeamID && !AllowCrossTeamCommunication)
-            //{
-            //    return false;
-            //}            
-=======
             //if the component is not linked to chat and has nothing connected to the output, sending a signal to it does nothing
             // = no point in receiving
             if (!LinkToChat)
@@ -156,7 +150,6 @@
                     return false;
                 }
             }
->>>>>>> f223f774
 
             if (Vector2.DistanceSquared(item.WorldPosition, sender.item.WorldPosition) > sender.range * sender.range) { return false; }
 
