﻿using Barotrauma.Extensions;
using Barotrauma.Networking;
using Microsoft.Xna.Framework;
using System;
using System.Collections.Generic;
using System.Collections.Immutable;
using System.Globalization;
using System.Linq;
using System.Xml.Linq;
using Barotrauma.Abilities;

namespace Barotrauma.Items.Components
{   
    partial class Fabricator : Powered, IServerSerializable, IClientSerializable
    {
        private ImmutableDictionary<uint, FabricationRecipe> fabricationRecipes; //this is not readonly because tutorials fuck this up!!!!

        private const int MaxAmountToFabricate = 99;

        private FabricationRecipe fabricatedItem;
        private float timeUntilReady;
        private float requiredTime;

        private string savedFabricatedItem;
        private float savedTimeUntilReady, savedRequiredTime;

        private readonly Dictionary<Identifier, List<Item>> availableIngredients = new Dictionary<Identifier, List<Item>>();

        const float RefreshIngredientsInterval = 1.0f;
        private float refreshIngredientsTimer;

        private bool hasPower;

        private Character user;

        private ItemContainer inputContainer, outputContainer;
        
        [Serialize(1.0f, IsPropertySaveable.Yes)]
        public float FabricationSpeed { get; set; }
        
        [Serialize(1.0f, IsPropertySaveable.Yes)]
        public float SkillRequirementMultiplier { get; set; }

        private int amountToFabricate;
        [Serialize(1, IsPropertySaveable.Yes)]
        public int AmountToFabricate 
        {
            get { return amountToFabricate; }
            set { amountToFabricate = MathHelper.Clamp(value, 1, MaxAmountToFabricate); }
        }

        private int amountRemaining;

        private const float TinkeringSpeedIncrease = 2.5f;

        private enum FabricatorState
        {
            Active = 1,
            Paused = 2,
            Stopped = 0
        }

        private FabricatorState state;
        private FabricatorState State
        {
            get
            {
                return state;
            }
            set
            {
                if (state == value) { return; }
                state = value;
#if SERVER
                serverEventId++;
                item.CreateServerEvent(this);
#endif
            }
        }

        public ItemContainer InputContainer
        {
            get { return inputContainer; }
        }

        public ItemContainer OutputContainer
        {
            get { return outputContainer; }
        }

        private float progressState;

        private readonly Dictionary<uint, int> fabricationLimits = new Dictionary<uint, int>();

        public Fabricator(Item item, ContentXElement element)
            : base(item, element)
        {
            foreach (var subElement in element.Elements())
            {
                if (subElement.Name.ToString().Equals("fabricableitem", StringComparison.OrdinalIgnoreCase))
                {
                    DebugConsole.ThrowError("Error in item " + item.Name + "! Fabrication recipes should be defined in the craftable item's xml, not in the fabricator.");
                    break;
                }
            }

            var fabricationRecipes = new Dictionary<uint, FabricationRecipe>();
            foreach (ItemPrefab itemPrefab in ItemPrefab.Prefabs)
            {
                foreach (FabricationRecipe recipe in itemPrefab.FabricationRecipes.Values)
                {
                    if (recipe.SuitableFabricatorIdentifiers.Length > 0)
                    {
                        if (!recipe.SuitableFabricatorIdentifiers.Any(i => item.Prefab.Identifier == i || item.HasTag(i)))
                        {
                            continue;
                        }
                    }

                    bool recipeInvalid = false;
                    foreach (var requiredItem in recipe.RequiredItems)
                    {
                        if (requiredItem.ItemPrefabs.None())
                        {
                            DebugConsole.ThrowError($"Error in the fabrication recipe for \"{itemPrefab.Name}\". Could not find the ingredient \"{requiredItem}\".");
                            recipeInvalid = true;
                        }
                    }
                    if (recipeInvalid) { continue; }

                    fabricationRecipes.Add(recipe.RecipeHash, recipe);
                    if (recipe.FabricationLimitMax >= 0)
                    {
                        fabricationLimits.Add(recipe.RecipeHash, Rand.Range(recipe.FabricationLimitMin, recipe.FabricationLimitMax + 1));
                    }
                }
            }
            this.fabricationRecipes = fabricationRecipes.ToImmutableDictionary();

            state = FabricatorState.Stopped;
        }

        public override void OnItemLoaded()
        {
            base.OnItemLoaded();
            var containers = item.GetComponents<ItemContainer>().ToList();
            if (containers.Count < 2)
            {
                DebugConsole.ThrowError("Error in item \"" + item.Name + "\": Fabricators must have two ItemContainer components!");
                return;
            }

            inputContainer = containers[0];
            outputContainer = containers[1];

            foreach (var recipe in fabricationRecipes.Values)
            {
                if (recipe.RequiredItems.Length > inputContainer.Capacity)
                {
                    DebugConsole.ThrowError("Error in item \"" + item.Name + "\": There's not enough room in the input inventory for the ingredients of \"" + recipe.TargetItem.Name + "\"!");
                }
            }

            OnItemLoadedProjSpecific();
        }

        partial void OnItemLoadedProjSpecific();

        public override bool Select(Character character)
        {
            SelectProjSpecific(character);
            return base.Select(character);
        }

        partial void SelectProjSpecific(Character character);

        public override bool Pick(Character picker)
        {
            return picker != null;
        }

        public void RemoveFabricationRecipes(IEnumerable<Identifier> allowedIdentifiers)
        {
            fabricationRecipes = fabricationRecipes
                .Where(kvp => allowedIdentifiers.Contains(kvp.Value.TargetItemPrefabIdentifier))
                .ToImmutableDictionary();

            CreateRecipes();
        }

        partial void CreateRecipes();

        private void StartFabricating(FabricationRecipe selectedItem, Character user, bool addToServerLog = true)
        {
            if (selectedItem == null) { return; }
            if (!outputContainer.Inventory.CanBePut(selectedItem.TargetItem, selectedItem.OutCondition * selectedItem.TargetItem.Health)) { return; }

            IsActive = true;
            this.user = user;
            fabricatedItem = selectedItem;
            RefreshAvailableIngredients();

#if CLIENT
            itemList.Enabled = false;
            if (amountInput != null)
            {
                amountInput.Enabled = false;
            }
            RefreshActivateButtonText();
#endif

            bool isClient = GameMain.NetworkMember != null && GameMain.NetworkMember.IsClient;
            if (!isClient)
            {
                MoveIngredientsToInputContainer(selectedItem);
            }

            requiredTime = GetRequiredTime(fabricatedItem, user);
            timeUntilReady = requiredTime;
            
            inputContainer.Inventory.Locked = true;
            outputContainer.Inventory.Locked = true;

            if (GameMain.NetworkMember?.IsServer ?? true)
            {
                State = FabricatorState.Active;
            }
#if SERVER
            if (user != null && addToServerLog && selectedItem.RequiredMoney == 0)
            {
                if (selectedItem.RequiredMoney > 0)
                {
                    GameServer.Log($"{GameServer.CharacterLogName(user)} bought {selectedItem.DisplayName.Value} for {selectedItem.RequiredMoney} mk from {item.Name}", ServerLog.MessageType.Money);
                }
                else
                {
                    GameServer.Log($"{GameServer.CharacterLogName(user)} started fabricating {selectedItem.DisplayName.Value} in {item.Name}", ServerLog.MessageType.ItemInteraction);
                }
            }
#endif
        }

        private void CancelFabricating(Character user = null)
        {
            IsActive = false;
            this.user = null;
            currPowerConsumption = 0.0f;

            progressState = 0.0f;
            timeUntilReady = 0.0f;
            UpdateRequiredTimeProjSpecific();
            inputContainer.Inventory.Locked = false;
            outputContainer.Inventory.Locked = false;

            if (GameMain.NetworkMember?.IsServer ?? true)
            {
                State = FabricatorState.Stopped;
            }

            if (fabricatedItem == null) { return; }
#if SERVER
            if (user != null)
            {
                GameServer.Log(GameServer.CharacterLogName(user) + " cancelled the fabrication of " + fabricatedItem.DisplayName.Value + " in " + item.Name, ServerLog.MessageType.ItemInteraction);
            }
#elif CLIENT
            itemList.Enabled = true;
            if (amountInput != null)
            {
                amountInput.Enabled = true;
            }
            RefreshActivateButtonText();
#endif
            fabricatedItem = null;
        }

        public override void Update(float deltaTime, Camera cam)
        {
            if (refreshIngredientsTimer <= 0.0f)
            {
                RefreshAvailableIngredients();
                refreshIngredientsTimer = RefreshIngredientsInterval;
            }
            refreshIngredientsTimer -= deltaTime;

            bool isClient = GameMain.NetworkMember?.IsClient ?? false;

            if (!isClient)
            {
                if (fabricatedItem == null || !CanBeFabricated(fabricatedItem, availableIngredients, user))
                {
                    CancelFabricating();
                    return;
                }
            }

            progressState = fabricatedItem == null ? 0.0f : (requiredTime - timeUntilReady) / requiredTime;

            if (isClient)
            {
                hasPower = State != FabricatorState.Paused;
                if (!hasPower)
                {
                    return;
                }
            }
            else
            {
                hasPower = Voltage >= MinVoltage;

                if (!hasPower)
                {
                    State = FabricatorState.Paused;
                    return;
                }
                State = FabricatorState.Active;
            }
            
            float tinkeringStrength = 0f;
            var repairable = item.GetComponent<Repairable>();
            if (repairable != null)
            {
                repairable.LastActiveTime = (float)Timing.TotalTime + 10.0f;
                if (repairable.IsTinkering)
                {
                    tinkeringStrength = repairable.TinkeringStrength;
                }
            }

            ApplyStatusEffects(ActionType.OnActive, deltaTime, null);


            float fabricationSpeedIncrease = 1f + tinkeringStrength * TinkeringSpeedIncrease;

            timeUntilReady -= deltaTime * fabricationSpeedIncrease * Math.Min(powerConsumption <= 0 ? 1 : Voltage, MaxOverVoltageFactor);

            UpdateRequiredTimeProjSpecific();

            if (timeUntilReady <= 0.0f) 
            {
                Fabricate();
            }
        }

        private Client GetUsingClient()
        {
#if SERVER
            return GameMain.Server.ConnectedClients.Find(c => c.Character == user);
#elif CLIENT
            return null;
#endif
        }

        private void Fabricate()
        {
            RefreshAvailableIngredients();
            if (fabricatedItem == null || !CanBeFabricated(fabricatedItem, availableIngredients, user))
            {
                CancelFabricating();
                return;
            }

            if (fabricatedItem.RequiredMoney > 0)
            {
                if (user == null) { return; }
                if (GameMain.GameSession?.GameMode is MultiPlayerCampaign mpCampaign)
                {
#if SERVER
                    if (GetUsingClient() is { } client)
                    {
                        mpCampaign.TryPurchase(client, fabricatedItem.RequiredMoney);
                    }
                    else
                    {
                        user.Wallet.Deduct(fabricatedItem.RequiredMoney);
                    }
#endif
                }
                else if (GameMain.GameSession?.GameMode is CampaignMode campaign)
                {
                    campaign.Bank.Deduct(fabricatedItem.RequiredMoney);
                }
            }

            bool ingredientsStolen = false;
            bool ingredientsAllowStealing = true;

            if (GameMain.NetworkMember is null || GameMain.NetworkMember.IsServer)
            {
                List<Item> foundAvailableItems = new List<Item>();
                foreach (FabricationRecipe.RequiredItem requiredItem in fabricatedItem.RequiredItems)
                {
                    for (int usedPrefabsAmount = 0; usedPrefabsAmount < requiredItem.Amount; usedPrefabsAmount++)
                    {
                        foreach (ItemPrefab requiredPrefab in requiredItem.ItemPrefabs)
                        {
                            if (!availableIngredients.ContainsKey(requiredPrefab.Identifier)) { continue; }

                            var availableItems = availableIngredients[requiredPrefab.Identifier];
                            var availableItem = availableItems.FirstOrDefault(potentialPrefab => requiredItem.IsConditionSuitable(potentialPrefab.ConditionPercentage));

                            if (availableItem == null) { continue; }

                            ingredientsStolen |= availableItem.StolenDuringRound;
                            if (!availableItem.AllowStealing)
                            {
                                ingredientsAllowStealing = false;
                            }

                            //Leave it behind with reduced condition if it has enough to stay above 0
                            if (requiredItem.UseCondition && availableItem.ConditionPercentage - requiredItem.MinCondition * 100 > 0.0f)
                            {
                                availableItem.Condition -= availableItem.Prefab.Health * requiredItem.MinCondition;
                                continue;
                            }
                            if (availableItem.OwnInventory != null)
                            {
                                foreach (Item containedItem in availableItem.OwnInventory.AllItemsMod)
                                {
                                    if (availableItem.GetComponent<ItemContainer>()?.RemoveContainedItemsOnDeconstruct ?? false)
                                    {
                                        Entity.Spawner.AddItemToRemoveQueue(containedItem);
                                    }
                                    else
                                    {
                                        containedItem.Drop(dropper: null);
                                    }
                                }
                            }

                            foundAvailableItems.Add(availableItem);
                            availableItems.Remove(availableItem);
                            break;
                        }
                    }
                }

                var fabricationIngredients = new AbilityFabricationItemIngredients(foundAvailableItems);
                user?.CheckTalents(AbilityEffectType.OnItemFabricatedIngredients, fabricationIngredients);

                foreach (Item availableItem in fabricationIngredients.Items)
                {
                    Entity.Spawner.AddItemToRemoveQueue(availableItem);
                    inputContainer.Inventory.RemoveItem(availableItem);
                }

                int amountFittingContainer = outputContainer.Inventory.HowManyCanBePut(fabricatedItem.TargetItem, fabricatedItem.OutCondition * fabricatedItem.TargetItem.Health);

                var fabricationitemAmount = new AbilityFabricationItemAmount(fabricatedItem.TargetItem, fabricatedItem.Amount);

                int quality = 0;
                if (fabricatedItem.Quality.HasValue)
                {
                    quality = fabricatedItem.Quality.Value;
                }
                else if (user?.Info != null)
                {
                    foreach (Character character in Character.GetFriendlyCrew(user))
                    {
                        character.CheckTalents(AbilityEffectType.OnAllyItemFabricatedAmount, fabricationitemAmount);
                    }
                    user.CheckTalents(AbilityEffectType.OnItemFabricatedAmount, fabricationitemAmount);                    
                    quality = GetFabricatedItemQuality(fabricatedItem, user);
                }

                int amount = (int)fabricationitemAmount.Value;
                if (fabricationLimits.ContainsKey(fabricatedItem.RecipeHash))
                {
                    if (amount > fabricationLimits[fabricatedItem.RecipeHash])
                    {
                        amount = fabricationLimits[fabricatedItem.RecipeHash];
                        fabricationLimits[fabricatedItem.RecipeHash] = 0;
                    }
                    else
                    {
                        fabricationLimits[fabricatedItem.RecipeHash] -= amount;
                    }
                }

                var tempUser = user;
                for (int i = 0; i < amount; i++)
                {
                    float outCondition = fabricatedItem.OutCondition;
                    GameAnalyticsManager.AddDesignEvent("ItemFabricated:" + (GameMain.GameSession?.GameMode?.Preset.Identifier.Value ?? "none") + ":" + fabricatedItem.TargetItem.Identifier);
                    if (i < amountFittingContainer)
                    {
<<<<<<< HEAD
                        Entity.Spawner.AddToSpawnQueue(fabricatedItem.TargetItem, outputContainer.Inventory, fabricatedItem.TargetItem.Health * outCondition, quality,
                            onSpawned: (Item spawnedItem) =>
                            {
                                onItemSpawned(spawnedItem, tempUser);
=======
                        Entity.Spawner.AddItemToSpawnQueue(fabricatedItem.TargetItem, outputContainer.Inventory, fabricatedItem.TargetItem.Health * outCondition, quality,
                            onSpawned: (Item spawnedItem) =>
                            {
                                onItemSpawned(spawnedItem, tempUser);
                                spawnedItem.Quality = quality;
                                spawnedItem.StolenDuringRound = ingredientsStolen;
                                spawnedItem.AllowStealing = ingredientsAllowStealing;
>>>>>>> f223f774
                                //reset the condition in case the max condition is higher than the prefab's due to e.g. quality modifiers
                                spawnedItem.Condition = spawnedItem.MaxCondition * outCondition;
                            });
                    }
                    else
                    {
<<<<<<< HEAD
                        Entity.Spawner.AddToSpawnQueue(fabricatedItem.TargetItem, item.Position, item.Submarine, fabricatedItem.TargetItem.Health * outCondition, quality,
                            onSpawned: (Item spawnedItem) =>
                            {
                                onItemSpawned(spawnedItem, tempUser);
=======
                        Entity.Spawner.AddItemToSpawnQueue(fabricatedItem.TargetItem, item.Position, item.Submarine, fabricatedItem.TargetItem.Health * outCondition, quality,
                            onSpawned: (Item spawnedItem) =>
                            {
                                onItemSpawned(spawnedItem, tempUser);
                                spawnedItem.Quality = quality;
                                spawnedItem.StolenDuringRound = ingredientsStolen;
                                spawnedItem.AllowStealing = ingredientsAllowStealing;
>>>>>>> f223f774
                                //reset the condition in case the max condition is higher than the prefab's due to e.g. quality modifiers
                                spawnedItem.Condition = spawnedItem.MaxCondition * outCondition;
                            });
                    }
                }

                static void onItemSpawned(Item spawnedItem, Character user)
                {
                    if (user != null && user.TeamID != CharacterTeamType.None)
                    {
                        foreach (WifiComponent wifiComponent in spawnedItem.GetComponents<WifiComponent>())
                        {
                            wifiComponent.TeamID = user.TeamID;
                        }
                    }
                }
                if (user?.Info != null && !user.Removed)
                {
                    foreach (Skill skill in fabricatedItem.RequiredSkills)
                    {
                        float userSkill = user.GetSkillLevel(skill.Identifier);
                        float addedSkill = skill.Level * SkillSettings.Current.SkillIncreasePerFabricatorRequiredSkill / Math.Max(userSkill, 1.0f);
                        var addedSkillValue = new AbilityFabricatorSkillGain(skill.Identifier, addedSkill);
                        user.CheckTalents(AbilityEffectType.OnItemFabricationSkillGain, addedSkillValue);

                        user.Info.IncreaseSkillLevel(
                            skill.Identifier,
                            addedSkillValue.Value);
                    }
                }

                var prevFabricatedItem = fabricatedItem;
                var prevUser = user;
                CancelFabricating();

                amountRemaining--; 
                if (amountRemaining > 0 && CanBeFabricated(prevFabricatedItem, availableIngredients, prevUser))
                {
                    //keep fabricating if we can fabricate more
                    StartFabricating(prevFabricatedItem, prevUser, addToServerLog: false);
                }
            }

        }

        /// <summary>
        /// Power consumption of the fabricator. Only consume power when active and adjust consumption based on condition.
        /// </summary>
        public override float GetCurrentPowerConsumption(Connection connection = null)
        {
            //No consumption if not powerin or is off
            if (connection != this.powerIn || !IsActive)
            {
                return 0;
            }

            currPowerConsumption = PowerConsumption;
            item.GetComponent<Repairable>()?.AdjustPowerConsumption(ref currPowerConsumption);

            return currPowerConsumption;
        }

        private static int GetFabricatedItemQuality(FabricationRecipe fabricatedItem, Character user)
        {
            if (user?.Info == null) { return 0; }
            if (fabricatedItem.TargetItem.ConfigElement.GetChildElement("Quality") == null) { return 0; }
            int quality = 0;
            float floatQuality = 0.0f;
            floatQuality += user.GetStatValue(StatTypes.IncreaseFabricationQuality, includeSaved: false);
            foreach (var tag in fabricatedItem.TargetItem.Tags)
            {
                floatQuality += user.Info.GetSavedStatValue(StatTypes.IncreaseFabricationQuality, tag);
            }
            if (!fabricatedItem.TargetItem.Tags.Contains(fabricatedItem.TargetItem.Identifier))
            {
                floatQuality += user.Info.GetSavedStatValue(StatTypes.IncreaseFabricationQuality, fabricatedItem.TargetItem.Identifier);
            }
            quality = (int)floatQuality;

            const int MaxCraftingSkill = 100;

            //having a higher-than-100 skill (e.g. due to talents) gives +1 quality
            quality += fabricatedItem.RequiredSkills.All(s => user.GetSkillLevel(s.Identifier) >= MaxCraftingSkill) ? 1 : 0;
            foreach (var skill in fabricatedItem.RequiredSkills)
            {
                //+1 quality if the character's skill level is >20% from the min requirement towards max skill
                //e.g. if the skill requirement is 10 -> 28
                //40 -> 52
                //90 -> 92
                float skillRequirement = MathHelper.Lerp(skill.Level, MaxCraftingSkill, 0.2f);
                if (user.GetSkillLevel(skill.Identifier) > skillRequirement)
                {
                    quality += 1;
                }
            }
            return quality;
        }

        partial void UpdateRequiredTimeProjSpecific();

        private static bool AnyOneHasRecipeForItem(Character user, ItemPrefab item)
        {
            return 
                (user != null && user.HasRecipeForItem(item.Identifier)) ||
                GameSession.GetSessionCrewCharacters(CharacterType.Bot).Any(c => c.HasRecipeForItem(item.Identifier));
        }
        
        private bool CanBeFabricated(FabricationRecipe fabricableItem, IReadOnlyDictionary<Identifier, List<Item>> availableIngredients, Character character)
        {
            if (fabricableItem == null) { return false; }
            if (fabricableItem.RequiresRecipe) 
            {
                if (character == null) { return false; }
                if (!AnyOneHasRecipeForItem(character, fabricableItem.TargetItem))
                {
                    return false; 
                }
            }

            if (fabricableItem.RequiredMoney > 0)
            {
                switch (GameMain.GameSession?.GameMode)
                {
                    case MultiPlayerCampaign mpCampaign:
                    {
                        if (!mpCampaign.CanAfford(fabricableItem.RequiredMoney, GetUsingClient())) { return false; }

                        break;
                    }
                    case CampaignMode campaign:
                    {
                        if (campaign.Bank.Balance < fabricableItem.RequiredMoney) { return false; }

                        break;
                    }
                    default:
                        return false;
                }
            }

            if (fabricationLimits.TryGetValue(fabricableItem.RecipeHash, out int amount) && amount <= 0)
            {
                return false;
            }

            return fabricableItem.RequiredItems.All(requiredItem =>
            {
                int availablePrefabsAmount = 0;
                foreach (ItemPrefab requiredPrefab in requiredItem.ItemPrefabs)
                {
                    if (!availableIngredients.ContainsKey(requiredPrefab.Identifier)) { continue; }

                    var availablePrefabs = availableIngredients[requiredPrefab.Identifier];
                    foreach (Item availablePrefab in availablePrefabs)
                    {
                        if (requiredItem.IsConditionSuitable(availablePrefab.ConditionPercentage))
                        {
                            availablePrefabsAmount++;
                        }

                        if (availablePrefabsAmount >= requiredItem.Amount)
                        {
                            return true;
                        }
                    }
                }

                return false;
            });
        }

        private float GetRequiredTime(FabricationRecipe fabricableItem, Character user)
        {
            float degreeOfSuccess = FabricationDegreeOfSuccess(user, fabricableItem.RequiredSkills);

            float t = degreeOfSuccess < 0.5f ? degreeOfSuccess * degreeOfSuccess : degreeOfSuccess * 2;

            //fabricating takes 100 times longer if degree of success is close to 0
            //characters with a higher skill than required can fabricate up to 100% faster
            float time = fabricableItem.RequiredTime / item.StatManager.GetAdjustedValue(ItemTalentStats.FabricationSpeed, FabricationSpeed) / MathHelper.Clamp(t, 0.01f, 2.0f);

            if (user?.Info is { } info && fabricableItem.TargetItem is { } it)
            {
                time /= 1f + it.Tags.Sum(tag => info.GetSavedStatValue(StatTypes.FabricationSpeed, tag));
            }
            return time;
        }

        public float FabricationDegreeOfSuccess(Character character, ImmutableArray<Skill> skills)
        {
            if (skills.Length == 0) { return 1.0f; }
            if (character == null) { return 0.0f; }

            float minDegreeOfSuccess = 1.0f;
            foreach (var skill in skills)
            {
                float characterLevel = character.GetSkillLevel(skill.Identifier);
                minDegreeOfSuccess = Math.Min(minDegreeOfSuccess, (characterLevel - (skill.Level * SkillRequirementMultiplier) + 100.0f) / 2.0f / 100.0f);
            }
            return minDegreeOfSuccess;
        }

        public override float GetSkillMultiplier()
        {
            return SkillRequirementMultiplier;
        }


        private readonly HashSet<Inventory> linkedInventories = new HashSet<Inventory>();

        private void RefreshAvailableIngredients()
        {
            Character user = this.user;
#if CLIENT
            user ??= Character.Controlled;
#endif
            linkedInventories.Clear();
            List<Item> itemList = new List<Item>();
            itemList.AddRange(inputContainer.Inventory.AllItems);
            foreach (MapEntity linkedTo in item.linkedTo)
            {
                if (linkedTo is Item linkedItem)
                {
                    var itemContainer = linkedItem.GetComponent<ItemContainer>();
                    if (itemContainer == null) { continue; }
                    if (user != null)
                    {
                        if (!itemContainer.HasRequiredItems(user, addMessage: false)) { continue; }
                    }

                    var deconstructor = linkedItem.GetComponent<Deconstructor>();
                    if (deconstructor != null)
                    {
                        itemContainer = deconstructor.OutputContainer;
                    }

                    linkedInventories.Add(itemContainer.Inventory);
                    itemList.AddRange(itemContainer.Inventory.AllItems);
                }
            }
            for (int i = 0; i < itemList.Count; i++)
            {
                var container = itemList[i].GetComponent<ItemContainer>();
                if (container != null)
                {
                    itemList.AddRange(container.Inventory.AllItems);
                }
            }
            if (user?.Inventory != null && user.SelectedItem == item)
            {
                itemList.AddRange(user.Inventory.AllItems);
                linkedInventories.Add(user.Inventory);
            }
            availableIngredients.Clear();
            foreach (Item item in itemList)
            {
                var itemIdentifier = item.Prefab.Identifier;
                if (!availableIngredients.ContainsKey(itemIdentifier))
                {
                    availableIngredients[itemIdentifier] = new List<Item>(itemList.Count);
                }
                //order by condition (prefer using worst-condition items)
                int index = 0;
                while (index < availableIngredients[itemIdentifier].Count &&
                    compare(item, availableIngredients[itemIdentifier][index], inputContainer.Inventory) < 0)
                {
                    index++;
                }

                static int compare(Item item1, Item item2, Inventory inputInventory)
                {
                    bool item1InInputInventory = item1.ParentInventory == inputInventory;
                    bool item2InInputInventory = item2.ParentInventory == inputInventory;
                    //prefer items in the input inventory
                    if (item1InInputInventory != item2InInputInventory)
                    {
                        return item1InInputInventory ? 1 : -1;
                    }
                    else
                    {
                        //prefer items in worse condition
                        return Math.Sign(item2.Condition - item1.Condition);
                    }
                }

                availableIngredients[itemIdentifier].Insert(index, item);
            }
        }

        /// <summary>
        /// Move the items required for fabrication into the input container.
        /// The method assumes that all the required ingredients are available either in the input container or linked containers.
        /// </summary>
        private void MoveIngredientsToInputContainer(FabricationRecipe targetItem)
        {
            //required ingredients that are already present in the input container
            List<Item> usedItems = new List<Item>();

            targetItem.RequiredItems.ForEach(requiredItem => {
                for (int i = 0; i < requiredItem.Amount; i++)
                {
                    foreach (ItemPrefab requiredPrefab in requiredItem.ItemPrefabs)
                    {
                        if (!availableIngredients.ContainsKey(requiredPrefab.Identifier)) { continue; }

                        var availablePrefabs = availableIngredients[requiredPrefab.Identifier];
                        var availablePrefab = availablePrefabs.FirstOrDefault(potentialPrefab =>
                        {
                            return !usedItems.Contains(potentialPrefab) && requiredItem.IsConditionSuitable(potentialPrefab.ConditionPercentage);
                        });
                        if (availablePrefab == null) { continue; }

                        availablePrefabs.Remove(availablePrefab);

                        if (availablePrefab.ParentInventory == inputContainer.Inventory)
                        {
                            //already in input container, all good
                            usedItems.Add(availablePrefab);
                        }
                        else //in another inventory, we need to move the item
                        {
                            if (!inputContainer.Inventory.CanBePut(availablePrefab))
                            {
                                var unneededItem = inputContainer.Inventory.AllItems.FirstOrDefault(it => !usedItems.Contains(it));
                                unneededItem?.Drop(null);
                            }
                            inputContainer.Inventory.TryPutItem(availablePrefab, user: null);
                        }
                        break;
                    }
                }
            });
            RefreshAvailableIngredients();
        }

        public override XElement Save(XElement parentElement)
        {
            var componentElement = base.Save(parentElement);
            if (fabricatedItem != null)
            {
                componentElement.Add(new XAttribute("fabricateditemidentifier", fabricatedItem.TargetItem.Identifier));
                componentElement.Add(new XAttribute("savedtimeuntilready", timeUntilReady.ToString("G", CultureInfo.InvariantCulture)));
                componentElement.Add(new XAttribute("savedrequiredtime", requiredTime.ToString("G", CultureInfo.InvariantCulture)));
            }
            return componentElement;
        }

        public override void Load(ContentXElement componentElement, bool usePrefabValues, IdRemap idRemap)
        {
            base.Load(componentElement, usePrefabValues, idRemap);
            savedFabricatedItem = componentElement.GetAttributeString("fabricateditemidentifier", "");
            savedTimeUntilReady = componentElement.GetAttributeFloat("savedtimeuntilready", 0.0f);
            savedRequiredTime = componentElement.GetAttributeFloat("savedrequiredtime", 0.0f);
        }

        public override void OnMapLoaded()
        {
            if (string.IsNullOrEmpty(savedFabricatedItem)) { return; }

            inputContainer?.OnMapLoaded();
            outputContainer?.OnMapLoaded();
            
            var recipe = fabricationRecipes.Values.FirstOrDefault(r => r.TargetItem.Identifier == savedFabricatedItem);
            if (recipe == null)
            {
                DebugConsole.ThrowError("Error while loading a fabricator. Can't continue fabricating \"" + savedFabricatedItem + "\" (matching recipe not found).");
            }
            else
            {
#if CLIENT
                SelectItem(null, recipe, savedRequiredTime);
#endif
                StartFabricating(recipe, user: null);
                timeUntilReady = savedTimeUntilReady;
                requiredTime = savedRequiredTime;
            }
            savedFabricatedItem = null;
        }
        class AbilityFabricatorSkillGain : AbilityObject, IAbilityValue, IAbilitySkillIdentifier
        {
            public AbilityFabricatorSkillGain(Identifier skillIdentifier, float skillAmount)
            {
                SkillIdentifier = skillIdentifier;
                Value = skillAmount;
            }
            public float Value { get; set; }
            public Identifier SkillIdentifier { get; set; }
        }

        class AbilityFabricationItemAmount : AbilityObject, IAbilityValue, IAbilityItemPrefab
        {
            public AbilityFabricationItemAmount(ItemPrefab itemPrefab, float itemAmount)
            {
                ItemPrefab = itemPrefab;
                Value = itemAmount;
            }
            public float Value { get; set; }
            public ItemPrefab ItemPrefab { get; set; }
        }

        internal sealed class AbilityFabricationItemIngredients : AbilityObject
        {
            public List<Item> Items { get; set; }

            public AbilityFabricationItemIngredients(List<Item> items)
            {
                Items = items;
            }
        }
    }
}<|MERGE_RESOLUTION|>--- conflicted
+++ resolved
@@ -484,12 +484,6 @@
                     GameAnalyticsManager.AddDesignEvent("ItemFabricated:" + (GameMain.GameSession?.GameMode?.Preset.Identifier.Value ?? "none") + ":" + fabricatedItem.TargetItem.Identifier);
                     if (i < amountFittingContainer)
                     {
-<<<<<<< HEAD
-                        Entity.Spawner.AddToSpawnQueue(fabricatedItem.TargetItem, outputContainer.Inventory, fabricatedItem.TargetItem.Health * outCondition, quality,
-                            onSpawned: (Item spawnedItem) =>
-                            {
-                                onItemSpawned(spawnedItem, tempUser);
-=======
                         Entity.Spawner.AddItemToSpawnQueue(fabricatedItem.TargetItem, outputContainer.Inventory, fabricatedItem.TargetItem.Health * outCondition, quality,
                             onSpawned: (Item spawnedItem) =>
                             {
@@ -497,19 +491,12 @@
                                 spawnedItem.Quality = quality;
                                 spawnedItem.StolenDuringRound = ingredientsStolen;
                                 spawnedItem.AllowStealing = ingredientsAllowStealing;
->>>>>>> f223f774
                                 //reset the condition in case the max condition is higher than the prefab's due to e.g. quality modifiers
                                 spawnedItem.Condition = spawnedItem.MaxCondition * outCondition;
                             });
                     }
                     else
                     {
-<<<<<<< HEAD
-                        Entity.Spawner.AddToSpawnQueue(fabricatedItem.TargetItem, item.Position, item.Submarine, fabricatedItem.TargetItem.Health * outCondition, quality,
-                            onSpawned: (Item spawnedItem) =>
-                            {
-                                onItemSpawned(spawnedItem, tempUser);
-=======
                         Entity.Spawner.AddItemToSpawnQueue(fabricatedItem.TargetItem, item.Position, item.Submarine, fabricatedItem.TargetItem.Health * outCondition, quality,
                             onSpawned: (Item spawnedItem) =>
                             {
@@ -517,7 +504,6 @@
                                 spawnedItem.Quality = quality;
                                 spawnedItem.StolenDuringRound = ingredientsStolen;
                                 spawnedItem.AllowStealing = ingredientsAllowStealing;
->>>>>>> f223f774
                                 //reset the condition in case the max condition is higher than the prefab's due to e.g. quality modifiers
                                 spawnedItem.Condition = spawnedItem.MaxCondition * outCondition;
                             });
