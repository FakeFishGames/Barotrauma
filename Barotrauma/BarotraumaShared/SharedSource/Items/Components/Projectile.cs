﻿using Barotrauma.Networking;
using FarseerPhysics;
using FarseerPhysics.Dynamics;
using FarseerPhysics.Dynamics.Contacts;
using FarseerPhysics.Dynamics.Joints;
using Microsoft.Xna.Framework;
using System;
using System.Collections.Generic;
using System.Collections.Immutable;
using System.Linq;
using Voronoi2;

namespace Barotrauma.Items.Components
{
    partial class Projectile : ItemComponent, IServerSerializable
    {
<<<<<<< HEAD
        const int SpreadCounterWrapAround = 256;

=======
>>>>>>> f95be051
        private static readonly ImmutableArray<float> spreadPool;
        static Projectile()
        {
            MTRandom random = new MTRandom(0);
<<<<<<< HEAD
            spreadPool = Enumerable.Range(0, SpreadCounterWrapAround).Select(f => (float)random.NextDouble() - 0.5f).ToImmutableArray();            
        }

        public static float GetSpreadFromPool()
        {
            return spreadPool[SpreadCounter];
=======
            spreadPool = Enumerable.Range(0, byte.MaxValue + 1).Select(f => (float)random.NextDouble() - 0.5f).ToImmutableArray();            
        }

        public static byte SpreadCounter { get; private set; }

        public static void ResetSpreadCounter()
        {
            SpreadCounter = 0;
>>>>>>> f95be051
        }

        struct HitscanResult
        {
            public Fixture Fixture;
            public Vector2 Point;
            public Vector2 Normal;
            public float Fraction;
            public HitscanResult(Fixture fixture, Vector2 point, Vector2 normal, float fraction)
            {
                Fixture = fixture;
                Point = point;
                Normal = normal;
                Fraction = fraction;
            }
        }
        struct Impact
        {
            public Fixture Fixture;
            public Vector2 Normal;
            public Vector2 LinearVelocity;

            public Impact(Fixture fixture, Vector2 normal, Vector2 velocity)
            {
                Fixture = fixture;
                Normal = normal;
                LinearVelocity = velocity;
            }
        }

        public const float WaterDragCoefficient = 0.1f;

        private readonly Queue<Impact> impactQueue = new Queue<Impact>();

        private bool removePending;

<<<<<<< HEAD
        public static byte SpreadCounter { get; private set; }
=======
        private byte spreadIndex;
>>>>>>> f95be051

        //continuous collision detection is used while the projectile is moving faster than this
        const float ContinuousCollisionThreshold = 5.0f;

        private Joint stickJoint;
        private Vector2 jointAxis;

        public Attack Attack { get; private set; }

        private Vector2 launchPos;

        private readonly HashSet<Body> hits = new HashSet<Body>();

        public List<Body> IgnoredBodies;

        /// <summary>
        /// The item that launched this projectile (if any)
        /// </summary>
        public Item Launcher;

        private Character stickTargetCharacter;

        private Character _user;
        public Character User
        {
            get { return _user; }
            set
            {
                _user = value;
                Attack?.SetUser(_user);                
            }
        }

        public Character Attacker { get; set; }

        public IEnumerable<Body> Hits
        {
            get { return hits; }
        }

        [Serialize(10.0f, IsPropertySaveable.No, description: "The impulse applied to the physics body of the item when it's launched. Higher values make the projectile faster.")]
        public float LaunchImpulse { get; set; }

        [Serialize(0.0f, IsPropertySaveable.No, description: "The random percentage modifier used to add variance to the launch impulse.")]
        public float ImpulseSpread { get; set; }

        [Serialize(0.0f, IsPropertySaveable.No, description: "The rotation of the item relative to the rotation of the weapon when launched (in degrees).")]

        public float LaunchRotation
        {
            get { return MathHelper.ToDegrees(LaunchRotationRadians); }
            set { LaunchRotationRadians = MathHelper.ToRadians(value); }
        }

        public float LaunchRotationRadians
        {
            get;
            private set;
        }

        [Serialize(false, IsPropertySaveable.No, description: "When set to true, the item can stick to any target it hits.")]
        //backwards compatibility, can stick to anything
        public bool DoesStick
        {
            get;
            set;
        }

        [Serialize(false, IsPropertySaveable.No, description: "Can the projectile stick to characters.")]
        public bool StickToCharacters
        {
            get;
            set;
        }

        [Serialize(false, IsPropertySaveable.No, description: "Can the projectile stick to walls.")]
        public bool StickToStructures
        {
            get;
            set;
        }

        [Serialize(false, IsPropertySaveable.No, description: "Can the projectile stick to items.")]
        public bool StickToItems
        {
            get;
            set;
        }

        [Serialize(false, IsPropertySaveable.No, description: "Can the projectile stick to doors. Caution: may cause issues.")]
        public bool StickToDoors
        {
            get;
            set;
        }

        [Serialize(false, IsPropertySaveable.No, description: "Can the item stick even to deflective targets.")]
        public bool StickToDeflective
        {
            get;
            set;
        }

        [Serialize(false, IsPropertySaveable.No, description: "")]
        public bool StickToLightTargets
        {
            get;
            set;
        }

        [Serialize(false, IsPropertySaveable.No, description: "Hitscan projectiles cast a ray forwards and immediately hit whatever the ray hits. "+
                                                              "It is recommended to use hitscans for very fast-moving projectiles such as bullets, because using extremely fast launch velocities may cause physics glitches.")]
        public bool Hitscan
        {
            get;
            set;
        }

        [Serialize(1, IsPropertySaveable.No, description: "How many hitscans should be done when the projectile is launched. "
            + "Multiple hitscans can be used to simulate weapons that fire multiple projectiles at the same time" +
            " without having to actually use multiple projectile items, for example shotguns.")]
        public int HitScanCount
        {
            get;
            set;
        }

        [Serialize(1, IsPropertySaveable.No, description: "How many targets the projectile can hit before it stops.")]
        public int MaxTargetsToHit
        {
            get;
            set;
        }

        [Serialize(false, IsPropertySaveable.No, description: "Should the item be deleted when it hits something.")]
        public bool RemoveOnHit
        {
            get;
            set;
        }

        [Serialize(0.0f, IsPropertySaveable.No, description: "Random spread applied to the launch angle of the projectile (in degrees).")]
        public float Spread
        {
            get;
            set;
        }

        [Serialize(false, IsPropertySaveable.No, description: "Override random spread with static spread; projectiles are launched with an equal amount of angle between them. Only applies when firing multiple projectiles.")]
        public bool StaticSpread
        {
            get;
            set;
        }

        [Serialize(true, IsPropertySaveable.No)]
        public bool FriendlyFire
        {
            get;
            set;
        }

        private float deactivationTimer;

        [Serialize(0f, IsPropertySaveable.No)]
        public float DeactivationTime
        {
            get;
            set;
        }

        private float stickTimer;
        [Serialize(0f, IsPropertySaveable.No)]
        public float StickDuration
        {
            get;
            set;
        }

        [Serialize(-1f, IsPropertySaveable.No)]
        public float MaxJointTranslation
        {
            get;
            set;
        }
        private float maxJointTranslationInSimUnits = -1;

        [Serialize(true, IsPropertySaveable.No)]
        public bool Prismatic
        {
            get;
            set;
        }

        [Serialize(false, IsPropertySaveable.No, description:"Enable only if you want to make the projectile ignore collisions with other projectiles when it's shot. Doesn't have any effect, if the item is not set to be damaged by projectiles.")]
        public bool IgnoreProjectilesWhileActive
        {
            get;
            set;
        }

        public Body StickTarget 
        { 
            get; 
            private set; 
        }

        [Serialize(false, IsPropertySaveable.No)]
        public bool DamageDoors
        {
            get;
            set;
        }

        public bool IsStuckToTarget => StickTarget != null;

        private Category originalCollisionCategories;
        private Category originalCollisionTargets;

        public Projectile(Item item, ContentXElement element)
            : base (item, element)
        {
            IgnoredBodies = new List<Body>();

            foreach (var subElement in element.Elements())
            {
                if (!subElement.Name.ToString().Equals("attack", StringComparison.OrdinalIgnoreCase)) { continue; }
                Attack = new Attack(subElement, item.Name + ", Projectile", item);
            }

            if (item.body == null)
            {
                DebugConsole.ThrowError($"Error in projectile definition ({item.Name}): No body defined!");
                return;
            }

<<<<<<< HEAD
            SpreadCounter = (byte)(item.ID % SpreadCounterWrapAround);
=======
            spreadIndex = SpreadCounter;
            SpreadCounter++;
>>>>>>> f95be051

            InitProjSpecific(element);
        }
        partial void InitProjSpecific(ContentXElement element);

        public override void OnItemLoaded()
        {
            if (item.body == null) { return; }
            if (Attack != null && Attack.DamageRange <= 0.0f)
            {
                switch (item.body.BodyShape)
                {
                    case PhysicsBody.Shape.Circle:
                        Attack.DamageRange = item.body.Radius;
                        break;
                    case PhysicsBody.Shape.Capsule:
                        Attack.DamageRange = item.body.Height / 2 + item.body.Radius;
                        break;
                    case PhysicsBody.Shape.Rectangle:
                        Attack.DamageRange = new Vector2(item.body.Width / 2.0f, item.body.Height / 2.0f).Length();
                        break;
                }
                Attack.DamageRange = ConvertUnits.ToDisplayUnits(Attack.DamageRange);
            }
            originalCollisionCategories = item.body.CollisionCategories;
            originalCollisionTargets = item.body.CollidesWith;
        }

        public float GetSpreadFromPool()
        {
            spreadIndex = (byte)MathUtils.PositiveModulo(spreadIndex, spreadPool.Length);
            return spreadPool[spreadIndex];
        }

        private void Launch(Character user, Vector2 simPosition, float rotation, float damageMultiplier = 1f, float launchImpulseModifier = 0f)
        {
            if (Item.body == null) { return; }
            Item.body.ResetDynamics();
            Item.SetTransform(simPosition, rotation);
            if (Attack != null)
            {
                Attack.DamageMultiplier = damageMultiplier;
            }
            // Set user for hitscan projectiles to work properly.
            User = user;
            // Need to set null for non-characterusable items.
            Use(character: null, launchImpulseModifier);
            // Set user for normal projectiles to work properly.
            User = user;
            if (Item.Removed) { return; }
            launchPos = simPosition;
            //set the rotation of the projectile again because dropping the projectile resets the rotation
            Item.SetTransform(simPosition, rotation + (Item.body.Dir * LaunchRotationRadians));
            if (DeactivationTime > 0)
            {
                deactivationTimer = DeactivationTime;
            }
        }

        public void Shoot(Character user, Vector2 weaponPos, Vector2 spawnPos, float rotation, List<Body> ignoredBodies, bool createNetworkEvent, float damageMultiplier = 1f, float launchImpulseModifier = 0f)
        {
            //add the limbs of the shooter to the list of bodies to be ignored
            //so that the player can't shoot himself
            IgnoredBodies = ignoredBodies;
            Vector2 projectilePos = weaponPos;
            //make sure there's no obstacles between the base of the weapon (or the shoulder of the character) and the end of the barrel
            if (Submarine.PickBody(weaponPos, spawnPos, IgnoredBodies, Physics.CollisionWall | Physics.CollisionLevel | Physics.CollisionItemBlocking, 
                customPredicate: (Fixture f) =>  { return IgnoredBodies == null || !IgnoredBodies.Contains(f.Body); }) == null)
            {
                //no obstacles -> we can spawn the projectile at the barrel
                projectilePos = spawnPos;
            }
            else if ((weaponPos - spawnPos).LengthSquared() > 0.0001f)
            {
                //spawn the projectile body.GetMaxExtent() away from the position where the raycast hit the obstacle
                Vector2 newPos = weaponPos - Vector2.Normalize(spawnPos - projectilePos) * Math.Max(Item.body.GetMaxExtent(), 0.1f);
                if (MathUtils.IsValid(newPos))
                {
                    projectilePos = newPos;
                }
            }
            Launch(user, projectilePos, rotation, damageMultiplier, launchImpulseModifier);
            if (createNetworkEvent && !Item.Removed && GameMain.NetworkMember != null && GameMain.NetworkMember.IsServer)
            {
#if SERVER
                launchRot = rotation;
<<<<<<< HEAD
                Item.CreateServerEvent(this, new EventData(launch: true, spreadCounter: (byte)(SpreadCounter - 1)));
=======
                Item.CreateServerEvent(this, new EventData(launch: true, spreadCounter: (byte)(spreadIndex - 1)));
>>>>>>> f95be051
#endif
            }
        }

        public bool Use(Character character = null, float launchImpulseModifier = 0f)
        {
            if (character != null && !characterUsable) { return false; }
            if (item.body == null) { return false; }
            //can't launch if already launched
            if (StickTarget != null || IsActive) { return false; }

            float initialRotation = item.body.Rotation;
            for (int i = 0; i < HitScanCount; i++)
            {
                float launchAngle;
<<<<<<< HEAD

=======
>>>>>>> f95be051
                if (StaticSpread)
                {
                    launchAngle = initialRotation + MathHelper.ToRadians(i - ((float)(HitScanCount - 1) / 2)) * Spread;
                }
                else
                {
                    launchAngle = initialRotation + MathHelper.ToRadians(Spread * GetSpreadFromPool());
                }
<<<<<<< HEAD
                SpreadCounter++;
=======
                spreadIndex++;
>>>>>>> f95be051

                Vector2 launchDir = new Vector2((float)Math.Cos(launchAngle), (float)Math.Sin(launchAngle));
                if (Hitscan)
                {
                    Vector2 prevSimpos = item.SimPosition;
                    item.body.SetTransformIgnoreContacts(item.body.SimPosition, launchAngle);
                    DoHitscan(launchDir);
                    if (i < HitScanCount - 1)
                    {
                        item.SetTransform(prevSimpos, item.body.Rotation);
                    }
                }
                else
                {
                    item.body.SetTransform(item.body.SimPosition, launchAngle);
                    float modifiedLaunchImpulse = (LaunchImpulse + launchImpulseModifier) * (1 + Rand.Range(-ImpulseSpread, ImpulseSpread));
                    DoLaunch(launchDir * modifiedLaunchImpulse);
                }
            }
            User = character;
            ApplyStatusEffects(ActionType.OnUse, 1.0f, User, user: User);
            return true;
        }

        public override bool Use(float deltaTime, Character character = null) => Use(character);

        private void DoLaunch(Vector2 impulse)
        {
            hits.Clear();

            if (item.AiTarget != null)
            {
                item.AiTarget.SightRange = item.AiTarget.MaxSightRange;
                item.AiTarget.SoundRange = item.AiTarget.MaxSoundRange;
            }

            item.Drop(null, createNetworkEvent: false);
            Item.WaterDragCoefficient = WaterDragCoefficient;

            launchPos = item.SimPosition;

            item.body.Enabled = true;            
            if (item.body.BodyType == BodyType.Kinematic)
            {
                item.body.LinearVelocity = impulse;
            }
            else
            {
                impulse *= item.body.Mass;
                item.body.ApplyLinearImpulse(impulse, maxVelocity: NetConfig.MaxPhysicsBodyVelocity * 0.95f);
            }
            
            item.body.FarseerBody.OnCollision += OnProjectileCollision;
            item.body.FarseerBody.IsBullet = true;

            EnableProjectileCollisions();

            IsActive = true;

            if (stickJoint == null) { return; }

            StickTarget = null;            
            GameMain.World.Remove(stickJoint);
            stickJoint = null;
        }
        
        private void DoHitscan(Vector2 dir)
        {
            float rotation = item.body.Rotation;
            Vector2 simPositon = item.SimPosition;
            Vector2 rayStartWorld = item.WorldPosition;
            item.Drop(null);
            Item.WaterDragCoefficient = WaterDragCoefficient;

            item.body.Enabled = true;
            //set the velocity of the body because the OnProjectileCollision method
            //uses it to determine the direction from which the projectile hit
            item.body.LinearVelocity = dir;
            IsActive = true;

            Vector2 rayStart = simPositon;
            Vector2 rayEnd = rayStart + dir * 500.0f;

            float worldDist = 1000.0f;
#if CLIENT
            worldDist = Screen.Selected?.Cam?.WorldView.Width ?? GameMain.GraphicsWidth;
#endif
            Vector2 rayEndWorld = rayStartWorld + dir * worldDist;

            List<HitscanResult> hits = new List<HitscanResult>();
            hits.AddRange(DoRayCast(rayStart, rayEnd, submarine: item.Submarine));

            if (item.Submarine != null)
            {
                //shooting indoors, do a hitscan outside as well
                hits.AddRange(DoRayCast(rayStart + item.Submarine.SimPosition, rayEnd + item.Submarine.SimPosition, submarine: null));
                //do a hitscan in other subs' coordinate spaces
                RayCastInOtherSubs(rayStart + item.Submarine.SimPosition, rayEnd + item.Submarine.SimPosition);
            }
            else
            {
                RayCastInOtherSubs(rayStart, rayEnd);
            }

            void RayCastInOtherSubs(Vector2 rayStart, Vector2 rayEnd)
            {
                //shooting outdoors, see if we can hit anything inside a sub
                foreach (Submarine submarine in Submarine.Loaded)
                {
                    if (submarine == item.Submarine) { continue; }
                    var inSubHits = DoRayCast(rayStart - submarine.SimPosition, rayEnd - submarine.SimPosition, submarine);
                    //transform back to world coordinates
                    for (int i = 0; i < inSubHits.Count; i++)
                    {
                        inSubHits[i] = new HitscanResult(
                            inSubHits[i].Fixture,
                            inSubHits[i].Point + submarine.SimPosition,
                            inSubHits[i].Normal,
                            inSubHits[i].Fraction);
                    }
                    hits.AddRange(inSubHits);
                }
            }

            int hitCount = 0;
            Vector2 lastHitPos = item.WorldPosition;
            hits = hits.OrderBy(h => h.Fraction).ToList();
            for (int i = 0; i < hits.Count; i++)
            {
                var h = hits[i];
                item.SetTransform(h.Point, rotation);
                item.UpdateTransform();
                if (HandleProjectileCollision(h.Fixture, h.Normal, Vector2.Zero))
                {
                    hitCount++;
                    if (hitCount >= MaxTargetsToHit || i == hits.Count - 1)
                    {
                        LaunchProjSpecific(rayStartWorld, item.WorldPosition);
                        break;
                    }
                }
            }
            //the raycast didn't hit anything (or didn't hit enough targets to stop the projectile) -> the projectile flew somewhere outside the level and is permanently lost
            if (hitCount < MaxTargetsToHit)
            {
                item.body.SetTransformIgnoreContacts(item.body.SimPosition, rotation);
                LaunchProjSpecific(rayStartWorld, rayEndWorld);
                if (Entity.Spawner == null)
                {
                    item.Remove();
                }
                else
                {
                    if (GameMain.NetworkMember != null && GameMain.NetworkMember.IsClient)
                    {
                        //clients aren't allowed to remove items by themselves, so lets hide the projectile until the server tells us to remove it
                        item.HiddenInGame = Hitscan;
                    }
                    else
                    {
                        Entity.Spawner.AddItemToRemoveQueue(item);
                    }
                }
            }
        }
        
        private List<HitscanResult> DoRayCast(Vector2 rayStart, Vector2 rayEnd, Submarine submarine)
        {
            List<HitscanResult> hits = new List<HitscanResult>();

            Vector2 dir = rayEnd - rayStart;
            dir = dir.LengthSquared() < 0.00001f ? Vector2.UnitY : Vector2.Normalize(dir);

            //do an AABB query first to see if the start of the ray is inside a fixture
            var aabb = new FarseerPhysics.Collision.AABB(rayStart - Vector2.One * 0.001f, rayStart + Vector2.One * 0.001f);
            GameMain.World.QueryAABB((fixture) =>
            {
                if (fixture?.Body.UserData is LevelObject levelObj)
                {
                    if (!levelObj.Prefab.TakeLevelWallDamage) { return true; }
                }
                else if (fixture?.Body == null || fixture.IsSensor) 
                { 
                    //ignore sensors
                    return true; 
                }
                if (fixture.Body.UserData is VineTile) { return true; }
                if (fixture.CollidesWith == Category.None) { return true; }

                if (fixture.Body.UserData as string == "ruinroom" || fixture.Body.UserData is Hull || fixture.UserData is Hull) { return true; }

                //if doing the raycast in a submarine's coordinate space, ignore anything that's not in that sub
                if (submarine != null)
                {
                    if (fixture.Body.UserData is VoronoiCell) { return true; }
                    if (fixture.Body.UserData is Entity entity && entity.Submarine != submarine) { return true; }
                }

                if (fixture.Body.UserData is VoronoiCell && (this.item.Submarine != null || submarine != null)) { return true; }

                if (fixture.Body.UserData is Item item)
                {
                    if (item == Item) { return true; }
                    if (item.Condition <= 0) { return true; }
                    if (!item.Prefab.DamagedByProjectiles && item.GetComponent<Door>() == null) { return true; }
                }
                else if (fixture.Body.UserData is Holdable { CanPush: false })
                {
                    // Ignore holdables that can't push -> shouldn't block
                    return true;
                }
                else
                {
                    // TODO: This might make us ignore something we don't want to ignore?
                    // Not item -> ignore everything else than characters, sub walls and level walls
                    if (!fixture.CollisionCategories.HasFlag(Physics.CollisionCharacter) &&
                        !fixture.CollisionCategories.HasFlag(Physics.CollisionWall) &&
                        !fixture.CollisionCategories.HasFlag(Physics.CollisionLevel)) { return true; }
                }

                fixture.Body.GetTransform(out FarseerPhysics.Common.Transform transform);
                if (!fixture.Shape.TestPoint(ref transform, ref rayStart)) { return true; }

                hits.Add(new HitscanResult(fixture, rayStart, -dir, 0.0f));
                return true;
            }, ref aabb);

            GameMain.World.RayCast((fixture, point, normal, fraction) =>
            {
                //ignore sensors and items
                if (fixture?.Body.UserData is LevelObject levelObj)
                {
                    if (!levelObj.Prefab.TakeLevelWallDamage) { return -1; }
                }
                else if (fixture?.Body == null || fixture.IsSensor)
                {
                    //ignore sensors
                    return -1;
                }
                if (fixture.Body.UserData is VineTile) { return -1; }
                if (fixture.CollidesWith == Category.None) { return -1; }
                if (fixture.Body.UserData is Item item)
                {
                    if (item.Condition <= 0) { return -1; }
                    if (!item.Prefab.DamagedByProjectiles && item.GetComponent<Door>() == null) { return -1; }
                }
                if (fixture.Body.UserData as string == "ruinroom" || fixture.Body?.UserData is Hull || fixture.UserData is Hull) { return -1; }

                //if doing the raycast in a submarine's coordinate space, ignore anything that's not in that sub
                if (submarine != null)
                {
                    if (fixture.Body.UserData is VoronoiCell) { return -1; }
                    if (fixture.Body.UserData is Entity entity && entity.Submarine != submarine) { return -1; }
                    if (fixture.Body.UserData is Limb limb && limb.character?.Submarine != submarine) { return -1; }
                }

                // Ignore holdables that can't push -> shouldn't block
                if (fixture.Body.UserData is Holdable { CanPush: false })
                {
                    return -1;
                }

                //ignore level cells if the item and the point of impact are inside a sub
                if (fixture.Body.UserData is VoronoiCell) 
                { 
                    if (Hull.FindHull(ConvertUnits.ToDisplayUnits(point), this.item.CurrentHull) != null && this.item.Submarine != null)
                    {
                        return -1;
                    }
                }

                if (hits.Count > 50)
                {
                    float furthestHit = 0.0f;
                    int furthestHitIndex = -1;
                    for (int i = 0; i < hits.Count; i++)
                    {
                        if (hits[i].Fraction > furthestHit)
                        {
                            furthestHitIndex = i;
                            furthestHit = hits[i].Fraction;
                        }
                    }
                    if (furthestHitIndex > -1)
                    {
                        hits.RemoveAt(furthestHitIndex);
                    }
                }

                hits.Add(new HitscanResult(fixture, point, normal, fraction));

                return 1;
            }, rayStart, rayEnd, Physics.CollisionCharacter | Physics.CollisionWall | Physics.CollisionLevel | Physics.CollisionItemBlocking | Physics.CollisionProjectile);

            return hits;
        }

        public override void Drop(Character dropper, bool setTransform = true)
        {
            Item.ResetWaterDragCoefficient();
            if (dropper != null)
            {
                DisableProjectileCollisions();
                Unstick();
            }
            base.Drop(dropper, setTransform);
        }

        public override void Update(float deltaTime, Camera cam)
        {
            if (DeactivationTime > 0)
            {
                deactivationTimer -= deltaTime;
                if (deactivationTimer < 0)
                {
                    DisableProjectileCollisions();
                }
            }
            while (impactQueue.Count > 0)
            {
                var impact = impactQueue.Dequeue();
                HandleProjectileCollision(impact.Fixture, impact.Normal, impact.LinearVelocity);
            }

            if (!removePending)
            {
                Entity useTarget = lastTarget?.Body.UserData is Limb limb ? limb.character : lastTarget?.Body.UserData as Entity;
                ApplyStatusEffects(ActionType.OnActive, deltaTime, useTarget: useTarget, user: _user);
            }

            if (item.body != null && item.body.FarseerBody.IsBullet)
            {
                if (item.body.LinearVelocity.LengthSquared() < ContinuousCollisionThreshold * ContinuousCollisionThreshold)
                {
                    item.body.FarseerBody.IsBullet = false;
                }
            }
            //projectiles with a stickjoint don't become inactive until the stickjoint is detached
            if (stickJoint == null && !item.body.FarseerBody.IsBullet) 
            {
                IsActive = false;
                if (DeactivationTime > 0 && deactivationTimer > 0)
                {
                    DisableProjectileCollisions();
                }
            }

            if (stickJoint == null) { return; }

            if (StickDuration > 0 && stickTimer > 0)
            {
                stickTimer -= deltaTime;
                return;
            }

            float absoluteMaxTranslation = 100;
            // Update the item's transform to make sure it's inside the same sub as the target (or outside)
            if (StickTarget?.UserData is Limb target && target.Submarine != item.Submarine || stickJoint is PrismaticJoint prismaticJoint && Math.Abs(prismaticJoint.JointTranslation) > absoluteMaxTranslation)
            {
                item.UpdateTransform();
            }

            if (GameMain.NetworkMember == null || GameMain.NetworkMember.IsServer)
            {
                if (StickTargetRemoved() || stickJoint is PrismaticJoint pJoint && Math.Abs(pJoint.JointTranslation) > maxJointTranslationInSimUnits)
                {
                    Unstick();
#if SERVER
                    item.CreateServerEvent(this, new EventData(launch: false));                
#endif
                }
            }
        }

        private bool StickTargetRemoved()
        {
            if (StickTarget == null) { return true; }
            if (StickTarget.UserData is Limb limb) { return limb.character.Removed; }
            if (StickTarget.UserData is Entity entity) { return entity.Removed; }
            return false;
        }

        private bool OnProjectileCollision(Fixture f1, Fixture target, Contact contact)
        {
            if (User != null && User.Removed) { User = null; return false; }
            if (IgnoredBodies != null && IgnoredBodies.Contains(target.Body)) { return false; }
            if (originalCollisionCategories == Category.None && originalCollisionTargets == Category.None) { return false; }
            //ignore character colliders (the projectile only hits limbs)
            if (target.CollisionCategories == Physics.CollisionCharacter && target.Body.UserData is Character)
            {
                return false;
            }
            if (target.IsSensor) { return false; }
            if (hits.Contains(target.Body)) { return false; }
            if (target.Body.UserData is Submarine)
            {
                if (ShouldIgnoreSubmarineCollision(ref target, contact)) { return false; }
            }
            else if (target.Body.UserData is Limb limb)
            {
                if (limb.IsSevered)
                {
                    //push the severed limb around a bit, but let the projectile pass through it
                    limb.body?.ApplyLinearImpulse(item.body.LinearVelocity * item.body.Mass * 0.1f, item.SimPosition);
                    return false;
                }
                if (!FriendlyFire && User != null && limb.character.IsFriendly(User))
                {
                    return false;
                }
            }
            else if (target.Body.UserData is Item item)
            {
                if (item.Condition <= 0.0f) { return false; }
                if (!item.Prefab.DamagedByProjectiles)
                {
                    if (item.GetComponent<Door>() == null)
                    {
                        return false;
                    }
                }
            }
            else if (target.Body.UserData is Holdable { CanPush: false })
            {
                // Ignore holdables that can't push -> shouldn't block
                return false;
            }

            //ignore character colliders (the projectile only hits limbs)
            if (target.CollisionCategories == Physics.CollisionCharacter && target.Body.UserData is Character)
            {
                return false;
            }

            hits.Add(target.Body);
            impactQueue.Enqueue(new Impact(target, contact.Manifold.LocalNormal, item.body.LinearVelocity));
            IsActive = true;
            if (RemoveOnHit)
            {
                item.body.FarseerBody.ResetDynamics();
            }
            if (hits.Count >= MaxTargetsToHit || target.Body.UserData is VoronoiCell)
            {
                DisableProjectileCollisions();
                return true;
            }
            else
            {
                return false;
            }
        }

        /// <summary>
        /// Should the collision with the target submarine be ignored (e.g. did the projectile collide with the wall behind the turret when being launched)
        /// </summary>
        /// <param name="target">Fixture the projectile hit</param>
        /// <param name="contact">Contact between the projectile and the target</param>
        /// <returns>True if the target isn't a submarine or if the collision happened behind the launch position of the projectile</returns>
        public bool ShouldIgnoreSubmarineCollision(Fixture target, Contact contact)
        {
            return ShouldIgnoreSubmarineCollision(ref target, contact);
        }

        private bool ShouldIgnoreSubmarineCollision(ref Fixture target, Contact contact)
        {
            //not in the projectile category: the projectile has not been launched (e.g. just dropped from an inventory)
            if (item.body.CollisionCategories != Physics.CollisionProjectile) 
            { 
                return false; 
            }
            if (target.Body.UserData is Submarine sub)
            {
                //hit an item in a different sub -> no need to ignore, we can process the impact with this info
                //(if it wasn't, we'll move the projectile to that sub's coordinate space and let it hit what it hits there)
                if (Launcher?.Submarine != sub && target.UserData is Item) 
                { 
                    return false; 
                }

<<<<<<< HEAD
                Vector2 normalizedVel;
                Vector2 dir;
                if (item.body.LinearVelocity.LengthSquared() < 0.001f)
                {
                    normalizedVel = Vector2.Zero;
                    dir = contact.Manifold.LocalNormal;
                }
                else
                {
                    normalizedVel = dir = Vector2.Normalize(item.body.LinearVelocity);
                }
=======
                Vector2 dir = item.body.LinearVelocity.LengthSquared() < 0.001f ?
                contact.Manifold.LocalNormal : Vector2.Normalize(item.body.LinearVelocity);
>>>>>>> f95be051

                //do a raycast in the sub's coordinate space to see if it hit a structure
                var wallBody = Submarine.PickBody(
                    item.body.SimPosition - ConvertUnits.ToSimUnits(sub.Position) - dir,
                    item.body.SimPosition - ConvertUnits.ToSimUnits(sub.Position) + dir,
                    collisionCategory: Physics.CollisionWall);
                if (wallBody?.FixtureList?.First() != null && (wallBody.UserData is Structure || wallBody.UserData is Item) &&
                    //ignore the hit if it's behind the position the item was launched from, and the projectile is travelling in the opposite direction
                    Vector2.Dot((item.body.SimPosition + normalizedVel) - launchPos, dir) > 0)
                {
                    target = wallBody.FixtureList.First();
                    if (hits.Contains(target.Body))
                    {
                        return true;
                    }
                }
                else
                {
                    return true;
                }
            }
            return false;
        }

        private readonly List<ISerializableEntity> targets = new List<ISerializableEntity>();
        private Fixture lastTarget;

        private bool HandleProjectileCollision(Fixture target, Vector2 collisionNormal, Vector2 velocity)
        {
            if (User != null && User.Removed) { User = null; }
            if (IgnoredBodies != null && IgnoredBodies.Contains(target.Body)) { return false; }
            //ignore character colliders (the projectile only hits limbs)
            if (target.CollisionCategories == Physics.CollisionCharacter && target.Body.UserData is Character)
            {
                return false;
            }
            lastTarget = target;

            int remainingHits = Math.Max(MaxTargetsToHit - hits.Count, 0);
            float speedMultiplier = Math.Min(0.4f + remainingHits * 0.1f, 1.0f);
            float deflectedSpeedMultiplier = 0.1f;

            AttackResult attackResult = new AttackResult();
            Character character = null;
            if (target.Body.UserData is Submarine submarine && target.UserData is not Barotrauma.Item)
            {
                item.Move(-submarine.Position, ignoreContacts: false);
                item.Submarine = submarine;
                item.body.Submarine = submarine;
                return !Hitscan;
            }
            else if (target.Body.UserData is Limb limb)
            {
                if (!FriendlyFire && User != null && limb.character.IsFriendly(User))
                {
                    return false;
                }
                // when hitting limbs with piercing ammo, don't lose as much speed
                if (MaxTargetsToHit > 1)
                {
                    speedMultiplier = 1f;
                    deflectedSpeedMultiplier = 0.8f;
                }
                if (limb.IsSevered || limb.character == null || limb.character.Removed) { return false; }

                limb.character.LastDamageSource = item;
                if (Attack != null) { attackResult = Attack.DoDamageToLimb(User ?? Attacker, limb, item.WorldPosition, 1.0f); }
                if (limb.character != null) { character = limb.character; }
            }
            else if ((target.Body.UserData as Item ?? (target.Body.UserData as ItemComponent)?.Item ?? target.UserData as Item) is Item targetItem)
            {
                if (targetItem.Removed) { return false; }
                //hit the external collider of an item (turret?) of the same sub -> ignore
                if (target.UserData is Item && targetItem.Submarine != null && targetItem.Submarine == Launcher?.Submarine) { return false; }
                if (Attack != null && (targetItem.Prefab.DamagedByProjectiles || DamageDoors && targetItem.GetComponent<Door>() != null) && targetItem.Condition > 0) 
                {
                    attackResult = Attack.DoDamage(User ?? Attacker, targetItem, item.WorldPosition, 1.0f);
#if CLIENT
                    if (attackResult.Damage > 0.0f && targetItem.Prefab.ShowHealthBar)
                    {
                        Character.Controlled?.UpdateHUDProgressBar(targetItem,
                            targetItem.WorldPosition,
                            targetItem.Condition / targetItem.MaxCondition,
                            emptyColor: GUIStyle.HealthBarColorLow,
                            fullColor: GUIStyle.HealthBarColorHigh,
                            textTag: targetItem.Prefab.ShowNameInHealthBar ? targetItem.Name : string.Empty);
                    }
#endif
                }
            }
            else if (target.Body.UserData is IDamageable damageable)
            {
                if (Attack != null) 
                {
                    Vector2 pos = item.WorldPosition;
                    if (item.Submarine == null && damageable is Structure structure && structure.Submarine != null && Vector2.DistanceSquared(item.WorldPosition, structure.WorldPosition) > 10000.0f * 10000.0f)
                    {
                        item.Submarine = structure.Submarine;
                    }
                    attackResult = Attack.DoDamage(User ?? Attacker, damageable, pos, 1.0f); 
                }
            }
            else if (target.Body.UserData is VoronoiCell voronoiCell && voronoiCell.IsDestructible && Attack != null && Math.Abs(Attack.LevelWallDamage) > 0.0f)
            {
                if (Level.Loaded?.ExtraWalls.Find(w => w.Body == target.Body) is DestructibleLevelWall destructibleWall)
                {
                    attackResult = Attack.DoDamage(User ?? Attacker, destructibleWall, item.WorldPosition, 1.0f);
                }
            }

            if (character != null) { character.LastDamageSource = item; }

            ActionType conditionalActionType = ActionType.OnSuccess;
            if (User != null && Rand.Range(0.0f, 0.5f) > DegreeOfSuccess(User))
            {
                conditionalActionType = ActionType.OnFailure;
            }
#if CLIENT
            PlaySound(conditionalActionType, user: User);
            PlaySound(ActionType.OnImpact, user: User);
#endif

            if (GameMain.NetworkMember == null || GameMain.NetworkMember.IsServer)
            {
                if (target.Body.UserData is Limb targetLimb)
                {
                    ApplyStatusEffects(conditionalActionType, 1.0f, character, targetLimb, useTarget: character, user: User);
                    ApplyStatusEffects(ActionType.OnImpact, 1.0f, character, targetLimb, useTarget: character, user: User);
                    var attack = targetLimb.attack;
                    if (attack != null)
                    {
                        // Apply the status effects defined in the limb's attack that was hit
                        foreach (var effect in attack.StatusEffects)
                        {
                            if (effect.type == ActionType.OnImpact)
                            {
                                if (effect.HasTargetType(StatusEffect.TargetType.This))
                                {
                                    effect.Apply(effect.type, 1.0f, User, User);
                                }
                                if (effect.HasTargetType(StatusEffect.TargetType.Character) || effect.HasTargetType(StatusEffect.TargetType.UseTarget))
                                {
                                    effect.Apply(effect.type, 1.0f, targetLimb.character, targetLimb.character);
                                }
                                if (effect.HasTargetType(StatusEffect.TargetType.Limb))
                                {
                                    effect.Apply(effect.type, 1.0f, targetLimb.character, targetLimb);
                                }
                                if (effect.HasTargetType(StatusEffect.TargetType.NearbyItems) ||
                                    effect.HasTargetType(StatusEffect.TargetType.NearbyCharacters))
                                {
                                    targets.Clear();
                                    effect.AddNearbyTargets(targetLimb.WorldPosition, targets);
                                    effect.Apply(effect.type, 1.0f, targetLimb.character, targets);
                                }
                            }
                        }
                    }
                    if (GameMain.NetworkMember is { IsServer: true } server)
                    {
                        server.CreateEntityEvent(item, new Item.ApplyStatusEffectEventData(conditionalActionType, this, targetLimb.character, targetLimb, useTarget: targetLimb.character, item.WorldPosition));
                        server.CreateEntityEvent(item, new Item.ApplyStatusEffectEventData(ActionType.OnImpact, this, targetLimb.character, targetLimb, useTarget: targetLimb.character, item.WorldPosition));
                    }
                }
                else
                {
                    ApplyStatusEffects(conditionalActionType, 1.0f, useTarget: target.Body.UserData as Entity, user: User);
                    ApplyStatusEffects(ActionType.OnImpact, 1.0f, useTarget: target.Body.UserData as Entity, user: User);
                    if (GameMain.NetworkMember is { IsServer: true } server)
                    {
                        server.CreateEntityEvent(item, new Item.ApplyStatusEffectEventData(conditionalActionType, this, useTarget: target.Body.UserData as Entity, worldPosition: item.WorldPosition));
                        server.CreateEntityEvent(item, new Item.ApplyStatusEffectEventData(ActionType.OnImpact, this, useTarget: target.Body.UserData as Entity, worldPosition: item.WorldPosition));
                    }
                }
            }

            target.Body.ApplyLinearImpulse(velocity * item.body.Mass);
            target.Body.LinearVelocity = target.Body.LinearVelocity.ClampLength(NetConfig.MaxPhysicsBodyVelocity * 0.5f);

            if (hits.Count >= MaxTargetsToHit || hits.LastOrDefault()?.UserData is VoronoiCell)
            {
                DisableProjectileCollisions();
            }

            if (attackResult.AppliedDamageModifiers != null && attackResult.AppliedDamageModifiers.Any(dm => dm.DeflectProjectiles) && !StickToDeflective)
            {
                item.body.LinearVelocity *= deflectedSpeedMultiplier;
            }
            else if (   remainingHits <= 0 &&
                        stickJoint == null && StickTarget == null &&
                        StickToStructures && target.Body.UserData is Structure ||
                        ((StickToLightTargets || target.Body.Mass > item.body.Mass * 0.5f) &&
                        (DoesStick ||
                        (StickToCharacters && (target.Body.UserData is Limb || target.Body.UserData is Character)) ||
                        (target.Body.UserData is Item i && (i.GetComponent<Door>() != null ? StickToDoors : StickToItems)))))
            {
                Vector2 dir = new Vector2(
                    (float)Math.Cos(item.body.Rotation),
                    (float)Math.Sin(item.body.Rotation));

                if (GameMain.NetworkMember == null || GameMain.NetworkMember.IsServer)
                {
                    if (target.Body.UserData is Structure structure && structure.Submarine != item.Submarine && structure.Submarine != null)
                    {
                        StickToTarget(structure.Submarine.PhysicsBody.FarseerBody, dir);
                    }
                    else
                    {
                        StickToTarget(target.Body, dir);
                    }   
                }
#if SERVER
                if (GameMain.NetworkMember != null && GameMain.NetworkMember.IsServer)
                {
                    item.CreateServerEvent(this, new EventData(launch: false));
                }
#endif
                item.body.LinearVelocity *= speedMultiplier;

                return Hitscan;                
            }
            else
            {
                item.body.LinearVelocity *= speedMultiplier;
            }

            var containedItems = item.OwnInventory?.AllItems;
            if (containedItems != null)
            {
                foreach (Item contained in containedItems)
                {
                    if (contained.body != null)
                    {
                        contained.SetTransform(item.SimPosition, contained.body.Rotation);
                    }
                }
            }

            if (RemoveOnHit)
            {
                removePending = true;
                item.HiddenInGame = true;
                item.body.FarseerBody.Enabled = false;
                Entity.Spawner?.AddItemToRemoveQueue(item);                
            }

            return true;
        }

        private void EnableProjectileCollisions()
        {
            if (item.body.CollisionCategories != Category.None)
            {
                item.body.CollisionCategories = Physics.CollisionProjectile;
                item.body.CollidesWith = Physics.CollisionCharacter | Physics.CollisionWall | Physics.CollisionLevel | Physics.CollisionItemBlocking;
            }
            if (item.Prefab.DamagedByProjectiles && !IgnoreProjectilesWhileActive)
            {
                if (item.body.CollisionCategories == Category.None) { item.body.CollisionCategories = Physics.CollisionCharacter; }
                item.body.CollidesWith |= Physics.CollisionProjectile;
            }
        }

        private void DisableProjectileCollisions()
        {
            if (item?.body?.FarseerBody == null) { return; }
            item.body.FarseerBody.OnCollision -= OnProjectileCollision;
            if (originalCollisionCategories != Category.None && originalCollisionTargets != Category.None)
            {
                item.body.CollisionCategories = originalCollisionCategories;
                item.body.CollidesWith = originalCollisionTargets;
            }
            else
            {
                if ((item.Prefab.DamagedByProjectiles || item.Prefab.DamagedByMeleeWeapons) && item.Condition > 0)
                {
                    item.body.CollisionCategories = Physics.CollisionCharacter;
                    item.body.CollidesWith = Physics.CollisionWall | Physics.CollisionLevel | Physics.CollisionPlatform | Physics.CollisionProjectile;
                }
                else
                {
                    item.body.CollisionCategories = Physics.CollisionItem;
                    item.body.CollidesWith = Physics.CollisionWall | Physics.CollisionLevel;
                }
            }
            IgnoredBodies?.Clear();
        }

        private void StickToTarget(Body targetBody, Vector2 axis)
        {
            if (stickJoint != null) { return; }
            jointAxis = axis;
            item.body.ResetDynamics();
            if (Prismatic)
            {
                stickJoint = new PrismaticJoint(targetBody, item.body.FarseerBody, item.body.SimPosition, axis, useWorldCoordinates: true)
                {
                    MotorEnabled = true,
                    MaxMotorForce = 30.0f,
                    LimitEnabled = true,
                    Breakpoint = 1000.0f
                };

                if (maxJointTranslationInSimUnits == -1)
                {
                    if (item.Sprite != null && MaxJointTranslation < 0)
                    {
                        MaxJointTranslation = item.Sprite.size.X / 2 * item.Scale;
                    }
                    MaxJointTranslation = Math.Min(MaxJointTranslation, 1000);
                    maxJointTranslationInSimUnits = ConvertUnits.ToSimUnits(MaxJointTranslation);
                }
            }
            else
            {
                stickJoint = new WeldJoint(targetBody, item.body.FarseerBody, item.body.SimPosition, item.body.SimPosition, useWorldCoordinates: true)
                {
                    FrequencyHz = 10.0f,
                    DampingRatio = 0.5f
                };
            }
            stickTimer = StickDuration;
            StickTarget = targetBody;
            GameMain.World.Add(stickJoint);
            IsActive = true;
            if (targetBody.UserData is Limb limb)
            {
                stickTargetCharacter = limb.character;
                stickTargetCharacter.AttachedProjectiles.Add(this);
            }
        }

        public void Unstick()
        {
            StickTarget = null;
            if (stickJoint != null)
            {
                if (GameMain.World.JointList.Contains(stickJoint))
                {
                    GameMain.World.Remove(stickJoint);
                }
                stickJoint = null;
            }
            if (!item.body.FarseerBody.IsBullet)
            {
                IsActive = false;
                if (DeactivationTime > 0 && deactivationTimer > 0)
                {
                    DisableProjectileCollisions();
                }
            }
            item.GetComponent<Rope>()?.Snap();
            if (stickTargetCharacter != null)
            {
                stickTargetCharacter.AttachedProjectiles.Remove(this);
                stickTargetCharacter = null;
            }
        }

        protected override void RemoveComponentSpecific()
        {
            base.RemoveComponentSpecific();
            if (IsStuckToTarget || stickJoint != null || stickTargetCharacter != null)
            {
                Unstick();
            }
        }
        partial void LaunchProjSpecific(Vector2 startLocation, Vector2 endLocation);
    }
}<|MERGE_RESOLUTION|>--- conflicted
+++ resolved
@@ -14,23 +14,10 @@
 {
     partial class Projectile : ItemComponent, IServerSerializable
     {
-<<<<<<< HEAD
-        const int SpreadCounterWrapAround = 256;
-
-=======
->>>>>>> f95be051
         private static readonly ImmutableArray<float> spreadPool;
         static Projectile()
         {
             MTRandom random = new MTRandom(0);
-<<<<<<< HEAD
-            spreadPool = Enumerable.Range(0, SpreadCounterWrapAround).Select(f => (float)random.NextDouble() - 0.5f).ToImmutableArray();            
-        }
-
-        public static float GetSpreadFromPool()
-        {
-            return spreadPool[SpreadCounter];
-=======
             spreadPool = Enumerable.Range(0, byte.MaxValue + 1).Select(f => (float)random.NextDouble() - 0.5f).ToImmutableArray();            
         }
 
@@ -39,7 +26,6 @@
         public static void ResetSpreadCounter()
         {
             SpreadCounter = 0;
->>>>>>> f95be051
         }
 
         struct HitscanResult
@@ -76,11 +62,7 @@
 
         private bool removePending;
 
-<<<<<<< HEAD
-        public static byte SpreadCounter { get; private set; }
-=======
         private byte spreadIndex;
->>>>>>> f95be051
 
         //continuous collision detection is used while the projectile is moving faster than this
         const float ContinuousCollisionThreshold = 5.0f;
@@ -317,12 +299,8 @@
                 return;
             }
 
-<<<<<<< HEAD
-            SpreadCounter = (byte)(item.ID % SpreadCounterWrapAround);
-=======
             spreadIndex = SpreadCounter;
             SpreadCounter++;
->>>>>>> f95be051
 
             InitProjSpecific(element);
         }
@@ -409,11 +387,7 @@
             {
 #if SERVER
                 launchRot = rotation;
-<<<<<<< HEAD
-                Item.CreateServerEvent(this, new EventData(launch: true, spreadCounter: (byte)(SpreadCounter - 1)));
-=======
                 Item.CreateServerEvent(this, new EventData(launch: true, spreadCounter: (byte)(spreadIndex - 1)));
->>>>>>> f95be051
 #endif
             }
         }
@@ -429,10 +403,6 @@
             for (int i = 0; i < HitScanCount; i++)
             {
                 float launchAngle;
-<<<<<<< HEAD
-
-=======
->>>>>>> f95be051
                 if (StaticSpread)
                 {
                     launchAngle = initialRotation + MathHelper.ToRadians(i - ((float)(HitScanCount - 1) / 2)) * Spread;
@@ -441,11 +411,7 @@
                 {
                     launchAngle = initialRotation + MathHelper.ToRadians(Spread * GetSpreadFromPool());
                 }
-<<<<<<< HEAD
-                SpreadCounter++;
-=======
                 spreadIndex++;
->>>>>>> f95be051
 
                 Vector2 launchDir = new Vector2((float)Math.Cos(launchAngle), (float)Math.Sin(launchAngle));
                 if (Hitscan)
@@ -925,22 +891,8 @@
                     return false; 
                 }
 
-<<<<<<< HEAD
-                Vector2 normalizedVel;
-                Vector2 dir;
-                if (item.body.LinearVelocity.LengthSquared() < 0.001f)
-                {
-                    normalizedVel = Vector2.Zero;
-                    dir = contact.Manifold.LocalNormal;
-                }
-                else
-                {
-                    normalizedVel = dir = Vector2.Normalize(item.body.LinearVelocity);
-                }
-=======
                 Vector2 dir = item.body.LinearVelocity.LengthSquared() < 0.001f ?
                 contact.Manifold.LocalNormal : Vector2.Normalize(item.body.LinearVelocity);
->>>>>>> f95be051
 
                 //do a raycast in the sub's coordinate space to see if it hit a structure
                 var wallBody = Submarine.PickBody(
@@ -949,7 +901,7 @@
                     collisionCategory: Physics.CollisionWall);
                 if (wallBody?.FixtureList?.First() != null && (wallBody.UserData is Structure || wallBody.UserData is Item) &&
                     //ignore the hit if it's behind the position the item was launched from, and the projectile is travelling in the opposite direction
-                    Vector2.Dot((item.body.SimPosition + normalizedVel) - launchPos, dir) > 0)
+                    Vector2.Dot(item.body.SimPosition - launchPos, dir) > 0)
                 {
                     target = wallBody.FixtureList.First();
                     if (hits.Contains(target.Body))
