--- conflicted
+++ resolved
@@ -260,11 +260,7 @@
                 {
                     Vector2 barrelPos = TransformedBarrelPos + item.body.SimPosition;
                     float rotation = (Item.body.Dir == 1.0f) ? Item.body.Rotation : Item.body.Rotation - MathHelper.Pi;
-<<<<<<< HEAD
-                    float spread = GetSpread(character) * Projectile.GetSpreadFromPool();
-=======
                     float spread = GetSpread(character) * projectile.GetSpreadFromPool();
->>>>>>> f95be051
 
                     var lastProjectile = LastProjectile;
                     if (lastProjectile != projectile)
@@ -281,11 +277,7 @@
                         {
                             Item.body.ApplyLinearImpulse(new Vector2((float)Math.Cos(projectile.Item.body.Rotation), (float)Math.Sin(projectile.Item.body.Rotation)) * Item.body.Mass * -50.0f, maxVelocity: NetConfig.MaxPhysicsBodyVelocity);
                         }
-<<<<<<< HEAD
-                        projectile.Item.body.ApplyTorque(projectile.Item.body.Mass * degreeOfFailure * 20.0f * Projectile.GetSpreadFromPool());
-=======
                         projectile.Item.body.ApplyTorque(projectile.Item.body.Mass * degreeOfFailure * 20.0f * projectile.GetSpreadFromPool());
->>>>>>> f95be051
                     }
                     Item.RemoveContained(projectile.Item);
                 }
