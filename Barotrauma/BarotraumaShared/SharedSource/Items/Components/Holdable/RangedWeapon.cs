﻿using Barotrauma.Abilities;
using Barotrauma.Networking;
using FarseerPhysics;
using FarseerPhysics.Dynamics;
using Microsoft.Xna.Framework;
using System;
using System.Collections.Generic;
using System.Linq;

namespace Barotrauma.Items.Components
{
    partial class RangedWeapon : ItemComponent
    {
        private float reload;
        public float ReloadTimer { get; private set; }

        private Vector2 barrelPos;

        [Serialize("0.0,0.0", IsPropertySaveable.No, description: "The position of the barrel as an offset from the item's center (in pixels). Determines where the projectiles spawn.")]
        public string BarrelPos
        {
            get { return XMLExtensions.Vector2ToString(ConvertUnits.ToDisplayUnits(barrelPos)); }
            set { barrelPos = ConvertUnits.ToSimUnits(XMLExtensions.ParseVector2(value)); }
        }

        [Serialize(1.0f, IsPropertySaveable.No, description: "How long the user has to wait before they can fire the weapon again (in seconds).")]
        public float Reload
        {
            get { return reload; }
            set { reload = Math.Max(value, 0.0f); }
        }

        [Serialize(0f, IsPropertySaveable.No, description: "Weapons skill requirement to reload at normal speed.")]
        public float ReloadSkillRequirement
        {
            get;
            set;
        }

        [Serialize(1.0f, IsPropertySaveable.No, description: "Reload time at 0 skill level. Reload time scales with skill level up to the Weapons skill requirement.")]
        public float ReloadNoSkill
        {
            get;
            set;
        }

        [Serialize(false, IsPropertySaveable.No, description: "Tells the AI to hold the trigger down when it uses this weapon")]
        public bool HoldTrigger
        {
            get;
            set;
        }

        [Serialize(1, IsPropertySaveable.No, description: "How many projectiles the weapon launches when fired once.")]
        public int ProjectileCount
        {
            get;
            set;
        }

        [Serialize(0.0f, IsPropertySaveable.No, description: "Random spread applied to the firing angle of the projectiles when used by a character with sufficient skills to use the weapon (in degrees).")]
        public float Spread
        {
            get;
            set;
        }

        [Serialize(0.0f, IsPropertySaveable.No, description: "Random spread applied to the firing angle of the projectiles when used by a character with insufficient skills to use the weapon (in degrees).")]
        public float UnskilledSpread
        {
            get;
            set;
        }

        [Serialize(0.0f, IsPropertySaveable.No, description: "The impulse applied to the physics body of the projectile (the higher the impulse, the faster the projectiles are launched). Sum of weapon + projectile.")]
        public float LaunchImpulse
        {
            get;
            set;
        }

        [Serialize(0.0f, IsPropertySaveable.Yes, description: "Percentage of damage mitigation ignored when hitting armored body parts (deflecting limbs). Sum of weapon + projectile."), Editable(MinValueFloat = 0.0f, MaxValueFloat = 1f)]
        public float Penetration { get; private set; }

        [Serialize(1f, IsPropertySaveable.Yes, description: "Weapon's damage modifier")]
        public float WeaponDamageModifier
        {
            get;
            private set;
        }

        [Serialize(0f, IsPropertySaveable.Yes, description: "The time required for a charge-type turret to charge up before able to fire.")]
        public float MaxChargeTime
        {
            get;
            private set;
        }

        private readonly IReadOnlySet<Identifier> suitableProjectiles;


        private enum ChargingState
        {
            Inactive,
            WindingUp,
            WindingDown,
        }
        private ChargingState currentChargingState;

        public Vector2 TransformedBarrelPos
        {
            get
            {
<<<<<<< HEAD
                Matrix bodyTransform = Matrix.CreateRotationZ(item.body == null ? MathHelper.ToRadians(item.Rotation) : item.body.Rotation);
=======
                Matrix bodyTransform = Matrix.CreateRotationZ(item.body == null ? item.RotationRad : item.body.Rotation);
>>>>>>> f223f774
                Vector2 flippedPos = barrelPos;
                if (item.body != null && item.body.Dir < 0.0f) { flippedPos.X = -flippedPos.X; }
                return Vector2.Transform(flippedPos, bodyTransform) * item.Scale;
            }
        }


        public Projectile LastProjectile { get; private set; }

        private float currentChargeTime;
        private bool tryingToCharge;

        public RangedWeapon(Item item, ContentXElement element)
            : base(item, element)
        {
            item.IsShootable = true;
            // TODO: should define this in xml if we have ranged weapons that don't require aim to use
            item.RequireAimToUse = true;
            characterUsable = true;
            suitableProjectiles = element.GetAttributeIdentifierArray(nameof(suitableProjectiles), Array.Empty<Identifier>()).ToHashSet();
            if (ReloadSkillRequirement > 0 && ReloadNoSkill <= reload)
            {
                DebugConsole.AddWarning($"Invalid XML at {item.Name}: ReloadNoSkill is lower or equal than it's reload skill, despite having ReloadSkillRequirement.");
            }
            InitProjSpecific(element);
        }

        partial void InitProjSpecific(ContentXElement element);

        public override void Equip(Character character)
        {
            //clamp above 1 to prevent rapid-firing by swapping weapons
            ReloadTimer = Math.Max(Math.Min(reload, 1.0f), ReloadTimer);
            IsActive = true;
        }

        public override void Update(float deltaTime, Camera cam)
        {
            ReloadTimer -= deltaTime;

            if (ReloadTimer < 0.0f)
            {
                ReloadTimer = 0.0f;
                if (MaxChargeTime <= 0f)
                {
                    IsActive = false;
                    return;
                }
            }

            float previousChargeTime = currentChargeTime;

            float chargeDeltaTime = tryingToCharge && ReloadTimer <= 0f ? deltaTime : -deltaTime;
            currentChargeTime = Math.Clamp(currentChargeTime + chargeDeltaTime, 0f, MaxChargeTime);

            tryingToCharge = false;

            if (currentChargeTime == 0f)
            {
                currentChargingState = ChargingState.Inactive;
            }
            else if (currentChargeTime < previousChargeTime)
            {
                currentChargingState = ChargingState.WindingDown;
            }
            else
            {
                // if we are charging up or at maxed charge, remain winding up
                currentChargingState = ChargingState.WindingUp;
            }

            UpdateProjSpecific(deltaTime);
        }

        partial void UpdateProjSpecific(float deltaTime);

        private float GetSpread(Character user)
        {
            float degreeOfFailure = MathHelper.Clamp(1.0f - DegreeOfSuccess(user), 0.0f, 1.0f);
            degreeOfFailure *= degreeOfFailure;
            float spread = MathHelper.Lerp(Spread, UnskilledSpread, degreeOfFailure) / (1f + user.GetStatValue(StatTypes.RangedSpreadReduction));
            return MathHelper.ToRadians(spread);
        }

        private readonly List<Body> ignoredBodies = new List<Body>();
        public override bool Use(float deltaTime, Character character = null)
        {
            tryingToCharge = true;
            if (character == null || character.Removed) { return false; }
            if ((item.RequireAimToUse && !character.IsKeyDown(InputType.Aim)) || ReloadTimer > 0.0f) { return false; }
            if (currentChargeTime < MaxChargeTime) { return false; }

            IsActive = true;
            float baseReloadTime = reload;
            float weaponSkill = character.GetSkillLevel("weapons");
            if (ReloadSkillRequirement > 0 && ReloadNoSkill > reload && weaponSkill < ReloadSkillRequirement)
            {
                //Examples, assuming 40 weapon skill required: 1 - 40/40 = 0 ... 1 - 0/40 = 1 ... 1 - 20 / 40 = 0.5
                float reloadFailure = MathHelper.Clamp(1 - (weaponSkill / ReloadSkillRequirement), 0, 1);
                baseReloadTime = MathHelper.Lerp(reload, ReloadNoSkill, reloadFailure);
            }
            ReloadTimer = baseReloadTime / (1 + character?.GetStatValue(StatTypes.RangedAttackSpeed) ?? 0f);
            ReloadTimer /= 1f + item.GetQualityModifier(Quality.StatType.FiringRateMultiplier);

            currentChargeTime = 0f;

            if (character != null)
            {
                var abilityRangedWeapon = new AbilityRangedWeapon(item);
                character.CheckTalents(AbilityEffectType.OnUseRangedWeapon, abilityRangedWeapon);
            }

            if (item.AiTarget != null)
            {
                item.AiTarget.SoundRange = item.AiTarget.MaxSoundRange;
                item.AiTarget.SightRange = item.AiTarget.MaxSightRange;
            }

            ignoredBodies.Clear();
            foreach (Limb l in character.AnimController.Limbs)
            {
                if (l.IsSevered) { continue; }
                ignoredBodies.Add(l.body.FarseerBody);
            }

            foreach (Item heldItem in character.HeldItems)
            {
                var holdable = heldItem.GetComponent<Holdable>();
                if (holdable?.Pusher != null)
                {
                    ignoredBodies.Add(holdable.Pusher.FarseerBody);
                }
            }

            float degreeOfFailure = 1.0f - DegreeOfSuccess(character);
            degreeOfFailure *= degreeOfFailure;
            if (degreeOfFailure > Rand.Range(0.0f, 1.0f))
            {
                ApplyStatusEffects(ActionType.OnFailure, 1.0f, character);
            }

            for (int i = 0; i < ProjectileCount; i++)
            {
                Projectile projectile = FindProjectile(triggerOnUseOnContainers: true);
                if (projectile != null)
                {
                    Vector2 barrelPos = TransformedBarrelPos + item.body.SimPosition;
                    float rotation = (Item.body.Dir == 1.0f) ? Item.body.Rotation : Item.body.Rotation - MathHelper.Pi;
                    float spread = GetSpread(character) * Projectile.GetSpreadFromPool(projectile.SpreadCounter);

                    var lastProjectile = LastProjectile;
                    if (lastProjectile != projectile)
                    {
                        lastProjectile?.Item.GetComponent<Rope>()?.Snap();
                    }
                    float damageMultiplier = (1f + item.GetQualityModifier(Quality.StatType.FirepowerMultiplier)) * WeaponDamageModifier;
                    projectile.Launcher = item;
                    projectile.Shoot(character, character.AnimController.AimSourceSimPos, barrelPos, rotation + spread, ignoredBodies: ignoredBodies.ToList(), createNetworkEvent: false, damageMultiplier, LaunchImpulse);
                    projectile.Item.GetComponent<Rope>()?.Attach(Item, projectile.Item);
                    if (projectile.Item.body != null)
                    {
                        if (i == 0)
                        {
                            Item.body.ApplyLinearImpulse(new Vector2((float)Math.Cos(projectile.Item.body.Rotation), (float)Math.Sin(projectile.Item.body.Rotation)) * Item.body.Mass * -50.0f, maxVelocity: NetConfig.MaxPhysicsBodyVelocity);
                        }
                        projectile.Item.body.ApplyTorque(projectile.Item.body.Mass * degreeOfFailure * 20.0f * Projectile.GetSpreadFromPool(projectile.SpreadCounter));
                    }
                    Item.RemoveContained(projectile.Item);
                }
                LastProjectile = projectile;
            }

            LaunchProjSpecific();

            return true;
        }

        public override bool SecondaryUse(float deltaTime, Character character = null)
        {
            return characterUsable || character == null;
        }

        public Projectile FindProjectile(bool triggerOnUseOnContainers = false)
        {
            foreach (ItemContainer container in item.GetComponents<ItemContainer>())
            {
                foreach (Item containedItem in container.Inventory.AllItemsMod)
                {
                    if (containedItem == null) { continue; }
                    Projectile projectile = containedItem.GetComponent<Projectile>();
                    if (IsSuitableProjectile(projectile)) { return projectile; }

                    //projectile not found, see if the contained item contains projectiles
                    var containedSubItems = containedItem.OwnInventory?.AllItemsMod;
                    if (containedSubItems == null) { continue; }
                    foreach (Item subItem in containedSubItems)
                    {
                        if (subItem == null) { continue; }
                        Projectile subProjectile = subItem.GetComponent<Projectile>();
                        //apply OnUse statuseffects to the container in case it has to react to it somehow
                        //(play a sound, spawn more projectiles, reduce condition...)
                        if (triggerOnUseOnContainers && subItem.Condition > 0.0f)
                        {
                            subItem.GetComponent<ItemContainer>()?.Item.ApplyStatusEffects(ActionType.OnUse, 1.0f);
                        }
                        if (IsSuitableProjectile(subProjectile)) { return subProjectile; }
                    }                    
                }
            }
            return null;
        }

        private bool IsSuitableProjectile(Projectile projectile)
        {
            if (projectile?.Item == null) { return false; }
            if (!suitableProjectiles.Any()) { return true; }
            return suitableProjectiles.Any(s => projectile.Item.Prefab.Identifier == s || projectile.Item.HasTag(s));
        }

        partial void LaunchProjSpecific();
    }
    class AbilityRangedWeapon : AbilityObject, IAbilityItem
    {
        public AbilityRangedWeapon(Item item)
        {
            Item = item;
        }
        public Item Item { get; set; }
    }
}<|MERGE_RESOLUTION|>--- conflicted
+++ resolved
@@ -111,11 +111,7 @@
         {
             get
             {
-<<<<<<< HEAD
-                Matrix bodyTransform = Matrix.CreateRotationZ(item.body == null ? MathHelper.ToRadians(item.Rotation) : item.body.Rotation);
-=======
                 Matrix bodyTransform = Matrix.CreateRotationZ(item.body == null ? item.RotationRad : item.body.Rotation);
->>>>>>> f223f774
                 Vector2 flippedPos = barrelPos;
                 if (item.body != null && item.body.Dir < 0.0f) { flippedPos.X = -flippedPos.X; }
                 return Vector2.Transform(flippedPos, bodyTransform) * item.Scale;
