﻿using Barotrauma.Networking;
using FarseerPhysics;
using Microsoft.Xna.Framework;
using System;
using System.Linq;

namespace Barotrauma.Items.Components
{
    partial class LevelResource : ItemComponent, IServerSerializable
    {
        private PhysicsBody trigger;

        private Holdable holdable;

        private float deattachTimer;

        [Serialize(1.0f, IsPropertySaveable.No, description: "How long it takes to deattach the item from the level walls (in seconds).")]
        public float DeattachDuration
        {
            get;
            set;
        }
        
        [Serialize(0.0f, IsPropertySaveable.No, description: "How far along the item is to being deattached. When the timer goes above DeattachDuration, the item is deattached.")]
        public float DeattachTimer
        {
            get { return deattachTimer; }
            set
            {
                //clients don't deattach the item until the server says so (handled in ClientRead)
                if (GameMain.NetworkMember != null && GameMain.NetworkMember.IsClient)
                {
                    return;
                }

                if (holdable == null) { return; }

                deattachTimer = Math.Max(0.0f, value);
#if SERVER
                if (deattachTimer >= DeattachDuration)
                {
                    if (holdable.Attached) { item.CreateServerEvent(this); }
                    holdable.DeattachFromWall();
                }
                else if (Math.Abs(lastSentDeattachTimer - deattachTimer) > 0.1f)
                {
                    item.CreateServerEvent(this);
                    lastSentDeattachTimer = deattachTimer;
                }
#else
                if (deattachTimer >= DeattachDuration)
                {
                    if (holdable.Attached)
                    {
                        GameAnalyticsManager.AddDesignEvent("ResourceCollected:" + (GameMain.GameSession?.GameMode?.Preset.Identifier.Value ?? "none") + ":" + item.Prefab.Identifier);
                        holdable.DeattachFromWall();
                    }
                    trigger.Enabled = false;
                }
#endif
            }
        }

        [Serialize(1.0f, IsPropertySaveable.No, description: "How much the position of the item can vary from the wall the item spawns on.")]
        public float RandomOffsetFromWall
        {
            get;
            set;
        }

        public bool Attached
        {
            get { return holdable != null && holdable.Attached; }
        }
                
        public LevelResource(Item item, ContentXElement element) : base(item, element)
        {
            IsActive = true;
        }

        public override void Move(Vector2 amount, bool ignoreContacts = false)
        {
            if (trigger != null && amount.LengthSquared() > 0.00001f)
            {
                if (ignoreContacts)
                {
                    trigger.SetTransformIgnoreContacts(item.SimPosition, 0.0f);
                }
                else
                {
                    trigger.SetTransform(item.SimPosition, 0.0f);
                }
            }
        }

        public override void Update(float deltaTime, Camera cam)
        {
            if (holdable != null && !holdable.Attached)
            {
                if (trigger != null)
                {
                    trigger.Enabled = false;
                }
                IsActive = false;
            }
            else
            {
                if (trigger == null) 
                { 
                    CreateTriggerBody(); 
                }
                if (trigger != null && Vector2.DistanceSquared(item.SimPosition, trigger.SimPosition) > 0.01f)
                {
                    trigger.SetTransform(item.SimPosition, 0.0f);
                }
                IsActive = false;
            }
        }

        public override void OnItemLoaded()
        {
            holdable = item.GetComponent<Holdable>();
            if (holdable == null)
            {
                IsActive = false;
                return;
            }
            holdable.Reattachable = false;
            if (requiredItems.Any())
            {
                holdable.PickingTime = float.MaxValue;
            }
        }

        private void CreateTriggerBody()
        {
            System.Diagnostics.Debug.Assert(trigger == null, "LevelResource trigger already created!");
            var body = item.body ?? holdable.Body;
            if (body != null && Attached)
            {
<<<<<<< HEAD
                trigger = new PhysicsBody(body.Width, body.Height, body.Radius, 
=======
                trigger = new PhysicsBody(body.Width, body.Height, body.Radius,
>>>>>>> f95be051
                    body.Density,
                    BodyType.Static,
                    Physics.CollisionWall,
                    Physics.CollisionNone,
                    findNewContacts: false)
                {
                    UserData = item
                };
                trigger.FarseerBody.SetIsSensor(true);
            }
        }

        protected override void RemoveComponentSpecific()
        {
            if (trigger != null)
            {
                trigger.Remove();
                trigger = null;
            }
        }
    }
}<|MERGE_RESOLUTION|>--- conflicted
+++ resolved
@@ -138,11 +138,7 @@
             var body = item.body ?? holdable.Body;
             if (body != null && Attached)
             {
-<<<<<<< HEAD
-                trigger = new PhysicsBody(body.Width, body.Height, body.Radius, 
-=======
                 trigger = new PhysicsBody(body.Width, body.Height, body.Radius,
->>>>>>> f95be051
                     body.Density,
                     BodyType.Static,
                     Physics.CollisionWall,
