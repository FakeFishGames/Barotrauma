﻿using Barotrauma.Networking;
using FarseerPhysics;
using Microsoft.Xna.Framework;
using System;
using System.Collections.Generic;
using System.Linq;
using FarseerPhysics.Dynamics;
#if CLIENT
using Barotrauma.Lights;
#endif
using Barotrauma.Extensions;

namespace Barotrauma.Items.Components
{
    partial class Door : Pickable, IDrawableComponent, IServerSerializable
    {
        private static readonly HashSet<Door> doorList = new HashSet<Door>();

        public static IReadOnlyCollection<Door> DoorList { get { return doorList; } }

        private Gap linkedGap;
        private bool isOpen;

        private float openState;
        private readonly Sprite doorSprite, weldedSprite, brokenSprite;
        private readonly bool scaleBrokenSprite, fadeBrokenSprite;
        private readonly bool autoOrientGap;
        
        private bool isJammed;
        public bool IsJammed
        {
            get { return isJammed; }
            set
            {
                if (isJammed == value) { return; }
                isJammed = value;
#if SERVER
                item.CreateServerEvent(this);
#endif
            }
        }

        private bool isStuck;
        public bool IsStuck
        {
            get { return isStuck; }
            private set
            {
                if (isStuck == value) { return; }
                isStuck = value;
#if SERVER
                item.CreateServerEvent(this);
#endif
            }
        }

        //how much "less stuck" partially doors get when opened
        const float StuckReductionOnOpen = 30.0f;

        private float resetPredictionTimer;
        private float toggleCooldownTimer;
        private Character lastUser;

        private float damageSoundCooldown;

        private double lastBrokenTime;

        private Rectangle doorRect;

        private bool isBroken;

        public bool CanBeTraversed => !Impassable && (IsBroken || IsOpen);
        
        public bool IsBroken
        {
            get { return isBroken; }
            set
            {
                if (isBroken == value) { return; }
                isBroken = value;
                if (isBroken)
                {
                    DisableBody();
                }
                else
                {
                    EnableBody();
                }
#if SERVER
                item.CreateServerEvent(this);
#endif
            }
        }

        public PhysicsBody Body { get; private set; }

        //the fixture that's part of the submarine's collider (= fixture that things outside the sub can collide with if the door is outside hulls)
        public Fixture OutsideSubmarineFixture;

        private float RepairThreshold
        {
            get { return item.GetComponent<Repairable>() == null ? 0.0f : item.MaxCondition; }
        }

        public bool CanBeWelded = true;

        private float stuck;
        [Serialize(0.0f, IsPropertySaveable.No, description: "How badly stuck the door is (in percentages). If the percentage reaches 100, the door needs to be cut open to make it usable again.")]
        public float Stuck
        {
            get { return stuck; }
            set
            {
                if (isOpen || isBroken || !CanBeWelded) { return; }
                stuck = MathHelper.Clamp(value, 0.0f, 100.0f);
                //don't allow clients to make the door stuck unless the server says so (handled in ClientRead)
                if (GameMain.NetworkMember != null && GameMain.NetworkMember.IsClient) { return; }
                if (stuck <= 0.0f) { IsStuck = false; }
                if (stuck >= 99.0f) { IsStuck = true; }
            }
        }

        [Serialize(3.0f, IsPropertySaveable.Yes, description: "How quickly the door opens."), Editable]
        public float OpeningSpeed { get; private set; }

        [Serialize(3.0f, IsPropertySaveable.Yes, description: "How quickly the door closes."), Editable]
        public float ClosingSpeed { get; private set; }

        [Serialize(1.0f, IsPropertySaveable.Yes, description: "The door cannot be opened/closed during this time after it has been opened/closed by another character."), Editable]
        public float ToggleCoolDown { get; private set; }

        public bool? PredictedState { get; private set; }

        public Gap LinkedGap
        {
            get
            {
                if (linkedGap == null)
                {
                    GetLinkedGap();
                }
                return linkedGap;
            }
        }

        private void GetLinkedGap()
        {
            linkedGap = item.linkedTo.FirstOrDefault(e => e is Gap) as Gap;
            if (linkedGap == null)
            {
                Rectangle rect = item.Rect;
                linkedGap = new Gap(rect, !IsHorizontal, Item.Submarine)
                {
                    Submarine = item.Submarine
                };
                item.linkedTo.Add(linkedGap);
            }
            RefreshLinkedGap();
        }

        public bool IsHorizontal { get; private set; }

        [Serialize("0.0,0.0,0.0,0.0", IsPropertySaveable.No, description: "Position and size of the window on the door. The upper left corner is 0,0. Set the width and height to 0 if you don't want the door to have a window.")]
        public Rectangle Window { get; set; }

        [Editable, Serialize(false, IsPropertySaveable.Yes, description: "Is the door currently open.")]
        public bool IsOpen
        {
            get { return isOpen; }
            set 
            {
                isOpen = value;
                OpenState = isOpen ? 1.0f : 0.0f;
            }
        }
        public bool IsClosed => !IsOpen;

        public bool IsFullyOpen => IsOpen && OpenState >= 1.0f;

        public bool IsFullyClosed => IsClosed && OpenState <= 0f;

        [Serialize(false, IsPropertySaveable.No, description: "If the door has integrated buttons, it can be opened by interacting with it directly (instead of using buttons wired to it).")]
        public bool HasIntegratedButtons { get; private set; }
                
        public float OpenState
        {
            get { return openState; }
            set 
            {
                openState = MathHelper.Clamp(value, 0.0f, 1.0f);
#if CLIENT
                float size = IsHorizontal ? item.Rect.Width : item.Rect.Height;
                //refresh convex hulls if the body of the door has moved by 5 pixels,
                //or if it becomes fully closed or fully open
                if (Math.Abs(lastConvexHullState - openState) * size > 5.0f ||
                    (openState <= 0.0f && lastConvexHullState > 0.0f) ||
                    (openState >= 1.0f && lastConvexHullState < 1.0f)) 
                {
                    UpdateConvexHulls();
                    lastConvexHullState = openState; 
                }
#endif
            }
        }

        [Serialize(false, IsPropertySaveable.No, description: "Characters and items cannot pass through impassable doors. Useful for things such as ducts that should only let water and air through.")]
        public bool Impassable
        {
            get;
            set;
        }

        [Editable, Serialize(true, IsPropertySaveable.Yes, description: "", alwaysUseInstanceValues: true)]
        public bool UseBetweenOutpostModules { get; private set; }

        [Editable, Serialize(false, IsPropertySaveable.No, description: "If true, bots won't try to close this door behind them.", alwaysUseInstanceValues: true)]
        public bool BotsShouldKeepOpen { get; private set; }

        public Door(Item item, ContentXElement element)
            : base(item, element)
        {
            IsHorizontal = element.GetAttributeBool("horizontal", false);
            canBePicked = element.GetAttributeBool("canbepicked", false);
            autoOrientGap = element.GetAttributeBool("autoorientgap", false);

            allowedSlots.Clear();
            
            foreach (var subElement in element.Elements())
            {
                string textureDir = GetTextureDirectory(subElement);
                switch (subElement.Name.ToString().ToLowerInvariant())
                {
                    case "sprite":
                        doorSprite = new Sprite(subElement, path: textureDir);
                        break;
                    case "weldedsprite":
                        weldedSprite = new Sprite(subElement, path: textureDir);
                        break;
                    case "brokensprite":
                        brokenSprite = new Sprite(subElement, path: textureDir);
                        scaleBrokenSprite = subElement.GetAttributeBool("scale", false);
                        fadeBrokenSprite = subElement.GetAttributeBool("fade", false);
                        break;
                }
            }
                        
            IsActive = true;
            doorList.Add(this);
        }

        public override void OnItemLoaded()
        {
            //do this here because the scale of the item might not be set to the final value yet in the constructor
            doorRect = new Rectangle(
                item.Rect.Center.X - (int)(doorSprite.size.X / 2 * item.Scale),
                item.Rect.Y - item.Rect.Height / 2 + (int)(doorSprite.size.Y / 2.0f * item.Scale),
                (int)(doorSprite.size.X * item.Scale),
                (int)(doorSprite.size.Y * item.Scale));

            Body = new PhysicsBody(
                ConvertUnits.ToSimUnits(Math.Max(doorRect.Width, 1)),
                ConvertUnits.ToSimUnits(Math.Max(doorRect.Height, 1)),
                radius: 0.0f,
                density: 1.5f,
                BodyType.Static,
                Physics.CollisionWall,
                Physics.CollisionCharacter | Physics.CollisionItem | Physics.CollisionCharacter | Physics.CollisionItemBlocking | Physics.CollisionProjectile,
                findNewContacts: false)
            {
                UserData = item,
                Friction = 0.5f
            };
            Body.SetTransformIgnoreContacts(
                ConvertUnits.ToSimUnits(new Vector2(doorRect.Center.X, doorRect.Y - doorRect.Height / 2)),
                0.0f);
            if (isBroken)
            {
                DisableBody();
            }
        }

        public override void Move(Vector2 amount, bool ignoreContacts = false)
        {
            if (ignoreContacts)
            {
                Body?.SetTransformIgnoreContacts(Body.SimPosition + ConvertUnits.ToSimUnits(amount), 0.0f);
            }
            else
            {
                Body?.SetTransform(Body.SimPosition + ConvertUnits.ToSimUnits(amount), 0.0f);
            }
#if CLIENT
            UpdateConvexHulls();
#endif
        }

        private readonly LocalizedString accessDeniedTxt = TextManager.Get("AccessDenied");
        private readonly LocalizedString cannotOpenText = TextManager.Get("DoorMsgCannotOpen");
        public override bool HasRequiredItems(Character character, bool addMessage, LocalizedString msg = null)
        {
            Msg = HasAccess(character) ? "ItemMsgOpen" : "ItemMsgForceOpenCrowbar";
            ParseMsg();
            if (addMessage)
            {
                msg = msg ?? (HasIntegratedButtons ? accessDeniedTxt : cannotOpenText).Value;
            }
            return isBroken || base.HasRequiredItems(character, addMessage, msg);
        }

        public override bool Pick(Character picker)
        {
            if (item.Condition < RepairThreshold && item.GetComponent<Repairable>().HasRequiredItems(picker, addMessage: false)) { return true; }
            if (requiredItems.None()) { return false; }
            if (HasAccess(picker) && HasRequiredItems(picker, false)) { return false; }
            return base.Pick(picker);
        }

        public override bool OnPicked(Character picker)
        {
            if (item.Condition < RepairThreshold && item.GetComponent<Repairable>().HasRequiredItems(picker, addMessage: false)) { return true; }
            if (!HasAccess(picker))
            {
                ToggleState(ActionType.OnPicked, picker);
            }
            return false;
        }

        private void ToggleState(ActionType actionType, Character user)
        {
            if (toggleCooldownTimer > 0.0f && user != lastUser)
            {
                OnFailedToOpen();
                return;
            }
            toggleCooldownTimer = ToggleCoolDown;
            if (IsStuck || IsJammed)
            {
#if CLIENT
                if (IsStuck) { HintManager.OnTryOpenStuckDoor(user); }
#endif
                toggleCooldownTimer = 1.0f;
                OnFailedToOpen();
                return;
            }
            lastUser = user;
            SetState(PredictedState == null ? !isOpen : !PredictedState.Value, false, true, forcedOpen: actionType == ActionType.OnPicked);
        }

        public override bool Select(Character character)
        {
            if (isBroken) { return true; }
            bool hasRequiredItems = HasRequiredItems(character, false);
            if (HasAccess(character))
            {
                float originalPickingTime = PickingTime;
                PickingTime = 0;
                ToggleState(ActionType.OnUse, character);
                PickingTime = originalPickingTime;
                StopPicking(picker);
                return true;
            }
#if CLIENT
            else if (hasRequiredItems && character != null && character == Character.Controlled)
            {
                GUI.AddMessage(accessDeniedTxt, GUIStyle.Red);
            }
#endif
            return false;
        }

        public override void Update(float deltaTime, Camera cam)
        {
            UpdateProjSpecific(deltaTime);
            toggleCooldownTimer -= deltaTime;
            damageSoundCooldown -= deltaTime;

            if (isBroken)
            {
                lastBrokenTime = Timing.TotalTime;
                //the door has to be restored to 50% health before collision detection on the body is re-enabled

                //multiply by MaxRepairConditionMultiplier so the item gets repaired at 50% of the _default max condition_
                //otherwise increasing the max condition is arguably harmful, as the door needs to be repaired further to re-enable the collider
                if (item.ConditionPercentage * Math.Max(item.MaxRepairConditionMultiplier, 1.0f) > 50.0f && 
                    (GameMain.NetworkMember == null || GameMain.NetworkMember.IsServer))
                {
                    IsBroken = false;
                }
                return;
            }



            bool isClosing = false;
            if ((!IsStuck && !IsJammed) || !isOpen)
            {
                if (PredictedState == null)
                {
                    OpenState += deltaTime * (isOpen ? OpeningSpeed : -ClosingSpeed);
                    isClosing = openState > 0.0f && openState < 1.0f && !isOpen;
                }
                else
                {
                    OpenState += deltaTime * ((bool)PredictedState ? OpeningSpeed : -ClosingSpeed);
                    isClosing = openState > 0.0f && openState < 1.0f && !(bool)PredictedState;

                    resetPredictionTimer -= deltaTime;
                    if (resetPredictionTimer <= 0.0f)
                    {
                        PredictedState = null;
                    }
                }
                LinkedGap.Open = isBroken ? 1.0f : openState;
            }
            
            if (isClosing)
            {
                if (OpenState < 0.9f) { PushCharactersAway(); }
                if (CheckSubmarinesInDoorWay())
                {
                    PredictedState = null;
                    isOpen = true;
                }
            }
            else
            {
                bool wasEnabled = Body.Enabled;
                Body.Enabled = Impassable || openState < 1.0f;
                if (OutsideSubmarineFixture != null)
                {
                    OutsideSubmarineFixture.CollidesWith = Body.Enabled ? SubmarineBody.CollidesWith : Category.None;
                }
                if (wasEnabled && !Body.Enabled && IsHorizontal)
                {
                    //when opening a hatch, force characters above it to refresh the floor position
                    //(otherwise the character won't fall through the hatch until it moves)
                    foreach (Character c in Character.CharacterList)
                    {
                        if (c.WorldPosition.Y < item.WorldPosition.Y) { continue; }
                        if (c.WorldPosition.X < item.WorldRect.X || c.WorldPosition.X > item.WorldRect.Right) { continue; }
                        c.AnimController?.ForceRefreshFloorY();
                    }
                }
            }

            //don't use the predicted state here, because it might set
            //other items to an incorrect state if the prediction is wrong
            item.SendSignal(isOpen ? "1" : "0", "state_out");
        }

        partial void UpdateProjSpecific(float deltaTime);


        public override void UpdateBroken(float deltaTime, Camera cam)
        {
            base.UpdateBroken(deltaTime, cam);
            if (GameMain.NetworkMember == null || GameMain.NetworkMember.IsServer)
            {
                IsBroken = true;
            }
        }

        private void EnableBody()
        {
            if (!Impassable)
            {
                Body.FarseerBody.SetIsSensor(false);
                var ce = Body.FarseerBody.ContactList;
                while (ce != null && ce.Contact != null)
                {
                    ce.Contact.Enabled = false;
                    ce = ce.Next;
                }
                PushCharactersAway();
            }
            if (OutsideSubmarineFixture != null && Body.Enabled)
            {
                OutsideSubmarineFixture.CollidesWith = SubmarineBody.CollidesWith;
            }
#if CLIENT
            UpdateConvexHulls();
#endif
            isBroken = false;
        }

        private void DisableBody()
        {
            //change the body to a sensor instead of disabling it completely, 
            //because otherwise repairtool raycasts won't hit it
            if (!Impassable)
            {
                Body.FarseerBody.SetIsSensor(true);
                var ce = Body.FarseerBody.ContactList;
                while (ce != null && ce.Contact != null)
                {
                    ce.Contact.Enabled = false;
                    ce = ce.Next;
                }
            }

            if (OutsideSubmarineFixture != null)
            {
                OutsideSubmarineFixture.CollidesWith = Category.None;
            }
            if (linkedGap != null)
            {
                linkedGap.Open = 1.0f;
            }

            IsOpen = false;
#if CLIENT
            if (convexHull != null) { convexHull.Enabled = false; }
            if (convexHull2 != null) { convexHull2.Enabled = false; }
#endif
        }

        public void RefreshLinkedGap()
        {
            LinkedGap.ConnectedDoor = this;
            if (autoOrientGap)
            {
                LinkedGap.AutoOrient();
            }
            LinkedGap.Open = isBroken ? 1.0f : openState;
            LinkedGap.PassAmbientLight = Window != Rectangle.Empty;
        }

        public override void OnMapLoaded()
        {
            RefreshLinkedGap();
#if CLIENT
<<<<<<< HEAD
            convexHull = new ConvexHull(Rectangle.Empty, !IsHorizontal, item);
            if (Window != Rectangle.Empty) { convexHull2 = new ConvexHull(Rectangle.Empty, !IsHorizontal, item); }
=======
            convexHull = new ConvexHull(doorRect, IsHorizontal, item);
            if (Window != Rectangle.Empty)
            {
                convexHull2 = new ConvexHull(doorRect, IsHorizontal, item);
            }
>>>>>>> f95be051
            UpdateConvexHulls();
#endif
        }

        public override void OnScaleChanged()
        {
#if CLIENT
            UpdateConvexHulls();
#endif
            if (linkedGap != null)
            {
                RefreshLinkedGap();
                linkedGap.Rect = item.Rect;
            }
        }

        protected override void RemoveComponentSpecific()
        {
            base.RemoveComponentSpecific();

            if (Body != null)
            {
                Body.Remove();
                Body = null;
            }

            foreach (Gap gap in Gap.GapList)
            {
                if (gap.ConnectedDoor == this)
                {
                    gap.ConnectedDoor = null;
                }
            }

            if (OutsideSubmarineFixture != null)
            {
                OutsideSubmarineFixture.Body.Remove(OutsideSubmarineFixture);
                OutsideSubmarineFixture = null;
            }
            
            //no need to remove the gap if we're unloading the whole submarine
            //otherwise the gap will be removed twice and cause console warnings
            if (!Submarine.Unloading)
            {
                linkedGap?.Remove();
            }
            doorSprite?.Remove();
            weldedSprite?.Remove();

#if CLIENT
            convexHull?.Remove();
            convexHull2?.Remove();
#endif

            doorList.Remove(this);
        }

        private bool CheckSubmarinesInDoorWay()
        {
            if (linkedGap != null && linkedGap.IsRoomToRoom) { return false; }

            Rectangle doorRect = item.WorldRect;
            if (IsHorizontal)
            {
                doorRect.Width = (int)(item.Rect.Width * (1.0f - openState));
            }
            else
            {
                doorRect.Height = (int)(item.Rect.Height * (1.0f - openState));
            }

            foreach (Submarine sub in Submarine.Loaded)
            {
                if (sub == item.Submarine || sub.DockedTo.Contains(item.Submarine)) { continue; }
                Rectangle worldBorders = sub.Borders;
                worldBorders.Location += sub.WorldPosition.ToPoint();
                if (!Submarine.RectsOverlap(worldBorders, doorRect)) { continue; }                
                foreach (Hull hull in sub.GetHulls(alsoFromConnectedSubs: false))
                {
                    if (Submarine.RectsOverlap(hull.WorldRect, doorRect)) { return true; }
                }
            }
            return false;
        }

        bool itemPosErrorShown;
        private readonly HashSet<Character> characterPosErrorShown = new HashSet<Character>();
        private void PushCharactersAway()
        {
            if (!MathUtils.IsValid(item.SimPosition))
            {
                if (!itemPosErrorShown)
                {
                    DebugConsole.ThrowError("Failed to push a character out of a doorway - position of the door is not valid (" + item.SimPosition + ")");
                    GameAnalyticsManager.AddErrorEventOnce("PushCharactersAway:DoorPosInvalid", GameAnalyticsManager.ErrorSeverity.Error,
                          "Failed to push a character out of a doorway - position of the door is not valid (" + item.SimPosition + ").");
                    itemPosErrorShown = true;
                }
                return;
            }
            
            Vector2 simPos = ConvertUnits.ToSimUnits(new Vector2(item.Rect.X, item.Rect.Y));

            Vector2 currSize = IsHorizontal ?
                new Vector2(item.Rect.Width * (1.0f - openState), doorSprite.size.Y * item.Scale) :
                new Vector2(doorSprite.size.X * item.Scale, item.Rect.Height * (1.0f - openState));
            Vector2 simSize = ConvertUnits.ToSimUnits(currSize);

            foreach (Character c in Character.CharacterList)
            {
                if (!c.Enabled) { continue; }
                if (!MathUtils.IsValid(c.SimPosition))
                {
                    if (!characterPosErrorShown.Contains(c))
                    {
                        if (GameSettings.CurrentConfig.VerboseLogging) { DebugConsole.ThrowError("Failed to push a character out of a doorway - position of the character \"" + c.Name + "\" is not valid (" + c.SimPosition + ")"); }
                        GameAnalyticsManager.AddErrorEventOnce("PushCharactersAway:CharacterPosInvalid", GameAnalyticsManager.ErrorSeverity.Error,
                            "Failed to push a character out of a doorway - position of the character \"" + c.SpeciesName + "\" is not valid (" + c.SimPosition + ")." +
                            " Removed: " + c.Removed +
                            " Remoteplayer: " + c.IsRemotePlayer);
                        characterPosErrorShown.Add(c);
                    }
                    continue;
                }
                int dir = IsHorizontal ? Math.Sign(c.SimPosition.Y - item.SimPosition.Y) : Math.Sign(c.SimPosition.X - item.SimPosition.X);

                foreach (Limb limb in c.AnimController.Limbs)
                {
                    if (limb.IsSevered) { continue; }
                    if (PushBodyOutOfDoorway(c, limb.body, dir, simPos, simSize) && damageSoundCooldown <= 0.0f)
                    {
#if CLIENT
                        SoundPlayer.PlayDamageSound("LimbBlunt", 1.0f, limb.body);
#endif
                        damageSoundCooldown = 0.5f;
                    }
                }
                PushBodyOutOfDoorway(c, c.AnimController.Collider, dir, simPos, simSize);
            }
        }

        private bool PushBodyOutOfDoorway(Character c, PhysicsBody body, int dir, Vector2 doorRectSimPos, Vector2 doorRectSimSize)
        {
            if (!MathUtils.IsValid(body.SimPosition))
            {
                DebugConsole.ThrowError("Failed to push a limb out of a doorway - position of the body (character \"" + c.Name + "\") is not valid (" + body.SimPosition + ")");
                GameAnalyticsManager.AddErrorEventOnce("PushCharactersAway:LimbPosInvalid", GameAnalyticsManager.ErrorSeverity.Error,
                    "Failed to push a character out of a doorway - position of the character \"" + c.SpeciesName + "\" is not valid (" + body.SimPosition + ")." +
                    " Removed: " + c.Removed +
                    " Remoteplayer: " + c.IsRemotePlayer);
                return false;
            }

            float diff;
            if (IsHorizontal)
            {
                if (body.SimPosition.X < doorRectSimPos.X || body.SimPosition.X > doorRectSimPos.X + doorRectSimSize.X) { return false; }
                diff = body.SimPosition.Y - item.SimPosition.Y;
            }
            else
            {
                if (body.SimPosition.Y > doorRectSimPos.Y || body.SimPosition.Y < doorRectSimPos.Y - doorRectSimSize.Y) { return false; }
                diff = body.SimPosition.X - item.SimPosition.X;
            }

            //if the limb is at a different side of the door than the character (collider), 
            //immediately teleport it to the correct side
            if (Math.Sign(diff) != dir)
            {
                if (IsHorizontal)
                {
                    body.SetTransform(new Vector2(body.SimPosition.X, item.SimPosition.Y + dir * doorRectSimSize.Y * 2.0f), body.Rotation);
                }
                else
                {
                    body.SetTransform(new Vector2(item.SimPosition.X + dir * doorRectSimSize.X * 1.2f, body.SimPosition.Y), body.Rotation);
                }
            }

            //apply an impulse to push the limb further from the door
            if (IsHorizontal)
            {
                if (Math.Abs(body.SimPosition.Y - item.SimPosition.Y) > doorRectSimSize.Y * 0.5f) { return false; }
                body.ApplyLinearImpulse(new Vector2(isOpen ? 0.0f : 1.0f, dir * 2.0f), maxVelocity: NetConfig.MaxPhysicsBodyVelocity);
            }
            else
            {
                if (Math.Abs(body.SimPosition.X - item.SimPosition.X) > doorRectSimSize.X * 0.5f) { return false; }
                body.ApplyLinearImpulse(new Vector2(dir * 2.0f, isOpen ? 0.0f : -1.0f), maxVelocity: NetConfig.MaxPhysicsBodyVelocity);
            }

            //don't stun if the door was broken a moment ago
            //otherwise enabling the door's collider and pushing the character away will interrupt repairing
            if (lastBrokenTime < Timing.TotalTime - 1.0f)
            {
                c.SetStun(0.2f);
            }
            return true;
        }

        partial void OnFailedToOpen();

        public override bool HasAccess(Character character)
        {
            if (!item.IsInteractable(character)) { return false; }
            if (HasIntegratedButtons)
            {
                return base.HasAccess(character);
            }
            else
            {
                return base.HasAccess(character) && Item.GetConnectedComponents<Controller>(true).Any(b => b.HasAccess(character));
            }
        }

        public override void ReceiveSignal(Signal signal, Connection connection)
        {
            if (IsStuck || IsJammed) { return; }

            bool wasOpen = PredictedState == null ? isOpen : PredictedState.Value;
            
            if (connection.Name == "toggle")
            {
                if (signal.value == "0") { return; }
                if (toggleCooldownTimer > 0.0f && signal.sender != lastUser) { OnFailedToOpen(); return; }
                if (IsStuck) { toggleCooldownTimer = 1.0f; OnFailedToOpen(); return; }
                toggleCooldownTimer = ToggleCoolDown;
                lastUser = signal.sender;
                SetState(!wasOpen, false, true, forcedOpen: false);
            }
            else if (connection.Name == "set_state")
            {
                bool signalOpen = signal.value != "0";
                if (IsStuck && signalOpen != wasOpen) { toggleCooldownTimer = 1.0f; OnFailedToOpen(); return; }
                SetState(signalOpen, false, true, forcedOpen: false);
            }

#if SERVER
            if (signal.sender != null && wasOpen != isOpen)
            {
                GameServer.Log(GameServer.CharacterLogName(signal.sender) + (isOpen ? " opened " : " closed ") + item.Name, ServerLog.MessageType.ItemInteraction);
            }
#endif
        }

        public void TrySetState(bool open, bool isNetworkMessage, bool sendNetworkMessage = false)
        {
            SetState(open, isNetworkMessage, sendNetworkMessage, forcedOpen: false);
        }

        partial void SetState(bool open, bool isNetworkMessage, bool sendNetworkMessage, bool forcedOpen);
    }
}<|MERGE_RESOLUTION|>--- conflicted
+++ resolved
@@ -529,16 +529,11 @@
         {
             RefreshLinkedGap();
 #if CLIENT
-<<<<<<< HEAD
-            convexHull = new ConvexHull(Rectangle.Empty, !IsHorizontal, item);
-            if (Window != Rectangle.Empty) { convexHull2 = new ConvexHull(Rectangle.Empty, !IsHorizontal, item); }
-=======
             convexHull = new ConvexHull(doorRect, IsHorizontal, item);
             if (Window != Rectangle.Empty)
             {
                 convexHull2 = new ConvexHull(doorRect, IsHorizontal, item);
             }
->>>>>>> f95be051
             UpdateConvexHulls();
 #endif
         }
