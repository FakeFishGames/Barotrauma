--- conflicted
+++ resolved
@@ -1387,18 +1387,12 @@
             Item.RemoveByPrefab(this);
         }
 
-<<<<<<< HEAD
-        public void InheritFrom(ItemPrefab parent)
-        {
-            ConfigElement = (this as IImplementsVariants<ItemPrefab>).DoInherit(null);
-=======
         public Identifier VariantOf { get; }
         public ItemPrefab ParentPrefab { get; set; }
 
         public void InheritFrom(ItemPrefab parent)
         {
-            ConfigElement = originalElement.CreateVariantXML(parent.ConfigElement, CheckXML).FromPackage(ConfigElement.ContentPackage);
->>>>>>> d5df5880
+            ConfigElement = (this as IImplementsVariants<ItemPrefab>).DoInherit(null);
             ParseConfigElement(parent);
 
             void CheckXML(XElement originalElement, XElement variantElement, XElement result)
