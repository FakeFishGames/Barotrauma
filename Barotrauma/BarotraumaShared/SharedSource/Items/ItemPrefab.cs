﻿using Barotrauma.IO;
using Barotrauma.Items.Components;
using Microsoft.Xna.Framework;
using System;
using System.Collections.Generic;
using System.Collections.Immutable;
using System.Linq;
using Barotrauma.Extensions;
using System.Security.Cryptography;
using System.Xml.Linq;

namespace Barotrauma
{
    readonly struct DeconstructItem
    {
        public readonly Identifier ItemIdentifier;
        //number of items to output
        public readonly int Amount;
        //minCondition does <= check, meaning that below or equal to min condition will be skipped.
        public readonly float MinCondition;
        //maxCondition does > check, meaning that above this max the deconstruct item will be skipped.
        public readonly float MaxCondition;
        //Condition of item on creation
        public readonly float OutConditionMin, OutConditionMax;
        //should the condition of the deconstructed item be copied to the output items
        public readonly bool CopyCondition;

        //tag/identifier of the deconstructor(s) that can be used to deconstruct the item into this
        public readonly string[] RequiredDeconstructor;
        //tag/identifier of other item(s) that that need to be present in the deconstructor to deconstruct the item into this
        public readonly string[] RequiredOtherItem;
        //text to display on the deconstructor's activate button when this output is available
        public readonly string ActivateButtonText;
        public readonly string InfoText;
        public readonly string InfoTextOnOtherItemMissing;

        public readonly float Commonness;

        public DeconstructItem(XElement element, Identifier parentDebugName)
        {
            ItemIdentifier = element.GetAttributeIdentifier("identifier", "");
            Amount = element.GetAttributeInt("amount", 1);
            MinCondition = element.GetAttributeFloat("mincondition", -0.1f);
            MaxCondition = element.GetAttributeFloat("maxcondition", 1.0f);
            OutConditionMin = element.GetAttributeFloat("outconditionmin", element.GetAttributeFloat("outcondition", 1.0f));
            OutConditionMax = element.GetAttributeFloat("outconditionmax", element.GetAttributeFloat("outcondition", 1.0f));
            CopyCondition = element.GetAttributeBool("copycondition", false);
            Commonness = element.GetAttributeFloat("commonness", 1.0f);
            RequiredDeconstructor = element.GetAttributeStringArray("requireddeconstructor", 
                element.Parent?.GetAttributeStringArray("requireddeconstructor", new string[0]) ?? new string[0]);
            RequiredOtherItem = element.GetAttributeStringArray("requiredotheritem", new string[0]);
            ActivateButtonText = element.GetAttributeString("activatebuttontext", string.Empty);
            InfoText = element.GetAttributeString("infotext", string.Empty);
            InfoTextOnOtherItemMissing = element.GetAttributeString("infotextonotheritemmissing", string.Empty);
        }

        public bool IsValidDeconstructor(Item deconstructor)
        {
            return RequiredDeconstructor.Length == 0 || RequiredDeconstructor.Any(r => deconstructor.HasTag(r) || deconstructor.Prefab.Identifier == r);
        }
    }

    class FabricationRecipe
    {
        public abstract class RequiredItem
        {
            public abstract IEnumerable<ItemPrefab> ItemPrefabs { get; }
            public abstract UInt32 UintIdentifier { get; }

            public abstract bool MatchesItem(Item item);

            public abstract ItemPrefab FirstMatchingPrefab { get; }

            public RequiredItem(int amount, float minCondition, float maxCondition, bool useCondition)
            {
                Amount = amount;
                MinCondition = minCondition;
                MaxCondition = maxCondition;
                UseCondition = useCondition;
            }
            public readonly int Amount;
            public readonly float MinCondition;
            public readonly float MaxCondition;
            public readonly bool UseCondition;

            public bool IsConditionSuitable(float conditionPercentage)
            {
                float normalizedCondition = conditionPercentage / 100.0f;
                if (MathUtils.NearlyEqual(normalizedCondition, MinCondition) || MathUtils.NearlyEqual(normalizedCondition, MaxCondition))
                {
                    return true;
                }
                else if (normalizedCondition >= MinCondition && normalizedCondition <= MaxCondition)
                {
                    return true;
                }
                return false;
            }
        }

        public class RequiredItemByIdentifier : RequiredItem
        {
            public readonly Identifier ItemPrefabIdentifier;

            public ItemPrefab ItemPrefab => ItemPrefab.Prefabs.TryGet(ItemPrefabIdentifier, out var prefab) ? prefab
                : MapEntityPrefab.FindByName(ItemPrefabIdentifier.Value) as ItemPrefab ?? throw new Exception($"No ItemPrefab with identifier or name \"{ItemPrefabIdentifier}\"");
            
            public override UInt32 UintIdentifier { get; }

            public override IEnumerable<ItemPrefab> ItemPrefabs => ItemPrefab.ToEnumerable();

            public override ItemPrefab FirstMatchingPrefab => ItemPrefab;

            public override bool MatchesItem(Item item)
            {
                return item?.Prefab.Identifier == ItemPrefabIdentifier;
            }

            public RequiredItemByIdentifier(Identifier itemPrefab, int amount, float minCondition, float maxCondition, bool useCondition) : base(amount, minCondition, maxCondition, useCondition)
            {
                ItemPrefabIdentifier = itemPrefab;
                using MD5 md5 = MD5.Create();
                UintIdentifier = ToolBox.IdentifierToUint32Hash(itemPrefab, md5);
            }
        }

        public class RequiredItemByTag : RequiredItem
        {
            public readonly Identifier Tag;

            public override UInt32 UintIdentifier { get; }

            public override IEnumerable<ItemPrefab> ItemPrefabs => ItemPrefab.Prefabs.Where(p => p.Tags.Contains(Tag));

            public override ItemPrefab FirstMatchingPrefab => ItemPrefab.Prefabs.FirstOrDefault(p => p.Tags.Contains(Tag));

            public override bool MatchesItem(Item item)
            {
                if (item == null) { return false; }
                return item.HasTag(Tag);
            }

            public RequiredItemByTag(Identifier tag, int amount, float minCondition, float maxCondition, bool useCondition) : base(amount, minCondition, maxCondition, useCondition)
            {
                Tag = tag;
                using MD5 md5 = MD5.Create();
                UintIdentifier = ToolBox.IdentifierToUint32Hash(tag, md5);
            }
        }

        public readonly Identifier TargetItemPrefabIdentifier;
        public ItemPrefab TargetItem => ItemPrefab.Prefabs[TargetItemPrefabIdentifier];

        private readonly Lazy<LocalizedString> displayName;
        public LocalizedString DisplayName
            => ItemPrefab.Prefabs.ContainsKey(TargetItemPrefabIdentifier) ? displayName.Value : "";
        public readonly ImmutableArray<RequiredItem> RequiredItems;
        public readonly ImmutableArray<Identifier> SuitableFabricatorIdentifiers;
        public readonly float RequiredTime;
        public readonly int RequiredMoney;
        public readonly bool RequiresRecipe;
        public readonly float OutCondition; //Percentage-based from 0 to 1
        public readonly ImmutableArray<Skill> RequiredSkills;
        public readonly uint RecipeHash;
        public readonly int Amount;
        public readonly int? Quality;

        /// <summary>
        /// How many of this item the fabricator can create (< 0 = unlimited)
        /// </summary>
        public readonly int FabricationLimitMin, FabricationLimitMax;

        public FabricationRecipe(XElement element, Identifier itemPrefab)
        {
            TargetItemPrefabIdentifier = itemPrefab;
            var displayNameIdentifier = element.GetAttributeIdentifier("displayname", "");
            displayName = new Lazy<LocalizedString>(() => displayNameIdentifier.IsEmpty
                ? TargetItem.Name
                : TextManager.GetWithVariable($"DisplayName.{displayNameIdentifier}", "[itemname]", TargetItem.Name));

            SuitableFabricatorIdentifiers = element.GetAttributeIdentifierArray("suitablefabricators", Array.Empty<Identifier>()).ToImmutableArray();

            var requiredSkills = new List<Skill>();
            RequiredTime = element.GetAttributeFloat("requiredtime", 1.0f);
            RequiredMoney = element.GetAttributeInt("requiredmoney", 0);
            OutCondition = element.GetAttributeFloat("outcondition", 1.0f);
            if (OutCondition > 1.0f)
            {
                DebugConsole.AddWarning($"Error in \"{itemPrefab}\"'s fabrication recipe: out condition is above 100% ({OutCondition * 100}).");
            }
            var requiredItems = new List<RequiredItem>();
            RequiresRecipe = element.GetAttributeBool("requiresrecipe", false);
            Amount = element.GetAttributeInt("amount", 1);

            int limitDefault = element.GetAttributeInt("fabricationlimit", -1);
            FabricationLimitMin = element.GetAttributeInt(nameof(FabricationLimitMin), limitDefault);
            FabricationLimitMax = element.GetAttributeInt(nameof(FabricationLimitMax), limitDefault);

            if (element.GetAttribute(nameof(Quality)) != null)
            {
                Quality = element.GetAttributeInt(nameof(Quality), 0);
            }

            foreach (var subElement in element.Elements())
            {
                switch (subElement.Name.ToString().ToLowerInvariant())
                {
                    case "requiredskill":
                        if (subElement.Attribute("name") != null)
                        {
                            DebugConsole.ThrowError("Error in fabricable item " + itemPrefab + "! Use skill identifiers instead of names.");
                            continue;
                        }

                        requiredSkills.Add(new Skill(
                            subElement.GetAttributeIdentifier("identifier", ""),
                            subElement.GetAttributeInt("level", 0)));
                        break;
                    case "item":
                    case "requireditem":
                        Identifier requiredItemIdentifier = subElement.GetAttributeIdentifier("identifier", Identifier.Empty);
                        Identifier requiredItemTag = subElement.GetAttributeIdentifier("tag", Identifier.Empty);
                        if (requiredItemIdentifier == Identifier.Empty && requiredItemTag == Identifier.Empty)
                        {
                            DebugConsole.ThrowError("Error in fabricable item " + itemPrefab + "! One of the required items has no identifier or tag.");
                            continue;
                        }

                        float minCondition = subElement.GetAttributeFloat("mincondition", 1.0f);
                        float maxCondition = subElement.GetAttributeFloat("maxcondition", 1.0f);
                        //Substract mincondition from required item's condition or delete it regardless?
                        bool useCondition = subElement.GetAttributeBool("usecondition", true);
                        int amount = subElement.GetAttributeInt("count", subElement.GetAttributeInt("amount", 1));

                        if (requiredItemIdentifier != Identifier.Empty)
                        {
                            var existing = requiredItems.FindIndex(r =>
                                r is RequiredItemByIdentifier ri &&
                                ri.ItemPrefabIdentifier == requiredItemIdentifier &&
                                MathUtils.NearlyEqual(r.MinCondition, minCondition) &&
                                MathUtils.NearlyEqual(r.MaxCondition, maxCondition));
                            if (existing >= 0)
                            {
                                amount += requiredItems[existing].Amount;
                                requiredItems.RemoveAt(existing);
                            }
                            requiredItems.Add(new RequiredItemByIdentifier(requiredItemIdentifier, amount, minCondition, maxCondition, useCondition));
                        }
                        else
                        {
                            var existing = requiredItems.FindIndex(r =>
                                r is RequiredItemByTag rt &&
                                rt.Tag == requiredItemTag &&
                                MathUtils.NearlyEqual(r.MinCondition, minCondition) &&
                                MathUtils.NearlyEqual(r.MaxCondition, maxCondition));
                            if (existing >= 0)
                            {
                                amount += requiredItems[existing].Amount;
                                requiredItems.RemoveAt(existing);
                            }
                            requiredItems.Add(new RequiredItemByTag(requiredItemTag, amount, minCondition, maxCondition, useCondition));
                        }
                        break;
                }
            }

            this.RequiredSkills = requiredSkills.ToImmutableArray();
            this.RequiredItems = requiredItems.ToImmutableArray();

            RecipeHash = GenerateHash();
        }

        private uint GenerateHash()
        {
            using var md5 = MD5.Create();
            uint outputId = ToolBox.IdentifierToUint32Hash(TargetItemPrefabIdentifier, md5);

            var requiredItems = string.Join(':', RequiredItems
                .Select(i => i.UintIdentifier)
                .Select(i => string.Join(',', i)));

            var requiredSkills = string.Join(':', RequiredSkills.Select(s => $"{s.Identifier}:{s.Level}"));

            uint retVal = ToolBox.StringToUInt32Hash($"{Amount}|{outputId}|{RequiredTime}|{requiredItems}|{requiredSkills}", md5);
            if (retVal == 0) { retVal = 1; }
            return retVal;
        }
    }

    class PreferredContainer
    {
        public readonly ImmutableHashSet<Identifier> Primary;
        public readonly ImmutableHashSet<Identifier> Secondary;

        public readonly float SpawnProbability;
        public readonly float MaxCondition;
        public readonly float MinCondition;
        public readonly int MinAmount;
        public readonly int MaxAmount;
        // Overrides min and max, if defined.
        public readonly int Amount;
        public readonly bool CampaignOnly;
        public readonly bool NotCampaign;
        public readonly bool TransferOnlyOnePerContainer;
        public readonly bool AllowTransfersHere = true;

        public PreferredContainer(XElement element)
        {
            Primary = XMLExtensions.GetAttributeIdentifierArray(element, "primary", Array.Empty<Identifier>()).ToImmutableHashSet();
            Secondary = XMLExtensions.GetAttributeIdentifierArray(element, "secondary", Array.Empty<Identifier>()).ToImmutableHashSet();
            SpawnProbability = element.GetAttributeFloat("spawnprobability", 0.0f);
            MinAmount = element.GetAttributeInt("minamount", 0);
            MaxAmount = Math.Max(MinAmount, element.GetAttributeInt("maxamount", 0));
            Amount = element.GetAttributeInt("amount", 0);
            MaxCondition = element.GetAttributeFloat("maxcondition", 100f);
            MinCondition = element.GetAttributeFloat("mincondition", 0f);
            CampaignOnly = element.GetAttributeBool("campaignonly", CampaignOnly);
            NotCampaign = element.GetAttributeBool("notcampaign", NotCampaign);
            TransferOnlyOnePerContainer = element.GetAttributeBool("TransferOnlyOnePerContainer", TransferOnlyOnePerContainer);
            AllowTransfersHere = element.GetAttributeBool("AllowTransfersHere", AllowTransfersHere);

            if (element.GetAttribute("spawnprobability") == null)
            {
                //if spawn probability is not defined but amount is, assume the probability is 1
                if (MaxAmount > 0 || Amount > 0)
                {
                    SpawnProbability = 1.0f;
                } 
            }
            else if (element.GetAttribute("minamount") == null && element.GetAttribute("maxamount") == null && element.GetAttribute("amount") == null)
            {
                //spawn probability defined but amount isn't, assume amount is 1
                MinAmount = MaxAmount = Amount = 1;
                SpawnProbability = element.GetAttributeFloat("spawnprobability", 0.0f);
            }
        }
    }

    class SwappableItem
    {
        public int BasePrice { get; }

        public readonly bool CanBeBought;

        public readonly Identifier ReplacementOnUninstall;

        public string SpawnWithId;

        public string SwapIdentifier;

        public readonly Vector2 SwapOrigin;

        public List<(Identifier requiredTag, Identifier swapTo)> ConnectedItemsToSwap = new List<(Identifier requiredTag, Identifier swapTo)>();

        public readonly Sprite SchematicSprite;

        public int GetPrice(Location location = null)
        {
            int price = BasePrice;
            return location?.GetAdjustedMechanicalCost(price) ?? price;
        }

        public SwappableItem(ContentXElement element)
        {
            BasePrice = Math.Max(element.GetAttributeInt("price", 0), 0);
            SwapIdentifier = element.GetAttributeString("swapidentifier", string.Empty);
            CanBeBought = element.GetAttributeBool("canbebought", BasePrice != 0);
            ReplacementOnUninstall = element.GetAttributeIdentifier("replacementonuninstall", "");
            SwapOrigin = element.GetAttributeVector2("origin", Vector2.One);
            SpawnWithId = element.GetAttributeString("spawnwithid", string.Empty);

            foreach (var subElement in element.Elements())
            {
                switch (subElement.Name.ToString().ToLowerInvariant())
                {
                    case "schematicsprite":
                        SchematicSprite = new Sprite(subElement);
                        break;
                    case "swapconnecteditem":
                        ConnectedItemsToSwap.Add(
                            (subElement.GetAttributeIdentifier("tag", ""), 
                            subElement.GetAttributeIdentifier("swapto", "")));
                        break;
                }
            }
        }
    }

    partial class ItemPrefab : MapEntityPrefab, IImplementsVariants<ItemPrefab>
    {
        public static readonly PrefabCollection<ItemPrefab> Prefabs = new PrefabCollection<ItemPrefab>();

        //default size
        public Vector2 Size { get; private set; }

        private PriceInfo defaultPrice;
        public PriceInfo DefaultPrice => defaultPrice;
        private ImmutableDictionary<Identifier, PriceInfo> StorePrices { get; set; }
        public bool CanBeBought => (DefaultPrice != null && DefaultPrice.CanBeBought) ||
            (StorePrices != null && StorePrices.Any(p => p.Value.CanBeBought));
        /// <summary>
        /// Any item with a Price element in the definition can be sold everywhere.
        /// </summary>
        public bool CanBeSold => DefaultPrice != null;

        /// <summary>
        /// Defines areas where the item can be interacted with. If RequireBodyInsideTrigger is set to true, the character
        /// has to be within the trigger to interact. If it's set to false, having the cursor within the trigger is enough.
        /// </summary>
        public ImmutableArray<Rectangle> Triggers { get; private set; }

        private ImmutableDictionary<Identifier, float> treatmentSuitability;
        private readonly List<XElement> fabricationRecipeElements = new List<XElement>();

        /// <summary>
        /// Is this prefab overriding a prefab in another content package
        /// </summary>
        public bool IsOverride => Prefabs.IsOverride(this);

        public XElement originalElement { get; }
        public ContentXElement ConfigElement { get; private set; }

        public ImmutableArray<DeconstructItem> DeconstructItems { get; private set; }

        public ImmutableDictionary<uint, FabricationRecipe> FabricationRecipes { get; private set; }

        public float DeconstructTime { get; private set; }

        public bool AllowDeconstruct { get; private set; }

        //Containers (by identifiers or tags) that this item should be placed in. These are preferences, which are not enforced.
        public ImmutableArray<PreferredContainer> PreferredContainers { get; private set; }

        public SwappableItem SwappableItem
        {
            get;
            private set;
        }

        public readonly struct CommonnessInfo
        {
            public float Commonness
            {
                get
                {
                    return commonness;
                }
            }
            public float AbyssCommonness
            {
                get
                {
                    return abyssCommonness ?? 0.0f;
                }
            }
            public float CaveCommonness
            {
                get
                {
                    return caveCommonness ?? Commonness;
                }
            }
            public bool CanAppear
            {
                get
                {
                    if (Commonness > 0.0f) { return true; }
                    if (AbyssCommonness > 0.0f) { return true; }
                    if (CaveCommonness > 0.0f) { return true; }
                    return false;
                }
            }

            public readonly float commonness;
            public readonly float? abyssCommonness;
            public readonly float? caveCommonness;

            public CommonnessInfo(XElement element)
            {
                this.commonness = Math.Max(element?.GetAttributeFloat("commonness", 0.0f) ?? 0.0f, 0.0f);

                float? abyssCommonness = null;
                XAttribute abyssCommonnessAttribute = element?.GetAttribute("abysscommonness") ?? element?.GetAttribute("abyss");
                if (abyssCommonnessAttribute != null)
                {
                    abyssCommonness = Math.Max(abyssCommonnessAttribute.GetAttributeFloat(0.0f), 0.0f);
                }
                this.abyssCommonness = abyssCommonness;

                float? caveCommonness = null;
                XAttribute caveCommonnessAttribute = element?.GetAttribute("cavecommonness") ?? element?.GetAttribute("cave");
                if (caveCommonnessAttribute != null)
                {
                    caveCommonness =  Math.Max(caveCommonnessAttribute.GetAttributeFloat(0.0f), 0.0f);
                }
                this.caveCommonness = caveCommonness;
            }

            public CommonnessInfo(float commonness, float? abyssCommonness, float? caveCommonness)
            {
                this.commonness = commonness;
                this.abyssCommonness = abyssCommonness != null ? (float?)Math.Max(abyssCommonness.Value, 0.0f) : null;
                this.caveCommonness = caveCommonness != null ? (float?)Math.Max(caveCommonness.Value, 0.0f) : null;
            }

            public CommonnessInfo WithInheritedCommonness(CommonnessInfo? parentInfo)
            {
                return new CommonnessInfo(commonness,
                    abyssCommonness ?? parentInfo?.abyssCommonness,
                    caveCommonness ?? parentInfo?.caveCommonness);
            }

            public CommonnessInfo WithInheritedCommonness(params CommonnessInfo?[] parentInfos)
            {
                CommonnessInfo info = this;
                foreach (var parentInfo in parentInfos)
                {
                    info = info.WithInheritedCommonness(parentInfo);
                }
                return info;
            }

            public float GetCommonness(Level.TunnelType tunnelType)
            {
                if (tunnelType == Level.TunnelType.Cave)
                {
                    return CaveCommonness;
                }
                else
                {
                    return Commonness;
                }
            }
        }

        /// <summary>
        /// How likely it is for the item to spawn in a level of a given type.
        /// </summary>
        private ImmutableDictionary<Identifier, CommonnessInfo> LevelCommonness { get; set; }

        public readonly struct FixedQuantityResourceInfo
        {
            public readonly int ClusterQuantity;
            public readonly int ClusterSize;
            public readonly bool IsIslandSpecific;
            public readonly bool AllowAtStart;

            public FixedQuantityResourceInfo(int clusterQuantity, int clusterSize, bool isIslandSpecific, bool allowAtStart)
            {
                ClusterQuantity = clusterQuantity;
                ClusterSize = clusterSize;
                IsIslandSpecific = isIslandSpecific;
                AllowAtStart = allowAtStart;
            }
        }

        public ImmutableDictionary<Identifier, FixedQuantityResourceInfo> LevelQuantity { get; private set; }

        public bool CanSpriteFlipX { get; private set; }

        public bool CanSpriteFlipY { get; private set; }

        /// <summary>
        /// Can the item be chosen as extra cargo in multiplayer. If not set, the item is available if it can be bought from outposts in the campaign.
        /// </summary>
        public bool? AllowAsExtraCargo { get; private set; }

        public bool RandomDeconstructionOutput { get; private set; }

        public int RandomDeconstructionOutputAmount { get; private set; }

        private Sprite sprite;
        public override Sprite Sprite => sprite;

        public override string OriginalName { get; }

        private LocalizedString name;
        public override LocalizedString Name => name;

        private ImmutableHashSet<Identifier> tags;
        public override ImmutableHashSet<Identifier> Tags => tags;

        private ImmutableHashSet<Identifier> allowedLinks;
        public override ImmutableHashSet<Identifier> AllowedLinks => allowedLinks;

        private MapEntityCategory category;
        public override MapEntityCategory Category => category;

        private ImmutableHashSet<string> aliases;
        public override ImmutableHashSet<string> Aliases => aliases;

        //how close the Character has to be to the item to pick it up
        [Serialize(120.0f, IsPropertySaveable.No)]
        public float InteractDistance { get; private set; }

        // this can be used to allow items which are behind other items tp
        [Serialize(0.0f, IsPropertySaveable.No)]
        public float InteractPriority { get; private set; }

        [Serialize(false, IsPropertySaveable.No)]
        public bool InteractThroughWalls { get; private set; }

        [Serialize(false, IsPropertySaveable.No, description: "Hides the condition bar displayed at the bottom of the inventory slot the item is in.")]
        public bool HideConditionBar { get; set; }

        [Serialize(false, IsPropertySaveable.No, description: "Hides the condition displayed in the item's tooltip.")]
        public bool HideConditionInTooltip { get; set; }

        //if true and the item has trigger areas defined, characters need to be within the trigger to interact with the item
        //if false, trigger areas define areas that can be used to highlight the item
        [Serialize(true, IsPropertySaveable.No)]
        public bool RequireBodyInsideTrigger { get; private set; }

        //if true and the item has trigger areas defined, players can only highlight the item when the cursor is on the trigger
        [Serialize(false, IsPropertySaveable.No)]
        public bool RequireCursorInsideTrigger { get; private set; }

        //if true then players can only highlight the item if its targeted for interaction by a campaign event
        [Serialize(false, IsPropertySaveable.No)]
        public bool RequireCampaignInteract
        {
            get;
            private set;
        }

        //should the camera focus on the item when selected
        [Serialize(false, IsPropertySaveable.No)]
        public bool FocusOnSelected { get; private set; }

        //the amount of "camera offset" when selecting the construction
        [Serialize(0.0f, IsPropertySaveable.No)]
        public float OffsetOnSelected { get; private set; }

        [Serialize(100.0f, IsPropertySaveable.No)]
        public float Health { get; private set; }

        [Serialize(false, IsPropertySaveable.No)]
        public bool AllowSellingWhenBroken { get; private set; }

        [Serialize(false, IsPropertySaveable.No)]
        public bool Indestructible { get; private set; }

        [Serialize(false, IsPropertySaveable.No)]
        public bool DamagedByExplosions { get; private set; }

        [Serialize(1f, IsPropertySaveable.No)]
        public float ExplosionDamageMultiplier { get; private set; }

        [Serialize(false, IsPropertySaveable.No)]
        public bool DamagedByProjectiles { get; private set; }

        [Serialize(false, IsPropertySaveable.No)]
        public bool DamagedByMeleeWeapons { get; private set; }

        [Serialize(false, IsPropertySaveable.No)]
        public bool DamagedByRepairTools { get; private set; }

        [Serialize(false, IsPropertySaveable.No)]
        public bool DamagedByMonsters { get; private set; }

        [Serialize(false, IsPropertySaveable.No)]
        public bool FireProof { get; private set; }

        [Serialize(false, IsPropertySaveable.No)]
        public bool WaterProof { get; private set; }

        private float impactTolerance;
        [Serialize(0.0f, IsPropertySaveable.No)]
        public float ImpactTolerance
        {
            get { return impactTolerance; }
            set { impactTolerance = Math.Max(value, 0.0f); }
        }

        [Serialize(0.0f, IsPropertySaveable.No)]
        public float OnDamagedThreshold { get; set; }

        [Serialize(0.0f, IsPropertySaveable.No)]
        public float SonarSize
        {
            get;
            private set;
        }

        [Serialize(false, IsPropertySaveable.No)]
        public bool UseInHealthInterface { get; private set; }

        [Serialize(false, IsPropertySaveable.No)]
        public bool DisableItemUsageWhenSelected { get; private set; }

        [Serialize("", IsPropertySaveable.No)]        
        public string CargoContainerIdentifier { get; private set; }

        [Serialize(false, IsPropertySaveable.No)]
        public bool UseContainedSpriteColor { get; private set; }

        [Serialize(false, IsPropertySaveable.No)]
        public bool UseContainedInventoryIconColor { get; private set; }
        
        [Serialize(0.0f, IsPropertySaveable.No)]
        public float AddedRepairSpeedMultiplier
        {
            get;
            private set;
        }

        [Serialize(0.0f, IsPropertySaveable.No)]
        public float AddedPickingSpeedMultiplier
        {
            get;
            private set;
        }

        [Serialize(false, IsPropertySaveable.No)]
        public bool CannotRepairFail
        {
            get;
            private set;
        }

        [Serialize(null, IsPropertySaveable.No)]
        public string EquipConfirmationText { get; set; }

        [Serialize(true, IsPropertySaveable.No, description: "Can the item be rotated in the submarine editor.")]
        public bool AllowRotatingInEditor { get; set; }

        [Serialize(false, IsPropertySaveable.No)]
        public bool ShowContentsInTooltip { get; private set; }

        [Serialize(true, IsPropertySaveable.No)]
        public bool CanFlipX { get; private set; }
        
        [Serialize(true, IsPropertySaveable.No)]
        public bool CanFlipY { get; private set; }
        
        [Serialize(false, IsPropertySaveable.No)]
        public bool IsDangerous { get; private set; }

        private int maxStackSize;
        [Serialize(1, IsPropertySaveable.No)]
        public int MaxStackSize
        {
            get { return maxStackSize; }
            private set { maxStackSize = MathHelper.Clamp(value, 1, Inventory.MaxStackSize); }
        }

        [Serialize(false, IsPropertySaveable.No)]
        public bool AllowDroppingOnSwap { get; private set; }

        public ImmutableHashSet<Identifier> AllowDroppingOnSwapWith { get; private set; }

        [Serialize(false, IsPropertySaveable.No)]
        public bool DontTransferBetweenSubs { get; private set; }

        protected override Identifier DetermineIdentifier(XElement element)
        {
            Identifier identifier = base.DetermineIdentifier(element);
            string originalName = element.GetAttributeString("name", "");
            if (identifier.IsEmpty && !string.IsNullOrEmpty(originalName))
            {
                string categoryStr = element.GetAttributeString("category", "Misc");
                if (Enum.TryParse(categoryStr, true, out MapEntityCategory category) && category.HasFlag(MapEntityCategory.Legacy))
                {
                    identifier = GenerateLegacyIdentifier(originalName);
                }
            }
            return identifier;
        }

        public static Identifier GenerateLegacyIdentifier(string name)
        {
            return ($"legacyitem_{name.Replace(" ", "")}").ToIdentifier();
        }

        public ItemPrefab(ContentXElement element, ItemFile file) : base(element, file)
        {
            originalElement = element;
            ConfigElement = element;

            OriginalName = element.GetAttributeString("name", "");
            name = OriginalName;
            
            if (!element.InheritParent().id.IsEmpty) { return; } //don't even attempt to read the XML until the PrefabCollection readies up the parent to inherit from

            ParseConfigElement(variantOf: null);
        }

        private string GetTexturePath(ContentXElement subElement, ItemPrefab variantOf)
            => subElement.DoesAttributeReferenceFileNameAlone("texture")
                ? Path.GetDirectoryName(ContentFile.Path.IsNullOrEmpty()?variantOf?.ContentFile.Path : ContentFile.Path)
                : "";

        private void ParseConfigElement(ItemPrefab variantOf)
        {
            string categoryStr = ConfigElement.GetAttributeString("category", "Misc");
            this.category = Enum.TryParse(categoryStr, true, out MapEntityCategory category)
                ? category
                : MapEntityCategory.Misc;

            var parentType = ConfigElement.Parent?.GetAttributeIdentifier("itemtype", "");

            //nameidentifier can be used to make multiple items use the same names and descriptions
            Identifier nameIdentifier = ConfigElement.GetAttributeIdentifier("nameidentifier", "");

            //only used if the item doesn't have a name/description defined in the currently selected language
            string fallbackNameIdentifier = ConfigElement.GetAttributeString("fallbacknameidentifier", "");

            //works the same as nameIdentifier, but just replaces the description
            Identifier descriptionIdentifier = ConfigElement.GetAttributeIdentifier("descriptionidentifier", "");

            name = TextManager.Get(nameIdentifier.IsEmpty
                    ? $"EntityName.{Identifier}"
                    : $"EntityName.{nameIdentifier}",
                $"EntityName.{fallbackNameIdentifier}");
            if (!string.IsNullOrEmpty(OriginalName))
            {
                name = name.Fallback(OriginalName);
            }

            if (parentType == "wrecked")
            {
                name = TextManager.GetWithVariable("wreckeditemformat", "[name]", name);
            }

            name = GeneticMaterial.TryCreateName(this, ConfigElement);

            this.aliases =
                (ConfigElement.GetAttributeStringArray("aliases", null, convertToLowerInvariant: true) ??
                 ConfigElement.GetAttributeStringArray("Aliases", Array.Empty<string>(), convertToLowerInvariant: true))
                    .ToImmutableHashSet()
                    .Add(OriginalName.ToLowerInvariant());

            var triggers = new List<Rectangle>();
            var deconstructItems = new List<DeconstructItem>();
            var fabricationRecipes = new Dictionary<uint, FabricationRecipe>();
            var treatmentSuitability = new Dictionary<Identifier, float>();
            var storePrices = new Dictionary<Identifier, PriceInfo>();
            var preferredContainers = new List<PreferredContainer>();
            DeconstructTime = 1.0f;

            if (ConfigElement.GetAttribute("allowasextracargo") != null)
            {
                AllowAsExtraCargo = ConfigElement.GetAttributeBool("allowasextracargo", false);
            }

            this.tags = ConfigElement.GetAttributeIdentifierArray("tags", Array.Empty<Identifier>()).ToImmutableHashSet();
            if (!Tags.Any())
            {
                this.tags = ConfigElement.GetAttributeIdentifierArray("Tags", Array.Empty<Identifier>()).ToImmutableHashSet();
            }

            if (ConfigElement.GetAttribute("cargocontainername") != null)
            {
                DebugConsole.ThrowError($"Error in item prefab \"{ToString()}\" - cargo container should be configured using the item's identifier, not the name.");
            }

            SerializableProperty.DeserializeProperties(this, ConfigElement);

            if (descriptionIdentifier != Identifier.Empty)
            {
                Description = TextManager.Get($"EntityDescription.{descriptionIdentifier}").Fallback(Description);
            }
            else if (nameIdentifier == Identifier.Empty)
            {
                Description = TextManager.Get($"EntityDescription.{Identifier}").Fallback(Description);
            }
            else
            {
                Description = TextManager.Get($"EntityDescription.{nameIdentifier}").Fallback(Description);
            }

            var allowDroppingOnSwapWith = ConfigElement.GetAttributeIdentifierArray("allowdroppingonswapwith", Array.Empty<Identifier>());
            AllowDroppingOnSwapWith = allowDroppingOnSwapWith.ToImmutableHashSet();
            AllowDroppingOnSwap = allowDroppingOnSwapWith.Any();

            var levelCommonness = new Dictionary<Identifier, CommonnessInfo>();
            var levelQuantity = new Dictionary<Identifier, FixedQuantityResourceInfo>();

            foreach (ContentXElement subElement in ConfigElement.Elements())
            {
                switch (subElement.Name.ToString().ToLowerInvariant())
                {
                    case "sprite":
                        string spriteFolder = GetTexturePath(subElement, variantOf);

                        CanSpriteFlipX = subElement.GetAttributeBool("canflipx", true);
                        CanSpriteFlipY = subElement.GetAttributeBool("canflipy", true);

                        sprite = new Sprite(subElement, spriteFolder, lazyLoad: true);
                        if (subElement.GetAttribute("sourcerect") == null &&
                            subElement.GetAttribute("sheetindex") == null)
                        {
                            DebugConsole.ThrowError($"Warning - sprite sourcerect not configured for item \"{ToString()}\"!");
                        }
                        Size = Sprite.size;

                        if (subElement.GetAttribute("name") == null && !Name.IsNullOrWhiteSpace())
                        {
                            Sprite.Name = Name.Value;
                        }
                        Sprite.EntityIdentifier = Identifier;
                        break;
                    case "price":
                        if (subElement.GetAttribute("baseprice") != null)
                        {
                            foreach (var priceInfo in PriceInfo.CreatePriceInfos(subElement, out defaultPrice))
                            {
                                if (priceInfo.StoreIdentifier.IsEmpty) { continue; }
                                if (storePrices.ContainsKey(priceInfo.StoreIdentifier))
                                {
                                    DebugConsole.AddWarning($"Error in item prefab \"{this}\": price for the store \"{priceInfo.StoreIdentifier}\" defined more than once.");
                                    storePrices[priceInfo.StoreIdentifier] = priceInfo;
                                }
                                else
                                {
                                    storePrices.Add(priceInfo.StoreIdentifier, priceInfo);
                                }
                            }
                        }
                        else if (subElement.GetAttribute("buyprice") != null && subElement.GetAttributeIdentifier("locationtype", "") is { IsEmpty: false } locationType) // Backwards compatibility
                        {
                            if (storePrices.ContainsKey(locationType))
                            {
                                DebugConsole.AddWarning($"Error in item prefab \"{this}\": price for the location type \"{locationType}\" defined more than once.");
                                storePrices[locationType] = new PriceInfo(subElement);
                            }
                            else
                            {
                                storePrices.Add(locationType, new PriceInfo(subElement));
                            }
                        }
                        break;
                    case "deconstruct":
                        DeconstructTime = subElement.GetAttributeFloat("time", 1.0f);
                        AllowDeconstruct = true;
                        RandomDeconstructionOutput = subElement.GetAttributeBool("chooserandom", false);
                        RandomDeconstructionOutputAmount = subElement.GetAttributeInt("amount", 1);
                        foreach (XElement deconstructItem in subElement.Elements())
                        {
                            if (deconstructItem.Attribute("name") != null)
                            {
                                DebugConsole.ThrowError($"Error in item config \"{ToString()}\" - use item identifiers instead of names to configure the deconstruct items.");
                                continue;
                            }
                            deconstructItems.Add(new DeconstructItem(deconstructItem, Identifier));
                        }
                        RandomDeconstructionOutputAmount = Math.Min(RandomDeconstructionOutputAmount, deconstructItems.Count);
                        break;
                    case "fabricate":
                    case "fabricable":
                    case "fabricableitem":
                        var newRecipe = new FabricationRecipe(subElement, Identifier);
                        if (fabricationRecipes.TryGetValue(newRecipe.RecipeHash, out var prevRecipe))
                        {
                            DebugConsole.ThrowError(
                                $"Error in item prefab \"{ToString()}\": " +
                                $"{prevRecipe.DisplayName} has the same hash as {newRecipe.DisplayName}. " +
                                $"This will cause issues with fabrication."
                            );
                        }
                        else
                        {
                            fabricationRecipes.Add(newRecipe.RecipeHash, newRecipe);
                        }
                        break;
                    case "preferredcontainer":
                        var preferredContainer = new PreferredContainer(subElement);
                        if (preferredContainer.Primary.Count == 0 && preferredContainer.Secondary.Count == 0)
                        {
                            DebugConsole.ThrowError($"Error in item prefab \"{ToString()}\": preferred container has no preferences defined ({subElement}).");
                        }
                        else
                        {
                            preferredContainers.Add(preferredContainer);
                        }
                        break;
                    case "swappableitem":
                        SwappableItem = new SwappableItem(subElement);
                        break;
                    case "trigger":
                        Rectangle trigger = new Rectangle(0, 0, 10, 10)
                        {
                            X = subElement.GetAttributeInt("x", 0),
                            Y = subElement.GetAttributeInt("y", 0),
                            Width = subElement.GetAttributeInt("width", 0),
                            Height = subElement.GetAttributeInt("height", 0)
                        };

                        triggers.Add(trigger);

                        break;
                    case "levelresource":
                        foreach (XElement levelCommonnessElement in subElement.GetChildElements("commonness"))
                        {
                            Identifier levelName = levelCommonnessElement.GetAttributeIdentifier("leveltype", "");
                            if (!levelCommonnessElement.GetAttributeBool("fixedquantity", false))
                            {
                                if (!levelCommonness.ContainsKey(levelName))
                                {
                                    levelCommonness.Add(levelName, new CommonnessInfo(levelCommonnessElement));
                                }
                            }
                            else
                            {
                                if (!levelQuantity.ContainsKey(levelName))
                                {
                                    levelQuantity.Add(levelName, new FixedQuantityResourceInfo(
                                        levelCommonnessElement.GetAttributeInt("clusterquantity", 0),
                                        levelCommonnessElement.GetAttributeInt("clustersize", 0),
                                        levelCommonnessElement.GetAttributeBool("isislandspecific", false),
                                        levelCommonnessElement.GetAttributeBool("allowatstart", true)));
                                }
                            }
                        }
                        break;
                    case "suitabletreatment":
                        if (subElement.GetAttribute("name") != null)
                        {
                            DebugConsole.ThrowError($"Error in item prefab \"{ToString()}\" - suitable treatments should be defined using item identifiers, not item names.");
                        }
                        Identifier treatmentIdentifier = subElement.GetAttributeIdentifier("identifier", subElement.GetAttributeIdentifier("type", Identifier.Empty));
                        float suitability = subElement.GetAttributeFloat("suitability", 0.0f);
                        treatmentSuitability.Add(treatmentIdentifier, suitability);
                        break;
                }
            }

#if CLIENT
            ParseSubElementsClient(ConfigElement, variantOf);
#endif

            this.Triggers = triggers.ToImmutableArray();
            this.DeconstructItems = deconstructItems.ToImmutableArray();
            this.FabricationRecipes = fabricationRecipes.ToImmutableDictionary();
            this.treatmentSuitability = treatmentSuitability.ToImmutableDictionary();
            StorePrices = storePrices.ToImmutableDictionary();
            this.PreferredContainers = preferredContainers.ToImmutableArray();
            this.LevelCommonness = levelCommonness.ToImmutableDictionary();
            this.LevelQuantity = levelQuantity.ToImmutableDictionary();

            // Backwards compatibility
            if (storePrices.Any())
            {
                defaultPrice ??= new PriceInfo(GetMinPrice() ?? 0, false);
            }

            HideConditionInTooltip = ConfigElement.GetAttributeBool("hideconditionintooltip", HideConditionBar);

            //backwards compatibility
            if (categoryStr.Equals("Thalamus", StringComparison.OrdinalIgnoreCase))
            {
                this.category = MapEntityCategory.Wrecked;
                Subcategory = "Thalamus";
            }

            if (Sprite == null)
            {
                DebugConsole.ThrowError($"Item \"{ToString()}\" has no sprite!");
#if SERVER
                this.sprite = new Sprite("", Vector2.Zero);
                this.sprite.SourceRect = new Rectangle(0, 0, 32, 32);
#else
                this.sprite = new Sprite(TextureLoader.PlaceHolderTexture, null, null)
                {
                    Origin = TextureLoader.PlaceHolderTexture.Bounds.Size.ToVector2() / 2
                };
#endif
                Size = Sprite.size;
                Sprite.EntityIdentifier = Identifier;
            }

            if (Identifier == Identifier.Empty)
            {
                DebugConsole.ThrowError(
                    $"Item prefab \"{ToString()}\" has no identifier. All item prefabs have a unique identifier string that's used to differentiate between items during saving and loading.");
            }

#if DEBUG
            if (!Category.HasFlag(MapEntityCategory.Legacy) && !HideInMenus)
            {
                if (!string.IsNullOrEmpty(OriginalName))
                {
                    DebugConsole.AddWarning($"Item \"{(Identifier == Identifier.Empty ? Name : Identifier.Value)}\" has a hard-coded name, and won't be localized to other languages.");
                }
            }
#endif

            this.allowedLinks = ConfigElement.GetAttributeIdentifierArray("allowedlinks", Array.Empty<Identifier>()).ToImmutableHashSet();
        }

        public CommonnessInfo? GetCommonnessInfo(Level level)
        {
            CommonnessInfo? levelCommonnessInfo = GetValueOrNull(level.GenerationParams.Identifier);
            CommonnessInfo? biomeCommonnessInfo = GetValueOrNull(level.LevelData.Biome.Identifier);
            CommonnessInfo? defaultCommonnessInfo = GetValueOrNull(Identifier.Empty);

            if (levelCommonnessInfo.HasValue)
            {
                return levelCommonnessInfo?.WithInheritedCommonness(biomeCommonnessInfo, defaultCommonnessInfo);
            }
            else if (biomeCommonnessInfo.HasValue)
            {
                return biomeCommonnessInfo?.WithInheritedCommonness(defaultCommonnessInfo);
            }
            else if (defaultCommonnessInfo.HasValue)
            {
                return defaultCommonnessInfo;
            }

            return null;

            CommonnessInfo? GetValueOrNull(Identifier identifier)
            {
                if (LevelCommonness.TryGetValue(identifier, out CommonnessInfo info))
                {
                    return info;
                }
                else
                {
                    return null;
                }
            }
        }

        public float GetTreatmentSuitability(Identifier treatmentIdentifier)
        {
            return treatmentSuitability.TryGetValue(treatmentIdentifier, out float suitability) ? suitability : 0.0f;
        }

        #region Pricing

        public PriceInfo GetPriceInfo(Location.StoreInfo store)
        {
            if (store == null)
            {
                string message = $"Tried to get price info for \"{Identifier}\" with a null store parameter!\n{Environment.StackTrace.CleanupStackTrace()}";
#if DEBUG
                DebugConsole.ShowError(message);
#else
                DebugConsole.AddWarning(message);
                GameAnalyticsManager.AddErrorEventOnce("ItemPrefab.GetPriceInfo:StoreParameterNull", GameAnalyticsManager.ErrorSeverity.Error, message);
#endif
                return null;
            }
            else if (!store.Identifier.IsEmpty && StorePrices != null && StorePrices.TryGetValue(store.Identifier, out var storePriceInfo))
            {
                return storePriceInfo;
            }
            else
            {
                return DefaultPrice;
            }
        }
        
        public bool CanBeBoughtFrom(Location.StoreInfo store, out PriceInfo priceInfo)
        {
            priceInfo = GetPriceInfo(store);
            return priceInfo != null && priceInfo.CanBeBought && (store.Location?.LevelData?.Difficulty ?? 0) >= priceInfo.MinLevelDifficulty;
        }

        public bool CanBeBoughtFrom(Location location)
        {
            if (location?.Stores == null) { return false; }
            foreach (var store in location.Stores)
            {
                var priceInfo = GetPriceInfo(store.Value);
                if (priceInfo == null) { continue; }
                if (!priceInfo.CanBeBought) { continue; }
                if ((location.LevelData?.Difficulty ?? 0) < priceInfo.MinLevelDifficulty) { continue; }
                return true;
            }
            return false;
        }

        public int? GetMinPrice()
        {
            int? minPrice = null;
            if (StorePrices != null && StorePrices.Any())
            {
                minPrice = StorePrices.Values.Min(p => p.Price);
            }
            if (minPrice.HasValue)
            {
                if (DefaultPrice != null)
                {
                    return minPrice < DefaultPrice.Price ? minPrice : DefaultPrice.Price;
                }
                else
                {
                    return minPrice.Value;
                }
            }
            else
            {
                return DefaultPrice?.Price;
            }
        }

        public ImmutableDictionary<Identifier, PriceInfo> GetBuyPricesUnder(int maxCost = 0)
        {
            var prices = new Dictionary<Identifier, PriceInfo>();
            if (StorePrices != null)
            {
                foreach (var storePrice in StorePrices)
                {
                    var priceInfo = storePrice.Value;
                    if (priceInfo == null)
                    {
                        continue;
                    }
                    if (!priceInfo.CanBeBought)
                    {
                        continue;
                    }
                    if (priceInfo.Price < maxCost || maxCost == 0)
                    {
                        prices.Add(storePrice.Key, priceInfo);
                    }
                }
            }
            return prices.ToImmutableDictionary();
        }

        public ImmutableDictionary<Identifier, PriceInfo> GetSellPricesOver(int minCost = 0, bool sellingImportant = true)
        {
            var prices = new Dictionary<Identifier, PriceInfo>();
            if (!CanBeSold && sellingImportant)
            {
                return prices.ToImmutableDictionary();
            }
            foreach (var storePrice in StorePrices)
            {
                var priceInfo = storePrice.Value;
                if (priceInfo == null)
                {
                    continue;
                }
                if (priceInfo.Price > minCost)
                {
                    prices.Add(storePrice.Key, priceInfo);
                }
            }
            return prices.ToImmutableDictionary();
        }

        #endregion

        public static ItemPrefab Find(string name, Identifier identifier)
        {
            if (string.IsNullOrEmpty(name) && identifier.IsEmpty)
            {
                throw new ArgumentException("Both name and identifier cannot be null.");
            }

            ItemPrefab prefab;
            if (identifier.IsEmpty)
            {
                //legacy support
                identifier = GenerateLegacyIdentifier(name);
            }
            Prefabs.TryGet(identifier, out prefab);

            //not found, see if we can find a prefab with a matching alias
            if (prefab == null && !string.IsNullOrEmpty(name))
            {
                string lowerCaseName = name.ToLowerInvariant();
                prefab = Prefabs.Find(me => me.Aliases != null && me.Aliases.Contains(lowerCaseName));
            }
            if (prefab == null)
            {
                prefab = Prefabs.Find(me => me.Aliases != null && me.Aliases.Contains(identifier.Value));
            }

            if (prefab == null)
            {
                DebugConsole.ThrowError($"Error loading item - item prefab \"{name}\" (identifier \"{identifier}\") not found.");
            }
            return prefab;
        }

        public bool IsContainerPreferred(Item item, ItemContainer targetContainer, out bool isPreferencesDefined, out bool isSecondary, bool requireConditionRequirement = false, bool checkTransferConditions = false)
        {
            isPreferencesDefined = PreferredContainers.Any();
            isSecondary = false;
            if (!isPreferencesDefined) { return true; }
            if (PreferredContainers.Any(pc => (!requireConditionRequirement || HasConditionRequirement(pc)) && IsItemConditionAcceptable(item, pc) && 
                IsContainerPreferred(pc.Primary, targetContainer) && (!checkTransferConditions || CanBeTransferred(item.Prefab.Identifier, pc, targetContainer))))
            {
                return true;
            }
            isSecondary = true;
            return PreferredContainers.Any(pc => (!requireConditionRequirement || HasConditionRequirement(pc)) && IsItemConditionAcceptable(item, pc) && IsContainerPreferred(pc.Secondary, targetContainer));
            static bool HasConditionRequirement(PreferredContainer pc) => pc.MinCondition > 0 || pc.MaxCondition < 100;
        }

        public bool IsContainerPreferred(Item item, Identifier[] identifiersOrTags, out bool isPreferencesDefined, out bool isSecondary)
        {
            isPreferencesDefined = PreferredContainers.Any();
            isSecondary = false;
            if (!isPreferencesDefined) { return true; }
            if (PreferredContainers.Any(pc => IsItemConditionAcceptable(item, pc) && IsContainerPreferred(pc.Primary, identifiersOrTags)))
            {
                return true;
            }
            isSecondary = true;
            return PreferredContainers.Any(pc => IsItemConditionAcceptable(item, pc) && IsContainerPreferred(pc.Secondary, identifiersOrTags));
        }

        private bool IsItemConditionAcceptable(Item item, PreferredContainer pc) => item.ConditionPercentage >= pc.MinCondition && item.ConditionPercentage <= pc.MaxCondition;
        private bool CanBeTransferred(Identifier item, PreferredContainer pc, ItemContainer targetContainer) => 
            pc.AllowTransfersHere && (!pc.TransferOnlyOnePerContainer || targetContainer.Inventory.AllItems.None(i => i.Prefab.Identifier == item));

        public static bool IsContainerPreferred(IEnumerable<Identifier> preferences, ItemContainer c) => preferences.Any(id => c.Item.Prefab.Identifier == id || c.Item.HasTag(id));
        public static bool IsContainerPreferred(IEnumerable<Identifier> preferences, IEnumerable<Identifier> ids) => ids.Any(id => preferences.Contains(id));

        protected override void CreateInstance(Rectangle rect)
        {
            throw new InvalidOperationException("Can't call ItemPrefab.CreateInstance");
        }

        private bool disposed = false;
        public override void Dispose()
        {
            if (disposed) { return; }
            disposed = true;
            Prefabs.Remove(this);
            Item.RemoveByPrefab(this);
        }

        public void InheritFrom(ItemPrefab parent)
        {
            ConfigElement = (this as IImplementsVariants<ItemPrefab>).DoInherit(null);
            ParseConfigElement(parent);
        }

        public ItemPrefab FindByPrefabInstance(PrefabInstance instance){
            Prefabs.TryGet(instance, out ItemPrefab res);
            return res;
        }
        public ItemPrefab GetPrevious(Identifier identifier)
        {
            ItemPrefab res;
<<<<<<< HEAD
            if (identifier != Identifier)
            {
                res = Prefabs[identifier];
            }
            else
            {
                res = Prefabs.AllPrefabs.Where(p => p.Key == identifier)
                    .Single().Value
                    .GetPrevious((ContentPackage.SteamWorkshopId!=0)?ContentPackage.SteamWorkshopId.ToString():ContentPackage.Name);
            }
            if (res is null) return null;
            if (InheritParent.package.IsNullOrEmpty())
            {
                InheritParent.package = res.ContentPackage.Name;
            }
            return res;
=======
			if (identifier != Identifier)
			{
				if (Prefabs.Any(p => p.Identifier == identifier))
				{
					res = Prefabs[identifier];
				}
				else
				{
					res = null;
				}
			}
			else
			{
				if (Prefabs.AllPrefabs.Any(p => p.Key == identifier))
				{
					res = Prefabs.AllPrefabs.Where(p => p.Key == identifier)
						.Single().Value
						.GetPrevious((ContentPackage.SteamWorkshopId != 0) ? ContentPackage.SteamWorkshopId.ToString() : ContentPackage.Name);
				}
				else
				{
					res = null;
				}
			}
			return res;
>>>>>>> 23c2eaff
        }


        public override string ToString()
        {
            return $"{Name} (identifier: {Identifier})";
        }
    }
}<|MERGE_RESOLUTION|>--- conflicted
+++ resolved
@@ -1340,24 +1340,6 @@
         public ItemPrefab GetPrevious(Identifier identifier)
         {
             ItemPrefab res;
-<<<<<<< HEAD
-            if (identifier != Identifier)
-            {
-                res = Prefabs[identifier];
-            }
-            else
-            {
-                res = Prefabs.AllPrefabs.Where(p => p.Key == identifier)
-                    .Single().Value
-                    .GetPrevious((ContentPackage.SteamWorkshopId!=0)?ContentPackage.SteamWorkshopId.ToString():ContentPackage.Name);
-            }
-            if (res is null) return null;
-            if (InheritParent.package.IsNullOrEmpty())
-            {
-                InheritParent.package = res.ContentPackage.Name;
-            }
-            return res;
-=======
 			if (identifier != Identifier)
 			{
 				if (Prefabs.Any(p => p.Identifier == identifier))
@@ -1383,7 +1365,6 @@
 				}
 			}
 			return res;
->>>>>>> 23c2eaff
         }
 
 
