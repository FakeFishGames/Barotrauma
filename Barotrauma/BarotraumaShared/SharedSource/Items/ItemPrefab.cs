﻿using Barotrauma.Extensions;
using Barotrauma.IO;
using Barotrauma.Items.Components;
using Microsoft.Xna.Framework;
using System;
using System.Collections.Generic;
using System.Collections.Immutable;
using System.Linq;
using System.Security.Cryptography;
using System.Xml.Linq;

namespace Barotrauma
{
    readonly struct SkillRequirementHint
    {
<<<<<<< HEAD
        public readonly string ItemIdentifier;
=======
        public readonly Identifier Skill;
        public readonly float Level;
        public readonly LocalizedString SkillName;

        public LocalizedString GetFormattedText(int skillLevel, string levelColorTag) => 
            $"{SkillName} {Level} (‖color:{levelColorTag}‖{skillLevel}‖color:end‖)";

        public SkillRequirementHint(ContentXElement element)
        {
            Skill = element.GetAttributeIdentifier("identifier", Identifier.Empty);
            Level = element.GetAttributeFloat("level", 0);
            SkillName = TextManager.Get("skillname." + Skill);
        }
    }

    readonly struct DeconstructItem
    {
        public readonly Identifier ItemIdentifier;
        //number of items to output
        public readonly int Amount;
>>>>>>> f223f774
        //minCondition does <= check, meaning that below or equal to min condition will be skipped.
        public readonly float MinCondition;
        //maxCondition does > check, meaning that above this max the deconstruct item will be skipped.
        public readonly float MaxCondition;
        //Condition of item on creation
        public readonly float OutConditionMin, OutConditionMax;
        //should the condition of the deconstructed item be copied to the output items
        public readonly bool CopyCondition;

        //tag/identifier of the deconstructor(s) that can be used to deconstruct the item into this
        public readonly string[] RequiredDeconstructor;
        //tag/identifier of other item(s) that that need to be present in the deconstructor to deconstruct the item into this
        public readonly string[] RequiredOtherItem;
        //text to display on the deconstructor's activate button when this output is available
        public readonly string ActivateButtonText;
        public readonly string InfoText;
        public readonly string InfoTextOnOtherItemMissing;

        public readonly float Commonness;

        public DeconstructItem(XElement element, Identifier parentDebugName)
        {
            ItemIdentifier = element.GetAttributeIdentifier("identifier", "");
            Amount = element.GetAttributeInt("amount", 1);
            MinCondition = element.GetAttributeFloat("mincondition", -0.1f);
            MaxCondition = element.GetAttributeFloat("maxcondition", 1.0f);
            OutConditionMin = element.GetAttributeFloat("outconditionmin", element.GetAttributeFloat("outcondition", 1.0f));
            OutConditionMax = element.GetAttributeFloat("outconditionmax", element.GetAttributeFloat("outcondition", 1.0f));
            CopyCondition = element.GetAttributeBool("copycondition", false);
            Commonness = element.GetAttributeFloat("commonness", 1.0f);
            RequiredDeconstructor = element.GetAttributeStringArray("requireddeconstructor", 
                element.Parent?.GetAttributeStringArray("requireddeconstructor", Array.Empty<string>()) ?? Array.Empty<string>());
            RequiredOtherItem = element.GetAttributeStringArray("requiredotheritem", Array.Empty<string>());
            ActivateButtonText = element.GetAttributeString("activatebuttontext", string.Empty);
            InfoText = element.GetAttributeString("infotext", string.Empty);
            InfoTextOnOtherItemMissing = element.GetAttributeString("infotextonotheritemmissing", string.Empty);
<<<<<<< HEAD
=======
        }

        public bool IsValidDeconstructor(Item deconstructor)
        {
            return RequiredDeconstructor.Length == 0 || RequiredDeconstructor.Any(r => deconstructor.HasTag(r) || deconstructor.Prefab.Identifier == r);
>>>>>>> f223f774
        }
    }

    class FabricationRecipe
    {
        public abstract class RequiredItem
        {
            public abstract IEnumerable<ItemPrefab> ItemPrefabs { get; }
            public abstract UInt32 UintIdentifier { get; }

            public abstract bool MatchesItem(Item item);

            public abstract ItemPrefab FirstMatchingPrefab { get; }

            public RequiredItem(int amount, float minCondition, float maxCondition, bool useCondition)
            {
                Amount = amount;
                MinCondition = minCondition;
                MaxCondition = maxCondition;
                UseCondition = useCondition;
            }
            public readonly int Amount;
            public readonly float MinCondition;
            public readonly float MaxCondition;
            public readonly bool UseCondition;

            public bool IsConditionSuitable(float conditionPercentage)
            {
                float normalizedCondition = conditionPercentage / 100.0f;
                if (MathUtils.NearlyEqual(normalizedCondition, MinCondition) || MathUtils.NearlyEqual(normalizedCondition, MaxCondition))
                {
                    return true;
                }
                else if (normalizedCondition >= MinCondition && normalizedCondition <= MaxCondition)
                {
                    return true;
                }
                return false;
            }
        }

        public class RequiredItemByIdentifier : RequiredItem
        {
            public readonly Identifier ItemPrefabIdentifier;

            public ItemPrefab ItemPrefab => 
                ItemPrefab.Prefabs.TryGet(ItemPrefabIdentifier, out var prefab) ? prefab
                : MapEntityPrefab.FindByName(ItemPrefabIdentifier.Value) as ItemPrefab;
            
            public override UInt32 UintIdentifier { get; }

            public override IEnumerable<ItemPrefab> ItemPrefabs => ItemPrefab == null ? Enumerable.Empty<ItemPrefab>() : ItemPrefab.ToEnumerable();

            public override ItemPrefab FirstMatchingPrefab => ItemPrefab;

            public override bool MatchesItem(Item item)
            {
                return item?.Prefab.Identifier == ItemPrefabIdentifier;
            }

            public RequiredItemByIdentifier(Identifier itemPrefab, int amount, float minCondition, float maxCondition, bool useCondition) : base(amount, minCondition, maxCondition, useCondition)
            {
                ItemPrefabIdentifier = itemPrefab;
                using MD5 md5 = MD5.Create();
                UintIdentifier = ToolBox.IdentifierToUint32Hash(itemPrefab, md5);
            }

            public override string ToString()
            {
                return $"{base.ToString()} ({ItemPrefabIdentifier})";
            }
        }

        public class RequiredItemByTag : RequiredItem
        {
            public readonly Identifier Tag;

            public override UInt32 UintIdentifier { get; }

            public override IEnumerable<ItemPrefab> ItemPrefabs => ItemPrefab.Prefabs.Where(p => p.Tags.Contains(Tag));

            public override ItemPrefab FirstMatchingPrefab => ItemPrefab.Prefabs.FirstOrDefault(p => p.Tags.Contains(Tag));

            public override bool MatchesItem(Item item)
            {
                if (item == null) { return false; }
                return item.HasTag(Tag);
            }

            public RequiredItemByTag(Identifier tag, int amount, float minCondition, float maxCondition, bool useCondition) : base(amount, minCondition, maxCondition, useCondition)
            {
                Tag = tag;
                using MD5 md5 = MD5.Create();
                UintIdentifier = ToolBox.IdentifierToUint32Hash(tag, md5);
            }

            public override string ToString()
            {
                return $"{base.ToString()} ({Tag})";
            }
        }

        public readonly Identifier TargetItemPrefabIdentifier;
        public ItemPrefab TargetItem => ItemPrefab.Prefabs[TargetItemPrefabIdentifier];

        private readonly Lazy<LocalizedString> displayName;
        public LocalizedString DisplayName
            => ItemPrefab.Prefabs.ContainsKey(TargetItemPrefabIdentifier) ? displayName.Value : "";
        public readonly ImmutableArray<RequiredItem> RequiredItems;
        public readonly ImmutableArray<Identifier> SuitableFabricatorIdentifiers;
        public readonly float RequiredTime;
        public readonly int RequiredMoney;
        public readonly bool RequiresRecipe;
        public readonly float OutCondition; //Percentage-based from 0 to 1
        public readonly ImmutableArray<Skill> RequiredSkills;
        public readonly uint RecipeHash;
        public readonly int Amount;
        public readonly int? Quality;

        /// <summary>
        /// How many of this item the fabricator can create (< 0 = unlimited)
        /// </summary>
        public readonly int FabricationLimitMin, FabricationLimitMax;

        public FabricationRecipe(XElement element, Identifier itemPrefab)
        {
            TargetItemPrefabIdentifier = itemPrefab;
            var displayNameIdentifier = element.GetAttributeIdentifier("displayname", "");
            displayName = new Lazy<LocalizedString>(() => displayNameIdentifier.IsEmpty
                ? TargetItem.Name
                : TextManager.GetWithVariable($"DisplayName.{displayNameIdentifier}", "[itemname]", TargetItem.Name));

            SuitableFabricatorIdentifiers = element.GetAttributeIdentifierArray("suitablefabricators", Array.Empty<Identifier>()).ToImmutableArray();

            var requiredSkills = new List<Skill>();
            RequiredTime = element.GetAttributeFloat("requiredtime", 1.0f);
            RequiredMoney = element.GetAttributeInt("requiredmoney", 0);
            OutCondition = element.GetAttributeFloat("outcondition", 1.0f);
            if (OutCondition > 1.0f)
            {
                DebugConsole.AddWarning($"Error in \"{itemPrefab}\"'s fabrication recipe: out condition is above 100% ({OutCondition * 100}).");
            }
            var requiredItems = new List<RequiredItem>();
            RequiresRecipe = element.GetAttributeBool("requiresrecipe", false);
            Amount = element.GetAttributeInt("amount", 1);

            int limitDefault = element.GetAttributeInt("fabricationlimit", -1);
            FabricationLimitMin = element.GetAttributeInt(nameof(FabricationLimitMin), limitDefault);
            FabricationLimitMax = element.GetAttributeInt(nameof(FabricationLimitMax), limitDefault);

            if (element.GetAttribute(nameof(Quality)) != null)
            {
                Quality = element.GetAttributeInt(nameof(Quality), 0);
            }

            foreach (var subElement in element.Elements())
            {
                switch (subElement.Name.ToString().ToLowerInvariant())
                {
                    case "requiredskill":
                        if (subElement.Attribute("name") != null)
                        {
                            DebugConsole.ThrowError("Error in fabricable item " + itemPrefab + "! Use skill identifiers instead of names.");
                            continue;
                        }

                        requiredSkills.Add(new Skill(
                            subElement.GetAttributeIdentifier("identifier", ""),
                            subElement.GetAttributeInt("level", 0)));
                        break;
                    case "item":
                    case "requireditem":
                        Identifier requiredItemIdentifier = subElement.GetAttributeIdentifier("identifier", Identifier.Empty);
                        Identifier requiredItemTag = subElement.GetAttributeIdentifier("tag", Identifier.Empty);
                        if (requiredItemIdentifier == Identifier.Empty && requiredItemTag == Identifier.Empty)
                        {
                            DebugConsole.ThrowError("Error in fabricable item " + itemPrefab + "! One of the required items has no identifier or tag.");
                            continue;
                        }

                        float minCondition = subElement.GetAttributeFloat("mincondition", 1.0f);
                        float maxCondition = subElement.GetAttributeFloat("maxcondition", 1.0f);
                        //Substract mincondition from required item's condition or delete it regardless?
                        bool useCondition = subElement.GetAttributeBool("usecondition", true);
                        int amount = subElement.GetAttributeInt("count", subElement.GetAttributeInt("amount", 1));

                        if (requiredItemIdentifier != Identifier.Empty)
                        {
                            var existing = requiredItems.FindIndex(r =>
                                r is RequiredItemByIdentifier ri &&
                                ri.ItemPrefabIdentifier == requiredItemIdentifier &&
                                MathUtils.NearlyEqual(r.MinCondition, minCondition) &&
                                MathUtils.NearlyEqual(r.MaxCondition, maxCondition));
                            if (existing >= 0)
                            {
                                amount += requiredItems[existing].Amount;
                                requiredItems.RemoveAt(existing);
                            }
                            requiredItems.Add(new RequiredItemByIdentifier(requiredItemIdentifier, amount, minCondition, maxCondition, useCondition));
                        }
                        else
                        {
                            var existing = requiredItems.FindIndex(r =>
                                r is RequiredItemByTag rt &&
                                rt.Tag == requiredItemTag &&
                                MathUtils.NearlyEqual(r.MinCondition, minCondition) &&
                                MathUtils.NearlyEqual(r.MaxCondition, maxCondition));
                            if (existing >= 0)
                            {
                                amount += requiredItems[existing].Amount;
                                requiredItems.RemoveAt(existing);
                            }
                            requiredItems.Add(new RequiredItemByTag(requiredItemTag, amount, minCondition, maxCondition, useCondition));
                        }
                        break;
                }
            }

            this.RequiredSkills = requiredSkills.ToImmutableArray();
            this.RequiredItems = requiredItems.ToImmutableArray();

            RecipeHash = GenerateHash();
        }

        private uint GenerateHash()
        {
            using var md5 = MD5.Create();
            uint outputId = ToolBox.IdentifierToUint32Hash(TargetItemPrefabIdentifier, md5);

            var requiredItems = string.Join(':', RequiredItems
                .Select(i => i.UintIdentifier)
                .Select(i => string.Join(',', i)));

            var requiredSkills = string.Join(':', RequiredSkills.Select(s => $"{s.Identifier}:{s.Level}"));

            uint retVal = ToolBox.StringToUInt32Hash($"{Amount}|{outputId}|{RequiredTime}|{requiredItems}|{requiredSkills}", md5);
            if (retVal == 0) { retVal = 1; }
            return retVal;
        }
    }

    class PreferredContainer
    {
        public readonly ImmutableHashSet<Identifier> Primary;
        public readonly ImmutableHashSet<Identifier> Secondary;

        public readonly float SpawnProbability;
        public readonly float MaxCondition;
        public readonly float MinCondition;
        public readonly int MinAmount;
        public readonly int MaxAmount;
        // Overrides min and max, if defined.
        public readonly int Amount;
        public readonly bool CampaignOnly;
        public readonly bool NotCampaign;
        public readonly bool TransferOnlyOnePerContainer;
        public readonly bool AllowTransfersHere = true;

        public PreferredContainer(XElement element)
        {
            Primary = XMLExtensions.GetAttributeIdentifierArray(element, "primary", Array.Empty<Identifier>()).ToImmutableHashSet();
            Secondary = XMLExtensions.GetAttributeIdentifierArray(element, "secondary", Array.Empty<Identifier>()).ToImmutableHashSet();
            SpawnProbability = element.GetAttributeFloat("spawnprobability", 0.0f);
            MinAmount = element.GetAttributeInt("minamount", 0);
            MaxAmount = Math.Max(MinAmount, element.GetAttributeInt("maxamount", 0));
            Amount = element.GetAttributeInt("amount", 0);
            MaxCondition = element.GetAttributeFloat("maxcondition", 100f);
            MinCondition = element.GetAttributeFloat("mincondition", 0f);
            CampaignOnly = element.GetAttributeBool("campaignonly", CampaignOnly);
            NotCampaign = element.GetAttributeBool("notcampaign", NotCampaign);
            TransferOnlyOnePerContainer = element.GetAttributeBool("TransferOnlyOnePerContainer", TransferOnlyOnePerContainer);
            AllowTransfersHere = element.GetAttributeBool("AllowTransfersHere", AllowTransfersHere);

            if (element.GetAttribute("spawnprobability") == null)
            {
                //if spawn probability is not defined but amount is, assume the probability is 1
                if (MaxAmount > 0 || Amount > 0)
                {
                    SpawnProbability = 1.0f;
                } 
            }
            else if (element.GetAttribute("minamount") == null && element.GetAttribute("maxamount") == null && element.GetAttribute("amount") == null)
            {
                //spawn probability defined but amount isn't, assume amount is 1
                MinAmount = MaxAmount = Amount = 1;
                SpawnProbability = element.GetAttributeFloat("spawnprobability", 0.0f);
            }
        }
    }

    class SwappableItem
    {
        public int BasePrice { get; }

        public readonly bool CanBeBought;

        public readonly Identifier ReplacementOnUninstall;

        public string SpawnWithId;

        public string SwapIdentifier;

        public readonly Vector2 SwapOrigin;

        public List<(Identifier requiredTag, Identifier swapTo)> ConnectedItemsToSwap = new List<(Identifier requiredTag, Identifier swapTo)>();

        public readonly Sprite SchematicSprite;

        public int GetPrice(Location location = null)
        {
            int price = BasePrice;
            return location?.GetAdjustedMechanicalCost(price) ?? price;
        }

        public SwappableItem(ContentXElement element)
        {
            BasePrice = Math.Max(element.GetAttributeInt("price", 0), 0);
            SwapIdentifier = element.GetAttributeString("swapidentifier", string.Empty);
            CanBeBought = element.GetAttributeBool("canbebought", BasePrice != 0);
            ReplacementOnUninstall = element.GetAttributeIdentifier("replacementonuninstall", "");
            SwapOrigin = element.GetAttributeVector2("origin", Vector2.One);
            SpawnWithId = element.GetAttributeString("spawnwithid", string.Empty);

            foreach (var subElement in element.Elements())
            {
                switch (subElement.Name.ToString().ToLowerInvariant())
                {
                    case "schematicsprite":
                        SchematicSprite = new Sprite(subElement);
                        break;
                    case "swapconnecteditem":
                        ConnectedItemsToSwap.Add(
                            (subElement.GetAttributeIdentifier("tag", ""), 
                            subElement.GetAttributeIdentifier("swapto", "")));
                        break;
                }
            }
        }
    }

    partial class ItemPrefab : MapEntityPrefab, IImplementsVariants<ItemPrefab>
    {
        public static readonly PrefabCollection<ItemPrefab> Prefabs = new PrefabCollection<ItemPrefab>();

        public const float DefaultInteractDistance = 120.0f;

        //default size
        public Vector2 Size { get; private set; }

        private PriceInfo defaultPrice;
        public PriceInfo DefaultPrice => defaultPrice;
        private ImmutableDictionary<Identifier, PriceInfo> StorePrices { get; set; }
        public bool CanBeBought => (DefaultPrice != null && DefaultPrice.CanBeBought) ||
            (StorePrices != null && StorePrices.Any(p => p.Value.CanBeBought));
        /// <summary>
        /// Any item with a Price element in the definition can be sold everywhere.
        /// </summary>
        public bool CanBeSold => DefaultPrice != null;

        /// <summary>
        /// Defines areas where the item can be interacted with. If RequireBodyInsideTrigger is set to true, the character
        /// has to be within the trigger to interact. If it's set to false, having the cursor within the trigger is enough.
        /// </summary>
        public ImmutableArray<Rectangle> Triggers { get; private set; }

        private ImmutableDictionary<Identifier, float> treatmentSuitability;

        /// <summary>
        /// Is this prefab overriding a prefab in another content package
        /// </summary>
        public bool IsOverride => Prefabs.IsOverride(this);

        private readonly XElement originalElement;
        public ContentXElement ConfigElement { get; private set; }

        public ImmutableArray<DeconstructItem> DeconstructItems { get; private set; }

        public ImmutableDictionary<uint, FabricationRecipe> FabricationRecipes { get; private set; }

        public float DeconstructTime { get; private set; }

        public bool AllowDeconstruct { get; private set; }

        //Containers (by identifiers or tags) that this item should be placed in. These are preferences, which are not enforced.
        public ImmutableArray<PreferredContainer> PreferredContainers { get; private set; }

        public ImmutableArray<SkillRequirementHint> SkillRequirementHints { get; private set; }

        public SwappableItem SwappableItem
        {
            get;
            private set;
        }

        public readonly struct CommonnessInfo
        {
            public float Commonness
            {
                get
                {
                    return commonness;
                }
            }
            public float AbyssCommonness
            {
                get
                {
                    return abyssCommonness ?? 0.0f;
                }
            }
            public float CaveCommonness
            {
                get
                {
                    return caveCommonness ?? Commonness;
                }
            }
            public bool CanAppear
            {
                get
                {
                    if (Commonness > 0.0f) { return true; }
                    if (AbyssCommonness > 0.0f) { return true; }
                    if (CaveCommonness > 0.0f) { return true; }
                    return false;
                }
            }

            public readonly float commonness;
            public readonly float? abyssCommonness;
            public readonly float? caveCommonness;

            public CommonnessInfo(XElement element)
            {
                this.commonness = Math.Max(element?.GetAttributeFloat("commonness", 0.0f) ?? 0.0f, 0.0f);

                float? abyssCommonness = null;
                XAttribute abyssCommonnessAttribute = element?.GetAttribute("abysscommonness") ?? element?.GetAttribute("abyss");
                if (abyssCommonnessAttribute != null)
                {
                    abyssCommonness = Math.Max(abyssCommonnessAttribute.GetAttributeFloat(0.0f), 0.0f);
                }
                this.abyssCommonness = abyssCommonness;

                float? caveCommonness = null;
                XAttribute caveCommonnessAttribute = element?.GetAttribute("cavecommonness") ?? element?.GetAttribute("cave");
                if (caveCommonnessAttribute != null)
                {
                    caveCommonness =  Math.Max(caveCommonnessAttribute.GetAttributeFloat(0.0f), 0.0f);
                }
                this.caveCommonness = caveCommonness;
            }

            public CommonnessInfo(float commonness, float? abyssCommonness, float? caveCommonness)
            {
                this.commonness = commonness;
                this.abyssCommonness = abyssCommonness != null ? (float?)Math.Max(abyssCommonness.Value, 0.0f) : null;
                this.caveCommonness = caveCommonness != null ? (float?)Math.Max(caveCommonness.Value, 0.0f) : null;
            }

            public CommonnessInfo WithInheritedCommonness(CommonnessInfo? parentInfo)
            {
                return new CommonnessInfo(commonness,
                    abyssCommonness ?? parentInfo?.abyssCommonness,
                    caveCommonness ?? parentInfo?.caveCommonness);
            }

            public CommonnessInfo WithInheritedCommonness(params CommonnessInfo?[] parentInfos)
            {
                CommonnessInfo info = this;
                foreach (var parentInfo in parentInfos)
                {
                    info = info.WithInheritedCommonness(parentInfo);
                }
                return info;
            }

            public float GetCommonness(Level.TunnelType tunnelType)
            {
                if (tunnelType == Level.TunnelType.Cave)
                {
                    return CaveCommonness;
                }
                else
                {
                    return Commonness;
                }
            }
        }

        /// <summary>
        /// How likely it is for the item to spawn in a level of a given type.
        /// </summary>
        private ImmutableDictionary<Identifier, CommonnessInfo> LevelCommonness { get; set; }

        public readonly struct FixedQuantityResourceInfo
        {
            public readonly int ClusterQuantity;
            public readonly int ClusterSize;
            public readonly bool IsIslandSpecific;
            public readonly bool AllowAtStart;

            public FixedQuantityResourceInfo(int clusterQuantity, int clusterSize, bool isIslandSpecific, bool allowAtStart)
            {
                ClusterQuantity = clusterQuantity;
                ClusterSize = clusterSize;
                IsIslandSpecific = isIslandSpecific;
                AllowAtStart = allowAtStart;
            }
        }

        public ImmutableDictionary<Identifier, FixedQuantityResourceInfo> LevelQuantity { get; private set; }

        private bool canSpriteFlipX;
        public override bool CanSpriteFlipX => canSpriteFlipX;

        private bool canSpriteFlipY;
        public override bool CanSpriteFlipY => canSpriteFlipY;

        /// <summary>
        /// Can the item be chosen as extra cargo in multiplayer. If not set, the item is available if it can be bought from outposts in the campaign.
        /// </summary>
        public bool? AllowAsExtraCargo { get; private set; }

        public bool RandomDeconstructionOutput { get; private set; }

        public int RandomDeconstructionOutputAmount { get; private set; }

        private Sprite sprite;
        public override Sprite Sprite => sprite;

        public override string OriginalName { get; }

        private LocalizedString name;
        public override LocalizedString Name => name;

        private ImmutableHashSet<Identifier> tags;
        public override ImmutableHashSet<Identifier> Tags => tags;

        private ImmutableHashSet<Identifier> allowedLinks;
        public override ImmutableHashSet<Identifier> AllowedLinks => allowedLinks;

        private MapEntityCategory category;
        public override MapEntityCategory Category => category;

        private ImmutableHashSet<string> aliases;
        public override ImmutableHashSet<string> Aliases => aliases;

        //how close the Character has to be to the item to pick it up
        [Serialize(DefaultInteractDistance, IsPropertySaveable.No)]
        public float InteractDistance { get; private set; }

        // this can be used to allow items which are behind other items tp
        [Serialize(0.0f, IsPropertySaveable.No)]
        public float InteractPriority { get; private set; }

        [Serialize(false, IsPropertySaveable.No)]
        public bool InteractThroughWalls { get; private set; }

        [Serialize(false, IsPropertySaveable.No, description: "Hides the condition bar displayed at the bottom of the inventory slot the item is in.")]
        public bool HideConditionBar { get; set; }

        [Serialize(false, IsPropertySaveable.No, description: "Hides the condition displayed in the item's tooltip.")]
        public bool HideConditionInTooltip { get; set; }

        //if true and the item has trigger areas defined, characters need to be within the trigger to interact with the item
        //if false, trigger areas define areas that can be used to highlight the item
        [Serialize(true, IsPropertySaveable.No)]
        public bool RequireBodyInsideTrigger { get; private set; }

        //if true and the item has trigger areas defined, players can only highlight the item when the cursor is on the trigger
        [Serialize(false, IsPropertySaveable.No)]
        public bool RequireCursorInsideTrigger { get; private set; }

        //if true then players can only highlight the item if its targeted for interaction by a campaign event
        [Serialize(false, IsPropertySaveable.No)]
        public bool RequireCampaignInteract
        {
            get;
            private set;
        }

        //should the camera focus on the item when selected
        [Serialize(false, IsPropertySaveable.No)]
        public bool FocusOnSelected { get; private set; }

        //the amount of "camera offset" when selecting the construction
        [Serialize(0.0f, IsPropertySaveable.No)]
        public float OffsetOnSelected { get; private set; }

        [Serialize(100.0f, IsPropertySaveable.No)]
        public float Health { get; private set; }

        [Serialize(false, IsPropertySaveable.No)]
        public bool AllowSellingWhenBroken { get; private set; }

        [Serialize(false, IsPropertySaveable.No)]
        public bool Indestructible { get; private set; }

        [Serialize(false, IsPropertySaveable.No)]
        public bool DamagedByExplosions { get; private set; }

        [Serialize(1f, IsPropertySaveable.No)]
        public float ExplosionDamageMultiplier { get; private set; }

        [Serialize(1f, IsPropertySaveable.No)]
        public float ItemDamageMultiplier { get; private set; }

        [Serialize(false, IsPropertySaveable.No)]
        public bool DamagedByProjectiles { get; private set; }

        [Serialize(false, IsPropertySaveable.No)]
        public bool DamagedByMeleeWeapons { get; private set; }

        [Serialize(false, IsPropertySaveable.No)]
        public bool DamagedByRepairTools { get; private set; }

        [Serialize(false, IsPropertySaveable.No)]
        public bool DamagedByMonsters { get; private set; }

        [Serialize(false, IsPropertySaveable.No)]
        public bool FireProof { get; private set; }

        [Serialize(false, IsPropertySaveable.No)]
        public bool WaterProof { get; private set; }

        private float impactTolerance;
        [Serialize(0.0f, IsPropertySaveable.No)]
        public float ImpactTolerance
        {
            get { return impactTolerance; }
            set { impactTolerance = Math.Max(value, 0.0f); }
        }

        [Serialize(0.0f, IsPropertySaveable.No)]
        public float OnDamagedThreshold { get; set; }

        [Serialize(0.0f, IsPropertySaveable.No)]
        public float SonarSize
        {
            get;
            private set;
        }

        [Serialize(false, IsPropertySaveable.No)]
        public bool UseInHealthInterface { get; private set; }

        [Serialize(false, IsPropertySaveable.No)]
        public bool DisableItemUsageWhenSelected { get; private set; }

        [Serialize("", IsPropertySaveable.No)]        
        public string CargoContainerIdentifier { get; private set; }

        [Serialize(false, IsPropertySaveable.No)]
        public bool UseContainedSpriteColor { get; private set; }

        [Serialize(false, IsPropertySaveable.No)]
        public bool UseContainedInventoryIconColor { get; private set; }
        
        [Serialize(0.0f, IsPropertySaveable.No)]
        public float AddedRepairSpeedMultiplier
        {
            get;
            private set;
        }

        [Serialize(0.0f, IsPropertySaveable.No)]
        public float AddedPickingSpeedMultiplier
        {
            get;
            private set;
        }

        [Serialize(false, IsPropertySaveable.No)]
        public bool CannotRepairFail
        {
            get;
            private set;
        }

        [Serialize(null, IsPropertySaveable.No)]
        public string EquipConfirmationText { get; set; }

        [Serialize(true, IsPropertySaveable.No, description: "Can the item be rotated in the submarine editor.")]
        public bool AllowRotatingInEditor { get; set; }

        [Serialize(false, IsPropertySaveable.No)]
        public bool ShowContentsInTooltip { get; private set; }

        [Serialize(true, IsPropertySaveable.No)]
        public bool CanFlipX { get; private set; }
        
        [Serialize(true, IsPropertySaveable.No)]
        public bool CanFlipY { get; private set; }
        
        [Serialize(false, IsPropertySaveable.No)]
        public bool IsDangerous { get; private set; }

        private int maxStackSize;
        [Serialize(1, IsPropertySaveable.No)]
        public int MaxStackSize
        {
            get { return maxStackSize; }
            private set { maxStackSize = MathHelper.Clamp(value, 1, Inventory.MaxStackSize); }
        }

        [Serialize(false, IsPropertySaveable.No)]
        public bool AllowDroppingOnSwap { get; private set; }

        public ImmutableHashSet<Identifier> AllowDroppingOnSwapWith { get; private set; }

        [Serialize(false, IsPropertySaveable.No)]
        public bool DontTransferBetweenSubs { get; private set; }

        [Serialize(true, IsPropertySaveable.No)]
        public bool ShowHealthBar { get; private set; }

        [Serialize(1f, IsPropertySaveable.No, description: "How much the bots prioritize this item when they seek for items. For example, bots prioritize less exosuit than the other diving suits. Defaults to 1. Note that there's also a specific CombatPriority for items that can be used as weapons.")]
        public float BotPriority { get; private set; }

        [Serialize(true, IsPropertySaveable.No)]
        public bool ShowNameInHealthBar { get; private set; }

        [Serialize(false, IsPropertySaveable.No, description:"Should the bots shoot at this item with turret or not? Disabled by default.")]
        public bool IsAITurretTarget { get; private set; }

        [Serialize(1.0f, IsPropertySaveable.No, description: "How much the bots prioritize shooting this item with turrets? Defaults to 1. Distance to the target affects the decision making.")]
        public float AITurretPriority { get; private set; }

        [Serialize(1.0f, IsPropertySaveable.No, description: "How much the bots prioritize shooting this item with slow turrets, like railguns? Defaults to 1. Not used if AITurretPriority is 0. Distance to the target affects the decision making.")]
        public float AISlowTurretPriority { get; private set; }

        protected override Identifier DetermineIdentifier(XElement element)
        {
            Identifier identifier = base.DetermineIdentifier(element);
            string originalName = element.GetAttributeString("name", "");
            if (identifier.IsEmpty && !string.IsNullOrEmpty(originalName))
            {
                string categoryStr = element.GetAttributeString("category", "Misc");
                if (Enum.TryParse(categoryStr, true, out MapEntityCategory category) && category.HasFlag(MapEntityCategory.Legacy))
                {
                    identifier = GenerateLegacyIdentifier(originalName);
                }
            }
            return identifier;
        }

        public static Identifier GenerateLegacyIdentifier(string name)
        {
            return ($"legacyitem_{name.Replace(" ", "")}").ToIdentifier();
        }

        public ItemPrefab(ContentXElement element, ItemFile file) : base(element, file)
        {
            originalElement = element;
            ConfigElement = element;

            OriginalName = element.GetAttributeString("name", "");
            name = OriginalName;

            VariantOf = element.VariantOf();
            
            if (!VariantOf.IsEmpty) { return; } //don't even attempt to read the XML until the PrefabCollection readies up the parent to inherit from

            ParseConfigElement(variantOf: null);
        }

        private string GetTexturePath(ContentXElement subElement, ItemPrefab variantOf)
            => subElement.DoesAttributeReferenceFileNameAlone("texture")
                ? Path.GetDirectoryName(variantOf?.ContentFile.Path ?? ContentFile.Path)
                : "";

        private void ParseConfigElement(ItemPrefab variantOf)
        {
            string categoryStr = ConfigElement.GetAttributeString("category", "Misc");
            this.category = Enum.TryParse(categoryStr, true, out MapEntityCategory category)
                ? category
                : MapEntityCategory.Misc;

            //nameidentifier can be used to make multiple items use the same names and descriptions
            Identifier nameIdentifier = ConfigElement.GetAttributeIdentifier("nameidentifier", "");

            //only used if the item doesn't have a name/description defined in the currently selected language
            string fallbackNameIdentifier = ConfigElement.GetAttributeString("fallbacknameidentifier", "");

            name = TextManager.Get(nameIdentifier.IsEmpty
                    ? $"EntityName.{Identifier}"
                    : $"EntityName.{nameIdentifier}",
                $"EntityName.{fallbackNameIdentifier}");
            if (!string.IsNullOrEmpty(OriginalName))
            {
                name = name.Fallback(OriginalName);
            }

            if (category == MapEntityCategory.Wrecked)
            {
                name = TextManager.GetWithVariable("wreckeditemformat", "[name]", name);
            }

            name = GeneticMaterial.TryCreateName(this, ConfigElement);

            this.aliases =
                (ConfigElement.GetAttributeStringArray("aliases", null, convertToLowerInvariant: true) ??
                 ConfigElement.GetAttributeStringArray("Aliases", Array.Empty<string>(), convertToLowerInvariant: true))
                    .ToImmutableHashSet()
                    .Add(OriginalName.ToLowerInvariant());

            var triggers = new List<Rectangle>();
            var deconstructItems = new List<DeconstructItem>();
            var fabricationRecipes = new Dictionary<uint, FabricationRecipe>();
            var treatmentSuitability = new Dictionary<Identifier, float>();
            var storePrices = new Dictionary<Identifier, PriceInfo>();
            var preferredContainers = new List<PreferredContainer>();
            DeconstructTime = 1.0f;

            if (ConfigElement.GetAttribute("allowasextracargo") != null)
            {
                AllowAsExtraCargo = ConfigElement.GetAttributeBool("allowasextracargo", false);
            }

            this.tags = ConfigElement.GetAttributeIdentifierArray("tags", Array.Empty<Identifier>()).ToImmutableHashSet();
            if (!Tags.Any())
            {
                this.tags = ConfigElement.GetAttributeIdentifierArray("Tags", Array.Empty<Identifier>()).ToImmutableHashSet();
            }

            if (ConfigElement.GetAttribute("cargocontainername") != null)
            {
                DebugConsole.ThrowError($"Error in item prefab \"{ToString()}\" - cargo container should be configured using the item's identifier, not the name.");
            }

            SerializableProperty.DeserializeProperties(this, ConfigElement);

            LoadDescription(ConfigElement);
            var skillRequirementHints = new List<SkillRequirementHint>();
            foreach (var skillRequirementHintElement in ConfigElement.GetChildElements("SkillRequirementHint"))
            {
                skillRequirementHints.Add(new SkillRequirementHint(skillRequirementHintElement));
            }
            if (skillRequirementHints.Any())
            {
                SkillRequirementHints = skillRequirementHints.ToImmutableArray();
            }

            var allowDroppingOnSwapWith = ConfigElement.GetAttributeIdentifierArray("allowdroppingonswapwith", Array.Empty<Identifier>());
            AllowDroppingOnSwapWith = allowDroppingOnSwapWith.ToImmutableHashSet();
            AllowDroppingOnSwap = allowDroppingOnSwapWith.Any();

            var levelCommonness = new Dictionary<Identifier, CommonnessInfo>();
            var levelQuantity = new Dictionary<Identifier, FixedQuantityResourceInfo>();

            foreach (ContentXElement subElement in ConfigElement.Elements())
            {
                switch (subElement.Name.ToString().ToLowerInvariant())
                {
                    case "sprite":
                        string spriteFolder = GetTexturePath(subElement, variantOf);

                        canSpriteFlipX = subElement.GetAttributeBool("canflipx", true);
                        canSpriteFlipY = subElement.GetAttributeBool("canflipy", true);

                        sprite = new Sprite(subElement, spriteFolder, lazyLoad: true);
                        if (subElement.GetAttribute("sourcerect") == null &&
                            subElement.GetAttribute("sheetindex") == null)
                        {
                            DebugConsole.ThrowError($"Warning - sprite sourcerect not configured for item \"{ToString()}\"!");
                        }
                        Size = Sprite.size;

                        if (subElement.GetAttribute("name") == null && !Name.IsNullOrWhiteSpace())
                        {
                            Sprite.Name = Name.Value;
                        }
                        Sprite.EntityIdentifier = Identifier;
                        break;
                    case "price":
                        if (subElement.GetAttribute("baseprice") != null)
                        {
                            foreach (var priceInfo in PriceInfo.CreatePriceInfos(subElement, out defaultPrice))
                            {
                                if (priceInfo.StoreIdentifier.IsEmpty) { continue; }
                                if (storePrices.ContainsKey(priceInfo.StoreIdentifier))
                                {
                                    DebugConsole.AddWarning($"Error in item prefab \"{this}\": price for the store \"{priceInfo.StoreIdentifier}\" defined more than once.");
                                    storePrices[priceInfo.StoreIdentifier] = priceInfo;
                                }
                                else
                                {
                                    storePrices.Add(priceInfo.StoreIdentifier, priceInfo);
                                }
                            }
                        }
                        else if (subElement.GetAttribute("buyprice") != null && subElement.GetAttributeIdentifier("locationtype", "") is { IsEmpty: false } locationType) // Backwards compatibility
                        {
                            if (storePrices.ContainsKey(locationType))
                            {
                                DebugConsole.AddWarning($"Error in item prefab \"{this}\": price for the location type \"{locationType}\" defined more than once.");
                                storePrices[locationType] = new PriceInfo(subElement);
                            }
                            else
                            {
                                storePrices.Add(locationType, new PriceInfo(subElement));
                            }
                        }
                        break;
                    case "deconstruct":
                        DeconstructTime = subElement.GetAttributeFloat("time", 1.0f);
                        AllowDeconstruct = true;
                        RandomDeconstructionOutput = subElement.GetAttributeBool("chooserandom", false);
                        RandomDeconstructionOutputAmount = subElement.GetAttributeInt("amount", 1);
                        foreach (XElement itemElement in subElement.Elements())
                        {
                            if (itemElement.Attribute("name") != null)
                            {
                                DebugConsole.ThrowError($"Error in item config \"{ToString()}\" - use item identifiers instead of names to configure the deconstruct items.");
                                continue;
                            }
                            var deconstructItem = new DeconstructItem(itemElement, Identifier);
                            if (deconstructItem.ItemIdentifier.IsEmpty)
                            {
                                DebugConsole.ThrowError($"Error in item config \"{ToString()}\" - deconstruction output contains an item with no identifier.");
                                continue;
                            }
                            deconstructItems.Add(deconstructItem);
                        }
                        RandomDeconstructionOutputAmount = Math.Min(RandomDeconstructionOutputAmount, deconstructItems.Count);
                        break;
                    case "fabricate":
                    case "fabricable":
                    case "fabricableitem":
                        var newRecipe = new FabricationRecipe(subElement, Identifier);
                        if (fabricationRecipes.TryGetValue(newRecipe.RecipeHash, out var prevRecipe))
                        {
                            DebugConsole.ThrowError(
                                $"Error in item prefab \"{ToString()}\": " +
                                $"{prevRecipe.DisplayName} has the same hash as {newRecipe.DisplayName}. " +
                                $"This will cause issues with fabrication."
                            );
                        }
                        else
                        {
                            fabricationRecipes.Add(newRecipe.RecipeHash, newRecipe);
                        }
                        break;
                    case "preferredcontainer":
                        var preferredContainer = new PreferredContainer(subElement);
                        if (preferredContainer.Primary.Count == 0 && preferredContainer.Secondary.Count == 0)
                        {
                            DebugConsole.ThrowError($"Error in item prefab \"{ToString()}\": preferred container has no preferences defined ({subElement}).");
                        }
                        else
                        {
                            preferredContainers.Add(preferredContainer);
                        }
                        break;
                    case "swappableitem":
                        SwappableItem = new SwappableItem(subElement);
                        break;
                    case "trigger":
                        Rectangle trigger = new Rectangle(0, 0, 10, 10)
                        {
                            X = subElement.GetAttributeInt("x", 0),
                            Y = subElement.GetAttributeInt("y", 0),
                            Width = subElement.GetAttributeInt("width", 0),
                            Height = subElement.GetAttributeInt("height", 0)
                        };

                        triggers.Add(trigger);

                        break;
                    case "levelresource":
                        foreach (XElement levelCommonnessElement in subElement.GetChildElements("commonness"))
                        {
                            Identifier levelName = levelCommonnessElement.GetAttributeIdentifier("leveltype", "");
                            if (!levelCommonnessElement.GetAttributeBool("fixedquantity", false))
                            {
                                if (!levelCommonness.ContainsKey(levelName))
                                {
                                    levelCommonness.Add(levelName, new CommonnessInfo(levelCommonnessElement));
                                }
                            }
                            else
                            {
                                if (!levelQuantity.ContainsKey(levelName))
                                {
                                    levelQuantity.Add(levelName, new FixedQuantityResourceInfo(
                                        levelCommonnessElement.GetAttributeInt("clusterquantity", 0),
                                        levelCommonnessElement.GetAttributeInt("clustersize", 0),
                                        levelCommonnessElement.GetAttributeBool("isislandspecific", false),
                                        levelCommonnessElement.GetAttributeBool("allowatstart", true)));
                                }
                            }
                        }
                        break;
                    case "suitabletreatment":
                        if (subElement.GetAttribute("name") != null)
                        {
                            DebugConsole.ThrowError($"Error in item prefab \"{ToString()}\" - suitable treatments should be defined using item identifiers, not item names.");
                        }
                        Identifier treatmentIdentifier = subElement.GetAttributeIdentifier("identifier", subElement.GetAttributeIdentifier("type", Identifier.Empty));
                        float suitability = subElement.GetAttributeFloat("suitability", 0.0f);
                        treatmentSuitability.Add(treatmentIdentifier, suitability);
                        break;
                }
            }

#if CLIENT
            ParseSubElementsClient(ConfigElement, variantOf);
#endif

            this.Triggers = triggers.ToImmutableArray();
            this.DeconstructItems = deconstructItems.ToImmutableArray();
            this.FabricationRecipes = fabricationRecipes.ToImmutableDictionary();
            this.treatmentSuitability = treatmentSuitability.ToImmutableDictionary();
            StorePrices = storePrices.ToImmutableDictionary();
            this.PreferredContainers = preferredContainers.ToImmutableArray();
            this.LevelCommonness = levelCommonness.ToImmutableDictionary();
            this.LevelQuantity = levelQuantity.ToImmutableDictionary();

            // Backwards compatibility
            if (storePrices.Any())
            {
                defaultPrice ??= new PriceInfo(GetMinPrice() ?? 0, false);
            }

            HideConditionInTooltip = ConfigElement.GetAttributeBool("hideconditionintooltip", HideConditionBar);

            //backwards compatibility
            if (categoryStr.Equals("Thalamus", StringComparison.OrdinalIgnoreCase))
            {
                this.category = MapEntityCategory.Wrecked;
                Subcategory = "Thalamus";
            }

            if (Sprite == null)
            {
                DebugConsole.ThrowError($"Item \"{ToString()}\" has no sprite!");
#if SERVER
                this.sprite = new Sprite("", Vector2.Zero);
                this.sprite.SourceRect = new Rectangle(0, 0, 32, 32);
#else
                this.sprite = new Sprite(TextureLoader.PlaceHolderTexture, null, null)
                {
                    Origin = TextureLoader.PlaceHolderTexture.Bounds.Size.ToVector2() / 2
                };
#endif
                Size = Sprite.size;
                Sprite.EntityIdentifier = Identifier;
            }

            if (Identifier == Identifier.Empty)
            {
                DebugConsole.ThrowError(
                    $"Item prefab \"{ToString()}\" has no identifier. All item prefabs have a unique identifier string that's used to differentiate between items during saving and loading.");
            }

#if DEBUG
            if (!Category.HasFlag(MapEntityCategory.Legacy) && !HideInMenus)
            {
                if (!string.IsNullOrEmpty(OriginalName))
                {
                    DebugConsole.AddWarning($"Item \"{(Identifier == Identifier.Empty ? Name : Identifier.Value)}\" has a hard-coded name, and won't be localized to other languages.");
                }
            }
#endif

            this.allowedLinks = ConfigElement.GetAttributeIdentifierArray("allowedlinks", Array.Empty<Identifier>()).ToImmutableHashSet();
        }

        public CommonnessInfo? GetCommonnessInfo(Level level)
        {
            CommonnessInfo? levelCommonnessInfo = GetValueOrNull(level.GenerationParams.Identifier);
            CommonnessInfo? biomeCommonnessInfo = GetValueOrNull(level.LevelData.Biome.Identifier);
            CommonnessInfo? defaultCommonnessInfo = GetValueOrNull(Identifier.Empty);

            if (levelCommonnessInfo.HasValue)
            {
                return levelCommonnessInfo?.WithInheritedCommonness(biomeCommonnessInfo, defaultCommonnessInfo);
            }
            else if (biomeCommonnessInfo.HasValue)
            {
                return biomeCommonnessInfo?.WithInheritedCommonness(defaultCommonnessInfo);
            }
            else if (defaultCommonnessInfo.HasValue)
            {
                return defaultCommonnessInfo;
            }

            return null;

            CommonnessInfo? GetValueOrNull(Identifier identifier)
            {
                if (LevelCommonness.TryGetValue(identifier, out CommonnessInfo info))
                {
                    return info;
                }
                else
                {
                    return null;
                }
            }
        }

        public float GetTreatmentSuitability(Identifier treatmentIdentifier)
        {
            return treatmentSuitability.TryGetValue(treatmentIdentifier, out float suitability) ? suitability : 0.0f;
        }

        #region Pricing

        public PriceInfo GetPriceInfo(Location.StoreInfo store)
        {
            if (store == null)
            {
                string message = $"Tried to get price info for \"{Identifier}\" with a null store parameter!\n{Environment.StackTrace.CleanupStackTrace()}";
#if DEBUG
                DebugConsole.LogError(message);
#else
                DebugConsole.AddWarning(message);
                GameAnalyticsManager.AddErrorEventOnce("ItemPrefab.GetPriceInfo:StoreParameterNull", GameAnalyticsManager.ErrorSeverity.Error, message);
#endif
                return null;
            }
            else if (!store.Identifier.IsEmpty && StorePrices != null && StorePrices.TryGetValue(store.Identifier, out var storePriceInfo))
            {
                return storePriceInfo;
            }
            else
            {
                return DefaultPrice;
            }
        }
        
        public bool CanBeBoughtFrom(Location.StoreInfo store, out PriceInfo priceInfo)
        {
            priceInfo = GetPriceInfo(store);
            return
                priceInfo is { CanBeBought: true } &&
                (store?.Location.LevelData?.Difficulty ?? 0) >= priceInfo.MinLevelDifficulty &&
                (!priceInfo.MinReputation.Any() || priceInfo.MinReputation.Any(p => store?.Location.Faction?.Prefab.Identifier == p.Key || store?.Location.SecondaryFaction?.Prefab.Identifier == p.Key));
        }

        public bool CanBeBoughtFrom(Location location)
        {
            if (location?.Stores == null) { return false; }
            foreach (var store in location.Stores)
            {
                var priceInfo = GetPriceInfo(store.Value);
                if (priceInfo == null) { continue; }
                if (!priceInfo.CanBeBought) { continue; }
                if (location.LevelData.Difficulty < priceInfo.MinLevelDifficulty) { continue; }
                if (priceInfo.MinReputation.Any())
                {
                    if (!priceInfo.MinReputation.Any(p =>
                        location?.Faction?.Prefab.Identifier == p.Key ||
                        location?.SecondaryFaction?.Prefab.Identifier == p.Key))
                    {
                        continue;
                    }
                }
                return true;
            }
            return false;
        }

        public int? GetMinPrice()
        {
            int? minPrice = null;
            if (StorePrices != null && StorePrices.Any())
            {
                minPrice = StorePrices.Values.Min(p => p.Price);
            }
            if (minPrice.HasValue)
            {
                if (DefaultPrice != null)
                {
                    return minPrice < DefaultPrice.Price ? minPrice : DefaultPrice.Price;
                }
                else
                {
                    return minPrice.Value;
                }
            }
            else
            {
                return DefaultPrice?.Price;
            }
        }

        public ImmutableDictionary<Identifier, PriceInfo> GetBuyPricesUnder(int maxCost = 0)
        {
            var prices = new Dictionary<Identifier, PriceInfo>();
            if (StorePrices != null)
            {
                foreach (var storePrice in StorePrices)
                {
                    var priceInfo = storePrice.Value;
                    if (priceInfo == null)
                    {
                        continue;
                    }
                    if (!priceInfo.CanBeBought)
                    {
                        continue;
                    }
                    if (priceInfo.Price < maxCost || maxCost == 0)
                    {
                        prices.Add(storePrice.Key, priceInfo);
                    }
                }
            }
            return prices.ToImmutableDictionary();
        }

        public ImmutableDictionary<Identifier, PriceInfo> GetSellPricesOver(int minCost = 0, bool sellingImportant = true)
        {
            var prices = new Dictionary<Identifier, PriceInfo>();
            if (!CanBeSold && sellingImportant)
            {
                return prices.ToImmutableDictionary();
            }
            foreach (var storePrice in StorePrices)
            {
                var priceInfo = storePrice.Value;
                if (priceInfo == null)
                {
                    continue;
                }
                if (priceInfo.Price > minCost)
                {
                    prices.Add(storePrice.Key, priceInfo);
                }
            }
            return prices.ToImmutableDictionary();
        }

        #endregion

        public static ItemPrefab Find(string name, Identifier identifier)
        {
            if (string.IsNullOrEmpty(name) && identifier.IsEmpty)
            {
                throw new ArgumentException("Both name and identifier cannot be null.");
            }

            if (identifier.IsEmpty)
            {
                //legacy support
                identifier = GenerateLegacyIdentifier(name);
            }
            Prefabs.TryGet(identifier, out ItemPrefab prefab);

            //not found, see if we can find a prefab with a matching alias
            if (prefab == null && !string.IsNullOrEmpty(name))
            {
                string lowerCaseName = name.ToLowerInvariant();
                prefab = Prefabs.Find(me => me.Aliases != null && me.Aliases.Contains(lowerCaseName));
            }
            if (prefab == null)
            {
                prefab = Prefabs.Find(me => me.Aliases != null && me.Aliases.Contains(identifier.Value));
            }

            if (prefab == null)
            {
                DebugConsole.ThrowError($"Error loading item - item prefab \"{name}\" (identifier \"{identifier}\") not found.");
            }
            return prefab;
        }

        public bool IsContainerPreferred(Item item, ItemContainer targetContainer, out bool isPreferencesDefined, out bool isSecondary, bool requireConditionRequirement = false, bool checkTransferConditions = false)
        {
            isPreferencesDefined = PreferredContainers.Any();
            isSecondary = false;
            if (!isPreferencesDefined) { return true; }
            if (PreferredContainers.Any(pc => (!requireConditionRequirement || HasConditionRequirement(pc)) && IsItemConditionAcceptable(item, pc) && 
                IsContainerPreferred(pc.Primary, targetContainer) && (!checkTransferConditions || CanBeTransferred(item.Prefab.Identifier, pc, targetContainer))))
            {
                return true;
            }
            isSecondary = true;
            return PreferredContainers.Any(pc => (!requireConditionRequirement || HasConditionRequirement(pc)) && IsItemConditionAcceptable(item, pc) && IsContainerPreferred(pc.Secondary, targetContainer));
            static bool HasConditionRequirement(PreferredContainer pc) => pc.MinCondition > 0 || pc.MaxCondition < 100;
        }

        public bool IsContainerPreferred(Item item, Identifier[] identifiersOrTags, out bool isPreferencesDefined, out bool isSecondary)
        {
            isPreferencesDefined = PreferredContainers.Any();
            isSecondary = false;
            if (!isPreferencesDefined) { return true; }
            if (PreferredContainers.Any(pc => IsItemConditionAcceptable(item, pc) && IsContainerPreferred(pc.Primary, identifiersOrTags)))
            {
                return true;
            }
            isSecondary = true;
            return PreferredContainers.Any(pc => IsItemConditionAcceptable(item, pc) && IsContainerPreferred(pc.Secondary, identifiersOrTags));
        }

        private static bool IsItemConditionAcceptable(Item item, PreferredContainer pc) => item.ConditionPercentage >= pc.MinCondition && item.ConditionPercentage <= pc.MaxCondition;
        private static bool CanBeTransferred(Identifier item, PreferredContainer pc, ItemContainer targetContainer) => 
            pc.AllowTransfersHere && (!pc.TransferOnlyOnePerContainer || targetContainer.Inventory.AllItems.None(i => i.Prefab.Identifier == item));

        public static bool IsContainerPreferred(IEnumerable<Identifier> preferences, ItemContainer c) => preferences.Any(id => c.Item.Prefab.Identifier == id || c.Item.HasTag(id));
        public static bool IsContainerPreferred(IEnumerable<Identifier> preferences, IEnumerable<Identifier> ids) => ids.Any(id => preferences.Contains(id));

        protected override void CreateInstance(Rectangle rect)
        {
            throw new InvalidOperationException("Can't call ItemPrefab.CreateInstance");
        }

        public override void Dispose()
        {
            Item.RemoveByPrefab(this);
        }

        public Identifier VariantOf { get; }
        public ItemPrefab ParentPrefab { get; set; }

        public void InheritFrom(ItemPrefab parent)
        {
            ConfigElement = originalElement.CreateVariantXML(parent.ConfigElement, CheckXML).FromPackage(ConfigElement.ContentPackage);
            ParseConfigElement(parent);

            void CheckXML(XElement originalElement, XElement variantElement, XElement result)
            {
                if (result == null) { return; }
                if (result.Name.ToIdentifier() == "RequiredItem" &&
                    result.Parent?.Name.ToIdentifier() == "Fabricate")
                {
                    int originalAmount = originalElement.GetAttributeInt("amount", 1);
                    Identifier originalIdentifier = originalElement.GetAttributeIdentifier("identifier", Identifier.Empty);
                    if (variantElement == null)
                    {
                        //if the variant defines some fabrication requirements, we probably don't want to inherit anything extra from the base item?
                        if (this.originalElement.GetChildElement("Fabricate")?.GetChildElement("RequiredItem") != null)
                        {
                            DebugConsole.AddWarning($"Potential error in item variant \"{Identifier}\": " +
                                $"the item inherits the fabrication requirement of x{originalAmount} \"{originalIdentifier}\"  from the base item \"{parent.Identifier}\". " +
                                $"If this is not intentional, you can use empty <RequiredItem /> elements in the item variant to remove any excess inherited fabrication requirements.");
                        }
                        return;
                    }

                    Identifier resultIdentifier = result.GetAttributeIdentifier("identifier", Identifier.Empty);
                    if (originalAmount > 1 && variantElement.GetAttribute("amount") == null)
                    {
                        DebugConsole.AddWarning($"Potential error in item variant \"{Identifier}\": " +
                            $"the base item \"{parent.Identifier}\" requires x{originalAmount} \"{originalIdentifier}\" to fabricate. " +
                            $"The variant only overrides the required item, not the amount, resulting in a requirement of x{originalAmount} \"{resultIdentifier}\". "+
                            "Specify the amount in the variant to fix this.");
                    }
                }
            }
        }

        public override string ToString()
        {
            return $"{Name} (identifier: {Identifier})";
        }
    }
}<|MERGE_RESOLUTION|>--- conflicted
+++ resolved
@@ -13,9 +13,6 @@
 {
     readonly struct SkillRequirementHint
     {
-<<<<<<< HEAD
-        public readonly string ItemIdentifier;
-=======
         public readonly Identifier Skill;
         public readonly float Level;
         public readonly LocalizedString SkillName;
@@ -36,7 +33,6 @@
         public readonly Identifier ItemIdentifier;
         //number of items to output
         public readonly int Amount;
->>>>>>> f223f774
         //minCondition does <= check, meaning that below or equal to min condition will be skipped.
         public readonly float MinCondition;
         //maxCondition does > check, meaning that above this max the deconstruct item will be skipped.
@@ -73,14 +69,11 @@
             ActivateButtonText = element.GetAttributeString("activatebuttontext", string.Empty);
             InfoText = element.GetAttributeString("infotext", string.Empty);
             InfoTextOnOtherItemMissing = element.GetAttributeString("infotextonotheritemmissing", string.Empty);
-<<<<<<< HEAD
-=======
         }
 
         public bool IsValidDeconstructor(Item deconstructor)
         {
             return RequiredDeconstructor.Length == 0 || RequiredDeconstructor.Any(r => deconstructor.HasTag(r) || deconstructor.Prefab.Identifier == r);
->>>>>>> f223f774
         }
     }
 
