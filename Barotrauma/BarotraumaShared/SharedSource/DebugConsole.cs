﻿using Barotrauma.Extensions;
using Barotrauma.Items.Components;
using Barotrauma.Networking;
using Microsoft.Xna.Framework;
using System;
using System.Collections.Concurrent;
using System.Collections.Generic;
using System.Collections.Immutable;
using System.ComponentModel;
using System.Globalization;
using Barotrauma.IO;
using System.Linq;
using System.Threading.Tasks;
using Barotrauma.MapCreatures.Behavior;
using System.Text;

namespace Barotrauma
{
    readonly struct ColoredText
    {
        public readonly string Text;
        public readonly Color Color;
        public readonly bool IsCommand;
        public readonly bool IsError;

        public readonly string Time;

        public ColoredText(string text, Color color, bool isCommand, bool isError)
        {
            this.Text = text;
            this.Color = color;
			this.IsCommand = isCommand;
            this.IsError = isError;

            Time = DateTime.Now.ToString(CultureInfo.InvariantCulture);
        }
    }

    static partial class DebugConsole
    {
        public partial class Command
        {
            public readonly ImmutableArray<Identifier> Names;
            public readonly string Help;
            
            public Action<string[]> OnExecute;

            public Func<string[][]> GetValidArgs;

            /// <summary>
            /// Using a command that's considered a cheat disables achievements
            /// </summary>
            public readonly bool IsCheat;

            /// <summary>
            /// Use this constructor to create a command that executes the same action regardless of whether it's executed by a client or the server.
            /// </summary>
            public Command(string name, string help, Action<string[]> onExecute, Func<string[][]> getValidArgs = null, bool isCheat = false)
            {
                Names = name.Split('|').ToIdentifiers().ToImmutableArray();
                this.Help = help;

                this.OnExecute = onExecute;
                
                this.GetValidArgs = getValidArgs;
                this.IsCheat = isCheat;
            }

            public void Execute(string[] args)
            {
                if (OnExecute == null) { return; }

                bool allowCheats = false;
#if CLIENT
                allowCheats = GameMain.NetworkMember == null && (GameMain.GameSession?.GameMode is TestGameMode || Screen.Selected is { IsEditor: true });
#endif
                if (!allowCheats && !CheatsEnabled && IsCheat)
                {
                    NewMessage(
                        $"You need to enable cheats using the command \"enablecheats\" before you can use the command \"{Names.First()}\".", Color.Red);
<<<<<<< HEAD
#if USE_STEAM
=======
>>>>>>> 8face2f3
                    NewMessage("Enabling cheats will disable Steam achievements during this play session.", Color.Red);
                    return;
                }

                OnExecute(args);
            }

            public override int GetHashCode()
            {
                return Names.First().GetHashCode();
            }
        }

        private static readonly ConcurrentQueue<ColoredText> queuedMessages
            = new ConcurrentQueue<ColoredText>();

        public static readonly NamedEvent<ColoredText> MessageHandler = new NamedEvent<ColoredText>();

        public struct ErrorCatcher : IDisposable
        {
            private readonly List<ColoredText> errors;
            private readonly bool wasConsoleOpen;
            private Identifier handlerId;
            public IReadOnlyList<ColoredText> Errors => errors;

            private ErrorCatcher(Identifier handlerId)
            {
                this.handlerId = handlerId;
#if CLIENT
                this.wasConsoleOpen = IsOpen;
#else
                this.wasConsoleOpen = false;
#endif
                this.errors = new List<ColoredText>();

                //create a local variable that can be captured by lambdas
                var errs = this.errors;
                
                MessageHandler.Register(handlerId, msg =>
                {
                    if (!msg.IsError) { return; }
                    errs.Add(msg);
                });
            }
            
            public static ErrorCatcher Create()
                => new ErrorCatcher(ToolBox.RandomSeed(25).ToIdentifier());

            public void Dispose()
            {
                if (handlerId.IsEmpty) { return; }
                MessageHandler.Deregister(handlerId);
                handlerId = Identifier.Empty;
#if CLIENT
                DebugConsole.IsOpen = wasConsoleOpen;
#endif
            }
        }
        
        static partial void ShowHelpMessage(Command command);
        
        const int MaxMessages = 300;

        public static readonly List<ColoredText> Messages = new List<ColoredText>();

        public delegate void QuestionCallback(string answer);
        private static QuestionCallback activeQuestionCallback;

        private static readonly List<Command> commands = new List<Command>();
        public static List<Command> Commands
        {
            get { return commands; }
        }
        
        private static string currentAutoCompletedCommand;
        private static int currentAutoCompletedIndex;

        public static bool CheatsEnabled;

        private static readonly List<ColoredText> unsavedMessages = new List<ColoredText>();
        private static readonly int messagesPerFile = 800;
        public const string SavePath = "ConsoleLogs";

        private static void AssignOnExecute(string names, Action<string[]> onExecute)
        {
            var matchingCommand = commands.Find(c => c.Names.Intersect(names.Split('|').ToIdentifiers()).Any());
            if (matchingCommand == null)
            {
                throw new Exception("AssignOnExecute failed. Command matching the name(s) \"" + names + "\" not found.");
            }
            else
            {
                matchingCommand.OnExecute = onExecute;
            }
        }

        static DebugConsole()
        {
#if DEBUG
            CheatsEnabled = true;
#endif
            commands.Add(new Command("help", "", (string[] args) =>
            {
                if (args.Length == 0)
                {
                    foreach (Command c in commands)
                    {
                        if (string.IsNullOrEmpty(c.Help)) continue;
                        ShowHelpMessage(c);
                    }
                }
                else
                {
                    var matchingCommand = commands.Find(c => c.Names.Any(name => name == args[0]));
                    if (matchingCommand == null)
                    {
                        NewMessage("Command " + args[0] + " not found.", Color.Red);
                    }
                    else
                    {
                        ShowHelpMessage(matchingCommand);
                    }
                }
            }, 
            () =>
            {
                return new string[][]
                {
                    commands.SelectMany(c => c.Names).Select(n => n.Value).ToArray(),
                    Array.Empty<string>()
                };
            }));

            void printMapEntityPrefabs<T>(IEnumerable<T> prefabs) where T : MapEntityPrefab
            {
                NewMessage("***************", Color.Cyan);
                foreach (T prefab in prefabs)
                {
                    if (prefab.Name.IsNullOrEmpty()) { continue; }
                    string text = $"- {prefab.Name}";
                    if (prefab.Tags.Any())
                    {
                        text += $" ({string.Join(", ", prefab.Tags)})";
                    }
                    if (prefab.AllowedLinks?.Any() ?? false)
                    {
                        text += $", Links: {string.Join(", ", prefab.AllowedLinks)}";
                    }
                    NewMessage(text, prefab.ContentPackage == ContentPackageManager.VanillaCorePackage ? Color.Cyan : Color.Purple);
                }
                NewMessage("***************", Color.Cyan);
            }

            commands.Add(new Command("items|itemlist", "itemlist: List all the item prefabs available for spawning.", (string[] args) =>
            {
                printMapEntityPrefabs(ItemPrefab.Prefabs);
            }));
            
            commands.Add(new Command("itemassemblies", "itemassemblies: List all the item assemblies available for spawning.", (string[] args) =>
            {
                printMapEntityPrefabs(ItemAssemblyPrefab.Prefabs);
            }));


            commands.Add(new Command("netstats", "netstats: Toggles the visibility of the network statistics UI.", (string[] args) =>
            {
                if (GameMain.NetworkMember == null) return;
                GameMain.NetworkMember.ShowNetStats = !GameMain.NetworkMember.ShowNetStats;
            }));

            commands.Add(new Command("spawn|spawncharacter", "spawn [creaturename/jobname] [near/inside/outside/cursor] [team (0-3)]: Spawn a creature at a random spawnpoint (use the second parameter to only select spawnpoints near/inside/outside the submarine). You can also enter the name of a job (e.g. \"Mechanic\") to spawn a character with a specific job and the appropriate equipment.", null,
            () =>
            {
                string[] creatureAndJobNames =
                    CharacterPrefab.Prefabs.Select(p => p.Identifier.Value)
                    .Concat(JobPrefab.Prefabs.Select(p => p.Identifier.Value))
                    .OrderBy(s => s)
                    .ToArray();

                return new string[][]
                {
                    creatureAndJobNames.ToArray(),
                    new string[] { "near", "inside", "outside", "cursor" }
                };
            }, isCheat: true));

            commands.Add(new Command("spawnitem", "spawnitem [itemname/itemidentifier] [cursor/inventory/cargo/random/[name]] [amount]: Spawn an item at the position of the cursor, in the inventory of the controlled character, in the inventory of the client with the given name, or at a random spawnpoint if the last parameter is omitted or \"random\".",
            (string[] args) =>
            {
                try
                {
#if CLIENT
                    SpawnItem(args, Screen.Selected.Cam?.ScreenToWorld(PlayerInput.MousePosition) ?? PlayerInput.MousePosition, Character.Controlled, out string errorMsg);
#elif SERVER
                    SpawnItem(args, Vector2.Zero, null, out string errorMsg);
#endif
                    if (!string.IsNullOrWhiteSpace(errorMsg))
                    {
                        ThrowError(errorMsg);
                    }
                }
                catch (Exception e)
                {
                    string errorMsg = "Failed to spawn an item. Arguments: \"" + string.Join(" ", args) + "\".";
                    ThrowError(errorMsg, e);
                    GameAnalyticsManager.AddErrorEventOnce("DebugConsole.SpawnItem:Error", GameAnalyticsManager.ErrorSeverity.Error, errorMsg + '\n' + e.Message + '\n' + e.StackTrace.CleanupStackTrace());
                }
            },
            () =>
            {
                List<string> itemNames = new List<string>();
                foreach (ItemPrefab itemPrefab in ItemPrefab.Prefabs)
                {
                    if (!itemNames.Contains(itemPrefab.Name.Value))
                    {
                        itemNames.Add(itemPrefab.Name.Value);
                    }
                }

                List<string> spawnPosParams = new List<string>() { "cursor", "inventory" };
#if SERVER
                if (GameMain.Server != null) spawnPosParams.AddRange(GameMain.Server.ConnectedClients.Select(c => c.Name));
#endif
                spawnPosParams.AddRange(Character.CharacterList.Where(c => c.Inventory != null).Select(c => c.Name).Distinct());

                return new string[][]
                {
                    itemNames.ToArray(),
                    spawnPosParams.ToArray()
                };
            }, isCheat: true));
            
            commands.Add(new Command("disablecrewai", "disablecrewai: Disable the AI of the NPCs in the crew.", (string[] args) =>
            {
                HumanAIController.DisableCrewAI = true;
                NewMessage("Crew AI disabled", Color.Red);
            }, isCheat: true));

            commands.Add(new Command("enablecrewai", "enablecrewai: Enable the AI of the NPCs in the crew.", (string[] args) =>
            {
                HumanAIController.DisableCrewAI = false;
                NewMessage("Crew AI enabled", Color.Green);
            }, isCheat: true));

            commands.Add(new Command("disableenemyai", "disableenemyai: Disable the AI of the Enemy characters (monsters).", (string[] args) =>
            {
                EnemyAIController.DisableEnemyAI = true;
                NewMessage("Enemy AI disabled", Color.Red);
            }, isCheat: true));

            commands.Add(new Command("enableenemyai", "enableenemyai: Enable the AI of the Enemy characters (monsters).", (string[] args) =>
            {
                EnemyAIController.DisableEnemyAI = false;
                NewMessage("Enemy AI enabled", Color.Green);
            }, isCheat: true));

            commands.Add(new Command("triggertraitorevent|starttraitoreventimmediately", "triggertraitorevent [eventidentifier]: Skip the initial delay of the traitor events and start one immediately. You can optionally specify which event to start (otherwise a random event is chosen).", null, 
                () =>
            {
                return new string[][]
                {
                    EventPrefab.Prefabs.Where(p => p is TraitorEventPrefab).Select(p => p.Identifier.ToString()).ToArray()
                };
            }));

            commands.Add(new Command("botcount", "botcount [x]: Set the number of bots in the crew in multiplayer.", null));

            commands.Add(new Command("botspawnmode", "botspawnmode [fill/normal]: Set how bots are spawned in the multiplayer.", null));

            commands.Add(new Command("killdisconnectedtimer", "killdisconnectedtimer [seconds]: Set the time after which disconnect players' characters get automatically killed.", null));

            commands.Add(new Command("autorestart", "autorestart [true/false]: Enable or disable round auto-restart.", null));

            commands.Add(new Command("autorestartinterval", "autorestartinterval [seconds]: Set how long the server waits between rounds before automatically starting a new one. If set to 0, autorestart is disabled.", null));

            commands.Add(new Command("autorestarttimer", "autorestarttimer [seconds]: Set the current autorestart countdown to the specified value.", null));

            commands.Add(new Command("startwhenclientsready", "startwhenclientsready [true/false]: Enable or disable automatically starting the round when clients are ready to start.", null));

            commands.Add(new Command("giveperm", "giveperm [id/steamid/endpoint/name]: Grants administrative permissions to the specified client.", null,
                () =>
                {
                    if (GameMain.NetworkMember == null) return null;

                    return new string[][]
                    {
                        GameMain.NetworkMember.ConnectedClients.Select(c => c.Name).ToArray(),
                        Enum.GetValues(typeof(ClientPermissions)).Cast<ClientPermissions>().Select(v => v.ToString()).ToArray()
                    };
                }));

            commands.Add(new Command("revokeperm", "revokeperm [id/steamid/endpoint/name]: Revokes administrative permissions from the specified client.", null,
                () =>
                {
                    if (GameMain.NetworkMember == null) return null;

                    return new string[][]
                    {
                        GameMain.NetworkMember.ConnectedClients.Select(c => c.Name).ToArray(),
                        Enum.GetValues(typeof(ClientPermissions)).Cast<ClientPermissions>().Select(v => v.ToString()).ToArray()
                    };
                }));
            
            commands.Add(new Command("giverank", "giverank [id/steamid/endpoint/name]: Assigns a specific rank (= a set of administrative permissions) to the specified client.", null,
                () =>
                {
                    if (GameMain.NetworkMember == null) return null;

                    return new string[][]
                    {
                        GameMain.NetworkMember.ConnectedClients.Select(c => c.Name).ToArray(),
                        PermissionPreset.List.Select(pp => pp.DisplayName.Value).ToArray()
                    };
                }));

            commands.Add(new Command("givecommandperm", "givecommandperm [id/steamid/endpoint/name]: Gives the specified client the permission to use the specified console commands.", null,
                () =>
                {
                    if (GameMain.NetworkMember == null) return null;

                    return new string[][]
                    {
                        GameMain.NetworkMember.ConnectedClients.Select(c => c.Name).ToArray(),
                        commands.Select(c => c.Names.First().Value).Union(new []{ "All" }).ToArray()
                    };
                }));

            commands.Add(new Command("revokecommandperm", "revokecommandperm [id/steamid/endpoint/name]: Revokes permission to use the specified console commands from the specified client.", null,
                () =>
                {
                    if (GameMain.NetworkMember == null) return null;

                    return new string[][]
                    {
                        GameMain.NetworkMember.ConnectedClients.Select(c => c.Name).ToArray(),
                        commands.Select(c => c.Names.First().Value).Union(new []{ "All" }).ToArray()
                    };
                }));

            commands.Add(new Command("showperm", "showperm [id/steamid/endpoint/name]: Shows the current administrative permissions of the specified client.", null,
                () =>
                {
                    if (GameMain.NetworkMember == null) return null;

                    return new string[][]
                    {
                        GameMain.NetworkMember.ConnectedClients.Select(c => c.Name).ToArray()
                    };
                }));

            commands.Add(new Command("respawnnow", "respawnnow: Trigger a respawn immediately if there are any clients waiting to respawn.", null));

            commands.Add(new Command("showkarma", "showkarma: Show the current karma values of the players.", null));
            commands.Add(new Command("togglekarma", "togglekarma: Toggle the karma system on/off.", null));
            commands.Add(new Command("resetkarma", "resetkarma [client]: Resets the karma value of the specified client to 100.", null,
            () =>
            {
                if (GameMain.NetworkMember?.ConnectedClients == null) { return null; }
                return new string[][]
                {
                    GameMain.NetworkMember.ConnectedClients.Select(c => c.Name).ToArray()
                };
            }));
            commands.Add(new Command("setkarma", "setkarma [client] [0-100]: Sets the karma of the specified client to the specified value.", null,
            () =>
            {
                if (GameMain.NetworkMember?.ConnectedClients == null) { return null; }
                return new string[][]
                {
                    GameMain.NetworkMember.ConnectedClients.Select(c => c.Name).ToArray(),
                    new string[] { "50" }
                };
            }));
            commands.Add(new Command("togglekarmatestmode", "togglekarmatestmode: Toggle the karma test mode on/off. When test mode is enabled, clients get notified when their karma value changes (including the reason for the increase/decrease) and the server doesn't ban clients whose karma decreases below the ban threshold.", null));

            commands.Add(new Command("kick", "kick [name]: Kick a player out of the server.", (string[] args) =>
            {
                if (GameMain.NetworkMember == null || args.Length == 0) { return; }

                string playerName = string.Join(" ", args);

                ShowQuestionPrompt("Reason for kicking \"" + playerName + "\"? (Enter c to cancel)", (reason) =>
                {
                    if (reason == "c" || reason == "C") { return; }
                    GameMain.NetworkMember.KickPlayer(playerName, reason);
                });
            },
            () =>
            {
                if (GameMain.NetworkMember == null) { return null; }

                return new string[][]
                {
                    GameMain.NetworkMember.ConnectedClients.Select(c => c.Name).ToArray()
                };
            }));

            commands.Add(new Command("kickid", "kickid [id]: Kick the player with the specified client ID out of the server.  You can see the IDs of the clients using the command \"clientlist\".", (string[] args) =>
            {
                if (GameMain.NetworkMember == null || args.Length == 0) return;

                int.TryParse(args[0], out int id);
                var client = GameMain.NetworkMember.ConnectedClients.Find(c => c.SessionId == id);
                if (client == null)
                {
                    ThrowError("Client id \"" + id + "\" not found.");
                    return;
                }

                ShowQuestionPrompt("Reason for kicking \"" + client.Name + "\"? (Enter c to cancel)", (reason) =>
                {
                    if (reason == "c" || reason == "C") { return; }
                    GameMain.NetworkMember.KickPlayer(client.Name, reason);
                });
            }));

            commands.Add(new Command("ban", "ban [name]: Kick and ban the player from the server.", (string[] args) =>
            {
                if (GameMain.NetworkMember == null || args.Length == 0) return;

                string clientName = string.Join(" ", args);
                ShowQuestionPrompt("Reason for banning \"" + clientName + "\"? (Enter c to cancel)", (reason) =>
                {
                    if (reason == "c" || reason == "C") { return; }
                    ShowQuestionPrompt("Enter the duration of the ban (leave empty to ban permanently, or use the format \"[days] d [hours] h\") (Enter c to cancel)", (duration) =>
                    {
                        if (duration == "c" || duration == "C") { return; }
                        TimeSpan? banDuration = null;
                        if (!string.IsNullOrWhiteSpace(duration))
                        {
                            if (!TryParseTimeSpan(duration, out TimeSpan parsedBanDuration))
                            {
                                ThrowError("\"" + duration + "\" is not a valid ban duration. Use the format \"[days] d [hours] h\", \"[days] d\" or \"[hours] h\".");
                                return;
                            }
                            banDuration = parsedBanDuration;
                        }

                        GameMain.NetworkMember.BanPlayer(clientName, reason, banDuration);
                    });
                });
            },
            () =>
            {
                if (GameMain.NetworkMember == null) return null;

                return new string[][]
                {
                    GameMain.NetworkMember.ConnectedClients.Select(c => c.Name).ToArray()
                };
            }));
                       
            commands.Add(new Command("banid", "banid [id]: Kick and ban the player with the specified client ID from the server. You can see the IDs of the clients using the command \"clientlist\".", (string[] args) =>
            {
                if (GameMain.NetworkMember == null || args.Length == 0) return;

                int.TryParse(args[0], out int id);
                var client = GameMain.NetworkMember.ConnectedClients.Find(c => c.SessionId == id);
                if (client == null)
                {
                    ThrowError("Client id \"" + id + "\" not found.");
                    return;
                }

                ShowQuestionPrompt("Reason for banning \"" + client.Name + "\"? (Enter c to cancel)", (reason) =>
                {
                    if (reason == "c" || reason == "C") { return; }
                    ShowQuestionPrompt("Enter the duration of the ban (leave empty to ban permanently, or use the format \"[days] d [hours] h\") (c to cancel)", (duration) =>
                    {
                        if (duration == "c" || duration == "C") { return; }
                        TimeSpan? banDuration = null;
                        if (!string.IsNullOrWhiteSpace(duration))
                        {
                            if (!TryParseTimeSpan(duration, out TimeSpan parsedBanDuration))
                            {
                                ThrowError("\"" + duration + "\" is not a valid ban duration. Use the format \"[days] d [hours] h\", \"[days] d\" or \"[hours] h\".");
                                return;
                            }
                            banDuration = parsedBanDuration;
                        }

                        GameMain.NetworkMember.BanPlayer(client.Name, reason, banDuration);
                    });
                });
            }));
            
            commands.Add(new Command("banaddress|banip", "banaddress [endpoint]: Ban the IP address/SteamID from the server.", null));
            
            commands.Add(new Command("teleportcharacter|teleport", "teleport [character name]: Teleport the specified character to the position of the cursor. If the name parameter is omitted, the controlled character will be teleported.", null,
            () =>
            {
                return new string[][] { ListCharacterNames() };
            }, isCheat: true));

            commands.Add(new Command("godmode", "godmode [character name]: Toggle character godmode. Makes the targeted character invulnerable to damage. If the name parameter is omitted, the controlled character will receive godmode.",
            (string[] args) =>
            {
                Character targetCharacter = (args.Length == 0) ? Character.Controlled : FindMatchingCharacter(args, false);

                if (targetCharacter == null) { return; }

                targetCharacter.GodMode = !targetCharacter.GodMode;
                NewMessage((targetCharacter.GodMode ? "Enabled godmode on " : "Disabled godmode on ") + targetCharacter.Name, Color.White);
            },
            () =>
            {
                return new string[][] { ListCharacterNames() };
            }, isCheat: true));

            commands.Add(new Command("godmode_mainsub", "godmode_mainsub: Toggle submarine godmode. Makes the main submarine invulnerable to damage.", (string[] args) =>
            {
                if (Submarine.MainSub == null) return;

                Submarine.MainSub.GodMode = !Submarine.MainSub.GodMode;
                NewMessage(Submarine.MainSub.GodMode ? "Godmode on" : "Godmode off", Color.White);
            }, isCheat: true));

            commands.Add(new Command("growthdelay", "growthdelay: Sets how long it takes for planters to attempt to advance a plant's growth.", (string[] args) =>
            {
                if (args.Length > 0 && float.TryParse(args[0], out float value))
                {
                    Planter.GrowthTickDelay = value;
                    NewMessage($"Growth delay set to {value}.", Color.Green);
                    return;
                }
                NewMessage("Invalid value.", Color.Red);
            }, isCheat: true));

            commands.Add(new Command("lock", "lock: Lock movement of the main submarine.", (string[] args) =>
            {
                Submarine.LockX = !Submarine.LockX;
                Submarine.LockY = Submarine.LockX;
                NewMessage((Submarine.LockX ? "Submarine movement locked." : "Submarine movement unlocked."), Color.White);
            }, null, true));

            commands.Add(new Command("lockx", "lockx: Lock horizontal movement of the main submarine.", (string[] args) =>
            {
                Submarine.LockX = !Submarine.LockX;
                NewMessage((Submarine.LockX ? "Horizontal submarine movement locked." : "Horizontal submarine movement unlocked."), Color.White);
            }, null, true));

            commands.Add(new Command("locky", "locky: Lock vertical movement of the main submarine.", (string[] args) =>
            {
                Submarine.LockY = !Submarine.LockY;
                NewMessage((Submarine.LockY ? "Vertical submarine movement locked." : "Vertical submarine movement unlocked."), Color.White);
            }, null, true));

            commands.Add(new Command("dumpids", "", (string[] args) =>
            {
                try
                {
                    int count = args.Length == 0 ? 10 : int.Parse(args[0]);
                    Entity.DumpIds(count, args.Length >= 2 ? args[1] : null);
                }
                catch (Exception e)
                {
                    ThrowError("Failed to dump ids", e);
                }
            }));

            commands.Add(new Command("dumptofile", "findentityids [filename]: Outputs the contents of the debug console into a text file in the game folder. If the filename argument is omitted, \"consoleOutput.txt\" is used as the filename.", (string[] args) =>
            {
                string filename = "consoleOutput.txt";
                if (args.Length > 0) { filename = string.Join(" ", args); }

                File.WriteAllLines(filename, Messages.Select(m => m.Text).ToArray());
            }));

            commands.Add(new Command("findentityids", "findentityids [entityname]", (string[] args) =>
            {
                if (args.Length == 0) { return; }
                foreach (MapEntity mapEntity in MapEntity.MapEntityList)
                {
                    if (mapEntity.Name.Equals(args[0], StringComparison.OrdinalIgnoreCase))
                    {
                        ThrowError(mapEntity.ID + ": " + mapEntity.Name.ToString());
                    }
                }
                foreach (Character character in Character.CharacterList)
                {
                    if (character.Name.Equals(args[0], StringComparison.OrdinalIgnoreCase) || character.SpeciesName == args[0])
                    {
                        ThrowError(character.ID + ": " + character.Name.ToString());
                    }
                }
            }));

            commands.Add(new Command("giveaffliction", "giveaffliction [affliction name] [affliction strength] [character name] [limb type] [use relative strength]: Add an affliction to a character. If the name parameter is omitted, the affliction is added to the controlled character.", (string[] args) =>
            {
                if (args.Length < 2) { return; }
                string affliction = args[0];
                AfflictionPrefab afflictionPrefab = AfflictionPrefab.List.FirstOrDefault(a => a.Identifier == affliction);
                if (afflictionPrefab == null)
                {
                    afflictionPrefab = AfflictionPrefab.List.FirstOrDefault(a => a.Name.Equals(affliction, StringComparison.OrdinalIgnoreCase));
                }
                if (afflictionPrefab == null)
                {
                    ThrowError("Affliction \"" + affliction + "\" not found.");
                    return;
                }
                if (!float.TryParse(args[1], out float afflictionStrength))
                {
                    ThrowError("\"" + args[1] + "\" is not a valid affliction strength.");
                    return;
                }
                bool relativeStrength = false;
                if (args.Length > 4)
                {
                    bool.TryParse(args[4], out relativeStrength);
                }
                Character targetCharacter = args.Length <= 2 ? Character.Controlled : FindMatchingCharacter(new string[] { args[2] });
                if (targetCharacter != null)
                {
                    Limb targetLimb = targetCharacter.AnimController.MainLimb;
                    if (args.Length > 3)
                    {
                        targetLimb = targetCharacter.AnimController.Limbs.FirstOrDefault(l => l.type.ToString().Equals(args[3], StringComparison.OrdinalIgnoreCase));
                    }
                    if (relativeStrength)
                    {
                        afflictionStrength *= targetCharacter.MaxVitality / afflictionPrefab.MaxStrength;
                    }
                    targetCharacter.CharacterHealth.ApplyAffliction(targetLimb ?? targetCharacter.AnimController.MainLimb, afflictionPrefab.Instantiate(afflictionStrength));
                }
            },
            () =>
            {
                return new string[][]
                {
                    AfflictionPrefab.Prefabs.Select(a => a.Name.Value).ToArray(),
                    new string[] { "1" },
                    Character.CharacterList.Select(c => c.Name).ToArray(),
                    Enum.GetNames(typeof(LimbType)).ToArray()
                };
            }, isCheat: true));

            commands.Add(new Command("heal", "heal [character name] [all]: Restore the specified character to full health. If the name parameter is omitted, the controlled character will be healed. By default only heals common afflictions such as physical damage and blood loss: use the \"all\" argument to heal everything, including poisonings/addictions/etc.", (string[] args) =>
            {
                bool healAll = args.Length > 1 && args[1].Equals("all", StringComparison.OrdinalIgnoreCase);
                Character healedCharacter = (args.Length == 0) ? Character.Controlled : FindMatchingCharacter(healAll ? args.Take(args.Length - 1).ToArray() : args);
                if (healedCharacter != null)
                {
                    healedCharacter.SetAllDamage(0.0f, 0.0f, 0.0f);
                    healedCharacter.Oxygen = 100.0f;
                    healedCharacter.Bloodloss = 0.0f;
                    healedCharacter.SetStun(0.0f, true);
                    if (healAll)
                    {
                        healedCharacter.CharacterHealth.RemoveAllAfflictions();
                    }
                }
            },
            () =>
            {
                return new string[][]
                {
                    Character.CharacterList.Select(c => c.Name).Distinct().OrderBy(n => n).ToArray()
                };
            }, isCheat: true));

            commands.Add(new Command("revive", "revive [character name]: Bring the specified character back from the dead. If the name parameter is omitted, the controlled character will be revived.", (string[] args) =>
            {
                Character revivedCharacter = (args.Length == 0) ? Character.Controlled : FindMatchingCharacter(args);
                if (revivedCharacter == null) { return; }

                revivedCharacter.Revive();
#if SERVER
                if (GameMain.Server != null)
                {
                    foreach (Client c in GameMain.Server.ConnectedClients)
                    {
                        if (c.Character != revivedCharacter) { continue; }

                        //clients stop controlling the character when it dies, force control back
                        GameMain.Server.SetClientCharacter(c, revivedCharacter);
                        break;
                    }
                }
#endif
            },
            () =>
            {
                return new string[][]
                {
                    Character.CharacterList.Select(c => c.Name).Distinct().OrderBy(n => n).ToArray()
                };
            }, isCheat: true));

            commands.Add(new Command("freeze", "", (string[] args) =>
            {
                if (Character.Controlled != null) Character.Controlled.AnimController.Frozen = !Character.Controlled.AnimController.Frozen;
            }, isCheat: true));

            commands.Add(new Command("ragdoll", "ragdoll [character name]: Force-ragdoll the specified character. If the name parameter is omitted, the controlled character will be ragdolled.", (string[] args) =>
            {
                Character ragdolledCharacter = (args.Length == 0) ? Character.Controlled : FindMatchingCharacter(args);
                if (ragdolledCharacter != null)
                {
                    ragdolledCharacter.IsForceRagdolled = !ragdolledCharacter.IsForceRagdolled;
                }
            },
            () =>
            {
                return new string[][]
                {
                    Character.CharacterList.Select(c => c.Name).Distinct().OrderBy(n => n).ToArray()
                };
            }, isCheat: true));

            commands.Add(new Command("freecamera|freecam", "freecam: Detach the camera from the controlled character.", (string[] args) =>
            {
#if CLIENT
                if (Screen.Selected == GameMain.SubEditorScreen) { return; }

                if (GameMain.Client == null)
                {
                    Character.Controlled = null;
                    GameMain.GameScreen.Cam.TargetPos = Vector2.Zero;
                }
                else
                {
                    GameMain.Client?.SendConsoleCommand("freecam");
                }
#endif
            }, isCheat: true));

            commands.Add(new Command("eventmanager", "eventmanager: Toggle event manager on/off. No new random events are created when the event manager is disabled.", (string[] args) =>
            {
                if (GameMain.GameSession?.EventManager != null)
                {
                    GameMain.GameSession.EventManager.Enabled = !GameMain.GameSession.EventManager.Enabled;
                    NewMessage(GameMain.GameSession.EventManager.Enabled ? "Event manager on" : "Event manager off", Color.White);
                }
            }, isCheat: true));
            
            commands.Add(new Command("triggerevent", "triggerevent [identifier]: Created a new event.", (string[] args) =>
            {
                List<EventPrefab> eventPrefabs = EventSet.GetAllEventPrefabs().Where(prefab => prefab.Identifier != Identifier.Empty).ToList();
                if (GameMain.GameSession?.EventManager != null && args.Length > 0)
                {
                    EventPrefab eventPrefab = eventPrefabs.Find(prefab => prefab.Identifier == args[0]);
                    if (eventPrefab is TraitorEventPrefab)
                    {
                        ThrowError($"{eventPrefab.Identifier} is a traitor event. You need to use the 'triggertraitorevent' command to start it.");
                        return;
                    }
                    else if (eventPrefab != null)
                    {
                        var newEvent = eventPrefab.CreateInstance();
                        if (newEvent == null)
                        {
                            NewMessage($"Could not initialize event {args[0]} because level did not meet requirements");
                            return;
                        }
                        GameMain.GameSession.EventManager.ActivateEvent(newEvent);
                        NewMessage($"Initialized event {eventPrefab.Identifier}", Color.Aqua);
                        return;
                    }

                    NewMessage($"Failed to trigger event because {args[0]} is not a valid event identifier.", Color.Red);
                    return;
                }
                NewMessage("Failed to trigger event", Color.Red);
            }, isCheat: true, getValidArgs: () =>
            {
                List<EventPrefab> eventPrefabs = EventSet.GetAllEventPrefabs().Where(prefab => prefab.Identifier != Identifier.Empty).ToList();
                
                return new[]
                {
                   eventPrefabs.Select(prefab => prefab.Identifier).Distinct().Select(id => id.Value).ToArray()
                };
            }));

            commands.Add(new Command("debugevent", "debugevent [identifier]: outputs debug info about a specific event that's currently active. Mainly intended for debugging events in multiplayer: in single player, the same information is available by enabling debugdraw.", (string[] args) =>
            {
                if (args.Length == 0)
                {
                    ThrowError($"Please specify the identifier of the event you want to debug.");
                    return;
                }

                if (GameMain.GameSession?.EventManager is EventManager eventManager)
                {
                    var ev = eventManager.ActiveEvents.FirstOrDefault(ev => ev.Prefab?.Identifier == args[0]);
                    if (ev == null)
                    {
                        ThrowError($"Event \"{args[0]}\" not found.");
                    }
                    else
                    {
                        string info = ev.GetDebugInfo();
#if SERVER
                        //strip rich text tags
                        RichTextData.GetRichTextData(info, out info);
#endif
                        NewMessage(info);
                    }
                }
            }, isCheat: true, getValidArgs: () =>
            {
                IEnumerable<EventPrefab> eventPrefabs;
                if (GameMain.GameSession?.EventManager == null || GameMain.GameSession.EventManager.ActiveEvents.None())
                {
                    eventPrefabs = EventSet.GetAllEventPrefabs().Where(prefab => prefab.Identifier != Identifier.Empty);
                }
                else
                {
                    eventPrefabs = GameMain.GameSession.EventManager.ActiveEvents.Select(e => e.Prefab);
                }
                return new[]
                {
                    eventPrefabs.Select(ev => ev.Identifier.ToString()).ToArray() ?? Array.Empty<string>()
                };
            }));

            commands.Add(new Command("unlockmission", "unlockmission [identifier/tag]: Unlocks a mission in a random adjacent level.", (string[] args) =>
            {
                if (GameMain.GameSession?.GameMode is not CampaignMode campaign)
                {
                    ThrowError("The unlockmission command is only usable in the campaign mode.");
                    return;
                }
                if (args.Length == 0)
                {
                    ThrowError("Please enter the identifier or a tag of the mission you want to unlock.");
                    return;
                }
                var currentLocation = campaign.Map.CurrentLocation;
                if (MissionPrefab.Prefabs.Any(p => p.Identifier == args[0]))
                {
                    currentLocation.UnlockMissionByIdentifier(args[0].ToIdentifier());
                }
                else
                {
                    currentLocation.UnlockMissionByTag(args[0].ToIdentifier());
                }
                if (campaign is MultiPlayerCampaign mpCampaign)
                {
                    mpCampaign.IncrementLastUpdateIdForFlag(MultiPlayerCampaign.NetFlags.MapAndMissions);
                }
            }, isCheat: true, getValidArgs: () =>
            {
                return new[]
                {
                   MissionPrefab.Prefabs.Select(p => p.Identifier.ToString()).ToArray()
                };
            }));

            commands.Add(new Command("setcampaignmetadata", "setcampaignmetadata [identifier] [value]: Sets the specified campaign metadata value.", (string[] args) =>
            {
                if (!(GameMain.GameSession?.GameMode is CampaignMode campaign))
                {
                    ThrowError("The setcampaignmetadata command is only usable in the campaign mode.");
                    return;
                }
                if (args.Length < 2)
                {
                    ThrowError("Please specify an identifier and a value.");
                    return;
                }
                if (float.TryParse(args[1], out float floatVal))
                {
                    SetDataAction.PerformOperation(campaign.CampaignMetadata, args[0].ToIdentifier(), floatVal, SetDataAction.OperationType.Set);
                }
                else
                {
                    SetDataAction.PerformOperation(campaign.CampaignMetadata, args[0].ToIdentifier(), args[1], SetDataAction.OperationType.Set);
                }

            }, isCheat: true));

            commands.Add(new Command("setskill", "setskill [all/identifier] [max/level] [character]: Set your skill level.", (string[] args) =>
            {
                if (args.Length < 2)
                {
                    NewMessage($"Missing arguments. Expected at least 2 but got {args.Length} (skill, level, name)", Color.Red);
                    return;
                }

                Identifier skillIdentifier = args[0].ToIdentifier();
                string levelString = args[1];
                Character character = args.Length >= 3 ? FindMatchingCharacter(args.Skip(2).ToArray(), false) : Character.Controlled;

                if (character?.Info?.Job == null)
                {
                    NewMessage("Character is not valid.", Color.Red);
                    return;
                }

                bool isMax = levelString.Equals("max", StringComparison.OrdinalIgnoreCase);

                if (float.TryParse(levelString, NumberStyles.Number, CultureInfo.InvariantCulture, out float level) || isMax)
                {
                    if (isMax) { level = 100; }
                    if (skillIdentifier == "all")
                    {
                        foreach (Skill skill in character.Info.Job.GetSkills())
                        {
                            character.Info.SetSkillLevel(skill.Identifier, level);
                        }
                        NewMessage($"Set all {character.Name}'s skills to {level}", Color.Green);
                    }
                    else
                    {
                        character.Info.SetSkillLevel(skillIdentifier, level);
                        NewMessage($"Set {character.Name}'s {skillIdentifier} level to {level}", Color.Green);
                    }
                }
                else
                {
                    NewMessage($"{levelString} is not a valid level. Expected number or \"max\".", Color.Red);
                }
            }, isCheat: true, getValidArgs: () =>
            {
                return new[]
                {
                    Character.Controlled?.Info?.Job?.GetSkills()?.Select(skill => skill.Identifier.Value).ToArray() ?? Array.Empty<string>(),
                    new[]{ "max" },
                    Character.CharacterList.Select(c => c.Name).Distinct().OrderBy(n => n).ToArray(),
                };
            }));

            commands.Add(new Command("water|editwater", "water/editwater: Toggle water editing. Allows adding water into rooms by holding the left mouse button and removing it by holding the right mouse button.", (string[] args) =>
            {
                Hull.EditWater = !Hull.EditWater;
                NewMessage(Hull.EditWater ? "Water editing on" : "Water editing off", Color.White);
            }, isCheat: true));

            commands.Add(new Command("givetalent", "givetalent [talent] [player]: give the talent to the specified character. If the character argument is omitted, the talent is given to the controlled character.", (string[] args) =>
            {
                if (args.Length == 0) { return; }
                var character = args.Length >= 2 ? FindMatchingCharacter(args.Skip(1).ToArray()) : Character.Controlled;
                if (character != null)
                {
                    TalentPrefab talentPrefab = TalentPrefab.TalentPrefabs.Find(c => 
                        c.Identifier == args[0] ||
                        c.DisplayName.Equals(args[0], StringComparison.OrdinalIgnoreCase));
                    if (talentPrefab == null)
                    {
                        ThrowError($"Couldn't find the talent \"{args[0]}\".");
                        return;
                    }
                    character.GiveTalent(talentPrefab);
                    NewMessage($"Gave talent \"{talentPrefab.DisplayName}\" to \"{character.Name}\".");
                }
            },
            () =>
            {
                List<string> talentNames = new List<string>();
                foreach (TalentPrefab talent in TalentPrefab.TalentPrefabs)
                {
                    talentNames.Add(talent.DisplayName.Value);
                }

                return new string[][]
                {
                    talentNames.Select(id => id).ToArray(),
                    Character.CharacterList.Select(c => c.Name).Distinct().OrderBy(n => n).ToArray()
                };
            }, isCheat: true));

            commands.Add(new Command("unlocktalents", "unlocktalents [all/[jobname]] [character]: give the specified character all the talents of the specified class", (string[] args) =>
            {
                var character = args.Length >= 2 ? FindMatchingCharacter(args.Skip(1).ToArray()) : Character.Controlled;
                if (character == null) { return; }

                List<TalentTree> talentTrees = new List<TalentTree>();
                if (args.Length == 0 || args[0].Equals("all", StringComparison.OrdinalIgnoreCase))
                {
                    talentTrees.AddRange(TalentTree.JobTalentTrees);
                }
                else
                {
                    var job = JobPrefab.Prefabs.Find(jp => jp.Name != null && jp.Name.Equals(args[0], StringComparison.OrdinalIgnoreCase));
                    if (job == null)
                    {
                        ThrowError($"Failed to find the job \"{args[0]}\".");
                        return;
                    }
                    if (!TalentTree.JobTalentTrees.TryGet(job.Identifier, out TalentTree talentTree))
                    {
                        ThrowError($"No talents configured for the job \"{args[0]}\".");
                        return;
                    }
                    talentTrees.Add(talentTree);
                }

                foreach (var talentTree in talentTrees)
                {
                    foreach (var talentId in talentTree.AllTalentIdentifiers)
                    {
                        character.GiveTalent(talentId);
                        NewMessage($"Unlocked talent \"{talentId}\".");                        
                    }
                }
            },
            () =>
            {
                List<string> availableArgs = new List<string>() { "All" };
                availableArgs.AddRange(JobPrefab.Prefabs.Select(j => j.Name.Value));
                return new string[][]
                {
                    availableArgs.ToArray(),
                    Character.CharacterList.Select(c => c.Name).Distinct().OrderBy(n => n).ToArray()
                };
            }, isCheat: true));

            commands.Add(new Command("giveexperience", "giveexperience [amount] [character]: Give experience to character.", (string[] args) =>
            {
                if (args.Length < 1)
                {
                    NewMessage($"Missing arguments. Expected at least 1 but got {args.Length} (experience, name)");
                    return;
                }

                string experienceString = args[0];
                var character = FindMatchingCharacter(args.Skip(1).ToArray()) ?? Character.Controlled;

                if (character?.Info == null)
                {
                    NewMessage("Character is not valid.");
                    return;
                }

                if (int.TryParse(experienceString, NumberStyles.Number, CultureInfo.InvariantCulture, out int experience))
                {
                    character.Info.GiveExperience(experience);
                    NewMessage($"Gave {character.Name} {experience} experience");
                }
                else
                {
                    NewMessage($"{experienceString} is not a valid value. Expected number.");
                }
            }, isCheat: true, getValidArgs: () =>
            {
                return new[]
                {
                    new string[] { "100" },
                    Character.CharacterList.Select(c => c.Name).Distinct().OrderBy(n => n).ToArray(),
                };
            }));

            commands.Add(new Command("fire|editfire", "fire/editfire: Allows putting up fires by left clicking.", (string[] args) =>
            {
                Hull.EditFire = !Hull.EditFire;
                NewMessage(Hull.EditFire ? "Fire spawning on" : "Fire spawning off", Color.White);                
            }, isCheat: true));

            commands.Add(new Command("explosion", "explosion [range] [force] [damage] [structuredamage] [item damage] [emp strength] [ballast flora strength]: Creates an explosion at the position of the cursor.", null, isCheat: true));

            commands.Add(new Command("showseed|showlevelseed", "showseed: Show the seed of the current level.", (string[] args) =>
            {
                if (Level.Loaded == null)
                {
                    ThrowError("No level loaded.");
                }
                else
                {
                    NewMessage("Level seed: " + Level.Loaded.Seed);
                    NewMessage("Level generation params: " + Level.Loaded.GenerationParams.Identifier);
                    NewMessage("Adjacent locations: " + (Level.Loaded.StartLocation?.Type.Identifier ?? "none".ToIdentifier()) + ", " + (Level.Loaded.StartLocation?.Type.Identifier ?? "none".ToIdentifier()));
                    NewMessage("Mirrored: " + Level.Loaded.Mirrored);
                    NewMessage("Level size: " + Level.Loaded.Size.X + "x" + Level.Loaded.Size.Y);
                    NewMessage("Minimum main path width: " + (Level.Loaded.LevelData?.MinMainPathWidth?.ToString() ?? "unknown"));
                }
            },null));
            
            commands.Add(new Command("teleportsub", "teleportsub [start/end/endoutpost/cursor]: Teleport the submarine to the position of the cursor, or the start or end of the level. The 'endoutpost' argument also automatically docks the sub with the outpost at the end of the level. WARNING: does not take outposts into account, so often leads to physics glitches. Only use for debugging.", (string[] args) =>
            {
                if (Submarine.MainSub == null) { return; }

                if (args.Length == 0 || args[0].Equals("cursor", StringComparison.OrdinalIgnoreCase))
                {
#if SERVER
                    ThrowError("Cannot teleport the sub to the position of the cursor. Use \"start\" or \"end\", or execute the command as a client.");
#else
                    Submarine.MainSub.SetPosition(Screen.Selected.Cam.ScreenToWorld(PlayerInput.MousePosition));
#endif
                }
                else if (args[0].Equals("start", StringComparison.OrdinalIgnoreCase))
                {
                    if (Level.Loaded == null)
                    {
                        NewMessage("Can't teleport the sub to the start of the level (no level loaded).", Color.Red);
                        return;
                    }
                    Vector2 pos = Level.Loaded.StartPosition;
                    if (Level.Loaded.StartOutpost != null)
                    {
                        pos -= Vector2.UnitY * (Submarine.MainSub.Borders.Height + Level.Loaded.StartOutpost.Borders.Height) / 2;
                    }
                    Submarine.MainSub.SetPosition(pos);
                }
                else if (args[0].Equals("end", StringComparison.OrdinalIgnoreCase))
                {
                    if (Level.Loaded == null)
                    {
                        NewMessage("Can't teleport the sub to the end of the level (no level loaded).", Color.Red);
                        return;
                    }
                    Vector2 pos = Level.Loaded.EndPosition;
                    if (Level.Loaded.EndOutpost != null)
                    {
                        pos -= Vector2.UnitY * (Submarine.MainSub.Borders.Height + Level.Loaded.EndOutpost.Borders.Height) / 2;
                    }
                    Submarine.MainSub.SetPosition(pos);
                }                
                else if (args[0].Equals("endoutpost", StringComparison.OrdinalIgnoreCase))
                {
                    Submarine.MainSub.SetPosition(Level.Loaded.EndExitPosition - Vector2.UnitY * Submarine.MainSub.Borders.Height);

                    var submarineDockingPort = DockingPort.List.FirstOrDefault(d => d.Item.Submarine == Submarine.MainSub);
                    if (Level.Loaded?.EndOutpost == null)
                    {
                        NewMessage("Can't teleport the sub to the end outpost (no outpost at the end of the level).", Color.Red);
                        return;
                    }
                    var outpostDockingPort = DockingPort.List.FirstOrDefault(d => d.Item.Submarine == Level.Loaded.EndOutpost);
                    if (submarineDockingPort != null && outpostDockingPort != null)
                    {
                        submarineDockingPort.Dock(outpostDockingPort);
                    }
                }
            },
            () =>
            {
                return new string[][]
                {
                    new string[] { "start", "end", "endoutpost", "cursor" }
                };
            }, isCheat: true));

#if DEBUG
            commands.Add(new Command("crash", "crash: Crashes the game.", (string[] args) =>
            {
                throw new Exception("crash command issued");
            }));

            commands.Add(new Command("listeditableproperties", "", (string[] args) =>
            {
                StringBuilder sb = new StringBuilder();
                string filename;
#if CLIENT
                filename = "ItemComponent properties (client).txt";
                sb.AppendLine("Client-side ItemComponent properties:");
#else
                filename = "ItemComponent properties (server).txt";
                sb.AppendLine("Server-side ItemComponent properties:");
#endif
                var itemComponents = typeof(ItemComponent).Assembly.GetTypes().Where(type => type.IsSubclassOf(typeof(ItemComponent)));
                foreach (var ic in itemComponents.OrderBy(ic => ic.Name))
                {
                    sb.AppendLine(ic.Name+":");
                    foreach (var prop in ic.GetProperties())
                    {
                        if (prop.DeclaringType != ic) { continue; }
                        if (prop.GetCustomAttributes(inherit: false).OfType<Editable>().Any())
                        {
                            sb.AppendLine(prop.Name);
                        }
                    }
                }
                File.WriteAllText(filename, sb.ToString());
            }));

            commands.Add(new Command("fastforward", "fastforward [seconds]: Fast forwards the game by x seconds. Note that large numbers may cause a long freeze.", (string[] args) =>
            {
                float seconds = 0;
                if (args.Length > 0) { float.TryParse(args[0], out seconds); }
                System.Diagnostics.Stopwatch sw = new System.Diagnostics.Stopwatch();
                sw.Start();
                for (int i = 0; i < seconds * Timing.FixedUpdateRate; i++)
                {
                    Screen.Selected?.Update(Timing.Step);
                }
                sw.Stop();
                NewMessage($"Fast-forwarded by {seconds} seconds (took {sw.ElapsedMilliseconds / 1000.0f} s).");
            }));

            commands.Add(new Command("removecharacter", "removecharacter [character name]: Immediately deletes the specified character.", (string[] args) =>
            {
                if (args.Length == 0) { return; }
                Character character = FindMatchingCharacter(args, false);
                if (character == null) { return; }

                Entity.Spawner?.AddEntityToRemoveQueue(character);
            },
            () =>
            {
                return new string[][]
                {
                    Character.CharacterList.Select(c => c.Name).Distinct().OrderBy(n => n).ToArray()
                };
            }, isCheat: true));

            commands.Add(new Command("waterphysicsparams", "waterphysicsparams [stiffness] [spread] [damping]: defaults 0.02, 0.05, 0.05", (string[] args) =>
            {
                float stiffness = 0.02f, spread = 0.05f, damp = 0.01f;
                if (args.Length > 0) float.TryParse(args[0], out stiffness);
                if (args.Length > 1) float.TryParse(args[1], out spread);
                if (args.Length > 2) float.TryParse(args[2], out damp);
                Hull.WaveStiffness = stiffness;
                Hull.WaveSpread = spread;
                Hull.WaveDampening = damp;
            }, null));

            commands.Add(new Command("testlevels", "testlevels", (string[] args) =>
            {
                CoroutineManager.StartCoroutine(TestLevels());
            },
            null));

            IEnumerable<CoroutineStatus> TestLevels()
            {
                SubmarineInfo selectedSub = null;
                Identifier subName = GameSettings.CurrentConfig.QuickStartSub;
                if (subName != Identifier.Empty)
                {
                    selectedSub = SubmarineInfo.SavedSubmarines.FirstOrDefault(s => s.Name == subName);
                }

                int count = 0;
                while (true)
                {
                    var gamesession = new GameSession(
                        SubmarineInfo.SavedSubmarines.GetRandomUnsynced(s => s.Type == SubmarineType.Player && !s.HasTag(SubmarineTag.HideInMenus)),
                        GameModePreset.DevSandbox ?? GameModePreset.Sandbox);
                    string seed = ToolBox.RandomSeed(16);
                    gamesession.StartRound(seed);

                    Rectangle subWorldRect = Submarine.MainSub.Borders;
                    subWorldRect.Location += new Point((int)Submarine.MainSub.WorldPosition.X, (int)Submarine.MainSub.WorldPosition.Y);
                    subWorldRect.Y -= subWorldRect.Height;
                    foreach (var ruin in Level.Loaded.Ruins)
                    {
                        if (ruin.Area.Intersects(subWorldRect))
                        {
                            ThrowError("Ruins intersect with the sub. Seed: " + seed + ", Submarine: " + Submarine.MainSub.Info.Name);
                            yield return CoroutineStatus.Success;
                        }
                    }
                    
                    var levelCells = Level.Loaded.GetCells(
                        Submarine.MainSub.WorldPosition,
                        Math.Max(Submarine.MainSub.Borders.Width / Level.GridCellSize, 2));
                    foreach (var cell in levelCells)
                    {
                        Vector2 minExtents = new Vector2(
                            cell.Edges.Min(e => Math.Min(e.Point1.X, e.Point2.X)),
                            cell.Edges.Min(e => Math.Min(e.Point1.Y, e.Point2.Y)));
                        Vector2 maxExtents = new Vector2(
                            cell.Edges.Max(e => Math.Max(e.Point1.X, e.Point2.X)),
                            cell.Edges.Max(e => Math.Max(e.Point1.Y, e.Point2.Y)));
                        Rectangle cellRect = new Rectangle(
                            (int)minExtents.X, (int)minExtents.Y, 
                            (int)(maxExtents.X - minExtents.X), (int)(maxExtents.Y - minExtents.Y));
                        if (cellRect.Intersects(subWorldRect))
                        {
                            ThrowError("Level cells intersect with the sub. Seed: " + seed + ", Submarine: " + Submarine.MainSub.Info.Name);
                            yield return CoroutineStatus.Success;
                        }
                    }

                    GameMain.GameSession.EndRound("");
                    Submarine.Unload();

                    count++;
                    NewMessage("Level seed " + seed + " ok (test #" + count + ")");
#if CLIENT
                    //dismiss round summary and any other message boxes
                    GUIMessageBox.CloseAll();
#endif
                    yield return CoroutineStatus.Running;
                }
            }
#endif

                commands.Add(new Command("showreputation", "showreputation: List the current reputation values.", (string[] args) =>
            {
                if (GameMain.GameSession?.GameMode is CampaignMode campaign)
                {
                    NewMessage("Reputation:");
                    foreach (var faction in campaign.Factions)
                    {
                        NewMessage($" - {faction.Prefab.Name}: {faction.Reputation.Value}");
                    }
                }
                else
                {
                    ThrowError("Could not show reputation (no active campaign).");
                }
            }, null));

            commands.Add(new Command("setlocationreputation", "setlocationreputation [value]: Set the reputation in the current location to the specified value.", (string[] args) =>
            {
                if (GameMain.GameSession?.GameMode is CampaignMode campaign)
                {
                    if (args.Length == 0) { return; }
                    if (float.TryParse(args[0], NumberStyles.Any, CultureInfo.InvariantCulture, out float reputation))
                    {
                        campaign.Map.CurrentLocation.Reputation?.SetReputation(reputation);
                    }
                    else
                    {
                        ThrowError($"Could not set location reputation ({args[0]} is not a valid reputation value).");
                    }
                }
                else
                {
                    ThrowError("Could not set location reputation (no active campaign).");
                }
            }, null, true));
            
            commands.Add(new Command("setreputation", "setreputation [faction] [value]: Set the reputation of a cation to the specified value.", (string[] args) =>
            {
                if (args.Length < 2)
                {
                    ThrowError("Insufficient arguments (expected 2)");
                    return;
                }

                if (GameMain.GameSession?.GameMode is CampaignMode campaign)
                {
                    if (campaign.Factions.FirstOrDefault(f => f.Prefab.Identifier == args[0]) is { } faction)
                    {
                        if (float.TryParse(args[1], NumberStyles.Any, CultureInfo.InvariantCulture, out float reputation))
                        {
                            faction.Reputation.SetReputation(reputation);
                        }
                        else
                        {
                            ThrowError($"Could not set faction reputation ({args[1]} is not a valid reputation value).");
                        }
                    }
                    else
                    {
                        ThrowError($"Could not set faction reputation (faction {args[0]} not found).");
                    }
                }
                else
                {
                    ThrowError("Could not set faction reputation (no active campaign).");
                }
            }, () =>
            {
                return new[]
                {
                    FactionPrefab.Prefabs.Select(static f => f.Identifier.Value).ToArray(),
                    GameMain.GameSession?.Campaign?.Factions.Select(static f => f.Prefab.Identifier.ToString()).ToArray() ?? Array.Empty<string>()
                };
            }, true));

            commands.Add(new Command("fixitems", "fixitems: Repairs all items and restores them to full condition.", (string[] args) =>
            {
                foreach (Item it in Item.ItemList)
                {
                    if (it.GetComponent<GeneticMaterial>() != null) { continue; }
                    it.Condition = it.MaxCondition;
                }
            }, null, true));

            commands.Add(new Command("fixhulls|fixwalls", "fixwalls/fixhulls: Fixes all walls.", (string[] args) =>
            {
                var walls = new List<Structure>(Structure.WallList);
                foreach (Structure w in walls)
                {
                    try
                    {
                        for (int i = 0; i < w.SectionCount; i++)
                        {
                            w.AddDamage(i, -100000.0f);
                        }
                    }
                    catch (InvalidOperationException e)
                    {
                        string errorMsg = "Error while executing the fixhulls command.\n" + e.StackTrace.CleanupStackTrace();
                        GameAnalyticsManager.AddErrorEventOnce("DebugConsole.FixHulls", GameAnalyticsManager.ErrorSeverity.Error, errorMsg);
                    }
                }
            }, null, true));

            commands.Add(new Command("maxupgrades", "maxupgrades [category] [prefab]: Maxes out all upgrades or only specific one if given arguments.", args =>
            {
                UpgradeManager upgradeManager = GameMain.GameSession?.Campaign?.UpgradeManager;
                if (upgradeManager == null)
                {
                    ThrowError("This command can only be used in campaign.");
                    return;
                }
                
                string categoryIdentifier = null;
                string prefabIdentifier = null;

                switch (args.Length)
                {
                    case 1:
                        categoryIdentifier = args[0];
                        break;
                    case 2:
                        categoryIdentifier = args[0];
                        prefabIdentifier = args[1];
                        break;
                }
                
                foreach (UpgradeCategory category in UpgradeCategory.Categories)
                {
                    if (!string.IsNullOrWhiteSpace(categoryIdentifier) && category.Identifier != categoryIdentifier) { continue; }
                    foreach (UpgradePrefab prefab in UpgradePrefab.Prefabs)
                    {
                        if (!prefab.UpgradeCategories.Contains(category)) { continue; }
                        if (!string.IsNullOrWhiteSpace(prefabIdentifier) && prefab.Identifier != prefabIdentifier) { continue; }
                        
                        int targetLevel = prefab.GetMaxLevelForCurrentSub() - upgradeManager.GetRealUpgradeLevel(prefab, category);
                        for (int i = 0; i < targetLevel; i++)
                        {
                            upgradeManager.PurchaseUpgrade(prefab, category, force: true);
                        }
                        NewMessage($"Upgraded {category.Identifier}.{prefab.Identifier} by {targetLevel} levels.", Color.DarkGreen);
                    }
                }

                NewMessage($"Start a new round to apply the upgrades.", Color.Lime);
            }, () =>
            {
                return new[]
                {
                    UpgradeCategory.Categories.Select(c => c.Identifier).Distinct().Select(i => i.Value).ToArray(),
                    UpgradePrefab.Prefabs.Select(c => c.Identifier).Distinct().Select(i => i.Value).ToArray()
                };
            }, true));

            commands.Add(new Command("power", "power: Immediately powers up the submarine's nuclear reactor.", (string[] args) =>
            {
                Item reactorItem = Item.ItemList.Find(i => i.GetComponent<Reactor>() != null);
                if (reactorItem == null) { return; }

                var reactor = reactorItem.GetComponent<Reactor>();
                reactor.PowerUpImmediately();
#if SERVER
                if (GameMain.Server != null)
                {
                    reactorItem.CreateServerEvent(reactor);
                }
#endif
            }, null, true));

            commands.Add(new Command("oxygen|air", "oxygen/air: Replenishes the oxygen levels in every room to 100%.", (string[] args) =>
            {
                foreach (Hull hull in Hull.HullList)
                {
                    hull.OxygenPercentage = 100.0f;
                }
            }, null, true));

            commands.Add(new Command("kill", "kill [character]: Immediately kills the specified character.", (string[] args) =>
            {
                Character killedCharacter = (args.Length == 0) ? Character.Controlled : FindMatchingCharacter(args);
                killedCharacter?.Kill(CauseOfDeathType.Unknown, causeOfDeathAffliction: null);
            },
            () =>
            {
                return new string[][]
                {
                    Character.CharacterList.Select(c => c.Name).Distinct().OrderBy(n => n).ToArray()
                };
            }, isCheat: true));

            commands.Add(new Command("killmonsters", "killmonsters: Immediately kills all AI-controlled enemies in the level.", (string[] args) =>
            {
                foreach (Character c in Character.CharacterList)
                {
                    if (c.AIController is EnemyAIController enemyAI && enemyAI.PetBehavior == null)
                    {
                        c.SetAllDamage(200.0f, 0.0f, 0.0f);
                    }
                }
                foreach (Hull hull in Hull.HullList)
                {
                    hull.BallastFlora?.Kill();
                }
                foreach (Submarine sub in Submarine.Loaded)
                {
                    sub.WreckAI?.Kill();
                }
            }, null, isCheat: true));

            commands.Add(new Command("despawnnow", "despawnnow [character]: Immediately despawns the specified dead character. If the character argument is omitted, all dead characters are despawned.", (string[] args) =>
            {
                if (args.Length == 0)
                {
                    foreach (Character c in Character.CharacterList.Where(c => c.IsDead).ToList())
                    {
                        c.DespawnNow();
                    }
                }
                else
                {
                    Character character = FindMatchingCharacter(args);
                    character?.DespawnNow();
                }
            },
            () =>
            {
                return new string[][]
                {
                    Character.CharacterList.Where(c => c.IsDead).Select(c => c.Name).Distinct().OrderBy(n => n).ToArray()
                };
            }, isCheat: true));

            commands.Add(new Command("setclientcharacter", "setclientcharacter [client name] [character name]: Gives the client control of the specified character.", null,
            () =>
            {
                if (GameMain.NetworkMember == null) return null;

                return new string[][]
                {
                    GameMain.NetworkMember.ConnectedClients.Select(c => c.Name).ToArray(),
                    Character.CharacterList.Select(c => c.Name).Distinct().OrderBy(n => n).ToArray()
                };
            }));

            commands.Add(new Command("campaigninfo|campaignstatus", "campaigninfo: Display information about the state of the currently active campaign.", (string[] args) =>
            {
                if (!(GameMain.GameSession?.GameMode is CampaignMode campaign))
                {
                    ThrowError("No campaign active!");
                    return;
                }

                campaign.LogState();
            }));

            commands.Add(new Command("campaigndestination|setcampaigndestination", "campaigndestination [index]: Set the location to head towards in the currently active campaign.", (string[] args) =>
            {
                if (!(GameMain.GameSession?.GameMode is CampaignMode campaign))
                {
                    ThrowError("No campaign active!");
                    return;
                }

                if (args.Length == 0)
                {
                    int i = 0;
                    foreach (LocationConnection connection in campaign.Map.CurrentLocation.Connections)
                    {
                        NewMessage("     " + i + ". " + connection.OtherLocation(campaign.Map.CurrentLocation).DisplayName, Color.White);
                        i++;
                    }
                    ShowQuestionPrompt("Select a destination (0 - " + (campaign.Map.CurrentLocation.Connections.Count - 1) + "):", (string selectedDestination) =>
                    {
                        int destinationIndex = -1;
                        if (!int.TryParse(selectedDestination, out destinationIndex)) return;
                        if (destinationIndex < 0 || destinationIndex >= campaign.Map.CurrentLocation.Connections.Count)
                        {
                            NewMessage("Index out of bounds!", Color.Red);
                            return;
                        }
                        Location location = campaign.Map.CurrentLocation.Connections[destinationIndex].OtherLocation(campaign.Map.CurrentLocation);
                        campaign.Map.SelectLocation(location);
                        NewMessage(location.DisplayName + " selected.", Color.White);
                    });
                }
                else
                {
                    int destinationIndex = -1;
                    if (!int.TryParse(args[0], out destinationIndex)) return;
                    if (destinationIndex < 0 || destinationIndex >= campaign.Map.CurrentLocation.Connections.Count)
                    {
                        NewMessage("Index out of bounds!", Color.Red);
                        return;
                    }
                    Location location = campaign.Map.CurrentLocation.Connections[destinationIndex].OtherLocation(campaign.Map.CurrentLocation);
                    campaign.Map.SelectLocation(location);
                    NewMessage(location.DisplayName + " selected.", Color.White);
                }
            }));

            commands.Add(new Command("togglecampaignteleport", "Toggle on/off teleportation between campaign locations by double clicking on the campaign map.", args =>
            {
                if (GameMain.GameSession?.Campaign == null)
                {
                    ThrowError("No campaign active.");
                    return;
                }
                GameMain.GameSession.Map.AllowDebugTeleport = !GameMain.GameSession.Map.AllowDebugTeleport;
                NewMessage((GameMain.GameSession.Map.AllowDebugTeleport ? "Enabled" : "Disabled") + " teleportation on the campaign map.", Color.White);
            }, isCheat: true));

            commands.Add(new Command("money", "money [amount] [character]: Gives the specified amount of money to the crew when a campaign is active.", args =>
            {
                if (args.Length == 0) { return; }

                if (!(GameMain.GameSession?.GameMode is CampaignMode campaign)) { return; }
                Character targetCharacter = null;

                if (args.Length >= 2)
                {
                    targetCharacter = FindMatchingCharacter(args.Skip(1).ToArray());
                }

                if (int.TryParse(args[0], out int money))
                {
                    Wallet wallet = targetCharacter is null || GameMain.IsSingleplayer ? campaign.Bank : targetCharacter.Wallet;
                    wallet.Give(money);
                    GameAnalyticsManager.AddMoneyGainedEvent(money, GameAnalyticsManager.MoneySource.Cheat, "console");
                }
                else
                {
                    ThrowError($"\"{args[0]}\" is not a valid numeric value.");
                }
            }, isCheat: true, getValidArgs: () => new []
            {
                new []{ string.Empty },
                Character.CharacterList.Select(c => c.Name).Distinct().ToArray()
            }));

            commands.Add(new Command("showmoney", "showmoney: Shows the amount of money in everyones wallet.", args =>
            {
                if (!(GameMain.GameSession?.GameMode is CampaignMode campaign))
                {
                    ThrowError("No campaign active!");
                    return;
                }

                NewMessage($"Bank: {campaign.Bank.Balance}");
            }, isCheat: true));

            commands.Add(new Command("skipeventcooldown", "skipeventcooldown: Skips the currently active event cooldown and triggers pending monster spawns immediately.", args =>
            {
                GameMain.GameSession?.EventManager?.SkipEventCooldown();
            }, isCheat: true));

            commands.Add(new Command("ballastflora", "infectballast [options]: Infect ballasts and control its growth.", args =>
            {
                if (args.Length == 0)
                {
                    ThrowError("No action specified."); 
                    return;
                }

                string primaryAction = args.Length > 0 ? args[0] : "";
                string secondaryArgument = args.Length > 1 ? args[1] : "";

                if (Submarine.MainSub == null)
                {
                    ThrowError("No submarine loaded.");
                    return;
                }

                if (primaryAction.Equals("infect", StringComparison.OrdinalIgnoreCase))
                {
                    List<Pump> pumps = new List<Pump>();
                    foreach (Item item in Submarine.MainSub.GetItems(true))
                    {
                        if (item.CurrentHull != null && item.HasTag(Tags.Ballast) && item.GetComponent<Pump>() is { } pump)
                        {
                            if (item.CurrentHull.BallastFlora != null) { continue; }
                            pumps.Add(pump);
                        }
                    }
                
                    if (pumps.Any())
                    {
                        BallastFloraPrefab prefab = string.IsNullOrWhiteSpace(secondaryArgument) ? BallastFloraPrefab.Prefabs.First() : BallastFloraPrefab.Find(secondaryArgument.ToIdentifier());
                        if (prefab == null)
                        {
                            ThrowError($"No such behavior: {secondaryArgument}");
                            return;
                        }

                        Pump random = pumps.GetRandomUnsynced();
                        random.InfectBallast(prefab.Identifier, allowMultiplePerShip: true);
                        NewMessage($"Infected {random.Name} with {prefab.Identifier} in {random.Item.CurrentHull.DisplayName}.", Color.Green);
                        return;
                    }

                    ThrowError("No available pumps to infect on this submarine.");
                }

                if (primaryAction.Equals("growthwarp", StringComparison.OrdinalIgnoreCase))
                {
                    if (int.TryParse(secondaryArgument, out int value))
                    {
                        foreach (Hull hull in Hull.HullList.Where(h => h.BallastFlora != null))
                        {
                            BallastFloraBehavior bs = hull.BallastFlora;
                            bs.GrowthWarps = value;
                        }

                        NewMessage("Accelerating growth...", Color.Green);
                        return;
                    }

                    ThrowError($"Invalid integer \"{secondaryArgument}\".");
                }
            }, isCheat: true, getValidArgs: () =>
            {
                string[] primaries = { "infect", "growthwarp" };
                string[] identifiers = BallastFloraPrefab.Prefabs.Select(bfp => bfp.Identifier).Distinct().Select(i => i.Value).ToArray();
                return new[] { primaries, identifiers };
            }));

            commands.Add(new Command("setdifficulty|forcedifficulty", "difficulty [0-100]. Leave the parameter empty to disable.", (string[] args) =>
            {
                if (args.Length == 0)
                {
                    Level.ForcedDifficulty = null;
                    NewMessage($"Forced difficulty level disabled.", Color.Green);
                }
                else if (float.TryParse(args[0], out float difficulty))
                {
                    Level.ForcedDifficulty = difficulty;
                    NewMessage($"Set the difficulty level to { Level.ForcedDifficulty }.", Color.Yellow);
                }
            }, isCheat: true));

            commands.Add(new Command("difficulty|leveldifficulty", "difficulty [0-100]: Change the level difficulty setting in the server lobby.", null));
            
            commands.Add(new Command("autoitemplacerdebug|outfitdebug", "autoitemplacerdebug: Toggle automatic item placer debug info on/off. The automatically placed items are listed in the debug console at the start of a round.", (string[] args) =>
            {
                AutoItemPlacer.OutputDebugInfo = !AutoItemPlacer.OutputDebugInfo;
                NewMessage((AutoItemPlacer.OutputDebugInfo ? "Enabled" : "Disabled") + " automatic item placer logging.", Color.White);
            }, isCheat: false));

            commands.Add(new Command("verboselogging", "verboselogging: Toggle verbose console logging on/off. When on, additional debug information is written to the debug console.", (string[] args) =>
            {
                var config = GameSettings.CurrentConfig;
                config.VerboseLogging = !GameSettings.CurrentConfig.VerboseLogging;
                GameSettings.SetCurrentConfig(config);
                NewMessage((GameSettings.CurrentConfig.VerboseLogging ? "Enabled" : "Disabled") + " verbose logging.", Color.White);
            }, isCheat: false));

            commands.Add(new Command("listtasks", "listtasks: Lists all asynchronous tasks currently in the task pool.", (string[] args) => { TaskPool.ListTasks(line => DebugConsole.NewMessage(line)); }));
            
            commands.Add(new Command("listcoroutines", "listcoroutines: Lists all coroutines currently running.", (string[] args) => { CoroutineManager.ListCoroutines(); }));

            commands.Add(new Command("calculatehashes", "calculatehashes [content package name]: Show the MD5 hashes of the files in the selected content package. If the name parameter is omitted, the first content package is selected.", (string[] args) =>
            {
                if (args.Length > 0)
                {
                    string packageName = string.Join(" ", args);
                    var package = ContentPackageManager.EnabledPackages.All.FirstOrDefault(p => p.Name.Equals(packageName, StringComparison.OrdinalIgnoreCase));
                    if (package == null)
                    {
                        ThrowError("Content package \"" + packageName + "\" not found.");
                    }
                    else
                    {
                        package.CalculateHash(logging: true);
                    }
                }
                else
                {
                    ContentPackageManager.EnabledPackages.Core.CalculateHash(logging: true);
                }
            },
            () =>
            {
                return new string[][]
                {
                    ContentPackageManager.EnabledPackages.All.Select(cp => cp.Name).ToArray()
                };
            }));

            commands.Add(new Command("simulatedlatency", "simulatedlatency [minimumlatencyseconds] [randomlatencyseconds]: applies a simulated latency to network messages. Useful for simulating real network conditions when testing the multiplayer locally.", (string[] args) =>
            {
                if (args.Count() < 2 || (GameMain.NetworkMember == null)) return;
                if (!float.TryParse(args[0], NumberStyles.Any, CultureInfo.InvariantCulture, out float minimumLatency))
                {
                    ThrowError(args[0] + " is not a valid latency value.");
                    return;
                }
                if (!float.TryParse(args[1], NumberStyles.Any, CultureInfo.InvariantCulture, out float randomLatency))
                {
                    ThrowError(args[1] + " is not a valid latency value.");
                    return;
                }
                if (GameMain.NetworkMember != null)
                {
                    GameMain.NetworkMember.SimulatedMinimumLatency = minimumLatency;
                    GameMain.NetworkMember.SimulatedRandomLatency = randomLatency;
                }
                NewMessage("Set simulated minimum latency to " + minimumLatency.ToString(CultureInfo.InvariantCulture) + " and random latency to " + randomLatency.ToString(CultureInfo.InvariantCulture) + ".", Color.White);
            }));

            commands.Add(new Command("simulatedloss", "simulatedloss [lossratio]: applies simulated packet loss to network messages. For example, a value of 0.1 would mean 10% of the packets are dropped. Useful for simulating real network conditions when testing the multiplayer locally.", (string[] args) =>
            {
                if (args.Count() < 1 || (GameMain.NetworkMember == null)) return;
                if (!float.TryParse(args[0], NumberStyles.Any, CultureInfo.InvariantCulture, out float loss))
                {
                    ThrowError(args[0] + " is not a valid loss ratio.");
                    return;
                }
                if (GameMain.NetworkMember != null)
                {
                    GameMain.NetworkMember.SimulatedLoss = loss;
                }
                NewMessage("Set simulated packet loss to " + (int)(loss * 100) + "%.", Color.White);
            }));
            commands.Add(new Command("simulatedduplicateschance", "simulatedduplicateschance [duplicateratio]: simulates packet duplication in network messages. For example, a value of 0.1 would mean there's a 10% chance a packet gets sent twice. Useful for simulating real network conditions when testing the multiplayer locally.", (string[] args) =>
            {
                if (args.Count() < 1 || (GameMain.NetworkMember == null)) return;
                if (!float.TryParse(args[0], NumberStyles.Any, CultureInfo.InvariantCulture, out float duplicates))
                {
                    ThrowError(args[0] + " is not a valid duplicate ratio.");
                    return;
                }
                if (GameMain.NetworkMember != null)
                {
                    GameMain.NetworkMember.SimulatedDuplicatesChance = duplicates;
                }
                NewMessage("Set packet duplication to " + (int)(duplicates * 100) + "%.", Color.White);
            }));

#if DEBUG

            commands.Add(new Command("simulatedlongloadingtime", "simulatedlongloadingtime [minimum loading time]: forces loading a round to take at least the specified amount of seconds.", (string[] args) =>
            {
                if (args.Count() < 1 || (GameMain.NetworkMember == null)) return;
                if (!float.TryParse(args[0], NumberStyles.Any, CultureInfo.InvariantCulture, out float time))
                {
                    ThrowError(args[0] + " is not a valid duration ratio.");
                    return;
                }
                GameSession.MinimumLoadingTime = time;                
                NewMessage("Set minimum loading time to " + time + " seconds.", Color.White);
            }));


            commands.Add(new Command("resetcharacternetstate", "resetcharacternetstate [character name]: A debug-only command that resets a character's network state, intended for diagnosing character syncing issues.", null,
            () =>
            {
                if (GameMain.NetworkMember == null) { return null; }
                return new string[][]
                {
                    Character.CharacterList.Select(c => c.Name).Distinct().OrderBy(n => n).ToArray()
                };
            }));

            commands.Add(new Command("storeinfo", "", (string[] args) =>
            {
                if (GameMain.GameSession?.Map?.CurrentLocation is Location location)
                {
                    if (location.Stores != null)
                    {
                        var msg = "--- Location: " + location.DisplayName + " ---";
                        foreach (var store in location.Stores)
                        {
                            msg += $"\nStore identifier: {store.Value.Identifier}";
                            msg += $"\nBalance: {store.Value.Balance}";
                            msg += $"\nPrice modifier: {store.Value.PriceModifier}%";
                            msg += "\nDaily specials:";
                            store.Value.DailySpecials.ForEach(i => msg += $"\n   - {i.Name}");
                            msg += "\nRequested goods:";
                            store.Value.RequestedGoods.ForEach(i => msg += $"\n   - {i.Name}");
                            
                        }
                        NewMessage(msg);
                    }
                    else
                    {
                        NewMessage($"No stores at {location}, can't show store info.");
                    }
                }
                else
                {
                    NewMessage("No current location set, can't show store info.");
                }
            }));
#endif

            commands.Add(new Command("startitems|startitemset", "start item set identifier", (string[] args) =>
            {
                if (args.Length == 0)
                {
                    ThrowError($"No start item set identifier defined!");
                    return;
                }
                AutoItemPlacer.DefaultStartItemSet = args[0].ToIdentifier();
                NewMessage($"Start item set changed to \"{AutoItemPlacer.DefaultStartItemSet}\"");
            }, isCheat: false));

            //"dummy commands" that only exist so that the server can give clients permissions to use them
            //TODO: alphabetical order?
            commands.Add(new Command("control", "control [character name]: Start controlling the specified character (client-only).", null, () =>
            {
                return new string[][] { ListCharacterNames() };
            }, isCheat: true));
            commands.Add(new Command("los", "Toggle the line of sight effect on/off (client-only).", null, isCheat: true));
            commands.Add(new Command("lighting|lights", "Toggle lighting on/off (client-only).", null, isCheat: true));
            commands.Add(new Command("ambientlight", "ambientlight [color]: Change the color of the ambient light in the level.", null, isCheat: true));
            commands.Add(new Command("debugdraw", "Toggle the debug drawing mode on/off (client-only).", null, isCheat: true));
            commands.Add(new Command("debugwiring", "Toggle the wiring debug mode on/off (client-only).", null, isCheat: true));
            commands.Add(new Command("debugdrawlocalization", "Toggle the localization debug drawing mode on/off (client-only). Colors all text that hasn't been fetched from a localization file magenta, making it easier to spot hard-coded or missing texts.", null, isCheat: false));
            commands.Add(new Command("debugdrawlos", "Toggle the los debug drawing mode on/off (client-only).", null, isCheat: true));
            commands.Add(new Command("togglevoicechatfilters", "Toggle the radio/muffle filters in the voice chat (client-only).", null, isCheat: false));
            commands.Add(new Command("togglehud|hud", "Toggle the character HUD (inventories, icons, buttons, etc) on/off (client-only).", null));
            commands.Add(new Command("toggleupperhud", "Toggle the upper part of the ingame HUD (chatbox, crewmanager) on/off (client-only).", null));
            commands.Add(new Command("toggleitemhighlights", "Toggle the item highlight effect on/off (client-only).", null));
            commands.Add(new Command("togglecharacternames", "Toggle the names hovering above characters on/off (client-only).", null));
            commands.Add(new Command("followsub", "Toggle whether the camera should follow the nearest submarine (client-only).", null));
            commands.Add(new Command("toggleaitargets|aitargets", "Toggle the visibility of AI targets (= targets that enemies can detect and attack/escape from) (client-only).", null, isCheat: true));
            commands.Add(new Command("debugai", "Toggle the ai debug mode on/off (works properly only in single player).", null, isCheat: true));
            commands.Add(new Command("devmode", "Toggle the dev mode on/off (client-only).", null, isCheat: true));
            commands.Add(new Command("showmonsters", "Permanently unlocks all the monsters in the character editor. Use \"hidemonsters\" to undo.", null, isCheat: true));
            commands.Add(new Command("hidemonsters", "Permanently hides in the character editor all the monsters that haven't been encountered in the game. Use \"showmonsters\" to undo.", null, isCheat: true));

            InitProjectSpecific();

            commands.Sort((c1, c2) => c1.Names.First().CompareTo(c2.Names.First()));
        }

        public static string AutoComplete(string command, int increment = 1)
        {
            string[] splitCommand = ToolBox.SplitCommand(command);
            string[] args = splitCommand.Skip(1).ToArray();

            //if an argument is given or the last character is a space, attempt to autocomplete the argument
            if (args.Length > 0 || (splitCommand.Length > 0 && command.Last() == ' '))
            {
                Command matchingCommand = commands.Find(c => c.Names.Contains(splitCommand[0].ToIdentifier()));
                if (matchingCommand?.GetValidArgs == null) { return command; }

                int autoCompletedArgIndex = args.Length > 0 && command.Last() != ' ' ? args.Length - 1 : args.Length;

                //get all valid arguments for the given command
                string[][] allArgs = matchingCommand.GetValidArgs();
                if (allArgs == null || allArgs.GetLength(0) < autoCompletedArgIndex + 1) { return command; }

                if (string.IsNullOrEmpty(currentAutoCompletedCommand))
                {
                    currentAutoCompletedCommand = autoCompletedArgIndex > args.Length - 1 ? " " : args.Last();
                }

                //find all valid autocompletions for the given argument
                string[] validArgs = allArgs[autoCompletedArgIndex].Where(arg =>
                    currentAutoCompletedCommand.Trim().Length <= arg.Length &&
                    arg.Substring(0, currentAutoCompletedCommand.Trim().Length).ToLower() == currentAutoCompletedCommand.Trim().ToLower()).ToArray();

                if (validArgs.Length == 0) { return command; }

                currentAutoCompletedIndex = MathUtils.PositiveModulo(currentAutoCompletedIndex + increment, validArgs.Length);
                string autoCompletedArg = validArgs[currentAutoCompletedIndex];

                //add quotation marks to args that contain spaces
                if (autoCompletedArg.Contains(' ')) autoCompletedArg = '"' + autoCompletedArg + '"';
                for (int i = 0; i < splitCommand.Length; i++)
                {
                    if (splitCommand[i].Contains(' ')) splitCommand[i] = '"' + splitCommand[i] + '"';
                }

                return string.Join(" ", autoCompletedArgIndex >= args.Length ? splitCommand : splitCommand.Take(splitCommand.Length - 1)) + " " + autoCompletedArg;
            }
            else
            {
                if (string.IsNullOrWhiteSpace(currentAutoCompletedCommand))
                {
                    currentAutoCompletedCommand = command;
                }

                List<Identifier> matchingCommands = new List<Identifier>();
                foreach (Command c in commands)
                {
                    foreach (var name in c.Names)
                    {
                        if (currentAutoCompletedCommand.Length > name.Value.Length) { continue; }
                        if (name.StartsWith(currentAutoCompletedCommand))
                        {
                            matchingCommands.Add(name);
                        }
                    }
                }

                if (matchingCommands.Count == 0) return command;
                
                currentAutoCompletedIndex = MathUtils.PositiveModulo(currentAutoCompletedIndex + increment, matchingCommands.Count);
                return matchingCommands[currentAutoCompletedIndex].Value;
            }
        }

        public static void ResetAutoComplete()
        {
            currentAutoCompletedCommand = "";
            currentAutoCompletedIndex = 0;
        }

        public static void ExecuteCommand(string command)
        {
            if (activeQuestionCallback != null)
            {
#if CLIENT
                activeQuestionText = null;
#endif
                NewCommand(command);
                //reset the variable before invoking the delegate because the method may need to activate another question
                var temp = activeQuestionCallback;
                activeQuestionCallback = null;
                temp(command);
                return;
            }

            if (string.IsNullOrWhiteSpace(command) || command == "\\" || command == "\n") { return; }

            string[] splitCommand = ToolBox.SplitCommand(command);
            if (splitCommand.Length == 0)
            {
                ThrowError("Failed to execute command \"" + command + "\"!");
                GameAnalyticsManager.AddErrorEventOnce(
                    "DebugConsole.ExecuteCommand:LengthZero",
                    GameAnalyticsManager.ErrorSeverity.Error,
                    "Failed to execute command \"" + command + "\"!");
                return;
            }

            Identifier firstCommand = splitCommand[0].ToIdentifier();

            if (firstCommand != "admin")
            {
                NewCommand(command);
            }

#if CLIENT
            if (GameMain.Client != null)
            {
                Command matchingCommand = commands.Find(c => c.Names.Contains(firstCommand));
                if (matchingCommand == null)
                {
                    //if the command is not defined client-side, we'll relay it anyway because it may be a custom command at the server's side
                    GameMain.Client.SendConsoleCommand(command);
                    NewMessage("Server command: " + command, Color.Cyan);
                    return;
                }
                else if (GameMain.Client.HasConsoleCommandPermission(firstCommand))
                {
                    if (matchingCommand.RelayToServer)
                    {
                        GameMain.Client.SendConsoleCommand(command);
                        NewMessage("Server command: " + command, Color.Cyan);
                    }
                    else
                    {
                        matchingCommand.ClientExecute(splitCommand.Skip(1).ToArray());
                    }
                    return;
                }
                if (!IsCommandPermitted(firstCommand, GameMain.Client))
                {
#if DEBUG
                    AddWarning($"You're not permitted to use the command \"{firstCommand}\". Executing the command anyway because this is a debug build.");
#else
                    ThrowError($"You're not permitted to use the command \"{firstCommand}\"!");
                    return;
#endif
                }
            }
#endif

            bool commandFound = false;
            foreach (Command c in commands)
            {
                if (!c.Names.Contains(firstCommand)) { continue; }                
                c.Execute(splitCommand.Skip(1).ToArray());
                commandFound = true;
                break;                
            }

            if (!commandFound)
            {
                ThrowError("Command \"" + splitCommand[0] + "\" not found.");
            }
        }

        private static string[] ListCharacterNames() => Character.CharacterList.OrderBy(c => c.IsDead).ThenByDescending(c => c.IsHuman).ThenBy(c => c.Name).Select(c => c.Name).Distinct().ToArray();

        private static Character FindMatchingCharacter(string[] args, bool ignoreRemotePlayers = false, Client allowedRemotePlayer = null)
        {
            if (args.Length == 0) return null;

            string characterName;
            if (int.TryParse(args.Last(), out int characterIndex) && args.Length > 1)
            {
                characterName = string.Join(" ", args.Take(args.Length - 1)).ToLowerInvariant();
            }
            else
            {
                characterName = string.Join(" ", args).ToLowerInvariant();
                characterIndex = -1;
            }

            var matchingCharacters = Character.CharacterList.FindAll(c => 
                c.Name.Equals(characterName, StringComparison.OrdinalIgnoreCase) &&
                (!c.IsRemotePlayer || !ignoreRemotePlayers || allowedRemotePlayer?.Character == c));

            if (!matchingCharacters.Any())
            {
                NewMessage("Character \""+ characterName + "\" not found", Color.Red);
                return null;
            }

            // Use same sorting as DebugConsole.ListCharacterNames() above
            matchingCharacters = matchingCharacters.OrderBy(c => c.IsDead).ThenByDescending(c => c.IsHuman).ToList();
            if (characterIndex == -1)
            {
                if (matchingCharacters.Count > 1)
                {
                    NewMessage(
                        "Found multiple matching characters. " +
                        "Use \"[charactername] [0-" + (matchingCharacters.Count - 1) + "]\" to choose a specific character.",
                        Color.LightGray);
                }
                return matchingCharacters[0];
            }
            else if (characterIndex < 0 || characterIndex >= matchingCharacters.Count)
            {
                ThrowError("Character index out of range. Select an index between 0 and " + (matchingCharacters.Count - 1));
            }
            else
            {
                return matchingCharacters[characterIndex];
            }

            return null;
        }

        private static void SpawnCharacter(string[] args, Vector2 cursorWorldPos, out string errorMsg)
        {
            errorMsg = "";
            if (args.Length == 0) { return; }

            Character spawnedCharacter = null;

            Vector2 spawnPosition = Vector2.Zero;
            WayPoint spawnPoint = null;

            string characterLowerCase = args[0].ToLowerInvariant();
            JobPrefab job = null;
            if (!JobPrefab.Prefabs.ContainsKey(characterLowerCase))
            {
                job = JobPrefab.Prefabs.Find(jp => jp.Name != null && jp.Name.Equals(characterLowerCase, StringComparison.OrdinalIgnoreCase));
            }
            else
            {
                job = JobPrefab.Prefabs[characterLowerCase];
            }
            bool human = job != null || characterLowerCase == CharacterPrefab.HumanSpeciesName;
            
            if (args.Length > 1)
            {
                switch (args[1].ToLowerInvariant())
                {
                    case "inside":
                        spawnPoint = WayPoint.GetRandom(SpawnType.Human, job, Submarine.MainSub);
                        break;
                    case "outside":
                        spawnPoint = WayPoint.GetRandom(SpawnType.Enemy);
                        break;
                    case "near":
                    case "close":
                        float closestDist = -1.0f;
                        foreach (WayPoint wp in WayPoint.WayPointList)
                        {
                            if (wp.Submarine != null) continue;

                            //don't spawn inside hulls
                            if (Hull.FindHull(wp.WorldPosition, null) != null) continue;

                            float dist = Vector2.Distance(wp.WorldPosition, GameMain.GameScreen.Cam.WorldViewCenter);

                            if (closestDist < 0.0f || dist < closestDist)
                            {
                                spawnPoint = wp;
                                closestDist = dist;
                            }
                        }
                        break;
                    case "cursor":
                        spawnPosition = cursorWorldPos;
                        break;
                    default:
                        spawnPoint = WayPoint.GetRandom(human ? SpawnType.Human : SpawnType.Enemy);
                        break;
                }
            }
            else
            {
                spawnPoint = WayPoint.GetRandom(human ? SpawnType.Human : SpawnType.Enemy);
            }

            if (string.IsNullOrWhiteSpace(args[0])) { return; }
            CharacterTeamType teamType = Character.Controlled != null ? Character.Controlled.TeamID : CharacterTeamType.Team1;
            if (args.Length > 2)
            {
                try
                {
                    teamType = (CharacterTeamType)int.Parse(args[2]);
                }
                catch
                {
                    ThrowError($"\"{args[2]}\" is not a valid team id.");
                }
            }

            if (spawnPoint != null) { spawnPosition = spawnPoint.WorldPosition; }

            if (human)
            {
                var variant = job != null ? Rand.Range(0, job.Variants, Rand.RandSync.ServerAndClient) : 0;
                CharacterInfo characterInfo = new CharacterInfo(CharacterPrefab.HumanSpeciesName, jobOrJobPrefab: job, variant: variant);
                spawnedCharacter = Character.Create(characterInfo, spawnPosition, ToolBox.RandomSeed(8));
                if (GameMain.GameSession != null)
                {
                    spawnedCharacter.TeamID = teamType;
#if CLIENT
                    GameMain.GameSession.CrewManager.AddCharacter(spawnedCharacter);          
#endif
                }
                spawnedCharacter.GiveJobItems(spawnPoint);
                spawnedCharacter.Info.StartItemsGiven = true;
            }
            else
            {
                if (CharacterPrefab.FindBySpeciesName(args[0].ToIdentifier()) != null)
                {
                    Character.Create(args[0], spawnPosition, ToolBox.RandomSeed(8));
                }
            }
        }

        private static void SpawnItem(string[] args, Vector2 cursorPos, Character controlledCharacter, out string errorMsg)
        {
            errorMsg = "";
            if (args.Length < 1) return;

            Vector2? spawnPos = null;
            Inventory spawnInventory = null;

            string itemNameOrId = args[0].ToLowerInvariant();
            ItemPrefab itemPrefab =
                (MapEntityPrefab.FindByName(itemNameOrId) ??
                MapEntityPrefab.FindByIdentifier(itemNameOrId.ToIdentifier())) as ItemPrefab;
            if (itemPrefab == null)
            {
                errorMsg = "Item \"" + itemNameOrId + "\" not found!";
                var matching = ItemPrefab.Prefabs.Find(me => me.Name.StartsWith(itemNameOrId, StringComparison.OrdinalIgnoreCase) && me is ItemPrefab);
                if (matching != null)
                {
                    errorMsg += $" Did you mean \"{matching.Name}\"?";
                    if (matching.Name.Contains(" "))
                    {
                        errorMsg += $" Please note that you should surround multi-word names with quotation marks (e.q. spawnitem \"{matching.Name}\")";
                    }
                }
                return;
            }

            int amount = 1;
            if (args.Length > 1)
            {
                string spawnLocation = args.Last();
                if (args.Length > 2)
                {
                    spawnLocation = args[^2];
                    if (!int.TryParse(args[^1], NumberStyles.Any, CultureInfo.InvariantCulture, out amount)) { amount = 1; }
                    amount = Math.Min(amount, 100);
                }
                
                switch (spawnLocation)
                {
                    case "cursor":
                        spawnPos = cursorPos;
                        break;
                    case "inventory":
                        spawnInventory = controlledCharacter?.Inventory;
                        break;
                    case "cargo":
                        var wp = WayPoint.GetRandom(SpawnType.Cargo, null, Submarine.MainSub);
                        spawnPos = wp == null ? Vector2.Zero : wp.WorldPosition;
                        break;
                    case "random":
                        //Dont do a thing, random is basically Human points anyways - its in the help description.
                        break;
                    default:
                        var matchingCharacter = FindMatchingCharacter(args.Skip(1).Take(1).ToArray());
                        if (matchingCharacter != null){ spawnInventory = matchingCharacter.Inventory; }
                        break;
                }
            }
            
            if ((spawnPos == null || spawnPos == Vector2.Zero) && spawnInventory == null)
            {
                var wp = WayPoint.GetRandom(SpawnType.Human, null, Submarine.MainSub);
                spawnPos = wp == null ? Vector2.Zero : wp.WorldPosition;
            }

            for (int i = 0; i < amount; i++)
            {
                if (spawnPos != null)
                {
                    if (Entity.Spawner == null || Entity.Spawner.Removed)
                    {
                        new Item(itemPrefab, spawnPos.Value, null);
                    }
                    else
                    {
                        Entity.Spawner?.AddItemToSpawnQueue(itemPrefab, spawnPos.Value);
                    }
                }
                else if (spawnInventory != null)
                {
                    if (Entity.Spawner == null)
                    {
                        var spawnedItem = new Item(itemPrefab, Vector2.Zero, null);
                        spawnInventory.TryPutItem(spawnedItem, null, spawnedItem.AllowedSlots);
                        onItemSpawned(spawnedItem);
                    }
                    else
                    {
                        Entity.Spawner?.AddItemToSpawnQueue(itemPrefab, spawnInventory, onSpawned: onItemSpawned);
                    }

                    static void onItemSpawned(Item item)
                    {
                        if (item.ParentInventory?.Owner is Character character)
                        {
                            foreach (WifiComponent wifiComponent in item.GetComponents<WifiComponent>())
                            {
                                wifiComponent.TeamID = character.TeamID;
                            }
                        }
                    }
                }
            }
        }

        /// <summary>
        /// Throws the error in debug builds. In non-debug builds, logs it instead.
        /// Use for handling non-critical errors that shouldn't go unnoticed in debug builds (like warnings might), but which don't break the game and thus doesn't have to open the console.
        /// </summary>
        public static void AddSafeError(string error)
        {
#if DEBUG
            DebugConsole.ThrowError(error);
#else
            DebugConsole.LogError(error);
#endif
        }

        public static void LogError(string msg, Color? color = null, ContentPackage contentPackage = null)
        {
            msg = AddContentPackageInfoToMessage(msg, contentPackage);
            color ??= Color.Red;
            NewMessage(msg, color.Value, isCommand: false, isError: true);
        }

        public static void NewCommand(string command, Color? color = null)
        {
            color ??= Color.White;
            NewMessage(command, color.Value, isCommand: true, isError: false);
        }

        public static void NewMessage(LocalizedString msg, Color? color = null, bool debugOnly = false)
            => NewMessage(msg.Value, color, debugOnly);

        public static void NewMessage(string msg, Color? color = null, bool debugOnly = false)
        {
            color ??= Color.White;
            if (debugOnly)
            {
#if DEBUG
                NewMessage(msg, color.Value, isCommand: false, isError: false);
#endif
            }
            else
            {
                NewMessage(msg, color.Value, isCommand: false, isError: false);
            }
#if DEBUG && CLIENT
            Console.WriteLine(msg);
#endif
        }

        private static void NewMessage(string msg, Color color, bool isCommand, bool isError)
        {
            if (string.IsNullOrEmpty(msg)) { return; }

            var newMsg = new ColoredText(msg, color, isCommand, isError);
            queuedMessages.Enqueue(newMsg);
            MessageHandler.Invoke(newMsg);
        }

        public static void ShowQuestionPrompt(string question, QuestionCallback onAnswered, string[] args = null, int argCount = -1)
        {
            if (args != null && args.Length > argCount)
            {
                onAnswered(args[argCount]);
                return;
            }

#if CLIENT
            activeQuestionText = new GUITextBlock(new RectTransform(new Point(listBox.Content.Rect.Width, 0), listBox.Content.RectTransform),
                "   >>" + question, font: GUIStyle.SmallFont, wrap: true)
            {
                CanBeFocused = false,
                TextColor = Color.Cyan
            };
#else
            NewMessage("   >>" + question, Color.Cyan);
#endif
            activeQuestionCallback += onAnswered;
        }

        private static bool TryParseTimeSpan(string s, out TimeSpan timeSpan)
        {
            timeSpan = new TimeSpan();
            if (string.IsNullOrWhiteSpace(s)) return false;

            string currNum = "";
            foreach (char c in s)
            {
                if (char.IsDigit(c))
                {
                    currNum += c;
                }
                else if (char.IsWhiteSpace(c))
                {
                    continue;
                }
                else
                {
                    if (!int.TryParse(currNum, out int parsedNum) || parsedNum < 0)
                    {
                        return false;
                    }
                    try
                    {
                        switch (c)
                        {
                            case 'd':
                                timeSpan += new TimeSpan(parsedNum, 0, 0, 0, 0);
                                break;
                            case 'h':
                                timeSpan += new TimeSpan(0, parsedNum, 0, 0, 0);
                                break;
                            case 'm':
                                timeSpan += new TimeSpan(0, 0, parsedNum, 0, 0);
                                break;
                            case 's':
                                timeSpan += new TimeSpan(0, 0, 0, parsedNum, 0);
                                break;
                            default:
                                return false;
                        }
                    }
                    catch (ArgumentOutOfRangeException)
                    {
                        ThrowError($"{parsedNum} {c} exceeds the maximum supported time span. Using the maximum time span {TimeSpan.MaxValue} instead.");
                        timeSpan = TimeSpan.MaxValue;
                        return true;
                    }
                    currNum = "";
                }
            }

            return true;
        }

        public static Command FindCommand(string commandName) => commands.Find(c => c.Names.Contains(commandName.ToIdentifier()));

        public static void Log(LocalizedString message) => Log(message?.Value);
        
        public static void Log(string message)
        {
            if (GameSettings.CurrentConfig.VerboseLogging)
            {
                NewMessage(message, Color.Gray);
            }
        }

        public static void ThrowErrorLocalized(LocalizedString error, Exception e = null, ContentPackage contentPackage = null, bool createMessageBox = false, bool appendStackTrace = false)
        {
            ThrowError(error.Value, e, contentPackage, createMessageBox, appendStackTrace);
        }

        public static void ThrowError(string error, Exception e = null, ContentPackage contentPackage = null, bool createMessageBox = false, bool appendStackTrace = false)
        {
            error = AddContentPackageInfoToMessage(error, contentPackage);
            if (e != null)
            {
                error += " {" + e.Message + "}\n";
                if (e.StackTrace != null)
                {
                    error += e.StackTrace.CleanupStackTrace(); 
                }
                if (e.InnerException != null)
                {
                    var innermost = e.GetInnermost();
                    error += "\n\nInner exception: " + innermost.Message + "\n";
                    if (innermost.StackTrace != null)
                    {
                        error += innermost.StackTrace.CleanupStackTrace();
                    }
                }
            }
            else if (appendStackTrace && Environment.StackTrace != null)
            {
                error += "\n" + Environment.StackTrace.CleanupStackTrace();
            }
            System.Diagnostics.Debug.WriteLine($"ThrowError: {error}");

#if CLIENT
            if (createMessageBox)
            {
                CoroutineManager.StartCoroutine(CreateMessageBox(error));
            }
            else
            {
                isOpen = true;
            }
#endif

            LogError(error);
        }

        public static void ThrowErrorAndLogToGA(string gaIdentifier, string errorMsg)
        {
            ThrowError(errorMsg);
            GameAnalyticsManager.AddErrorEventOnce(
                gaIdentifier,
                GameAnalyticsManager.ErrorSeverity.Error,
                errorMsg);
        }

<<<<<<< HEAD
        public static void AddWarning(string warning, ContentPackage contentPackage = null)
        {
=======
        private static readonly HashSet<string> loggedErrorIdentifiers = new HashSet<string>();
        /// <summary>
        /// Log the error message, but only if an error with the same identifier hasn't been thrown yet during this session.
        /// </summary>
        public static void ThrowErrorOnce(string identifier, string errorMsg, Exception e = null)
        {
            if (loggedErrorIdentifiers.Contains(identifier)) { return; }
            ThrowError(errorMsg, e);
            loggedErrorIdentifiers.Add(identifier);
        }

        public static void AddWarning(string warning, ContentPackage contentPackage = null)
        {
>>>>>>> 8face2f3
            warning = AddContentPackageInfoToMessage($"WARNING: {warning}", contentPackage);
            System.Diagnostics.Debug.WriteLine(warning);
            NewMessage(warning, Color.Yellow);
        }

        private static string AddContentPackageInfoToMessage(string message, ContentPackage contentPackage)
        {
            if (contentPackage == null) { return message; }
#if CLIENT
            string color = XMLExtensions.ToStringHex(Color.MediumPurple);
            return $"‖color:{color}‖[{contentPackage.Name}]‖color:end‖ {message}";
#else
            return $"[{contentPackage.Name}] {message}";
#endif
        }

#if CLIENT
        private static IEnumerable<CoroutineStatus> CreateMessageBox(string errorMsg)
        {
            new GUIMessageBox(TextManager.Get("Error"), errorMsg);
            yield return CoroutineStatus.Success;
        }
#endif

        public static void SaveLogs()
        {
            if (unsavedMessages.Count == 0) return;
            if (!Directory.Exists(SavePath))
            {
                try
                {
                    Directory.CreateDirectory(SavePath);
                }
                catch (Exception e)
                {
                    ThrowError("Failed to create a folder for debug console logs", e);
                    return;
                }
            }

            string fileName = "DebugConsoleLog_";
#if SERVER
            fileName += "Server_";
#else
            fileName += "Client_";
#endif

            fileName += DateTime.Now.ToShortDateString() + "_" + DateTime.Now.ToShortTimeString();
            var invalidChars = Path.GetInvalidFileNameCharsCrossPlatform();
            foreach (char invalidChar in invalidChars)
            {
                fileName = fileName.Replace(invalidChar.ToString(), "");
            }

            string filePath = Path.Combine(SavePath, fileName);
            if (File.Exists(filePath + ".txt"))
            {
                int fileNum = 2;
                while (File.Exists(filePath + " (" + fileNum + ")"))
                {
                    fileNum++;
                }
                filePath = filePath + " (" + fileNum + ")";
            }

            try
            {
                File.WriteAllLines(filePath + ".txt", unsavedMessages.Select(l => "[" + l.Time + "] " + l.Text));
            }
            catch (Exception e)
            {
                unsavedMessages.Clear();
                ThrowError("Saving debug console log to " + filePath + " failed", e);
            }
        }

        public static void DeactivateCheats()
        {
#if CLIENT
            GameMain.DebugDraw = false;
            GameMain.LightManager.LightingEnabled = true;
            Character.DebugDrawInteract = false;
#endif
            Hull.EditWater = false;
            Hull.EditFire = false;
            EnemyAIController.DisableEnemyAI = false;
            HumanAIController.DisableCrewAI = false;
        }
    }
}<|MERGE_RESOLUTION|>--- conflicted
+++ resolved
@@ -78,10 +78,6 @@
                 {
                     NewMessage(
                         $"You need to enable cheats using the command \"enablecheats\" before you can use the command \"{Names.First()}\".", Color.Red);
-<<<<<<< HEAD
-#if USE_STEAM
-=======
->>>>>>> 8face2f3
                     NewMessage("Enabling cheats will disable Steam achievements during this play session.", Color.Red);
                     return;
                 }
@@ -2615,10 +2611,6 @@
                 errorMsg);
         }
 
-<<<<<<< HEAD
-        public static void AddWarning(string warning, ContentPackage contentPackage = null)
-        {
-=======
         private static readonly HashSet<string> loggedErrorIdentifiers = new HashSet<string>();
         /// <summary>
         /// Log the error message, but only if an error with the same identifier hasn't been thrown yet during this session.
@@ -2632,7 +2624,6 @@
 
         public static void AddWarning(string warning, ContentPackage contentPackage = null)
         {
->>>>>>> 8face2f3
             warning = AddContentPackageInfoToMessage($"WARNING: {warning}", contentPackage);
             System.Diagnostics.Debug.WriteLine(warning);
             NewMessage(warning, Color.Yellow);
