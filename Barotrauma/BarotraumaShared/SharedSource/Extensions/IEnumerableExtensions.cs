﻿using System.Collections.Generic;
using System;
using System.Linq;
using System.Collections.Immutable;

namespace Barotrauma.Extensions
{
    public static class IEnumerableExtensions
    {
        /// <summary>
        /// Randomizes the collection (using OrderBy) and returns it.
        /// </summary>
        public static T[] Randomize<T>(this IList<T> source, Rand.RandSync randSync = Rand.RandSync.Unsynced)
        {
            return source.OrderBy(i => Rand.Value(randSync)).ToArray();
        }

        /// <summary>
        /// Randomizes the list in place without creating a new collection, using a Fisher-Yates-based algorithm.
        /// </summary>
        public static void Shuffle<T>(this IList<T> list, Rand.RandSync randSync = Rand.RandSync.Unsynced)
            => list.Shuffle(Rand.GetRNG(randSync));

        public static void Shuffle<T>(this IList<T> list, Random rng)
        {
            int n = list.Count;
            while (n > 1)
            {
                n--;
                int k = rng.Next(n + 1);
                T value = list[k];
                list[k] = list[n];
                list[n] = value;
            }
        }

        public static T GetRandom<T>(this IReadOnlyList<T> source, Func<T, bool> predicate, Rand.RandSync randSync)
        {
            if (predicate == null) { return GetRandom(source, randSync); }
            return source.Where(predicate).ToArray().GetRandom(randSync);
        }

        /// <summary>
        /// Gets a random element of a list using one of the synced random number generators.
        /// It's recommended that you guarantee a deterministic order of the elements of the
        /// input list via sorting.
        /// </summary>
        /// <param name="source">List to pick a random element from</param>
        /// <param name="randSync">Which RNG to use</param>
        /// <returns>A random item from the list. Return value should match between clients and
        /// the server, if applicable.</returns>
        public static T GetRandom<T>(this IReadOnlyList<T> source, Rand.RandSync randSync)
        {
            int count = source.Count;
            return count == 0 ? default : source[Rand.Range(0, count, randSync)];
        }

        public static T GetRandom<T>(this IReadOnlyList<T> source, Random random)
        {
            int count = source.Count;
            return count == 0 ? default : source[random.Next(0, count)];
        }

        // The reason these "GetRandomUnsynced" methods exist is because
        // they can be used on all enumerables; GetRandom can only be used
        // on lists as they can be sorted to guarantee a certain order.
        public static T GetRandomUnsynced<T>(this IEnumerable<T> source, Func<T, bool> predicate)
        {
            if (predicate == null) { return GetRandomUnsynced(source); }
            return source.Where(predicate).GetRandomUnsynced();
        }

        public static T GetRandomUnsynced<T>(this IEnumerable<T> source)
        {
            if (source is IReadOnlyList<T> list)
            {
                return list.GetRandom(Rand.RandSync.Unsynced);
            }
            else
            {
                int count = source.Count();
                return count == 0 ? default : source.ElementAt(Rand.Range(0, count, Rand.RandSync.Unsynced));
            }
        }

        public static T GetRandom<T>(this IEnumerable<T> source, Random rand)
            where T : PrefabWithUintIdentifier
        {
            return source.OrderBy(p => p.UintIdentifier).ToArray().GetRandom(rand);
        }

        public static T GetRandom<T>(this IEnumerable<T> source, Rand.RandSync randSync)
            where T : PrefabWithUintIdentifier
        {
            return source.OrderBy(p => p.UintIdentifier).ToArray().GetRandom(randSync);
        }

        public static T GetRandom<T>(this IEnumerable<T> source, Func<T, bool> predicate, Rand.RandSync randSync)
            where T : PrefabWithUintIdentifier
        {
            return source.Where(predicate).OrderBy(p => p.UintIdentifier).ToArray().GetRandom(randSync);
        }


        public static T RandomElementByWeight<T>(this IList<T> source, Func<T, float> weightSelector, Rand.RandSync randSync = Rand.RandSync.Unsynced)
        {
            float totalWeight = source.Sum(weightSelector);

            float itemWeightIndex = Rand.Range(0f, 1f, randSync) * totalWeight;
            float currentWeightIndex = 0;

            for (int i = 0; i < source.Count; i++)
            {
                T weightedItem = source[i];
                float weight = weightSelector(weightedItem);
                currentWeightIndex += weight;

                if (currentWeightIndex >= itemWeightIndex)
                {
                    return weightedItem;
                }
            }

            return default;
        }

        /// <summary>
        /// Executes an action that modifies the collection on each element (such as removing items from the list).
        /// Creates a temporary list, unless the collection is empty.
        /// </summary>
        public static void ForEachMod<T>(this IEnumerable<T> source, Action<T> action)
        {
            if (source.None()) { return; }
            var temp = new List<T>(source);
            temp.ForEach(action);
        }

        /// <summary>
        /// Generic version of List.ForEach.
        /// Performs the specified action on each element of the collection (short hand for a foreach loop).
        /// </summary>
        public static void ForEach<T>(this IEnumerable<T> source, Action<T> action)
        {
            foreach (var item in source)
            {
                action(item);
            }
        }

        /// <summary>
        /// Iterates over all elements in a given enumerable and discards the result.
        /// </summary>
        public static void Consume<T>(this IEnumerable<T> enumerable)
        {
            foreach (var _ in enumerable) { /* do nothing */ }
        }

        /// <summary>
        /// Shorthand for !source.Any(predicate) -> i.e. not any.
        /// </summary>
        public static bool None<T>(this IEnumerable<T> source, Func<T, bool> predicate = null)
        {
            if (predicate == null)
            {
                return !source.Any();
            }
            else
            {
                return !source.Any(predicate);
            }
        }

        public static bool Multiple<T>(this IEnumerable<T> source, Func<T, bool> predicate = null)
        {
            if (predicate == null)
            {
                return source.Count() > 1;
            }
            else
            {
                return source.Count(predicate) > 1;
            }
        }

        public static IEnumerable<T> ToEnumerable<T>(this T item)
        {
            yield return item;
        }

        // source: https://stackoverflow.com/questions/19237868/get-all-children-to-one-list-recursive-c-sharp
        public static IEnumerable<T> SelectManyRecursive<T>(this IEnumerable<T> source, Func<T, IEnumerable<T>> selector)
        {
            var result = source.SelectMany(selector);
            if (!result.Any())
            {
                return result;
            }
            return result.Concat(result.SelectManyRecursive(selector));
        }

        public static void AddIfNotNull<T>(this IList<T> source, T value)
        {
            if (value != null) { source.Add(value); }
        }

        public static ImmutableDictionary<TKey, TValue> ToImmutableDictionary<TKey, TValue>(this IEnumerable<(TKey, TValue)> enumerable)
        {
            return enumerable.ToDictionary().ToImmutableDictionary();
        }
        
        public static Dictionary<TKey, TValue> ToDictionary<TKey, TValue>(this IEnumerable<(TKey, TValue)> enumerable)
        {
            var dictionary = new Dictionary<TKey, TValue>();
            foreach (var (k,v) in enumerable)
            {
                dictionary.Add(k, v);
            }
            return dictionary;
        }

        public static Dictionary<TKey, TValue> ToMutable<TKey, TValue>(this ImmutableDictionary<TKey, TValue> immutableDictionary)
        {
            if (immutableDictionary == null) { return null; }
            return new Dictionary<TKey, TValue>(immutableDictionary);
        }

        public static NetCollection<T> ToNetCollection<T>(this IEnumerable<T> enumerable) => new NetCollection<T>(enumerable.ToImmutableArray());

        /// <summary>
        /// Returns whether a given collection has at least a certain amount
        /// of elements for which the predicate returns true.
        /// </summary>
        /// <param name="source">Input collection</param>
        /// <param name="amount">How many elements to match before stopping</param>
        /// <param name="predicate">Predicate used to evaluate the elements</param>
        public static bool AtLeast<T>(this IEnumerable<T> source, int amount, Predicate<T> predicate)
        {
            foreach (T elem in source)
            {
                if (predicate(elem)) { amount--; }
                if (amount <= 0) { return true; }
            }
            return false;
        }

        /// <summary>
<<<<<<< HEAD
=======
        /// Equivalent to LINQ's Enumerable.Concat. The main difference is that this
        /// takes advantage of ICollection<T> optimizations for Enumerable.Contains
        /// and Enumerable.Count.
        /// </summary>
        /// <returns></returns>
        public static ICollection<T> CollectionConcat<T>(this IEnumerable<T> self, IEnumerable<T> other)
            => new CollectionConcat<T>(self, other);
        
        public static IReadOnlyList<T> ListConcat<T>(this IEnumerable<T> self, IEnumerable<T> other)
            => new ListConcat<T>(self, other);

        /// <summary>
>>>>>>> f223f774
        /// Returns the maximum element in a given enumerable, or null if there
        /// aren't any elements in the input.
        /// </summary>
        /// <param name="enumerable">Input collection</param>
        /// <returns>Maximum element or null</returns>
        public static T? MaxOrNull<T>(this IEnumerable<T> enumerable) where T : struct, IComparable<T>
        {
            T? retVal = null;
            foreach (T v in enumerable)
            {
                if (!retVal.HasValue || v.CompareTo(retVal.Value) > 0) { retVal = v; }
            }
            return retVal;
        }
<<<<<<< HEAD
=======

        public static TOut? MaxOrNull<TIn, TOut>(this IEnumerable<TIn> enumerable, Func<TIn, TOut> conversion)
            where TOut : struct, IComparable<TOut>
            => enumerable.Select(conversion).MaxOrNull();

        public static int FindIndex<T>(this IReadOnlyList<T> list, Predicate<T> predicate)
        {
            for (int i=0; i<list.Count; i++)
            {
                if (predicate(list[i])) { return i; }
            }
            return -1;
        }

        /// <summary>
        /// Same as FirstOrDefault but will always return null instead of default(T) when no element is found
        /// </summary>
        public static T? FirstOrNull<T>(this IEnumerable<T> source, Func<T, bool> predicate) where T : struct
        {
            if (source.FirstOrDefault(predicate) is var first && !first.Equals(default(T)))
            {
                return first;
            }

            return null;
        }

        public static T? FirstOrNull<T>(this IEnumerable<T> source) where T : struct
        {
            if (source.FirstOrDefault() is var first && !first.Equals(default(T)))
            {
                return first;
            }

            return null;
        }

        public static IEnumerable<T> NotNull<T>(this IEnumerable<T?> source) where T : struct
            => source
                .Where(nullable => nullable.HasValue)
                .Select(nullable => nullable.Value);

        public static IEnumerable<T> NotNone<T>(this IEnumerable<Option<T>> source)
        {
            foreach (var o in source)
            {
                if (o.TryUnwrap(out var v)) { yield return v; }
            }
        }

        public static IEnumerable<TSuccess> Successes<TSuccess, TFailure>(
            this IEnumerable<Result<TSuccess, TFailure>> source)
            => source
                .OfType<Success<TSuccess, TFailure>>()
                .Select(s => s.Value);
        
        public static IEnumerable<TFailure> Failures<TSuccess, TFailure>(
            this IEnumerable<Result<TSuccess, TFailure>> source)
            => source
                .OfType<Failure<TSuccess, TFailure>>()
                .Select(f => f.Error);
>>>>>>> f223f774
    }
}<|MERGE_RESOLUTION|>--- conflicted
+++ resolved
@@ -244,8 +244,6 @@
         }
 
         /// <summary>
-<<<<<<< HEAD
-=======
         /// Equivalent to LINQ's Enumerable.Concat. The main difference is that this
         /// takes advantage of ICollection<T> optimizations for Enumerable.Contains
         /// and Enumerable.Count.
@@ -258,7 +256,6 @@
             => new ListConcat<T>(self, other);
 
         /// <summary>
->>>>>>> f223f774
         /// Returns the maximum element in a given enumerable, or null if there
         /// aren't any elements in the input.
         /// </summary>
@@ -273,8 +270,6 @@
             }
             return retVal;
         }
-<<<<<<< HEAD
-=======
 
         public static TOut? MaxOrNull<TIn, TOut>(this IEnumerable<TIn> enumerable, Func<TIn, TOut> conversion)
             where TOut : struct, IComparable<TOut>
@@ -336,6 +331,5 @@
             => source
                 .OfType<Failure<TSuccess, TFailure>>()
                 .Select(f => f.Error);
->>>>>>> f223f774
     }
 }