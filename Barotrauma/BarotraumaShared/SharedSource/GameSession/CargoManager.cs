--- conflicted
+++ resolved
@@ -8,13 +8,10 @@
 using System.Text;
 using System.Xml.Linq;
 using Barotrauma.Networking;
-<<<<<<< HEAD
-=======
 using System.Collections;
 #if SERVER
 using Barotrauma.Networking;
 #endif
->>>>>>> d5df5880
 
 namespace Barotrauma
 {
