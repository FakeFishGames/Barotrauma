--- conflicted
+++ resolved
@@ -416,11 +416,7 @@
                 }
             }
 #endif
-<<<<<<< HEAD
-            return FindAllSellableItems().Where(it => IsItemSellable(it, confirmedSoldEntities));
-=======
             return FindAllSellableItems().Where(it => IsItemSellable(it, confirmedSoldEntities)).ToList();
->>>>>>> f95be051
         }
 
         public static IReadOnlyCollection<Item> FindAllItemsOnPlayerAndSub(Character character)
@@ -444,11 +440,7 @@
                 if (!item.Components.All(static c => c is not Holdable { Attachable: true, Attached: true })) { return false; }
                 if (!item.Components.All(static c => c is not Wire w || w.Connections.All(static c => c is null))) { return false; }
                 if (!ItemAndAllContainersInteractable(item)) { return false; }
-<<<<<<< HEAD
-                if (item.GetRootContainer() is { } rootContainer && rootContainer.HasTag("dontsellitems")) { return false; }
-=======
                 if (item.RootContainer is Item rootContainer && rootContainer.HasTag("dontsellitems")) { return false; }
->>>>>>> f95be051
                 return true;
             }).Distinct();
 
