--- conflicted
+++ resolved
@@ -389,7 +389,6 @@
                     {
                         var filteredMissions = beaconMissionPrefabs.Where(m => levelData.Difficulty >= m.MinLevelDifficulty && levelData.Difficulty <= m.MaxLevelDifficulty);
                         if (filteredMissions.None())
-<<<<<<< HEAD
                         {
                             DebugConsole.AddWarning($"No suitable beacon mission found matching the level difficulty {levelData.Difficulty}. Ignoring the restriction.");
                         }
@@ -397,15 +396,6 @@
                         {
                             beaconMissionPrefabs = filteredMissions;
                         }
-=======
-                        {
-                            DebugConsole.AddWarning($"No suitable beacon mission found matching the level difficulty {levelData.Difficulty}. Ignoring the restriction.");
-                        }
-                        else
-                        {
-                            beaconMissionPrefabs = filteredMissions;
-                        }
->>>>>>> 8face2f3
                         Random rand = new MTRandom(ToolBox.StringToInt(levelData.Seed));
                         var beaconMissionPrefab = ToolBox.SelectWeightedRandom(beaconMissionPrefabs, p => p.Commonness, rand);
                         extraMissions.Add(beaconMissionPrefab.Instantiate(Map.SelectedConnection.Locations, Submarine.MainSub));
@@ -567,11 +557,7 @@
 
             if (availableTransition == TransitionType.None)
             {
-<<<<<<< HEAD
-                DebugConsole.ThrowError("Failed to load a new campaign level. No available level transitions " +
-=======
                 DebugConsole.ThrowErrorLocalized("Failed to load a new campaign level. No available level transitions " +
->>>>>>> 8face2f3
                     "(current location: " + (map.CurrentLocation?.DisplayName ?? "null") + ", " +
                     "selected location: " + (map.SelectedLocation?.DisplayName ?? "null") + ", " +
                     "leaving sub: " + (leavingSub?.Info?.Name ?? "null") + ", " +
@@ -1474,11 +1460,7 @@
                             newContainerName = cargoContainer.Item.Prefab.Identifier.ToString();
                         }
                     }
-<<<<<<< HEAD
-                    string msg = "Item transfer log error.";
-=======
                     string msg;
->>>>>>> 8face2f3
                     if (oldContainer != null)
                     {
                         if (newContainer == null && oldContainer == item.Container)
