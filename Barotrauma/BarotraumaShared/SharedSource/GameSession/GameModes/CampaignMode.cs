﻿using Barotrauma.Extensions;
using Barotrauma.Items.Components;
using Barotrauma.Networking;
using FarseerPhysics;
using Microsoft.Xna.Framework;
using System;
using System.Collections.Generic;
using System.Collections.Immutable;
using System.Linq;
using System.Xml.Linq;

namespace Barotrauma
{
    abstract partial class CampaignMode : GameMode
    {
        [NetworkSerialize]
        public readonly record struct SaveInfo(
            string FilePath,
            Option<SerializableDateTime> SaveTime,
            string SubmarineName,
            ImmutableArray<string> EnabledContentPackageNames) : INetSerializableStruct;

        public const int MaxMoney = int.MaxValue / 2; //about 1 billion
        public const int InitialMoney = 8500;

        //duration of the camera transition at the end of a round
        protected const float EndTransitionDuration = 5.0f;
        //there can be no events before this time has passed during the 1st campaign round
        const float FirstRoundEventDelay = 0.0f;

        public double TotalPlayTime;
        public int TotalPassedLevels;

        public enum InteractionType { None, Talk, Examine, Map, Crew, Store, Upgrade, PurchaseSub, MedicalClinic, Cargo }

        public static bool BlocksInteraction(InteractionType interactionType)
        {
            return interactionType != InteractionType.None && interactionType != InteractionType.Cargo;
        }

        public readonly CargoManager CargoManager;
        public UpgradeManager UpgradeManager;
        public MedicalClinic MedicalClinic;

        private List<Faction> factions;
        public IReadOnlyList<Faction> Factions => factions;

        public readonly CampaignMetadata CampaignMetadata;

        protected XElement petsElement;

        protected XElement ActiveOrdersElement { get; set; }

        public CampaignSettings Settings;

        private readonly List<Mission> extraMissions = new List<Mission>();

        public readonly NamedEvent<WalletChangedEvent> OnMoneyChanged = new NamedEvent<WalletChangedEvent>();

        public enum TransitionType
        {
            None,
            //leaving a location level
            LeaveLocation,
            //progressing to next location level
            ProgressToNextLocation,
            //returning to previous location level
            ReturnToPreviousLocation,
            //returning to previous location (one with no level/outpost, the player is taken to the map screen and must choose their next destination)
            ReturnToPreviousEmptyLocation,
            //progressing to an empty location (one with no level/outpost, the player is taken to the map screen and must choose their next destination)
            ProgressToNextEmptyLocation,
            //end of campaign (reached end location)
            End
        }

        public bool IsFirstRound { get; protected set; } = true;

        public bool DisableEvents
        {
            get { return IsFirstRound && GameMain.GameSession.RoundDuration < FirstRoundEventDelay; }
        }

        public bool CheatsEnabled;

        public const float HullRepairCostPerDamage = 0.1f, ItemRepairCostPerRepairDuration = 1.0f;
        public const int ShuttleReplaceCost = 1000;
        public const int MaxHullRepairCost = 600, MaxItemRepairCost = 2000;

        protected bool wasDocked;

        //key = dialog flag, double = Timing.TotalTime when the line was last said
        private readonly Dictionary<string, double> dialogLastSpoken = new Dictionary<string, double>();

        public SubmarineInfo PendingSubmarineSwitch;
        public bool TransferItemsOnSubSwitch { get; set; }

        public bool SwitchedSubsThisRound { get; private set; }

        protected Map map;
        public Map Map
        {
            get { return map; }
        }

        public override IEnumerable<Mission> Missions
        {
            get
            {
                //map can be null if we're in the process of loading the save
                if (Map != null)
                {
                    if (Map.CurrentLocation != null)
                    {
                        foreach (Mission mission in map.CurrentLocation.SelectedMissions)
                        {
                            if (mission.Locations[0] == mission.Locations[1] ||
                                mission.Locations.Contains(Map.SelectedLocation))
                            {
                                yield return mission;
                            }
                        }
                    }
                    foreach (Mission mission in extraMissions)
                    {
                        yield return mission;
                    }
                }
            }
        }

        public Location CurrentLocation => Map?.CurrentLocation;

        public Wallet Bank;

        public LevelData NextLevel
        {
            get;
            protected set;
        }

        public bool PurchasedLostShuttlesInLatestSave, PurchasedHullRepairsInLatestSave, PurchasedItemRepairsInLatestSave;

        public virtual bool PurchasedHullRepairs { get; set; }
        public virtual bool PurchasedLostShuttles { get; set; }
        public virtual bool PurchasedItemRepairs { get; set; }

        public bool DivingSuitWarningShown;

        private static bool AnyOneAllowedToManageCampaign(ClientPermissions permissions)
        {
            if (GameMain.NetworkMember == null) { return true; }
            if (GameMain.NetworkMember.ConnectedClients.Count == 1) { return true; }

            if (GameMain.NetworkMember.GameStarted)
            {
                //allow managing if no-one with permissions is alive and in-game
                return GameMain.NetworkMember.ConnectedClients.None(c =>
                    c.InGame && c.Character is { IsIncapacitated: false, IsDead: false } &&
                    (IsOwner(c) || c.HasPermission(permissions)));
            }
            else
            {
                return GameMain.NetworkMember.ConnectedClients.None(c => IsOwner(c) || c.HasPermission(permissions));
            }
        }

        protected CampaignMode(GameModePreset preset, CampaignSettings settings)
            : base(preset)
        {
            Bank = new Wallet(Option<Character>.None())
            {
                Balance = settings.InitialMoney
            };

            CargoManager = new CargoManager(this);
            MedicalClinic = new MedicalClinic(this);
            CampaignMetadata = new CampaignMetadata();
            Identifier messageIdentifier = new Identifier("money");

#if CLIENT
            OnMoneyChanged.RegisterOverwriteExisting(new Identifier("CampaignMoneyChangeNotification"), e =>
            {
                if (!e.ChangedData.BalanceChanged.TryUnwrap(out var changed)) { return; }

                if (changed == 0) { return; }

                bool isGain = changed > 0;
                Color clr = isGain ? GUIStyle.Yellow : GUIStyle.Red;

                if (e.Owner.TryUnwrap(out var owner))
                {
                    owner.AddMessage(FormatMessage(), clr, playSound: Character.Controlled == owner, messageIdentifier, changed);
                }
                else if (IsSinglePlayer)
                {
                    Character.Controlled?.AddMessage(FormatMessage(), clr, playSound: true, messageIdentifier, changed);
                }

                string FormatMessage() => TextManager.GetWithVariable(isGain ? "moneygainformat" : "moneyloseformat", "[money]", TextManager.FormatCurrency(Math.Abs(changed))).ToString();
            });
#endif
        }

        public virtual Wallet GetWallet(Client client = null)
        {
            return Bank;
        }

        public virtual bool TryPurchase(Client client, int price)
        {
            return GetWallet(client).TryDeduct(price);
        }

        public virtual int GetBalance(Client client = null)
        {
            return GetWallet(client).Balance;
        }

        public bool CanAfford(int cost, Client client = null)
        {
            return GetBalance(client) >= cost;
        }

        /// <summary>
        /// The location that's displayed as the "current one" in the map screen. Normally the current outpost or the location at the start of the level,
        /// but when selecting the next destination at the end of the level at an uninhabited location we use the location at the end
        /// </summary>
        public Location GetCurrentDisplayLocation()
        {
            if (Level.Loaded?.EndLocation != null && !Level.Loaded.Generating &&
                Level.Loaded.Type == LevelData.LevelType.LocationConnection &&
                GetAvailableTransition(out _, out _) == TransitionType.ProgressToNextEmptyLocation)
            {
                return Level.Loaded.EndLocation;
            }
            return Level.Loaded?.StartLocation ?? Map.CurrentLocation;
        }

        public static List<Submarine> GetSubsToLeaveBehind(Submarine leavingSub)
        {
            //leave subs behind if they're not docked to the leaving sub and not at the same exit
            return Submarine.Loaded.FindAll(sub =>
                sub != leavingSub &&
                !leavingSub.DockedTo.Contains(sub) &&
                sub.Info.Type == SubmarineType.Player && sub.TeamID == CharacterTeamType.Team1 && // pirate subs are currently tagged as player subs as well
                sub != GameMain.NetworkMember?.RespawnManager?.RespawnShuttle &&
                (sub.AtEndExit != leavingSub.AtEndExit || sub.AtStartExit != leavingSub.AtStartExit));
        }

        public override void Start()
        {
            base.Start();
            dialogLastSpoken.Clear();
            characterOutOfBoundsTimer.Clear();
#if CLIENT
            prevCampaignUIAutoOpenType = TransitionType.None;
#endif

            foreach (var faction in factions)
            {
                faction.Reputation.ReputationAtRoundStart = faction.Reputation.Value;
            }

            if (PurchasedHullRepairsInLatestSave)
            {
                foreach (Structure wall in Structure.WallList)
                {
                    if (wall.Submarine == null || wall.Submarine.Info.Type != SubmarineType.Player) { continue; }
                    if (wall.Submarine == Submarine.MainSub || Submarine.MainSub.DockedTo.Contains(wall.Submarine))
                    {
                        for (int i = 0; i < wall.SectionCount; i++)
                        {
                            wall.SetDamage(i, 0, createNetworkEvent: false, createExplosionEffect: false);
                        }
                    }
                }
                PurchasedHullRepairsInLatestSave = PurchasedHullRepairs = false;
            }
            if (PurchasedItemRepairsInLatestSave)
            {
                foreach (Item item in Item.ItemList)
                {
                    if (item.Submarine == null || item.Submarine.Info.Type != SubmarineType.Player) { continue; }
                    if (item.Submarine == Submarine.MainSub || Submarine.MainSub.DockedTo.Contains(item.Submarine))
                    {
                        if (item.GetComponent<Items.Components.Repairable>() != null)
                        {
                            item.Condition = item.MaxCondition;
                        }
                    }
                }
                PurchasedItemRepairsInLatestSave = PurchasedItemRepairs = false;
            }
            PurchasedLostShuttlesInLatestSave = PurchasedLostShuttles = false;
            var connectedSubs = Submarine.MainSub.GetConnectedSubs();
            wasDocked = Level.Loaded.StartOutpost != null && connectedSubs.Contains(Level.Loaded.StartOutpost);
            SwitchedSubsThisRound = false;
        }

        public static int GetHullRepairCost()
        {
            float totalDamage = 0;
            foreach (Structure wall in Structure.WallList)
            {
                if (wall.Submarine == null || wall.Submarine.Info.Type != SubmarineType.Player) { continue; }
                if (wall.Submarine == Submarine.MainSub || Submarine.MainSub.DockedTo.Contains(wall.Submarine))
                {
                    for (int i = 0; i < wall.SectionCount; i++)
                    {
                        totalDamage += wall.SectionDamage(i);
                    }
                }
            }
            return (int)Math.Min(totalDamage * HullRepairCostPerDamage, MaxHullRepairCost);
        }

        public static int GetItemRepairCost()
        {
            float totalRepairDuration = 0.0f;
            foreach (Item item in Item.ItemList)
            {
                if (item.Submarine == null || item.Submarine.Info.Type != SubmarineType.Player) { continue; }
                if (item.Submarine == Submarine.MainSub || Submarine.MainSub.DockedTo.Contains(item.Submarine))
                {
                    var repairable = item.GetComponent<Repairable>();
                    if (repairable == null) { continue; }
                    totalRepairDuration += repairable.FixDurationHighSkill * (1.0f - item.Condition / item.MaxCondition);
                }
            }
            return (int)Math.Min(totalRepairDuration * ItemRepairCostPerRepairDuration, MaxItemRepairCost);
        }

        public void InitFactions()
        {
            factions = new List<Faction>();
            foreach (FactionPrefab factionPrefab in FactionPrefab.Prefabs)
            {
                factions.Add(new Faction(CampaignMetadata, factionPrefab));
            }
        }

        /// <summary>
        /// Automatically cleared after triggering -> no need to unregister
        /// </summary>
        public event Action BeforeLevelLoading;


        public override void AddExtraMissions(LevelData levelData)
        {
            if (levelData == null)
            {
                throw new ArgumentException("Level data was null.");
            }

            extraMissions.Clear();

            var currentLocation = Map.CurrentLocation;
            if (currentLocation == null)
            {
                throw new InvalidOperationException("Current location was null.");
            }
            if (levelData.Type == LevelData.LevelType.Outpost)
            {
                //if there's an available mission that takes place in the outpost, select it
                foreach (var availableMission in currentLocation.AvailableMissions)
                {
                    if (availableMission.Locations[0] == currentLocation && availableMission.Locations[1] == currentLocation)
                    {
                        currentLocation.SelectMission(availableMission);
                    }
                }
            }
            else
            {
                foreach (Mission mission in currentLocation.SelectedMissions.ToList())
                {
                    //if we had selected a mission that takes place in the outpost, deselect it when leaving the outpost
                    if (mission.Locations[0] == currentLocation &&
                        mission.Locations[1] == currentLocation)
                    {
                        currentLocation.DeselectMission(mission);
                    }
                }
                if (levelData.HasBeaconStation && !levelData.IsBeaconActive)
                {
                    var beaconMissionPrefabs = MissionPrefab.Prefabs.Where(m => m.Tags.Contains("beaconnoreward")).OrderBy(m => m.UintIdentifier);
                    if (beaconMissionPrefabs.Any())
                    {
                        Random rand = new MTRandom(ToolBox.StringToInt(levelData.Seed));
                        var beaconMissionPrefab = ToolBox.SelectWeightedRandom(beaconMissionPrefabs, p => (float)p.Commonness, rand);
                        if (!Missions.Any(m => m.Prefab.Type == beaconMissionPrefab.Type))
                        {
                            extraMissions.Add(beaconMissionPrefab.Instantiate(Map.SelectedConnection.Locations, Submarine.MainSub));
                        }
                    }
                }
                if (levelData.HasHuntingGrounds)
                {
                    var huntingGroundsMissionPrefabs = MissionPrefab.Prefabs.Where(m => m.Tags.Contains("huntinggrounds")).OrderBy(m => m.UintIdentifier);
                    if (!huntingGroundsMissionPrefabs.Any())
                    {
                        DebugConsole.AddWarning("Could not find a hunting grounds mission for the level. No mission with the tag \"huntinggrounds\" found.");
                    }
                    else
                    {
                        Random rand = new MTRandom(ToolBox.StringToInt(levelData.Seed));
                        // Adjust the prefab commonness based on the difficulty tag
                        var prefabs = huntingGroundsMissionPrefabs.ToList();
                        var weights = prefabs.Select(p => (float)Math.Max(p.Commonness, 1)).ToList();
                        for (int i = 0; i < prefabs.Count; i++)
                        {
                            var prefab = prefabs[i];
                            var weight = weights[i];
                            if (prefab.Tags.Contains("easy"))
                            {
                                weight *= MathHelper.Lerp(0.2f, 2f, MathUtils.InverseLerp(80, LevelData.HuntingGroundsDifficultyThreshold, levelData.Difficulty));
                            }
                            else if (prefab.Tags.Contains("hard"))
                            {
                                weight *= MathHelper.Lerp(0.5f, 1.5f, MathUtils.InverseLerp(LevelData.HuntingGroundsDifficultyThreshold + 10, 80, levelData.Difficulty));
                            }
                            weights[i] = weight;
                        }
                        var huntingGroundsMissionPrefab = ToolBox.SelectWeightedRandom(prefabs, weights, rand);
                        if (!Missions.Any(m => m.Prefab.Tags.Contains("huntinggrounds")))
                        {
                            extraMissions.Add(huntingGroundsMissionPrefab.Instantiate(Map.SelectedConnection.Locations, Submarine.MainSub));
                        }
                    }
                }
                foreach (Faction faction in factions.OrderBy(f => f.Prefab.MenuOrder))
                {
                    foreach (var automaticMission in faction.Prefab.AutomaticMissions)
                    {
                        if (faction.Reputation.Value < automaticMission.MinReputation || faction.Reputation.Value > automaticMission.MaxReputation) { continue; }

                        if (automaticMission.DisallowBetweenOtherFactionOutposts && levelData.Type == LevelData.LevelType.LocationConnection)
                        {
                            if (Map.SelectedConnection.Locations.All(l => l.Faction != null && l.Faction != faction))
                            {
                                continue;
                            }
                        }
                        if (automaticMission.MaxDistanceFromFactionOutpost < int.MaxValue)
                        {
                            if (!Map.LocationOrConnectionWithinDistance(
                                currentLocation, 
                                automaticMission.MaxDistanceFromFactionOutpost, 
                                loc => loc.Faction == faction))
                            {
                                continue;
                            }
                        }
                        Random rand = new MTRandom(ToolBox.StringToInt(levelData.Seed + TotalPassedLevels));
                        if (levelData.Type != automaticMission.LevelType) { continue; }
                        float probability =
                            MathHelper.Lerp(
                                automaticMission.MinProbability, 
                                automaticMission.MaxProbability,
                                MathUtils.InverseLerp(automaticMission.MinReputation, automaticMission.MaxReputation, faction.Reputation.Value));
                        if (rand.NextDouble() < probability)
                        {
                            var missionPrefabs = MissionPrefab.Prefabs.Where(m => m.Tags.Any(t => t == automaticMission.MissionTag)).OrderBy(m => m.UintIdentifier);
                            if (missionPrefabs.Any())
                            {
                                var missionPrefab = ToolBox.SelectWeightedRandom(missionPrefabs, p => (float)p.Commonness, rand);     
                                if (missionPrefab.Type == MissionType.Pirate && Missions.Any(m => m.Prefab.Type == MissionType.Pirate))
                                {
                                    continue;                                    
                                }
                                if (automaticMission.LevelType == LevelData.LevelType.Outpost)
                                {
                                    extraMissions.Add(missionPrefab.Instantiate(new Location[] { currentLocation, currentLocation }, Submarine.MainSub));
                                }
                                else
                                {
                                    extraMissions.Add(missionPrefab.Instantiate(Map.SelectedConnection.Locations, Submarine.MainSub));
                                }                               
                            }
                        }                        
                    }
                }
            }
            if (levelData.Biome.IsEndBiome)
            {
                Identifier endMissionTag = Identifier.Empty;
                if (levelData.Type == LevelData.LevelType.LocationConnection)
                {
                    int locationIndex = map.EndLocations.IndexOf(map.SelectedLocation);
                    if (locationIndex > -1)
                    {
                        endMissionTag = ("endlevel_locationconnection_" + locationIndex).ToIdentifier();
                    }
                }
                else
                {
                    int locationIndex = map.EndLocations.IndexOf(map.CurrentLocation);
                    if (locationIndex > -1)
                    {
                        endMissionTag = ("endlevel_location_" + locationIndex).ToIdentifier();
                    }
                }
                if (!endMissionTag.IsEmpty)
                {
                    var endLevelMissionPrefabs = MissionPrefab.Prefabs.Where(m => m.Tags.Contains(endMissionTag)).OrderBy(m => m.UintIdentifier);
                    if (endLevelMissionPrefabs.Any())
                    {
                        Random rand = new MTRandom(ToolBox.StringToInt(levelData.Seed));
                        var endLevelMissionPrefab = ToolBox.SelectWeightedRandom(endLevelMissionPrefabs, p => (float)p.Commonness, rand);
                        if (!Missions.Any(m => m.Prefab.Type == endLevelMissionPrefab.Type))
                        {
                            if (levelData.Type == LevelData.LevelType.LocationConnection)
                            {
                                extraMissions.Add(endLevelMissionPrefab.Instantiate(map.SelectedConnection.Locations, Submarine.MainSub));
                            }
                            else
                            {
                                extraMissions.Add(endLevelMissionPrefab.Instantiate(new Location[] { map.CurrentLocation, map.CurrentLocation }, Submarine.MainSub));
                            }
                        }
                    }
                }
            }
        }


        public void LoadNewLevel()
        {
            if (GameMain.NetworkMember != null && GameMain.NetworkMember.IsClient) 
            {
                return;
            }

            if (CoroutineManager.IsCoroutineRunning("LevelTransition"))
            {
                DebugConsole.ThrowError("Level transition already running.\n" + Environment.StackTrace.CleanupStackTrace());
                return;
            }

            BeforeLevelLoading?.Invoke();
            BeforeLevelLoading = null;

            if (Level.Loaded == null || Submarine.MainSub == null)
            {
                LoadInitialLevel();
                return;
            }

            var availableTransition = GetAvailableTransition(out LevelData nextLevel, out Submarine leavingSub);

            if (availableTransition == TransitionType.None)
            {
                DebugConsole.ThrowError("Failed to load a new campaign level. No available level transitions " +
                    "(current location: " + (map.CurrentLocation?.Name ?? "null") + ", " +
                    "selected location: " + (map.SelectedLocation?.Name ?? "null") + ", " +
                    "leaving sub: " + (leavingSub?.Info?.Name ?? "null") + ", " +
                    "at start: " + (leavingSub?.AtStartExit.ToString() ?? "null") + ", " +
                    "at end: " + (leavingSub?.AtEndExit.ToString() ?? "null") + ")\n" +
                    Environment.StackTrace.CleanupStackTrace());
                return;
            }
            if (nextLevel == null)
            {
                DebugConsole.ThrowError("Failed to load a new campaign level. No available level transitions " +
                    "(transition type: " + availableTransition + ", " +
                    "current location: " + (map.CurrentLocation?.Name ?? "null") + ", " +
                    "selected location: " + (map.SelectedLocation?.Name ?? "null") + ", " +
                    "leaving sub: " + (leavingSub?.Info?.Name ?? "null") + ", " +
                    "at start: " + (leavingSub?.AtStartExit.ToString() ?? "null") + ", " +
                    "at end: " + (leavingSub?.AtEndExit.ToString() ?? "null") + ")\n" +
                    Environment.StackTrace.CleanupStackTrace());
                return;
            }
#if CLIENT
            ShowCampaignUI = ForceMapUI = false;
#endif
            DebugConsole.NewMessage("Transitioning to " + (nextLevel?.Seed ?? "null") +
                " (current location: " + (map.CurrentLocation?.Name ?? "null") + ", " +
                "selected location: " + (map.SelectedLocation?.Name ?? "null") + ", " +
                "leaving sub: " + (leavingSub?.Info?.Name ?? "null") + ", " +
                "at start: " + (leavingSub?.AtStartExit.ToString() ?? "null") + ", " +
                "at end: " + (leavingSub?.AtEndExit.ToString() ?? "null") + ", " +
                "transition type: " + availableTransition + ")");

            IsFirstRound = false;
            bool mirror = map.SelectedConnection != null && map.CurrentLocation != map.SelectedConnection.Locations[0];
            CoroutineManager.StartCoroutine(DoLevelTransition(availableTransition, nextLevel, leavingSub, mirror), "LevelTransition");
        }

        /// <summary>
        /// Load the first level and start the round after loading a save file
        /// </summary>
        protected abstract void LoadInitialLevel();

        protected abstract IEnumerable<CoroutineStatus> DoLevelTransition(TransitionType transitionType, LevelData newLevel, Submarine leavingSub, bool mirror, List<TraitorMissionResult> traitorResults = null);

        /// <summary>
        /// Which type of transition between levels is currently possible (if any)
        /// </summary>
        public TransitionType GetAvailableTransition(out LevelData nextLevel, out Submarine leavingSub)
        {
            if (Level.Loaded == null || Submarine.MainSub == null)
            {
                nextLevel = null;
                leavingSub = null;
                return TransitionType.None;
            }

            leavingSub = GetLeavingSub();
            if (leavingSub == null)
            {
                nextLevel = null;
                return TransitionType.None;
            }

            //currently travelling from location to another
            if (Level.Loaded.Type == LevelData.LevelType.LocationConnection)
            {
                if (leavingSub.AtEndExit)
                {
                    if (Level.Loaded.EndLocation != null && Level.Loaded.EndLocation.Type.HasOutpost && Level.Loaded.EndOutpost != null)
                    {
                        nextLevel = Level.Loaded.EndLocation.LevelData;
                        return TransitionType.ProgressToNextLocation;
                    }
                    else if (map.SelectedConnection != null)
                    {
                        nextLevel = Level.Loaded.LevelData != map.SelectedConnection?.LevelData || (map.SelectedConnection.Locations[0] == Level.Loaded.EndLocation == Level.Loaded.Mirrored) ? 
                            map.SelectedConnection.LevelData : null;
                        return TransitionType.ProgressToNextEmptyLocation;
                    }
                    else
                    {
                        nextLevel = null;
                        return TransitionType.ProgressToNextEmptyLocation;
                    }
                }
                else if (leavingSub.AtStartExit)
                {
                    if (map.CurrentLocation.Type.HasOutpost && Level.Loaded.StartOutpost != null)
                    {
                        nextLevel = map.CurrentLocation.LevelData;
                        return TransitionType.ReturnToPreviousLocation;
                    }
                    else if (map.SelectedLocation != null && map.SelectedLocation != map.CurrentLocation && !map.CurrentLocation.Type.HasOutpost &&
                            map.SelectedConnection != null && Level.Loaded.LevelData != map.SelectedConnection.LevelData)
                    {
                        nextLevel = map.SelectedConnection.LevelData;
                        return TransitionType.LeaveLocation;
                    }
                    else
                    {
                        nextLevel = map.SelectedConnection?.LevelData;
                        return TransitionType.ReturnToPreviousEmptyLocation;
                    }
                }
                else
                {
                    nextLevel = null;
                    return TransitionType.None;
                }
            }
            else if (Level.Loaded.Type == LevelData.LevelType.Outpost)
            {
                int currentEndLocationIndex = map.EndLocations.IndexOf(map.CurrentLocation);
                if (currentEndLocationIndex > -1)
                {
                    if (currentEndLocationIndex == map.EndLocations.Count - 1)
                    {
                        //at the last end location, end of campaign
                        nextLevel = map.StartLocation?.LevelData;
                        return TransitionType.End;
                    }
                    else if (leavingSub.AtEndExit && currentEndLocationIndex < map.EndLocations.Count - 1)
                    {
                        //more end locations to go, progress to the next one
                        nextLevel = map.EndLocations[currentEndLocationIndex + 1]?.LevelData;
                        return TransitionType.ProgressToNextLocation;                        
                    }
                    else
                    {
                        nextLevel = null;
                        return TransitionType.None;
                    }
                }
                else
                {
                    nextLevel = map.SelectedLocation == null ? null : map.SelectedConnection?.LevelData;
                    return nextLevel == null ? TransitionType.None : TransitionType.LeaveLocation;
                }
            }
            else
            {
                throw new NotImplementedException();
            }
        }

        public TransitionType GetAvailableTransition() => GetAvailableTransition(out _, out _);

        /// <summary>
        /// Which submarine is at a position where it can leave the level and enter another one (if any).
        /// </summary>
        private static Submarine GetLeavingSub()
        {
            if (Level.IsLoadedOutpost)
            {
                return Submarine.MainSub;
            }
            //in single player, only the sub the controlled character is inside can transition between levels
            //in multiplayer, if there's subs at both ends of the level, only the one with more players inside can transition
            //TODO: ignore players who don't have the permission to trigger a transition between levels?
            var leavingPlayers = Character.CharacterList.Where(c => !c.IsDead && (c == Character.Controlled || c.IsRemotePlayer));

            CharacterTeamType submarineTeam = leavingPlayers.FirstOrDefault()?.TeamID ?? CharacterTeamType.Team1;

            //allow leaving if inside an outpost, and the submarine is either docked to it or close enough
            Submarine leavingSubAtStart = GetLeavingSubAtStart(leavingPlayers, submarineTeam);
            Submarine leavingSubAtEnd = GetLeavingSubAtEnd(leavingPlayers, submarineTeam);

            int playersInSubAtStart = leavingSubAtStart == null || !leavingSubAtStart.AtStartExit ? 0 :
                leavingPlayers.Count(c => c.Submarine == leavingSubAtStart || leavingSubAtStart.DockedTo.Contains(c.Submarine) || (Level.Loaded.StartOutpost != null && c.Submarine == Level.Loaded.StartOutpost));
            int playersInSubAtEnd = leavingSubAtEnd == null || !leavingSubAtEnd.AtEndExit ? 0 :
                leavingPlayers.Count(c => c.Submarine == leavingSubAtEnd || leavingSubAtEnd.DockedTo.Contains(c.Submarine) || (Level.Loaded.EndOutpost != null && c.Submarine == Level.Loaded.EndOutpost));

            if (playersInSubAtStart == 0 && playersInSubAtEnd == 0) 
            {
                return null; 
            }

            return playersInSubAtStart > playersInSubAtEnd ? leavingSubAtStart : leavingSubAtEnd;

            static Submarine GetLeavingSubAtStart(IEnumerable<Character> leavingPlayers, CharacterTeamType submarineTeam)
            {
                if (Level.Loaded.StartOutpost == null)
                {
                    Submarine closestSub = Submarine.FindClosest(Level.Loaded.StartExitPosition, ignoreOutposts: true, ignoreRespawnShuttle: true, teamType: submarineTeam);
                    if (closestSub == null) { return null; }
                    return closestSub.DockedTo.Contains(Submarine.MainSub) ? Submarine.MainSub : closestSub;
                }
                else
                {
                    //if there's a sub docked to the outpost, we can leave the level
                    if (Level.Loaded.StartOutpost.DockedTo.Any())
                    {
<<<<<<< HEAD
                        var dockedSub = Level.Loaded.StartOutpost.DockedTo.FirstOrDefault();
                        if (dockedSub == GameMain.NetworkMember?.RespawnManager?.RespawnShuttle || dockedSub.TeamID != submarineTeam) { return null; }
                        return dockedSub.DockedTo.Contains(Submarine.MainSub) ? Submarine.MainSub : dockedSub;
=======
                        foreach (var dockedSub in Level.Loaded.StartOutpost.DockedTo)
                        {
                            if (dockedSub == GameMain.NetworkMember?.RespawnManager?.RespawnShuttle || dockedSub.TeamID != submarineTeam) { continue; }
                            return dockedSub.DockedTo.Contains(Submarine.MainSub) ? Submarine.MainSub : dockedSub;
                        }
>>>>>>> f95be051
                    }

                    //nothing docked, check if there's a sub close enough to the outpost and someone inside the outpost
                    if (Level.Loaded.Type == LevelData.LevelType.LocationConnection && !leavingPlayers.Any(s => s.Submarine == Level.Loaded.StartOutpost)) { return null; }
                    Submarine closestSub = Submarine.FindClosest(Level.Loaded.StartOutpost.WorldPosition, ignoreOutposts: true, ignoreRespawnShuttle: true, teamType: submarineTeam);
                    if (closestSub == null || !closestSub.AtStartExit) { return null; }
                    return closestSub.DockedTo.Contains(Submarine.MainSub) ? Submarine.MainSub : closestSub;
                }
            }

            static Submarine GetLeavingSubAtEnd(IEnumerable<Character> leavingPlayers, CharacterTeamType submarineTeam)
            {
                if (Level.Loaded.EndOutpost != null && Level.Loaded.EndOutpost.ExitPoints.Any())
                {
                    Submarine closestSub = Submarine.FindClosest(Level.Loaded.EndOutpost.WorldPosition, ignoreOutposts: true, ignoreRespawnShuttle: true, teamType: submarineTeam);
                    if (closestSub == null || !closestSub.AtEndExit) { return null; }
                    return closestSub.DockedTo.Contains(Submarine.MainSub) ? Submarine.MainSub : closestSub;
                }
                //no "end" in outpost levels
                if (Level.Loaded.Type == LevelData.LevelType.Outpost) 
                { 
                    return null; 
                }

                if (Level.Loaded.EndOutpost == null)
                {
                    Submarine closestSub = Submarine.FindClosest(Level.Loaded.EndExitPosition, ignoreOutposts: true, ignoreRespawnShuttle: true, teamType: submarineTeam);
                    if (closestSub == null) { return null; }
                    return closestSub.DockedTo.Contains(Submarine.MainSub) ? Submarine.MainSub : closestSub;
                }
                else
                {
                    //if there's a sub docked to the outpost, we can leave the level
                    if (Level.Loaded.EndOutpost.DockedTo.Any())
                    {
<<<<<<< HEAD
                        var dockedSub = Level.Loaded.EndOutpost.DockedTo.FirstOrDefault();
                        if (dockedSub == GameMain.NetworkMember?.RespawnManager?.RespawnShuttle || dockedSub.TeamID != submarineTeam) { return null; }
                        return dockedSub.DockedTo.Contains(Submarine.MainSub) ? Submarine.MainSub : dockedSub;
=======
                        foreach (var dockedSub in Level.Loaded.EndOutpost.DockedTo)
                        {
                            if (dockedSub == GameMain.NetworkMember?.RespawnManager?.RespawnShuttle || dockedSub.TeamID != submarineTeam) { continue; }
                            return dockedSub.DockedTo.Contains(Submarine.MainSub) ? Submarine.MainSub : dockedSub;
                        }
>>>>>>> f95be051
                    }

                    //nothing docked, check if there's a sub close enough to the outpost and someone inside the outpost
                    if (Level.Loaded.Type == LevelData.LevelType.LocationConnection && !leavingPlayers.Any(s => s.Submarine == Level.Loaded.EndOutpost)) { return null; }
                    Submarine closestSub = Submarine.FindClosest(Level.Loaded.EndOutpost.WorldPosition, ignoreOutposts: true, ignoreRespawnShuttle: true, teamType: submarineTeam);
                    if (closestSub == null || !closestSub.AtEndExit) { return null; }
                    return closestSub.DockedTo.Contains(Submarine.MainSub) ? Submarine.MainSub : closestSub;
                }
            }
        }

        public override void End(CampaignMode.TransitionType transitionType = CampaignMode.TransitionType.None)
        {
            List<Item> takenItems = new List<Item>();
            if (Level.Loaded?.Type == LevelData.LevelType.Outpost)
            {
                foreach (Item item in Item.ItemList)
                {
                    if (!item.SpawnedInCurrentOutpost || item.OriginalModuleIndex < 0) { continue; }
                    var owner = item.GetRootInventoryOwner();
                    if ((!(owner?.Submarine?.Info?.IsOutpost ?? false)) || (owner is Character character && character.TeamID == CharacterTeamType.Team1) || item.Submarine == null || !item.Submarine.Info.IsOutpost)
                    {
                        takenItems.Add(item);
                    }
                }
            }
            if (map != null && CargoManager != null)
            {
                map.CurrentLocation.RegisterTakenItems(takenItems);
                if (transitionType != TransitionType.None)
                {
                    UpdateStoreStock();
                }
            }
            if (GameMain.NetworkMember == null)
            {
                CargoManager?.ClearItemsInBuyCrate();
                CargoManager?.ClearItemsInSellCrate();
                CargoManager?.ClearItemsInSellFromSubCrate();
            }
            else
            {
                if (GameMain.NetworkMember.IsServer)
                {
                    CargoManager?.ClearItemsInBuyCrate();
                    CargoManager?.ClearItemsInSellFromSubCrate();
                }
                else if (GameMain.NetworkMember.IsClient)
                {
                    CargoManager?.ClearItemsInSellCrate();
                }
            }

            if (Level.Loaded?.StartOutpost != null)
            {
                List<Character> killedCharacters = new List<Character>();
                foreach (Character c in Level.Loaded.StartOutpost.Info.OutpostNPCs.SelectMany(kpv => kpv.Value))
                {
                    if (!c.IsDead && !c.Removed) { continue; }
                    killedCharacters.Add(c);
                }
                map.CurrentLocation.RegisterKilledCharacters(killedCharacters);
                Level.Loaded.StartOutpost.Info.OutpostNPCs.Clear();
            }

            List<Character> deadCharacters = Character.CharacterList.FindAll(c => c.IsDead);
            foreach (Character c in deadCharacters)
            {
                if (c.IsDead) 
                {
                    CrewManager.RemoveCharacterInfo(c.Info);
                    c.DespawnNow(createNetworkEvents: false);
                }
            }

            foreach (CharacterInfo ci in CrewManager.CharacterInfos.ToList())
            {
                if (ci.CauseOfDeath != null)
                {
                    CrewManager.RemoveCharacterInfo(ci);
                }
            }

            foreach (DockingPort port in DockingPort.List)
            {
                if (port.Door != null &
                    port.Item.Submarine.Info.Type == SubmarineType.Player && 
                    port.DockingTarget?.Item?.Submarine != null && 
                    port.DockingTarget.Item.Submarine.Info.IsOutpost)
                {
                    port.Door.IsOpen = false;
                }
            }
        }

        /// <summary>
        /// Updates store stock before saving the game
        /// </summary>
        public void UpdateStoreStock()
        {
            Map?.CurrentLocation?.AddStock(CargoManager.SoldItems);
            CargoManager?.ClearSoldItemsProjSpecific();
            Map?.CurrentLocation?.RemoveStock(CargoManager.PurchasedItems);
        }

        public void EndCampaign()
        {
            foreach (Character c in Character.CharacterList)
            {
                if (c.IsOnPlayerTeam)
                {
                    c.CharacterHealth.RemoveAllAfflictions();
                }
            }
            foreach (LocationConnection connection in Map.Connections)
            {
                connection.Difficulty = connection.Biome.AdjustedMaxDifficulty;
                connection.LevelData = new LevelData(connection)
                {
                    IsBeaconActive = false
                };
                connection.LevelData.HasHuntingGrounds = connection.LevelData.OriginallyHadHuntingGrounds;
            }
            foreach (Location location in Map.Locations)
            {
                location.LevelData = new LevelData(location, Map, location.Biome.AdjustedMaxDifficulty);
                location.Reset(this);
            }
            Map.ClearLocationHistory();
            Map.SetLocation(Map.Locations.IndexOf(Map.StartLocation));
            Map.SelectLocation(-1);
            if (Map.Radiation != null)
            {
                Map.Radiation.Amount = Map.Radiation.Params.StartingRadiation;
            }
            foreach (Location location in Map.Locations)
            {
                location.TurnsInRadiation = 0;
            }
            foreach (var faction in Factions)
            {
                faction.Reputation.SetReputation(faction.Prefab.InitialReputation);
            }
            EndCampaignProjSpecific();

            if (CampaignMetadata != null)
            {
                int loops = CampaignMetadata.GetInt("campaign.endings".ToIdentifier(), 0);
                CampaignMetadata.SetValue("campaign.endings".ToIdentifier(),  loops + 1);
            }

            //no tutorials after finishing the campaign once
            Settings.TutorialEnabled = false;

            GameAnalyticsManager.AddProgressionEvent(
                GameAnalyticsManager.ProgressionStatus.Complete,
                Preset?.Identifier.Value ?? "none");
            string eventId = "FinishCampaign:";
            GameAnalyticsManager.AddDesignEvent(eventId + "Submarine:" + (Submarine.MainSub?.Info?.Name ?? "none"));
            GameAnalyticsManager.AddDesignEvent(eventId + "CrewSize:" + (CrewManager?.CharacterInfos?.Count() ?? 0));
            GameAnalyticsManager.AddDesignEvent(eventId + "Money", Bank.Balance);
            GameAnalyticsManager.AddDesignEvent(eventId + "Playtime", TotalPlayTime);
            GameAnalyticsManager.AddDesignEvent(eventId + "PassedLevels", TotalPassedLevels);
        }

        protected virtual void EndCampaignProjSpecific() { }

        /// <summary>
        /// Returns a random faction based on their ControlledOutpostPercentage 
        /// </summary>
        /// <param name="allowEmpty">If true, the method can return null if the sum of the factions ControlledOutpostPercentage is less than 100%</param>
        public Faction GetRandomFaction(Rand.RandSync randSync, bool allowEmpty = true)
        {
            return GetRandomFaction(Factions, randSync, secondary: false, allowEmpty);
        }

        /// <summary>
        /// Returns a random faction based on their SecondaryControlledOutpostPercentage 
        /// </summary>
        /// <param name="allowEmpty">If true, the method can return null if the sum of the factions SecondaryControlledOutpostPercentage is less than 100%</param>
        public Faction GetRandomSecondaryFaction(Rand.RandSync randSync, bool allowEmpty = true)
        {
            return GetRandomFaction(Factions, randSync, secondary: true, allowEmpty);
        }

        public static Faction GetRandomFaction(IEnumerable<Faction> factions, Rand.RandSync randSync, bool secondary = false, bool allowEmpty = true)
        {
            return GetRandomFaction(factions, Rand.GetRNG(randSync), secondary, allowEmpty);
        }

        public static Faction GetRandomFaction(IEnumerable<Faction> factions, Random random, bool secondary = false, bool allowEmpty = true)
        {
            List<Faction> factionsList = factions.OrderBy(f => f.Prefab.Identifier).ToList();
            List<float> weights = factionsList.Select(f => secondary ? f.Prefab.SecondaryControlledOutpostPercentage : f.Prefab.ControlledOutpostPercentage).ToList();
            float percentageSum = weights.Sum();
            if (percentageSum < 100.0f && allowEmpty)
            {
                //chance of non-faction-specific outposts if percentage of controlled outposts is <100
                factionsList.Add(null);
                weights.Add(100.0f - percentageSum);
            }
            return ToolBox.SelectWeightedRandom(factionsList, weights, random);
        }

        public bool TryHireCharacter(Location location, CharacterInfo characterInfo, Client client = null)
        {
            if (characterInfo == null) { return false; }
            if (characterInfo.MinReputationToHire.factionId != Identifier.Empty)
            {
<<<<<<< HEAD
                if (GetReputation(characterInfo.MinReputationToHire.factionId) < characterInfo.MinReputationToHire.reputation)
=======
                if (MathF.Round(GetReputation(characterInfo.MinReputationToHire.factionId)) < characterInfo.MinReputationToHire.reputation)
>>>>>>> f95be051
                {
                    return false;
                }
            }
            if (!TryPurchase(client, characterInfo.Salary)) { return false; }
            characterInfo.IsNewHire = true;
            characterInfo.Title = null;
            location.RemoveHireableCharacter(characterInfo);
            CrewManager.AddCharacterInfo(characterInfo);
            GameAnalyticsManager.AddMoneySpentEvent(characterInfo.Salary, GameAnalyticsManager.MoneySink.Crew, characterInfo.Job?.Prefab.Identifier.Value ?? "unknown");
            return true;
        }

        private void NPCInteract(Character npc, Character interactor)
        {
            if (!npc.AllowCustomInteract) { return; }
            GameAnalyticsManager.AddDesignEvent("CampaignInteraction:" + Preset.Identifier + ":" + npc.CampaignInteractionType);
            NPCInteractProjSpecific(npc, interactor);
            string coroutineName = "DoCharacterWait." + (npc?.ID ?? Entity.NullEntityID);
            if (!CoroutineManager.IsCoroutineRunning(coroutineName))
            {
                CoroutineManager.StartCoroutine(DoCharacterWait(npc, interactor), coroutineName);
            }
        }

        private IEnumerable<CoroutineStatus> DoCharacterWait(Character npc, Character interactor)
        {
            if (npc == null || interactor == null) { yield return CoroutineStatus.Failure; }

            HumanAIController humanAI = npc.AIController as HumanAIController;
            if (humanAI == null) { yield return CoroutineStatus.Success; }

            var waitOrder = OrderPrefab.Prefabs["wait"].CreateInstance(OrderPrefab.OrderTargetType.Entity);
            humanAI.SetForcedOrder(waitOrder);
            var waitObjective = humanAI.ObjectiveManager.ForcedOrder;
            humanAI.FaceTarget(interactor);
            
            while (!npc.Removed && !interactor.Removed &&
                Vector2.DistanceSquared(npc.WorldPosition, interactor.WorldPosition) < 300.0f * 300.0f &&
                humanAI.ObjectiveManager.ForcedOrder == waitObjective &&
                humanAI.AllowCampaignInteraction() &&
                !interactor.IsIncapacitated)
            {
                yield return CoroutineStatus.Running;
            }

#if CLIENT
            ShowCampaignUI = false;
#endif
            if (!npc.Removed)
            {
                humanAI.ClearForcedOrder();
            }
            yield return CoroutineStatus.Success;
        }

        partial void NPCInteractProjSpecific(Character npc, Character interactor);

        public void AssignNPCMenuInteraction(Character character, InteractionType interactionType)
        {
            character.CampaignInteractionType = interactionType;

            if (character.CampaignInteractionType == InteractionType.Store &&
                character.HumanPrefab is { Identifier: var merchantId })
            {
                character.MerchantIdentifier = merchantId;
                map.CurrentLocation?.GetStore(merchantId)?.SetMerchantFaction(character.Faction);
            }
            
            character.DisableHealthWindow =
                interactionType != InteractionType.None &&
                interactionType != InteractionType.Examine &&
                interactionType != InteractionType.Talk;

            if (interactionType == InteractionType.None)
            {
                character.SetCustomInteract(null, null);
                return;
            }
            character.SetCustomInteract(
                NPCInteract,
#if CLIENT
                hudText: TextManager.GetWithVariable("CampaignInteraction." + interactionType, "[key]", GameSettings.CurrentConfig.KeyMap.KeyBindText(InputType.Use)));
#else
                hudText: TextManager.Get("CampaignInteraction." + interactionType));
#endif
        }

        private readonly Dictionary<Character, float> characterOutOfBoundsTimer = new Dictionary<Character, float>();

        protected void KeepCharactersCloseToOutpost(float deltaTime)
        {
            const float MaxDist = 3000.0f;
            const float MinDist = 2500.0f;

            if (!Level.IsLoadedFriendlyOutpost) { return; }

            Rectangle worldBorders = Submarine.MainSub.GetDockedBorders();
            worldBorders.Location += Submarine.MainSub.WorldPosition.ToPoint();

            foreach (Character c in Character.CharacterList)
            {
                if ((c != Character.Controlled && !c.IsRemotePlayer) || 
                    c.Removed || c.IsDead || c.IsIncapacitated || c.Submarine != null)
                {
                    if (characterOutOfBoundsTimer.ContainsKey(c)) 
                    {
                        c.OverrideMovement = null;
                        characterOutOfBoundsTimer.Remove(c); 
                    }
                    continue;
                }

                if (c.WorldPosition.Y < worldBorders.Y - worldBorders.Height - MaxDist) 
                { 
                    if (!characterOutOfBoundsTimer.ContainsKey(c)) 
                    { 
                        characterOutOfBoundsTimer.Add(c, 0.0f); 
                    }
                    else
                    {
                        characterOutOfBoundsTimer[c] += deltaTime;
                    }
                }
                else if (c.WorldPosition.Y > worldBorders.Y - worldBorders.Height - MinDist)
                {
                    if (characterOutOfBoundsTimer.ContainsKey(c))
                    {
                        c.OverrideMovement = null; 
                        characterOutOfBoundsTimer.Remove(c); 
                    }
                }
            }

            foreach (KeyValuePair<Character, float> character in characterOutOfBoundsTimer)
            {
                if (character.Value <= 0.0f)
                {
                    if (IsSinglePlayer)
                    {
#if CLIENT
                        GameMain.GameSession.CrewManager.AddSinglePlayerChatMessage(
                            TextManager.Get("RadioAnnouncerName"), 
                            TextManager.Get("TooFarFromOutpostWarning"), 
                            Networking.ChatMessageType.Default, 
                            sender: null);
#endif
                    }
                    else
                    {
#if SERVER
                        foreach (Networking.Client c in GameMain.Server.ConnectedClients)
                        {
                        
                            GameMain.Server.SendDirectChatMessage(Networking.ChatMessage.Create(
                                TextManager.Get("RadioAnnouncerName").Value,
                                TextManager.Get("TooFarFromOutpostWarning").Value,  Networking.ChatMessageType.Default, null), c);
                        }
#endif
                    }
                }
                character.Key.OverrideMovement = Vector2.UnitY * 10.0f;
#if CLIENT
                Character.DisableControls = true;
#endif
                //if the character doesn't get back up in 10 seconds (something blocking the way?), teleport it closer
                if (character.Value > 10.0f)
                {
                    Vector2 teleportPos = character.Key.WorldPosition;
                    teleportPos += Vector2.Normalize(Submarine.MainSub.WorldPosition - character.Key.WorldPosition) * 100.0f;
                    character.Key.AnimController.SetPosition(ConvertUnits.ToSimUnits(teleportPos));
                }
            }
        }

        public void OutpostNPCAttacked(Character npc, Character attacker, AttackResult attackResult)
        {
            if (npc == null || attacker == null || npc.IsDead || npc.IsInstigator) { return; }
            if (npc.TeamID != CharacterTeamType.FriendlyNPC) { return; }
            if (!attacker.IsRemotePlayer && attacker != Character.Controlled) { return; }

            if (npc.Faction != null && Factions.FirstOrDefault(f => f.Prefab.Identifier == npc.Faction) is Faction faction)
<<<<<<< HEAD
            {
                faction.Reputation?.AddReputation(-attackResult.Damage * Reputation.ReputationLossPerNPCDamage, Reputation.MaxReputationLossFromNPCDamage);
=======
            {
                faction.Reputation?.AddReputation(-attackResult.Damage * Reputation.ReputationLossPerNPCDamage, Reputation.MaxReputationLossFromNPCDamage);
            }
            else
            {
                Location location = Map?.CurrentLocation;
                location?.Reputation?.AddReputation(-attackResult.Damage * Reputation.ReputationLossPerNPCDamage, Reputation.MaxReputationLossFromNPCDamage);
>>>>>>> f95be051
            }
            else
            {
                Location location = Map?.CurrentLocation;
                location?.Reputation?.AddReputation(-attackResult.Damage * Reputation.ReputationLossPerNPCDamage, Reputation.MaxReputationLossFromNPCDamage);
            }
        }

        public Faction GetFaction(Identifier identifier)
        {
            return factions.Find(f => f.Prefab.Identifier == identifier);
        }

        public float GetReputation(Identifier factionIdentifier)
        {
            var faction =
                factionIdentifier == "location".ToIdentifier() ?
                factions.Find(f => f == Map?.CurrentLocation?.Faction) :
                factions.Find(f => f.Prefab.Identifier == factionIdentifier);
            return faction?.Reputation?.Value ?? 0.0f;
        }

        public FactionAffiliation GetFactionAffiliation(Identifier factionIdentifier)
        {
            var faction = GetFaction(factionIdentifier);
            return Faction.GetPlayerAffiliationStatus(faction);
        }

        public Faction GetFaction(Identifier identifier)
        {
            return factions.Find(f => f.Prefab.Identifier == identifier);
        }

        public float GetReputation(Identifier factionIdentifier)
        {
            var faction =
                factionIdentifier == "location".ToIdentifier() ?
                factions.Find(f => f == Map?.CurrentLocation?.Faction) :
                factions.Find(f => f.Prefab.Identifier == factionIdentifier);
            return faction?.Reputation?.Value ?? 0.0f;
        }

        public FactionAffiliation GetFactionAffiliation(Identifier factionIdentifier)
        {
            var faction = GetFaction(factionIdentifier);
            return Faction.GetPlayerAffiliationStatus(faction);
        }

        public abstract void Save(XElement element);

        protected void LoadStats(XElement element)
        {
            TotalPlayTime = element.GetAttributeDouble(nameof(TotalPlayTime).ToLowerInvariant(), 0);
            TotalPassedLevels = element.GetAttributeInt(nameof(TotalPassedLevels).ToLowerInvariant(), 0);
            DivingSuitWarningShown = element.GetAttributeBool(nameof(DivingSuitWarningShown).ToLowerInvariant(), false);
        }

        protected XElement SaveStats()
        {
            return new XElement("stats", 
                new XAttribute(nameof(TotalPlayTime).ToLowerInvariant(), TotalPlayTime), 
                new XAttribute(nameof(TotalPassedLevels).ToLowerInvariant(), TotalPassedLevels),
                new XAttribute(nameof(DivingSuitWarningShown).ToLowerInvariant(), DivingSuitWarningShown));
        }

<<<<<<< HEAD
        protected void LoadEvents(XElement element)
        {
            TotalPlayTime = element.GetAttributeDouble(nameof(TotalPlayTime).ToLowerInvariant(), 0);
            TotalPassedLevels = element.GetAttributeInt(nameof(TotalPassedLevels).ToLowerInvariant(), 0);
        }

        protected XElement SaveEvents()
        {
            return new XElement("events",
                new XAttribute(nameof(EventManager.QueuedEventsForNextRound).ToLowerInvariant(),
                    string.Join(',', GameMain.GameSession.EventManager.QueuedEventsForNextRound)));
        }

=======
>>>>>>> f95be051
        public void LogState()
        {
            DebugConsole.NewMessage("********* CAMPAIGN STATUS *********", Color.White);
            DebugConsole.NewMessage("   Money: " + Bank.Balance, Color.White);
            DebugConsole.NewMessage("   Current location: " + map.CurrentLocation.Name, Color.White);

            DebugConsole.NewMessage("   Available destinations: ", Color.White);
            for (int i = 0; i < map.CurrentLocation.Connections.Count; i++)
            {
                Location destination = map.CurrentLocation.Connections[i].OtherLocation(map.CurrentLocation);
                if (destination == map.SelectedLocation)
                {
                    DebugConsole.NewMessage("     " + i + ". " + destination.Name + " [SELECTED]", Color.White);
                }
                else
                {
                    DebugConsole.NewMessage("     " + i + ". " + destination.Name, Color.White);
                }
            }

            if (map.CurrentLocation != null)
            {
                foreach (Mission mission in map.CurrentLocation.SelectedMissions)
                {
                    DebugConsole.NewMessage("   Selected mission: " + mission.Name, Color.White);
                    DebugConsole.NewMessage("\n" + mission.Description, Color.White);
                }
            }
        }

        public override void Remove()
        {
            base.Remove();
            map?.Remove();
            map = null;
        }

        public int NumberOfMissionsAtLocation(Location location)
        {
            return Map?.CurrentLocation?.SelectedMissions?.Count(m => m.Locations.Contains(location)) ?? 0;
        }

        public void CheckTooManyMissions(Location currentLocation, Client sender)
        {
            foreach (Location location in currentLocation.Connections.Select(c => c.OtherLocation(currentLocation)))
            {
                if (NumberOfMissionsAtLocation(location) > Settings.TotalMaxMissionCount)
                {
                    DebugConsole.AddWarning($"Client {sender.Name} had too many missions selected for location {location.Name}! Count was {NumberOfMissionsAtLocation(location)}. Deselecting extra missions.");
                    foreach (Mission mission in currentLocation.SelectedMissions.Where(m => m.Locations[1] == location).Skip(Settings.TotalMaxMissionCount).ToList())
                    {
                        currentLocation.DeselectMission(mission);
                    }
                }
            }
        }

        protected static void LeaveUnconnectedSubs(Submarine leavingSub)
        {
            if (leavingSub != Submarine.MainSub && !leavingSub.DockedTo.Contains(Submarine.MainSub))
            {
                Submarine.MainSub = leavingSub;
                GameMain.GameSession.Submarine = leavingSub;
                GameMain.GameSession.SubmarineInfo = leavingSub.Info;
                leavingSub.Info.FilePath = System.IO.Path.Combine(SaveUtil.TempPath, leavingSub.Info.Name + ".sub");
                var subsToLeaveBehind = GetSubsToLeaveBehind(leavingSub);
                GameMain.GameSession.OwnedSubmarines.Add(leavingSub.Info);
                foreach (Submarine sub in subsToLeaveBehind)
                {
                    GameMain.GameSession.OwnedSubmarines.RemoveAll(s => s != leavingSub.Info && s.Name == sub.Info.Name);
                    MapEntity.mapEntityList.RemoveAll(e => e.Submarine == sub && e is LinkedSubmarine);
                    LinkedSubmarine.CreateDummy(leavingSub, sub);
                }
            }
        }

        public void SwitchSubs()
        {
            if (TransferItemsOnSubSwitch)
            {
                TransferItemsBetweenSubs();
            }
            RefreshOwnedSubmarines();
            SwitchedSubsThisRound = true;
            PendingSubmarineSwitch = null;
        }

        /// <summary>
        /// Also serializes the current sub.
        /// </summary>
        protected void TransferItemsBetweenSubs()
        {
            Submarine currentSub = GameMain.GameSession.Submarine;
            if (currentSub == null || currentSub.Removed)
            {
                DebugConsole.ThrowError("Cannot transfer items between subs, because the current sub is null or removed!");
                return;
            }
            var itemsToTransfer = new List<(Item item, Item container)>();
            if (PendingSubmarineSwitch != null)
            {
                var connectedSubs = currentSub.GetConnectedSubs().Where(s => s.Info.Type == SubmarineType.Player);
                // Remove items from the old sub
                foreach (Item item in Item.ItemList)
                {
                    if (item.Removed) { continue; }
                    if (item.NonInteractable || item.NonPlayerTeamInteractable) { continue; }
                    if (item.HiddenInGame) { continue; }
                    if (!connectedSubs.Contains(item.Submarine)) { continue; }
                    if (item.Prefab.DontTransferBetweenSubs) { continue; }
                    var rootOwner = item.GetRootInventoryOwner();
                    if (rootOwner is Character) { continue; }
                    if (rootOwner is Item ownerItem && (ownerItem.NonInteractable || item.NonPlayerTeamInteractable || ownerItem.HiddenInGame)) { continue; }
                    if (item.GetComponent<Door>() != null) { continue; }
                    if (item.Components.None(c => c is Pickable)) { continue; }
                    if (item.Components.Any(c => c is Pickable p && p.IsAttached)) { continue; }
                    if (item.Components.Any(c => c is Wire w && w.Connections.Any(c => c != null))) { continue; }
                    itemsToTransfer.Add((item, item.Container));
                    item.Submarine = null;
                }
                foreach (var (item, container) in itemsToTransfer)
                {
                    if (container?.Submarine != null)
                    {
                        // Drop the item if it's not inside another item set to be transferred.
                        item.Drop(null, createNetworkEvent: false, setTransform: false);
                    }
                }
                currentSub.Info.NoItems = true;
            }
            // Serialize the current sub
            GameMain.GameSession.SubmarineInfo = new SubmarineInfo(currentSub);
            if (PendingSubmarineSwitch != null && itemsToTransfer.Any())
            {
                // Load the new sub
                var newSub = new Submarine(PendingSubmarineSwitch);
                var connectedSubs = newSub.GetConnectedSubs().Where(s => s.Info.Type == SubmarineType.Player);
                WayPoint wp = WayPoint.WayPointList.FirstOrDefault(wp => wp.SpawnType == SpawnType.Cargo && connectedSubs.Contains(wp.Submarine));
                Hull spawnHull = wp?.CurrentHull ?? Hull.HullList.FirstOrDefault(h => connectedSubs.Contains(h.Submarine) && !h.IsWetRoom);
                if (spawnHull == null)
                {
                    DebugConsole.AddWarning($"Failed to transfer items between subs. No cargo waypoint or dry hulls found in the new sub.");
                    return;
                }
                // First move the cargo containers, so that we can reuse them
                var cargoContainers = itemsToTransfer.Where(it => it.item.HasTag("crate"));
                foreach (var (item, oldContainer) in cargoContainers)
                {
                    Vector2 simPos = ConvertUnits.ToSimUnits(CargoManager.GetCargoPos(spawnHull, item.Prefab));
                    item.SetTransform(simPos, 0.0f, findNewHull: false, setPrevTransform: false);
                    item.CurrentHull = spawnHull;
                    item.Submarine = spawnHull.Submarine;
                }
                // Then move the other items
                var cargoRooms = CargoManager.FindCargoRooms(newSub);
                List<ItemContainer> availableContainers = CargoManager.FindReusableCargoContainers(connectedSubs).ToList();
                foreach (var (item, oldContainer) in itemsToTransfer)
                {
                    if (cargoContainers.Contains((item, oldContainer))) { continue; }
                    Item newContainer = null;
                    item.Submarine = newSub;
                    if (item.Container == null)
                    {
                        newContainer = newSub.FindContainerFor(item, onlyPrimary: true, checkTransferConditions: true, allowConnectedSubs: true);
                    }
                    if (item.Container == null && (newContainer == null || !newContainer.OwnInventory.TryPutItem(item, user: null, createNetworkEvent: false)))
                    {
                        var cargoContainer = CargoManager.GetOrCreateCargoContainerFor(item.Prefab, spawnHull, ref availableContainers);
                        if (cargoContainer == null || !cargoContainer.Inventory.TryPutItem(item, user: null, createNetworkEvent: false))
                        {
                            Vector2 simPos = ConvertUnits.ToSimUnits(CargoManager.GetCargoPos(spawnHull, item.Prefab));
                            item.SetTransform(simPos, 0.0f, findNewHull: false, setPrevTransform: false);
                        }
                        else if (cargoContainer.Item.Submarine is Submarine containerSub)
                        {
                            // Use the item's sub in case the sub consists of multiple linked subs.
                            item.Submarine = containerSub;
                        }
                    }
                    string newContainerName = newContainer == null ? "(null)" : $"{newContainer.Prefab.Identifier} ({newContainer.Tags})";
                    string msg = "Item transfer log error.";
                    if (oldContainer != null)
                    {
                        if (newContainer == null && oldContainer == item.Container)
                        {
                            msg = $"Transferred {item.Prefab.Identifier} ({item.ID}) contained inside {oldContainer.Prefab.Identifier} ({oldContainer.ID})";
                        }
                        else
                        {
                            msg = $"Transferred {item.Prefab.Identifier} ({item.ID}) from {oldContainer.Prefab.Identifier} ({oldContainer.Tags}) to {newContainerName}";
                        }
                    }
                    else
                    {
                        msg = $"Transferred {item.Prefab.Identifier} ({item.ID}) to {newContainerName}";
                    }
#if DEBUG
                    DebugConsole.NewMessage(msg);
#else
                    DebugConsole.Log(msg);
#endif
                }
                newSub.Info.NoItems = false;
                // Serialize the new sub
                PendingSubmarineSwitch = new SubmarineInfo(newSub);
            }
        }

        protected void RefreshOwnedSubmarines()
        {
            if (PendingSubmarineSwitch != null)
            {
                SubmarineInfo previousSub = GameMain.GameSession.SubmarineInfo;
                GameMain.GameSession.SubmarineInfo = PendingSubmarineSwitch;

                for (int i = 0; i < GameMain.GameSession.OwnedSubmarines.Count; i++)
                {
                    if (GameMain.GameSession.OwnedSubmarines[i].Name == previousSub.Name)
                    {
                        GameMain.GameSession.OwnedSubmarines[i] = previousSub;
                        break;
                    }
                }
            }
        }

        public void SavePets(XElement parentElement = null)
        {
            petsElement = new XElement("pets");
            PetBehavior.SavePets(petsElement);
            parentElement?.Add(petsElement);
        }

        public void LoadPets()
        {
            if (petsElement != null)
            {
                PetBehavior.LoadPets(petsElement);
            }
        }

        public void SaveActiveOrders(XElement parentElement = null)
        {
            ActiveOrdersElement = new XElement("activeorders");
            CrewManager?.SaveActiveOrders(ActiveOrdersElement);
            parentElement?.Add(ActiveOrdersElement);
        }

        public void LoadActiveOrders()
        {
            CrewManager?.LoadActiveOrders(ActiveOrdersElement);
        }
    }
}<|MERGE_RESOLUTION|>--- conflicted
+++ resolved
@@ -95,8 +95,6 @@
         public SubmarineInfo PendingSubmarineSwitch;
         public bool TransferItemsOnSubSwitch { get; set; }
 
-        public bool SwitchedSubsThisRound { get; private set; }
-
         protected Map map;
         public Map Map
         {
@@ -295,7 +293,6 @@
             PurchasedLostShuttlesInLatestSave = PurchasedLostShuttles = false;
             var connectedSubs = Submarine.MainSub.GetConnectedSubs();
             wasDocked = Level.Loaded.StartOutpost != null && connectedSubs.Contains(Level.Loaded.StartOutpost);
-            SwitchedSubsThisRound = false;
         }
 
         public static int GetHullRepairCost()
@@ -743,17 +740,11 @@
                     //if there's a sub docked to the outpost, we can leave the level
                     if (Level.Loaded.StartOutpost.DockedTo.Any())
                     {
-<<<<<<< HEAD
-                        var dockedSub = Level.Loaded.StartOutpost.DockedTo.FirstOrDefault();
-                        if (dockedSub == GameMain.NetworkMember?.RespawnManager?.RespawnShuttle || dockedSub.TeamID != submarineTeam) { return null; }
-                        return dockedSub.DockedTo.Contains(Submarine.MainSub) ? Submarine.MainSub : dockedSub;
-=======
                         foreach (var dockedSub in Level.Loaded.StartOutpost.DockedTo)
                         {
                             if (dockedSub == GameMain.NetworkMember?.RespawnManager?.RespawnShuttle || dockedSub.TeamID != submarineTeam) { continue; }
                             return dockedSub.DockedTo.Contains(Submarine.MainSub) ? Submarine.MainSub : dockedSub;
                         }
->>>>>>> f95be051
                     }
 
                     //nothing docked, check if there's a sub close enough to the outpost and someone inside the outpost
@@ -789,17 +780,11 @@
                     //if there's a sub docked to the outpost, we can leave the level
                     if (Level.Loaded.EndOutpost.DockedTo.Any())
                     {
-<<<<<<< HEAD
-                        var dockedSub = Level.Loaded.EndOutpost.DockedTo.FirstOrDefault();
-                        if (dockedSub == GameMain.NetworkMember?.RespawnManager?.RespawnShuttle || dockedSub.TeamID != submarineTeam) { return null; }
-                        return dockedSub.DockedTo.Contains(Submarine.MainSub) ? Submarine.MainSub : dockedSub;
-=======
                         foreach (var dockedSub in Level.Loaded.EndOutpost.DockedTo)
                         {
                             if (dockedSub == GameMain.NetworkMember?.RespawnManager?.RespawnShuttle || dockedSub.TeamID != submarineTeam) { continue; }
                             return dockedSub.DockedTo.Contains(Submarine.MainSub) ? Submarine.MainSub : dockedSub;
                         }
->>>>>>> f95be051
                     }
 
                     //nothing docked, check if there's a sub close enough to the outpost and someone inside the outpost
@@ -1009,11 +994,7 @@
             if (characterInfo == null) { return false; }
             if (characterInfo.MinReputationToHire.factionId != Identifier.Empty)
             {
-<<<<<<< HEAD
-                if (GetReputation(characterInfo.MinReputationToHire.factionId) < characterInfo.MinReputationToHire.reputation)
-=======
                 if (MathF.Round(GetReputation(characterInfo.MinReputationToHire.factionId)) < characterInfo.MinReputationToHire.reputation)
->>>>>>> f95be051
                 {
                     return false;
                 }
@@ -1196,18 +1177,8 @@
             if (!attacker.IsRemotePlayer && attacker != Character.Controlled) { return; }
 
             if (npc.Faction != null && Factions.FirstOrDefault(f => f.Prefab.Identifier == npc.Faction) is Faction faction)
-<<<<<<< HEAD
             {
                 faction.Reputation?.AddReputation(-attackResult.Damage * Reputation.ReputationLossPerNPCDamage, Reputation.MaxReputationLossFromNPCDamage);
-=======
-            {
-                faction.Reputation?.AddReputation(-attackResult.Damage * Reputation.ReputationLossPerNPCDamage, Reputation.MaxReputationLossFromNPCDamage);
-            }
-            else
-            {
-                Location location = Map?.CurrentLocation;
-                location?.Reputation?.AddReputation(-attackResult.Damage * Reputation.ReputationLossPerNPCDamage, Reputation.MaxReputationLossFromNPCDamage);
->>>>>>> f95be051
             }
             else
             {
@@ -1236,26 +1207,6 @@
             return Faction.GetPlayerAffiliationStatus(faction);
         }
 
-        public Faction GetFaction(Identifier identifier)
-        {
-            return factions.Find(f => f.Prefab.Identifier == identifier);
-        }
-
-        public float GetReputation(Identifier factionIdentifier)
-        {
-            var faction =
-                factionIdentifier == "location".ToIdentifier() ?
-                factions.Find(f => f == Map?.CurrentLocation?.Faction) :
-                factions.Find(f => f.Prefab.Identifier == factionIdentifier);
-            return faction?.Reputation?.Value ?? 0.0f;
-        }
-
-        public FactionAffiliation GetFactionAffiliation(Identifier factionIdentifier)
-        {
-            var faction = GetFaction(factionIdentifier);
-            return Faction.GetPlayerAffiliationStatus(faction);
-        }
-
         public abstract void Save(XElement element);
 
         protected void LoadStats(XElement element)
@@ -1273,22 +1224,6 @@
                 new XAttribute(nameof(DivingSuitWarningShown).ToLowerInvariant(), DivingSuitWarningShown));
         }
 
-<<<<<<< HEAD
-        protected void LoadEvents(XElement element)
-        {
-            TotalPlayTime = element.GetAttributeDouble(nameof(TotalPlayTime).ToLowerInvariant(), 0);
-            TotalPassedLevels = element.GetAttributeInt(nameof(TotalPassedLevels).ToLowerInvariant(), 0);
-        }
-
-        protected XElement SaveEvents()
-        {
-            return new XElement("events",
-                new XAttribute(nameof(EventManager.QueuedEventsForNextRound).ToLowerInvariant(),
-                    string.Join(',', GameMain.GameSession.EventManager.QueuedEventsForNextRound)));
-        }
-
-=======
->>>>>>> f95be051
         public void LogState()
         {
             DebugConsole.NewMessage("********* CAMPAIGN STATUS *********", Color.White);
@@ -1372,7 +1307,6 @@
                 TransferItemsBetweenSubs();
             }
             RefreshOwnedSubmarines();
-            SwitchedSubsThisRound = true;
             PendingSubmarineSwitch = null;
         }
 
