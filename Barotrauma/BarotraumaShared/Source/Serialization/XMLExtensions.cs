--- conflicted
+++ resolved
@@ -354,38 +354,21 @@
         {
             return rect.X + "," + rect.Y + "," + rect.Width + "," + rect.Height;
         }
-
-<<<<<<< HEAD
+        
         public static Point ParsePoint(string stringPoint, bool errorMessages = true)
         {
             string[] components = stringPoint.Split(',');
-=======
-        public static Point ParsePoint(string stringPoint2, bool errorMessages = true)
-        {
-            string[] components = stringPoint2.Split(',');
->>>>>>> ae6f2154
-
             Point point = Point.Zero;
 
             if (components.Length != 2)
             {
                 if (!errorMessages) return point;
-<<<<<<< HEAD
-                DebugConsole.ThrowError("Failed to parse the string \"" + stringPoint + "\" to Point");
-                return point;
-            }
-
-            int.TryParse(components[0], out point.X);
-            int.TryParse(components[1], out point.Y);
-=======
-                DebugConsole.ThrowError("Failed to parse the string \"" + stringPoint2 + "\" to Vector2");
+                DebugConsole.ThrowError("Failed to parse the string \"" + stringPoint + "\" to Vector2");
                 return point;
             }
 
             int.TryParse(components[0], NumberStyles.Any, CultureInfo.InvariantCulture, out point.X);
             int.TryParse(components[1], NumberStyles.Any, CultureInfo.InvariantCulture, out point.Y);
->>>>>>> ae6f2154
-
             return point;
         }
 
