﻿using Microsoft.Xna.Framework;
using System;
using System.Collections.Generic;
using System.Linq;
using System.Xml.Linq;
#if CLIENT
using Barotrauma.Particles;
using Barotrauma.Sounds;
#endif

namespace Barotrauma
{
    class DurationListElement
    {
        public StatusEffect Parent;
        public Entity Entity;
        public List<ISerializableEntity> Targets;
        public float Timer;
    }


    partial class StatusEffect
    {
        [Flags]
        public enum TargetType
        {
            This = 1, Parent = 2, Character = 4, Contained = 8, Nearby = 16, UseTarget = 32, Hull = 64, Limb = 128, AllLimbs = 256
        }

        class ItemSpawnInfo
        {
            public enum SpawnPositionType
            {
                This,
                ThisInventory,
                ContainedInventory
            }

            public readonly ItemPrefab ItemPrefab;
            public readonly SpawnPositionType SpawnPosition;
            public readonly float Speed;
            public readonly float Rotation;

            public ItemSpawnInfo(XElement element)
            {
                string itemPrefabName = element.GetAttributeString("name", "");
                ItemPrefab = MapEntityPrefab.List.Find(m => m is ItemPrefab && m.NameMatches(itemPrefabName)) as ItemPrefab;
                if (ItemPrefab == null)
                {
                    DebugConsole.ThrowError("Error in StatusEffect config - item prefab \"" + itemPrefabName + "\" not found.");
                }

                Speed = element.GetAttributeFloat("speed", 0.0f);
                Rotation = MathHelper.ToRadians(element.GetAttributeFloat("rotation", 0.0f));

                string spawnTypeStr = element.GetAttributeString("spawnposition", "This");
                if (!Enum.TryParse(spawnTypeStr, out SpawnPosition))
                {
                    DebugConsole.ThrowError("Error in StatusEffect config - \""+spawnTypeStr+"\" is not a valid spawn position.");
                }
            }
        }

        private TargetType targetTypes;
        protected HashSet<string> targetNames;

        private List<RelatedItem> requiredItems;

#if CLIENT
        private List<ParticleEmitter> particleEmitters;

        private Sound sound;
        private SoundChannel soundChannel;
        private bool loopSound;
#endif

        public string[] propertyNames;
        private object[] propertyEffects;

        private List<PropertyConditional> propertyConditionals;

        private bool setValue;
        
        private bool disableDeltaTime;

        private HashSet<string> onContainingNames;
        private HashSet<string> tags;
        
        private readonly float duration;
        public static readonly List<DurationListElement> DurationList = new List<DurationListElement>();

        public bool CheckConditionalAlways; //Always do the conditional checks for the duration/delay. If false, only check conditional on apply.

        public bool Stackable = true; //Can the same status effect be applied several times to the same targets?

        private readonly int useItemCount;
        
        private readonly bool removeItem;

        public readonly ActionType type = ActionType.OnActive;

        private Explosion explosion;

        private List<ItemSpawnInfo> spawnItems;

        public readonly float FireSize;
        
        public HashSet<string> TargetNames
        {
            get { return targetNames; }
        }

        public HashSet<string> OnContainingNames
        {
            get { return onContainingNames; }
        }

        public List<Affliction> Afflictions
        {
            get;
            private set;
        }

        private List<Pair<string, float>> ReduceAffliction;

        public string Tags
        {
            get { return string.Join(",", tags); }
            set
            {
                tags.Clear();
                if (value == null) return;

                string[] newTags = value.Split(',');
                foreach (string tag in newTags)
                {
                    string newTag = tag.Trim();
                    if (!tags.Contains(newTag)) tags.Add(newTag);
                }

            }
        }

        public static StatusEffect Load(XElement element)
        {
            if (element.Attribute("delay")!=null)
            {
                return new DelayedEffect(element);
            }
                
            return new StatusEffect(element);
        }
                
        protected StatusEffect(XElement element)
        {
            requiredItems = new List<RelatedItem>();
            spawnItems = new List<ItemSpawnInfo>();
            Afflictions = new List<Affliction>();
            ReduceAffliction = new List<Pair<string, float>>();
            tags = new HashSet<string>(element.GetAttributeString("tags", "").Split(','));

#if CLIENT
            particleEmitters = new List<ParticleEmitter>();
#endif

            IEnumerable<XAttribute> attributes = element.Attributes();
            List<XAttribute> propertyAttributes = new List<XAttribute>();
            propertyConditionals = new List<PropertyConditional>();

            foreach (XAttribute attribute in attributes)
            {
                switch (attribute.Name.ToString())
                {
                    case "type":
                        try
                        {
                            type = (ActionType)Enum.Parse(typeof(ActionType), attribute.Value, true);
                        }

                        catch
                        {
                            string[] split = attribute.Value.Split('=');
                            type = (ActionType)Enum.Parse(typeof(ActionType), split[0], true);

                            string[] containingNames = split[1].Split(',');
                            onContainingNames = new HashSet<string>();
                            for (int i = 0; i < containingNames.Length; i++)
                            {
                                onContainingNames.Add(containingNames[i].Trim());
                            }
                        }

                        break;
                    case "target":
                        string[] Flags = attribute.Value.Split(',');
                        foreach (string s in Flags)
                        {
                            targetTypes |= (TargetType)Enum.Parse(typeof(TargetType), s, true);
                        }

                        break;
                    case "disabledeltatime":                        
                        disableDeltaTime = attribute.GetAttributeBool(false);
                        break;
                    case "setvalue":
                        setValue = attribute.GetAttributeBool(false);
                        break;
                    case "targetnames":
                        string[] names = attribute.Value.Split(',');
                        targetNames = new HashSet<string>();
                        for (int i=0; i < names.Length; i++ )
                        {
                            targetNames.Add(names[i].Trim());
                        }
                        break;
                    case "duration":
                        duration = attribute.GetAttributeFloat(0.0f);
                        break;
                    case "stackable":
                        Stackable = attribute.GetAttributeBool(true);
                        break;
                    case "checkconditionalalways":
                        CheckConditionalAlways = attribute.GetAttributeBool(false);
                        break;
                    case "sound":
                        DebugConsole.ThrowError("Error in StatusEffect " + element.Parent.Name.ToString() +
                            " - sounds should be defined as child elements of the StatusEffect, not as attributes.");
                        break;                    
                    default:
                        propertyAttributes.Add(attribute);
                        break;
                }
            }

            int count = propertyAttributes.Count;
            propertyNames = new string[count];
            propertyEffects = new object[count];

            int n = 0;
            foreach (XAttribute attribute in propertyAttributes)
            {
                propertyNames[n] = attribute.Name.ToString().ToLowerInvariant();
                propertyEffects[n] = XMLExtensions.GetAttributeObject(attribute);
                n++;
            }

            foreach (XElement subElement in element.Elements())
            {
                switch (subElement.Name.ToString().ToLowerInvariant())
                {
                    case "explosion":
                        explosion = new Explosion(subElement);
                        break;
                    case "fire":
                        FireSize = subElement.GetAttributeFloat("size",10.0f);
                        break;
                    case "use":
                    case "useitem":
                        useItemCount++;
                        break;
                    case "remove":
                    case "removeitem":
                        removeItem = true;
                        break;
                    case "requireditem":
                    case "requireditems":
                        RelatedItem newRequiredItem = RelatedItem.Load(subElement);

                        if (newRequiredItem == null) continue;
                        
                        requiredItems.Add(newRequiredItem);
                        break;
                    case "conditional":
                        IEnumerable<XAttribute> conditionalAttributes = subElement.Attributes();
                        foreach (XAttribute attribute in conditionalAttributes)
                        {
                            propertyConditionals.Add(new PropertyConditional(attribute));
                        }
                        break;
                    case "affliction":
                        string afflictionName = subElement.GetAttributeString("name", "").ToLowerInvariant();
                        float afflictionStrength = subElement.GetAttributeFloat(1.0f, "amount", "strength");

                        AfflictionPrefab afflictionPrefab = AfflictionPrefab.List.Find(ap => ap.Name.ToLowerInvariant() == afflictionName);
                        if (afflictionPrefab == null)
                        {
                            DebugConsole.ThrowError("Affliction prefab \"" + afflictionName + "\" not found.");
                        }
                        else
                        {
                            Afflictions.Add(afflictionPrefab.Instantiate(afflictionStrength));
                        }
                        break;
                    case "reduceaffliction":
                        ReduceAffliction.Add(new Pair<string, float>(
                            subElement.GetAttributeString("name", "").ToLowerInvariant(),
                            subElement.GetAttributeFloat(1.0f, "amount", "strength", "reduceamount")));
                        break;
                    case "spawnitem":
                        var newSpawnItem = new ItemSpawnInfo(subElement);
                        if (newSpawnItem.ItemPrefab != null) spawnItems.Add(newSpawnItem);
                        break;
#if CLIENT
                    case "particleemitter":
                        particleEmitters.Add(new ParticleEmitter(subElement));
                        break;
                    case "sound":
                        sound = Submarine.LoadRoundSound(subElement);
                        loopSound = subElement.GetAttributeBool("loop", false);
                        break;
#endif
                }
            }
        }

        public bool HasTargetType(TargetType targetType)
        {
            return (targetTypes & targetType) != 0;
        }

        public virtual bool HasRequiredItems(Entity entity)
        {
            if (requiredItems == null) return true;
            foreach (RelatedItem requiredItem in requiredItems)
            {
                if (entity is Item item)
                {
                    if (!requiredItem.CheckRequirements(null, item)) return false;
                }
                else if (entity is Character character)
                {
                    if (!requiredItem.CheckRequirements(character, null)) return false;
                }
            }
            return true;
        }

        public virtual bool HasRequiredConditions(List<ISerializableEntity> targets)
        {
            if (!propertyConditionals.Any()) return true;
            foreach (ISerializableEntity target in targets)
            {
                if (target == null || target.SerializableProperties == null) continue;
                foreach (PropertyConditional pc in propertyConditionals)
                {
                    if (pc.Matches(target)) return true;
                }
            }
            return false;
        }

        public virtual void Apply(ActionType type, float deltaTime, Entity entity, ISerializableEntity target)
        {
            if (this.type != type || !HasRequiredItems(entity)) return;

            if (targetNames != null && !targetNames.Contains(target.Name)) return;
            
            if (duration > 0.0f && !Stackable)
            {
                //ignore if not stackable and there's already an identical statuseffect
                DurationListElement existingEffect = DurationList.Find(d => d.Parent == this && d.Targets.Count == 1 && d.Targets[0] == target);
                if (existingEffect != null)
                {
                    existingEffect.Timer = Math.Max(existingEffect.Timer, duration);
                    return;
                }
            }

            List<ISerializableEntity> targets = new List<ISerializableEntity> { target };

            if (!HasRequiredConditions(targets)) return;

            Apply(deltaTime, entity, targets);
        }

        public virtual void Apply(ActionType type, float deltaTime, Entity entity, List<ISerializableEntity> targets)
        {
            if (this.type != type) return;

            //remove invalid targets
            if (targetNames != null)
            {
                targets.RemoveAll(t => 
                {
                    Item item = t as Item;
                    if (item == null)
                    {
                        return !targetNames.Contains(t.Name);
                    }
                    else
                    {
                        if (item.HasTag(targetNames)) return false;
                        if (item.Prefab.NameMatches(targetNames)) return false;
                    }
                    return true;
                });
                if (targets.Count == 0) return;
            }

            if (!HasRequiredItems(entity) || !HasRequiredConditions(targets)) return;

            if (duration > 0.0f && !Stackable)
            {
                //ignore if not stackable and there's already an identical statuseffect
                DurationListElement existingEffect = DurationList.Find(d => d.Parent == this && d.Targets.SequenceEqual(targets));
                if (existingEffect != null)
                {
                    existingEffect.Timer = Math.Max(existingEffect.Timer, duration);
                    return;
                }
            }

            Apply(deltaTime, entity, targets);
        }

        protected void Apply(float deltaTime, Entity entity, List<ISerializableEntity> targets)
        {
            Hull hull = null;
            if (entity is Character)
            {
                hull = ((Character)entity).AnimController.CurrentHull;
            }
            else if (entity is Item)
            {
                hull = ((Item)entity).CurrentHull;
            }
#if CLIENT
            if (sound != null)
            {
                if (soundChannel == null || !soundChannel.IsPlaying)
                {
                    soundChannel = SoundPlayer.PlaySound(sound, 1.0f, sound.BaseFar, entity.WorldPosition, hull);
                    if (soundChannel != null) soundChannel.Looping = loopSound;
                }
            }
#endif            

            foreach (ISerializableEntity serializableEntity in targets)
            {
                Item item = serializableEntity as Item;
                if (item == null) continue;

                Character targetCharacter = targets.FirstOrDefault(t => t is Character) as Character;
                if (targetCharacter == null)
                {
<<<<<<< HEAD
                    foreach (var target in targets)
                    {
                        if (target is Limb) targetCharacter = ((Limb)target).character;
                    }
=======
                    if (item.Removed) continue;
                    item.Use(deltaTime, targets.FirstOrDefault(t => t is Character) as Character);
>>>>>>> b382fae0
                }
                for (int i = 0; i < useItemCount; i++)
                {
                    item.Use(deltaTime, targetCharacter, targets.FirstOrDefault(t => t is Limb) as Limb);
                }
            }                     

            if (removeItem)
            {
                foreach (Item item in targets.FindAll(t => t is Item).Cast<Item>())
                {
                    Entity.Spawner?.AddToRemoveQueue(item);
                }
            }

            if (duration > 0.0f)
            {
                DurationListElement element = new DurationListElement
                {
                    Parent = this,
                    Timer = duration,
                    Entity = entity,
                    Targets = targets
                };

                DurationList.Add(element);
            }
            else
            {
                foreach (ISerializableEntity target in targets)
                {
                    if (target is Entity targetEntity)
                    {
                        if (targetEntity.Removed) continue;
                    }

                    for (int i = 0; i < propertyNames.Length; i++)
                    {
<<<<<<< HEAD
                        if (target == null || target.SerializableProperties == null || 
                            !target.SerializableProperties.TryGetValue(propertyNames[i], out SerializableProperty property)) continue;
=======
                        SerializableProperty property;
                        if (target == null || target.SerializableProperties == null || !target.SerializableProperties.TryGetValue(propertyNames[i], out property)) continue;
>>>>>>> b382fae0

                        ApplyToProperty(property, propertyEffects[i], deltaTime);
                    }
                }                
            }

            if (explosion != null) explosion.Explode(entity.WorldPosition, entity);

            foreach (ISerializableEntity target in targets)
            {
                foreach (Affliction affliction in Afflictions)
                {
                    Affliction multipliedAffliction = affliction;
                    if (!disableDeltaTime) multipliedAffliction = affliction.CreateMultiplied(deltaTime);

                    if (target is Character character)
                    {
                        character.LastDamageSource = entity;
                        character.CharacterHealth.ApplyAffliction(null, multipliedAffliction);
                    }
                    else if (target is Limb limb)
                    {
                        limb.character.CharacterHealth.ApplyAffliction(limb, multipliedAffliction);
                    }
                }

                foreach (Pair<string, float> reduceAffliction in ReduceAffliction)
                {
                    float reduceAmount = disableDeltaTime ? reduceAffliction.Second : reduceAffliction.Second * deltaTime;
                    if (target is Character)
                    {
                        ((Character)target).CharacterHealth.ReduceAffliction(null, reduceAffliction.First, reduceAmount);
                    }
                    else if (target is Limb limb)
                    {
                        limb.character.CharacterHealth.ReduceAffliction(limb, reduceAffliction.First, reduceAmount);
                    }
                }
            }

            if (FireSize > 0.0f)
            {
                var fire = new FireSource(entity.WorldPosition, hull);
                fire.Size = new Vector2(FireSize, fire.Size.Y);
            }

            if (GameMain.Client == null && entity != null) //clients are not allowed to spawn items
            {
                foreach (ItemSpawnInfo itemSpawnInfo in spawnItems)
                {
                    switch (itemSpawnInfo.SpawnPosition)
                    {
                        case ItemSpawnInfo.SpawnPositionType.This:
                            Entity.Spawner.AddToSpawnQueue(itemSpawnInfo.ItemPrefab, entity.WorldPosition);
                            break;
                        case ItemSpawnInfo.SpawnPositionType.ThisInventory:
                            { 
                                if (entity is Character character)
                                {
                                    if (character.Inventory != null)
                                    {
                                        Entity.Spawner.AddToSpawnQueue(itemSpawnInfo.ItemPrefab, character.Inventory);
                                    }
                                }
                                else if (entity is Item item)
                                {
                                    var inventory = item?.GetComponent<Items.Components.ItemContainer>()?.Inventory;
                                    Entity.Spawner.AddToSpawnQueue(itemSpawnInfo.ItemPrefab, inventory);
                                }
                            }
                            break;
                        case ItemSpawnInfo.SpawnPositionType.ContainedInventory:
                            {
                                Inventory thisInventory = null;
                                if (entity is Character character)
                                {
                                    thisInventory = character.Inventory;
                                }
                                else if (entity is Item item)
                                {
                                    thisInventory = item?.GetComponent<Items.Components.ItemContainer>()?.Inventory;
                                }
                                if (thisInventory != null)
                                {
                                    foreach (Item item in thisInventory.Items)
                                    {
                                        if (item == null) continue;
                                        Inventory containedInventory = item.GetComponent<Items.Components.ItemContainer>()?.Inventory;
                                        if (containedInventory == null || !containedInventory.Items.Any(i => i == null)) continue;
                                        Entity.Spawner.AddToSpawnQueue(itemSpawnInfo.ItemPrefab, containedInventory);
                                        break;
                                    }
                                }                                
                            }
                            break;
                    }
                }
            }

#if CLIENT
            foreach (ParticleEmitter emitter in particleEmitters)
            {
                float angle = 0.0f;
                if (emitter.Prefab.CopyEntityAngle)
                {
                    if (entity is Item it)
                    {
                        angle = it.body == null ? 0.0f : it.body.Rotation;
                    }
                }

                emitter.Emit(deltaTime, entity.WorldPosition, hull, angle);
            }
#endif
        }

        private void ApplyToProperty(SerializableProperty property, object value, float deltaTime)
        {
            if (disableDeltaTime || setValue) deltaTime = 1.0f;

            Type type = value.GetType();
            if (type == typeof(float) ||
                (type == typeof(int) && property.GetValue() is float))
            {
                float floatValue = Convert.ToSingle(value) * deltaTime;
                
                if (!setValue) floatValue += (float)property.GetValue();
                property.TrySetValue(floatValue);
            }
            else if (type == typeof(int) && value is int)
            {
                int intValue = (int)((int)value * deltaTime);
                if (!setValue) intValue += (int)property.GetValue();
                property.TrySetValue(intValue);
            }
            else if (type == typeof(bool) && value is bool)
            {
                property.TrySetValue((bool)value);
            }
            else if (type == typeof(string))
            {
                property.TrySetValue((string)value);
            }
            else
            {
                DebugConsole.ThrowError("Couldn't apply value " + value.ToString() + " (" + type + ") to property \"" + property.Name + "\" (" + property.GetValue().GetType() + ")! "
                    + "Make sure the type of the value set in the config files matches the type of the property.");
            }
        }

        public static void UpdateAll(float deltaTime)
        {
            DelayedEffect.Update(deltaTime);
            for (int i = DurationList.Count - 1; i >= 0; i--)
            {
                DurationListElement element = DurationList[i];

                if (element.Parent.CheckConditionalAlways && !element.Parent.HasRequiredConditions(element.Targets))
                {
                    DurationList.Remove(element);
                    continue;
                }

                foreach (ISerializableEntity target in element.Targets)
                {
                    for (int n = 0; n < element.Parent.propertyNames.Length; n++)
                    {
                        if (target == null || target.SerializableProperties == null || !target.SerializableProperties.TryGetValue(element.Parent.propertyNames[n], out SerializableProperty property)) continue;
                        element.Parent.ApplyToProperty(property, element.Parent.propertyEffects[n], CoroutineManager.UnscaledDeltaTime);
                    }

                    foreach (Affliction affliction in element.Parent.Afflictions)
                    {
                        if (target is Character)
                        {
                            ((Character)target).CharacterHealth.ApplyAffliction(null, affliction.CreateMultiplied(deltaTime));
                        }
                        else if (target is Limb limb)
                        {
                            limb.character.CharacterHealth.ApplyAffliction(limb, affliction.CreateMultiplied(deltaTime));
                        }
                    }

                    foreach (Pair<string,float> reduceAffliction in element.Parent.ReduceAffliction)
                    {
                        if (target is Character)
                        {
                            ((Character)target).CharacterHealth.ReduceAffliction(null, reduceAffliction.First, reduceAffliction.Second * deltaTime);
                        }
                        else if (target is Limb limb)
                        {
                            limb.character.CharacterHealth.ReduceAffliction(limb, reduceAffliction.First, reduceAffliction.Second * deltaTime);
                        }
                    }
                }

                element.Timer -= deltaTime;

                if (element.Timer > 0.0f) continue;
                DurationList.Remove(element);
            }
        }

        public static void StopAll()
        {
            CoroutineManager.StopCoroutines("statuseffect");
            DelayedEffect.DelayList.Clear();
            DurationList.Clear();
        }

        public void AddTag(string tag)
        {
            if (tags.Contains(tag)) return;
            tags.Add(tag);
        }

        public bool HasTag(string tag)
        {
            if (tag == null) return true;

            return (tags.Contains(tag) || tags.Contains(tag.ToLowerInvariant()));
        }
    }
}<|MERGE_RESOLUTION|>--- conflicted
+++ resolved
@@ -440,21 +440,17 @@
                 Item item = serializableEntity as Item;
                 if (item == null) continue;
 
-                Character targetCharacter = targets.FirstOrDefault(t => t is Character) as Character;
+                Character targetCharacter = targets.FirstOrDefault(t => t is Character character && !character.Removed) as Character;
                 if (targetCharacter == null)
                 {
-<<<<<<< HEAD
                     foreach (var target in targets)
                     {
-                        if (target is Limb) targetCharacter = ((Limb)target).character;
-                    }
-=======
+                        if (target is Limb limb && limb.character != null && !limb.character.Removed) targetCharacter = ((Limb)target).character;
+                    }
+                }
+                for (int i = 0; i < useItemCount; i++)
+                {
                     if (item.Removed) continue;
-                    item.Use(deltaTime, targets.FirstOrDefault(t => t is Character) as Character);
->>>>>>> b382fae0
-                }
-                for (int i = 0; i < useItemCount; i++)
-                {
                     item.Use(deltaTime, targetCharacter, targets.FirstOrDefault(t => t is Limb) as Limb);
                 }
             }                     
@@ -490,14 +486,8 @@
 
                     for (int i = 0; i < propertyNames.Length; i++)
                     {
-<<<<<<< HEAD
                         if (target == null || target.SerializableProperties == null || 
                             !target.SerializableProperties.TryGetValue(propertyNames[i], out SerializableProperty property)) continue;
-=======
-                        SerializableProperty property;
-                        if (target == null || target.SerializableProperties == null || !target.SerializableProperties.TryGetValue(propertyNames[i], out property)) continue;
->>>>>>> b382fae0
-
                         ApplyToProperty(property, propertyEffects[i], deltaTime);
                     }
                 }                
