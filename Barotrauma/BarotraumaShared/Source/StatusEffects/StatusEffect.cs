--- conflicted
+++ resolved
@@ -59,14 +59,10 @@
         public bool Stackable = true; //Can the same status effect be applied several times to the same targets?
 
         private readonly int useItemCount;
-
-<<<<<<< HEAD
+        
+        private readonly bool removeItem;
+
         public readonly ActionType type = ActionType.OnActive;
-=======
-        private readonly bool removeItem;
-
-        public readonly ActionType type;
->>>>>>> 9dd9425c
 
         private Explosion explosion;
 
