﻿using System;
using System.Collections.Generic;
using System.IO;
using System.Linq;
using System.Text;
using System.Text.RegularExpressions;

namespace Barotrauma
{
    public static class TextManager
    {
        //only used if none of the selected content packages contain any text files
        const string VanillaTextFilePath = "Content/Texts/EnglishVanilla.xml";

        //key = language
        private static Dictionary<string, List<TextPack>> textPacks = new Dictionary<string, List<TextPack>>();

        private static readonly string[] serverMessageCharacters = new string[] { "~", "[", "]", "=" };

        public static string Language;

        public static bool Initialized
        {
            get;
            private set;
        }

        private static readonly HashSet<string> availableLanguages = new HashSet<string>();
        public static IEnumerable<string> AvailableLanguages
        {
            get { return availableLanguages; }
        }

        public static List<string> GetTextFiles()
        {
            var list = new List<string>();
            GetTextFilesRecursive(Path.Combine("Content", "Texts"), ref list);
            return list;
        }

        private static void GetTextFilesRecursive(string directory, ref List<string> list)
        {
            foreach (string file in Directory.GetFiles(directory))
            {
                list.Add(file);
            }
            foreach (string subDir in Directory.GetDirectories(directory))
            {
                GetTextFilesRecursive(subDir, ref list);
            }
        }

        /// <summary>
        /// Returns the name of the language in the respective language
        /// </summary>
        public static string GetTranslatedLanguageName(string language)
        {
            if (!textPacks.ContainsKey(language))
            {
                return language;
            }

            foreach (var textPack in textPacks[language])
            {
                if (textPack.Language == language)
                {
                    return textPack.TranslatedName;
                }
            }
            return language;
        }

        public static void LoadTextPacks(IEnumerable<ContentPackage> selectedContentPackages)
        {
            availableLanguages.Clear();
            textPacks.Clear();
            var textFiles = ContentPackage.GetFilesOfType(selectedContentPackages, ContentType.Text);

            foreach (string file in textFiles)
            {
                try
                {
                    var textPack = new TextPack(file);
                    availableLanguages.Add(textPack.Language);
                    if (!textPacks.ContainsKey(textPack.Language))
                    {
                        textPacks.Add(textPack.Language, new List<TextPack>());
                    }
                    textPacks[textPack.Language].Add(textPack);
                }
                catch (Exception e)
                {
                    DebugConsole.ThrowError("Failed to load text file \"" + file + "\"!", e);
                }
            }

            if (textPacks.Count == 0)
            {
                DebugConsole.ThrowError("No text files available in any of the selected content packages. Attempting to find a vanilla English text file...");
                if (!File.Exists(VanillaTextFilePath))
                {
                    throw new Exception("No text files found in any of the selected content packages or in the default text path!");
                }
                var textPack = new TextPack(VanillaTextFilePath);
                availableLanguages.Add(textPack.Language);
                textPacks.Add(textPack.Language, new List<TextPack>() { textPack });
            }
            Initialized = true;
        }

        public static bool ContainsTag(string textTag)
        {
            if (string.IsNullOrEmpty(textTag)) { return false; }

            if (!textPacks.ContainsKey(Language))
            {
                DebugConsole.ThrowError("No text packs available for the selected language (" + Language + ")! Switching to English...");
                Language = "English";
                if (!textPacks.ContainsKey(Language))
                {
                    throw new Exception("No text packs available in English!");
                }
            }
            foreach (TextPack textPack in textPacks[Language])
            {
                if (textPack.Get(textTag) != null) { return true; }
            }
            return false;
        }

        public static string Get(string textTag, bool returnNull = false, string fallBackTag = null)
        {
            if (!textPacks.ContainsKey(Language))
            {
                DebugConsole.ThrowError("No text packs available for the selected language (" + Language + ")! Switching to English...");
                Language = "English";
                if (!textPacks.ContainsKey(Language))
                {
                    throw new Exception("No text packs available in English!");
                }
            }

            foreach (TextPack textPack in textPacks[Language])
            {
                string text = textPack.Get(textTag);
                if (text != null) { return text; }
            }

            if (!string.IsNullOrEmpty(fallBackTag))
            {
                foreach (TextPack textPack in textPacks[Language])
                {
                    string text = textPack.Get(fallBackTag);
                    if (text != null) { return text; }
                }
            }

            //if text was not found and we're using a language other than English, see if we can find an English version
            //may happen, for example, if a user has selected another language and using mods that haven't been translated to that language
            if (Language != "English" && textPacks.ContainsKey("English"))
            {
                foreach (TextPack textPack in textPacks["English"])
                {
                    string text = textPack.Get(textTag);
                    if (text != null)
                    {
#if DEBUG
                        DebugConsole.NewMessage("Text \"" + textTag + "\" not found for the language \"" + Language + "\". Using the English text \"" + text + "\" instead.");
#endif
                        return text;
                    }
                }
            }

            if (returnNull)
            {
                return null;
            }
            else
            {
                DebugConsole.ThrowError("Text \"" + textTag + "\" not found.");
                return textTag;
            }
        }

        public static string GetWithVariables(string textTag, string[] variableTags, string[] variableValues, bool[] formatCapitals = null, bool returnNull = false, string fallBackTag = null)
        {
            string text = Get(textTag, returnNull, fallBackTag);

            if (text == null || text.Length == 0 || variableTags.Length != variableValues.Length)
            {
#if DEBUG
                if (variableTags.Length != variableValues.Length)
                {
                    DebugConsole.ThrowError("variableTags.Length and variableValues.Length do not match for \"" + textTag + "\".");
                }

                if (formatCapitals != null && formatCapitals.Length != variableTags.Length)
                {
                    DebugConsole.ThrowError("variableTags.Length and formatCapitals.Length do not match for \"" + textTag + "\".");
                }
#endif
                if (returnNull)
                {
                    return null;
                }
                else
                {
                    return textTag;
                }
            }

            if (formatCapitals != null && !GameMain.Config.Language.Contains("Chinese"))
            {
                for (int i = 0; i < variableTags.Length; i++)
                {
                    if (formatCapitals[i])
                    {
                        variableValues[i] = HandleVariableCapitalization(text, variableTags[i], variableValues[i]);
                    }
                }
            }

            for (int i = 0; i < variableTags.Length; i++)
            {
                text = text.Replace(variableTags[i], variableValues[i]);
            }

            return text;
        }

        public static string GetWithVariable(string textTag, string variableTag, string variableValue, bool formatCapitals = false, bool returnNull = false, string fallBackTag = null)
        {
            string text = Get(textTag, returnNull, fallBackTag);

            if (text == null || text.Length == 0)
            {
                if (returnNull)
                {
                    return null;
                }
                else
                {
                    return textTag;
                }
            }

            if (formatCapitals && !GameMain.Config.Language.Contains("Chinese"))
            {
                variableValue = HandleVariableCapitalization(text, variableTag, variableValue);
            }

            return text.Replace(variableTag, variableValue);
        }

        private static string HandleVariableCapitalization(string text, string variableTag, string variableValue)
        {
            int index = text.IndexOf(variableTag) - 1;
            if (index == -1)
            {
                return variableValue;
            }

            for (int i = index; i >= 0; i--)
            {
                if (text[i] == ' ')
                {
                    continue;
                }
                else
                {
                    if (text[i] != '.')
                    {
                        variableValue = variableValue.ToLower();
                    }
                    else
                    {
                        variableValue = Capitalize(variableValue);
                        break;
                    }
                }
            }

            return variableValue;
        }

        public static string ParseInputTypes(string text)
        {
            foreach (InputType inputType in Enum.GetValues(typeof(InputType)))
            {
                text = text.Replace("[" + inputType.ToString().ToLowerInvariant() + "]", GameMain.Config.KeyBind(inputType).ToString());
                text = text.Replace("[InputType." + inputType.ToString() + "]", GameMain.Config.KeyBind(inputType).ToString());
            }
            return text;
        }

        public static string GetFormatted(string textTag, bool returnNull = false, params object[] args)
        {
            string text = Get(textTag, returnNull);

            if (text == null || text.Length == 0)
            {
                if (returnNull)
                {
                    return null;
                }
                else
                {
                    DebugConsole.ThrowError("Text \"" + textTag + "\" not found.");
                    return textTag;
                }
            }
<<<<<<< HEAD

            return string.Format(text, args);
=======
            try
            {
                return string.Format(text, args);  
            }   
            catch (FormatException)
            {
                string errorMsg = "Failed to format text \"" + text + "\", args: " + string.Join(", ", args);
                GameAnalyticsManager.AddErrorEventOnce("TextManager.GetFormatted:FormatException", GameAnalyticsSDK.Net.EGAErrorSeverity.Error, errorMsg);
                return text;
            }
>>>>>>> 782b7091
        }

        public static string FormatServerMessage(string textId)
        {
            return $"{textId}~";
        }

        public static string FormatServerMessage(string message, IEnumerable<string> keys, IEnumerable<string> values)
        {
            if (keys == null || values == null || !keys.Any() || !values.Any())
            {
                return FormatServerMessage(message);
            }
            var startIndex = message.LastIndexOf('/') + 1;
            var endIndex = message.IndexOf('~', startIndex);
            if (endIndex == -1)
            {
                endIndex = message.Length - 1;
            }
            var textId = message.Substring(startIndex, endIndex - startIndex + 1);
            var keysWithValues = keys.Zip(values, (key, value) => new { Key = key, Value = value });
            var prefixEntries = keysWithValues.Select((kv, index) =>
            {
                if (kv.Value.IndexOfAny(new char[] { '~', '/' }) != -1)
                {
                    var kvStartIndex = kv.Value.LastIndexOf('/') + 1;
                    return kv.Value.Substring(0, kvStartIndex) + $"[{textId}.{index}]={kv.Value.Substring(kvStartIndex)}";
                }
                else
                {
                    return null;
                }
            }).Where(e => e != null).ToArray();
            return string.Join("",
                (prefixEntries.Length > 0 ? string.Join("/", prefixEntries) + "/" : ""),
                message,
                string.Join("", keysWithValues.Select((kv, index) => kv.Value.IndexOfAny(new char[] { '~', '/' }) != -1 ? $"~{kv.Key}=[{textId}.{index}]" : $"~{kv.Key}={kv.Value}").ToArray())
            );
        }

        static readonly string[] genderPronounVariables = new string[] {
            "[genderpronoun]",
            "[genderpronounpossessive]",
            "[genderpronounreflexive]",
            "[Genderpronoun]",
            "[Genderpronounpossessive]",
            "[Genderpronounreflexive]"
        };

        static readonly string[] genderPronounMaleValues = new string[] {
             "PronounMaleLowercase",
             "PronounPossessiveMaleLowercase",
             "PronounReflexiveMaleLowercase",
             "PronounMale",
             "PronounPossessiveMale",
             "PronounReflexiveMale"
        };

        static readonly string[] genderPronounFemaleValues = new string[] {
             "PronounFemaleLowercase",
             "PronounPossessiveFemaleLowercase",
             "PronounReflexiveFemaleLowercase",
             "PronounMale",
             "PronounPossessiveFemale",
             "PronounReflexiveFemale"
        };

        public static string FormatServerMessageWithGenderPronouns(Gender gender, string message, IEnumerable<string> keys, IEnumerable<string> values)
        {
            return FormatServerMessage(message, keys.Concat(genderPronounVariables), values.Concat(gender == Gender.Male ? genderPronounMaleValues : genderPronounFemaleValues));
        }

        static readonly Regex reReplacedMessage = new Regex(@"^(?<variable>[\[\].A-Za-z0-9_]+?)=(?<message>.*)$", RegexOptions.Compiled);

        // Format: ServerMessage.Identifier1/ServerMessage.Indentifier2~[variable1]=value~[variable2]=value
        // Also: replacement=ServerMessage.Identifier1~[variable1]=value/ServerMessage.Identifier2~[variable2]=replacement
        public static string GetServerMessage(string serverMessage)
        {
            if (!textPacks.ContainsKey(Language))
            {
                DebugConsole.ThrowError("No text packs available for the selected language (" + Language + ")! Switching to English...");
                Language = "English";
                if (!textPacks.ContainsKey(Language))
                {
                    throw new Exception("No text packs available in English!");
                }
            }

            string[] messages = serverMessage.Split('/');
            var replacedMessages = new Dictionary<string, string>();

            bool translationsFound = false;

            try
            {
                for (int i = 0; i < messages.Length; i++)
                {
                    if (messages[i].EndsWith("~", StringComparison.Ordinal))
                    {
                        messages[i] = messages[i].Substring(0, messages[i].Length - 1);
                    }
                    if (!IsServerMessageWithVariables(messages[i]) && !messages[i].Contains('=')) // No variables, try to translate
                    {
                        foreach (var replacedMessage in replacedMessages)
                        {
                            messages[i] = messages[i].Replace(replacedMessage.Key, replacedMessage.Value);
                        }

                        if (messages[i].Contains(" ")) continue; // Spaces found, do not translate
                        string msg = Get(messages[i], true);
                        if (msg != null) // If a translation was found, otherwise use the original
                        {
                            messages[i] = msg;
                            translationsFound = true;
                        }
                    }
                    else
                    {
                        var match = reReplacedMessage.Match(messages[i]);
                        string messageVariable = null;
                        if (match.Success)
                        {
                            messageVariable = match.Groups["variable"].ToString();
                            messages[i] = match.Groups["message"].ToString();
                        }

                        foreach (var replacedMessage in replacedMessages)
                        {
                            messages[i] = messages[i].Replace(replacedMessage.Key, replacedMessage.Value);
                        }


                        string[] messageWithVariables = messages[i].Split('~');

                        string msg = Get(messageWithVariables[0], true);

                        if (msg != null) // If a translation was found, otherwise use the original
                        {
                            messages[i] = msg;
                            translationsFound = true;
                        }
                        else if (messageVariable == null)
                        {
                            continue; // No translation found, probably caused by player input -> skip variable handling
                        }

                        // First index is always the message identifier -> start at 1
                        for (int j = 1; j < messageWithVariables.Length; j++)
                        {
                            string[] variableAndValue = messageWithVariables[j].Split('=');
                            messages[i] = messages[i].Replace(variableAndValue[0], variableAndValue[1]);
                        }

                        if (messageVariable != null)
                        {
                            replacedMessages[messageVariable] = messages[i];
                            messages[i] = null;
                        }
                    }
                }

                if (translationsFound)
                {
                    string translatedServerMessage = string.Empty;
                    for (int i = 0; i < messages.Length; i++)
                    {
                        if (messages[i] != null)
                        {
                            translatedServerMessage += messages[i];
                        }
                    }
                    return translatedServerMessage;
                }
                else
                {
                    return serverMessage;
                }
            }

            catch (IndexOutOfRangeException exception)
            {
                string errorMsg = "Failed to translate server message \"" + serverMessage + "\".";
#if DEBUG
                DebugConsole.ThrowError(errorMsg, exception);
#endif
                GameAnalyticsManager.AddErrorEventOnce("TextManager.GetServerMessage:" + serverMessage, GameAnalyticsSDK.Net.EGAErrorSeverity.Error, errorMsg);
                return errorMsg;
            }
        }

        public static bool IsServerMessageWithVariables(string message)
        {
            for (int i = 0; i < serverMessageCharacters.Length; i++)
            {
                if (!message.Contains(serverMessageCharacters[i])) return false;
            }

            return true;
        }

        /// <summary>
        /// Adds a punctuation symbol between two strings, taking into account special rules in some locales (e.g. non-breaking space before a colon in French)
        /// </summary>
        public static string AddPunctuation(char punctuationSymbol, params string[] texts)
        {
            string separator = "";
            switch (GameMain.Config.Language)
            {
                case "French":
                    bool addNonBreakingSpace =
                        punctuationSymbol == ':' || punctuationSymbol == ';' ||
                        punctuationSymbol == '!' || punctuationSymbol == '?';
                    separator = addNonBreakingSpace ?
                        new string(new char[] { (char)(0xA0), punctuationSymbol, ' ' }) :
                        new string(new char[] { punctuationSymbol, ' ' });
                    break;
                default:
                    separator = new string(new char[] { punctuationSymbol, ' ' });
                    break;
            }
            return string.Join(separator, texts);
        }

        public static string EnsureUTF8(string text)
        {
            byte[] bytes = Encoding.Default.GetBytes(text);
            return Encoding.UTF8.GetString(bytes);
        }

        public static List<string> GetAll(string textTag)
        {
            if (!textPacks.ContainsKey(Language))
            {
                DebugConsole.ThrowError("No text packs available for the selected language (" + Language + ")! Switching to English...");
                Language = "English";
                if (!textPacks.ContainsKey(Language))
                {
                    throw new Exception("No text packs available in English!");
                }
            }

            List<string> allText;

            foreach (TextPack textPack in textPacks[Language])
            {
                allText = textPack.GetAll(textTag);
                if (allText != null) return allText;
            }

            //if text was not found and we're using a language other than English, see if we can find an English version
            //may happen, for example, if a user has selected another language and using mods that haven't been translated to that language
            if (Language != "English" && textPacks.ContainsKey("English"))
            {
                foreach (TextPack textPack in textPacks["English"])
                {
                    allText = textPack.GetAll(textTag);
                    if (allText != null) return allText;
                }
            }

            return null;
        }

        public static List<KeyValuePair<string, string>> GetAllTagTextPairs()
        {
            if (!textPacks.ContainsKey(Language))
            {
                DebugConsole.ThrowError("No text packs available for the selected language (" + Language + ")! Switching to English...");
                Language = "English";
                if (!textPacks.ContainsKey(Language))
                {
                    throw new Exception("No text packs available in English!");
                }
            }

            List<KeyValuePair<string, string>> allText = new List<KeyValuePair<string, string>>();

            foreach (TextPack textPack in textPacks[Language])
            {
                allText.AddRange(textPack.GetAllTagTextPairs());
            }

            return allText;
        }

        public static string ReplaceGenderPronouns(string text, Gender gender)
        {
            if (gender == Gender.Male)
            {
                return text.Replace("[genderpronoun]",     Get("PronounMaleLowercase"))
                    .Replace("[genderpronounpossessive]",  Get("PronounPossessiveMaleLowercase"))
                    .Replace("[genderpronounreflexive]",   Get("PronounReflexiveMaleLowercase"))
                    .Replace("[Genderpronoun]",            Get("PronounMale"))
                    .Replace("[Genderpronounpossessive]",  Get("PronounPossessiveMale"))
                    .Replace("[Genderpronounreflexive]",   Get("PronounReflexiveMale"));
            }
            else
            {
                return text.Replace("[genderpronoun]",     Get("PronounFemaleLowercase"))
                    .Replace("[genderpronounpossessive]",  Get("PronounPossessiveFemaleLowercase"))
                    .Replace("[genderpronounreflexive]",   Get("PronounReflexiveFemaleLowerCase"))
                    .Replace("[Genderpronoun]",            Get("PronounFemale"))
                    .Replace("[Genderpronounpossessive]",  Get("PronounPossessiveFemale"))
                    .Replace("[Genderpronounreflexive]",   Get("PronounReflexiveFemale"));
            }
        }

        static Regex isCJK = new Regex(
            @"\p{IsHangulJamo}|" +
            @"\p{IsCJKRadicalsSupplement}|" +
            @"\p{IsCJKSymbolsandPunctuation}|" +
            @"\p{IsEnclosedCJKLettersandMonths}|" +
            @"\p{IsCJKCompatibility}|" +
            @"\p{IsCJKUnifiedIdeographsExtensionA}|" +
            @"\p{IsCJKUnifiedIdeographs}|" +
            @"\p{IsHangulSyllables}|" +
            @"\p{IsCJKCompatibilityForms}");

        /// <summary>
        /// Does the string contain symbols from Chinese, Japanese or Korean languages
        /// </summary>
        public static bool IsCJK(string text)
        {
            return isCJK.IsMatch(text);
        }

#if DEBUG
        public static void CheckForDuplicates(string lang)
        {
            if (!textPacks.ContainsKey(lang))
            {
                DebugConsole.ThrowError("No text packs available for the selected language (" + lang + ")!");
                return;
            }

            int packIndex = 0;
            foreach (TextPack textPack in textPacks[lang])
            {
                textPack.CheckForDuplicates(packIndex);
                packIndex++;
            }
        }

        public static void WriteToCSV()
        {
            string lang = "English";

            if (!textPacks.ContainsKey(lang))
            {
                DebugConsole.ThrowError("No text packs available for the selected language (" + lang + ")!");
                return;
            }

            int packIndex = 0;
            foreach (TextPack textPack in textPacks[lang])
            {
                textPack.WriteToCSV(packIndex);
                packIndex++;
            }
        }
#endif

        private static string Capitalize(string str)
        {
            if (string.IsNullOrWhiteSpace(str))
            {
                return str;
            }

            return char.ToUpper(str[0]) + str.Substring(1);
        }
    }
}<|MERGE_RESOLUTION|>--- conflicted
+++ resolved
@@ -310,10 +310,7 @@
                     return textTag;
                 }
             }
-<<<<<<< HEAD
-
-            return string.Format(text, args);
-=======
+
             try
             {
                 return string.Format(text, args);  
@@ -324,7 +321,6 @@
                 GameAnalyticsManager.AddErrorEventOnce("TextManager.GetFormatted:FormatException", GameAnalyticsSDK.Net.EGAErrorSeverity.Error, errorMsg);
                 return text;
             }
->>>>>>> 782b7091
         }
 
         public static string FormatServerMessage(string textId)
