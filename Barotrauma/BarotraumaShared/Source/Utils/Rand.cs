--- conflicted
+++ resolved
@@ -72,8 +72,7 @@
 
             return Vector2.Normalize(randomVector) * length;
         }
-
-<<<<<<< HEAD
+        
         /// <summary>
         /// Random float between 0 and 1.
         /// </summary>
@@ -93,7 +92,7 @@
                 return new Color(Value(sync), Value(sync), Value(sync));
             }
         }
-=======
+
         public static DoubleVector2 Vector(double length, RandSync sync = RandSync.Unsynced)
         {
             Assert(sync);
@@ -105,7 +104,5 @@
 
             return new DoubleVector2(x / len * length, y / len * length);
         }
-
->>>>>>> ae6f2154
     }
 }