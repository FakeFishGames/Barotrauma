﻿using System.Linq;
using System.Xml.Linq;
using System.Collections.Generic;
using Microsoft.Xna.Framework;
using Microsoft.Xna.Framework.Input;
using System.Xml;
#if CLIENT
using Microsoft.Xna.Framework.Graphics;
using Barotrauma.Tutorials;
#endif
using System;

namespace Barotrauma
{
    public enum WindowMode
    {
        Windowed, Fullscreen, BorderlessWindowed
    }

    public enum LosMode
    {
        None,
        Transparent,
        Opaque
    }

    public partial class GameSettings
    {
        const string savePath = "config.xml";
        const string playerSavePath = "config_player.xml";
        const string vanillaContentPackagePath = "Data/ContentPackages/Vanilla";

        public int GraphicsWidth { get; set; }
        public int GraphicsHeight { get; set; }

        public bool VSyncEnabled { get; set; }

        public bool EnableSplashScreen { get; set; }
        
        public int ParticleLimit { get; set; }

        public float LightMapScale { get; set; }
        public bool SpecularityEnabled { get; set; }
        public bool ChromaticAberrationEnabled { get; set; }

        private KeyOrMouse[] keyMapping;

        private WindowMode windowMode;

        private LosMode losMode;

        public List<string> jobPreferences;

        private bool useSteamMatchmaking;
        private bool requireSteamAuthentication;

        public string QuickStartSubmarineName
        {
            get;
            set;
        }

#if DEBUG
        //steam functionality can be enabled/disabled in debug builds
        public bool UseSteam;
        public bool RequireSteamAuthentication
        {
            get { return requireSteamAuthentication && UseSteam; }
            set { requireSteamAuthentication = value; }
        }
        public bool UseSteamMatchmaking
        {
            get { return useSteamMatchmaking && UseSteam; }
            set { useSteamMatchmaking = value; }
        }

#else
        //steam functionality determined at compile time
        public bool UseSteam
        {
            get { return Steam.SteamManager.USE_STEAM; }
        }
        public bool RequireSteamAuthentication
        {
            get { return requireSteamAuthentication && Steam.SteamManager.USE_STEAM; }
            set { requireSteamAuthentication = value; }
        }
        public bool UseSteamMatchmaking
        {
            get { return useSteamMatchmaking && Steam.SteamManager.USE_STEAM; }
            set { useSteamMatchmaking = value; }
        }
#endif

        public bool AutoUpdateWorkshopItems;

        public WindowMode WindowMode
        {
            get { return windowMode; }
            set { windowMode = value; }
        }

        public List<string> JobPreferences
        {
            get { return jobPreferences; }
            set { jobPreferences = value; }
        }

        public int CharacterHeadIndex { get; set; }
        public int CharacterHairIndex { get; set; }
        public int CharacterBeardIndex { get; set; }
        public int CharacterMoustacheIndex { get; set; }
        public int CharacterFaceAttachmentIndex { get; set; }

        public Gender CharacterGender { get; set; }
        public Race CharacterRace { get; set; }

        private float aimAssistAmount;
        public float AimAssistAmount
        {
            get { return aimAssistAmount; }
            set { aimAssistAmount = MathHelper.Clamp(value, 0.0f, 5.0f); }
        }

        private bool unsavedSettings;
        public bool UnsavedSettings
        {
            get
            {
                return unsavedSettings;
            }
            private set
            {
                unsavedSettings = value;
#if CLIENT
                if (applyButton != null)
                {
                    //applyButton.Selected = unsavedSettings;
                    applyButton.Enabled = unsavedSettings;
                    applyButton.Text = unsavedSettings ? "Apply*" : "Apply";
                }
#endif
            }
        }

        private float soundVolume, musicVolume;

        public float SoundVolume
        {
            get { return soundVolume; }
            set
            {
                soundVolume = MathHelper.Clamp(value, 0.0f, 1.0f);
#if CLIENT
                if (GameMain.SoundManager != null)
                {
                    GameMain.SoundManager.SetCategoryGainMultiplier("default", soundVolume);
                    GameMain.SoundManager.SetCategoryGainMultiplier("ui", soundVolume);
                    GameMain.SoundManager.SetCategoryGainMultiplier("waterambience", soundVolume);
                }
#endif
            }
        }

        public float MusicVolume
        {
            get { return musicVolume; }
            set
            {
                musicVolume = MathHelper.Clamp(value, 0.0f, 1.0f);
#if CLIENT
                GameMain.SoundManager?.SetCategoryGainMultiplier("music", musicVolume);
#endif
            }
        }

        public string Language
        {
            get { return TextManager.Language; }
            set { TextManager.Language = value; }
        }

        public HashSet<ContentPackage> SelectedContentPackages { get; set; }

        private HashSet<string> selectedContentPackagePaths = new HashSet<string>();

        public string   MasterServerUrl { get; set; }
        public bool     AutoCheckUpdates { get; set; }
        public bool     WasGameUpdated { get; set; }

        private string defaultPlayerName;
        public string DefaultPlayerName
        {
            get
            {
                return defaultPlayerName ?? "";
            }
            set
            {
                if (defaultPlayerName != value)
                {
                    defaultPlayerName = value;
                }
            }
        }

        public LosMode LosMode
        {
            get { return losMode; }
            set { losMode = value; }
        }

        private const float MinHUDScale = 0.75f, MaxHUDScale = 1.25f;
        public static float HUDScale { get; set; } = 1.0f;
        private const float MinInventoryScale = 0.75f, MaxInventoryScale = 1.25f;
        public static float InventoryScale { get; set; } = 1.0f;

        public List<string> CompletedTutorialNames { get; private set; }

        public static bool VerboseLogging { get; set; }
        public static bool SaveDebugConsoleLogs { get; set; }

        private static bool sendUserStatistics;
        public static bool SendUserStatistics
        {
            get { return sendUserStatistics; }
            set
            {
                sendUserStatistics = value;
                GameMain.Config.SaveNewPlayerConfig();
            }
        }
        public static bool ShowUserStatisticsPrompt { get; set; }

        public GameSettings()
        {
            SelectedContentPackages = new HashSet<ContentPackage>();
            ContentPackage.LoadAll(ContentPackage.Folder);
            CompletedTutorialNames = new List<string>();

            LoadDefaultConfig();

            if (WasGameUpdated)
            {
                UpdaterUtil.CleanOldFiles();
                WasGameUpdated = false;
                SaveNewDefaultConfig();
            }

            LoadPlayerConfig();
        }

        #region Load DefaultConfig
        public void LoadDefaultConfig()
        {
            XDocument doc = XMLExtensions.TryLoadXml(savePath);
            
            Language = doc.Root.GetAttributeString("language", "English");

            MasterServerUrl = doc.Root.GetAttributeString("masterserverurl", "");

            AutoCheckUpdates = doc.Root.GetAttributeBool("autocheckupdates", true);
            WasGameUpdated = doc.Root.GetAttributeBool("wasgameupdated", false);

            VerboseLogging = doc.Root.GetAttributeBool("verboselogging", false);
            SaveDebugConsoleLogs = doc.Root.GetAttributeBool("savedebugconsolelogs", false);

#if DEBUG
            UseSteam = doc.Root.GetAttributeBool("usesteam", true);
#endif
            QuickStartSubmarineName = doc.Root.GetAttributeString("quickstartsub", "");

            if (doc == null)
            {
                GraphicsWidth = 1024;
                GraphicsHeight = 678;

                MasterServerUrl = "";

                SelectedContentPackages.Add(ContentPackage.List.Any() ? ContentPackage.List[0] : new ContentPackage(""));

                jobPreferences = new List<string>();
                foreach (JobPrefab job in JobPrefab.List)
                {
                    jobPreferences.Add(job.Identifier);
                }
                return;
            }

            XElement graphicsMode = doc.Root.Element("graphicsmode");
            GraphicsWidth   = 0;
            GraphicsHeight  = 0;
            VSyncEnabled    = graphicsMode.GetAttributeBool("vsync", true);

            XElement graphicsSettings = doc.Root.Element("graphicssettings");
            ParticleLimit               = graphicsSettings.GetAttributeInt("particlelimit", 1500);
            LightMapScale               = MathHelper.Clamp(graphicsSettings.GetAttributeFloat("lightmapscale", 0.5f), 0.1f, 1.0f);
            SpecularityEnabled          = graphicsSettings.GetAttributeBool("specularity", true);
            ChromaticAberrationEnabled  = graphicsSettings.GetAttributeBool("chromaticaberration", true);
            HUDScale                    = graphicsSettings.GetAttributeFloat("hudscale", 1.0f);
            InventoryScale              = graphicsSettings.GetAttributeFloat("inventoryscale", 1.0f);
            var losModeStr              = graphicsSettings.GetAttributeString("losmode", "Transparent");
            if (!Enum.TryParse(losModeStr, out losMode))
            {
                losMode = LosMode.Transparent;
            }

#if CLIENT
            if (GraphicsWidth == 0 || GraphicsHeight == 0)
            {
                GraphicsWidth = GraphicsAdapter.DefaultAdapter.CurrentDisplayMode.Width;
                GraphicsHeight = GraphicsAdapter.DefaultAdapter.CurrentDisplayMode.Height;
            }
#endif

            var windowModeStr = graphicsMode.GetAttributeString("displaymode", "Fullscreen");
            if (!Enum.TryParse<WindowMode>(windowModeStr, out windowMode))
            {
                windowMode = WindowMode.Fullscreen;
            }

            SoundVolume = doc.Root.GetAttributeFloat("soundvolume", 1.0f);
            MusicVolume = doc.Root.GetAttributeFloat("musicvolume", 0.3f);

            useSteamMatchmaking = doc.Root.GetAttributeBool("usesteammatchmaking", true);
            requireSteamAuthentication = doc.Root.GetAttributeBool("requiresteamauthentication", true);
            AutoUpdateWorkshopItems = doc.Root.GetAttributeBool("autoupdateworkshopitems", true);

            EnableSplashScreen = doc.Root.GetAttributeBool("enablesplashscreen", true);

            AimAssistAmount = doc.Root.GetAttributeFloat("aimassistamount", 0.5f);
            
            keyMapping = new KeyOrMouse[Enum.GetNames(typeof(InputType)).Length];
            keyMapping[(int)InputType.Up] = new KeyOrMouse(Keys.W);
            keyMapping[(int)InputType.Down] = new KeyOrMouse(Keys.S);
            keyMapping[(int)InputType.Left] = new KeyOrMouse(Keys.A);
            keyMapping[(int)InputType.Right] = new KeyOrMouse(Keys.D);
            keyMapping[(int)InputType.Run] = new KeyOrMouse(Keys.LeftShift);

            keyMapping[(int)InputType.Chat] = new KeyOrMouse(Keys.Tab);
            keyMapping[(int)InputType.RadioChat] = new KeyOrMouse(Keys.OemPipe);
            keyMapping[(int)InputType.CrewOrders] = new KeyOrMouse(Keys.C);

            keyMapping[(int)InputType.Select] = new KeyOrMouse(Keys.E);

            keyMapping[(int)InputType.SelectNextCharacter] = new KeyOrMouse(Keys.Tab);
            keyMapping[(int)InputType.SelectPreviousCharacter] = new KeyOrMouse(Keys.Q);

            keyMapping[(int)InputType.Use] = new KeyOrMouse(0);
            keyMapping[(int)InputType.Aim] = new KeyOrMouse(1);

            foreach (XElement subElement in doc.Root.Elements())
            {
                switch (subElement.Name.ToString().ToLowerInvariant())
                {
                    case "keymapping":
                        foreach (XAttribute attribute in subElement.Attributes())
                        {
                            if (Enum.TryParse(attribute.Name.ToString(), true, out InputType inputType))
                            {
                                if (int.TryParse(attribute.Value.ToString(), out int mouseButton))
                                {
                                    keyMapping[(int)inputType] = new KeyOrMouse(mouseButton);
                                }
                                else
                                {
                                    if (Enum.TryParse(attribute.Value.ToString(), true, out Keys key))
                                    {
                                        keyMapping[(int)inputType] = new KeyOrMouse(key);
                                    }
                                }
                            }
                        }
                        break;
                    case "gameplay":
                        jobPreferences = new List<string>();
                        foreach (XElement ele in subElement.Element("jobpreferences").Elements("job"))
                        {
                            string jobIdentifier = ele.GetAttributeString("identifier", "");
                            if (string.IsNullOrEmpty(jobIdentifier)) continue;
                            jobPreferences.Add(jobIdentifier);
                        }
                        break;
                    case "player":
                        defaultPlayerName = subElement.GetAttributeString("name", "");
                        CharacterHeadIndex = subElement.GetAttributeInt("headindex", Rand.Int(10));
                        CharacterGender = subElement.GetAttributeString("gender", Rand.Range(0.0f, 1.0f) < 0.5f ? "male" : "female")
                            .ToLowerInvariant() == "male" ? Gender.Male : Gender.Female;
                        if (Enum.TryParse(subElement.GetAttributeString("race", "white"), true, out Race r))
                        {
                            CharacterRace = r;
                        }
                        else
                        {
                            CharacterRace = Race.White;
                        }
                        CharacterHairIndex = subElement.GetAttributeInt("hairindex", -1);
                        CharacterBeardIndex = subElement.GetAttributeInt("beardindex", -1);
                        CharacterMoustacheIndex = subElement.GetAttributeInt("moustacheindex", -1);
                        CharacterFaceAttachmentIndex = subElement.GetAttributeInt("faceattachmentindex", -1);
                        break;
                }
            }

            foreach (InputType inputType in Enum.GetValues(typeof(InputType)))
            {
                if (keyMapping[(int)inputType] == null)
                {
                    DebugConsole.ThrowError("Key binding for the input type \"" + inputType + " not set!");
                    keyMapping[(int)inputType] = new KeyOrMouse(Keys.D1);
                }
            }

            List<string> missingPackagePaths = new List<string>();
            List<ContentPackage> incompatiblePackages = new List<ContentPackage>();
            foreach (XElement subElement in doc.Root.Elements())
            {
                switch (subElement.Name.ToString().ToLowerInvariant())
                {
                    case "contentpackage":
                        string path = System.IO.Path.GetFullPath(subElement.GetAttributeString("path", ""));
                        var matchingContentPackage = ContentPackage.List.Find(cp => System.IO.Path.GetFullPath(cp.Path) == path);
                        if (matchingContentPackage == null)
                        {
                            missingPackagePaths.Add(path);
                        }
                        else if (!matchingContentPackage.IsCompatible())
                        {
                            incompatiblePackages.Add(matchingContentPackage);
                        }
                        else
                        {
                            SelectedContentPackages.Add(matchingContentPackage);
                        }
                        break;
                }
            }

            TextManager.LoadTextPacks(SelectedContentPackages);

            //display error messages after all content packages have been loaded
            //to make sure the package that contains text files has been loaded before we attempt to use TextManager
            foreach (string missingPackagePath in missingPackagePaths)
            {
                DebugConsole.ThrowError(TextManager.Get("ContentPackageNotFound").Replace("[packagepath]", missingPackagePath));
            }
            foreach (ContentPackage incompatiblePackage in incompatiblePackages)
            {
                DebugConsole.ThrowError(TextManager.Get(incompatiblePackage.GameVersion <= new Version(0, 0, 0, 0) ? "IncompatibleContentPackageUnknownVersion" : "IncompatibleContentPackage")
                                .Replace("[packagename]", incompatiblePackage.Name)
                                .Replace("[packageversion]", incompatiblePackage.GameVersion.ToString())
                                .Replace("[gameversion]", GameMain.Version.ToString()));
            }
            foreach (ContentPackage contentPackage in SelectedContentPackages)
            {
                foreach (ContentFile file in contentPackage.Files)
                {
                    if (!System.IO.File.Exists(file.Path))
                    {
                        DebugConsole.ThrowError("Error in content package \"" + contentPackage.Name + "\" - file \"" + file.Path + "\" not found.");
                        continue;
                    }
                    ToolBox.IsProperFilenameCase(file.Path);
                }
            }
            if (!SelectedContentPackages.Any())
            {
                var availablePackage = ContentPackage.List.FirstOrDefault(cp => cp.IsCompatible() && cp.CorePackage);
                if (availablePackage != null)
                {
                    SelectedContentPackages.Add(availablePackage);
                }
            }

            //save to get rid of the invalid selected packages in the config file
            if (missingPackagePaths.Count > 0 || incompatiblePackages.Count > 0) { SaveNewPlayerConfig(); }
        }
        #endregion

        #region Save DefaultConfig
        private void SaveNewDefaultConfig()
        {
            XDocument doc = new XDocument();

            if (doc.Root == null)
            {
                doc.Add(new XElement("config"));
            }

            doc.Root.Add(
                new XAttribute("language", TextManager.Language),
                new XAttribute("masterserverurl", MasterServerUrl),
                new XAttribute("autocheckupdates", AutoCheckUpdates),
                new XAttribute("musicvolume", musicVolume),
                new XAttribute("soundvolume", soundVolume),
                new XAttribute("verboselogging", VerboseLogging),
                new XAttribute("savedebugconsolelogs", SaveDebugConsoleLogs),
                new XAttribute("enablesplashscreen", EnableSplashScreen),
                new XAttribute("usesteammatchmaking", useSteamMatchmaking),
                new XAttribute("quickstartsub", QuickStartSubmarineName),
                new XAttribute("requiresteamauthentication", requireSteamAuthentication),
                new XAttribute("aimassistamount", aimAssistAmount));

            if (!ShowUserStatisticsPrompt)
            {
                doc.Root.Add(new XAttribute("senduserstatistics", sendUserStatistics));
            }

            if (WasGameUpdated)
            {
                doc.Root.Add(new XAttribute("wasgameupdated", true));
            }

            XElement gMode = doc.Root.Element("graphicsmode");
            if (gMode == null)
            {
                gMode = new XElement("graphicsmode");
                doc.Root.Add(gMode);
            }

            if (GraphicsWidth == 0 || GraphicsHeight == 0)
            {
                gMode.ReplaceAttributes(new XAttribute("displaymode", windowMode));
            }
            else
            {
                gMode.ReplaceAttributes(
                    new XAttribute("width", GraphicsWidth),
                    new XAttribute("height", GraphicsHeight),
                    new XAttribute("vsync", VSyncEnabled),
                    new XAttribute("displaymode", windowMode));
            }

            XElement gSettings = doc.Root.Element("graphicssettings");
            if (gSettings == null)
            {
                gSettings = new XElement("graphicssettings");
                doc.Root.Add(gSettings);
            }

            gSettings.ReplaceAttributes(
                new XAttribute("particlelimit", ParticleLimit),
                new XAttribute("lightmapscale", LightMapScale),
                new XAttribute("specularity", SpecularityEnabled),
                new XAttribute("chromaticaberration", ChromaticAberrationEnabled),
                new XAttribute("losmode", LosMode),
                new XAttribute("hudscale", HUDScale),
                new XAttribute("inventoryscale", InventoryScale));

            foreach (ContentPackage contentPackage in SelectedContentPackages)
            {
                if (contentPackage.Path.Contains(vanillaContentPackagePath))
                {
                    doc.Root.Add(new XElement("contentpackage", new XAttribute("path", contentPackage.Path)));
                    break;
                }
            }

            var keyMappingElement = new XElement("keymapping");
            doc.Root.Add(keyMappingElement);
            for (int i = 0; i < keyMapping.Length; i++)
            {
                if (keyMapping[i].MouseButton == null)
                {
                    keyMappingElement.Add(new XAttribute(((InputType)i).ToString(), keyMapping[i].Key));
                }
                else
                {
                    keyMappingElement.Add(new XAttribute(((InputType)i).ToString(), keyMapping[i].MouseButton));
                }
            }

            var gameplay = new XElement("gameplay");
            var jobPreferences = new XElement("jobpreferences");
            foreach (string jobName in JobPreferences)
            {
                jobPreferences.Add(new XElement("job", new XAttribute("identifier", jobName)));
            }
            gameplay.Add(jobPreferences);
            doc.Root.Add(gameplay);

            var playerElement = new XElement("player",
                new XAttribute("name", defaultPlayerName ?? ""),
                new XAttribute("headindex", CharacterHeadIndex),
                new XAttribute("gender", CharacterGender),
                new XAttribute("race", CharacterRace),
                new XAttribute("hairindex", CharacterHairIndex),
                new XAttribute("beardindex", CharacterBeardIndex),
                new XAttribute("moustacheindex", CharacterMoustacheIndex),
                new XAttribute("faceattachmentindex", CharacterFaceAttachmentIndex));
            doc.Root.Add(playerElement);

            XmlWriterSettings settings = new XmlWriterSettings
            {
                Indent = true,
                OmitXmlDeclaration = true,
                NewLineOnAttributes = true
            };

            try
            {
                using (var writer = XmlWriter.Create(savePath, settings))
                {
                    doc.WriteTo(writer);
                    writer.Flush();
                }
            }
            catch (Exception e)
            {
                DebugConsole.ThrowError("Saving game settings failed.", e);
                GameAnalyticsManager.AddErrorEventOnce("GameSettings.Save:SaveFailed", GameAnalyticsSDK.Net.EGAErrorSeverity.Error,
                    "Saving game settings failed.\n" + e.Message + "\n" + e.StackTrace);
            }
        }
        #endregion

        #region Load PlayerConfig
        public void LoadPlayerConfig()
        {
            XDocument doc = XMLExtensions.LoadXml(playerSavePath);

            if (doc == null || doc.Root == null)
            {
                ShowUserStatisticsPrompt = true;
                SaveNewPlayerConfig();
                return;
            }

            UnsavedSettings = false;

            Language = doc.Root.GetAttributeString("language", Language);
            AutoCheckUpdates = doc.Root.GetAttributeBool("autocheckupdates", AutoCheckUpdates);
            sendUserStatistics = doc.Root.GetAttributeBool("senduserstatistics", true);

            XElement graphicsMode = doc.Root.Element("graphicsmode");
            GraphicsWidth = graphicsMode.GetAttributeInt("width", GraphicsWidth);
            GraphicsHeight = graphicsMode.GetAttributeInt("height", GraphicsHeight);
            VSyncEnabled = graphicsMode.GetAttributeBool("vsync", VSyncEnabled);

            XElement graphicsSettings = doc.Root.Element("graphicssettings");
            ParticleLimit = graphicsSettings.GetAttributeInt("particlelimit", ParticleLimit);
            LightMapScale = MathHelper.Clamp(graphicsSettings.GetAttributeFloat("lightmapscale", LightMapScale), 0.1f, 1.0f);
            SpecularityEnabled = graphicsSettings.GetAttributeBool("specularity", SpecularityEnabled);
            ChromaticAberrationEnabled = graphicsSettings.GetAttributeBool("chromaticaberration", ChromaticAberrationEnabled);
            HUDScale = graphicsSettings.GetAttributeFloat("hudscale", HUDScale);
            InventoryScale = graphicsSettings.GetAttributeFloat("inventoryscale", InventoryScale);
            var losModeStr = graphicsSettings.GetAttributeString("losmode", "Transparent");
            if (!Enum.TryParse(losModeStr, out losMode))
            {
                losMode = LosMode.Transparent;
            }

#if CLIENT
            if (GraphicsWidth == 0 || GraphicsHeight == 0)
            {
                GraphicsWidth = GraphicsAdapter.DefaultAdapter.CurrentDisplayMode.Width;
                GraphicsHeight = GraphicsAdapter.DefaultAdapter.CurrentDisplayMode.Height;
            }
#endif

            var windowModeStr = graphicsMode.GetAttributeString("displaymode", "Fullscreen");
            if (!Enum.TryParse<WindowMode>(windowModeStr, out windowMode))
            {
                windowMode = WindowMode.Fullscreen;
            }

            SoundVolume = doc.Root.GetAttributeFloat("soundvolume", SoundVolume);
            MusicVolume = doc.Root.GetAttributeFloat("musicvolume", MusicVolume);

            useSteamMatchmaking = doc.Root.GetAttributeBool("usesteammatchmaking", useSteamMatchmaking);
            requireSteamAuthentication = doc.Root.GetAttributeBool("requiresteamauthentication", requireSteamAuthentication);

            EnableSplashScreen = doc.Root.GetAttributeBool("enablesplashscreen", EnableSplashScreen);

            AimAssistAmount = doc.Root.GetAttributeFloat("aimassistamount", AimAssistAmount);

            foreach (XElement subElement in doc.Root.Elements())
            {
                switch (subElement.Name.ToString().ToLowerInvariant())
                {
                    case "keymapping":
                        foreach (XAttribute attribute in subElement.Attributes())
                        {
                            if (Enum.TryParse(attribute.Name.ToString(), true, out InputType inputType))
                            {
                                if (int.TryParse(attribute.Value.ToString(), out int mouseButton))
                                {
                                    keyMapping[(int)inputType] = new KeyOrMouse(mouseButton);
                                }
                                else
                                {
                                    if (Enum.TryParse(attribute.Value.ToString(), true, out Keys key))
                                    {
                                        keyMapping[(int)inputType] = new KeyOrMouse(key);
                                    }
                                }
                            }
                        }
                        break;
                    case "gameplay":
                        jobPreferences = new List<string>();
                        foreach (XElement ele in subElement.Element("jobpreferences").Elements("job"))
                        {
                            string jobIdentifier = ele.GetAttributeString("identifier", "");
                            if (string.IsNullOrEmpty(jobIdentifier)) continue;
                            jobPreferences.Add(jobIdentifier);
                        }
                        break;
                    case "player":
                        defaultPlayerName = subElement.GetAttributeString("name", defaultPlayerName);
                        CharacterHeadIndex = subElement.GetAttributeInt("headindex", CharacterHeadIndex);
                        CharacterGender = subElement.GetAttributeString("gender", Rand.Range(0.0f, 1.0f) < 0.5f ? "male" : "female")
                            .ToLowerInvariant() == "male" ? Gender.Male : Gender.Female;
                        if (Enum.TryParse(subElement.GetAttributeString("race", "white"), true, out Race r))
                        {
                            CharacterRace = r;
                        }
                        CharacterHairIndex = subElement.GetAttributeInt("hairindex", CharacterHairIndex);
                        CharacterBeardIndex = subElement.GetAttributeInt("beardindex", CharacterBeardIndex);
                        CharacterMoustacheIndex = subElement.GetAttributeInt("moustacheindex", CharacterMoustacheIndex);
                        CharacterFaceAttachmentIndex = subElement.GetAttributeInt("faceattachmentindex", CharacterFaceAttachmentIndex);
                        break;
                    case "tutorials":
                        foreach (XElement tutorialElement in subElement.Elements())
                        {
                            CompletedTutorialNames.Add(tutorialElement.GetAttributeString("name", ""));
                        }
                        break;
                }
            }

            foreach (InputType inputType in Enum.GetValues(typeof(InputType)))
            {
                if (keyMapping[(int)inputType] == null)
                {
                    DebugConsole.ThrowError("Key binding for the input type \"" + inputType + " not set!");
                    keyMapping[(int)inputType] = new KeyOrMouse(Keys.D1);
                }
            }
            
<<<<<<< HEAD
            List<string> missingPackagePaths = new List<string>();
            List<ContentPackage> incompatiblePackages = new List<ContentPackage>();
=======
            UnsavedSettings = false;

            selectedContentPackagePaths = new HashSet<string>();
>>>>>>> 869c7d64
            foreach (XElement subElement in doc.Root.Elements())
            {
                switch (subElement.Name.ToString().ToLowerInvariant())
                {
                    case "contentpackage":
                        string path = System.IO.Path.GetFullPath(subElement.GetAttributeString("path", ""));
                        selectedContentPackagePaths.Add(path);
                        break;
                }
            }

            LoadContentPackages(selectedContentPackagePaths);
        }

        public void ReloadContentPackages()
        {
            LoadContentPackages(selectedContentPackagePaths);            
        }

        private void LoadContentPackages(IEnumerable<string> contentPackagePaths)
        {
            var missingPackagePaths = new List<string>();
            var incompatiblePackages = new List<ContentPackage>();
            SelectedContentPackages.Clear();
            foreach (string path in contentPackagePaths)
            {
                var matchingContentPackage = ContentPackage.List.Find(cp => System.IO.Path.GetFullPath(cp.Path) == path);
                        
                if (matchingContentPackage == null)
                {
                    missingPackagePaths.Add(path);
                }
                else if (!matchingContentPackage.IsCompatible())
                {
                    incompatiblePackages.Add(matchingContentPackage);
                }
                else
                {
                    SelectedContentPackages.Add(matchingContentPackage);
                }
            }

            TextManager.LoadTextPacks(SelectedContentPackages);

            foreach (ContentPackage contentPackage in SelectedContentPackages)
            {
                foreach (ContentFile file in contentPackage.Files)
                {
                    if (!System.IO.File.Exists(file.Path))
                    {
                        DebugConsole.ThrowError("Error in content package \"" + contentPackage.Name + "\" - file \"" + file.Path + "\" not found.");
                        continue;
                    }
                    ToolBox.IsProperFilenameCase(file.Path);
                }
            }
            if (!SelectedContentPackages.Any())
            {
                var availablePackage = ContentPackage.List.FirstOrDefault(cp => cp.IsCompatible() && cp.CorePackage);
                if (availablePackage != null)
                {
                    SelectedContentPackages.Add(availablePackage);
                }
            }

            //save to get rid of the invalid selected packages in the config file
<<<<<<< HEAD
            if (missingPackagePaths.Count > 0 || incompatiblePackages.Count > 0) { SaveNewPlayerConfig(); }
=======
            if (missingPackagePaths.Count > 0 || incompatiblePackages.Count > 0) { Save(); }


            //display error messages after all content packages have been loaded
            //to make sure the package that contains text files has been loaded before we attempt to use TextManager
            foreach (string missingPackagePath in missingPackagePaths)
            {
                DebugConsole.ThrowError(TextManager.Get("ContentPackageNotFound").Replace("[packagepath]", missingPackagePath));
            }
            foreach (ContentPackage incompatiblePackage in incompatiblePackages)
            {
                DebugConsole.ThrowError(TextManager.Get(incompatiblePackage.GameVersion <= new Version(0, 0, 0, 0) ? "IncompatibleContentPackageUnknownVersion" : "IncompatibleContentPackage")
                                .Replace("[packagename]", incompatiblePackage.Name)
                                .Replace("[packageversion]", incompatiblePackage.GameVersion.ToString())
                                .Replace("[gameversion]", GameMain.Version.ToString()));
            }
        }

        public KeyOrMouse KeyBind(InputType inputType)
        {
            return keyMapping[(int)inputType];
>>>>>>> 869c7d64
        }
        #endregion

        #region Save PlayerConfig
        public void SaveNewPlayerConfig()
        {
            XDocument doc = new XDocument();
            UnsavedSettings = false;

            if (doc.Root == null)
            {
                doc.Add(new XElement("config"));
            }

            doc.Root.Add(
                new XAttribute("language", TextManager.Language),
                new XAttribute("masterserverurl", MasterServerUrl),
                new XAttribute("autocheckupdates", AutoCheckUpdates),
                new XAttribute("musicvolume", musicVolume),
                new XAttribute("soundvolume", soundVolume),
                new XAttribute("verboselogging", VerboseLogging),
                new XAttribute("savedebugconsolelogs", SaveDebugConsoleLogs),
                new XAttribute("enablesplashscreen", EnableSplashScreen),
                new XAttribute("usesteammatchmaking", useSteamMatchmaking),
                new XAttribute("quickstartsub", QuickStartSubmarineName),
                new XAttribute("requiresteamauthentication", requireSteamAuthentication),
                new XAttribute("autoupdateworkshopitems", AutoUpdateWorkshopItems),
                new XAttribute("aimassistamount", aimAssistAmount));

            if (!ShowUserStatisticsPrompt)
            {
                doc.Root.Add(new XAttribute("senduserstatistics", sendUserStatistics));
            }

            XElement gMode = doc.Root.Element("graphicsmode");
            if (gMode == null)
            {
                gMode = new XElement("graphicsmode");
                doc.Root.Add(gMode);
            }

            if (GraphicsWidth == 0 || GraphicsHeight == 0)
            {
                gMode.ReplaceAttributes(new XAttribute("displaymode", windowMode));
            }
            else
            {
                gMode.ReplaceAttributes(
                    new XAttribute("width", GraphicsWidth),
                    new XAttribute("height", GraphicsHeight),
                    new XAttribute("vsync", VSyncEnabled),
                    new XAttribute("displaymode", windowMode));
            }

            XElement gSettings = doc.Root.Element("graphicssettings");
            if (gSettings == null)
            {
                gSettings = new XElement("graphicssettings");
                doc.Root.Add(gSettings);
            }

            gSettings.ReplaceAttributes(
                new XAttribute("particlelimit", ParticleLimit),
                new XAttribute("lightmapscale", LightMapScale),
                new XAttribute("specularity", SpecularityEnabled),
                new XAttribute("chromaticaberration", ChromaticAberrationEnabled),
                new XAttribute("losmode", LosMode),
                new XAttribute("hudscale", HUDScale),
                new XAttribute("inventoryscale", InventoryScale));

            foreach (ContentPackage contentPackage in SelectedContentPackages)
            {
                doc.Root.Add(new XElement("contentpackage",
                    new XAttribute("path", contentPackage.Path)));
            }

            var keyMappingElement = new XElement("keymapping");
            doc.Root.Add(keyMappingElement);
            for (int i = 0; i < keyMapping.Length; i++)
            {
                if (keyMapping[i].MouseButton == null)
                {
                    keyMappingElement.Add(new XAttribute(((InputType)i).ToString(), keyMapping[i].Key));
                }
                else
                {
                    keyMappingElement.Add(new XAttribute(((InputType)i).ToString(), keyMapping[i].MouseButton));
                }
            }

            var gameplay = new XElement("gameplay");
            var jobPreferences = new XElement("jobpreferences");
            foreach (string jobName in JobPreferences)
            {
                jobPreferences.Add(new XElement("job", new XAttribute("identifier", jobName)));
            }
            gameplay.Add(jobPreferences);
            doc.Root.Add(gameplay);

            var playerElement = new XElement("player",
                new XAttribute("name", defaultPlayerName ?? ""),
                new XAttribute("headindex", CharacterHeadIndex),
                new XAttribute("gender", CharacterGender),
                new XAttribute("race", CharacterRace),
                new XAttribute("hairindex", CharacterHairIndex),
                new XAttribute("beardindex", CharacterBeardIndex),
                new XAttribute("moustacheindex", CharacterMoustacheIndex),
                new XAttribute("faceattachmentindex", CharacterFaceAttachmentIndex));
            doc.Root.Add(playerElement);

#if CLIENT
            if (Tutorial.Tutorials != null)
            {
                foreach (Tutorial tutorial in Tutorial.Tutorials)
                {
                    if (tutorial.Completed && !CompletedTutorialNames.Contains(tutorial.Name))
                    {
                        CompletedTutorialNames.Add(tutorial.Name);
                    }
                }
            }
#endif
            var tutorialElement = new XElement("tutorials");
            foreach (string tutorialName in CompletedTutorialNames)
            {
                tutorialElement.Add(new XElement("Tutorial", new XAttribute("name", tutorialName)));
            }
            doc.Root.Add(tutorialElement);

            XmlWriterSettings settings = new XmlWriterSettings
            {
                Indent = true,
                OmitXmlDeclaration = true,
                NewLineOnAttributes = true
            };

            try
            {
                using (var writer = XmlWriter.Create(playerSavePath, settings))
                {
                    doc.WriteTo(writer);
                    writer.Flush();
                }
            }
            catch (Exception e)
            {
                DebugConsole.ThrowError("Saving game settings failed.", e);
                GameAnalyticsManager.AddErrorEventOnce("GameSettings.Save:SaveFailed", GameAnalyticsSDK.Net.EGAErrorSeverity.Error,
                    "Saving game settings failed.\n" + e.Message + "\n" + e.StackTrace);
            }
        }
        #endregion

        public void ResetToDefault()
        {
            LoadDefaultConfig();
            SaveNewPlayerConfig();
        }

        public KeyOrMouse KeyBind(InputType inputType)
        {
            return keyMapping[(int)inputType];
        }        
    }
}<|MERGE_RESOLUTION|>--- conflicted
+++ resolved
@@ -626,8 +626,6 @@
                 return;
             }
 
-            UnsavedSettings = false;
-
             Language = doc.Root.GetAttributeString("language", Language);
             AutoCheckUpdates = doc.Root.GetAttributeBool("autocheckupdates", AutoCheckUpdates);
             sendUserStatistics = doc.Root.GetAttributeBool("senduserstatistics", true);
@@ -737,15 +735,11 @@
                     keyMapping[(int)inputType] = new KeyOrMouse(Keys.D1);
                 }
             }
-            
-<<<<<<< HEAD
-            List<string> missingPackagePaths = new List<string>();
-            List<ContentPackage> incompatiblePackages = new List<ContentPackage>();
-=======
+
             UnsavedSettings = false;
 
             selectedContentPackagePaths = new HashSet<string>();
->>>>>>> 869c7d64
+
             foreach (XElement subElement in doc.Root.Elements())
             {
                 switch (subElement.Name.ToString().ToLowerInvariant())
@@ -812,11 +806,7 @@
             }
 
             //save to get rid of the invalid selected packages in the config file
-<<<<<<< HEAD
             if (missingPackagePaths.Count > 0 || incompatiblePackages.Count > 0) { SaveNewPlayerConfig(); }
-=======
-            if (missingPackagePaths.Count > 0 || incompatiblePackages.Count > 0) { Save(); }
-
 
             //display error messages after all content packages have been loaded
             //to make sure the package that contains text files has been loaded before we attempt to use TextManager
@@ -831,12 +821,6 @@
                                 .Replace("[packageversion]", incompatiblePackage.GameVersion.ToString())
                                 .Replace("[gameversion]", GameMain.Version.ToString()));
             }
-        }
-
-        public KeyOrMouse KeyBind(InputType inputType)
-        {
-            return keyMapping[(int)inputType];
->>>>>>> 869c7d64
         }
         #endregion
 
