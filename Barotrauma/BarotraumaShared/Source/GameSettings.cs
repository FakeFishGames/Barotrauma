﻿using System.Linq;
using System.Xml.Linq;
using System.Collections.Generic;
using Microsoft.Xna.Framework;
using Microsoft.Xna.Framework.Input;
using System.Xml;
using System.IO;
using Barotrauma.Extensions;
#if CLIENT
using Microsoft.Xna.Framework.Graphics;
using Barotrauma.Tutorials;
#endif
using System;

namespace Barotrauma
{
    public enum WindowMode
    {
        Windowed, Fullscreen, BorderlessWindowed
    }

    public enum LosMode
    {
        None,
        Transparent,
        Opaque
    }

    public partial class GameSettings
    {    
        const string savePath = "config.xml";
        const string playerSavePath = "config_player.xml";
        const string vanillaContentPackagePath = "Data/ContentPackages/Vanilla";

        public int GraphicsWidth { get; set; }
        public int GraphicsHeight { get; set; }

        public bool VSyncEnabled { get; set; }

        public bool EnableSplashScreen { get; set; }

        public int ParticleLimit { get; set; }

        public float LightMapScale { get; set; }
        public bool ChromaticAberrationEnabled { get; set; }

        public bool PauseOnFocusLost { get; set; }
        public bool MuteOnFocusLost { get; set; }
        public bool DynamicRangeCompressionEnabled { get; set; }
        public bool VoipAttenuationEnabled { get; set; }
        public bool UseDirectionalVoiceChat { get; set; }

        public IList<string> CaptureDeviceNames;

        public enum VoiceMode
        {
            Disabled,
            PushToTalk,
            Activity
        };

        public VoiceMode VoiceSetting { get; set; }
        public string VoiceCaptureDevice { get; set; }

        public float NoiseGateThreshold { get; set; }

        private KeyOrMouse[] keyMapping;

        private WindowMode windowMode;

        private LosMode losMode;

        public List<Pair<string, int>> jobPreferences;

        public string QuickStartSubmarineName;

#if USE_STEAM
        public bool RequireSteamAuthentication { get; set; }
        public bool UseSteamMatchmaking { get; set; }
#else
        public bool RequireSteamAuthentication
        {
            get { return false; }
            set { /*do nothing*/ }
        }
        public bool UseSteamMatchmaking
        {
            get { return false; }
            set { /*do nothing*/ }
        }
#endif

        public bool AutoUpdateWorkshopItems;

        public WindowMode WindowMode
        {
            get { return windowMode; }
            set
            {
#if (OSX)
                // Fullscreen doesn't work on macOS, so just force any usage of it to borderless windowed.
                if (value == WindowMode.Fullscreen)
                {
                    windowMode = WindowMode.BorderlessWindowed;
                    return;
                }
#endif
                windowMode = value;
            }
        }

        public List<Pair<string, int>> JobPreferences
        {
            get { return jobPreferences; }
            set { jobPreferences = value; }
        }

        public int CharacterHeadIndex { get; set; }
        public int CharacterHairIndex { get; set; }
        public int CharacterBeardIndex { get; set; }
        public int CharacterMoustacheIndex { get; set; }
        public int CharacterFaceAttachmentIndex { get; set; }

        public Gender CharacterGender { get; set; }
        public Race CharacterRace { get; set; }

        private float aimAssistAmount;
        public float AimAssistAmount
        {
            get { return aimAssistAmount; }
            set { aimAssistAmount = MathHelper.Clamp(value, 0.0f, 5.0f); }
        }

        public bool EnableMouseLook { get; set; } = true;

        public bool CrewMenuOpen { get; set; } = true;
        public bool ChatOpen { get; set; } = true;

        private string overrideSaveFolder, overrideMultiplayerSaveFolder;

        private bool unsavedSettings;
        public bool UnsavedSettings
        {
            get
            {
                return unsavedSettings;
            }
            private set
            {
                unsavedSettings = value;
#if CLIENT
                if (applyButton != null)
                {
                    applyButton.Enabled = unsavedSettings;
                    applyButton.Text = TextManager.Get(unsavedSettings ? "ApplySettingsButtonUnsavedChanges" : "ApplySettingsButton");
                }
#endif
            }
        }

        private float soundVolume, musicVolume, voiceChatVolume, microphoneVolume;

        public float SoundVolume
        {
            get { return soundVolume; }
            set
            {
                soundVolume = MathHelper.Clamp(value, 0.0f, 1.0f);
#if CLIENT
                if (GameMain.SoundManager != null)
                {
                    GameMain.SoundManager.SetCategoryGainMultiplier("default", soundVolume, 0);
                    GameMain.SoundManager.SetCategoryGainMultiplier("ui", soundVolume, 0);
                    GameMain.SoundManager.SetCategoryGainMultiplier("waterambience", soundVolume, 0);
                }
#endif
            }
        }

        public float MusicVolume
        {
            get { return musicVolume; }
            set
            {
                musicVolume = MathHelper.Clamp(value, 0.0f, 1.0f);
#if CLIENT
                GameMain.SoundManager?.SetCategoryGainMultiplier("music", musicVolume, 0);
#endif
            }
        }

        public float VoiceChatVolume
        {
            get { return voiceChatVolume; }
            set
            {
                voiceChatVolume = MathHelper.Clamp(value, 0.0f, 1.0f);
#if CLIENT
                GameMain.SoundManager?.SetCategoryGainMultiplier("voip", voiceChatVolume * 30.0f, 0);
#endif
            }
        }

        public const float MaxMicrophoneVolume = 10.0f;
        public float MicrophoneVolume
        {
            get { return microphoneVolume; }
            set
            {
                microphoneVolume = MathHelper.Clamp(value, 0.2f, MaxMicrophoneVolume);
            }
        }
        public string Language
        {
            get { return TextManager.Language; }
            set { TextManager.Language = value; }
        }

        public readonly List<ContentPackage> SelectedContentPackages = new List<ContentPackage>();

        public void SelectContentPackage(ContentPackage contentPackage)
        {
            if (!SelectedContentPackages.Contains(contentPackage))
            {
                SelectedContentPackages.Add(contentPackage);
                contentPackage.NeedsRestart |= contentPackage.HasMultiplayerIncompatibleContent;
                ContentPackage.SortContentPackages();
            }
        }

        public void DeselectContentPackage(ContentPackage contentPackage)
        {
            if (SelectedContentPackages.Contains(contentPackage))
            {
                SelectedContentPackages.Remove(contentPackage);
                contentPackage.NeedsRestart |= contentPackage.HasMultiplayerIncompatibleContent;
                ContentPackage.SortContentPackages();
            }
        }

        private HashSet<string> selectedContentPackagePaths = new HashSet<string>();

        public string MasterServerUrl { get; set; }
        public string RemoteContentUrl { get; set; }
        public bool AutoCheckUpdates { get; set; }
        public bool WasGameUpdated { get; set; }

        private string playerName;
        public string PlayerName
        {
            get
            {
                return string.IsNullOrWhiteSpace(playerName) ? Steam.SteamManager.GetUsername() : playerName;
            }
            set
            {
                if (playerName != value)
                {
                    playerName = value;
                }
            }
        }

        public LosMode LosMode
        {
            get { return losMode; }
            set { losMode = value; }
        }

        private const float MinHUDScale = 0.75f, MaxHUDScale = 1.25f;
        public static float HUDScale { get; set; }
        private const float MinInventoryScale = 0.75f, MaxInventoryScale = 1.25f;
        public static float InventoryScale { get; set; }

        public List<string> CompletedTutorialNames { get; private set; } = new List<string>();

        public static bool VerboseLogging { get; set; }
        public static bool SaveDebugConsoleLogs { get; set; }

        public bool CampaignDisclaimerShown, EditorDisclaimerShown;

        private static bool sendUserStatistics = true;
        public static bool SendUserStatistics
        {
            get
            {
                return false;
/*#if DEBUG
                return false;
<<<<<<< HEAD
#else
                return sendUserStatistics;
#endif
=======
#endif
                return sendUserStatistics;*/
>>>>>>> 3a5d98b0
            }
            set
            {
                sendUserStatistics = value;
                GameMain.Config.SaveNewPlayerConfig();
            }
        }
        public static bool ShowUserStatisticsPrompt { get; set; }

        public bool ShowLanguageSelectionPrompt { get; set; }

        private bool showTutorialSkipWarning = true;
        public bool ShowTutorialSkipWarning
        {
            get { return showTutorialSkipWarning && CompletedTutorialNames.Count == 0; }
            set { showTutorialSkipWarning = value; }
        }

        public GameSettings()
        {
            ContentPackage.LoadAll();

            LoadDefaultConfig();

            if (WasGameUpdated)
            {
                UpdaterUtil.CleanOldFiles();
                WasGameUpdated = false;
                SaveNewDefaultConfig();
            }

            LoadPlayerConfig();
        }

        public void SetDefaultBindings(XDocument doc = null, bool legacy = false)
        {
            keyMapping = new KeyOrMouse[Enum.GetNames(typeof(InputType)).Length];
            keyMapping[(int)InputType.Run] = new KeyOrMouse(Keys.LeftShift);
            keyMapping[(int)InputType.Attack] = new KeyOrMouse(MouseButton.MiddleMouse);
            keyMapping[(int)InputType.Crouch] = new KeyOrMouse(Keys.LeftControl);
            keyMapping[(int)InputType.Grab] = new KeyOrMouse(Keys.G);
            keyMapping[(int)InputType.Health] = new KeyOrMouse(Keys.H);
            keyMapping[(int)InputType.Ragdoll] = new KeyOrMouse(Keys.Space);
            keyMapping[(int)InputType.Aim] = new KeyOrMouse(MouseButton.SecondaryMouse);

            keyMapping[(int)InputType.InfoTab] = new KeyOrMouse(Keys.Tab);
            keyMapping[(int)InputType.Chat] = new KeyOrMouse(Keys.T);
            keyMapping[(int)InputType.RadioChat] = new KeyOrMouse(Keys.R);
            keyMapping[(int)InputType.CrewOrders] = new KeyOrMouse(Keys.C);

            keyMapping[(int)InputType.Voice] = new KeyOrMouse(Keys.V);

            if (Language == "French")
            {
                keyMapping[(int)InputType.Up] = new KeyOrMouse(Keys.Z);
                keyMapping[(int)InputType.Down] = new KeyOrMouse(Keys.S);
                keyMapping[(int)InputType.Left] = new KeyOrMouse(Keys.Q);
                keyMapping[(int)InputType.Right] = new KeyOrMouse(Keys.D);

                keyMapping[(int)InputType.SelectNextCharacter] = new KeyOrMouse(Keys.X);
                keyMapping[(int)InputType.SelectPreviousCharacter] = new KeyOrMouse(Keys.W);
            }
            else
            {
                keyMapping[(int)InputType.Up] = new KeyOrMouse(Keys.W);
                keyMapping[(int)InputType.Down] = new KeyOrMouse(Keys.S);
                keyMapping[(int)InputType.Left] = new KeyOrMouse(Keys.A);
                keyMapping[(int)InputType.Right] = new KeyOrMouse(Keys.D);

                keyMapping[(int)InputType.SelectNextCharacter] = new KeyOrMouse(Keys.Z);
                keyMapping[(int)InputType.SelectPreviousCharacter] = new KeyOrMouse(Keys.X);
            }

            if (legacy)
            {
                keyMapping[(int)InputType.Use] = new KeyOrMouse(MouseButton.PrimaryMouse);
                keyMapping[(int)InputType.Shoot] = new KeyOrMouse(MouseButton.PrimaryMouse);
                keyMapping[(int)InputType.Select] = new KeyOrMouse(Keys.E);
                keyMapping[(int)InputType.Deselect] = new KeyOrMouse(Keys.E);
            }
            else
            {
                keyMapping[(int)InputType.Use] = new KeyOrMouse(Keys.E);
                keyMapping[(int)InputType.Select] = new KeyOrMouse(MouseButton.PrimaryMouse);
                // shoot and deselect are handled in CheckBindings() so that we don't override the legacy settings.
            }
            if (doc != null)
            {
                LoadControls(doc);
            }
        }

        public void CheckBindings(bool useDefaults)
        {
            foreach (InputType inputType in Enum.GetValues(typeof(InputType)))
            {
                var binding = keyMapping[(int)inputType];
                if (binding == null)
                {
                    switch (inputType)
                    {
                        case InputType.Deselect:
                            if (useDefaults)
                            {
                                binding = new KeyOrMouse(MouseButton.SecondaryMouse);
                            }
                            else
                            {
                                // Legacy support
                                var selectKey = keyMapping[(int)InputType.Select];
                                if (selectKey != null && selectKey.Key != Keys.None)
                                {
                                    binding = new KeyOrMouse(selectKey.Key);
                                }
                            }
                            break;
                        case InputType.Shoot:
                            if (useDefaults)
                            {
                                binding = new KeyOrMouse(MouseButton.PrimaryMouse);
                            }
                            else
                            {
                                // Legacy support
                                var useKey = keyMapping[(int)InputType.Use];
                                if (useKey != null && useKey.MouseButton != MouseButton.None)
                                {
                                    binding = new KeyOrMouse(useKey.MouseButton);
                                }
                            }
                            break;
                        default:
                            break;
                    }
                    if (binding == null)
                    {
                        DebugConsole.ThrowError("Key binding for the input type \"" + inputType + " not set!");
                        binding = new KeyOrMouse(Keys.D1);
                    }
                    keyMapping[(int)inputType] = binding;
                }
            }
        }

        private void LoadDefaultConfig(bool setLanguage = true)
        {
            XDocument doc = XMLExtensions.TryLoadXml(savePath);
            if (doc == null)
            {
                GraphicsWidth = 1024;
                GraphicsHeight = 768;
                MasterServerUrl = "";
                SelectContentPackage(ContentPackage.List.Any() ? ContentPackage.List[0] : new ContentPackage(""));
                jobPreferences = new List<Pair<string, int>>();
                return;
            }

            bool resetLanguage = setLanguage || string.IsNullOrEmpty(Language);
            SetDefaultValues(resetLanguage);
            SetDefaultBindings(doc, legacy: false);

            MasterServerUrl = doc.Root.GetAttributeString("masterserverurl", MasterServerUrl);
            RemoteContentUrl = doc.Root.GetAttributeString("remotecontenturl", RemoteContentUrl);
            WasGameUpdated = doc.Root.GetAttributeBool("wasgameupdated", WasGameUpdated);
            VerboseLogging = doc.Root.GetAttributeBool("verboselogging", VerboseLogging);
            SaveDebugConsoleLogs = doc.Root.GetAttributeBool("savedebugconsolelogs", SaveDebugConsoleLogs);
            AutoUpdateWorkshopItems = doc.Root.GetAttributeBool("autoupdateworkshopitems", AutoUpdateWorkshopItems);

            LoadGeneralSettings(doc, resetLanguage);
            LoadGraphicSettings(doc);
            LoadAudioSettings(doc);
            LoadControls(doc);
            LoadContentPackages(doc);

#if DEBUG
            WindowMode = WindowMode.Windowed;
#endif

            UnsavedSettings = false;
        }

        private void SaveNewDefaultConfig()
        {
            XDocument doc = new XDocument();

            if (doc.Root == null)
            {
                doc.Add(new XElement("config"));
            }

            doc.Root.Add(
                new XAttribute("language", TextManager.Language),
                new XAttribute("masterserverurl", MasterServerUrl),
                new XAttribute("remotecontenturl", RemoteContentUrl),
                new XAttribute("autocheckupdates", AutoCheckUpdates),
                new XAttribute("musicvolume", musicVolume),
                new XAttribute("soundvolume", soundVolume),
                new XAttribute("microphonevolume", microphoneVolume),
                new XAttribute("voicechatvolume", voiceChatVolume),
                new XAttribute("verboselogging", VerboseLogging),
                new XAttribute("savedebugconsolelogs", SaveDebugConsoleLogs),
                new XAttribute("enablesplashscreen", EnableSplashScreen),
                new XAttribute("usesteammatchmaking", UseSteamMatchmaking),
                new XAttribute("quickstartsub", QuickStartSubmarineName),
                new XAttribute("requiresteamauthentication", RequireSteamAuthentication),
                new XAttribute("aimassistamount", aimAssistAmount),
                new XAttribute("tutorialskipwarning", ShowTutorialSkipWarning));

            if (!ShowUserStatisticsPrompt)
            {
                doc.Root.Add(new XAttribute("senduserstatistics", sendUserStatistics));
            }

            if (WasGameUpdated)
            {
                doc.Root.Add(new XAttribute("wasgameupdated", true));
            }

            XElement gMode = doc.Root.Element("graphicsmode");
            if (gMode == null)
            {
                gMode = new XElement("graphicsmode");
                doc.Root.Add(gMode);
            }
            if (GraphicsWidth == 0 || GraphicsHeight == 0)
            {
                gMode.ReplaceAttributes(new XAttribute("displaymode", windowMode));
            }
            else
            {
                gMode.ReplaceAttributes(
                    new XAttribute("width", GraphicsWidth),
                    new XAttribute("height", GraphicsHeight),
                    new XAttribute("vsync", VSyncEnabled),
                    new XAttribute("displaymode", windowMode));
            }

            XElement gSettings = doc.Root.Element("graphicssettings");
            if (gSettings == null)
            {
                gSettings = new XElement("graphicssettings");
                doc.Root.Add(gSettings);
            }

            gSettings.ReplaceAttributes(
                new XAttribute("particlelimit", ParticleLimit),
                new XAttribute("lightmapscale", LightMapScale),
                new XAttribute("chromaticaberration", ChromaticAberrationEnabled),
                new XAttribute("losmode", LosMode),
                new XAttribute("hudscale", HUDScale),
                new XAttribute("inventoryscale", InventoryScale));

            foreach (ContentPackage contentPackage in SelectedContentPackages)
            {
                if (contentPackage.Path.Contains(vanillaContentPackagePath))
                {
                    doc.Root.Add(new XElement("contentpackage", new XAttribute("path", contentPackage.Path)));
                    break;
                }
            }

            var keyMappingElement = new XElement("keymapping");
            doc.Root.Add(keyMappingElement);
            for (int i = 0; i < keyMapping.Length; i++)
            {
                if (keyMapping[i].MouseButton == MouseButton.None)
                {
                    keyMappingElement.Add(new XAttribute(((InputType)i).ToString(), keyMapping[i].Key));
                }
                else
                {
                    keyMappingElement.Add(new XAttribute(((InputType)i).ToString(), keyMapping[i].MouseButton));
                }
            }

            var gameplay = new XElement("gameplay");
            var jobPreferences = new XElement("jobpreferences");
            foreach (Pair<string, int> job in JobPreferences)
            {
                XElement jobElement = new XElement("job");
                jobElement.Add(new XAttribute("identifier", job.First));
                jobElement.Add(new XAttribute("variant", job.Second));
                jobPreferences.Add(jobElement);
            }
            gameplay.Add(jobPreferences);
            doc.Root.Add(gameplay);

            var playerElement = new XElement("player",
                new XAttribute("name", playerName ?? ""),
                new XAttribute("headindex", CharacterHeadIndex),
                new XAttribute("gender", CharacterGender),
                new XAttribute("race", CharacterRace),
                new XAttribute("hairindex", CharacterHairIndex),
                new XAttribute("beardindex", CharacterBeardIndex),
                new XAttribute("moustacheindex", CharacterMoustacheIndex),
                new XAttribute("faceattachmentindex", CharacterFaceAttachmentIndex));
            doc.Root.Add(playerElement);

            XmlWriterSettings settings = new XmlWriterSettings
            {
                Indent = true,
                OmitXmlDeclaration = true,
                NewLineOnAttributes = true
            };

            try
            {
                using (var writer = XmlWriter.Create(savePath, settings))
                {
                    doc.WriteTo(writer);
                    writer.Flush();
                }
            }
            catch (Exception e)
            {
                DebugConsole.ThrowError("Saving game settings failed.", e);
                GameAnalyticsManager.AddErrorEventOnce("GameSettings.Save:SaveFailed", GameAnalyticsSDK.Net.EGAErrorSeverity.Error,
                    "Saving game settings failed.\n" + e.Message + "\n" + e.StackTrace);
            }
        }

        #region Load PlayerConfig
        public void LoadPlayerConfig()
        {
            bool fileFound = LoadPlayerConfigInternal();
            CheckBindings(!fileFound);
            if (!fileFound)
            {
                ShowLanguageSelectionPrompt = true;
                ShowTutorialSkipWarning = true;
                ShowUserStatisticsPrompt = true;
                SaveNewPlayerConfig();
            }
        }

        // TODO: DRY
        /// <summary>
        /// Returns false if no player config file was found, in which case a new file is created.
        /// </summary>
        private bool LoadPlayerConfigInternal()
        {
            XDocument doc = XMLExtensions.LoadXml(playerSavePath);
            if (doc == null || doc.Root == null)
            {
                ShowUserStatisticsPrompt = true;
                ShowTutorialSkipWarning = true;
                return false;
            }
            LoadGeneralSettings(doc);
            LoadGraphicSettings(doc);
            LoadAudioSettings(doc);
            LoadControls(doc);
            LoadContentPackages(doc);

            //allow overriding the save paths in the config file
            if (doc.Root.Attribute("overridesavefolder") != null)
            {
                overrideSaveFolder = SaveUtil.SaveFolder = doc.Root.GetAttributeString("overridesavefolder", "");
                overrideMultiplayerSaveFolder = SaveUtil.MultiplayerSaveFolder = Path.Combine(overrideSaveFolder, "Multiplayer");
            }
            if (doc.Root.Attribute("overridemultiplayersavefolder") != null)
            {
                overrideMultiplayerSaveFolder = SaveUtil.MultiplayerSaveFolder = doc.Root.GetAttributeString("overridemultiplayersavefolder", "");
            }

            XElement tutorialsElement = doc.Root.Element("tutorials");
            if (tutorialsElement != null)
            {
                foreach (XElement element in tutorialsElement.Elements())
                {
                    CompletedTutorialNames.Add(element.GetAttributeString("name", ""));
                }
            }

            UnsavedSettings = false;
            return true;
        }

        public void ReloadContentPackages()
        {
            LoadContentPackages(selectedContentPackagePaths);
        }

        private void LoadContentPackages(IEnumerable<string> contentPackagePaths)
        {
            var missingPackagePaths = new List<string>();
            var incompatiblePackages = new List<ContentPackage>();
            var invalidPackages = new List<ContentPackage>();
            SelectedContentPackages.Clear();
            foreach (string path in contentPackagePaths)
            {
                var matchingContentPackage = ContentPackage.List.Find(cp => System.IO.Path.GetFullPath(cp.Path) == path);

                if (matchingContentPackage == null)
                {
                    missingPackagePaths.Add(path);
                }
                else if (!matchingContentPackage.IsCompatible())
                {
                    DebugConsole.NewMessage(
                        $"Content package \"{matchingContentPackage.Name}\" is not compatible with this version of Barotrauma (game version: {GameMain.Version}, content package version: {matchingContentPackage.GameVersion})",
                        Color.Red);
                    incompatiblePackages.Add(matchingContentPackage);
                }
                else if (!matchingContentPackage.CheckValidity(out List<string> errorMessages))
                {
                    DebugConsole.NewMessage(
                        $"Content package \"{matchingContentPackage.Name}\" is invalid: " + string.Join(", ", errorMessages),
                        Color.Red);
                    invalidPackages.Add(matchingContentPackage);
                    //never consider the vanilla content package invalid
                    //(otherwise a player might brick the game by, for example, deleting vanilla content files)
                    if (matchingContentPackage == GameMain.VanillaContent)
                    {
                        SelectedContentPackages.Add(matchingContentPackage);
                    }
                }
                else
                {
                    SelectedContentPackages.Add(matchingContentPackage);
                }
            }

            ContentPackage.SortContentPackages();
            TextManager.LoadTextPacks(SelectedContentPackages);

            foreach (ContentPackage contentPackage in SelectedContentPackages)
            {
                foreach (ContentFile file in contentPackage.Files)
                {
                    ToolBox.IsProperFilenameCase(file.Path);
                }
            }

            EnsureCoreContentPackageSelected();

            //save to get rid of the invalid selected packages in the config file
            if (missingPackagePaths.Count > 0 || incompatiblePackages.Count > 0 || invalidPackages.Count > 0) { SaveNewPlayerConfig(); }

            //display error messages after all content packages have been loaded
            //to make sure the package that contains text files has been loaded before we attempt to use TextManager
            foreach (string missingPackagePath in missingPackagePaths)
            {
                DebugConsole.ThrowError(TextManager.GetWithVariable("ContentPackageNotFound", "[packagepath]", missingPackagePath));
            }
            foreach (ContentPackage invalidPackage in invalidPackages)
            {
                DebugConsole.ThrowError(TextManager.GetWithVariable("InvalidContentPackage", "[packagename]", invalidPackage.Name), createMessageBox: true);
            }
            foreach (ContentPackage incompatiblePackage in incompatiblePackages)
            {
                DebugConsole.ThrowError(TextManager.GetWithVariables(incompatiblePackage.GameVersion <= new Version(0, 0, 0, 0) ? "IncompatibleContentPackageUnknownVersion" : "IncompatibleContentPackage",
                    new string[3] { "[packagename]", "[packageversion]", "[gameversion]" }, new string[3] { incompatiblePackage.Name, incompatiblePackage.GameVersion.ToString(), GameMain.Version.ToString() }),
                    createMessageBox: true);
            }
        }

        public void EnsureCoreContentPackageSelected()
        {
            if (SelectedContentPackages.Any(cp => cp.CorePackage)) { return; }

            if (GameMain.VanillaContent != null)
            {
                SelectContentPackage(GameMain.VanillaContent);
            }
            else
            {
                var availablePackage = ContentPackage.List.FirstOrDefault(cp => cp.IsCompatible() && cp.CorePackage);
                if (availablePackage != null)
                {
                    SelectContentPackage(availablePackage);
                }
            }
        }

        #endregion

        #region Save PlayerConfig
        public void SaveNewPlayerConfig()
        {
            XDocument doc = new XDocument();
            UnsavedSettings = false;

            if (doc.Root == null)
            {
                doc.Add(new XElement("config"));
            }

            doc.Root.Add(
                new XAttribute("language", TextManager.Language),
                new XAttribute("masterserverurl", MasterServerUrl),
                new XAttribute("autocheckupdates", AutoCheckUpdates),
                new XAttribute("musicvolume", musicVolume),
                new XAttribute("soundvolume", soundVolume),
                new XAttribute("verboselogging", VerboseLogging),
                new XAttribute("savedebugconsolelogs", SaveDebugConsoleLogs),
                new XAttribute("enablesplashscreen", EnableSplashScreen),
                new XAttribute("usesteammatchmaking", UseSteamMatchmaking),
                new XAttribute("quickstartsub", QuickStartSubmarineName),
                new XAttribute("requiresteamauthentication", RequireSteamAuthentication),
                new XAttribute("autoupdateworkshopitems", AutoUpdateWorkshopItems),
                new XAttribute("pauseonfocuslost", PauseOnFocusLost),
                new XAttribute("aimassistamount", aimAssistAmount),
                new XAttribute("enablemouselook", EnableMouseLook),
                new XAttribute("chatopen", ChatOpen),
                new XAttribute("crewmenuopen", CrewMenuOpen),
                new XAttribute("campaigndisclaimershown", CampaignDisclaimerShown),
                new XAttribute("editordisclaimershown", EditorDisclaimerShown),
                new XAttribute("tutorialskipwarning", ShowTutorialSkipWarning));

            if (!string.IsNullOrEmpty(overrideSaveFolder))
            {
                doc.Root.Add(new XAttribute("overridesavefolder", overrideSaveFolder));
            }
            if (!string.IsNullOrEmpty(overrideMultiplayerSaveFolder))
            {
                doc.Root.Add(new XAttribute("overridemultiplayersavefolder", overrideMultiplayerSaveFolder));
            }

            if (!ShowUserStatisticsPrompt)
            {
                doc.Root.Add(new XAttribute("senduserstatistics", sendUserStatistics));
            }

            XElement gMode = doc.Root.Element("graphicsmode");
            if (gMode == null)
            {
                gMode = new XElement("graphicsmode");
                doc.Root.Add(gMode);
            }

            if (GraphicsWidth == 0 || GraphicsHeight == 0)
            {
                gMode.ReplaceAttributes(new XAttribute("displaymode", windowMode));
            }
            else
            {
                gMode.ReplaceAttributes(
                    new XAttribute("width", GraphicsWidth),
                    new XAttribute("height", GraphicsHeight),
                    new XAttribute("vsync", VSyncEnabled),
                    new XAttribute("displaymode", windowMode));
            }

            XElement audio = doc.Root.Element("audio");
            if (audio == null)
            {
                audio = new XElement("audio");
                doc.Root.Add(audio);
            }
            audio.ReplaceAttributes(
                new XAttribute("musicvolume", musicVolume),
                new XAttribute("soundvolume", soundVolume),
                new XAttribute("voicechatvolume", voiceChatVolume),
                new XAttribute("microphonevolume", microphoneVolume),
                new XAttribute("muteonfocuslost", MuteOnFocusLost),
                new XAttribute("dynamicrangecompressionenabled", DynamicRangeCompressionEnabled),
                new XAttribute("voipattenuationenabled", VoipAttenuationEnabled),
                new XAttribute("usedirectionalvoicechat", UseDirectionalVoiceChat),
                new XAttribute("voicesetting", VoiceSetting),
                new XAttribute("voicecapturedevice", VoiceCaptureDevice ?? ""),
                new XAttribute("noisegatethreshold", NoiseGateThreshold));

            XElement gSettings = doc.Root.Element("graphicssettings");
            if (gSettings == null)
            {
                gSettings = new XElement("graphicssettings");
                doc.Root.Add(gSettings);
            }

            gSettings.ReplaceAttributes(
                new XAttribute("particlelimit", ParticleLimit),
                new XAttribute("lightmapscale", LightMapScale),
                new XAttribute("chromaticaberration", ChromaticAberrationEnabled),
                new XAttribute("losmode", LosMode),
                new XAttribute("hudscale", HUDScale),
                new XAttribute("inventoryscale", InventoryScale));

            foreach (ContentPackage contentPackage in SelectedContentPackages)
            {
                doc.Root.Add(new XElement("contentpackage",
                    new XAttribute("path", contentPackage.Path)));
            }

            var keyMappingElement = new XElement("keymapping");
            doc.Root.Add(keyMappingElement);
            for (int i = 0; i < keyMapping.Length; i++)
            {
                var key = keyMapping[i];
                if (key == null) { continue; }
                if (key.MouseButton == MouseButton.None)
                {
                    keyMappingElement.Add(new XAttribute(((InputType)i).ToString(), keyMapping[i].Key));
                }
                else
                {
                    keyMappingElement.Add(new XAttribute(((InputType)i).ToString(), keyMapping[i].MouseButton));
                }
            }

            var gameplay = new XElement("gameplay");
            var jobPreferences = new XElement("jobpreferences");
            foreach (Pair<string, int> job in JobPreferences)
            {
                XElement jobElement = new XElement("job");
                jobElement.Add(new XAttribute("identifier", job.First));
                jobElement.Add(new XAttribute("variant", job.Second));
                jobPreferences.Add(jobElement);
            }
            gameplay.Add(jobPreferences);
            doc.Root.Add(gameplay);

            var playerElement = new XElement("player",
                new XAttribute("name", playerName ?? ""),
                new XAttribute("headindex", CharacterHeadIndex),
                new XAttribute("gender", CharacterGender),
                new XAttribute("race", CharacterRace),
                new XAttribute("hairindex", CharacterHairIndex),
                new XAttribute("beardindex", CharacterBeardIndex),
                new XAttribute("moustacheindex", CharacterMoustacheIndex),
                new XAttribute("faceattachmentindex", CharacterFaceAttachmentIndex));
            doc.Root.Add(playerElement);

#if CLIENT
            if (Tutorial.Tutorials != null)
            {
                foreach (Tutorial tutorial in Tutorial.Tutorials)
                {
                    if (tutorial.Completed && !CompletedTutorialNames.Contains(tutorial.Identifier))
                    {
                        CompletedTutorialNames.Add(tutorial.Identifier);
                    }
                }
            }
#endif
            var tutorialElement = new XElement("tutorials");
            foreach (string tutorialName in CompletedTutorialNames)
            {
                tutorialElement.Add(new XElement("Tutorial", new XAttribute("name", tutorialName)));
            }
            doc.Root.Add(tutorialElement);

            XmlWriterSettings settings = new XmlWriterSettings
            {
                Indent = true,
                OmitXmlDeclaration = true,
                NewLineOnAttributes = true
            };

            try
            {
                using (var writer = XmlWriter.Create(playerSavePath, settings))
                {
                    doc.WriteTo(writer);
                    writer.Flush();
                }
            }
            catch (Exception e)
            {
                DebugConsole.ThrowError("Saving game settings failed.", e);
                GameAnalyticsManager.AddErrorEventOnce("GameSettings.Save:SaveFailed", GameAnalyticsSDK.Net.EGAErrorSeverity.Error,
                    "Saving game settings failed.\n" + e.Message + "\n" + e.StackTrace);
            }
        }
        #endregion

        #region Loading Configs
        private void LoadGeneralSettings(XDocument doc, bool setLanguage = true)
        {
            if (setLanguage)
            {
                Language = doc.Root.GetAttributeString("language", Language);
            }
            AutoCheckUpdates = doc.Root.GetAttributeBool("autocheckupdates", AutoCheckUpdates);
            sendUserStatistics = doc.Root.GetAttributeBool("senduserstatistics", sendUserStatistics);
            QuickStartSubmarineName = doc.Root.GetAttributeString("quickstartsub", QuickStartSubmarineName);
            UseSteamMatchmaking = doc.Root.GetAttributeBool("usesteammatchmaking", UseSteamMatchmaking);
            RequireSteamAuthentication = doc.Root.GetAttributeBool("requiresteamauthentication", RequireSteamAuthentication);
            EnableSplashScreen = doc.Root.GetAttributeBool("enablesplashscreen", EnableSplashScreen);
            PauseOnFocusLost = doc.Root.GetAttributeBool("pauseonfocuslost", PauseOnFocusLost);
            AimAssistAmount = doc.Root.GetAttributeFloat("aimassistamount", AimAssistAmount);
            EnableMouseLook = doc.Root.GetAttributeBool("enablemouselook", EnableMouseLook);
            CrewMenuOpen = doc.Root.GetAttributeBool("crewmenuopen", CrewMenuOpen);
            ChatOpen = doc.Root.GetAttributeBool("chatopen", ChatOpen);
            CampaignDisclaimerShown = doc.Root.GetAttributeBool("campaigndisclaimershown", CampaignDisclaimerShown);
            EditorDisclaimerShown = doc.Root.GetAttributeBool("editordisclaimershown", EditorDisclaimerShown);
            ShowTutorialSkipWarning = doc.Root.GetAttributeBool("tutorialskipwarning", true);
            XElement gameplayElement = doc.Root.Element("gameplay");
            jobPreferences = new List<Pair<string, int>>();
            if (gameplayElement != null)
            {
                var preferencesElement = gameplayElement.Element("jobpreferences");
                if (preferencesElement != null)
                {
                    foreach (XElement ele in preferencesElement.Elements("job"))
                    {
                        string jobIdentifier = ele.GetAttributeString("identifier", "");
                        int outfitVariant = ele.GetAttributeInt("variant", 1);
                        if (string.IsNullOrEmpty(jobIdentifier)) continue;
                        jobPreferences.Add(new Pair<string, int>(jobIdentifier, outfitVariant));
                    }
                }
            }

            XElement playerElement = doc.Root.Element("player");
            if (playerElement != null)
            {
                playerName = playerElement.GetAttributeString("name", playerName);
                CharacterHeadIndex = playerElement.GetAttributeInt("headindex", CharacterHeadIndex);
                if (Enum.TryParse(playerElement.GetAttributeString("gender", "none"), true, out Gender g))
                {
                    CharacterGender = g;
                }
                if (Enum.TryParse(playerElement.GetAttributeString("race", "white"), true, out Race r))
                {
                    CharacterRace = r;
                }
                else
                {
                    CharacterRace = Race.White;
                }
                CharacterHairIndex = playerElement.GetAttributeInt("hairindex", CharacterHairIndex);
                CharacterBeardIndex = playerElement.GetAttributeInt("beardindex", CharacterBeardIndex);
                CharacterMoustacheIndex = playerElement.GetAttributeInt("moustacheindex", CharacterMoustacheIndex);
                CharacterFaceAttachmentIndex = playerElement.GetAttributeInt("faceattachmentindex", CharacterFaceAttachmentIndex);
            }
        }

        private void LoadGraphicSettings(XDocument doc)
        {
            XElement graphicsMode = doc.Root.Element("graphicsmode");
            GraphicsWidth = graphicsMode.GetAttributeInt("width", GraphicsWidth);
            GraphicsHeight = graphicsMode.GetAttributeInt("height", GraphicsHeight);
            VSyncEnabled = graphicsMode.GetAttributeBool("vsync", VSyncEnabled);

            XElement graphicsSettings = doc.Root.Element("graphicssettings");
            ParticleLimit = graphicsSettings.GetAttributeInt("particlelimit", ParticleLimit);
            LightMapScale = MathHelper.Clamp(graphicsSettings.GetAttributeFloat("lightmapscale", LightMapScale), 0.1f, 1.0f);
            ChromaticAberrationEnabled = graphicsSettings.GetAttributeBool("chromaticaberration", ChromaticAberrationEnabled);
            HUDScale = graphicsSettings.GetAttributeFloat("hudscale", HUDScale);
            InventoryScale = graphicsSettings.GetAttributeFloat("inventoryscale", InventoryScale);
            var losModeStr = graphicsSettings.GetAttributeString("losmode", "Transparent");
            if (!Enum.TryParse(losModeStr, out losMode))
            {
                losMode = LosMode.Transparent;
            }
#if CLIENT
            if (GraphicsWidth == 0 || GraphicsHeight == 0)
            {
                GraphicsWidth = GraphicsAdapter.DefaultAdapter.CurrentDisplayMode.Width;
                GraphicsHeight = GraphicsAdapter.DefaultAdapter.CurrentDisplayMode.Height;
            }
#endif
            var windowModeStr = graphicsMode.GetAttributeString("displaymode", "Fullscreen");
            if (!Enum.TryParse(windowModeStr, out windowMode))
            {
                windowMode = WindowMode.Fullscreen;
            }
        }

        private void LoadAudioSettings(XDocument doc)
        {
            XElement audioSettings = doc.Root.Element("audio");
            if (audioSettings != null)
            {
                SoundVolume = audioSettings.GetAttributeFloat("soundvolume", SoundVolume);
                MusicVolume = audioSettings.GetAttributeFloat("musicvolume", MusicVolume);
                DynamicRangeCompressionEnabled = audioSettings.GetAttributeBool("dynamicrangecompressionenabled", DynamicRangeCompressionEnabled);
                VoipAttenuationEnabled = audioSettings.GetAttributeBool("voipattenuationenabled", VoipAttenuationEnabled);
                VoiceChatVolume = audioSettings.GetAttributeFloat("voicechatvolume", VoiceChatVolume);
                MuteOnFocusLost = audioSettings.GetAttributeBool("muteonfocuslost", MuteOnFocusLost);

                UseDirectionalVoiceChat = audioSettings.GetAttributeBool("usedirectionalvoicechat", UseDirectionalVoiceChat);
                VoiceCaptureDevice = audioSettings.GetAttributeString("voicecapturedevice", VoiceCaptureDevice);
                NoiseGateThreshold = audioSettings.GetAttributeFloat("noisegatethreshold", NoiseGateThreshold);
                MicrophoneVolume = audioSettings.GetAttributeFloat("microphonevolume", MicrophoneVolume);
                string voiceSettingStr = audioSettings.GetAttributeString("voicesetting", "");
                if (Enum.TryParse(voiceSettingStr, out VoiceMode voiceSetting))
                {
                    VoiceSetting = voiceSetting;
                }
            }
        }

        private void LoadControls(XDocument doc)
        {
            XElement keyMapping = doc.Root.Element("keymapping");
            if (keyMapping != null)
            {
                LoadKeyBinds(keyMapping);
            }
        }

        private void LoadContentPackages(XDocument doc)
        {
            selectedContentPackagePaths = new HashSet<string>();
            foreach (XElement subElement in doc.Root.Elements())
            {
                switch (subElement.Name.ToString().ToLowerInvariant())
                {
                    case "contentpackage":
                        string path = Path.GetFullPath(subElement.GetAttributeString("path", ""));
                        selectedContentPackagePaths.Add(path);
                        break;
                }
            }
            LoadContentPackages(selectedContentPackagePaths);
        }
        #endregion

        private void LoadKeyBinds(XElement element)
        {
            foreach (XAttribute attribute in element.Attributes())
            {
                if (!Enum.TryParse(attribute.Name.ToString(), true, out InputType inputType)) { continue; }

                if (int.TryParse(attribute.Value.ToString(), out int mouseButtonInt))
                {
                    keyMapping[(int)inputType] = new KeyOrMouse((MouseButton)mouseButtonInt);
                }
                else if (Enum.TryParse(attribute.Value.ToString(), true, out MouseButton mouseButton))
                {
                    keyMapping[(int)inputType] = new KeyOrMouse(mouseButton);
                }
                else if (Enum.TryParse(attribute.Value.ToString(), true, out Keys key))
                {
                    keyMapping[(int)inputType] = new KeyOrMouse(key);
                }
            }
        }

        public void ResetToDefault()
        {
            LoadDefaultConfig();
            CheckBindings(true);
            SaveNewPlayerConfig();
        }

        public KeyOrMouse KeyBind(InputType inputType)
        {
            return keyMapping[(int)inputType];
        }
        public string KeyBindText(InputType inputType)
        {
            KeyOrMouse bind = keyMapping[(int)inputType];

            if (bind.MouseButton != MouseButton.None)
            {
                switch (bind.MouseButton)
                {
                    case MouseButton.PrimaryMouse:
                        return PlayerInput.MouseButtonsSwapped() ? TextManager.Get("input.rightmouse") : TextManager.Get("input.leftmouse");
                    case MouseButton.SecondaryMouse:
                        return PlayerInput.MouseButtonsSwapped() ? TextManager.Get("input.leftmouse") : TextManager.Get("input.rightmouse");
                    default:
                        return TextManager.Get("input." + bind.MouseButton.ToString().ToLowerInvariant());

                }
            }

            return bind.ToString();
        }

        private void SetDefaultValues(bool resetLanguage = true)
        {
            GraphicsWidth = 0;
            GraphicsHeight = 0;
            VSyncEnabled = true;
#if DEBUG
            EnableSplashScreen = false;
#else
            EnableSplashScreen = true;
#endif
            ParticleLimit = 1500;
            LightMapScale = 0.5f;
            ChromaticAberrationEnabled = true;
            PauseOnFocusLost = true;
            MuteOnFocusLost = false;
            UseDirectionalVoiceChat = true;
            VoiceSetting = VoiceMode.Disabled;
            VoiceCaptureDevice = null;
            NoiseGateThreshold = -45;
            windowMode = WindowMode.BorderlessWindowed;
            losMode = LosMode.Transparent;
            UseSteamMatchmaking = true;
            RequireSteamAuthentication = true;
            QuickStartSubmarineName = string.Empty;
            CharacterHeadIndex = 1;
            CharacterHairIndex = -1;
            CharacterBeardIndex = -1;
            CharacterMoustacheIndex = -1;
            CharacterFaceAttachmentIndex = -1;
            CharacterGender = Gender.None;
            CharacterRace = Race.White;
            aimAssistAmount = 0.5f;
            EnableMouseLook = true;
            CrewMenuOpen = true;
            ChatOpen = true;
            soundVolume = 0.5f;
            musicVolume = 0.3f;
            DynamicRangeCompressionEnabled = true;
            VoipAttenuationEnabled = true;
            voiceChatVolume = 0.5f;
            microphoneVolume = 5.0f;
            AutoCheckUpdates = true;
            playerName = string.Empty;
            HUDScale = 1;
            InventoryScale = 1;
            AutoUpdateWorkshopItems = true;
            CampaignDisclaimerShown = false;
            if (resetLanguage)
            {
                Language = "English";
            }
            MasterServerUrl = "http://www.undertowgames.com/baromaster";
            WasGameUpdated = false;
            VerboseLogging = false;
            SaveDebugConsoleLogs = false;
            AutoUpdateWorkshopItems = true;
        }
    }
}<|MERGE_RESOLUTION|>--- conflicted
+++ resolved
@@ -287,14 +287,8 @@
                 return false;
 /*#if DEBUG
                 return false;
-<<<<<<< HEAD
-#else
-                return sendUserStatistics;
-#endif
-=======
 #endif
                 return sendUserStatistics;*/
->>>>>>> 3a5d98b0
             }
             set
             {
