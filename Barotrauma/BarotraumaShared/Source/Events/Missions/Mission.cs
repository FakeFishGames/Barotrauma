﻿using Microsoft.Xna.Framework;
using System.Collections.Generic;
using System.Linq;
<<<<<<< HEAD
using System.Reflection;
=======
>>>>>>> f931d81a

namespace Barotrauma
{
    partial class Mission
<<<<<<< HEAD
    {
        public readonly MissionPrefab Prefab;

=======
    {        
>>>>>>> f931d81a
        protected bool completed;
                
        public readonly List<string> Headers;
        public readonly List<string> Messages;

<<<<<<< HEAD
        public string Name
        {
            get { return Prefab.Name; }
        }

        private string successMessage;
        public virtual string SuccessMessage
        {
            get { return successMessage; }
            private set { successMessage = value; }
        }

        private string failureMessage;
        public virtual string FailureMessage
        {
            get { return failureMessage; }
            private set { failureMessage = value; }
        }

        private string description;
        public virtual string Description
        {
            get { return description; }
            private set { description = value; }
        }

        public int Reward
        {
            get { return Prefab.Reward; }
=======
        private readonly MissionPrefab prefab;        

        public string Name
        {
            get { return prefab.Name; }
>>>>>>> f931d81a
        }

        public bool Completed
        {
            get { return completed; }
            set { completed = value; }
        }

        public int Reward
        {
            get { return prefab.Reward; }
        }

        public virtual bool AllowRespawn
        {
<<<<<<< HEAD
            get { return Prefab.RadarLabel; }
=======
            get { return true; }
>>>>>>> f931d81a
        }

        public virtual Vector2 RadarPosition
        {
            get { return Vector2.Zero; }
        }
<<<<<<< HEAD
        
        public Mission(MissionPrefab prefab, Location[] locations)
        {
            Prefab = prefab;

            Description = prefab.Description;
            SuccessMessage = prefab.SuccessMessage;
            FailureMessage = prefab.FailureMessage;

=======

        public string RadarLabel
        {
            get { return prefab.RadarLabel; }
        }

        public List<string> Headers
        {
            get; private set;
        }

        public List<string> Messages
        {
            get; private set;
        }

        public virtual string SuccessMessage
        {
            get;
            protected set;
        }

        public string FailureMessage
        {
            get;
            protected set;
        }

        public virtual string Description
        {
            get;
            protected set;
        }

        public MissionPrefab Prefab
        {
            get { return prefab; }
        }
        
        public Mission(MissionPrefab prefab, Location[] locations)
        {
            System.Diagnostics.Debug.Assert(locations.Length == 2);

            this.prefab = prefab;

            Description = prefab.Description;
            SuccessMessage = prefab.SuccessMessage;
            FailureMessage = prefab.FailureMessage;
>>>>>>> f931d81a
            Headers = new List<string>(prefab.Headers);
            Messages = new List<string>(prefab.Messages);
            
            for (int n = 0; n < 2; n++)
            {
<<<<<<< HEAD
                if (Description != null) Description = Description.Replace("[location" + (n + 1) + "]", locations[n].Name);

                if (SuccessMessage != null) SuccessMessage = SuccessMessage.Replace("[location" + (n + 1) + "]", locations[n].Name);
                if (FailureMessage != null) FailureMessage = FailureMessage.Replace("[location" + (n + 1) + "]", locations[n].Name);

=======
                Description = Description.Replace("[location" + (n + 1) + "]", locations[n].Name);
                SuccessMessage = SuccessMessage.Replace("[location" + (n + 1) + "]", locations[n].Name);
                FailureMessage = FailureMessage.Replace("[location" + (n + 1) + "]", locations[n].Name);
>>>>>>> f931d81a
                for (int m = 0; m < Messages.Count; m++)
                {
                    Messages[m] = Messages[m].Replace("[location" + (n + 1) + "]", locations[n].Name);
                }
            }
        }
<<<<<<< HEAD
        
        public static Mission CreateRandom(Location[] locations, MTRandom rand, bool requireCorrectLocationType, string missionType = "", bool isSinglePlayer = false)
=======

        public static Mission LoadRandom(Location[] locations, string seed, string missionType = "", bool isSinglePlayer = false)
        {
            return LoadRandom(locations, new MTRandom(ToolBox.StringToInt(seed)), missionType, isSinglePlayer);
        }

        public static Mission LoadRandom(Location[] locations, MTRandom rand, string missionType = "", bool isSinglePlayer = false)
>>>>>>> f931d81a
        {
            //todo: use something else than strings to define the mission type
            missionType = missionType.ToLowerInvariant();
<<<<<<< HEAD
            
            List<MissionPrefab> matchingMissions;
            if (missionType == "random" || string.IsNullOrWhiteSpace(missionType))
            {
                matchingMissions = new List<MissionPrefab>(MissionPrefab.List);
=======

            List<MissionPrefab> allowedMissions = new List<MissionPrefab>();
            if (missionType == "random")
            {
                allowedMissions.AddRange(MissionPrefab.List);
                if (GameMain.Server != null)
                {
                    allowedMissions.RemoveAll(mission => !GameMain.Server.AllowedRandomMissionTypes.Any(a => mission.TypeMatches(a)));
                }
>>>>>>> f931d81a
            }
            else if (missionType == "none")
            {
                return null;
            }
<<<<<<< HEAD
            else
            {
                matchingMissions = MissionPrefab.List.FindAll(m => m.TypeName.ToString().ToLowerInvariant().Replace("mission", "") == missionType);
=======
            else if (string.IsNullOrWhiteSpace(missionType))
            {
                allowedMissions.AddRange(MissionPrefab.List);
            }
            else
            {
                allowedMissions = MissionPrefab.List.FindAll(m => m.Name.ToString().ToLowerInvariant().Replace("mission", "") == missionType);
>>>>>>> f931d81a
            }
            
            matchingMissions.RemoveAll(m => isSinglePlayer ? m.MultiplayerOnly : m.SingleplayerOnly);

<<<<<<< HEAD
            if (requireCorrectLocationType)
            {
                matchingMissions.RemoveAll(m => !m.IsAllowed(locations[0], locations[1]));
            }
            
            float probabilitySum = matchingMissions.Sum(m => m.Commonness);
            float randomNumber = (float)rand.NextDouble() * probabilitySum;
            
            foreach (MissionPrefab missionPrefab in matchingMissions)
            {
                if (randomNumber <= missionPrefab.Commonness)
                {
                    Type t;
                    string type = missionPrefab.TypeName;

                    try
                    {
                        t = Type.GetType("Barotrauma." + type, true, true);
                        if (t == null)
                        {
                            DebugConsole.ThrowError("Error in mission prefab " + missionPrefab.Name + "! Could not find a mission class of the type \"" + type + "\".");
                            continue;
                        }
                    }
                    catch
                    {
                        DebugConsole.ThrowError("Error in mission prefab " + missionPrefab.Name + "! Could not find a mission class of the type \"" + type + "\".");
                        continue;
                    }
                    
                    ConstructorInfo constructor = t.GetConstructor(new[] { typeof(MissionPrefab), typeof(Location[]) });                    
                    object instance = constructor.Invoke(new object[] { missionPrefab, locations });                   
                    return (Mission)instance;
                }

=======
            if (isSinglePlayer)
            {
                allowedMissions.RemoveAll(m => m.MultiplayerOnly);
            }
            else
            {
                allowedMissions.RemoveAll(m => m.SingleplayerOnly);
            }
            
            float probabilitySum = allowedMissions.Sum(m => m.Commonness);            
            float randomNumber = (float)rand.NextDouble() * probabilitySum;
            foreach (MissionPrefab missionPrefab in allowedMissions)
            {
                if (randomNumber <= missionPrefab.Commonness)
                {
                    return missionPrefab.Instantiate(locations);
                }
>>>>>>> f931d81a
                randomNumber -= missionPrefab.Commonness;
            }

            return null;
        }

        public virtual void Start(Level level) { }

        public virtual void Update(float deltaTime) { }

        public virtual bool AssignTeamIDs(List<Networking.Client> clients, out byte hostTeam)
        {
            clients.ForEach(c => c.TeamID = 1);
            hostTeam = 1; 
            return false; 
        }

        /// <summary>
        /// End the mission and give a reward if it was completed successfully
        /// </summary>
        public virtual void End()
        {
            completed = true;

            GiveReward();
        }

        public void GiveReward()
        {
            var mode = GameMain.GameSession.GameMode as CampaignMode;
            if (mode == null) return;

<<<<<<< HEAD
            mode.Money += Prefab.Reward;
=======
            mode.Money += Reward;
>>>>>>> f931d81a
        }
    }
}<|MERGE_RESOLUTION|>--- conflicted
+++ resolved
@@ -1,27 +1,18 @@
 ﻿using Microsoft.Xna.Framework;
 using System.Collections.Generic;
 using System.Linq;
-<<<<<<< HEAD
 using System.Reflection;
-=======
->>>>>>> f931d81a
 
 namespace Barotrauma
 {
     partial class Mission
-<<<<<<< HEAD
     {
         public readonly MissionPrefab Prefab;
-
-=======
-    {        
->>>>>>> f931d81a
         protected bool completed;
                 
         public readonly List<string> Headers;
         public readonly List<string> Messages;
-
-<<<<<<< HEAD
+        
         public string Name
         {
             get { return Prefab.Name; }
@@ -51,13 +42,6 @@
         public int Reward
         {
             get { return Prefab.Reward; }
-=======
-        private readonly MissionPrefab prefab;        
-
-        public string Name
-        {
-            get { return prefab.Name; }
->>>>>>> f931d81a
         }
 
         public bool Completed
@@ -65,130 +49,54 @@
             get { return completed; }
             set { completed = value; }
         }
-
-        public int Reward
-        {
-            get { return prefab.Reward; }
-        }
-
+        
         public virtual bool AllowRespawn
         {
-<<<<<<< HEAD
-            get { return Prefab.RadarLabel; }
-=======
             get { return true; }
->>>>>>> f931d81a
         }
 
         public virtual Vector2 RadarPosition
         {
             get { return Vector2.Zero; }
         }
-<<<<<<< HEAD
         
+        public string RadarLabel
+        {
+            get { return Prefab.RadarLabel; }
+        }
+           
         public Mission(MissionPrefab prefab, Location[] locations)
         {
+            System.Diagnostics.Debug.Assert(locations.Length == 2);
+
             Prefab = prefab;
 
             Description = prefab.Description;
             SuccessMessage = prefab.SuccessMessage;
             FailureMessage = prefab.FailureMessage;
-
-=======
-
-        public string RadarLabel
-        {
-            get { return prefab.RadarLabel; }
-        }
-
-        public List<string> Headers
-        {
-            get; private set;
-        }
-
-        public List<string> Messages
-        {
-            get; private set;
-        }
-
-        public virtual string SuccessMessage
-        {
-            get;
-            protected set;
-        }
-
-        public string FailureMessage
-        {
-            get;
-            protected set;
-        }
-
-        public virtual string Description
-        {
-            get;
-            protected set;
-        }
-
-        public MissionPrefab Prefab
-        {
-            get { return prefab; }
-        }
-        
-        public Mission(MissionPrefab prefab, Location[] locations)
-        {
-            System.Diagnostics.Debug.Assert(locations.Length == 2);
-
-            this.prefab = prefab;
-
-            Description = prefab.Description;
-            SuccessMessage = prefab.SuccessMessage;
-            FailureMessage = prefab.FailureMessage;
->>>>>>> f931d81a
             Headers = new List<string>(prefab.Headers);
-            Messages = new List<string>(prefab.Messages);
-            
+            Messages = new List<string>(prefab.Messages);            
             for (int n = 0; n < 2; n++)
             {
-<<<<<<< HEAD
                 if (Description != null) Description = Description.Replace("[location" + (n + 1) + "]", locations[n].Name);
-
                 if (SuccessMessage != null) SuccessMessage = SuccessMessage.Replace("[location" + (n + 1) + "]", locations[n].Name);
                 if (FailureMessage != null) FailureMessage = FailureMessage.Replace("[location" + (n + 1) + "]", locations[n].Name);
-
-=======
-                Description = Description.Replace("[location" + (n + 1) + "]", locations[n].Name);
-                SuccessMessage = SuccessMessage.Replace("[location" + (n + 1) + "]", locations[n].Name);
-                FailureMessage = FailureMessage.Replace("[location" + (n + 1) + "]", locations[n].Name);
->>>>>>> f931d81a
                 for (int m = 0; m < Messages.Count; m++)
                 {
                     Messages[m] = Messages[m].Replace("[location" + (n + 1) + "]", locations[n].Name);
                 }
             }
         }
-<<<<<<< HEAD
-        
-        public static Mission CreateRandom(Location[] locations, MTRandom rand, bool requireCorrectLocationType, string missionType = "", bool isSinglePlayer = false)
-=======
-
-        public static Mission LoadRandom(Location[] locations, string seed, string missionType = "", bool isSinglePlayer = false)
+        public static Mission LoadRandom(Location[] locations, string seed, bool requireCorrectLocationType, string missionType = "", bool isSinglePlayer = false)
         {
-            return LoadRandom(locations, new MTRandom(ToolBox.StringToInt(seed)), missionType, isSinglePlayer);
+            return LoadRandom(locations, new MTRandom(ToolBox.StringToInt(seed)), requireCorrectLocationType, missionType, isSinglePlayer);
         }
 
-        public static Mission LoadRandom(Location[] locations, MTRandom rand, string missionType = "", bool isSinglePlayer = false)
->>>>>>> f931d81a
+        public static Mission LoadRandom(Location[] locations, MTRandom rand, bool requireCorrectLocationType, string missionType = "", bool isSinglePlayer = false)
         {
             //todo: use something else than strings to define the mission type
             missionType = missionType.ToLowerInvariant();
-<<<<<<< HEAD
             
-            List<MissionPrefab> matchingMissions;
-            if (missionType == "random" || string.IsNullOrWhiteSpace(missionType))
-            {
-                matchingMissions = new List<MissionPrefab>(MissionPrefab.List);
-=======
-
             List<MissionPrefab> allowedMissions = new List<MissionPrefab>();
             if (missionType == "random")
             {
@@ -197,17 +105,11 @@
                 {
                     allowedMissions.RemoveAll(mission => !GameMain.Server.AllowedRandomMissionTypes.Any(a => mission.TypeMatches(a)));
                 }
->>>>>>> f931d81a
             }
             else if (missionType == "none")
             {
                 return null;
             }
-<<<<<<< HEAD
-            else
-            {
-                matchingMissions = MissionPrefab.List.FindAll(m => m.TypeName.ToString().ToLowerInvariant().Replace("mission", "") == missionType);
-=======
             else if (string.IsNullOrWhiteSpace(missionType))
             {
                 allowedMissions.AddRange(MissionPrefab.List);
@@ -215,55 +117,12 @@
             else
             {
                 allowedMissions = MissionPrefab.List.FindAll(m => m.Name.ToString().ToLowerInvariant().Replace("mission", "") == missionType);
->>>>>>> f931d81a
             }
-            
-            matchingMissions.RemoveAll(m => isSinglePlayer ? m.MultiplayerOnly : m.SingleplayerOnly);
 
-<<<<<<< HEAD
+            allowedMissions.RemoveAll(m => isSinglePlayer ? m.MultiplayerOnly : m.SingleplayerOnly);            
             if (requireCorrectLocationType)
             {
-                matchingMissions.RemoveAll(m => !m.IsAllowed(locations[0], locations[1]));
-            }
-            
-            float probabilitySum = matchingMissions.Sum(m => m.Commonness);
-            float randomNumber = (float)rand.NextDouble() * probabilitySum;
-            
-            foreach (MissionPrefab missionPrefab in matchingMissions)
-            {
-                if (randomNumber <= missionPrefab.Commonness)
-                {
-                    Type t;
-                    string type = missionPrefab.TypeName;
-
-                    try
-                    {
-                        t = Type.GetType("Barotrauma." + type, true, true);
-                        if (t == null)
-                        {
-                            DebugConsole.ThrowError("Error in mission prefab " + missionPrefab.Name + "! Could not find a mission class of the type \"" + type + "\".");
-                            continue;
-                        }
-                    }
-                    catch
-                    {
-                        DebugConsole.ThrowError("Error in mission prefab " + missionPrefab.Name + "! Could not find a mission class of the type \"" + type + "\".");
-                        continue;
-                    }
-                    
-                    ConstructorInfo constructor = t.GetConstructor(new[] { typeof(MissionPrefab), typeof(Location[]) });                    
-                    object instance = constructor.Invoke(new object[] { missionPrefab, locations });                   
-                    return (Mission)instance;
-                }
-
-=======
-            if (isSinglePlayer)
-            {
-                allowedMissions.RemoveAll(m => m.MultiplayerOnly);
-            }
-            else
-            {
-                allowedMissions.RemoveAll(m => m.SingleplayerOnly);
+                allowedMissions.RemoveAll(m => !m.IsAllowed(locations[0], locations[1]));
             }
             
             float probabilitySum = allowedMissions.Sum(m => m.Commonness);            
@@ -274,7 +133,6 @@
                 {
                     return missionPrefab.Instantiate(locations);
                 }
->>>>>>> f931d81a
                 randomNumber -= missionPrefab.Commonness;
             }
 
@@ -306,12 +164,8 @@
         {
             var mode = GameMain.GameSession.GameMode as CampaignMode;
             if (mode == null) return;
-
-<<<<<<< HEAD
-            mode.Money += Prefab.Reward;
-=======
+            
             mode.Money += Reward;
->>>>>>> f931d81a
         }
     }
 }