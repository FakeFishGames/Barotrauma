--- conflicted
+++ resolved
@@ -20,12 +20,7 @@
         public MonsterMission(MissionPrefab prefab, Location[] locations)
             : base(prefab, locations)
         {
-<<<<<<< HEAD
-            monsterFile = prefab.XmlConfig.GetAttributeString("monsterfile", "");
-=======
             monsterFile = prefab.ConfigElement.GetAttributeString("monsterfile", "");
-
->>>>>>> f931d81a
         }
         
         public override void Start(Level level)
