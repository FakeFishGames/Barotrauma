﻿using Microsoft.Xna.Framework;
using System;
using System.Xml.Linq;

namespace Barotrauma
{
    class ArtifactEvent : ScriptedEvent
    {
        private ItemPrefab itemPrefab;

        private Item item;

        private int state;

        private Vector2 spawnPos;

        private bool spawnPending;

        public override Vector2 DebugDrawPos
        {
            get { return spawnPos; }
        }

        public override string DebugDrawText
        {
            get { return "ArtifactEvent (" + itemPrefab.Name + ")"; }
        }

        public override string ToString()
        {
            return "ScriptedEvent (" + (itemPrefab == null ? "null" : itemPrefab.Name) + ")";
        }

        public ArtifactEvent(ScriptedEventPrefab prefab)
            : base(prefab)
        {
            if (prefab.ConfigElement.Attribute("itemname") != null)
            {
                DebugConsole.ThrowError("Error in ArtifactEvent - use item identifier instead of the name of the item.");
                string itemName = prefab.ConfigElement.GetAttributeString("itemname", "");
                itemPrefab = MapEntityPrefab.Find(itemName) as ItemPrefab;
                if (itemPrefab == null)
                {
                    DebugConsole.ThrowError("Error in SalvageMission: couldn't find an item prefab with the name " + itemName);
                }
            }
            else
            {
                string itemIdentifier = prefab.ConfigElement.GetAttributeString("itemidentifier", "");
                itemPrefab = MapEntityPrefab.Find(null, itemIdentifier) as ItemPrefab;
                if (itemPrefab == null)
                {
                    DebugConsole.ThrowError("Error in ArtifactEvent - couldn't find an item prefab with the identifier " + itemIdentifier);
                }
            }
        }

        public override void Init(bool affectSubImmediately)
        {
            spawnPos = Level.Loaded.GetRandomItemPos(
                (Rand.Range(0.0f, 1.0f, Rand.RandSync.Server) < 0.5f) ? Level.PositionType.MainPath : Level.PositionType.Cave | Level.PositionType.Ruin,
                500.0f, 10000.0f, 30.0f);

            spawnPending = true;
        }

<<<<<<< HEAD
        private void SpawnItem()
        {
            item = new Item(itemPrefab, spawnPos, null);
            item.MoveWithLevel = true;
=======
            item = new Item(itemPrefab, position, null);
>>>>>>> 96570caf
            item.body.FarseerBody.IsKinematic = true;

            //try to find a nearby artifact holder (or any alien itemcontainer) and place the artifact inside it
            foreach (Item it in Item.ItemList)
            {
                if (it.Submarine != null || !it.HasTag("alien")) continue;

                if (Math.Abs(item.WorldPosition.X - it.WorldPosition.X) > 2000.0f) continue;
                if (Math.Abs(item.WorldPosition.Y - it.WorldPosition.Y) > 2000.0f) continue;

                var itemContainer = it.GetComponent<Items.Components.ItemContainer>();
                if (itemContainer == null) continue;

                itemContainer.Combine(item);
                break;
            }

            if (GameSettings.VerboseLogging)
            {
                DebugConsole.NewMessage("Initialized ArtifactEvent (" + item.Name + ")", Color.White);
            }

            if (GameMain.Server != null)
            {
                Entity.Spawner.CreateNetworkEvent(item, false);
            }
        }

        public override void Update(float deltaTime)
        {
            if (spawnPending)
            {
                SpawnItem();
                spawnPending = false;
            }

            switch (state)
            {
                case 0:
                    if (item.ParentInventory != null) item.body.FarseerBody.IsKinematic = false;                    
                    if (item.CurrentHull == null) return;

                    state = 1;
                    break;
                case 1:
                    if (!Submarine.MainSub.AtEndPosition && !Submarine.MainSub.AtStartPosition) return;

                    Finished();
                    state = 2;
                    break;
            }    
        }
    }
}<|MERGE_RESOLUTION|>--- conflicted
+++ resolved
@@ -63,15 +63,10 @@
 
             spawnPending = true;
         }
-
-<<<<<<< HEAD
+        
         private void SpawnItem()
         {
             item = new Item(itemPrefab, spawnPos, null);
-            item.MoveWithLevel = true;
-=======
-            item = new Item(itemPrefab, position, null);
->>>>>>> 96570caf
             item.body.FarseerBody.IsKinematic = true;
 
             //try to find a nearby artifact holder (or any alien itemcontainer) and place the artifact inside it
