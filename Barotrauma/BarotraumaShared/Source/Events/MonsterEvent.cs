<<<<<<< HEAD
﻿using Microsoft.Xna.Framework;
using System;
using System.Collections.Generic;
using System.Linq;
using System.Xml.Linq;

namespace Barotrauma
{
    class MonsterEvent : ScriptedEvent
    {
        private string characterFile;

        private int minAmount, maxAmount;

        private Character[] monsters;

        private bool spawnDeep;

        private bool disallowed;

        private bool repeat;

        private int Respawned;

        public int MaxRespawned;
        
        private Level.PositionType spawnPosType;

        public override string ToString()
        {
            return "ScriptedEvent (" + characterFile + ")";
        }

        private bool isActive;
        public override bool IsActive
        {
            get
            {
                return isActive;
            }
        }

        public MonsterEvent(XElement element)
            : base (element)
        {
            characterFile = element.GetAttributeString("characterfile", "");

            int defaultAmount = element.GetAttributeInt("amount", 1);

            minAmount = element.GetAttributeInt("minamount", defaultAmount);
            maxAmount = Math.Max(element.GetAttributeInt("maxamount", 1), minAmount);

            MaxRespawned = maxAmount * GameMain.NilMod.CreatureMaxRespawns;

            var spawnPosTypeStr = element.GetAttributeString("spawntype", "");

            if (string.IsNullOrWhiteSpace(spawnPosTypeStr) ||
                !Enum.TryParse<Level.PositionType>(spawnPosTypeStr, true, out spawnPosType))
            {
                spawnPosType = Level.PositionType.MainPath;
            }

            spawnDeep = element.GetAttributeBool("spawndeep", false);

            repeat = element.GetAttributeBool("repeat", repeat);

            if (GameMain.NetworkMember != null)
            {
                List<string> monsterNames = GameMain.NetworkMember.monsterEnabled.Keys.ToList();
                string tryKey = monsterNames.Find(s => characterFile.ToLower().Contains(s.ToLower()));
                if (!string.IsNullOrWhiteSpace(tryKey))
                {
                    if (!GameMain.NetworkMember.monsterEnabled[tryKey]) disallowed = true; //spawn was disallowed by host
                }
            }
        }

        public override void Init()
        {
            base.Init();

            monsters = SpawnMonsters(Rand.Range(minAmount, maxAmount, Rand.RandSync.Server), false);
            if (GameSettings.VerboseLogging)
            {
                DebugConsole.NewMessage("Initialized MonsterEvent (" + monsters[0]?.SpeciesName + " x" + monsters.Length + ")", Color.White);
            }
        }

        private Character[] SpawnMonsters(int amount, bool createNetworkEvent)
        {
            if (disallowed) return null;
            
            Vector2 spawnPos;
            if (!Level.Loaded.TryGetInterestingPosition(true, spawnPosType, true, out spawnPos))
            {
                //no suitable position found, disable the event
                repeat = false;
                Finished();
                return null;
            }            

            var monsters = new Character[amount];

            if (spawnDeep) spawnPos.Y -= Level.Loaded.Size.Y;
                
            for (int i = 0; i < amount; i++)
            {
                spawnPos.X += Rand.Range(-0.5f, 0.5f, Rand.RandSync.Server);
                spawnPos.Y += Rand.Range(-0.5f, 0.5f, Rand.RandSync.Server);
                monsters[i] = Character.Create(characterFile, spawnPos, null, GameMain.Client != null, true, false);
            }

            return monsters;
        }

        public override void Update(float deltaTime)
        {
            if (disallowed)
            {
                Finished();
                return;
            }
            
            if (repeat && GameMain.NilMod.CreatureRespawnMonsterEvents)
            {
                //clients aren't allowed to spawn more monsters mid-round
                if (GameMain.Client != null)
                {
                    return;
                }

                if ((GameMain.NilMod.CreatureLimitRespawns && Respawned < MaxRespawned) || !GameMain.NilMod.CreatureLimitRespawns)
=======
﻿using Microsoft.Xna.Framework;
using System;
using System.Collections.Generic;
using System.Linq;
using System.Xml.Linq;

namespace Barotrauma
{
    class MonsterEvent : ScriptedEvent
    {
        private string characterFile;

        private int minAmount, maxAmount;

        private Character[] monsters;

        private bool spawnDeep;

        private bool disallowed;

        private bool repeat;

        private int Respawned;

        public int MaxRespawned;
        
        private Level.PositionType spawnPosType;

        public override string ToString()
        {
            return "ScriptedEvent (" + characterFile + ")";
        }

        private bool isActive;
        public override bool IsActive
        {
            get
            {
                return isActive;
            }
        }

        public MonsterEvent(XElement element)
            : base (element)
        {
            characterFile = ToolBox.GetAttributeString(element, "characterfile", "");

            int defaultAmount = ToolBox.GetAttributeInt(element, "amount", 1);

            minAmount = ToolBox.GetAttributeInt(element, "minamount", defaultAmount);
            maxAmount = Math.Max(ToolBox.GetAttributeInt(element, "maxamount", 1), minAmount);

            MaxRespawned = maxAmount * GameMain.NilMod.CreatureMaxRespawns;

            var spawnPosTypeStr = ToolBox.GetAttributeString(element, "spawntype", "");

            if (string.IsNullOrWhiteSpace(spawnPosTypeStr) ||
                !Enum.TryParse<Level.PositionType>(spawnPosTypeStr, true, out spawnPosType))
            {
                spawnPosType = Level.PositionType.MainPath;
            }

            spawnDeep = ToolBox.GetAttributeBool(element, "spawndeep", false);

            repeat = ToolBox.GetAttributeBool(element, "repeat", repeat);

            if (GameMain.NetworkMember != null)
            {
                List<string> monsterNames = GameMain.NetworkMember.monsterEnabled.Keys.ToList();
                string tryKey = monsterNames.Find(s => characterFile.ToLower().Contains(s.ToLower()));
                if (!string.IsNullOrWhiteSpace(tryKey))
                {
                    if (!GameMain.NetworkMember.monsterEnabled[tryKey]) disallowed = true; //spawn was disallowed by host
                }
            }
        }

        public override void Init()
        {
            base.Init();

            monsters = SpawnMonsters(Rand.Range(minAmount, maxAmount, Rand.RandSync.Server));
        }

        private Character[] SpawnMonsters(int amount)
        {
            if (disallowed) return null;
            
            Vector2 spawnPos = Level.Loaded.GetRandomInterestingPosition(true, spawnPosType, true);
            
            var monsters = new Character[amount];

            if (spawnDeep) spawnPos.Y -= Level.Loaded.Size.Y;
                
            for (int i = 0; i < amount; i++)
            {
                spawnPos.X += Rand.Range(-0.5f, 0.5f, Rand.RandSync.Server);
                spawnPos.Y += Rand.Range(-0.5f, 0.5f, Rand.RandSync.Server);
                monsters[i] = Character.Create(characterFile, spawnPos, null, GameMain.Client != null, true, false);
            }

            return monsters;
        }

        //Nilmod monster respawning fix
        private Character[] MidRoundSpawnMonsters(int amount)
        {
            if (disallowed) return null;

            Vector2 spawnPos = Level.Loaded.GetRandomInterestingPosition(true, spawnPosType, true);

            var monsters = new Character[amount];

            if (spawnDeep) spawnPos.Y -= Level.Loaded.Size.Y;

            for (int i = 0; i < amount; i++)
            {
                spawnPos.X += Rand.Range(-0.5f, 0.5f, Rand.RandSync.Server);
                spawnPos.Y += Rand.Range(-0.5f, 0.5f, Rand.RandSync.Server);
                monsters[i] = Character.Create(characterFile, spawnPos, null, GameMain.Client != null, true, true);
            }

            return monsters;
        }

        public override void Update(float deltaTime)
        {
            if (disallowed)
            {
                Finished();
                return;
            }
            
            if (repeat && GameMain.NilMod.CreatureRespawnMonsterEvents)
            {
                //clients aren't allowed to spawn more monsters mid-round
                if (GameMain.Client != null)
                {
                    return;
                }

                if (GameMain.NilMod.CreatureLimitRespawns)
                {
                    if (Respawned < MaxRespawned)
                    {
                        for (int i = 0; i < monsters.Length; i++)
                        {
                            if (monsters[i] == null || monsters[i].Removed || monsters[i].IsDead)
                            {
                                monsters[i] = MidRoundSpawnMonsters(1)[0];
                                Respawned += 1;
                            }
                        }
                    }
                }
                else
>>>>>>> 05552e3e
                {
                    for (int i = 0; i < monsters.Length; i++)
                    {
                        if (monsters[i] == null || monsters[i].Removed || monsters[i].IsDead)
                        {
<<<<<<< HEAD
                            monsters[i] = SpawnMonsters(1, true)[0];
                            Respawned += 1;
                        }
                    }
                }
            }

            if (isFinished) return;

            isActive = false;

            Entity targetEntity = null;
            if (Character.Controlled != null)
            {
                targetEntity = Character.Controlled;
            }
            else
            {
                targetEntity = Submarine.FindClosest(GameMain.GameScreen.Cam.WorldViewCenter);
            }

            bool monstersDead = true;
            foreach (Character monster in monsters)
            {
                if (!monster.IsDead)
                {
                    monstersDead = false;

                    if (targetEntity != null && Vector2.DistanceSquared(monster.WorldPosition, targetEntity.WorldPosition) < 5000.0f * 5000.0f)
                    {
                        isActive = true;
                        break;
                    }
                }
            }

            if (monstersDead && !repeat) Finished();
        }
    }
}
=======
                            monsters[i] = MidRoundSpawnMonsters(1)[0];
                            Respawned += 1;
                        }
                    }
                }
            }

            if (isFinished) return;

            isActive = false;

            Entity targetEntity = null;
            if (Character.Controlled != null)
            {
                targetEntity = Character.Controlled;
            }
            else
            {
                targetEntity = Submarine.FindClosest(GameMain.GameScreen.Cam.WorldViewCenter);
            }

            bool monstersDead = true;
            foreach (Character monster in monsters)
            {
                if (!monster.IsDead)
                {
                    monstersDead = false;

                    if (targetEntity != null && Vector2.DistanceSquared(monster.WorldPosition, targetEntity.WorldPosition) < 5000.0f * 5000.0f)
                    {
                        isActive = true;
                        break;
                    }
                }
            }

            if (monstersDead && !repeat) Finished();
        }
    }
}
>>>>>>> 05552e3e
<|MERGE_RESOLUTION|>--- conflicted
+++ resolved
@@ -1,4 +1,3 @@
-<<<<<<< HEAD
 ﻿using Microsoft.Xna.Framework;
 using System;
 using System.Collections.Generic;
@@ -51,7 +50,7 @@
             minAmount = element.GetAttributeInt("minamount", defaultAmount);
             maxAmount = Math.Max(element.GetAttributeInt("maxamount", 1), minAmount);
 
-            MaxRespawned = maxAmount * GameMain.NilMod.CreatureMaxRespawns;
+            var spawnPosTypeStr = ToolBox.GetAttributeString(element, "spawntype", "");
 
             var spawnPosTypeStr = element.GetAttributeString("spawntype", "");
 
@@ -114,128 +113,6 @@
             return monsters;
         }
 
-        public override void Update(float deltaTime)
-        {
-            if (disallowed)
-            {
-                Finished();
-                return;
-            }
-            
-            if (repeat && GameMain.NilMod.CreatureRespawnMonsterEvents)
-            {
-                //clients aren't allowed to spawn more monsters mid-round
-                if (GameMain.Client != null)
-                {
-                    return;
-                }
-
-                if ((GameMain.NilMod.CreatureLimitRespawns && Respawned < MaxRespawned) || !GameMain.NilMod.CreatureLimitRespawns)
-=======
-﻿using Microsoft.Xna.Framework;
-using System;
-using System.Collections.Generic;
-using System.Linq;
-using System.Xml.Linq;
-
-namespace Barotrauma
-{
-    class MonsterEvent : ScriptedEvent
-    {
-        private string characterFile;
-
-        private int minAmount, maxAmount;
-
-        private Character[] monsters;
-
-        private bool spawnDeep;
-
-        private bool disallowed;
-
-        private bool repeat;
-
-        private int Respawned;
-
-        public int MaxRespawned;
-        
-        private Level.PositionType spawnPosType;
-
-        public override string ToString()
-        {
-            return "ScriptedEvent (" + characterFile + ")";
-        }
-
-        private bool isActive;
-        public override bool IsActive
-        {
-            get
-            {
-                return isActive;
-            }
-        }
-
-        public MonsterEvent(XElement element)
-            : base (element)
-        {
-            characterFile = ToolBox.GetAttributeString(element, "characterfile", "");
-
-            int defaultAmount = ToolBox.GetAttributeInt(element, "amount", 1);
-
-            minAmount = ToolBox.GetAttributeInt(element, "minamount", defaultAmount);
-            maxAmount = Math.Max(ToolBox.GetAttributeInt(element, "maxamount", 1), minAmount);
-
-            MaxRespawned = maxAmount * GameMain.NilMod.CreatureMaxRespawns;
-
-            var spawnPosTypeStr = ToolBox.GetAttributeString(element, "spawntype", "");
-
-            if (string.IsNullOrWhiteSpace(spawnPosTypeStr) ||
-                !Enum.TryParse<Level.PositionType>(spawnPosTypeStr, true, out spawnPosType))
-            {
-                spawnPosType = Level.PositionType.MainPath;
-            }
-
-            spawnDeep = ToolBox.GetAttributeBool(element, "spawndeep", false);
-
-            repeat = ToolBox.GetAttributeBool(element, "repeat", repeat);
-
-            if (GameMain.NetworkMember != null)
-            {
-                List<string> monsterNames = GameMain.NetworkMember.monsterEnabled.Keys.ToList();
-                string tryKey = monsterNames.Find(s => characterFile.ToLower().Contains(s.ToLower()));
-                if (!string.IsNullOrWhiteSpace(tryKey))
-                {
-                    if (!GameMain.NetworkMember.monsterEnabled[tryKey]) disallowed = true; //spawn was disallowed by host
-                }
-            }
-        }
-
-        public override void Init()
-        {
-            base.Init();
-
-            monsters = SpawnMonsters(Rand.Range(minAmount, maxAmount, Rand.RandSync.Server));
-        }
-
-        private Character[] SpawnMonsters(int amount)
-        {
-            if (disallowed) return null;
-            
-            Vector2 spawnPos = Level.Loaded.GetRandomInterestingPosition(true, spawnPosType, true);
-            
-            var monsters = new Character[amount];
-
-            if (spawnDeep) spawnPos.Y -= Level.Loaded.Size.Y;
-                
-            for (int i = 0; i < amount; i++)
-            {
-                spawnPos.X += Rand.Range(-0.5f, 0.5f, Rand.RandSync.Server);
-                spawnPos.Y += Rand.Range(-0.5f, 0.5f, Rand.RandSync.Server);
-                monsters[i] = Character.Create(characterFile, spawnPos, null, GameMain.Client != null, true, false);
-            }
-
-            return monsters;
-        }
-
         //Nilmod monster respawning fix
         private Character[] MidRoundSpawnMonsters(int amount)
         {
@@ -273,29 +150,20 @@
                     return;
                 }
 
-                if (GameMain.NilMod.CreatureLimitRespawns)
-                {
-                    if (Respawned < MaxRespawned)
+                for (int i = 0; i < monsters.Length; i++)
+                {
+                    if (monsters[i] == null || monsters[i].Removed || monsters[i].IsDead)
                     {
-                        for (int i = 0; i < monsters.Length; i++)
-                        {
-                            if (monsters[i] == null || monsters[i].Removed || monsters[i].IsDead)
-                            {
-                                monsters[i] = MidRoundSpawnMonsters(1)[0];
-                                Respawned += 1;
-                            }
-                        }
+                        monsters[i] = SpawnMonsters(1)[0];
                     }
                 }
                 else
->>>>>>> 05552e3e
                 {
                     for (int i = 0; i < monsters.Length; i++)
                     {
                         if (monsters[i] == null || monsters[i].Removed || monsters[i].IsDead)
                         {
-<<<<<<< HEAD
-                            monsters[i] = SpawnMonsters(1, true)[0];
+                            monsters[i] = MidRoundSpawnMonsters(1)[0];
                             Respawned += 1;
                         }
                     }
@@ -335,45 +203,14 @@
         }
     }
 }
-=======
-                            monsters[i] = MidRoundSpawnMonsters(1)[0];
-                            Respawned += 1;
-                        }
-                    }
-                }
-            }
-
-            if (isFinished) return;
-
-            isActive = false;
-
-            Entity targetEntity = null;
-            if (Character.Controlled != null)
-            {
-                targetEntity = Character.Controlled;
-            }
-            else
-            {
-                targetEntity = Submarine.FindClosest(GameMain.GameScreen.Cam.WorldViewCenter);
-            }
-
-            bool monstersDead = true;
-            foreach (Character monster in monsters)
-            {
-                if (!monster.IsDead)
-                {
-                    monstersDead = false;
-
-                    if (targetEntity != null && Vector2.DistanceSquared(monster.WorldPosition, targetEntity.WorldPosition) < 5000.0f * 5000.0f)
-                    {
-                        isActive = true;
-                        break;
-                    }
-                }
-            }
-
-            if (monstersDead && !repeat) Finished();
-        }
-    }
-}
->>>>>>> 05552e3e
+
+            MaxRespawned = maxAmount * GameMain.NilMod.CreatureMaxRespawns;
+                if ((GameMain.NilMod.CreatureLimitRespawns && Respawned < MaxRespawned) || !GameMain.NilMod.CreatureLimitRespawns)
+                {
+                    for (int i = 0; i < monsters.Length; i++)
+                    {
+                        if (monsters[i] == null || monsters[i].Removed || monsters[i].IsDead)
+                        {
+                            monsters[i] = SpawnMonsters(1, true)[0];
+                            Respawned += 1;
+                        }