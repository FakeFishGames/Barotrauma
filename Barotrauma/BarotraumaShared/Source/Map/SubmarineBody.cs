﻿using FarseerPhysics;
using FarseerPhysics.Collision;
using FarseerPhysics.Common;
using FarseerPhysics.Dynamics;
using FarseerPhysics.Dynamics.Contacts;
using FarseerPhysics.Dynamics.Joints;
using FarseerPhysics.Factories;
using Microsoft.Xna.Framework;
using System;
using System.Collections.Generic;
using System.Diagnostics;
using System.Linq;
using Voronoi2;

namespace Barotrauma
{
    class SubmarineBody
    {
        const float MaxDrag = 0.1f;

        public const float DamageDepth = -30000.0f;
        private const float ImpactDamageMultiplier = 10.0f;

        private const float Friction = 0.2f, Restitution = 0.0f;

        public List<Vector2> HullVertices
        {
            get;
            private set;
        }

        private float depthDamageTimer;

        private readonly Submarine submarine;

        public readonly PhysicsBody Body;

        private List<PosInfo> memPos = new List<PosInfo>();

        public Rectangle Borders
        {
            get;
            private set;
        }
                
        public Vector2 Velocity
        {
            get { return Body.LinearVelocity; }
            set
            {
                if (!MathUtils.IsValid(value)) return;
                Body.LinearVelocity = value;
            }
        }

        public Vector2 Position
        {
            get { return ConvertUnits.ToDisplayUnits(Body.SimPosition); }
        }

        public List<PosInfo> MemPos
        {
            get { return memPos; }
        }
        
        public bool AtDamageDepth
        {
            get { return Position.Y < DamageDepth; }
        }

        public Submarine Submarine
        {
            get { return submarine; }
        }

        public SubmarineBody(Submarine sub)
        {
            this.submarine = sub;

            Body farseerBody = null;

            if (!Hull.hullList.Any())
            {
                Body = new PhysicsBody(1,1,1,1);
                farseerBody = Body.FarseerBody;
                DebugConsole.ThrowError("WARNING: no hulls found, generating a physics body for the submarine failed.");
            }
            else
            {
                List<Vector2> convexHull = GenerateConvexHull();
                HullVertices = convexHull;

                for (int i = 0; i < convexHull.Count; i++)
                {
                    convexHull[i] = ConvertUnits.ToSimUnits(convexHull[i]);
                }

                convexHull.Reverse();

                //get farseer 'vertices' from vectors
                Vertices shapevertices = new Vertices(convexHull);

                AABB hullAABB = shapevertices.GetAABB();

                Borders = new Rectangle(
                    (int)ConvertUnits.ToDisplayUnits(hullAABB.LowerBound.X),
                    (int)ConvertUnits.ToDisplayUnits(hullAABB.UpperBound.Y),
                    (int)ConvertUnits.ToDisplayUnits(hullAABB.Extents.X * 2.0f),
                    (int)ConvertUnits.ToDisplayUnits(hullAABB.Extents.Y * 2.0f));

                farseerBody = BodyFactory.CreateBody(GameMain.World, this);

                foreach (Structure wall in Structure.WallList)
                {
                    if (wall.Submarine != submarine) continue;

                    Rectangle rect = wall.Rect;

                    FixtureFactory.AttachRectangle(
                          ConvertUnits.ToSimUnits(wall.BodyWidth),
                          ConvertUnits.ToSimUnits(wall.BodyHeight),
                          50.0f,
                          -wall.BodyRotation,
                          ConvertUnits.ToSimUnits(new Vector2(rect.X + rect.Width / 2, rect.Y - rect.Height / 2)),
                          farseerBody, this);
                }

                foreach (Hull hull in Hull.hullList)
                {
                    if (hull.Submarine != submarine) continue;

                    Rectangle rect = hull.Rect;
                    FixtureFactory.AttachRectangle(
                        ConvertUnits.ToSimUnits(rect.Width),
                        ConvertUnits.ToSimUnits(rect.Height),
                        5.0f,
                        ConvertUnits.ToSimUnits(new Vector2(rect.X + rect.Width / 2, rect.Y - rect.Height / 2)),
                        farseerBody, this);
                }

<<<<<<< HEAD
=======
                foreach (Item item in Item.ItemList)
                {
                    if (item.staticBodyConfig == null) continue;

                    float radius = ConvertUnits.ToSimUnits(item.staticBodyConfig.GetAttributeFloat("radius", 0.0f));
                    float width   = ConvertUnits.ToSimUnits(item.staticBodyConfig.GetAttributeFloat("width", 0.0f));
                    float height   = ConvertUnits.ToSimUnits(item.staticBodyConfig.GetAttributeFloat("height", 0.0f));

                    if (width != 0.0f && height != 0.0f)
                    {
                        FixtureFactory.AttachRectangle(width, height, 5.0f, ConvertUnits.ToSimUnits(item.Position), farseerBody, this);
                    }
                    else if (radius != 0.0f && width != 0.0f)
                    {
                        FixtureFactory.AttachRectangle(width, radius * 2, 5.0f, ConvertUnits.ToSimUnits(item.Position), farseerBody, this);
                        FixtureFactory.AttachCircle(radius, 5.0f, farseerBody, ConvertUnits.ToSimUnits(item.Position) - Vector2.UnitX * width / 2, this);
                        FixtureFactory.AttachCircle(radius, 5.0f, farseerBody, ConvertUnits.ToSimUnits(item.Position) + Vector2.UnitX * width / 2, this);
                    }
                    else if (radius != 0.0f && height != 0.0f)
                    {
                        FixtureFactory.AttachRectangle(radius * 2, height, 5.0f, ConvertUnits.ToSimUnits(item.Position), farseerBody, this);
                        FixtureFactory.AttachCircle(radius, 5.0f, farseerBody, ConvertUnits.ToSimUnits(item.Position) - Vector2.UnitY * height / 2, this);
                        FixtureFactory.AttachCircle(radius, 5.0f, farseerBody, ConvertUnits.ToSimUnits(item.Position) + Vector2.UnitX * height / 2, this);
                    }
                    else if (radius != 0.0f)
                    {
                        FixtureFactory.AttachCircle(radius, 5.0f, farseerBody, ConvertUnits.ToSimUnits(item.Position), this);
                    }
                }
            }
            
>>>>>>> 57812d80
            farseerBody.BodyType = BodyType.Dynamic;
            farseerBody.CollisionCategories = Physics.CollisionWall;
            farseerBody.CollidesWith = 
                Physics.CollisionItem | 
                Physics.CollisionLevel | 
                Physics.CollisionCharacter | 
                Physics.CollisionProjectile | 
                Physics.CollisionWall;

            farseerBody.Restitution = Restitution;
            farseerBody.Friction = Friction;
            farseerBody.FixedRotation = true;
            //mass = Body.Mass;
            farseerBody.Awake = true;
            farseerBody.SleepingAllowed = false;
            farseerBody.IgnoreGravity = true;
            farseerBody.OnCollision += OnCollision;
            farseerBody.UserData = submarine;

            Body = new PhysicsBody(farseerBody);
        }


        private List<Vector2> GenerateConvexHull()
        {
            List<Structure> subWalls = Structure.WallList.FindAll(wall => wall.Submarine == submarine);

            if (subWalls.Count == 0)
            {
                return new List<Vector2> { new Vector2(-1.0f, 1.0f), new Vector2(1.0f, 1.0f), new Vector2(0.0f, -1.0f) };
            }

            List<Vector2> points = new List<Vector2>();

            foreach (Structure wall in subWalls)
            {
                points.Add(new Vector2(wall.Rect.X, wall.Rect.Y));
                points.Add(new Vector2(wall.Rect.X + wall.Rect.Width, wall.Rect.Y));
                points.Add(new Vector2(wall.Rect.X, wall.Rect.Y - wall.Rect.Height));
                points.Add(new Vector2(wall.Rect.X + wall.Rect.Width, wall.Rect.Y - wall.Rect.Height));
            }

            List<Vector2> hullPoints = MathUtils.GiftWrap(points);

            return hullPoints;
        }

        public void Update(float deltaTime)
        {
            if (GameMain.Client != null)
            {
                if (memPos.Count == 0) return;
                
                Vector2 newVelocity = Body.LinearVelocity;
                Vector2 newPosition = Body.SimPosition;

                Body.CorrectPosition(memPos, deltaTime, out newVelocity, out newPosition);
                Vector2 moveAmount = ConvertUnits.ToDisplayUnits(newPosition - Body.SimPosition);
                newVelocity = newVelocity.ClampLength(100.0f);
                if (!MathUtils.IsValid(newVelocity))
                {
                    return;
                }

                List<Submarine> subsToMove = submarine.GetConnectedSubs();
                foreach (Submarine dockedSub in subsToMove)
                {
                    if (dockedSub == submarine) continue;
                    //clear the position buffer of the docked subs to prevent unnecessary position corrections
                    dockedSub.SubBody.memPos.Clear();
                }

                Submarine closestSub = null;
                if (Character.Controlled == null)
                {
                    closestSub = Submarine.FindClosest(GameMain.GameScreen.Cam.WorldViewCenter);
                }
                else
                {
                    closestSub = Character.Controlled.Submarine;
                }

                bool displace = moveAmount.LengthSquared() > 100.0f * 100.0f;
                foreach (Submarine sub in subsToMove)
                {
                    sub.PhysicsBody.SetTransform(sub.PhysicsBody.SimPosition + ConvertUnits.ToSimUnits(moveAmount), 0.0f);
                    sub.PhysicsBody.LinearVelocity = newVelocity;

                    if (displace) sub.SubBody.DisplaceCharacters(moveAmount);
                }

                if (closestSub != null && subsToMove.Contains(closestSub))
                {
                    GameMain.GameScreen.Cam.Position += moveAmount;
                    if (GameMain.GameScreen.Cam.TargetPos != Vector2.Zero) GameMain.GameScreen.Cam.TargetPos += moveAmount;

                    if (Character.Controlled != null) Character.Controlled.CursorPosition += moveAmount;
                }

                return;
            }
            
            //if outside left or right edge of the level
            if (Position.X < 0 || Position.X > Level.Loaded.Size.X)
            {
                Rectangle worldBorders = Borders;
                worldBorders.Location += MathUtils.ToPoint(Position);

                //push the sub back below the upper "barrier" of the level
                if (worldBorders.Y > Level.Loaded.Size.Y)
                {
                    Body.LinearVelocity = new Vector2(
                        Body.LinearVelocity.X,
                        Math.Min(Body.LinearVelocity.Y, ConvertUnits.ToSimUnits(Level.Loaded.Size.Y - worldBorders.Y)));
                }
                else if (worldBorders.Y - worldBorders.Height < Level.Loaded.BottomPos)
                {
                    Body.LinearVelocity = new Vector2(
                        Body.LinearVelocity.X,
                        Math.Max(Body.LinearVelocity.Y, ConvertUnits.ToSimUnits(Level.Loaded.BottomPos - (worldBorders.Y - worldBorders.Height))));
                }
            }

            //-------------------------

            Vector2 totalForce = CalculateBuoyancy();
            if (Body.LinearVelocity.LengthSquared() > 0.0001f)
            {
                //TODO: sync current drag with clients?
                float attachedMass = 0.0f;
                JointEdge jointEdge = Body.FarseerBody.JointList;
                while (jointEdge != null)
                {
                    Body otherBody = jointEdge.Joint.BodyA == Body.FarseerBody ? jointEdge.Joint.BodyB : jointEdge.Joint.BodyA;
                    Character character = (otherBody.UserData as Limb)?.character;
                    if (character != null) attachedMass += character.Mass;

                    jointEdge = jointEdge.Next;
                }
                
                float dragCoefficient = MathHelper.Clamp(0.01f + attachedMass / 5000.0f, 0.0f, MaxDrag);

                float speedLength = (Body.LinearVelocity == Vector2.Zero) ? 0.0f : Body.LinearVelocity.Length();
                float drag = speedLength * speedLength * dragCoefficient * Body.Mass;

                totalForce += -Vector2.Normalize(Body.LinearVelocity) * drag;
            }

            ApplyForce(totalForce);

            UpdateDepthDamage(deltaTime);
        }
        
        /// <summary>
        /// Moves away any character that is inside the bounding box of the sub (but not inside the sub)
        /// </summary>
        /// <param name="subTranslation">The translation that was applied to the sub before doing the displacement 
        /// (used for determining where to push the characters)</param>
        private void DisplaceCharacters(Vector2 subTranslation)
        {
            Rectangle worldBorders = Borders;
            worldBorders.Location += MathUtils.ToPoint(ConvertUnits.ToDisplayUnits(Body.SimPosition));

            Vector2 translateDir = Vector2.Normalize(subTranslation);
            if (!MathUtils.IsValid(translateDir)) translateDir = Vector2.UnitY;

            foreach (Character c in Character.CharacterList)
            {
                if (c.AnimController.CurrentHull != null && c.AnimController.CanEnterSubmarine) continue;

                foreach (Limb limb in c.AnimController.Limbs)
                {
                    //if the character isn't inside the bounding box, continue
                    if (!Submarine.RectContains(worldBorders, limb.WorldPosition)) continue;
                
                    //cast a line from the position of the character to the same direction as the translation of the sub
                    //and see where it intersects with the bounding box
                    Vector2? intersection = MathUtils.GetLineRectangleIntersection(limb.WorldPosition,
                        limb.WorldPosition + translateDir*100000.0f, worldBorders);

                    //should never be null when casting a line out from inside the bounding box
                    Debug.Assert(intersection != null);

                    //"+ translatedir" in order to move the character slightly away from the wall
                    c.AnimController.SetPosition(ConvertUnits.ToSimUnits(c.WorldPosition + ((Vector2)intersection - limb.WorldPosition)) + translateDir);

                    return;
                }                

            }
        }

        private Vector2 CalculateBuoyancy()
        {
            float waterVolume = 0.0f;
            float volume = 0.0f;
            foreach (Hull hull in Hull.hullList)
            {
                if (hull.Submarine != submarine) continue;

                waterVolume += hull.WaterVolume;
                volume += hull.Volume;
            }

            float waterPercentage = volume <= 0.0f ? 0.0f : waterVolume / volume;

            float neutralPercentage = 0.07f;

            float buoyancy = neutralPercentage - waterPercentage;

            if (buoyancy > 0.0f) buoyancy *= 2.0f;

            return new Vector2(0.0f, buoyancy * Body.Mass * 10.0f);
        }

        public void ApplyForce(Vector2 force)
        {
            Body.ApplyForce(force);
        }

        public void SetPosition(Vector2 position)
        {
            Body.SetTransform(ConvertUnits.ToSimUnits(position), 0.0f);
        }

        private void UpdateDepthDamage(float deltaTime)
        {
            if (Position.Y > DamageDepth) return;

            float depth = DamageDepth - Position.Y;

            depthDamageTimer -= deltaTime;

            if (depthDamageTimer > 0.0f) return;

            foreach (Structure wall in Structure.WallList)
            {
                if (wall.Submarine != submarine) continue;

                if (wall.Health < depth * 0.01f)
                {
                    Explosion.RangedStructureDamage(wall.WorldPosition, 100.0f, depth * 0.01f);

                    if (Character.Controlled != null && Character.Controlled.Submarine == submarine)
                    {
                        GameMain.GameScreen.Cam.Shake = Math.Max(GameMain.GameScreen.Cam.Shake, Math.Min(depth * 0.001f, 50.0f));
                    }
                }
            }

            depthDamageTimer = 10.0f;
        }

        public bool OnCollision(Fixture f1, Fixture f2, Contact contact)
        {
            if (f2.Body.UserData is Limb limb)
            {
                bool collision = CheckLimbCollision(contact, limb);
                if (collision) HandleLimbCollision(contact, limb);
                return collision;
            }

            if (f2.UserData is VoronoiCell cell)
            {
                Vector2 collisionNormal = Vector2.Normalize(ConvertUnits.ToDisplayUnits(Body.SimPosition) - cell.Center);
                if (!MathUtils.IsValid(collisionNormal)) collisionNormal = Rand.Vector(1.0f);
                HandleLevelCollision(contact, collisionNormal);
                return true;
            }

            if (f2.Body.UserData is Structure structure)
            {
                contact.GetWorldManifold(out Vector2 normal, out FixedArray2<Vector2> points);
                if (contact.FixtureA.Body == f1.Body)
                {
                    normal = -normal;
                }

                HandleLevelCollision(contact, normal);
                return true;
            }

            if (f2.Body.UserData is Submarine otherSub)
            {
                HandleSubCollision(contact, otherSub);
                return true;
            }

            return true;
        }

        private bool CheckLimbCollision(Contact contact, Limb limb)
        {
            if (limb.character.Submarine != null) return false;

            Vector2 contactNormal;
            FixedArray2<Vector2> points;
            contact.GetWorldManifold(out contactNormal, out points);

            Vector2 normalizedVel = limb.character.AnimController.Collider.LinearVelocity == Vector2.Zero ?
                Vector2.Zero : Vector2.Normalize(limb.character.AnimController.Collider.LinearVelocity);

            Vector2 targetPos = ConvertUnits.ToDisplayUnits(points[0] - contactNormal);
            Hull newHull = Hull.FindHull(targetPos, null);

            if (newHull == null)
            {
                targetPos = ConvertUnits.ToDisplayUnits(points[0] + normalizedVel);
                newHull = Hull.FindHull(targetPos, null);
                if (newHull == null) return true;
            }

            var gaps = newHull.ConnectedGaps;
            targetPos = limb.character.WorldPosition;
            Gap adjacentGap = Gap.FindAdjacent(gaps, targetPos, 200.0f);
            if (adjacentGap == null) return true;

            var ragdoll = limb.character.AnimController;
            ragdoll.FindHull(newHull.WorldPosition, true);

            return false;
        }

        private void HandleLimbCollision(Contact contact, Limb limb)
        {
            if (limb.Mass > 100.0f)
            {
                Vector2 normal = Vector2.DistanceSquared(Body.SimPosition, limb.SimPosition) < 0.0001f ?
                    Vector2.UnitY :
                    Vector2.Normalize(Body.SimPosition - limb.SimPosition);

                float impact = Math.Min(Vector2.Dot(Velocity - limb.LinearVelocity, -normal), 50.0f) / 5.0f * Math.Min(limb.Mass / 200.0f, 1);

                ApplyImpact(impact, -normal, contact);
                foreach (Submarine dockedSub in submarine.DockedTo)
                {
                    dockedSub.SubBody.ApplyImpact(impact, -normal, contact);
                }
            }

            //find all contacts between the limb and level walls
            List<Contact> levelContacts = new List<Contact>();
            ContactEdge contactEdge = limb.body.FarseerBody.ContactList;
            while (contactEdge.Next != null)
            {
                if (contactEdge.Contact.Enabled &&
                    contactEdge.Other.UserData is VoronoiCell &&
                    contactEdge.Contact.IsTouching)
                {
                    levelContacts.Add(contactEdge.Contact);
                }
                contactEdge = contactEdge.Next;
            }

            if (levelContacts.Count == 0) return;

            //if the limb is in contact with the level, apply an artifical impact to prevent the sub from bouncing on top of it
            //not a very realistic way to handle the collisions (makes it seem as if the characters were made of reinforced concrete),
            //but more realistic than bouncing and prevents using characters as "bumpers" that prevent all collision damage
            Vector2 avgContactNormal = Vector2.Zero;
            foreach (Contact levelContact in levelContacts)
            {
                levelContact.GetWorldManifold(out Vector2 contactNormal, out FixedArray2<Vector2> temp);

                //if the contact normal is pointing from the limb towards the level cell it's touching, flip the normal
                VoronoiCell cell = levelContact.FixtureB.UserData is VoronoiCell ?
                    ((VoronoiCell)levelContact.FixtureB.UserData) : ((VoronoiCell)levelContact.FixtureA.UserData);

                var cellDiff = ConvertUnits.ToDisplayUnits(limb.body.SimPosition) - cell.Center;
                if (Vector2.Dot(contactNormal, cellDiff) < 0)
                {
                    contactNormal = -contactNormal;
                }

                avgContactNormal += contactNormal;

                //apply impacts at the positions where this sub is touching the limb
                ApplyImpact((Vector2.Dot(-Velocity, contactNormal) / 2.0f) / levelContacts.Count, contactNormal, levelContact);
            }
            avgContactNormal /= levelContacts.Count;
            
            float contactDot = Vector2.Dot(Body.LinearVelocity, -avgContactNormal);
            if (contactDot > 0.001f)
            {
                Vector2 velChange = Vector2.Normalize(Body.LinearVelocity) * contactDot;
                if (!MathUtils.IsValid(velChange))
                {
                    GameAnalyticsManager.AddErrorEventOnce(
                        "SubmarineBody.HandleLimbCollision:" + submarine.ID,
                        GameAnalyticsSDK.Net.EGAErrorSeverity.Error,
                        "Invalid velocity change in SubmarineBody.HandleLimbCollision (submarine velocity: " + Body.LinearVelocity
                        + ", avgContactNormal: " + avgContactNormal
                        + ", contactDot: " + contactDot
                        + ", velChange: " + velChange + ")");
                    return;
                }


                Body.LinearVelocity -= velChange;

                float damageAmount = contactDot * Body.Mass / limb.character.Mass;

                Vector2 n;
                FixedArray2<Vector2> contactPos;
                contact.GetWorldManifold(out n, out contactPos);
                limb.character.LastDamageSource = submarine;
                limb.character.DamageLimb(ConvertUnits.ToDisplayUnits(contactPos[0]), limb, 
                    new List<Affliction>() { AfflictionPrefab.InternalDamage.Instantiate(damageAmount) }, 0.0f, true, 0.0f);

                if (limb.character.IsDead)
                {
                    foreach (LimbJoint limbJoint in limb.character.AnimController.LimbJoints)
                    {
                        if (limbJoint.IsSevered || (limbJoint.LimbA != limb && limbJoint.LimbB != limb)) continue;
                        limb.character.AnimController.SeverLimbJoint(limbJoint);
                    }
                }
            }
        }

        private void HandleLevelCollision(Contact contact, Vector2 collisionNormal)
        {
            float wallImpact = Vector2.Dot(Velocity, -collisionNormal);

            ApplyImpact(wallImpact, -collisionNormal, contact);
            foreach (Submarine dockedSub in submarine.DockedTo)
            {
                dockedSub.SubBody.ApplyImpact(wallImpact, -collisionNormal, contact);
            }

#if CLIENT
            Vector2 n;
            FixedArray2<Vector2> particlePos;
            contact.GetWorldManifold(out n, out particlePos);
            
            int particleAmount = (int)Math.Min(wallImpact * 10.0f, 50);
            for (int i = 0; i < particleAmount; i++)
            {
                GameMain.ParticleManager.CreateParticle("iceshards",
                    ConvertUnits.ToDisplayUnits(particlePos[0]) + Rand.Vector(Rand.Range(1.0f, 50.0f)),
                    Rand.Vector(Rand.Range(50.0f, 500.0f)) + Velocity);
            }
#endif
        }

        private void HandleSubCollision(Contact contact, Submarine otherSub)
        {
            Debug.Assert(otherSub != submarine);

            Vector2 normal;
            FixedArray2<Vector2> points;
            contact.GetWorldManifold(out normal, out points);
            if (contact.FixtureA.Body == otherSub.SubBody.Body.FarseerBody)
            {
                normal = -normal;
            }

            float thisMass = Body.Mass + submarine.DockedTo.Sum(s => s.PhysicsBody.Mass);
            float otherMass = otherSub.PhysicsBody.Mass + otherSub.DockedTo.Sum(s => s.PhysicsBody.Mass);
            float massRatio = otherMass / (thisMass + otherMass);

            float impact = (Vector2.Dot(Velocity - otherSub.Velocity, normal) / 2.0f) * massRatio;

            //apply impact to this sub (the other sub takes care of this in its own collision callback)
            ApplyImpact(impact, normal, contact);
            foreach (Submarine dockedSub in submarine.DockedTo)
            {
                dockedSub.SubBody.ApplyImpact(impact, normal, contact);
            }

            //find all contacts between this sub and level walls
            List<Contact> levelContacts = new List<Contact>();
            ContactEdge contactEdge = Body.FarseerBody.ContactList;
            while (contactEdge.Next != null)
            {
                if (contactEdge.Contact.Enabled &&
                    contactEdge.Other.UserData is VoronoiCell &&
                    contactEdge.Contact.IsTouching)
                {
                    levelContacts.Add(contactEdge.Contact);
                }

                contactEdge = contactEdge.Next;
            }

            if (levelContacts.Count == 0) return;
            
            //if this sub is in contact with the level, apply artifical impacts
            //to both subs to prevent the other sub from bouncing on top of this one 
            //and to fake the other sub "crushing" this one against a wall
            Vector2 avgContactNormal = Vector2.Zero;
            foreach (Contact levelContact in levelContacts)
            {
                Vector2 contactNormal;
                FixedArray2<Vector2> temp;
                levelContact.GetWorldManifold(out contactNormal, out temp);

                //if the contact normal is pointing from the sub towards the level cell we collided with, flip the normal
                VoronoiCell cell = levelContact.FixtureB.UserData is VoronoiCell ? 
                    ((VoronoiCell)levelContact.FixtureB.UserData) : ((VoronoiCell)levelContact.FixtureA.UserData);

                var cellDiff = ConvertUnits.ToDisplayUnits(Body.SimPosition) - cell.Center;
                if (Vector2.Dot(contactNormal, cellDiff) < 0)
                {
                    contactNormal = -contactNormal;
                }

                avgContactNormal += contactNormal;

                //apply impacts at the positions where this sub is touching the level
                ApplyImpact((Vector2.Dot(Velocity - otherSub.Velocity, contactNormal) / 2.0f) * massRatio / levelContacts.Count, contactNormal, levelContact);
            }
            avgContactNormal /= levelContacts.Count;

            //apply an impact to the other sub
            float contactDot = Vector2.Dot(otherSub.PhysicsBody.LinearVelocity, -avgContactNormal);
            if (contactDot > 0.0f)
            {
                if (otherSub.PhysicsBody.LinearVelocity.LengthSquared() > 0.0001f)
                {
                    otherSub.PhysicsBody.LinearVelocity -= Vector2.Normalize(otherSub.PhysicsBody.LinearVelocity) * contactDot;
                }

                impact = Vector2.Dot(otherSub.Velocity, normal);
                otherSub.SubBody.ApplyImpact(impact, normal, contact);
                foreach (Submarine dockedSub in otherSub.DockedTo)
                {
                    dockedSub.SubBody.ApplyImpact(impact, normal, contact);
                }
            }            
        }

        private void ApplyImpact(float impact, Vector2 direction, Contact contact)
        {
            if (impact < 3.0f) return;

            Vector2 tempNormal;
            FixedArray2<Vector2> worldPoints;
            contact.GetWorldManifold(out tempNormal, out worldPoints);

            Vector2 lastContactPoint = worldPoints[0];

            if (Character.Controlled != null && Character.Controlled.Submarine == submarine)
            {
                GameMain.GameScreen.Cam.Shake = impact * 2.0f;
            }

            Vector2 impulse = direction * impact * 0.5f;            
            impulse = impulse.ClampLength(5.0f);            
            foreach (Character c in Character.CharacterList)
            {
                if (c.Submarine != submarine) continue;
                if (impact > 2.0f) c.SetStun((impact - 2.0f) * 0.1f);
                
                foreach (Limb limb in c.AnimController.Limbs)
                {
                    limb.body.ApplyLinearImpulse(limb.Mass * impulse, 20.0f);
                }
                c.AnimController.Collider.ApplyLinearImpulse(c.AnimController.Collider.Mass * impulse, 20.0f);
            }

            foreach (Item item in Item.ItemList)
            {
                if (item.Submarine != submarine || item.CurrentHull == null || 
                    item.body == null || !item.body.Enabled) continue;

                item.body.ApplyLinearImpulse(item.body.Mass * impulse, 20.0f);
            }

            var damagedStructures = Explosion.RangedStructureDamage(ConvertUnits.ToDisplayUnits(lastContactPoint), impact * 50.0f, impact * ImpactDamageMultiplier);

#if CLIENT
            //play a damage sound for the structure that took the most damage
            float maxDamage = 0.0f;
            Structure maxDamageStructure = null;
            foreach (KeyValuePair<Structure,float> structureDamage in damagedStructures)
            {
                if (maxDamageStructure == null || structureDamage.Value > maxDamage)
                {
                    maxDamage = structureDamage.Value;
                    maxDamageStructure = structureDamage.Key;
                }
            }

            if (maxDamageStructure != null)
            {
                SoundPlayer.PlayDamageSound(
                    "StructureBlunt",
                    impact * 10.0f,
                    ConvertUnits.ToDisplayUnits(lastContactPoint),
                    MathHelper.Clamp(maxDamage * 4.0f, 2000.0f, 10000.0f),
                    maxDamageStructure.Tags);            
            }
#endif
        }

    }
}<|MERGE_RESOLUTION|>--- conflicted
+++ resolved
@@ -137,9 +137,7 @@
                         ConvertUnits.ToSimUnits(new Vector2(rect.X + rect.Width / 2, rect.Y - rect.Height / 2)),
                         farseerBody, this);
                 }
-
-<<<<<<< HEAD
-=======
+                
                 foreach (Item item in Item.ItemList)
                 {
                     if (item.staticBodyConfig == null) continue;
@@ -171,7 +169,6 @@
                 }
             }
             
->>>>>>> 57812d80
             farseerBody.BodyType = BodyType.Dynamic;
             farseerBody.CollisionCategories = Physics.CollisionWall;
             farseerBody.CollidesWith = 
