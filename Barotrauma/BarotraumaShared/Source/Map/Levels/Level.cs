﻿using Barotrauma.Networking;
using Barotrauma.RuinGeneration;
using FarseerPhysics;
using FarseerPhysics.Dynamics;
using FarseerPhysics.Factories;
using Lidgren.Network;
using Microsoft.Xna.Framework;
using System;
using System.Collections.Generic;
using System.Diagnostics;
using System.Linq;
using Voronoi2;

namespace Barotrauma
{
    partial class Level : Entity, IServerSerializable
    {
        //all entities are disabled after they reach this depth
        public const float MaxEntityDepth = -300000.0f;
        public const float ShaftHeight = 1000.0f;

        public static Level Loaded
        {
            get { return loaded; }
        }

        [Flags]
        public enum PositionType
        {
            MainPath = 1, Cave = 2, Ruin = 4
        }

        public struct InterestingPosition
        {
            public Vector2 Position;
            public readonly PositionType PositionType;

            public InterestingPosition(Vector2 position, PositionType positionType)
            {
                Position = position;
                PositionType = positionType;
            }
        }

        static Level loaded;

        //how close the sub has to be to start/endposition to exit
        public const float ExitDistance = 6000.0f;

        private string seed;

        public const int GridCellSize = 2000;
        private List<VoronoiCell>[,] cellGrid;

        private float[,] sonarDisruptionStrength;

        private List<LevelWall> extraWalls;

        private LevelWall seaFloor;

        private List<VoronoiCell> cells;

        //private VertexBuffer vertexBuffer;

        private Vector2 startPosition, endPosition;

        private Rectangle borders;

        private List<Body> bodies;

        private List<InterestingPosition> positionsOfInterest;

        private List<Ruin> ruins;

        private LevelGenerationParams generationParams;

        private List<List<Vector2>> smallTunnels = new List<List<Vector2>>();

        private LevelObjectManager levelObjectManager;

        private List<Vector2> bottomPositions;

        //no need for frequent network updates, as currently the only thing that's synced
        //are the slowly moving ice chunks that move in a very predictable way
        const float NetworkUpdateInterval = 5.0f;
        private float networkUpdateTimer;

        public Vector2 StartPosition
        {
            get { return startPosition; }
        }

        public Vector2 Size
        {
            get { return new Vector2(borders.Width, borders.Height); }
        }

        public Vector2 EndPosition
        {
            get { return endPosition; }
        }

        public float BottomPos
        {
            get;
            private set;
        }

        public float SeaFloorTopPos
        {
            get;
            private set;
        }

        public LevelWall SeaFloor
        {
            get { return seaFloor; }
        }

        public List<Ruin> Ruins
        {
            get { return ruins; }
        }

        public List<LevelWall> ExtraWalls
        {
            get { return extraWalls; }
        }

        public List<List<Vector2>> SmallTunnels
        {
            get { return smallTunnels; }
        }

        public List<InterestingPosition> PositionsOfInterest
        {
            get { return positionsOfInterest; }
        }

        public string Seed
        {
            get { return seed; }
        }

<<<<<<< HEAD
        public Biome Biome
=======
        /// <summary>
        /// A random integer assigned at the end of level generation. If these values differ between clients/server,
        /// it means the levels aren't identical for some reason and there will most likely be major ID mismatches.
        /// </summary>
        public int EqualityCheckVal
>>>>>>> 1b4b5bb2
        {
            get;
            private set;
        }

        public float Difficulty
        {
            get;
            private set;
        }

        public Body TopBarrier
        {
            get;
            private set;
        }

        public Body BottomBarrier
        {
            get;
            private set;
        }

        public LevelObjectManager LevelObjectManager
        {
            get { return levelObjectManager; }
        }

        public bool Mirrored
        {
            get;
            private set;
        }

        public LevelGenerationParams GenerationParams
        {
            get { return generationParams; }
        }

        public Color BackgroundTextureColor
        {
            get { return generationParams.BackgroundTextureColor; }
        }

        public Color BackgroundColor
        {
            get { return generationParams.BackgroundColor; }
        }

        public Color WallColor
        {
            get { return generationParams.WallColor; }
        }

        /// <summary>
        /// Instantiates a level (the Generate-function still needs to be called before the level is playable)
        /// </summary>
        /// <param name="difficulty">A scalar between 0-100</param>
        /// <param name="sizeFactor">A scalar between 0-1 (0 = the minimum width defined in the generation params is used, 1 = the max width is used)</param>
        public Level(string seed, float difficulty, float sizeFactor, LevelGenerationParams generationParams, Biome biome)
            : base(null)
        {

            this.seed = seed;
            this.Biome = biome;
            this.Difficulty = difficulty;
            this.generationParams = generationParams;

            sizeFactor = MathHelper.Clamp(sizeFactor, 0.0f, 1.0f);
            float width = MathHelper.Lerp(generationParams.MinWidth, generationParams.MaxWidth, sizeFactor);

            borders = new Rectangle(0, 0,
                (int)(Math.Ceiling(width / GridCellSize) * GridCellSize),
                (int)(Math.Ceiling(generationParams.Height / GridCellSize) * GridCellSize));

            //remove from entity dictionary
            base.Remove();
        }

        public static Level CreateRandom(LocationConnection locationConnection)
        {
            string seed = locationConnection.Locations[0].Name + locationConnection.Locations[1].Name;

            float sizeFactor = MathUtils.InverseLerp(
                MapGenerationParams.Instance.SmallLevelConnectionLength, 
                MapGenerationParams.Instance.LargeLevelConnectionLength,
                locationConnection.Length);

            return new Level(seed,
                locationConnection.Difficulty, 
                sizeFactor,
                LevelGenerationParams.GetRandom(seed, locationConnection.Biome), 
                locationConnection.Biome);
        }

        public static Level CreateRandom(string seed = "", float? difficulty = null, LevelGenerationParams generationParams = null)
        {
            if (seed == "")
            {
                seed = Rand.Range(0, int.MaxValue, Rand.RandSync.Server).ToString();
            }

            Rand.SetSyncedSeed(ToolBox.StringToInt(seed));

            if (generationParams == null) generationParams = LevelGenerationParams.GetRandom(seed);
            var biome = LevelGenerationParams.GetBiomes().Find(b => generationParams.AllowedBiomes.Contains(b));

            return new Level(
                seed,
                difficulty ?? Rand.Range(30.0f, 80.0f, Rand.RandSync.Server),
                Rand.Range(0.0f, 1.0f, Rand.RandSync.Server),
                generationParams,
                biome);
        }

        public void Generate(bool mirror)
        {
            if (loaded != null) loaded.Remove();            
            loaded = this;
            
            levelObjectManager = new LevelObjectManager();

            Mirrored = mirror;

#if CLIENT
            if (backgroundCreatureManager == null)
            {
                var files = GameMain.Instance.GetFilesOfType(ContentType.BackgroundCreaturePrefabs);
                if (files.Count() > 0)
                    backgroundCreatureManager = new BackgroundCreatureManager(files);
                else
                    backgroundCreatureManager = new BackgroundCreatureManager("Content/BackgroundCreatures/BackgroundCreaturePrefabs.xml");
            }
#endif
            Stopwatch sw = new Stopwatch();
            sw.Start();
            
            positionsOfInterest = new List<InterestingPosition>();
            extraWalls = new List<LevelWall>();
            bodies = new List<Body>();
            List<Vector2> sites = new List<Vector2>();
            
            Voronoi voronoi = new Voronoi(1.0);
            
            Rand.SetSyncedSeed(ToolBox.StringToInt(seed));

#if CLIENT
            renderer = new LevelRenderer(this);
#endif

            SeaFloorTopPos = generationParams.SeaFloorDepth + generationParams.MountainHeightMax + generationParams.SeaFloorVariance;

            float minWidth = 6500.0f;
            if (Submarine.MainSub != null)
            {
                Rectangle dockedSubBorders = Submarine.MainSub.GetDockedBorders();
                minWidth = Math.Max(minWidth, Math.Max(dockedSubBorders.Width, dockedSubBorders.Height));
            }

            Rectangle pathBorders = borders;
            pathBorders.Inflate(-minWidth * 2, -minWidth * 2);

            startPosition = new Vector2(
                Rand.Range(minWidth, minWidth * 2, Rand.RandSync.Server),
                Rand.Range(borders.Height * 0.5f, borders.Height - minWidth * 2, Rand.RandSync.Server));

            endPosition = new Vector2(
                borders.Width - Rand.Range(minWidth, minWidth * 2, Rand.RandSync.Server),
                Rand.Range(borders.Height * 0.5f, borders.Height - minWidth * 2, Rand.RandSync.Server));

            //----------------------------------------------------------------------------------
            //generate the initial nodes for the main path and smaller tunnels
            //----------------------------------------------------------------------------------

            List<Vector2> pathNodes = new List<Vector2>();
            pathNodes.Add(new Vector2(startPosition.X, borders.Height));

            Vector2 nodeInterval = generationParams.MainPathNodeIntervalRange;

            for (float  x = startPosition.X + nodeInterval.X;
                        x < endPosition.X   - nodeInterval.X;
                        x += Rand.Range(nodeInterval.X, nodeInterval.Y, Rand.RandSync.Server))
            {
                pathNodes.Add(new Vector2(x, Rand.Range(pathBorders.Y, pathBorders.Bottom, Rand.RandSync.Server)));
            }

            pathNodes.Add(new Vector2(endPosition.X, borders.Height));
            
            if (pathNodes.Count <= 2)
            {
                pathNodes.Insert(1, borders.Center.ToVector2());
            }

            GenerateTunnels(pathNodes, minWidth);

            //----------------------------------------------------------------------------------
            //generate voronoi sites
            //----------------------------------------------------------------------------------

            Vector2 siteInterval = generationParams.VoronoiSiteInterval;
            Vector2 siteVariance = generationParams.VoronoiSiteVariance;

            float siteIntervalSqr = siteInterval.LengthSquared();
            for (float x = siteInterval.X / 2; x < borders.Width; x += siteInterval.X)
            {
                for (float y = siteInterval.Y / 2; y < borders.Height; y += siteInterval.Y)
                {
                    Vector2 site = new Vector2(
                        x + Rand.Range(-siteVariance.X, siteVariance.X, Rand.RandSync.Server),
                        y + Rand.Range(-siteVariance.Y, siteVariance.Y, Rand.RandSync.Server));

                    if (smallTunnels.Any(t => t.Any(node => Vector2.DistanceSquared(node, site) < siteIntervalSqr)))
                    {
                        //add some more sites around the small tunnels to generate more small voronoi cells
                        if (x < borders.Width - siteInterval.X) sites.Add(new Vector2(x, y) + Vector2.UnitX * siteInterval * 0.5f);
                        if (y < borders.Height - siteInterval.Y) sites.Add(new Vector2(x, y) + Vector2.UnitY * siteInterval * 0.5f);
                        if (x < borders.Width - siteInterval.X && y < borders.Height - siteInterval.Y) sites.Add(new Vector2(x, y) + Vector2.One * siteInterval * 0.5f);
                    }
                    
                    sites.Add(site);
                }
            }
            
            //----------------------------------------------------------------------------------
            // construct the voronoi graph and cells
            //----------------------------------------------------------------------------------

            Stopwatch sw2 = new Stopwatch();
            sw2.Start();

            List<GraphEdge> graphEdges = voronoi.MakeVoronoiGraph(sites, borders.Width, borders.Height);

            Debug.WriteLine("MakeVoronoiGraph: " + sw2.ElapsedMilliseconds + " ms");
            sw2.Restart();
            
            //construct voronoi cells based on the graph edges
            cells = CaveGenerator.GraphEdgesToCells(graphEdges, borders, GridCellSize, out cellGrid);
            
            Debug.WriteLine("find cells: " + sw2.ElapsedMilliseconds + " ms");
            sw2.Restart();
            
            //----------------------------------------------------------------------------------
            // generate a path through the initial path nodes
            //----------------------------------------------------------------------------------

            List<VoronoiCell> mainPath = CaveGenerator.GeneratePath(pathNodes, cells, cellGrid, GridCellSize,                
                new Rectangle(pathBorders.X, pathBorders.Y, pathBorders.Width, borders.Height), 0.5f, false);

            for (int i = 2; i < mainPath.Count; i += 3)
            {
                positionsOfInterest.Add(new InterestingPosition(mainPath[i].Center, PositionType.MainPath));
            }

            List<VoronoiCell> pathCells = new List<VoronoiCell>(mainPath);

            //make sure the path is wide enough to pass through
            EnlargeMainPath(pathCells, minWidth);

            foreach (InterestingPosition positionOfInterest in positionsOfInterest)
            {
                WayPoint wayPoint = new WayPoint(
                    positionOfInterest.Position,
                    SpawnType.Enemy,
                    submarine: null);
            }

            startPosition.X = pathCells[0].Center.X;

            //----------------------------------------------------------------------------------
            // tunnels through the tunnel nodes
            //----------------------------------------------------------------------------------


            List<List<Vector2>> validTunnels = new List<List<Vector2>>();
            foreach (List<Vector2> tunnel in smallTunnels)
            {
                if (tunnel.Count < 2) continue;

                //find the cell which the path starts from
                int startCellIndex = CaveGenerator.FindCellIndex(tunnel[0], cells, cellGrid, GridCellSize, 1);
                if (startCellIndex < 0) continue;

                //if it wasn't one of the cells in the main path, don't create a tunnel
                if (cells[startCellIndex].CellType != CellType.Path) continue;

                int mainPathCellCount = 0;
                for (int j = 0; j < tunnel.Count; j++)
                {
                    int tunnelCellIndex = CaveGenerator.FindCellIndex(tunnel[j], cells, cellGrid, GridCellSize, 1);
                    if (tunnelCellIndex > -1 && cells[tunnelCellIndex].CellType == CellType.Path) mainPathCellCount++;
                }
                if (mainPathCellCount > tunnel.Count / 2) continue;

                var newPathCells = CaveGenerator.GeneratePath(tunnel, cells, cellGrid, GridCellSize, pathBorders);
                positionsOfInterest.Add(new InterestingPosition(tunnel.Last(), PositionType.Cave));
                if (tunnel.Count > 4) positionsOfInterest.Add(new InterestingPosition(tunnel[tunnel.Count / 2], PositionType.Cave));
                validTunnels.Add(tunnel);
                pathCells.AddRange(newPathCells);
            }
            smallTunnels = validTunnels;

            sw2.Restart();


            //----------------------------------------------------------------------------------
            // remove unnecessary cells and create some holes at the bottom of the level
            //----------------------------------------------------------------------------------
            
            cells = CleanCells(pathCells);            
            pathCells.AddRange(CreateBottomHoles(generationParams.BottomHoleProbability, new Rectangle(
                (int)(borders.Width * 0.2f), 0,
                (int)(borders.Width * 0.6f), (int)(borders.Height * 0.8f))));

            foreach (VoronoiCell cell in cells)
            {
                if (cell.Center.Y < borders.Height / 2) continue;
                cell.edges.ForEach(e => e.OutsideLevel = true);
            }

            //----------------------------------------------------------------------------------
            // initialize the cells that are still left and insert them into the cell grid
            //----------------------------------------------------------------------------------
            
            foreach (VoronoiCell cell in pathCells)
            {
                cell.edges.ForEach(e => e.OutsideLevel = false);

                cell.CellType = CellType.Path;
                cells.Remove(cell);
            }
            
            for (int x = 0; x < cellGrid.GetLength(0); x++)
            {
                for (int y = 0; y < cellGrid.GetLength(1); y++)
                {
                    cellGrid[x, y].Clear();
                }
            }

            //----------------------------------------------------------------------------------
            // mirror if needed
            //----------------------------------------------------------------------------------
            
            if (mirror)
            {
                HashSet<GraphEdge> mirroredEdges = new HashSet<GraphEdge>();
                HashSet<Site> mirroredSites = new HashSet<Site>();
                List<VoronoiCell> allCells = new List<VoronoiCell>(cells);
                allCells.AddRange(pathCells);
                foreach (VoronoiCell cell in allCells)
                {
                    foreach (GraphEdge edge in cell.edges)
                    {
                        if (mirroredEdges.Contains(edge)) continue;
                        edge.Point1.X = borders.Width - edge.Point1.X;
                        edge.Point2.X = borders.Width - edge.Point2.X;
                        if (!mirroredSites.Contains(edge.Site1))
                        {
                            //make sure that sites right at the edge of a grid cell end up in the same cell as in the non-mirrored level
                            if (edge.Site1.coord.x % GridCellSize < 1.0f &&
                                edge.Site1.coord.x % GridCellSize >= 0.0f) edge.Site1.coord.x += 1.0f;
                            edge.Site1.coord.x = borders.Width - edge.Site1.coord.x;
                            mirroredSites.Add(edge.Site1);
                        }
                        if (!mirroredSites.Contains(edge.Site2))
                        {
                            if (edge.Site2.coord.x % GridCellSize < 1.0f &&
                                edge.Site2.coord.x % GridCellSize >= 0.0f) edge.Site2.coord.x += 1.0f;
                            edge.Site2.coord.x = borders.Width - edge.Site2.coord.x;
                            mirroredSites.Add(edge.Site2);
                        }
                        mirroredEdges.Add(edge);
                    }
                }


                foreach (List<Vector2> smallTunnel in smallTunnels)
                {
                    for (int i = 0; i < smallTunnel.Count; i++)
                    {
                        smallTunnel[i] = new Vector2(borders.Width - smallTunnel[i].X, smallTunnel[i].Y);
                    }
                }

                for (int i = 0; i < positionsOfInterest.Count; i++)
                {
                    positionsOfInterest[i] = new InterestingPosition(
                        new Vector2(borders.Width - positionsOfInterest[i].Position.X, positionsOfInterest[i].Position.Y),
                        positionsOfInterest[i].PositionType);
                }

                foreach (WayPoint waypoint in WayPoint.WayPointList)
                {
                    if (waypoint.Submarine != null) continue;
                    waypoint.Move(new Vector2((borders.Width / 2 - waypoint.Position.X) * 2, 0.0f));
                }

                startPosition.X = borders.Width - startPosition.X;
                endPosition.X = borders.Width - endPosition.X;
            }

            foreach (VoronoiCell cell in cells)
            {
                int x = (int)Math.Floor(cell.Center.X / GridCellSize);
                int y = (int)Math.Floor(cell.Center.Y / GridCellSize);

                if (x < 0 || y < 0 || x >= cellGrid.GetLength(0) || y >= cellGrid.GetLength(1)) continue;

                cellGrid[x, y].Add(cell);
            }
            
            //----------------------------------------------------------------------------------
            // create some ruins
            //----------------------------------------------------------------------------------

            ruins = new List<Ruin>();
            for (int i = 0; i < generationParams.RuinCount; i++)
            {
                GenerateRuin(mainPath, mirror);
            }

            //----------------------------------------------------------------------------------
            // create floating ice chunks
            //----------------------------------------------------------------------------------

            if (generationParams.FloatingIceChunkCount > 0)
            {
                List<Vector2> iceChunkPositions = new List<Vector2>();
                foreach (InterestingPosition pos in positionsOfInterest)
                {
                    if (pos.PositionType != PositionType.MainPath || pos.Position.X < 5000 || pos.Position.X > Size.X - 5000) continue;
                    if (Vector2.DistanceSquared(pos.Position, startPosition) < 10000.0f * 10000.0f) continue;
                    if (Vector2.DistanceSquared(pos.Position, endPosition) < 10000.0f * 10000.0f) continue;
                    if (GetTooCloseCells(pos.Position, minWidth * 0.7f).Count > 0) continue;
                    iceChunkPositions.Add(pos.Position);
                }
                        
                for (int i = 0; i < generationParams.FloatingIceChunkCount; i++)
                {
                    if (iceChunkPositions.Count == 0) break;
                    Vector2 selectedPos = iceChunkPositions[Rand.Int(iceChunkPositions.Count, Rand.RandSync.Server)];
                    float chunkRadius = Rand.Range(500.0f, 1000.0f, Rand.RandSync.Server);
                    var newChunk = new LevelWall(CaveGenerator.CreateRandomChunk(chunkRadius, 8, chunkRadius * 0.8f), Color.White, this, true)
                    {
                        MoveSpeed = Rand.Range(100.0f, 200.0f, Rand.RandSync.Server),
                        MoveAmount = new Vector2(0.0f, minWidth * 0.7f)
                    };
                    newChunk.Body.Position = ConvertUnits.ToSimUnits(selectedPos);
                    newChunk.Body.BodyType = BodyType.Dynamic;
                    newChunk.Body.FixedRotation = true;
                    newChunk.Body.LinearDamping = 0.5f;
                    newChunk.Body.GravityScale = 0.0f;
                    newChunk.Body.Mass *= 10.0f;
                    extraWalls.Add(newChunk);
                    iceChunkPositions.Remove(selectedPos);
                }
            }

            //----------------------------------------------------------------------------------
            // generate the bodies and rendered triangles of the cells
            //----------------------------------------------------------------------------------

            startPosition.Y = borders.Height;
            endPosition.Y = borders.Height;

            foreach (VoronoiCell cell in cells)
            {
                foreach (GraphEdge ge in cell.edges)
                {
                    VoronoiCell adjacentCell = ge.AdjacentCell(cell);
                    ge.IsSolid = (adjacentCell == null || !cells.Contains(adjacentCell));
                }
            }

            List<VoronoiCell> cellsWithBody = new List<VoronoiCell>(cells);
            if (generationParams.CellRoundingAmount > 0.01f || generationParams.CellIrregularity > 0.01f)
            {
                foreach (VoronoiCell cell in cellsWithBody)
                {
                    CaveGenerator.RoundCell(cell,
                        minEdgeLength: generationParams.CellSubdivisionLength,
                        roundingAmount: generationParams.CellRoundingAmount,
                        irregularity: generationParams.CellIrregularity);
                }
            }

            bodies.Add(CaveGenerator.GeneratePolygons(cellsWithBody, this, out List<Vector2[]> triangles));

#if CLIENT
            renderer.SetBodyVertices(CaveGenerator.GenerateRenderVerticeList(triangles).ToArray(), generationParams.WallColor);
            renderer.SetWallVertices(CaveGenerator.GenerateWallShapes(cellsWithBody, this), generationParams.WallColor);
#endif

            TopBarrier = BodyFactory.CreateEdge(GameMain.World, 
                ConvertUnits.ToSimUnits(new Vector2(borders.X, 0)), 
                ConvertUnits.ToSimUnits(new Vector2(borders.Right, 0)));

            TopBarrier.SetTransform(ConvertUnits.ToSimUnits(new Vector2(0.0f, borders.Height)), 0.0f);                
            TopBarrier.BodyType = BodyType.Static;
            TopBarrier.CollisionCategories = Physics.CollisionLevel;

            bodies.Add(TopBarrier);

            GenerateSeaFloor(mirror);

<<<<<<< HEAD
            levelObjectManager.PlaceObjects(this, generationParams.LevelObjectAmount);
=======
            backgroundSpriteManager.PlaceSprites(this, generationParams.BackgroundSpriteAmount);

            EqualityCheckVal = Rand.Int(int.MaxValue, Rand.RandSync.Server);

>>>>>>> 1b4b5bb2
#if CLIENT
            backgroundCreatureManager.SpawnSprites(80);
#endif

            foreach (VoronoiCell cell in cells)
            {
                foreach (GraphEdge edge in cell.edges)
                {
                    edge.Cell1 = null;
                    edge.Cell2 = null;
                    edge.Site1 = null;
                    edge.Site2 = null;
                }
            }
            
            //initialize MapEntities that aren't in any sub (e.g. items inside ruins)
            MapEntity.MapLoaded(MapEntity.mapEntityList.FindAll(me => me.Submarine == null), false);

            Debug.WriteLine("Generatelevel: " + sw2.ElapsedMilliseconds + " ms");
            sw2.Restart();

            if (mirror)
            {
                Vector2 temp = startPosition;
                startPosition = endPosition;
                endPosition = temp;
            }

            sonarDisruptionStrength = new float[cellGrid.GetLength(0), cellGrid.GetLength(1)];

            Debug.WriteLine("**********************************************************************************");
            Debug.WriteLine("Generated a map with " + sites.Count + " sites in " + sw.ElapsedMilliseconds + " ms");
            Debug.WriteLine("Seed: " + seed);
            Debug.WriteLine("**********************************************************************************");

            if (GameSettings.VerboseLogging)
            {
                DebugConsole.NewMessage("Generated level with the seed " + seed + " (type: " + generationParams.Name + ")", Color.White);
            }

            //assign an ID to make entity events work
            ID = FindFreeID();
        }


        private List<VoronoiCell> CreateBottomHoles(float holeProbability, Rectangle limits)
        {
            List<VoronoiCell> toBeRemoved = new List<VoronoiCell>();
            foreach (VoronoiCell cell in cells)
            {
                if (Rand.Range(0.0f, 1.0f, Rand.RandSync.Server) > holeProbability) continue;

                if (!limits.Contains(cell.Center)) continue;

                float closestDist = 0.0f;
                WayPoint closestWayPoint = null;
                foreach (WayPoint wp in WayPoint.WayPointList)
                {
                    if (wp.SpawnType != SpawnType.Path) continue;

                    float dist = Math.Abs(cell.Center.X - wp.WorldPosition.X);
                    if (closestWayPoint == null || dist < closestDist)
                    {
                        closestDist = dist;
                        closestWayPoint = wp;
                    }
                }

                if (closestWayPoint.WorldPosition.Y < cell.Center.Y) continue;

                toBeRemoved.Add(cell);
            }

            return toBeRemoved;
        }

        private void EnlargeMainPath(List<VoronoiCell> pathCells, float minWidth)
        {
            List<WayPoint> wayPoints = new List<WayPoint>();

            var newWaypoint = new WayPoint(new Rectangle((int)pathCells[0].Center.X, borders.Height, 10, 10), null);
            wayPoints.Add(newWaypoint);
            
            for (int i = 0; i < pathCells.Count; i++)
            {
                pathCells[i].CellType = CellType.Path;

                newWaypoint = new WayPoint(new Rectangle((int)pathCells[i].Center.X, (int)pathCells[i].Center.Y, 10, 10), null);
                wayPoints.Add(newWaypoint);
               
                wayPoints[wayPoints.Count-2].linkedTo.Add(newWaypoint);
                newWaypoint.linkedTo.Add(wayPoints[wayPoints.Count - 2]);

                for (int n = 0; n < wayPoints.Count; n++)
                {
                    if (wayPoints[n].Position != newWaypoint.Position) continue;

                    wayPoints[n].linkedTo.Add(newWaypoint);
                    newWaypoint.linkedTo.Add(wayPoints[n]);

                    break;
                }
            }

            newWaypoint = new WayPoint(new Rectangle((int)pathCells[pathCells.Count - 1].Center.X, borders.Height, 10, 10), null);
            wayPoints.Add(newWaypoint);

            wayPoints[wayPoints.Count - 2].linkedTo.Add(newWaypoint);
            newWaypoint.linkedTo.Add(wayPoints[wayPoints.Count - 2]);

            if (minWidth > 0.0f)
            {
                List<VoronoiCell> removedCells = GetTooCloseCells(pathCells, minWidth);
                foreach (VoronoiCell removedCell in removedCells)
                {
                    if (removedCell.CellType == CellType.Path) continue;

                    pathCells.Add(removedCell);
                    removedCell.CellType = CellType.Path;
                }
            }
        }

        private List<VoronoiCell> GetTooCloseCells(List<VoronoiCell> emptyCells, float minDistance)
        {
            List<VoronoiCell> tooCloseCells = new List<VoronoiCell>();

            Vector2 position = emptyCells[0].Center;

            if (minDistance <= 0.0f) return tooCloseCells;

            float step = 100.0f;
            int targetCellIndex = 1;

            minDistance *= 0.5f;
            do
            {
                tooCloseCells.AddRange(GetTooCloseCells(position, minDistance));

                position += Vector2.Normalize(emptyCells[targetCellIndex].Center - position) * step;

                if (Vector2.Distance(emptyCells[targetCellIndex].Center, position) < step * 2.0f) targetCellIndex++;

            } while (Vector2.Distance(position, emptyCells[emptyCells.Count - 1].Center) > step * 2.0f);

            return tooCloseCells;
        }

        private List<VoronoiCell> GetTooCloseCells(Vector2 position, float minDistance)
        {
            List<VoronoiCell> tooCloseCells = new List<VoronoiCell>();

            var closeCells = GetCells(position, 3);

            float minDistSqr = minDistance * minDistance;
            foreach (VoronoiCell cell in closeCells)
            {
                bool tooClose = false;
                foreach (GraphEdge edge in cell.edges)
                {                    
                    if (Vector2.DistanceSquared(edge.Point1, position) < minDistSqr ||
                        Vector2.DistanceSquared(edge.Point2, position) < minDistSqr)
                    {
                        tooClose = true;
                        break;
                    }
                }

                if (tooClose && !tooCloseCells.Contains(cell)) tooCloseCells.Add(cell);
            }
            
            return tooCloseCells;
        }


        /// <summary>
        /// remove all cells except those that are adjacent to the empty cells
        /// </summary>
        private List<VoronoiCell> CleanCells(List<VoronoiCell> emptyCells)
        {
            List<VoronoiCell> newCells = new List<VoronoiCell>();

            foreach (VoronoiCell cell in emptyCells)
            {
                foreach (GraphEdge edge in cell.edges)
                {
                    VoronoiCell adjacent = edge.AdjacentCell(cell);
                    if (adjacent != null && !newCells.Contains(adjacent))
                    {
                        newCells.Add(adjacent);
                    }
                }
            }

            return newCells;
        }

        private void GenerateSeaFloor(bool mirror)
        {
            BottomPos = generationParams.SeaFloorDepth;
            SeaFloorTopPos = BottomPos;
            
            bottomPositions = new List<Vector2>();
            bottomPositions.Add(new Vector2(0, BottomPos));

            int mountainCount = Rand.Range(generationParams.MountainCountMin, generationParams.MountainCountMax, Rand.RandSync.Server);
            for (int i = 0; i < mountainCount; i++)
            {
                bottomPositions.Add(
                    new Vector2(Size.X / (mountainCount + 1) * (i + 1),
                    BottomPos + Rand.Range(generationParams.MountainHeightMin, generationParams.MountainHeightMax, Rand.RandSync.Server)));
            }
            bottomPositions.Add(new Vector2(Size.X, BottomPos));

            float minVertexInterval = 5000.0f;
            float currInverval = Size.X / 2.0f;
            while (currInverval > minVertexInterval)
            {
                for (int i = 0; i < bottomPositions.Count - 1; i++)
                {
                    bottomPositions.Insert(i + 1,
                        (bottomPositions[i] + bottomPositions[i + 1]) / 2.0f +
                        Vector2.UnitY * Rand.Range(0.0f, generationParams.SeaFloorVariance, Rand.RandSync.Server));

                    i++;
                }

                currInverval /= 2.0f;
            }

            if (mirror)
            {
                for (int i = 0; i < bottomPositions.Count; i++)
                {
                    bottomPositions[i] = new Vector2(borders.Size.X - bottomPositions[i].X, bottomPositions[i].Y);
                }
            }

            SeaFloorTopPos = bottomPositions.Max(p => p.Y);
            seaFloor = new LevelWall(bottomPositions, new Vector2(0.0f, -2000.0f), generationParams.WallColor, this);
            extraWalls.Add(seaFloor);

            BottomBarrier = BodyFactory.CreateEdge(GameMain.World,
                ConvertUnits.ToSimUnits(new Vector2(borders.X, 0)),
                ConvertUnits.ToSimUnits(new Vector2(borders.Right, 0)));

            BottomBarrier.SetTransform(ConvertUnits.ToSimUnits(new Vector2(0.0f, BottomPos)), 0.0f);
            BottomBarrier.BodyType = BodyType.Static;
            BottomBarrier.CollisionCategories = Physics.CollisionLevel;

            bodies.Add(BottomBarrier);
        }

        private void GenerateTunnels(List<Vector2> pathNodes, float pathWidth)
        {
            smallTunnels = new List<List<Vector2>>();
            for (int i = 0; i < generationParams.SmallTunnelCount; i++)
            {
                int startNodeIndex = Rand.Range(1, pathNodes.Count - 2, Rand.RandSync.Server);
                var tunnelStartPos = Vector2.Lerp(pathNodes[startNodeIndex], pathNodes[startNodeIndex + 1], Rand.Range(0.0f, 1.0f, Rand.RandSync.Server));

                float tunnelLength = Rand.Range(
                    generationParams.SmallTunnelLengthRange.X,
                    generationParams.SmallTunnelLengthRange.Y,
                    Rand.RandSync.Server);

                List<Vector2> tunnelNodes = new List<Vector2>()
                {
                    tunnelStartPos,
                    tunnelStartPos + Vector2.UnitY * Math.Sign(tunnelStartPos.Y - Size.Y / 2) * pathWidth * 2
                };

                List<Vector2> tunnel = GenerateTunnel(
                    tunnelNodes, 
                    Rand.Range(generationParams.SmallTunnelLengthRange.X, generationParams.SmallTunnelLengthRange.Y, Rand.RandSync.Server), 
                    pathNodes);
                if (tunnel.Any()) smallTunnels.Add(tunnel);

                int branches = Rand.Range(0, 3, Rand.RandSync.Server);
                for (int j = 0; j < branches; j++)
                {
                    List<Vector2> branch = GenerateTunnel(
                        new List<Vector2>() { tunnel[Rand.Int(tunnel.Count, Rand.RandSync.Server)] },
                        Rand.Range(generationParams.SmallTunnelLengthRange.X, generationParams.SmallTunnelLengthRange.Y, Rand.RandSync.Server) * 0.5f,
                        pathNodes);
                    if (branch.Any()) smallTunnels.Add(branch);
                }
                
            }
        }

        private List<Vector2> GenerateTunnel(List<Vector2> tunnelNodes, float tunnelLength, List<Vector2> avoidNodes)
        {
            float sectionLength = 1000.0f;

            float currLength = 0.0f;
            while (currLength < tunnelLength)
            {
                Vector2 dir = Rand.Vector(1.0f, Rand.RandSync.Server);
                                
                dir.Y += Math.Sign(tunnelNodes[tunnelNodes.Count - 1].Y - Size.Y / 2) * 0.5f;
                if (tunnelNodes.Count > 1)
                {
                    //keep heading roughly in the same direction as the previous nodes
                    Vector2 prevNodeDiff = tunnelNodes[tunnelNodes.Count - 1] - tunnelNodes[tunnelNodes.Count - 2];
                    if (prevNodeDiff != Vector2.Zero)
                    {
                        dir += Vector2.Normalize(tunnelNodes[tunnelNodes.Count - 1] - tunnelNodes[tunnelNodes.Count - 2]) * 0.5f;
                    }
                }

                float avoidDist = 20000.0f;
                foreach (Vector2 pathNode in avoidNodes)
                {
                    Vector2 diff = tunnelNodes[tunnelNodes.Count - 1] - pathNode;
                    if (diff == Vector2.Zero) continue;

                    float dist = diff.Length();
                    if (dist < avoidDist)
                    {
                        dir += (diff / dist) * (1.0f - dist / avoidDist);
                    }
                }

                Vector2 normalizedDir = Vector2.Normalize(dir);

                if (tunnelNodes.Last().Y + normalizedDir.Y > Size.Y)
                {
                    //head back down if the tunnel has reached the top of the level
                    normalizedDir.Y = -normalizedDir.Y;
                }
                else if (tunnelNodes.Last().Y + normalizedDir.Y + normalizedDir.Y < 500.0f)
                {
                    //head back up if reached the bottom of the level
                    normalizedDir.Y = -normalizedDir.Y;
                }

                Vector2 nextNode = tunnelNodes.Last() + normalizedDir * sectionLength;

                nextNode.X = MathHelper.Clamp(nextNode.X, 500.0f, Size.X - 500.0f);
                nextNode.Y = MathHelper.Clamp(nextNode.Y, 500.0f, Size.Y - 500.0f);
                tunnelNodes.Add(nextNode);
                currLength += sectionLength;
            }

            return tunnelNodes;
        }

        private void GenerateRuin(List<VoronoiCell> mainPath, bool mirror)
        {
            Vector2 ruinSize = new Vector2(Rand.Range(5000.0f, 8000.0f, Rand.RandSync.Server), Rand.Range(5000.0f, 8000.0f, Rand.RandSync.Server));
            float ruinRadius = Math.Max(ruinSize.X, ruinSize.Y) * 0.5f;
            
            int cellIndex = Rand.Int(cells.Count, Rand.RandSync.Server);
            Vector2 ruinPos = cells[cellIndex].Center;

            //50% chance of placing the ruins at a cave
            if (Rand.Range(0.0f, 1.0f, Rand.RandSync.Server) < 0.5f)
            {
                TryGetInterestingPosition(true, PositionType.Cave, 0.0f, out ruinPos);
            }

            ruinPos.Y = Math.Min(ruinPos.Y, borders.Y + borders.Height - ruinSize.Y / 2);
            ruinPos.Y = Math.Max(ruinPos.Y, SeaFloorTopPos + ruinSize.Y / 2.0f);

            //try to move the ruins away from any cells in the main path
            float minDist = ruinRadius * 2.0f;
            float minDistSqr = minDist * minDist;
            int iter = 0;
            while (mainPath.Any(p => Vector2.DistanceSquared(ruinPos, p.Center) < minDistSqr))
            {
                Vector2 weighedPathPos = ruinPos;
                iter++;

                foreach (VoronoiCell pathCell in mainPath)
                {
                    Vector2 diff = ruinPos - pathCell.Center;
                    float distSqr = diff.LengthSquared();
                    if (distSqr < 1.0f)
                    {
                        diff = Vector2.UnitY;
                        distSqr = 1.0f;
                    }
                    if (distSqr > 10000.0f * 10000.0f) continue;

                    Vector2 moveAmount = Vector2.Normalize(diff) * 100000.0f / (float)Math.Sqrt(distSqr);
                    
                    weighedPathPos += moveAmount;
                    weighedPathPos.Y = Math.Min(borders.Y + borders.Height - ruinSize.Y / 2, weighedPathPos.Y);
                }

                ruinPos = weighedPathPos;
                if (iter > 10000) break;
            }

            VoronoiCell closestPathCell = null;
            float closestDist = 0.0f;
            foreach (VoronoiCell pathCell in mainPath)
            {
                float dist = Vector2.DistanceSquared(pathCell.Center, ruinPos);
                if (closestPathCell == null || dist < closestDist)
                {
                    closestPathCell = pathCell;
                    closestDist = dist;
                }
            }
            
            var ruin = new Ruin(closestPathCell, cells, new Rectangle(MathUtils.ToPoint(ruinPos - ruinSize * 0.5f), MathUtils.ToPoint(ruinSize)), mirror);
            ruins.Add(ruin);
            
            ruin.RuinShapes.Sort((shape1, shape2) => shape2.DistanceFromEntrance.CompareTo(shape1.DistanceFromEntrance));
            for (int i = 0; i < 4; i++)
            {
                positionsOfInterest.Add(new InterestingPosition(ruin.RuinShapes[i].Rect.Center.ToVector2(), PositionType.Ruin));
            }

            foreach (RuinShape ruinShape in ruin.RuinShapes)
            {
                var tooClose = GetTooCloseCells(ruinShape.Rect.Center.ToVector2(), Math.Max(ruinShape.Rect.Width, ruinShape.Rect.Height));

                foreach (VoronoiCell cell in tooClose)
                {
                    if (cell.CellType == CellType.Empty) continue;
                    foreach (GraphEdge e in cell.edges)
                    {
                        Rectangle rect = ruinShape.Rect;
                        rect.Y += rect.Height;
                        if (ruinShape.Rect.Contains(e.Point1) || ruinShape.Rect.Contains(e.Point2) ||
                            MathUtils.GetLineRectangleIntersection(e.Point1, e.Point2, rect) != null)
                        {
                            cell.CellType = CellType.Removed;

                            int x = (int)Math.Floor(cell.Center.X / GridCellSize);
                            int y = (int)Math.Floor(cell.Center.Y / GridCellSize);

                            cellGrid[x, y].Remove(cell);
                            cells.Remove(cell);
                            break;
                        }
                    }
                }
            }
        }

        public Vector2 GetRandomItemPos(PositionType spawnPosType, float randomSpread, float minDistFromSubs, float offsetFromWall = 10.0f)
        {
            if (!positionsOfInterest.Any()) return Size * 0.5f;

            Vector2 position = Vector2.Zero;

            offsetFromWall = ConvertUnits.ToSimUnits(offsetFromWall);

            int tries = 0;
            do
            {
                Vector2 startPos;
                Loaded.TryGetInterestingPosition(true, spawnPosType, minDistFromSubs, out startPos);

                startPos += Rand.Vector(Rand.Range(0.0f, randomSpread, Rand.RandSync.Server), Rand.RandSync.Server);

                Vector2 endPos = startPos - Vector2.UnitY * Size.Y;

                if (Submarine.PickBody(
                    ConvertUnits.ToSimUnits(startPos),
                    ConvertUnits.ToSimUnits(endPos),
                    null, Physics.CollisionLevel) != null)
                {
                    position = ConvertUnits.ToDisplayUnits(Submarine.LastPickedPosition) + Vector2.Normalize(startPos - endPos) * offsetFromWall;
                    break;
                }

                tries++;

                if (tries == 10)
                {
                    position = EndPosition - Vector2.UnitY * 300.0f;
                }

            } while (tries < 10);

            return position;
        }



        public bool TryGetInterestingPosition(bool useSyncedRand, PositionType positionType, float minDistFromSubs, out Vector2 position)
        {
            if (!positionsOfInterest.Any())
            {
                position = Size * 0.5f;
                return false;
            }

            var matchingPositions = positionsOfInterest.FindAll(p => positionType.HasFlag(p.PositionType));

            if (minDistFromSubs > 0.0f)
            {
                foreach (Submarine sub in Submarine.Loaded)
                {
                    matchingPositions.RemoveAll(p => Vector2.DistanceSquared(p.Position, sub.WorldPosition) < minDistFromSubs * minDistFromSubs);
                }
            }

            if (!matchingPositions.Any())
            {
#if DEBUG
                DebugConsole.ThrowError("Could not find a suitable position of interest. (PositionType: " + positionType + ", minDistFromSubs: " + minDistFromSubs + "\n" + Environment.StackTrace);
#endif

                position = positionsOfInterest[Rand.Int(positionsOfInterest.Count, (useSyncedRand ? Rand.RandSync.Server : Rand.RandSync.Unsynced))].Position;
                return false;
            }

            position = matchingPositions[Rand.Int(matchingPositions.Count, (useSyncedRand ? Rand.RandSync.Server : Rand.RandSync.Unsynced))].Position;
            return true;
        }

        public void Update(float deltaTime, Camera cam)
        {
            levelObjectManager.Update(deltaTime);

            for (int x = 0; x < sonarDisruptionStrength.GetLength(0); x++)
            {
                for (int y = 0; y < sonarDisruptionStrength.GetLength(1); y++)
                {
                    //disruption fades out over time if the entities causing it stop calling SetSonarDisruptionStrength
                    sonarDisruptionStrength[x, y] = Math.Max(0.0f, sonarDisruptionStrength[x, y] - deltaTime);
                }
            }

            foreach (LevelWall wall in ExtraWalls)
            {
                wall.Update(deltaTime);
            }

            if (GameMain.Server != null)
            {
                networkUpdateTimer += deltaTime;
                if (networkUpdateTimer > NetworkUpdateInterval)
                {
                    if (extraWalls.Any(w => w.Body.BodyType != BodyType.Static))
                    {
                        GameMain.Server.CreateEntityEvent(this);
                    }
                    networkUpdateTimer = 0.0f;
                }
            }

#if CLIENT
            backgroundCreatureManager.Update(deltaTime, cam);
            WaterRenderer.Instance?.ScrollWater(Vector2.UnitY, (float)deltaTime);
            renderer.Update(deltaTime, cam);
#endif
        }

        public Vector2 GetBottomPosition(float xPosition)
        {
            int index = (int)Math.Floor(xPosition / Size.X * (bottomPositions.Count - 1));
            if (index < 0 || index >= bottomPositions.Count - 1) return new Vector2(xPosition, BottomPos);

            float yPos = MathHelper.Lerp(
                bottomPositions[index].Y,
                bottomPositions[index + 1].Y,
                (xPosition - bottomPositions[index].X) / (bottomPositions[index + 1].X - bottomPositions[index].X));

            return new Vector2(xPosition, yPos);
        }

        public float GetSonarDisruptionStrength(Vector2 worldPos)
        {
            int gridPosX = (int)Math.Floor(worldPos.X / GridCellSize);
            if (gridPosX < 0 || gridPosX >= sonarDisruptionStrength.GetLength(0)) return 0.0f;
            int gridPosY = (int)Math.Floor(worldPos.Y / GridCellSize);
            if (gridPosY < 0 || gridPosY >= sonarDisruptionStrength.GetLength(1)) return 0.0f;

            return sonarDisruptionStrength[gridPosX, gridPosY];
        }

        public void SetSonarDisruptionStrength(Vector2 worldPos, float strength)
        {
            int gridPosX = (int)Math.Floor(worldPos.X / GridCellSize);
            if (gridPosX < 0 || gridPosX >= sonarDisruptionStrength.GetLength(0)) return;
            int gridPosY = (int)Math.Floor(worldPos.Y / GridCellSize);
            if (gridPosY < 0 || gridPosY >= sonarDisruptionStrength.GetLength(1)) return;

            sonarDisruptionStrength[gridPosX, gridPosY] = MathHelper.Clamp(strength, 0.0f, 1.0f);
        }

        public List<VoronoiCell> GetAllCells()
        {
            List<VoronoiCell> cells = new List<VoronoiCell>();
            for (int x = 0; x < cellGrid.GetLength(0); x++)
            {
                for (int y = 0; y < cellGrid.GetLength(1); y++)
                {
                    cells.AddRange(cellGrid[x, y]);
                }
            }
            return cells;
        }

        public List<VoronoiCell> GetCells(Vector2 worldPos, int searchDepth = 2)
        {
            int gridPosX = (int)Math.Floor(worldPos.X / GridCellSize);
            int gridPosY = (int)Math.Floor(worldPos.Y / GridCellSize);

            int startX = Math.Max(gridPosX - searchDepth, 0);
            int endX = Math.Min(gridPosX + searchDepth, cellGrid.GetLength(0) - 1);

            int startY = Math.Max(gridPosY - searchDepth, 0);
            int endY = Math.Min(gridPosY + searchDepth, cellGrid.GetLength(1) - 1);

            List<VoronoiCell> cells = new List<VoronoiCell>();
            for (int y = startY; y <= endY; y++)
            {
                for (int x = startX; x <= endX; x++)
                {
                    cells.AddRange(cellGrid[x, y]);
                }
            }
            
            foreach (LevelWall wall in extraWalls)
            {
                foreach (VoronoiCell cell in wall.Cells)
                {
                    cells.Add(cell);
                }
            }
            
            return cells;
        }

        public override void Remove()
        {
            base.Remove();
#if CLIENT
            if (renderer != null) 
            {
                renderer.Dispose();
                renderer = null;
            }
#endif

            if (levelObjectManager != null)
            {
                levelObjectManager.Remove();
                levelObjectManager = null;
            }

            if (ruins != null)
            {
                ruins.Clear();
                ruins = null;
            }

            if (extraWalls != null)
            {
                foreach (LevelWall w in extraWalls)
                {
                    w.Dispose();
                }

                extraWalls = null;
            }

            cells = null;
            
            if (bodies != null)
            {
                bodies.Clear();
                bodies = null;
            }

            loaded = null;
        }

        public void ServerWrite(NetBuffer msg, Client c, object[] extraData = null)
        {
            foreach (LevelWall levelWall in extraWalls)
            {
                if (levelWall.Body.BodyType == BodyType.Static) continue;

                msg.Write(levelWall.Body.Position.X);
                msg.Write(levelWall.Body.Position.Y);
                msg.WriteRangedSingle(levelWall.MoveState, 0.0f, MathHelper.TwoPi, 16);
            }
        }
    }      
}<|MERGE_RESOLUTION|>--- conflicted
+++ resolved
@@ -142,15 +142,13 @@
             get { return seed; }
         }
 
-<<<<<<< HEAD
-        public Biome Biome
-=======
+        public Biome Biome;
+
         /// <summary>
         /// A random integer assigned at the end of level generation. If these values differ between clients/server,
         /// it means the levels aren't identical for some reason and there will most likely be major ID mismatches.
         /// </summary>
         public int EqualityCheckVal
->>>>>>> 1b4b5bb2
         {
             get;
             private set;
@@ -656,14 +654,10 @@
 
             GenerateSeaFloor(mirror);
 
-<<<<<<< HEAD
             levelObjectManager.PlaceObjects(this, generationParams.LevelObjectAmount);
-=======
-            backgroundSpriteManager.PlaceSprites(this, generationParams.BackgroundSpriteAmount);
 
             EqualityCheckVal = Rand.Int(int.MaxValue, Rand.RandSync.Server);
 
->>>>>>> 1b4b5bb2
 #if CLIENT
             backgroundCreatureManager.SpawnSprites(80);
 #endif
