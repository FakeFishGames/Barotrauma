﻿using Barotrauma.Networking;
using Barotrauma.RuinGeneration;
using FarseerPhysics;
using FarseerPhysics.Dynamics;
using FarseerPhysics.Factories;
using Lidgren.Network;
using Microsoft.Xna.Framework;
using System;
using System.Collections.Generic;
using System.Diagnostics;
using System.Linq;
using Voronoi2;

namespace Barotrauma
{
    partial class Level : Entity, IServerSerializable
    {
        //all entities are disabled after they reach this depth
        public const float MaxEntityDepth = -300000.0f;
        public const float ShaftHeight = 1000.0f;

        public static Level Loaded
        {
            get { return loaded; }
        }

        [Flags]
        public enum PositionType
        {
            MainPath = 1, Cave = 2, Ruin = 4
        }

<<<<<<< HEAD
        public struct InterestingPosition
=======
        struct InterestingPosition
>>>>>>> 584ffd9a
        {
            public Vector2 Position;
            public readonly PositionType PositionType;

            public InterestingPosition(Vector2 position, PositionType positionType)
            {
                Position = position;
                PositionType = positionType;
            }
        }

        static Level loaded;

        //how close the sub has to be to start/endposition to exit
        public const float ExitDistance = 6000.0f;

        private string seed;

        public const int GridCellSize = 2000;
        private List<VoronoiCell>[,] cellGrid;

        private float[,] sonarDisruptionStrength;

        private List<LevelWall> extraWalls;

        private LevelWall seaFloor;

        //List<Body> bodies;
        //TODO: change back to private
        public List<VoronoiCell> cells;

        //private VertexBuffer vertexBuffer;

        private Vector2 startPosition, endPosition;

        private Rectangle borders;

        private List<Body> bodies;

        private List<InterestingPosition> positionsOfInterest;

        private List<Ruin> ruins;

        private LevelGenerationParams generationParams;

        private List<List<Vector2>> smallTunnels = new List<List<Vector2>>();

        private LevelObjectManager levelObjectManager;

        private List<Vector2> bottomPositions;

        //no need for frequent network updates, as currently the only thing that's synced
        //are the slowly moving ice chunks that move in a very predictable way
        const float NetworkUpdateInterval = 5.0f;
        private float networkUpdateTimer;

        public Vector2 StartPosition
        {
            get { return startPosition; }
        }

        public Vector2 Size
        {
            get { return new Vector2(borders.Width, borders.Height); }
        }

        public Vector2 EndPosition
        {
            get { return endPosition; }
        }

        public float BottomPos
        {
            get;
            private set;
        }

        public float SeaFloorTopPos
        {
            get;
            private set;
        }

        public LevelWall SeaFloor
        {
            get { return seaFloor; }
        }

        public List<Ruin> Ruins
        {
            get { return ruins; }
        }

        public List<LevelWall> ExtraWalls
        {
            get { return extraWalls; }
        }

        public List<List<Vector2>> SmallTunnels
        {
            get { return smallTunnels; }
        }

        public List<InterestingPosition> PositionsOfInterest
        {
            get { return positionsOfInterest; }
        }

        public string Seed
        {
            get { return seed; }
        }

        public Biome Biome
        {
            get;
            private set;
        }

        public float Difficulty
        {
            get;
            private set;
        }

        public Body TopBarrier
        {
            get;
            private set;
        }

        public Body BottomBarrier
        {
            get;
            private set;
        }

<<<<<<< HEAD
        public LevelObjectManager LevelObjectManager
        {
            get { return levelObjectManager; }
=======
        public bool Mirrored
        {
            get;
            private set;
>>>>>>> 584ffd9a
        }

        public LevelGenerationParams GenerationParams
        {
            get { return generationParams; }
        }

        public Color BackgroundColor
        {
            get { return generationParams.BackgroundColor; }
        }

        public Color WallColor
        {
            get { return generationParams.WallColor; }
        }

        public Level(string seed, float difficulty, LevelGenerationParams generationParams, Biome biome)
            : base(null)
        {
            this.seed = seed;
            this.Biome = biome;
            this.Difficulty = difficulty;
            this.generationParams = generationParams;
<<<<<<< HEAD
            
            borders = new Rectangle(0, 0, (int)generationParams.Width, (int)generationParams.Height);

            //remove from entity dictionary
            base.Remove();
=======

            borders = new Rectangle(0, 0, 
                (int)(Math.Ceiling(generationParams.Width / GridCellSize) * GridCellSize), 
                (int)(Math.Ceiling(generationParams.Height / GridCellSize) * GridCellSize));
>>>>>>> 584ffd9a
        }

        public static Level CreateRandom(LocationConnection locationConnection)
        {
            string seed = locationConnection.Locations[0].Name + locationConnection.Locations[1].Name;
            
            return new Level(seed, locationConnection.Difficulty, LevelGenerationParams.GetRandom(seed, locationConnection.Biome), locationConnection.Biome);
        }

        public static Level CreateRandom(string seed = "", float? difficulty = null)
        {
            if (seed == "")
            {
                seed = Rand.Range(0, int.MaxValue, Rand.RandSync.Server).ToString();
            }

            Rand.SetSyncedSeed(ToolBox.StringToInt(seed));

            var generationParams = LevelGenerationParams.GetRandom(seed);
            var biome = LevelGenerationParams.GetBiomes().Find(b => generationParams.AllowedBiomes.Contains(b));

            return new Level(
                seed, 
                difficulty ?? Rand.Range(30.0f, 80.0f, Rand.RandSync.Server),
                generationParams,
                biome);
        }

        public void Generate(bool mirror)
        {
<<<<<<< HEAD
            if (loaded != null) loaded.Remove();            
            loaded = this;
            
            levelObjectManager = new LevelObjectManager();
=======
            Mirrored = mirror;

            if (backgroundSpriteManager == null)
            {
                var files = GameMain.SelectedPackage.GetFilesOfType(ContentType.BackgroundSpritePrefabs);
                if (files.Count > 0)
                    backgroundSpriteManager = new BackgroundSpriteManager(files);
                else
                    backgroundSpriteManager = new BackgroundSpriteManager("Content/BackgroundSprites/BackgroundSpritePrefabs.xml");
            }
>>>>>>> 584ffd9a
#if CLIENT
            if (backgroundCreatureManager == null)
            {
                var files = GameMain.Instance.GetFilesOfType(ContentType.BackgroundCreaturePrefabs);
                if (files.Count() > 0)
                    backgroundCreatureManager = new BackgroundCreatureManager(files);
                else
                    backgroundCreatureManager = new BackgroundCreatureManager("Content/BackgroundCreatures/BackgroundCreaturePrefabs.xml");
            }
#endif
            Stopwatch sw = new Stopwatch();
            sw.Start();
            
            positionsOfInterest = new List<InterestingPosition>();
            extraWalls = new List<LevelWall>();
            bodies = new List<Body>();
            List<Vector2> sites = new List<Vector2>();
            
            Voronoi voronoi = new Voronoi(1.0);
            
            Rand.SetSyncedSeed(ToolBox.StringToInt(seed));

#if CLIENT
            renderer = new LevelRenderer(this);

            var backgroundColor = generationParams.BackgroundColor;
            float avgValue = (backgroundColor.R + backgroundColor.G + backgroundColor.G) / 3;
            GameMain.LightManager.AmbientLight = new Color(backgroundColor * (10.0f / avgValue), 1.0f);
#endif

            SeaFloorTopPos = generationParams.SeaFloorDepth + generationParams.MountainHeightMax + generationParams.SeaFloorVariance;

            float minWidth = 6500.0f;
            if (Submarine.MainSub != null)
            {
                Rectangle dockedSubBorders = Submarine.MainSub.GetDockedBorders();
                minWidth = Math.Max(minWidth, Math.Max(dockedSubBorders.Width, dockedSubBorders.Height));
            }

            Rectangle pathBorders = borders;
            pathBorders.Inflate(-minWidth * 2, -minWidth * 2);

            startPosition = new Vector2(
                Rand.Range(minWidth, minWidth * 2, Rand.RandSync.Server),
                Rand.Range(borders.Height * 0.5f, borders.Height - minWidth * 2, Rand.RandSync.Server));

            endPosition = new Vector2(
                borders.Width - Rand.Range(minWidth, minWidth * 2, Rand.RandSync.Server),
                Rand.Range(borders.Height * 0.5f, borders.Height - minWidth * 2, Rand.RandSync.Server));

            //----------------------------------------------------------------------------------
            //generate the initial nodes for the main path and smaller tunnels
            //----------------------------------------------------------------------------------

            List<Vector2> pathNodes = new List<Vector2>();
            pathNodes.Add(new Vector2(startPosition.X, borders.Height));

            Vector2 nodeInterval = generationParams.MainPathNodeIntervalRange;

            for (float  x = startPosition.X + nodeInterval.X;
                        x < endPosition.X   - nodeInterval.X;
                        x += Rand.Range(nodeInterval.X, nodeInterval.Y, Rand.RandSync.Server))
            {
                pathNodes.Add(new Vector2(x, Rand.Range(pathBorders.Y, pathBorders.Bottom, Rand.RandSync.Server)));
            }

            pathNodes.Add(new Vector2(endPosition.X, borders.Height));
            
            if (pathNodes.Count <= 2)
            {
                pathNodes.Insert(1, borders.Center.ToVector2());
            }

            GenerateTunnels(pathNodes, minWidth);

            //----------------------------------------------------------------------------------
            //generate voronoi sites
            //----------------------------------------------------------------------------------

            Vector2 siteInterval = generationParams.VoronoiSiteInterval;
            Vector2 siteVariance = generationParams.VoronoiSiteVariance;

            float siteIntervalSqr = siteInterval.LengthSquared();
            for (float x = siteInterval.X / 2; x < borders.Width; x += siteInterval.X)
            {
                for (float y = siteInterval.Y / 2; y < borders.Height; y += siteInterval.Y)
                {
                    Vector2 site = new Vector2(
                        x + Rand.Range(-siteVariance.X, siteVariance.X, Rand.RandSync.Server),
                        y + Rand.Range(-siteVariance.Y, siteVariance.Y, Rand.RandSync.Server));

                    if (smallTunnels.Any(t => t.Any(node => Vector2.DistanceSquared(node, site) < siteIntervalSqr)))
                    {
                        //add some more sites around the small tunnels to generate more small voronoi cells
                        if (x < borders.Width - siteInterval.X) sites.Add(new Vector2(x, y) + Vector2.UnitX * siteInterval * 0.5f);
                        if (y < borders.Height - siteInterval.Y) sites.Add(new Vector2(x, y) + Vector2.UnitY * siteInterval * 0.5f);
                        if (x < borders.Width - siteInterval.X && y < borders.Height - siteInterval.Y) sites.Add(new Vector2(x, y) + Vector2.One * siteInterval * 0.5f);
                    }
                    
                    sites.Add(site);
                }
            }
            
            //----------------------------------------------------------------------------------
            // construct the voronoi graph and cells
            //----------------------------------------------------------------------------------

            Stopwatch sw2 = new Stopwatch();
            sw2.Start();

            List<GraphEdge> graphEdges = voronoi.MakeVoronoiGraph(sites, borders.Width, borders.Height);

            Debug.WriteLine("MakeVoronoiGraph: " + sw2.ElapsedMilliseconds + " ms");
            sw2.Restart();
            
            //construct voronoi cells based on the graph edges
            cells = CaveGenerator.GraphEdgesToCells(graphEdges, borders, GridCellSize, out cellGrid);
            
            Debug.WriteLine("find cells: " + sw2.ElapsedMilliseconds + " ms");
            sw2.Restart();
            
            //----------------------------------------------------------------------------------
            // generate a path through the initial path nodes
            //----------------------------------------------------------------------------------

            List<VoronoiCell> mainPath = CaveGenerator.GeneratePath(pathNodes, cells, cellGrid, GridCellSize,                
                new Rectangle(pathBorders.X, pathBorders.Y, pathBorders.Width, borders.Height), 0.5f, false);

            for (int i = 2; i < mainPath.Count; i += 3)
            {
                positionsOfInterest.Add(new InterestingPosition(mainPath[i].Center, PositionType.MainPath));
            }

            List<VoronoiCell> pathCells = new List<VoronoiCell>(mainPath);

            //make sure the path is wide enough to pass through
            EnlargeMainPath(pathCells, minWidth);

            foreach (InterestingPosition positionOfInterest in positionsOfInterest)
            {
                WayPoint wayPoint = new WayPoint(
                    mirror ? new Vector2(borders.X - positionOfInterest.Position.X, positionOfInterest.Position.Y) : positionOfInterest.Position,
                    SpawnType.Enemy,
                    submarine: null)
                {
                    MoveWithLevel = true
                };
            }

            startPosition.X = pathCells[0].Center.X;

            //----------------------------------------------------------------------------------
            // tunnels through the tunnel nodes
            //----------------------------------------------------------------------------------


            List<List<Vector2>> validTunnels = new List<List<Vector2>>();
            foreach (List<Vector2> tunnel in smallTunnels)
            {
                if (tunnel.Count < 2) continue;

                //find the cell which the path starts from
                int startCellIndex = CaveGenerator.FindCellIndex(tunnel[0], cells, cellGrid, GridCellSize, 1);
                if (startCellIndex < 0) continue;

                //if it wasn't one of the cells in the main path, don't create a tunnel
                if (cells[startCellIndex].CellType != CellType.Path) continue;

                int mainPathCellCount = 0;
                for (int j = 0; j < tunnel.Count; j++)
                {
                    int tunnelCellIndex = CaveGenerator.FindCellIndex(tunnel[j], cells, cellGrid, GridCellSize, 1);
                    if (tunnelCellIndex > -1 && cells[tunnelCellIndex].CellType == CellType.Path) mainPathCellCount++;
                }
                if (mainPathCellCount > tunnel.Count / 2) continue;

                var newPathCells = CaveGenerator.GeneratePath(tunnel, cells, cellGrid, GridCellSize, pathBorders);
                positionsOfInterest.Add(new InterestingPosition(tunnel.Last(), PositionType.Cave));
                if (tunnel.Count > 4) positionsOfInterest.Add(new InterestingPosition(tunnel[tunnel.Count / 2], PositionType.Cave));
                validTunnels.Add(tunnel);
                pathCells.AddRange(newPathCells);
            }
<<<<<<< HEAD
            smallTunnels = validTunnels;

            Debug.WriteLine("path: " + sw2.ElapsedMilliseconds + " ms");
=======
            
>>>>>>> 584ffd9a
            sw2.Restart();


            //----------------------------------------------------------------------------------
            // remove unnecessary cells and create some holes at the bottom of the level
            //----------------------------------------------------------------------------------
            
            cells = CleanCells(pathCells);            
            pathCells.AddRange(CreateBottomHoles(generationParams.BottomHoleProbability, new Rectangle(
                (int)(borders.Width * 0.2f), 0,
                (int)(borders.Width * 0.6f), (int)(borders.Height * 0.8f))));

            foreach (VoronoiCell cell in cells)
            {
                if (cell.Center.Y < borders.Height / 2) continue;
                cell.edges.ForEach(e => e.OutsideLevel = true);
            }

            //----------------------------------------------------------------------------------
            // initialize the cells that are still left and insert them into the cell grid
            //----------------------------------------------------------------------------------
            
            foreach (VoronoiCell cell in pathCells)
            {
                cell.edges.ForEach(e => e.OutsideLevel = false);

                cell.CellType = CellType.Path;
                cells.Remove(cell);
            }
            
            for (int x = 0; x < cellGrid.GetLength(0); x++)
            {
                for (int y = 0; y < cellGrid.GetLength(1); y++)
                {
                    cellGrid[x, y].Clear();
                }
            }

            //----------------------------------------------------------------------------------
            // mirror if needed
            //----------------------------------------------------------------------------------
            
            if (mirror)
            {
                HashSet<GraphEdge> mirroredEdges = new HashSet<GraphEdge>();
                HashSet<Site> mirroredSites = new HashSet<Site>();
                List<VoronoiCell> allCells = new List<VoronoiCell>(cells);
                allCells.AddRange(pathCells);
                foreach (VoronoiCell cell in allCells)
                {
                    foreach (GraphEdge edge in cell.edges)
                    {
                        if (mirroredEdges.Contains(edge)) continue;
                        edge.point1.X = borders.Width - edge.point1.X;
                        edge.point2.X = borders.Width - edge.point2.X;
                        if (!mirroredSites.Contains(edge.site1))
                        {
                            //make sure that sites right at the edge of a grid cell end up in the same cell as in the non-mirrored level
                            if (edge.site1.coord.x % GridCellSize < 1.0f &&
                                edge.site1.coord.x % GridCellSize >= 0.0f) edge.site1.coord.x += 1.0f;
                            edge.site1.coord.x = borders.Width - edge.site1.coord.x;
                            mirroredSites.Add(edge.site1);
                        }
                        if (!mirroredSites.Contains(edge.site2))
                        {
                            if (edge.site2.coord.x % GridCellSize < 1.0f &&
                                edge.site2.coord.x % GridCellSize >= 0.0f) edge.site2.coord.x += 1.0f;
                            edge.site2.coord.x = borders.Width - edge.site2.coord.x;
                            mirroredSites.Add(edge.site2);
                        }
                        mirroredEdges.Add(edge);
                    }
                }


                foreach (List<Vector2> smallTunnel in smallTunnels)
                {
                    for (int i = 0; i < smallTunnel.Count; i++)
                    {
                        smallTunnel[i] = new Vector2(borders.Width - smallTunnel[i].X, smallTunnel[i].Y);
                    }
                }

                for (int i = 0; i < positionsOfInterest.Count; i++)
                {
                    positionsOfInterest[i] = new InterestingPosition(
                        new Vector2(borders.Width - positionsOfInterest[i].Position.X, positionsOfInterest[i].Position.Y),
                        positionsOfInterest[i].PositionType);
                }

                startPosition.X = borders.Width - startPosition.X;
                endPosition.X = borders.Width - endPosition.X;
            }

            foreach (VoronoiCell cell in cells)
            {
                int x = (int)Math.Floor(cell.Center.X / GridCellSize);
                int y = (int)Math.Floor(cell.Center.Y / GridCellSize);

                if (x < 0 || y < 0 || x >= cellGrid.GetLength(0) || y >= cellGrid.GetLength(1)) continue;

                cellGrid[x, y].Add(cell);
            }
            
            //----------------------------------------------------------------------------------
            // create some ruins
            //----------------------------------------------------------------------------------

            ruins = new List<Ruin>();
            for (int i = 0; i < generationParams.RuinCount; i++)
            {
                GenerateRuin(mainPath, mirror);
            }
<<<<<<< HEAD

            //----------------------------------------------------------------------------------
            // create floating ice chunks
            //----------------------------------------------------------------------------------

            if (generationParams.FloatingIceChunkCount > 0)
            {
                List<Vector2> iceChunkPositions = new List<Vector2>();
                foreach (InterestingPosition pos in positionsOfInterest)
                {
                    if (pos.PositionType != PositionType.MainPath || pos.Position.X < 5000 || pos.Position.X > Size.X - 5000) continue;
                    if (Vector2.DistanceSquared(pos.Position, startPosition) < 10000.0f * 10000.0f) continue;
                    if (Vector2.DistanceSquared(pos.Position, endPosition) < 10000.0f * 10000.0f) continue;
                    if (GetTooCloseCells(pos.Position, minWidth * 0.7f).Count > 0) continue;
                    iceChunkPositions.Add(pos.Position);
                }
                        
                for (int i = 0; i < generationParams.FloatingIceChunkCount; i++)
                {
                    if (iceChunkPositions.Count == 0) break;
                    Vector2 selectedPos = iceChunkPositions[Rand.Int(iceChunkPositions.Count, Rand.RandSync.Server)];
                    float chunkRadius = Rand.Range(500.0f, 1000.0f, Rand.RandSync.Server);
                    var newChunk = new LevelWall(CaveGenerator.CreateRandomChunk(chunkRadius, 8, chunkRadius * 0.8f), Color.White, this, true)
                    {
                        MoveSpeed = Rand.Range(100.0f, 200.0f, Rand.RandSync.Server),
                        MoveAmount = new Vector2(0.0f, minWidth * 0.7f)
                    };
                    newChunk.Body.Position = ConvertUnits.ToSimUnits(selectedPos);
                    newChunk.Body.BodyType = BodyType.Dynamic;
                    newChunk.Body.FixedRotation = true;
                    newChunk.Body.LinearDamping = 0.5f;
                    newChunk.Body.GravityScale = 0.0f;
                    newChunk.Body.Mass *= 10.0f;
                    extraWalls.Add(newChunk);
                    iceChunkPositions.Remove(selectedPos);
                }
            }

=======
            
>>>>>>> 584ffd9a
            //----------------------------------------------------------------------------------
            // generate the bodies and rendered triangles of the cells
            //----------------------------------------------------------------------------------

            startPosition.Y = borders.Height;
            endPosition.Y = borders.Height;

            List<VoronoiCell> cellsWithBody = new List<VoronoiCell>(cells);
            bodies.Add(CaveGenerator.GeneratePolygons(cellsWithBody, this, out List<Vector2[]> triangles));

#if CLIENT
            renderer.SetBodyVertices(CaveGenerator.GenerateRenderVerticeList(triangles).ToArray(), generationParams.WallColor);
            renderer.SetWallVertices(CaveGenerator.GenerateWallShapes(cells, this), generationParams.WallColor);
#endif

            TopBarrier = BodyFactory.CreateEdge(GameMain.World, 
                ConvertUnits.ToSimUnits(new Vector2(borders.X, 0)), 
                ConvertUnits.ToSimUnits(new Vector2(borders.Right, 0)));

            TopBarrier.SetTransform(ConvertUnits.ToSimUnits(new Vector2(0.0f, borders.Height)), 0.0f);                
            TopBarrier.BodyType = BodyType.Static;
            TopBarrier.CollisionCategories = Physics.CollisionLevel;

            bodies.Add(TopBarrier);

            GenerateSeaFloor(mirror);

            levelObjectManager.PlaceObjects(this, generationParams.LevelObjectAmount);
#if CLIENT
            backgroundCreatureManager.SpawnSprites(80);
#endif

            foreach (VoronoiCell cell in cells)
            {
                foreach (GraphEdge edge in cell.edges)
                {
                    edge.Cell1 = null;
                    edge.Cell2 = null;
                    edge.Site1 = null;
                    edge.Site2 = null;
                }
            }
            
            //initialize MapEntities that aren't in any sub (e.g. items inside ruins)
            MapEntity.MapLoaded(MapEntity.mapEntityList.FindAll(me => me.Submarine == null), false);

            Debug.WriteLine("Generatelevel: " + sw2.ElapsedMilliseconds + " ms");
            sw2.Restart();

            if (mirror)
            {
                Vector2 temp = startPosition;
                startPosition = endPosition;
                endPosition = temp;
            }

            sonarDisruptionStrength = new float[cellGrid.GetLength(0), cellGrid.GetLength(1)];

            Debug.WriteLine("**********************************************************************************");
            Debug.WriteLine("Generated a map with " + sites.Count + " sites in " + sw.ElapsedMilliseconds + " ms");
            Debug.WriteLine("Seed: " + seed);
            Debug.WriteLine("**********************************************************************************");

            if (GameSettings.VerboseLogging)
            {
                DebugConsole.NewMessage("Generated level with the seed " + seed + " (type: " + generationParams.Name + ")", Color.White);
            }

            //assign an ID to make entity events work
            ID = FindFreeID();
        }


        private List<VoronoiCell> CreateBottomHoles(float holeProbability, Rectangle limits)
        {
            List<VoronoiCell> toBeRemoved = new List<VoronoiCell>();
            foreach (VoronoiCell cell in cells)
            {
                if (Rand.Range(0.0f, 1.0f, Rand.RandSync.Server) > holeProbability) continue;

                if (!limits.Contains(cell.Center)) continue;

                float closestDist = 0.0f;
                WayPoint closestWayPoint = null;
                foreach (WayPoint wp in WayPoint.WayPointList)
                {
                    if (wp.SpawnType != SpawnType.Path) continue;

                    float dist =Math.Abs(cell.Center.X - wp.WorldPosition.X);
                    if (closestWayPoint == null || dist < closestDist)
                    {
                        closestDist = dist;
                        closestWayPoint = wp;
                    }
                }

                if (closestWayPoint.WorldPosition.Y < cell.Center.Y) continue;

                toBeRemoved.Add(cell);
            }

            return toBeRemoved;
        }

        private void EnlargeMainPath(List<VoronoiCell> pathCells, float minWidth)
        {
            List<WayPoint> wayPoints = new List<WayPoint>();

            var newWaypoint = new WayPoint(new Rectangle((int)pathCells[0].Center.X, borders.Height, 10, 10), null);
            newWaypoint.MoveWithLevel = true;
            wayPoints.Add(newWaypoint);
            
            for (int i = 0; i < pathCells.Count; i++)
            {
                pathCells[i].CellType = CellType.Path;

                newWaypoint = new WayPoint(new Rectangle((int)pathCells[i].Center.X, (int)pathCells[i].Center.Y, 10, 10), null);
                newWaypoint.MoveWithLevel = true;
                wayPoints.Add(newWaypoint);
               
                wayPoints[wayPoints.Count-2].linkedTo.Add(newWaypoint);
                newWaypoint.linkedTo.Add(wayPoints[wayPoints.Count - 2]);

                for (int n = 0; n < wayPoints.Count; n++)
                {
                    if (wayPoints[n].Position != newWaypoint.Position) continue;

                    wayPoints[n].linkedTo.Add(newWaypoint);
                    newWaypoint.linkedTo.Add(wayPoints[n]);

                    break;
                }
            }

            newWaypoint = new WayPoint(new Rectangle((int)pathCells[pathCells.Count - 1].Center.X, borders.Height, 10, 10), null);
            newWaypoint.MoveWithLevel = true;
            wayPoints.Add(newWaypoint);

            wayPoints[wayPoints.Count - 2].linkedTo.Add(newWaypoint);
            newWaypoint.linkedTo.Add(wayPoints[wayPoints.Count - 2]);

            if (minWidth > 0.0f)
            {
                List<VoronoiCell> removedCells = GetTooCloseCells(pathCells, minWidth);
                foreach (VoronoiCell removedCell in removedCells)
                {
                    if (removedCell.CellType == CellType.Path) continue;

                    pathCells.Add(removedCell);
                    removedCell.CellType = CellType.Path;
                }
            }
        }

        private List<VoronoiCell> GetTooCloseCells(List<VoronoiCell> emptyCells, float minDistance)
        {
            List<VoronoiCell> tooCloseCells = new List<VoronoiCell>();

            Vector2 position = emptyCells[0].Center;

            if (minDistance <= 0.0f) return tooCloseCells;

            float step = 100.0f;
            int targetCellIndex = 1;

            minDistance *= 0.5f;
            do
            {
                tooCloseCells.AddRange(GetTooCloseCells(position, minDistance));

                position += Vector2.Normalize(emptyCells[targetCellIndex].Center - position) * step;

                if (Vector2.Distance(emptyCells[targetCellIndex].Center, position) < step * 2.0f) targetCellIndex++;

            } while (Vector2.Distance(position, emptyCells[emptyCells.Count - 1].Center) > step * 2.0f);

            return tooCloseCells;
        }

        private List<VoronoiCell> GetTooCloseCells(Vector2 position, float minDistance)
        {
            List<VoronoiCell> tooCloseCells = new List<VoronoiCell>();

            var closeCells = GetCells(position, 3);

            float minDistSqr = minDistance * minDistance;
            foreach (VoronoiCell cell in closeCells)
            {
                bool tooClose = false;
                foreach (GraphEdge edge in cell.edges)
                {                    
                    if (Vector2.DistanceSquared(edge.Point1, position) < minDistSqr ||
                        Vector2.DistanceSquared(edge.Point2, position) < minDistSqr)
                    {
                        tooClose = true;
                        break;
                    }
                }

                if (tooClose && !tooCloseCells.Contains(cell)) tooCloseCells.Add(cell);
            }
            
            return tooCloseCells;
        }


        /// <summary>
        /// remove all cells except those that are adjacent to the empty cells
        /// </summary>
        private List<VoronoiCell> CleanCells(List<VoronoiCell> emptyCells)
        {
            List<VoronoiCell> newCells = new List<VoronoiCell>();

            foreach (VoronoiCell cell in emptyCells)
            {
                foreach (GraphEdge edge in cell.edges)
                {
                    VoronoiCell adjacent = edge.AdjacentCell(cell);
                    if (adjacent != null && !newCells.Contains(adjacent))
                    {
                        newCells.Add(adjacent);
                    }
                }
            }

            return newCells;
        }

        private void GenerateSeaFloor(bool mirror)
        {
            BottomPos = generationParams.SeaFloorDepth;
            SeaFloorTopPos = BottomPos;
            
            bottomPositions = new List<Vector2>();
            bottomPositions.Add(new Vector2(0, BottomPos));

            int mountainCount = Rand.Range(generationParams.MountainCountMin, generationParams.MountainCountMax, Rand.RandSync.Server);
            for (int i = 0; i < mountainCount; i++)
            {
                bottomPositions.Add(
                    new Vector2(Size.X / (mountainCount + 1) * (i + 1),
                    BottomPos + Rand.Range(generationParams.MountainHeightMin, generationParams.MountainHeightMax, Rand.RandSync.Server)));
            }
            bottomPositions.Add(new Vector2(Size.X, BottomPos));

            float minVertexInterval = 5000.0f;
            float currInverval = Size.X / 2.0f;
            while (currInverval > minVertexInterval)
            {
                for (int i = 0; i < bottomPositions.Count - 1; i++)
                {
                    bottomPositions.Insert(i + 1,
                        (bottomPositions[i] + bottomPositions[i + 1]) / 2.0f +
                        Vector2.UnitY * Rand.Range(0.0f, generationParams.SeaFloorVariance, Rand.RandSync.Server));

                    i++;
                }

                currInverval /= 2.0f;
            }

            if (mirror)
            {
                for (int i = 0; i < bottomPositions.Count; i++)
                {
                    bottomPositions[i] = new Vector2(borders.Size.X - bottomPositions[i].X, bottomPositions[i].Y);
                }
            }

            SeaFloorTopPos = bottomPositions.Max(p => p.Y);
            seaFloor = new LevelWall(bottomPositions, new Vector2(0.0f, -2000.0f), generationParams.WallColor, this);
            extraWalls.Add(seaFloor);

            BottomBarrier = BodyFactory.CreateEdge(GameMain.World,
                ConvertUnits.ToSimUnits(new Vector2(borders.X, 0)),
                ConvertUnits.ToSimUnits(new Vector2(borders.Right, 0)));

            BottomBarrier.SetTransform(ConvertUnits.ToSimUnits(new Vector2(0.0f, BottomPos)), 0.0f);
            BottomBarrier.BodyType = BodyType.Static;
            BottomBarrier.CollisionCategories = Physics.CollisionLevel;

            bodies.Add(BottomBarrier);
        }

        private void GenerateTunnels(List<Vector2> pathNodes, float pathWidth)
        {
            smallTunnels = new List<List<Vector2>>();
            for (int i = 0; i < generationParams.SmallTunnelCount; i++)
            {
                int startNodeIndex = Rand.Range(1, pathNodes.Count - 2, Rand.RandSync.Server);
                var tunnelStartPos = Vector2.Lerp(pathNodes[startNodeIndex], pathNodes[startNodeIndex + 1], Rand.Range(0.0f, 1.0f, Rand.RandSync.Server));

                float tunnelLength = Rand.Range(
                    generationParams.SmallTunnelLengthRange.X,
                    generationParams.SmallTunnelLengthRange.Y,
                    Rand.RandSync.Server);

                List<Vector2> tunnelNodes = new List<Vector2>()
                {
                    tunnelStartPos,
                    tunnelStartPos + Vector2.UnitY * Math.Sign(tunnelStartPos.Y - Size.Y / 2) * pathWidth * 2
                };

                List<Vector2> tunnel = GenerateTunnel(
                    tunnelNodes, 
                    Rand.Range(generationParams.SmallTunnelLengthRange.X, generationParams.SmallTunnelLengthRange.Y, Rand.RandSync.Server), 
                    pathNodes);
                if (tunnel.Any()) smallTunnels.Add(tunnel);

                int branches = Rand.Range(0, 3, Rand.RandSync.Server);
                for (int j = 0; j < branches; j++)
                {
                    List<Vector2> branch = GenerateTunnel(
                        new List<Vector2>() { tunnel[Rand.Int(tunnel.Count, Rand.RandSync.Server)] },
                        Rand.Range(generationParams.SmallTunnelLengthRange.X, generationParams.SmallTunnelLengthRange.Y, Rand.RandSync.Server) * 0.5f,
                        pathNodes);
                    if (branch.Any()) smallTunnels.Add(branch);
                }
                
            }
        }

        private List<Vector2> GenerateTunnel(List<Vector2> tunnelNodes, float tunnelLength, List<Vector2> avoidNodes)
        {
            float sectionLength = 1000.0f;

            float currLength = 0.0f;
            while (currLength < tunnelLength)
            {
                Vector2 dir = Rand.Vector(1.0f, Rand.RandSync.Server);
                                
                dir.Y += Math.Sign(tunnelNodes[tunnelNodes.Count - 1].Y - Size.Y / 2) * 0.5f;
                if (tunnelNodes.Count > 1)
                {
                    //keep heading roughly in the same direction as the previous nodes
                    Vector2 prevNodeDiff = tunnelNodes[tunnelNodes.Count - 1] - tunnelNodes[tunnelNodes.Count - 2];
                    if (prevNodeDiff != Vector2.Zero)
                    {
                        dir += Vector2.Normalize(tunnelNodes[tunnelNodes.Count - 1] - tunnelNodes[tunnelNodes.Count - 2]) * 0.5f;
                    }
                }

                float avoidDist = 20000.0f;
                foreach (Vector2 pathNode in avoidNodes)
                {
                    Vector2 diff = tunnelNodes[tunnelNodes.Count - 1] - pathNode;
                    if (diff == Vector2.Zero) continue;

                    float dist = diff.Length();
                    if (dist < avoidDist)
                    {
                        dir += (diff / dist) * (1.0f - dist / avoidDist);
                    }
                }

                Vector2 normalizedDir = Vector2.Normalize(dir);

                if (tunnelNodes.Last().Y + normalizedDir.Y > Size.Y)
                {
                    //head back down if the tunnel has reached the top of the level
                    normalizedDir.Y = -normalizedDir.Y;
                }
                else if (tunnelNodes.Last().Y + normalizedDir.Y + normalizedDir.Y < 500.0f)
                {
                    //head back up if reached the bottom of the level
                    normalizedDir.Y = -normalizedDir.Y;
                }

                Vector2 nextNode = tunnelNodes.Last() + normalizedDir * sectionLength;

                nextNode.X = MathHelper.Clamp(nextNode.X, 500.0f, Size.X - 500.0f);
                nextNode.Y = MathHelper.Clamp(nextNode.Y, 500.0f, Size.Y - 500.0f);
                tunnelNodes.Add(nextNode);
                currLength += sectionLength;
            }

            return tunnelNodes;
        }

        private void GenerateRuin(List<VoronoiCell> mainPath, bool mirror)
        {
            Vector2 ruinSize = new Vector2(Rand.Range(5000.0f, 8000.0f, Rand.RandSync.Server), Rand.Range(5000.0f, 8000.0f, Rand.RandSync.Server));
            float ruinRadius = Math.Max(ruinSize.X, ruinSize.Y) * 0.5f;
            
            int cellIndex = Rand.Int(cells.Count, Rand.RandSync.Server);
            Vector2 ruinPos = cells[cellIndex].Center;

            //50% chance of placing the ruins at a cave
            if (Rand.Range(0.0f, 1.0f, Rand.RandSync.Server) < 0.5f)
            {
                TryGetInterestingPosition(true, PositionType.Cave, 0.0f, out ruinPos);
            }

            ruinPos.Y = Math.Min(ruinPos.Y, borders.Y + borders.Height - ruinSize.Y / 2);
            ruinPos.Y = Math.Max(ruinPos.Y, SeaFloorTopPos + ruinSize.Y / 2.0f);

<<<<<<< HEAD
            //try to move the ruins away from any cells in the main path
=======
            float minDist = ruinRadius * 2.0f;
            float minDistSqr = minDist * minDist;
            
>>>>>>> 584ffd9a
            int iter = 0;
            while (mainPath.Any(p => Vector2.DistanceSquared(ruinPos, p.Center) < minDistSqr))
            {
                Vector2 weighedPathPos = ruinPos;
                iter++;

                foreach (VoronoiCell pathCell in mainPath)
                {
<<<<<<< HEAD
                    float distSqr = Vector2.DistanceSquared(pathCell.Center, ruinPos);
                    if (distSqr > 10000.0f * 10000.0f) continue;

                    Vector2 moveAmount = Vector2.Normalize(ruinPos - pathCell.Center) * 100000.0f / (float)Math.Sqrt(distSqr);
=======
                    Vector2 diff = ruinPos - pathCell.Center;
                    float distSqr = diff.LengthSquared();
                    if (distSqr < 1.0f)
                    {
                        diff = Vector2.UnitY;
                        distSqr = 1.0f;
                    }
                    if (distSqr > 10000.0f * 10000.0f) continue;

                    Vector2 moveAmount = Vector2.Normalize(diff) * 100000.0f / (float)Math.Sqrt(distSqr);
>>>>>>> 584ffd9a
                    
                    weighedPathPos += moveAmount;
                    weighedPathPos.Y = Math.Min(borders.Y + borders.Height - ruinSize.Y / 2, weighedPathPos.Y);
                }

                ruinPos = weighedPathPos;
                if (iter > 10000) break;
            }

            VoronoiCell closestPathCell = null;
            float closestDist = 0.0f;
            foreach (VoronoiCell pathCell in mainPath)
            {
                float dist = Vector2.DistanceSquared(pathCell.Center, ruinPos);
                if (closestPathCell == null || dist < closestDist)
                {
                    closestPathCell = pathCell;
                    closestDist = dist;
                }
            }
            
            var ruin = new Ruin(closestPathCell, cells, new Rectangle(MathUtils.ToPoint(ruinPos - ruinSize * 0.5f), MathUtils.ToPoint(ruinSize)), mirror);
            ruins.Add(ruin);
            
            ruin.RuinShapes.Sort((shape1, shape2) => shape2.DistanceFromEntrance.CompareTo(shape1.DistanceFromEntrance));
            for (int i = 0; i < 4; i++)
            {
                positionsOfInterest.Add(new InterestingPosition(ruin.RuinShapes[i].Rect.Center.ToVector2(), PositionType.Ruin));
            }

            foreach (RuinShape ruinShape in ruin.RuinShapes)
            {
                var tooClose = GetTooCloseCells(ruinShape.Rect.Center.ToVector2(), Math.Max(ruinShape.Rect.Width, ruinShape.Rect.Height));

                foreach (VoronoiCell cell in tooClose)
                {
                    if (cell.CellType == CellType.Empty) continue;
                    foreach (GraphEdge e in cell.edges)
                    {
                        Rectangle rect = ruinShape.Rect;
                        rect.Y += rect.Height;
                        if (ruinShape.Rect.Contains(e.Point1) || ruinShape.Rect.Contains(e.Point2) ||
                            MathUtils.GetLineRectangleIntersection(e.Point1, e.Point2, rect) != null)
                        {
                            cell.CellType = CellType.Removed;

                            int x = (int)Math.Floor(cell.Center.X / GridCellSize);
                            int y = (int)Math.Floor(cell.Center.Y / GridCellSize);

                            cellGrid[x, y].Remove(cell);
                            cells.Remove(cell);
                            break;
                        }
                    }
                }
            }
        }

        public Vector2 GetRandomItemPos(PositionType spawnPosType, float randomSpread, float minDistFromSubs, float offsetFromWall = 10.0f)
        {
            if (!positionsOfInterest.Any()) return Size * 0.5f;

            Vector2 position = Vector2.Zero;

            offsetFromWall = ConvertUnits.ToSimUnits(offsetFromWall);

            int tries = 0;
            do
            {
                Vector2 startPos;
                Loaded.TryGetInterestingPosition(true, spawnPosType, minDistFromSubs, out startPos);

                startPos += Rand.Vector(Rand.Range(0.0f, randomSpread, Rand.RandSync.Server), Rand.RandSync.Server);

                Vector2 endPos = startPos - Vector2.UnitY * Size.Y;

                if (Submarine.PickBody(
                    ConvertUnits.ToSimUnits(startPos),
                    ConvertUnits.ToSimUnits(endPos),
                    null, Physics.CollisionLevel) != null)
                {
                    position = ConvertUnits.ToDisplayUnits(Submarine.LastPickedPosition) + Vector2.Normalize(startPos - endPos) * offsetFromWall;
                    break;
                }

                tries++;

                if (tries == 10)
                {
                    position = EndPosition - Vector2.UnitY * 300.0f;
                }

            } while (tries < 10);

            return position;
        }



        public bool TryGetInterestingPosition(bool useSyncedRand, PositionType positionType, float minDistFromSubs, out Vector2 position)
        {
            if (!positionsOfInterest.Any())
            {
                position = Size * 0.5f;
                return false;
            }

            var matchingPositions = positionsOfInterest.FindAll(p => positionType.HasFlag(p.PositionType));

            if (minDistFromSubs > 0.0f)
            {
                foreach (Submarine sub in Submarine.Loaded)
                {
                    matchingPositions.RemoveAll(p => Vector2.DistanceSquared(p.Position, sub.WorldPosition) < minDistFromSubs * minDistFromSubs);
                }
            }

            if (!matchingPositions.Any())
            {
#if DEBUG
                DebugConsole.ThrowError("Could not find a suitable position of interest. (PositionType: " + positionType + ", minDistFromSubs: " + minDistFromSubs + "\n" + Environment.StackTrace);
#endif

                position = positionsOfInterest[Rand.Int(positionsOfInterest.Count, (useSyncedRand ? Rand.RandSync.Server : Rand.RandSync.Unsynced))].Position;
                return false;
            }

            position = matchingPositions[Rand.Int(matchingPositions.Count, (useSyncedRand ? Rand.RandSync.Server : Rand.RandSync.Unsynced))].Position;
            return true;
        }

        public void Update(float deltaTime, Camera cam)
        {
            levelObjectManager.Update(deltaTime);

            for (int x = 0; x < sonarDisruptionStrength.GetLength(0); x++)
            {
                for (int y = 0; y < sonarDisruptionStrength.GetLength(1); y++)
                {
                    //disruption fades out over time if the entities causing it stop calling SetSonarDisruptionStrength
                    sonarDisruptionStrength[x, y] = Math.Max(0.0f, sonarDisruptionStrength[x, y] - deltaTime);
                }
            }

            foreach (LevelWall wall in ExtraWalls)
            {
                wall.Update(deltaTime);
            }

            if (GameMain.Server != null)
            {
                networkUpdateTimer += deltaTime;
                if (networkUpdateTimer > NetworkUpdateInterval)
                {
                    if (extraWalls.Any(w => w.Body.BodyType != BodyType.Static))
                    {
                        GameMain.Server.CreateEntityEvent(this);
                    }
                    networkUpdateTimer = 0.0f;
                }
            }

#if CLIENT
            backgroundCreatureManager.Update(deltaTime, cam);
            WaterRenderer.Instance?.ScrollWater(Vector2.UnitY, (float)deltaTime);
            renderer.Update(deltaTime, cam);
#endif
        }

        public Vector2 GetBottomPosition(float xPosition)
        {
            int index = (int)Math.Floor(xPosition / Size.X * (bottomPositions.Count - 1));
            if (index < 0 || index >= bottomPositions.Count - 1) return new Vector2(xPosition, BottomPos);

            float yPos = MathHelper.Lerp(
                bottomPositions[index].Y,
                bottomPositions[index + 1].Y,
                (xPosition - bottomPositions[index].X) / (bottomPositions[index + 1].X - bottomPositions[index].X));

            return new Vector2(xPosition, yPos);
        }

        public float GetSonarDisruptionStrength(Vector2 worldPos)
        {
            int gridPosX = (int)Math.Floor(worldPos.X / GridCellSize);
            if (gridPosX < 0 || gridPosX >= sonarDisruptionStrength.GetLength(0)) return 0.0f;
            int gridPosY = (int)Math.Floor(worldPos.Y / GridCellSize);
            if (gridPosY < 0 || gridPosY >= sonarDisruptionStrength.GetLength(1)) return 0.0f;

            return sonarDisruptionStrength[gridPosX, gridPosY];
        }

        public void SetSonarDisruptionStrength(Vector2 worldPos, float strength)
        {
            int gridPosX = (int)Math.Floor(worldPos.X / GridCellSize);
            if (gridPosX < 0 || gridPosX >= sonarDisruptionStrength.GetLength(0)) return;
            int gridPosY = (int)Math.Floor(worldPos.Y / GridCellSize);
            if (gridPosY < 0 || gridPosY >= sonarDisruptionStrength.GetLength(1)) return;

            sonarDisruptionStrength[gridPosX, gridPosY] = MathHelper.Clamp(strength, 0.0f, 1.0f);
        }

        public List<VoronoiCell> GetAllCells()
        {
            List<VoronoiCell> cells = new List<VoronoiCell>();
            for (int x = 0; x < cellGrid.GetLength(0); x++)
            {
                for (int y = 0; y < cellGrid.GetLength(1); y++)
                {
                    cells.AddRange(cellGrid[x, y]);
                }
            }
            return cells;
        }

        public List<VoronoiCell> GetCells(Vector2 worldPos, int searchDepth = 2)
        {
            int gridPosX = (int)Math.Floor(worldPos.X / GridCellSize);
            int gridPosY = (int)Math.Floor(worldPos.Y / GridCellSize);

            int startX = Math.Max(gridPosX - searchDepth, 0);
            int endX = Math.Min(gridPosX + searchDepth, cellGrid.GetLength(0) - 1);

            int startY = Math.Max(gridPosY - searchDepth, 0);
            int endY = Math.Min(gridPosY + searchDepth, cellGrid.GetLength(1) - 1);

            List<VoronoiCell> cells = new List<VoronoiCell>();
<<<<<<< HEAD
            for (int x = startX; x <= endX; x++)
=======

            for (int y = startY; y <= endY; y++)
>>>>>>> 584ffd9a
            {
                for (int x = startX; x <= endX; x++)
                {
<<<<<<< HEAD
                    cells.AddRange(cellGrid[x, y]);
                }
=======
                    foreach (VoronoiCell cell in cellGrid[x, y]) cells.Add(cell); 
                }                              
>>>>>>> 584ffd9a
            }
            
            foreach (LevelWall wall in extraWalls)
            {
                foreach (VoronoiCell cell in wall.Cells)
                {
                    cells.Add(cell);
                }
            }
            
            return cells;
        }

        public override void Remove()
        {
            base.Remove();
#if CLIENT
            if (renderer != null) 
            {
                renderer.Dispose();
                renderer = null;
            }
#endif

            if (levelObjectManager != null)
            {
                levelObjectManager.Remove();
                levelObjectManager = null;
            }

            if (ruins != null)
            {
                ruins.Clear();
                ruins = null;
            }

            if (extraWalls != null)
            {
                foreach (LevelWall w in extraWalls)
                {
                    w.Dispose();
                }

                extraWalls = null;
            }

            cells = null;
            
            if (bodies != null)
            {
                bodies.Clear();
                bodies = null;
            }

            loaded = null;
        }

        public void ServerWrite(NetBuffer msg, Client c, object[] extraData = null)
        {
            foreach (LevelWall levelWall in extraWalls)
            {
                if (levelWall.Body.BodyType == BodyType.Static) continue;

                msg.Write(levelWall.Body.Position.X);
                msg.Write(levelWall.Body.Position.Y);
                msg.WriteRangedSingle(levelWall.MoveState, 0.0f, MathHelper.TwoPi, 16);
            }
        }
    }      
}<|MERGE_RESOLUTION|>--- conflicted
+++ resolved
@@ -30,11 +30,7 @@
             MainPath = 1, Cave = 2, Ruin = 4
         }
 
-<<<<<<< HEAD
         public struct InterestingPosition
-=======
-        struct InterestingPosition
->>>>>>> 584ffd9a
         {
             public Vector2 Position;
             public readonly PositionType PositionType;
@@ -62,9 +58,7 @@
 
         private LevelWall seaFloor;
 
-        //List<Body> bodies;
-        //TODO: change back to private
-        public List<VoronoiCell> cells;
+        private List<VoronoiCell> cells;
 
         //private VertexBuffer vertexBuffer;
 
@@ -172,16 +166,15 @@
             private set;
         }
 
-<<<<<<< HEAD
         public LevelObjectManager LevelObjectManager
         {
             get { return levelObjectManager; }
-=======
+        }
+
         public bool Mirrored
         {
             get;
             private set;
->>>>>>> 584ffd9a
         }
 
         public LevelGenerationParams GenerationParams
@@ -206,18 +199,13 @@
             this.Biome = biome;
             this.Difficulty = difficulty;
             this.generationParams = generationParams;
-<<<<<<< HEAD
-            
-            borders = new Rectangle(0, 0, (int)generationParams.Width, (int)generationParams.Height);
+
+            borders = new Rectangle(0, 0,
+                (int)(Math.Ceiling(generationParams.Width / GridCellSize) * GridCellSize),
+                (int)(Math.Ceiling(generationParams.Height / GridCellSize) * GridCellSize));
 
             //remove from entity dictionary
             base.Remove();
-=======
-
-            borders = new Rectangle(0, 0, 
-                (int)(Math.Ceiling(generationParams.Width / GridCellSize) * GridCellSize), 
-                (int)(Math.Ceiling(generationParams.Height / GridCellSize) * GridCellSize));
->>>>>>> 584ffd9a
         }
 
         public static Level CreateRandom(LocationConnection locationConnection)
@@ -248,23 +236,13 @@
 
         public void Generate(bool mirror)
         {
-<<<<<<< HEAD
             if (loaded != null) loaded.Remove();            
             loaded = this;
             
             levelObjectManager = new LevelObjectManager();
-=======
+
             Mirrored = mirror;
 
-            if (backgroundSpriteManager == null)
-            {
-                var files = GameMain.SelectedPackage.GetFilesOfType(ContentType.BackgroundSpritePrefabs);
-                if (files.Count > 0)
-                    backgroundSpriteManager = new BackgroundSpriteManager(files);
-                else
-                    backgroundSpriteManager = new BackgroundSpriteManager("Content/BackgroundSprites/BackgroundSpritePrefabs.xml");
-            }
->>>>>>> 584ffd9a
 #if CLIENT
             if (backgroundCreatureManager == null)
             {
@@ -447,13 +425,8 @@
                 validTunnels.Add(tunnel);
                 pathCells.AddRange(newPathCells);
             }
-<<<<<<< HEAD
             smallTunnels = validTunnels;
 
-            Debug.WriteLine("path: " + sw2.ElapsedMilliseconds + " ms");
-=======
-            
->>>>>>> 584ffd9a
             sw2.Restart();
 
 
@@ -507,22 +480,22 @@
                     foreach (GraphEdge edge in cell.edges)
                     {
                         if (mirroredEdges.Contains(edge)) continue;
-                        edge.point1.X = borders.Width - edge.point1.X;
-                        edge.point2.X = borders.Width - edge.point2.X;
-                        if (!mirroredSites.Contains(edge.site1))
+                        edge.Point1.X = borders.Width - edge.Point1.X;
+                        edge.Point2.X = borders.Width - edge.Point2.X;
+                        if (!mirroredSites.Contains(edge.Site1))
                         {
                             //make sure that sites right at the edge of a grid cell end up in the same cell as in the non-mirrored level
-                            if (edge.site1.coord.x % GridCellSize < 1.0f &&
-                                edge.site1.coord.x % GridCellSize >= 0.0f) edge.site1.coord.x += 1.0f;
-                            edge.site1.coord.x = borders.Width - edge.site1.coord.x;
-                            mirroredSites.Add(edge.site1);
+                            if (edge.Site1.coord.x % GridCellSize < 1.0f &&
+                                edge.Site1.coord.x % GridCellSize >= 0.0f) edge.Site1.coord.x += 1.0f;
+                            edge.Site1.coord.x = borders.Width - edge.Site1.coord.x;
+                            mirroredSites.Add(edge.Site1);
                         }
-                        if (!mirroredSites.Contains(edge.site2))
+                        if (!mirroredSites.Contains(edge.Site2))
                         {
-                            if (edge.site2.coord.x % GridCellSize < 1.0f &&
-                                edge.site2.coord.x % GridCellSize >= 0.0f) edge.site2.coord.x += 1.0f;
-                            edge.site2.coord.x = borders.Width - edge.site2.coord.x;
-                            mirroredSites.Add(edge.site2);
+                            if (edge.Site2.coord.x % GridCellSize < 1.0f &&
+                                edge.Site2.coord.x % GridCellSize >= 0.0f) edge.Site2.coord.x += 1.0f;
+                            edge.Site2.coord.x = borders.Width - edge.Site2.coord.x;
+                            mirroredSites.Add(edge.Site2);
                         }
                         mirroredEdges.Add(edge);
                     }
@@ -567,7 +540,6 @@
             {
                 GenerateRuin(mainPath, mirror);
             }
-<<<<<<< HEAD
 
             //----------------------------------------------------------------------------------
             // create floating ice chunks
@@ -606,9 +578,6 @@
                 }
             }
 
-=======
-            
->>>>>>> 584ffd9a
             //----------------------------------------------------------------------------------
             // generate the bodies and rendered triangles of the cells
             //----------------------------------------------------------------------------------
@@ -1005,13 +974,9 @@
             ruinPos.Y = Math.Min(ruinPos.Y, borders.Y + borders.Height - ruinSize.Y / 2);
             ruinPos.Y = Math.Max(ruinPos.Y, SeaFloorTopPos + ruinSize.Y / 2.0f);
 
-<<<<<<< HEAD
             //try to move the ruins away from any cells in the main path
-=======
             float minDist = ruinRadius * 2.0f;
             float minDistSqr = minDist * minDist;
-            
->>>>>>> 584ffd9a
             int iter = 0;
             while (mainPath.Any(p => Vector2.DistanceSquared(ruinPos, p.Center) < minDistSqr))
             {
@@ -1020,12 +985,6 @@
 
                 foreach (VoronoiCell pathCell in mainPath)
                 {
-<<<<<<< HEAD
-                    float distSqr = Vector2.DistanceSquared(pathCell.Center, ruinPos);
-                    if (distSqr > 10000.0f * 10000.0f) continue;
-
-                    Vector2 moveAmount = Vector2.Normalize(ruinPos - pathCell.Center) * 100000.0f / (float)Math.Sqrt(distSqr);
-=======
                     Vector2 diff = ruinPos - pathCell.Center;
                     float distSqr = diff.LengthSquared();
                     if (distSqr < 1.0f)
@@ -1036,7 +995,6 @@
                     if (distSqr > 10000.0f * 10000.0f) continue;
 
                     Vector2 moveAmount = Vector2.Normalize(diff) * 100000.0f / (float)Math.Sqrt(distSqr);
->>>>>>> 584ffd9a
                     
                     weighedPathPos += moveAmount;
                     weighedPathPos.Y = Math.Min(borders.Y + borders.Height - ruinSize.Y / 2, weighedPathPos.Y);
@@ -1264,22 +1222,12 @@
             int endY = Math.Min(gridPosY + searchDepth, cellGrid.GetLength(1) - 1);
 
             List<VoronoiCell> cells = new List<VoronoiCell>();
-<<<<<<< HEAD
-            for (int x = startX; x <= endX; x++)
-=======
-
             for (int y = startY; y <= endY; y++)
->>>>>>> 584ffd9a
             {
                 for (int x = startX; x <= endX; x++)
                 {
-<<<<<<< HEAD
                     cells.AddRange(cellGrid[x, y]);
                 }
-=======
-                    foreach (VoronoiCell cell in cellGrid[x, y]) cells.Add(cell); 
-                }                              
->>>>>>> 584ffd9a
             }
             
             foreach (LevelWall wall in extraWalls)
