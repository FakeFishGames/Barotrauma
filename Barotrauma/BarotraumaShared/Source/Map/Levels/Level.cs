--- conflicted
+++ resolved
@@ -216,22 +216,16 @@
             this.Biome = biome;
             this.Difficulty = difficulty;
             this.generationParams = generationParams;
-
-<<<<<<< HEAD
+            
             sizeFactor = MathHelper.Clamp(sizeFactor, 0.0f, 1.0f);
-            float width = MathHelper.Lerp(generationParams.MinWidth, generationParams.MaxWidth, sizeFactor);
+            int width = (int)MathHelper.Lerp(generationParams.MinWidth, generationParams.MaxWidth, sizeFactor);
 
             borders = new Rectangle(0, 0,
-                (int)(Math.Ceiling(width / GridCellSize) * GridCellSize),
-                (int)(Math.Ceiling(generationParams.Height / GridCellSize) * GridCellSize));
+                (width / GridCellSize) * GridCellSize,
+                (generationParams.Height / GridCellSize) * GridCellSize);
 
             //remove from entity dictionary
             base.Remove();
-=======
-            borders = new Rectangle(0, 0, 
-                (generationParams.Width / GridCellSize) * GridCellSize, 
-                (generationParams.Height / GridCellSize) * GridCellSize);
->>>>>>> 7c8ae8b0
         }
 
         public static Level CreateRandom(LocationConnection locationConnection)
@@ -298,15 +292,6 @@
             List<Vector2> sites = new List<Vector2>();
             
             Voronoi voronoi = new Voronoi(1.0);
-<<<<<<< HEAD
-            
-=======
-
-            //List<Vector2> sites = new List<Vector2>();
-
-            bodies = new List<Body>();
-
->>>>>>> 7c8ae8b0
             Rand.SetSyncedSeed(ToolBox.StringToInt(seed));
 
 #if CLIENT
@@ -361,14 +346,6 @@
             //----------------------------------------------------------------------------------
             //generate voronoi sites
             //----------------------------------------------------------------------------------
-
-<<<<<<< HEAD
-            Vector2 siteInterval = generationParams.VoronoiSiteInterval;
-            Vector2 siteVariance = generationParams.VoronoiSiteVariance;
-
-            float siteIntervalSqr = siteInterval.LengthSquared();
-            for (float x = siteInterval.X / 2; x < borders.Width; x += siteInterval.X)
-=======
 
             Point siteInterval = generationParams.VoronoiSiteInterval;
             int siteIntervalSqr = (siteInterval.X * siteInterval.X + siteInterval.Y * siteInterval.Y);
@@ -376,18 +353,13 @@
             List<double> siteCoordsX = new List<double>((borders.Height / siteInterval.Y) * (borders.Width / siteInterval.Y));
             List<double> siteCoordsY = new List<double>((borders.Height / siteInterval.Y) * (borders.Width / siteInterval.Y));
             for (int x = siteInterval.X / 2; x < borders.Width; x += siteInterval.X)
->>>>>>> 7c8ae8b0
             {
                 for (int y = siteInterval.Y / 2; y < borders.Height; y += siteInterval.Y)
                 {
                     int siteX = x + Rand.Range(-siteVariance.X, siteVariance.X, Rand.RandSync.Server);
                     int siteY = y + Rand.Range(-siteVariance.Y, siteVariance.Y, Rand.RandSync.Server);
 
-<<<<<<< HEAD
-                    if (smallTunnels.Any(t => t.Any(node => Vector2.DistanceSquared(node, site) < siteIntervalSqr)))
-=======
                     if (smallTunnels.Any(t => t.Any(node => MathUtils.DistanceSquared(node.X, node.Y, siteX, siteY) < siteIntervalSqr)))
->>>>>>> 7c8ae8b0
                     {
                         //add some more sites around the small tunnels to generate more small voronoi cells
                         if (x < borders.Width - siteInterval.X)
@@ -464,13 +436,8 @@
             // tunnels through the tunnel nodes
             //----------------------------------------------------------------------------------
 
-<<<<<<< HEAD
-
-            List<List<Vector2>> validTunnels = new List<List<Vector2>>();
-            foreach (List<Vector2> tunnel in smallTunnels)
-=======
+            List<List<Point>> validTunnels = new List<List<Point>>();
             foreach (List<Point> tunnel in smallTunnels)
->>>>>>> 7c8ae8b0
             {
                 if (tunnel.Count < 2) continue;
 
@@ -626,27 +593,27 @@
 
             if (generationParams.FloatingIceChunkCount > 0)
             {
-                List<Vector2> iceChunkPositions = new List<Vector2>();
+                List<Point> iceChunkPositions = new List<Point>();
                 foreach (InterestingPosition pos in positionsOfInterest)
                 {
                     if (pos.PositionType != PositionType.MainPath || pos.Position.X < 5000 || pos.Position.X > Size.X - 5000) continue;
-                    if (Vector2.DistanceSquared(pos.Position, startPosition) < 10000.0f * 10000.0f) continue;
-                    if (Vector2.DistanceSquared(pos.Position, endPosition) < 10000.0f * 10000.0f) continue;
-                    if (GetTooCloseCells(pos.Position, minWidth * 0.7f).Count > 0) continue;
+                    if (Math.Abs(pos.Position.X - StartPosition.X) < 10000) continue;
+                    if (Math.Abs(pos.Position.Y - StartPosition.Y) < 10000) continue;
+                    if (GetTooCloseCells(pos.Position.ToVector2(), minWidth * 0.7f).Count > 0) continue;
                     iceChunkPositions.Add(pos.Position);
                 }
                         
                 for (int i = 0; i < generationParams.FloatingIceChunkCount; i++)
                 {
                     if (iceChunkPositions.Count == 0) break;
-                    Vector2 selectedPos = iceChunkPositions[Rand.Int(iceChunkPositions.Count, Rand.RandSync.Server)];
+                    Point selectedPos = iceChunkPositions[Rand.Int(iceChunkPositions.Count, Rand.RandSync.Server)];
                     float chunkRadius = Rand.Range(500.0f, 1000.0f, Rand.RandSync.Server);
                     var newChunk = new LevelWall(CaveGenerator.CreateRandomChunk(chunkRadius, 8, chunkRadius * 0.8f), Color.White, this, true)
                     {
                         MoveSpeed = Rand.Range(100.0f, 200.0f, Rand.RandSync.Server),
                         MoveAmount = new Vector2(0.0f, minWidth * 0.7f)
                     };
-                    newChunk.Body.Position = ConvertUnits.ToSimUnits(selectedPos);
+                    newChunk.Body.Position = ConvertUnits.ToSimUnits(selectedPos.ToVector2());
                     newChunk.Body.BodyType = BodyType.Dynamic;
                     newChunk.Body.FixedRotation = true;
                     newChunk.Body.LinearDamping = 0.5f;
@@ -949,16 +916,8 @@
             }
 
             SeaFloorTopPos = bottomPositions.Max(p => p.Y);
-<<<<<<< HEAD
-            seaFloor = new LevelWall(bottomPositions, new Vector2(0.0f, -2000.0f), generationParams.WallColor, this);
+            seaFloor = new LevelWall(bottomPositions.Select(p => p.ToVector2()).ToList(), new Vector2(0.0f, -2000.0f), generationParams.WallColor, this);
             extraWalls.Add(seaFloor);
-=======
-            
-            extraWalls = new LevelWall[] 
-            {
-                new LevelWall(bottomPositions.Select(p => p.ToVector2()).ToList(), new Vector2(0.0f, -2000.0f), backgroundColor, this)
-            };
->>>>>>> 7c8ae8b0
 
             BottomBarrier = BodyFactory.CreateEdge(GameMain.World,
                 ConvertUnits.ToSimUnits(new Vector2(borders.X, 0)),
@@ -1052,29 +1011,21 @@
                     //head back down if the tunnel has reached the top of the level
                     dir.y = -dir.y;
                 }
-<<<<<<< HEAD
-                else if (tunnelNodes.Last().Y + normalizedDir.Y + normalizedDir.Y < 500.0f)
+                else if (tunnelNodes.Last().Y + dir.y * 500 < 500)
                 {
                     //head back up if reached the bottom of the level
-                    normalizedDir.Y = -normalizedDir.Y;
-=======
+                    dir.y = -dir.y;
+                }
                 else if (tunnelNodes.Last().Y + dir.y + dir.y < 0.0f ||
                     tunnelNodes.Last().Y + dir.y + dir.y < SeaFloorTopPos)
                 {
                     //head back up if reached the sea floor
                     dir.y = -dir.y;
->>>>>>> 7c8ae8b0
                 }
 
                 Point nextNode = tunnelNodes.Last() + new Point((int)(dir.x * sectionLength), (int)(dir.y * sectionLength));
-
-<<<<<<< HEAD
-                nextNode.X = MathHelper.Clamp(nextNode.X, 500.0f, Size.X - 500.0f);
-                nextNode.Y = MathHelper.Clamp(nextNode.Y, 500.0f, Size.Y - 500.0f);
-=======
                 nextNode.X = MathHelper.Clamp(nextNode.X, 500, Size.X - 500);
                 nextNode.Y = MathHelper.Clamp(nextNode.Y, SeaFloorTopPos, Size.Y - 500);
->>>>>>> 7c8ae8b0
                 tunnelNodes.Add(nextNode);
                 currLength += sectionLength;
             }
@@ -1084,19 +1035,12 @@
 
         private void GenerateRuin(List<VoronoiCell> mainPath, Level level, bool mirror)
         {
-<<<<<<< HEAD
             var ruinGenerationParams = RuinGenerationParams.GetRandom();
 
-            Vector2 ruinSize = new Vector2(
+            Point ruinSize = new Point(
                 Rand.Range(ruinGenerationParams.SizeMin.X, ruinGenerationParams.SizeMax.X, Rand.RandSync.Server), 
                 Rand.Range(ruinGenerationParams.SizeMin.Y, ruinGenerationParams.SizeMax.Y, Rand.RandSync.Server));
-            float ruinRadius = Math.Max(ruinSize.X, ruinSize.Y) * 0.5f;
-=======
-            Point ruinSize = new Point(
-                Rand.Range(5000, 8000, Rand.RandSync.Server), 
-                Rand.Range(5000, 8000, Rand.RandSync.Server));
             int ruinRadius = Math.Max(ruinSize.X, ruinSize.Y) / 2;
->>>>>>> 7c8ae8b0
             
             int cellIndex = Rand.Int(cells.Count, Rand.RandSync.Server);
             Point ruinPos = new Point((int)cells[cellIndex].site.coord.x, (int)cells[cellIndex].site.coord.x);
@@ -1110,20 +1054,12 @@
             ruinPos.Y = Math.Min(ruinPos.Y, borders.Y + borders.Height - ruinSize.Y / 2);
             ruinPos.Y = Math.Max(ruinPos.Y, SeaFloorTopPos + ruinSize.Y / 2);
 
-<<<<<<< HEAD
-            //try to move the ruins away from any cells in the main path
-            float minDist = ruinRadius * 2.0f;
-            float minDistSqr = minDist * minDist;
-            int iter = 0;
-            while (mainPath.Any(p => Vector2.DistanceSquared(ruinPos, p.Center) < minDistSqr) ||
-                ruins.Any(r => r.Area.Intersects(new Rectangle(MathUtils.ToPoint(ruinPos - ruinSize / 2), MathUtils.ToPoint(ruinSize)))))
-=======
             double minDist = ruinRadius * 2;
             double minDistSqr = minDist * minDist;
-            
+
             int iter = 0;
-            while (mainPath.Any(p => MathUtils.DistanceSquared(ruinPos.X, ruinPos.Y, p.site.coord.x, p.site.coord.y) < minDistSqr))
->>>>>>> 7c8ae8b0
+            while (mainPath.Any(p => MathUtils.DistanceSquared(ruinPos.X, ruinPos.Y, p.site.coord.x, p.site.coord.y) < minDistSqr) ||
+                ruins.Any(r => r.Area.Intersects(new Rectangle(ruinPos - new Point(ruinSize.X / 2, ruinSize.Y / 2), ruinSize))))
             {
                 double weighedPathPosX = ruinPos.X;
                 double weighedPathPosY = ruinPos.Y;
@@ -1143,41 +1079,41 @@
                     }
                     if (distSqr > 10000.0 * 10000.0) continue;
 
-<<<<<<< HEAD
-                    Vector2 moveAmount = Vector2.Normalize(diff) * 100000.0f / (float)Math.Sqrt(distSqr);
-
-                    weighedPathPos += moveAmount;
-                    weighedPathPos.Y = Math.Min(borders.Y + borders.Height - ruinSize.Y / 2, weighedPathPos.Y);
-=======
                     double moveAmountX = 1000.0 * diffX / distSqr;
                     double moveAmountY = 1000.0 * diffY / distSqr;
 
                     weighedPathPosX += moveAmountX;
                     weighedPathPosY += moveAmountY;
                     weighedPathPosY = Math.Min(borders.Y + borders.Height - ruinSize.Y / 2, weighedPathPosY);
->>>>>>> 7c8ae8b0
-                }
-                Rectangle ruinArea = new Rectangle(MathUtils.ToPoint(ruinPos - ruinSize / 2), MathUtils.ToPoint(ruinSize));
+                }
+
+                Rectangle ruinArea = new Rectangle(ruinPos - new Point(ruinSize.X / 2, ruinSize.Y / 2), ruinSize);
                 foreach (Ruin otherRuin in ruins)
                 {
                     if (!otherRuin.Area.Intersects(ruinArea)) continue;
 
-<<<<<<< HEAD
-                    Vector2 diff = (ruinArea.Center - otherRuin.Area.Center).ToVector2();
-                    if (diff.LengthSquared() < 0.01f) { diff = -Vector2.UnitY; }
-                    weighedPathPos += Vector2.Normalize(diff) *
-                        (Math.Max(ruinArea.Width, ruinArea.Height) + Math.Max(otherRuin.Area.Width, otherRuin.Area.Height)) / 2.0f;
-                }
-                
-                ruinPos = weighedPathPos;
-                if (ruinPos.Y + ruinSize.Y / 2.0f > level.Size.Y)
-                {
-                    ruinPos.Y -= ((ruinPos.Y + ruinSize.Y / 2.0f) - level.Size.Y);
-                }
-
-=======
+                    double diffX = ruinArea.Center.X - otherRuin.Area.Center.X;
+                    double diffY = ruinArea.Center.Y - otherRuin.Area.Center.Y;
+
+                    double distSqr = diffX * diffX + diffY * diffY;
+                    if (distSqr < 0.01f) { diffX = 0; diffY = -1; }
+
+                    double dist = Math.Sqrt(distSqr);
+                    double moveAmountX = diffX / dist;
+                    double moveAmountY = diffY / dist;
+
+                    int move = (Math.Max(ruinArea.Width, ruinArea.Height) + Math.Max(otherRuin.Area.Width, otherRuin.Area.Height)) / 2;
+                    moveAmountX *= move;
+                    moveAmountY *= move;
+
+                    weighedPathPosX += moveAmountX;
+                    weighedPathPosY += moveAmountY;
+                }                
                 ruinPos = new Point((int)weighedPathPosX, (int)weighedPathPosY);
->>>>>>> 7c8ae8b0
+                if (ruinPos.Y + ruinSize.Y / 2 > level.Size.Y)
+                {
+                    ruinPos.Y -= ((ruinPos.Y + ruinSize.Y / 2) - level.Size.Y);
+                }
                 if (iter > 10000) break;
             }
 
@@ -1185,11 +1121,7 @@
             double closestDist = 0.0f;
             foreach (VoronoiCell pathCell in mainPath)
             {
-<<<<<<< HEAD
-                float dist = Vector2.DistanceSquared(pathCell.Center, ruinPos);
-=======
                 double dist = MathUtils.DistanceSquared(pathCell.site.coord.x, pathCell.site.coord.y, ruinPos.X, ruinPos.Y);
->>>>>>> 7c8ae8b0
                 if (closestPathCell == null || dist < closestDist)
                 {
                     closestPathCell = pathCell;
@@ -1197,11 +1129,7 @@
                 }
             }
             
-<<<<<<< HEAD
-            var ruin = new Ruin(closestPathCell, cells, ruinGenerationParams, new Rectangle(MathUtils.ToPoint(ruinPos - ruinSize * 0.5f), MathUtils.ToPoint(ruinSize)), mirror);
-=======
-            var ruin = new Ruin(closestPathCell, cells, new Rectangle(ruinPos - new Point(ruinSize.X / 2, ruinSize.Y / 2), ruinSize), mirror);
->>>>>>> 7c8ae8b0
+            var ruin = new Ruin(closestPathCell, cells, ruinGenerationParams, new Rectangle(ruinPos - new Point(ruinSize.X / 2, ruinSize.Y / 2), ruinSize), mirror);
             ruins.Add(ruin);
             
             ruin.RuinShapes.Sort((shape1, shape2) => shape2.DistanceFromEntrance.CompareTo(shape1.DistanceFromEntrance));
@@ -1240,14 +1168,10 @@
 
         public Vector2 GetRandomItemPos(PositionType spawnPosType, float randomSpread, float minDistFromSubs, float offsetFromWall = 10.0f)
         {
-<<<<<<< HEAD
-            if (!positionsOfInterest.Any()) return Size * 0.5f;
-=======
             if (!positionsOfInterest.Any())
             {
                 return new Vector2(Size.X / 2, Size.Y / 2);
             }
->>>>>>> 7c8ae8b0
 
             Vector2 position = Vector2.Zero;
 
