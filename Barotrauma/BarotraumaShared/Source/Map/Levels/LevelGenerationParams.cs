﻿using Microsoft.Xna.Framework;
using System;
using System.Collections.Generic;
using System.Linq;
using System.Xml.Linq;

namespace Barotrauma
{
    class Biome
    {
        public readonly string Name;
        public readonly string Description;

        public readonly List<int> AllowedZones = new List<int>();
        
        public Biome(string name, string description)
        {
            Name = name;
            Description = description;
        }

        public Biome(XElement element)
        {
            Name = element.GetAttributeString("name", "Biome");
            Description = element.GetAttributeString("description", "");

            string allowedZonesStr = element.GetAttributeString("AllowedZones", "1,2,3,4,5,6,7,8,9");
            string[] zoneIndices = allowedZonesStr.Split(',');
            for (int i = 0; i < zoneIndices.Length; i++)
            {
                int zoneIndex = -1;
                if (!int.TryParse(zoneIndices[i].Trim(), out zoneIndex))
                {
                    DebugConsole.ThrowError("Error in biome config \"" + Name + "\" - \"" + zoneIndices[i] + "\" is not a valid zone index.");
                    continue;
                }
                AllowedZones.Add(zoneIndex);
            }
        }
    }

    class LevelGenerationParams : ISerializableEntity
    {
        public static List<LevelGenerationParams> LevelParams
        {
            get { return levelParams; }
        }

        private static List<LevelGenerationParams> levelParams;
        private static List<Biome> biomes;

        public string Name
        {
            get;
            private set;
        }

<<<<<<< HEAD
        private float minWidth, maxWidth, height;
=======
        private int width, height;
>>>>>>> 7c8ae8b0

        private Point voronoiSiteInterval;
        //how much the sites are "scattered" on x- and y-axis
        //if Vector2.Zero, the sites will just be placed in a regular grid pattern
        private Point voronoiSiteVariance;

        //how far apart the nodes of the main path can be
        //x = min interval, y = max interval
        private Point mainPathNodeIntervalRange;

        private int smallTunnelCount;
        //x = min length, y = max length
        private Point smallTunnelLengthRange;

        //how large portion of the bottom of the level should be "carved out"
        //if 0.0f, the bottom will be completely solid (making the abyss unreachable)
        //if 1.0f, the bottom will be completely open
        private float bottomHoleProbability;

        //the y-position of the ocean floor (= the position from which the bottom formations extend upwards)
        private int seaFloorBaseDepth;
        //how much random variance there can be in the height of the formations
        private int seaFloorVariance;

        private float cellSubdivisionLength;
        private float cellRoundingAmount;
        private float cellIrregularity;

        private int mountainCountMin, mountainCountMax;
        
        private int mountainHeightMin, mountainHeightMax;

        private int ruinCount;

        private float waterParticleScale;

        //which biomes can this type of level appear in
        private List<Biome> allowedBiomes = new List<Biome>();

        public IEnumerable<Biome> AllowedBiomes
        {
            get { return allowedBiomes; }
        }

        public Dictionary<string, SerializableProperty> SerializableProperties
        {
            get;
            set;
        }

        [Serialize("27,30,36", true), Editable]
        public Color AmbientLightColor
        {
            get;
            set;
        }

        [Serialize("20,40,50", true), Editable()]
        public Color BackgroundTextureColor
        {
            get;
            set;
        }

        [Serialize("20,40,50", true), Editable]
        public Color BackgroundColor
        {
            get;
            set;
        }

        [Serialize("255,255,255", true), Editable]
        public Color WallColor
        {
            get;
            set;
        }

<<<<<<< HEAD
        [Serialize(1000, true), Editable(MinValueInt = 0, MaxValueInt = 100000, ToolTip = "The total number of level objects (vegetation, vents, etc) in the level.")]
        public int LevelObjectAmount
        {
            get;
            set;
        }

        [Serialize(100000.0f, true), Editable(MinValueFloat = 10000, MaxValueFloat = 1000000)]
        public float MinWidth
        {
            get { return minWidth; }
            set { minWidth = Math.Max(value, 2000.0f); }
        }

        [Serialize(100000.0f, true), Editable(MinValueFloat = 10000, MaxValueFloat = 1000000)]
        public float MaxWidth
        {
            get { return maxWidth; }
            set { maxWidth = Math.Max(value, 2000.0f); }
        }

        [Serialize(50000.0f, true), Editable(MinValueFloat = 10000, MaxValueFloat = 1000000)]
        public float Height
=======
        [Serialize(100000, false)]
        public int Width
        {
            get { return width; }
            set { width = Math.Max(value, 2000); }
        }

        [Serialize(50000, false)]
        public int Height
>>>>>>> 7c8ae8b0
        {
            get { return height; }
            set { height = Math.Max(value, 2000); }
        }

<<<<<<< HEAD
        [Serialize("3000.0, 3000.0", true), Editable(
            ToolTip = "How far from each other voronoi sites are placed. " +
            "Sites determine shape of the voronoi graph which the level walls are generated from. " +
            "(Decreasing this value causes the number of sites, and the complexity of the level, to increase exponentially - be careful when adjusting)")]
        public Vector2 VoronoiSiteInterval
=======
        public Point VoronoiSiteInterval
>>>>>>> 7c8ae8b0
        {
            get { return voronoiSiteInterval; }
            set
            {
<<<<<<< HEAD
                voronoiSiteInterval.X = MathHelper.Clamp(value.X, 100.0f, MinWidth / 2);
                voronoiSiteInterval.Y = MathHelper.Clamp(value.Y, 100.0f, height / 2);
            }
        }

        [Serialize("700,700", true), Editable(ToolTip = "How much random variation to apply to the positions of the voronoi sites on each axis. "+
            "Small values produce roughly rectangular level walls. The larger the values are, the less uniform the shapes get.")]
        public Vector2 VoronoiSiteVariance
=======
                voronoiSiteInterval.X = MathHelper.Clamp(value.X, 100, width / 2);
                voronoiSiteInterval.Y = MathHelper.Clamp(value.Y, 100, height / 2);
            }
        }

        public Point VoronoiSiteVariance
>>>>>>> 7c8ae8b0
        {
            get { return voronoiSiteVariance; }
            set
            {
                voronoiSiteVariance = new Point(
                    MathHelper.Clamp(value.X, 0, voronoiSiteInterval.X),
                    MathHelper.Clamp(value.Y, 0, voronoiSiteInterval.Y));
            }
        }

<<<<<<< HEAD
        [Serialize(1000.0f, true), Editable(MinValueFloat = 100.0f, MaxValueFloat = 10000.0f, ToolTip = "The edges of the individual wall cells are subdivided into edges of this size. "
            + "Can be used in conjunction with the rounding values to make the cells rounder. Smaller values will make the cells look smoother, " +
            "but make the level more performance-intensive as the number of polygons used in rendering and physics calculations increases.")]
        public float CellSubdivisionLength
        {
            get { return cellSubdivisionLength; }
            set
            {
                cellSubdivisionLength = Math.Max(value, 10.0f);
            }
        }


        [Serialize(0.5f, true), Editable(MinValueFloat = 0.0f, MaxValueFloat = 1.0f, ToolTip = "How much the individual wall cells are rounded. "
            +"Note that the final shape of the cells is also affected by the CellSubdivisionLength parameter.")]
        public float CellRoundingAmount
        {
            get { return cellRoundingAmount; }
            set
            {
                cellRoundingAmount = MathHelper.Clamp(value, 0.0f, 1.0f);
            }
        }

        [Serialize(0.1f, true), Editable(MinValueFloat = 0.0f, MaxValueFloat = 1.0f, ToolTip = "How much random variance is applied to the edges of the cells. "
            + "Note that the final shape of the cells is also affected by the CellSubdivisionLength parameter.")]
        public float CellIrregularity
        {
            get { return cellIrregularity; }
            set
            {
                cellIrregularity = MathHelper.Clamp(value, 0.0f, 1.0f);
            }
        }


        [Serialize("5000.0, 10000.0", true), Editable(ToolTip = "The distance between the nodes that are used to generate the main path through the level (min, max). Larger values produce a straighter path.")]
        public Vector2 MainPathNodeIntervalRange
=======
        public Point MainPathNodeIntervalRange
>>>>>>> 7c8ae8b0
        {
            get { return mainPathNodeIntervalRange; }
            set
            {
<<<<<<< HEAD
                mainPathNodeIntervalRange.X = MathHelper.Clamp(value.X, 100.0f, MinWidth / 2);
                mainPathNodeIntervalRange.Y = MathHelper.Clamp(value.Y, mainPathNodeIntervalRange.X, MinWidth / 2);
=======
                mainPathNodeIntervalRange.X = MathHelper.Clamp(value.X, 100, width / 2);
                mainPathNodeIntervalRange.Y = MathHelper.Clamp(value.Y, mainPathNodeIntervalRange.X, width / 2);
>>>>>>> 7c8ae8b0
            }
        }

        [Serialize(5, true), Editable(ToolTip = "The number of small tunnels placed along the main path.")]
        public int SmallTunnelCount
        {
            get { return smallTunnelCount; }
            set { smallTunnelCount = MathHelper.Clamp(value, 0, 100); }
        }

<<<<<<< HEAD
        [Serialize("5000.0, 10000.0", true), Editable(ToolTip = "The minimum and maximum length of small tunnels placed along the main path.")]
        public Vector2 SmallTunnelLengthRange
=======
        public Point SmallTunnelLengthRange
>>>>>>> 7c8ae8b0
        {
            get { return smallTunnelLengthRange; }
            set
            {
<<<<<<< HEAD
                smallTunnelLengthRange.X = MathHelper.Clamp(value.X, 100.0f, MinWidth);
                smallTunnelLengthRange.Y = MathHelper.Clamp(value.Y, smallTunnelLengthRange.X, MinWidth);
            }
        }

        [Serialize(0, true)]
        public int FloatingIceChunkCount
        {
            get;
            set;
        }

        [Serialize(-300000.0f, true), Editable(MinValueFloat = Level.MaxEntityDepth, MaxValueFloat = 0.0f, ToolTip = "How far below the level the sea floor is placed.")]
        public float SeaFloorDepth
=======
                smallTunnelLengthRange.X = MathHelper.Clamp(value.X, 100, width);
                smallTunnelLengthRange.Y = MathHelper.Clamp(value.Y, smallTunnelLengthRange.X, width);
            }
        }

        [Serialize(300000, false)]
        public int SeaFloorDepth
>>>>>>> 7c8ae8b0
        {
            get { return seaFloorBaseDepth; }
            set { seaFloorBaseDepth = MathHelper.Clamp(value, Level.MaxEntityDepth, 0); }
        }

<<<<<<< HEAD
        [Serialize(1000.0f, true), Editable(MinValueFloat = 0.0f, MaxValueFloat = 100000.0f, ToolTip = "Variance of the depth of the sea floor. Smaller values produce a smoother sea floor.")]
        public float SeaFloorVariance
=======
        [Serialize(1000, false)]
        public int SeaFloorVariance
>>>>>>> 7c8ae8b0
        {
            get { return seaFloorVariance; }
            set { seaFloorVariance = value; }
        }

        [Serialize(0, true), Editable(MinValueInt = 0, MaxValueInt = 20, ToolTip = "The minimum number of mountains on the sea floor.")]
        public int MountainCountMin
        {
            get { return mountainCountMin; }
            set
            {
                mountainCountMin = Math.Max(value, 0);
            }
        }

        [Serialize(0, true), Editable(MinValueInt = 0, MaxValueInt = 20, ToolTip = "The maximum number of mountains on the sea floor.")]
        public int MountainCountMax
        {
            get { return mountainCountMax; }
            set
            {
                mountainCountMax = Math.Max(value, 0);
            }
        }

<<<<<<< HEAD
        [Serialize(1000.0f, true), Editable(MinValueFloat = 0.0f, MaxValueFloat = 1000000.0f, ToolTip = "The minimum height of the mountains on the sea floor.")]
        public float MountainHeightMin
=======
        [Serialize(1000, false)]
        public int MountainHeightMin
>>>>>>> 7c8ae8b0
        {
            get { return mountainHeightMin; }
            set
            {
                mountainHeightMin = Math.Max(value, 0);
            }
        }

<<<<<<< HEAD
        [Serialize(5000.0f, true), Editable(MinValueFloat = 0.0f, MaxValueFloat = 1000000.0f, ToolTip = "The maximum height of the mountains on the sea floor.")]
        public float MountainHeightMax
=======
        [Serialize(5000, false)]
        public int MountainHeightMax
>>>>>>> 7c8ae8b0
        {
            get { return mountainHeightMax; }
            set
            {
                mountainHeightMax = Math.Max(value, 0);
            }
        }

        [Serialize(1, true), Editable(MinValueInt = 0, MaxValueInt = 50, ToolTip = "The number of alien ruins in the level.")]
        public int RuinCount
        {
            get { return ruinCount; }
            set { ruinCount = MathHelper.Clamp(value, 0, 10); }
        }

        [Serialize(0.4f, true), Editable(ToolTip = "The probability for wall cells to be removed from the bottom of the map. A value of 0 will produce a completely enclosed tunnel and 1 will make the entire bottom of the level completely open.")]
        public float BottomHoleProbability
        {
            get { return bottomHoleProbability; }
            set { bottomHoleProbability = MathHelper.Clamp(value, 0.0f, 1.0f); }
        }

        [Serialize(1.0f, true), Editable(ToolTip = "Scale of the water particle texture.")]
        public float WaterParticleScale
        {
            get { return waterParticleScale; }
            private set { waterParticleScale = Math.Max(value, 0.01f); }
        }

        public Sprite BackgroundSprite { get; private set; }
        public Sprite BackgroundTopSprite { get; private set; }
        public Sprite WallSprite { get; private set; }
        public Sprite WallEdgeSprite { get; private set; }
        public Sprite WaterParticles { get; private set; }
        
        public static List<Biome> GetBiomes()
        {
            return biomes;
        }

        public static LevelGenerationParams GetRandom(string seed, Biome biome = null)
        {
            Rand.SetSyncedSeed(ToolBox.StringToInt(seed));

            if (levelParams == null || !levelParams.Any())
            {
                DebugConsole.ThrowError("Level generation presets not found - using default presets");
                return new LevelGenerationParams(null);
            }

            if (biome == null)
            {
                return levelParams[Rand.Range(0, levelParams.Count, Rand.RandSync.Server)];
            }

            var matchingLevelParams = levelParams.FindAll(lp => lp.allowedBiomes.Contains(biome));
            if (matchingLevelParams.Count == 0)
            {
                DebugConsole.ThrowError("Level generation presets not found for the biome \"" + biome.Name + "\"!");
                return new LevelGenerationParams(null);
            }

            return matchingLevelParams[Rand.Range(0, matchingLevelParams.Count, Rand.RandSync.Server)];
        }

        private LevelGenerationParams(XElement element)
        {
            Name = element == null ? "default" : element.Name.ToString();
            SerializableProperties = SerializableProperty.DeserializeProperties(this, element);
<<<<<<< HEAD
            
            VoronoiSiteVariance = element.GetAttributeVector2("VoronoiSiteVariance", new Vector2(voronoiSiteInterval.X, voronoiSiteInterval.Y) * 0.4f);
=======

            Vector3 colorVector = element.GetAttributeVector3("BackgroundColor", new Vector3(50, 46, 20));
            BackgroundColor = new Color((int)colorVector.X, (int)colorVector.Y, (int)colorVector.Z);

            colorVector = element.GetAttributeVector3("WallColor", new Vector3(255,255,255));
            WallColor = new Color((int)colorVector.X, (int)colorVector.Y, (int)colorVector.Z);

            VoronoiSiteInterval = element.GetAttributePoint("VoronoiSiteInterval", new Point(3000, 3000));

            VoronoiSiteVariance = element.GetAttributePoint("VoronoiSiteVariance", new Point(voronoiSiteInterval.X / 2, voronoiSiteInterval.Y / 2));

            MainPathNodeIntervalRange = element.GetAttributePoint("MainPathNodeIntervalRange", new Point(5000, 10000));

            SmallTunnelLengthRange = element.GetAttributePoint("SmallTunnelLengthRange", new Point(5000, 10000));
>>>>>>> 7c8ae8b0
            
            string biomeStr = element.GetAttributeString("biomes", "");

            if (string.IsNullOrWhiteSpace(biomeStr))
            {
                allowedBiomes = new List<Biome>(biomes);
            }
            else
            {
                string[] biomeNames = biomeStr.Split(',');
                for (int i = 0; i < biomeNames.Length; i++)
                {
                    string biomeName = biomeNames[i].Trim().ToLowerInvariant();
                    Biome matchingBiome = biomes.Find(b => b.Name.ToLowerInvariant() == biomeName);
                    if (matchingBiome == null)
                    {
                        DebugConsole.ThrowError("Error in level generation parameters: biome \"" + biomeName + "\" not found.");
                        continue;
                    }

                    allowedBiomes.Add(matchingBiome);
                }
            }

            foreach (XElement subElement in element.Elements())
            {
                switch (subElement.Name.ToString().ToLowerInvariant())
                {
                    case "background":
                        BackgroundSprite = new Sprite(subElement);
                        break;
                    case "backgroundtop":
                        BackgroundTopSprite = new Sprite(subElement);
                        break;
                    case "wall":
                        WallSprite = new Sprite(subElement);
                        break;
                    case "walledge":
                        WallEdgeSprite = new Sprite(subElement);
                        break;
                    case "waterparticles":
                        WaterParticles = new Sprite(subElement);
                        break;
                }
            }
        }

        public static void LoadPresets()
        {
            levelParams = new List<LevelGenerationParams>();
            biomes = new List<Biome>();

            var files = GameMain.Instance.GetFilesOfType(ContentType.LevelGenerationParameters);
            if (!files.Any())
            {
                files = new List<string>() { "Content/Map/LevelGenerationParameters.xml" };
            }
            
            List<XElement> biomeElements = new List<XElement>();
            List<XElement> levelParamElements = new List<XElement>();

            foreach (string file in files)
            {
                XDocument doc = XMLExtensions.TryLoadXml(file);
                if (doc == null || doc.Root == null) return;

                foreach (XElement element in doc.Root.Elements())
                {
                    if (element.Name.ToString().ToLowerInvariant() == "biomes")
                    {
                        biomeElements.AddRange(element.Elements());
                    }
                    else
                    {
                        levelParamElements.Add(element);
                    }
                }
            }

            foreach (XElement biomeElement in biomeElements)
            {
                biomes.Add(new Biome(biomeElement));
            }

            foreach (XElement levelParamElement in levelParamElements)
            {
                levelParams.Add(new LevelGenerationParams(levelParamElement));
            }
        }
    }
}<|MERGE_RESOLUTION|>--- conflicted
+++ resolved
@@ -54,12 +54,8 @@
             get;
             private set;
         }
-
-<<<<<<< HEAD
-        private float minWidth, maxWidth, height;
-=======
-        private int width, height;
->>>>>>> 7c8ae8b0
+        
+        private int minWidth, maxWidth, height;
 
         private Point voronoiSiteInterval;
         //how much the sites are "scattered" on x- and y-axis
@@ -84,7 +80,7 @@
         //how much random variance there can be in the height of the formations
         private int seaFloorVariance;
 
-        private float cellSubdivisionLength;
+        private int cellSubdivisionLength;
         private float cellRoundingAmount;
         private float cellIrregularity;
 
@@ -137,8 +133,7 @@
             get;
             set;
         }
-
-<<<<<<< HEAD
+        
         [Serialize(1000, true), Editable(MinValueInt = 0, MaxValueInt = 100000, ToolTip = "The total number of level objects (vegetation, vents, etc) in the level.")]
         public int LevelObjectAmount
         {
@@ -146,68 +141,44 @@
             set;
         }
 
-        [Serialize(100000.0f, true), Editable(MinValueFloat = 10000, MaxValueFloat = 1000000)]
-        public float MinWidth
+        [Serialize(100000, true), Editable(MinValueInt = 10000, MaxValueInt = 1000000)]
+        public int MinWidth
         {
             get { return minWidth; }
-            set { minWidth = Math.Max(value, 2000.0f); }
-        }
-
-        [Serialize(100000.0f, true), Editable(MinValueFloat = 10000, MaxValueFloat = 1000000)]
-        public float MaxWidth
+            set { minWidth = Math.Max(value, 2000); }
+        }
+
+        [Serialize(100000, true), Editable(MinValueInt = 10000, MaxValueInt = 1000000)]
+        public int MaxWidth
         {
             get { return maxWidth; }
-            set { maxWidth = Math.Max(value, 2000.0f); }
-        }
-
-        [Serialize(50000.0f, true), Editable(MinValueFloat = 10000, MaxValueFloat = 1000000)]
-        public float Height
-=======
-        [Serialize(100000, false)]
-        public int Width
-        {
-            get { return width; }
-            set { width = Math.Max(value, 2000); }
-        }
-
-        [Serialize(50000, false)]
+            set { maxWidth = Math.Max(value, 2000); }
+        }
+
+        [Serialize(50000, true), Editable(MinValueInt = 10000, MaxValueInt = 1000000)]
         public int Height
->>>>>>> 7c8ae8b0
         {
             get { return height; }
             set { height = Math.Max(value, 2000); }
         }
-
-<<<<<<< HEAD
-        [Serialize("3000.0, 3000.0", true), Editable(
+        
+        [Serialize("3000, 3000", true), Editable(
             ToolTip = "How far from each other voronoi sites are placed. " +
             "Sites determine shape of the voronoi graph which the level walls are generated from. " +
             "(Decreasing this value causes the number of sites, and the complexity of the level, to increase exponentially - be careful when adjusting)")]
-        public Vector2 VoronoiSiteInterval
-=======
         public Point VoronoiSiteInterval
->>>>>>> 7c8ae8b0
         {
             get { return voronoiSiteInterval; }
             set
             {
-<<<<<<< HEAD
-                voronoiSiteInterval.X = MathHelper.Clamp(value.X, 100.0f, MinWidth / 2);
-                voronoiSiteInterval.Y = MathHelper.Clamp(value.Y, 100.0f, height / 2);
+                voronoiSiteInterval.X = MathHelper.Clamp(value.X, 100, MinWidth / 2);
+                voronoiSiteInterval.Y = MathHelper.Clamp(value.Y, 100, height / 2);
             }
         }
 
         [Serialize("700,700", true), Editable(ToolTip = "How much random variation to apply to the positions of the voronoi sites on each axis. "+
             "Small values produce roughly rectangular level walls. The larger the values are, the less uniform the shapes get.")]
-        public Vector2 VoronoiSiteVariance
-=======
-                voronoiSiteInterval.X = MathHelper.Clamp(value.X, 100, width / 2);
-                voronoiSiteInterval.Y = MathHelper.Clamp(value.Y, 100, height / 2);
-            }
-        }
-
         public Point VoronoiSiteVariance
->>>>>>> 7c8ae8b0
         {
             get { return voronoiSiteVariance; }
             set
@@ -217,17 +188,16 @@
                     MathHelper.Clamp(value.Y, 0, voronoiSiteInterval.Y));
             }
         }
-
-<<<<<<< HEAD
-        [Serialize(1000.0f, true), Editable(MinValueFloat = 100.0f, MaxValueFloat = 10000.0f, ToolTip = "The edges of the individual wall cells are subdivided into edges of this size. "
+        
+        [Serialize(1000, true), Editable(MinValueInt = 100, MaxValueInt = 10000, ToolTip = "The edges of the individual wall cells are subdivided into edges of this size. "
             + "Can be used in conjunction with the rounding values to make the cells rounder. Smaller values will make the cells look smoother, " +
             "but make the level more performance-intensive as the number of polygons used in rendering and physics calculations increases.")]
-        public float CellSubdivisionLength
+        public int CellSubdivisionLength
         {
             get { return cellSubdivisionLength; }
             set
             {
-                cellSubdivisionLength = Math.Max(value, 10.0f);
+                cellSubdivisionLength = Math.Max(value, 10);
             }
         }
 
@@ -255,22 +225,14 @@
         }
 
 
-        [Serialize("5000.0, 10000.0", true), Editable(ToolTip = "The distance between the nodes that are used to generate the main path through the level (min, max). Larger values produce a straighter path.")]
-        public Vector2 MainPathNodeIntervalRange
-=======
+        [Serialize("5000, 10000", true), Editable(ToolTip = "The distance between the nodes that are used to generate the main path through the level (min, max). Larger values produce a straighter path.")]
         public Point MainPathNodeIntervalRange
->>>>>>> 7c8ae8b0
         {
             get { return mainPathNodeIntervalRange; }
             set
             {
-<<<<<<< HEAD
-                mainPathNodeIntervalRange.X = MathHelper.Clamp(value.X, 100.0f, MinWidth / 2);
+                mainPathNodeIntervalRange.X = MathHelper.Clamp(value.X, 100, MinWidth / 2);
                 mainPathNodeIntervalRange.Y = MathHelper.Clamp(value.Y, mainPathNodeIntervalRange.X, MinWidth / 2);
-=======
-                mainPathNodeIntervalRange.X = MathHelper.Clamp(value.X, 100, width / 2);
-                mainPathNodeIntervalRange.Y = MathHelper.Clamp(value.Y, mainPathNodeIntervalRange.X, width / 2);
->>>>>>> 7c8ae8b0
             }
         }
 
@@ -280,19 +242,14 @@
             get { return smallTunnelCount; }
             set { smallTunnelCount = MathHelper.Clamp(value, 0, 100); }
         }
-
-<<<<<<< HEAD
-        [Serialize("5000.0, 10000.0", true), Editable(ToolTip = "The minimum and maximum length of small tunnels placed along the main path.")]
-        public Vector2 SmallTunnelLengthRange
-=======
+        
+        [Serialize("5000, 10000", true), Editable(ToolTip = "The minimum and maximum length of small tunnels placed along the main path.")]
         public Point SmallTunnelLengthRange
->>>>>>> 7c8ae8b0
         {
             get { return smallTunnelLengthRange; }
             set
             {
-<<<<<<< HEAD
-                smallTunnelLengthRange.X = MathHelper.Clamp(value.X, 100.0f, MinWidth);
+                smallTunnelLengthRange.X = MathHelper.Clamp(value.X, 100, MinWidth);
                 smallTunnelLengthRange.Y = MathHelper.Clamp(value.Y, smallTunnelLengthRange.X, MinWidth);
             }
         }
@@ -304,29 +261,15 @@
             set;
         }
 
-        [Serialize(-300000.0f, true), Editable(MinValueFloat = Level.MaxEntityDepth, MaxValueFloat = 0.0f, ToolTip = "How far below the level the sea floor is placed.")]
-        public float SeaFloorDepth
-=======
-                smallTunnelLengthRange.X = MathHelper.Clamp(value.X, 100, width);
-                smallTunnelLengthRange.Y = MathHelper.Clamp(value.Y, smallTunnelLengthRange.X, width);
-            }
-        }
-
-        [Serialize(300000, false)]
+        [Serialize(300000, true), Editable(MinValueFloat = Level.MaxEntityDepth, MaxValueFloat = 0.0f, ToolTip = "How far below the level the sea floor is placed.")]
         public int SeaFloorDepth
->>>>>>> 7c8ae8b0
         {
             get { return seaFloorBaseDepth; }
             set { seaFloorBaseDepth = MathHelper.Clamp(value, Level.MaxEntityDepth, 0); }
         }
 
-<<<<<<< HEAD
-        [Serialize(1000.0f, true), Editable(MinValueFloat = 0.0f, MaxValueFloat = 100000.0f, ToolTip = "Variance of the depth of the sea floor. Smaller values produce a smoother sea floor.")]
-        public float SeaFloorVariance
-=======
-        [Serialize(1000, false)]
+        [Serialize(1000, true), Editable(MinValueFloat = 0.0f, MaxValueFloat = 100000.0f, ToolTip = "Variance of the depth of the sea floor. Smaller values produce a smoother sea floor.")]
         public int SeaFloorVariance
->>>>>>> 7c8ae8b0
         {
             get { return seaFloorVariance; }
             set { seaFloorVariance = value; }
@@ -351,14 +294,9 @@
                 mountainCountMax = Math.Max(value, 0);
             }
         }
-
-<<<<<<< HEAD
-        [Serialize(1000.0f, true), Editable(MinValueFloat = 0.0f, MaxValueFloat = 1000000.0f, ToolTip = "The minimum height of the mountains on the sea floor.")]
-        public float MountainHeightMin
-=======
-        [Serialize(1000, false)]
+        
+        [Serialize(1000, true), Editable(MinValueInt = 0, MaxValueInt = 1000000, ToolTip = "The minimum height of the mountains on the sea floor.")]
         public int MountainHeightMin
->>>>>>> 7c8ae8b0
         {
             get { return mountainHeightMin; }
             set
@@ -366,14 +304,9 @@
                 mountainHeightMin = Math.Max(value, 0);
             }
         }
-
-<<<<<<< HEAD
-        [Serialize(5000.0f, true), Editable(MinValueFloat = 0.0f, MaxValueFloat = 1000000.0f, ToolTip = "The maximum height of the mountains on the sea floor.")]
-        public float MountainHeightMax
-=======
-        [Serialize(5000, false)]
+        
+        [Serialize(5000, true), Editable(MinValueInt = 0, MaxValueInt = 1000000, ToolTip = "The maximum height of the mountains on the sea floor.")]
         public int MountainHeightMax
->>>>>>> 7c8ae8b0
         {
             get { return mountainHeightMax; }
             set
@@ -443,28 +376,8 @@
         {
             Name = element == null ? "default" : element.Name.ToString();
             SerializableProperties = SerializableProperty.DeserializeProperties(this, element);
-<<<<<<< HEAD
-            
-            VoronoiSiteVariance = element.GetAttributeVector2("VoronoiSiteVariance", new Vector2(voronoiSiteInterval.X, voronoiSiteInterval.Y) * 0.4f);
-=======
-
-            Vector3 colorVector = element.GetAttributeVector3("BackgroundColor", new Vector3(50, 46, 20));
-            BackgroundColor = new Color((int)colorVector.X, (int)colorVector.Y, (int)colorVector.Z);
-
-            colorVector = element.GetAttributeVector3("WallColor", new Vector3(255,255,255));
-            WallColor = new Color((int)colorVector.X, (int)colorVector.Y, (int)colorVector.Z);
-
-            VoronoiSiteInterval = element.GetAttributePoint("VoronoiSiteInterval", new Point(3000, 3000));
-
-            VoronoiSiteVariance = element.GetAttributePoint("VoronoiSiteVariance", new Point(voronoiSiteInterval.X / 2, voronoiSiteInterval.Y / 2));
-
-            MainPathNodeIntervalRange = element.GetAttributePoint("MainPathNodeIntervalRange", new Point(5000, 10000));
-
-            SmallTunnelLengthRange = element.GetAttributePoint("SmallTunnelLengthRange", new Point(5000, 10000));
->>>>>>> 7c8ae8b0
-            
+                        
             string biomeStr = element.GetAttributeString("biomes", "");
-
             if (string.IsNullOrWhiteSpace(biomeStr))
             {
                 allowedBiomes = new List<Biome>(biomes);
