--- conflicted
+++ resolved
@@ -183,11 +183,7 @@
 
             foreach (GraphEdge ge in graphEdges)
             {
-<<<<<<< HEAD
-                if (ge.Point1 == ge.Point2) continue;
-=======
-                if (Vector2.DistanceSquared(ge.point1, ge.point2) < 0.001f) continue;
->>>>>>> 756278bb
+                if (Vector2.DistanceSquared(ge.Point1, ge.Point2) < 0.001f) continue;
 
                 for (int i = 0; i < 2; i++)
                 {
