--- conflicted
+++ resolved
@@ -347,12 +347,8 @@
 
             return pathCells;
         }
-
-<<<<<<< HEAD
-        public static Body GeneratePolygons(List<VoronoiCell> cells, out List<Vector2[]> renderTriangles, bool setSolid = true)
-=======
-        public static List<Body> GeneratePolygons(List<VoronoiCell> cells, Level level, out List<Vector2[]> renderTriangles, bool setSolid = true)
->>>>>>> b9d35eed
+        
+        public static Body GeneratePolygons(List<VoronoiCell> cells, Level level, out List<Vector2[]> renderTriangles, bool setSolid = true)
         {
             renderTriangles = new List<Vector2[]>();
 
@@ -365,10 +361,6 @@
                 BodyType = BodyType.Static,
                 CollisionCategories = Physics.CollisionLevel
             };
-<<<<<<< HEAD
-=======
-            bodies.Add(cellBody);
->>>>>>> b9d35eed
 
             for (int n = cells.Count - 1; n >= 0; n-- )
             {
@@ -433,8 +425,6 @@
                     Vertices bodyVertices = new Vertices(triangles[i]);
                     var newFixture = FixtureFactory.AttachPolygon(bodyVertices, 5.0f, cellBody);
                     newFixture.UserData = cell;
-<<<<<<< HEAD
-=======
 
                     if (newFixture.Shape.MassData.Area < FarseerPhysics.Settings.Epsilon)
                     {
@@ -444,7 +434,6 @@
                             GameAnalyticsSDK.Net.EGAErrorSeverity.Warning,
                             "Invalid triangle created by CaveGenerator (" + triangles[i][0] + ", " + triangles[i][1] + ", " + triangles[i][2] + "). Seed: " + level.Seed);
                     }
->>>>>>> b9d35eed
                 }
                 
                 cell.body = cellBody;
