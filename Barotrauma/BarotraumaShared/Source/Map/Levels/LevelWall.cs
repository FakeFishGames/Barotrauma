﻿using FarseerPhysics;
using FarseerPhysics.Dynamics;
using Microsoft.Xna.Framework;
using Microsoft.Xna.Framework.Graphics;
using System;
using System.Collections.Generic;
using Voronoi2;

namespace Barotrauma
{
    partial class LevelWall : IDisposable
    {        
        private List<VoronoiCell> cells;                
        public List<VoronoiCell> Cells
        {
            get { return cells; }
        }

<<<<<<< HEAD
        private Body body;
        public Body Body
        {
            get { return body; }
        }

        private float moveState;
        private float moveLength;

        private Vector2 moveAmount;
        public Vector2 MoveAmount
        {
            get { return moveAmount; }
            set
            {
                moveAmount = value;
                moveLength = moveAmount.Length();
            }
        }

        public float MoveSpeed;

        private Vector2? originalPos;

        public float MoveState
        {
            get { return moveState; }
            set { moveState = MathHelper.Clamp(value, 0.0f, MathHelper.TwoPi); }
        }

        public LevelWall(List<Vector2> vertices, Color color, bool giftWrap = false)
        {
            if (giftWrap)
            {
                vertices = MathUtils.GiftWrap(vertices);
            }

            VoronoiCell wallCell = new VoronoiCell(vertices.ToArray());
            for (int i = 0; i < wallCell.edges.Count; i++)
            {
                wallCell.edges[i].Cell1 = wallCell;
                wallCell.edges[i].IsSolid = true;
            }
            cells = new List<VoronoiCell>() { wallCell };

            body = CaveGenerator.GeneratePolygons(cells, out List<Vector2[]> triangles, false);
#if CLIENT
            List<VertexPositionTexture> bodyVertices = CaveGenerator.GenerateRenderVerticeList(triangles);
            SetBodyVertices(bodyVertices.ToArray(), color);
            SetWallVertices(CaveGenerator.GenerateWallShapes(cells), color);
#endif
        }

        public LevelWall(List<Vector2> edgePositions, Vector2 extendAmount, Color color)
=======
        private List<Body> bodies;
        
        public LevelWall(List<Vector2> edgePositions, Vector2 extendAmount, Color color, Level level)
>>>>>>> 9880a742
        {
            cells = new List<VoronoiCell>();
            for (int i = 0; i < edgePositions.Count - 1; i++)
            {
                Vector2[] vertices = new Vector2[4];
                vertices[0] = edgePositions[i];
                vertices[1] = edgePositions[i + 1];
                vertices[2] = vertices[0] + extendAmount;
                vertices[3] = vertices[1] + extendAmount;

                VoronoiCell wallCell = new VoronoiCell(vertices);
                wallCell.edges[0].Cell1 = wallCell;
                wallCell.edges[1].Cell1 = wallCell;
                wallCell.edges[2].Cell1 = wallCell;
                wallCell.edges[3].Cell1 = wallCell;
                wallCell.edges[0].IsSolid = true;

                if (i > 1)
                {
                    wallCell.edges[3].Cell2 = cells[i - 1];
                    cells[i - 1].edges[1].Cell2 = wallCell;
                }

                cells.Add(wallCell);
            }

<<<<<<< HEAD
            body = CaveGenerator.GeneratePolygons(cells, out List<Vector2[]> triangles, false);
=======
            bodies = CaveGenerator.GeneratePolygons(cells, level, out List<Vector2[]> triangles, false);
>>>>>>> 9880a742

#if CLIENT
            List<VertexPositionTexture> bodyVertices = CaveGenerator.GenerateRenderVerticeList(triangles);
            SetBodyVertices(bodyVertices.ToArray(), color);
            SetWallVertices(CaveGenerator.GenerateWallShapes(cells, level), color);
#endif
        }

        public void Update(float deltaTime)
        {
            if (body.BodyType == BodyType.Static) return;

            Vector2 bodyPos = ConvertUnits.ToDisplayUnits(body.Position);
            Cells.ForEach(c => c.Translation = bodyPos);

            if (!originalPos.HasValue) originalPos = bodyPos;

            if (moveLength > 0.0f && MoveSpeed > 0.0f)
            {
                moveState += MoveSpeed / moveLength * deltaTime;
                moveState %= MathHelper.TwoPi;

                Vector2 targetPos = ConvertUnits.ToSimUnits(originalPos.Value + moveAmount * (float)Math.Sin(moveState));            
                body.ApplyForce((targetPos - body.Position).ClampLength(1.0f) * body.Mass);
            }
        }

        public void Dispose()
        {
            Dispose(true);
            GC.SuppressFinalize(this);
        }

        protected virtual void Dispose(bool disposing)
        {
#if CLIENT
            if (wallVertices != null)
            {
                wallVertices.Dispose();
                wallVertices = null;
            }
            if (bodyVertices != null)
            {
                BodyVertices.Dispose();
                bodyVertices = null;
            }
#endif
        }
    }
}<|MERGE_RESOLUTION|>--- conflicted
+++ resolved
@@ -16,7 +16,6 @@
             get { return cells; }
         }
 
-<<<<<<< HEAD
         private Body body;
         public Body Body
         {
@@ -47,7 +46,7 @@
             set { moveState = MathHelper.Clamp(value, 0.0f, MathHelper.TwoPi); }
         }
 
-        public LevelWall(List<Vector2> vertices, Color color, bool giftWrap = false)
+        public LevelWall(List<Vector2> vertices, Color color, Level level, bool giftWrap = false)
         {
             if (giftWrap)
             {
@@ -62,7 +61,7 @@
             }
             cells = new List<VoronoiCell>() { wallCell };
 
-            body = CaveGenerator.GeneratePolygons(cells, out List<Vector2[]> triangles, false);
+            body = CaveGenerator.GeneratePolygons(cells, level, out List<Vector2[]> triangles, false);
 #if CLIENT
             List<VertexPositionTexture> bodyVertices = CaveGenerator.GenerateRenderVerticeList(triangles);
             SetBodyVertices(bodyVertices.ToArray(), color);
@@ -70,12 +69,7 @@
 #endif
         }
 
-        public LevelWall(List<Vector2> edgePositions, Vector2 extendAmount, Color color)
-=======
-        private List<Body> bodies;
-        
         public LevelWall(List<Vector2> edgePositions, Vector2 extendAmount, Color color, Level level)
->>>>>>> 9880a742
         {
             cells = new List<VoronoiCell>();
             for (int i = 0; i < edgePositions.Count - 1; i++)
@@ -101,12 +95,8 @@
 
                 cells.Add(wallCell);
             }
-
-<<<<<<< HEAD
-            body = CaveGenerator.GeneratePolygons(cells, out List<Vector2[]> triangles, false);
-=======
-            bodies = CaveGenerator.GeneratePolygons(cells, level, out List<Vector2[]> triangles, false);
->>>>>>> 9880a742
+            
+            body = CaveGenerator.GeneratePolygons(cells, level, out List<Vector2[]> triangles, false);
 
 #if CLIENT
             List<VertexPositionTexture> bodyVertices = CaveGenerator.GenerateRenderVerticeList(triangles);
