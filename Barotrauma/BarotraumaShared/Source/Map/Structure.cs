--- conflicted
+++ resolved
@@ -18,11 +18,6 @@
         public Rectangle rect;
         public float damage;
         public Gap gap;
-<<<<<<< HEAD
-
-        public int GapID;
-=======
->>>>>>> 15ab33c3
         
         public WallSection(Rectangle rect)
         {
@@ -793,10 +788,8 @@
                         GameServer.Log((sections[sectionIndex].gap.IsRoomToRoom ? "Inner" : "Outer") + " wall repaired by " + attacker.Name, ServerLog.MessageType.ItemInteraction);
                     }
 
-<<<<<<< HEAD
-=======
                     DebugConsole.Log("Removing gap (ID " + sections[sectionIndex].gap.ID + ", section: " + sectionIndex + ") from wall " + ID);
->>>>>>> 15ab33c3
+
                     //remove existing gap if damage is below leak threshold
                     sections[sectionIndex].gap.Open = 0.0f;
                     sections[sectionIndex].gap.Remove();
@@ -839,7 +832,6 @@
                     gapRect.Y += 10;
                     gapRect.Width += 20;
                     gapRect.Height += 20;
-<<<<<<< HEAD
                     
                     bool horizontalGap = !IsHorizontal;
                     if (prefab.BodyRotation != 0.0f)
@@ -856,14 +848,12 @@
                     }
 
                     sections[sectionIndex].gap = new Gap(gapRect, horizontalGap, Submarine);
-=======
-                    sections[sectionIndex].gap = new Gap(gapRect, !isHorizontal, Submarine);
+
                     //free the ID, because if we give gaps IDs we have to make sure they always match between the clients and the server and
                     //that clients create them in the correct order along with every other entity created/removed during the round
                     //which COULD be done via entityspawner, but it's unnecessary because we never access these gaps by ID
                     sections[sectionIndex].gap.FreeID();
                     sections[sectionIndex].gap.ShouldBeSaved = false;
->>>>>>> 15ab33c3
                     sections[sectionIndex].gap.ConnectedWall = this;
                     DebugConsole.Log("Created gap (ID " + sections[sectionIndex].gap.ID + ", section: " + sectionIndex + ") on wall " + ID);
                     //AdjustKarma(attacker, 300);
