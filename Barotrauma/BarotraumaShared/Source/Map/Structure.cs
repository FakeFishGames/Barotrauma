﻿using Barotrauma.Networking;
using FarseerPhysics;
using FarseerPhysics.Dynamics;
using FarseerPhysics.Dynamics.Contacts;
using FarseerPhysics.Factories;
using Lidgren.Network;
using Microsoft.Xna.Framework;
using Microsoft.Xna.Framework.Graphics;
using System;
using System.Collections.Generic;
using System.Linq;
using System.Xml.Linq;

namespace Barotrauma
{
    partial class WallSection
    {
        public Rectangle rect;
        public float damage;
        public Gap gap;

        public int GapID;
        
        public WallSection(Rectangle rect)
        {
            System.Diagnostics.Debug.Assert(rect.Width > 0 && rect.Height > 0);

            this.rect = rect;
            damage = 0.0f;
        }

        public WallSection(Rectangle rect, float damage)
        {
            System.Diagnostics.Debug.Assert(rect.Width > 0 && rect.Height > 0);

            this.rect = rect;
            this.damage = 0.0f;
        }
    }

    partial class Structure : MapEntity, IDamageable, IServerSerializable, ISerializableEntity
    {
        public const int WallSectionSize = 96;
        public static List<Structure> WallList = new List<Structure>();

        //how much mechanic skill increases per damage removed from the wall by welding
        public const float SkillIncreaseMultiplier = 0.005f;

        const float LeakThreshold = 0.1f;

        private StructurePrefab prefab;

        //farseer physics bodies, separated by gaps
        private List<Body> bodies;

        private bool isHorizontal;

        private SpriteEffects SpriteEffects = SpriteEffects.None;
        
        //sections of the wall that are supposed to be rendered
        public WallSection[] sections
        {
            get;
            private set;
        }        

        public override Sprite Sprite
        {
            get { return prefab.sprite; }
        }

        public bool IsPlatform
        {
            get { return prefab.Platform; }
        }

        public Direction StairDirection
        {
            get;
            private set;
        }

        public override string Name
        {
            get { return prefab.Name; }
        }

        public bool HasBody
        {
            get { return prefab.Body; }
        }

        public List<Body> Bodies
        {
            get { return bodies; }
        }

        public bool CastShadow
        {
            get { return prefab.CastShadow; }
        }

        public bool IsHorizontal
        {
            get { return isHorizontal; }
        }

        public int SectionCount
        {
            get { return sections.Length; }
        }

        public float Health
        {
            get { return prefab.Health; }
        }

        public override bool DrawBelowWater
        {
            get
            {
                return base.DrawBelowWater || prefab.BackgroundSprite != null;
            }
        }

        public override bool DrawOverWater
        {
            get
            {
                return !DrawDamageEffect;
            }
        }

        public override bool DrawDamageEffect
        {
            get
            {
                return prefab.Body;
            }
        }

        public HashSet<string> Tags
        {
            get { return prefab.Tags; }
        }

        // TODO: encapsulate visuals?

        protected Color spriteColor;
        [Editable, Serialize("1.0,1.0,1.0,1.0", true)]
        public Color SpriteColor
        {
            get { return spriteColor; }
            set { spriteColor = value; }
        }
        
        public override Rectangle Rect
        {
            get
            {
                return base.Rect;
            }
            set
            {
                Rectangle oldRect = Rect;
                base.Rect = value;
                if (prefab.Body) CreateSections();
                else
                {
                    foreach (WallSection sec in sections)
                    {
                        Rectangle secRect = sec.rect;
                        secRect.X -= oldRect.X; secRect.Y -= oldRect.Y;
                        secRect.X *= value.Width; secRect.X /= oldRect.Width;
                        secRect.Y *= value.Height; secRect.Y /= oldRect.Height;
                        secRect.Width *= value.Width; secRect.Width /= oldRect.Width;
                        secRect.Height *= value.Height; secRect.Height /= oldRect.Height;
                        secRect.X += value.X; secRect.Y += value.Y;
                        sec.rect = secRect;
                    }
                }
                
            }
        }

        public float BodyWidth
        {
            get { return prefab.BodyWidth > 0.0f ? prefab.BodyWidth : rect.Width; }
        }
        public float BodyHeight
        {
            get { return prefab.BodyHeight > 0.0f ? prefab.BodyHeight : rect.Height; }
        }

        /// <summary>
        /// In radians, takes flipping into account
        /// </summary>
        public float BodyRotation
        {
            get
            {
                float rotation = MathHelper.ToRadians(prefab.BodyRotation);
                if (FlippedX) rotation = -MathHelper.Pi - rotation;
                if (FlippedY) rotation = -rotation;
                return rotation;
            }
        }

        public Dictionary<string, SerializableProperty> SerializableProperties
        {
            get;
            private set;
        }

        public override void Move(Vector2 amount)
        {
            base.Move(amount);

            for (int i = 0; i < sections.Length; i++)
            {
                Rectangle r = sections[i].rect;
                r.X += (int)amount.X;
                r.Y += (int)amount.Y;
                sections[i].rect = r;
            }

            if (bodies != null)
            {
                Vector2 simAmount = ConvertUnits.ToSimUnits(amount);
                foreach (Body b in bodies)
                {
                    b.SetTransform(b.Position + simAmount, b.Rotation);
                }
            }

#if CLIENT
            if (convexHulls!=null)
            {
                convexHulls.ForEach(x => x.Move(amount));
            }
#endif
        }

        public Structure(Rectangle rectangle, StructurePrefab sp, Submarine submarine)
            : base(sp, submarine)
        {
            if (rectangle.Width == 0 || rectangle.Height == 0) return;
            System.Diagnostics.Debug.Assert(rectangle.Width > 0 && rectangle.Height > 0);

            rect = rectangle;
            prefab = sp;

            spriteColor = prefab.SpriteColor;

            isHorizontal = (rect.Width > rect.Height);

            StairDirection = prefab.StairDirection;

            SerializableProperties = SerializableProperty.GetProperties(this);
                      
            if (prefab.Body)
            {
                bodies = new List<Body>();
                //gaps = new List<Gap>();

                Body newBody = BodyFactory.CreateRectangle(GameMain.World,
                    ConvertUnits.ToSimUnits(prefab.BodyWidth <= 0.0f ? rect.Width : prefab.BodyWidth),
                    ConvertUnits.ToSimUnits(prefab.BodyHeight <= 0.0f ? rect.Height : prefab.BodyHeight),
                    1.5f);
                newBody.BodyType = BodyType.Static;
                newBody.Position = ConvertUnits.ToSimUnits(new Vector2(rect.X + rect.Width / 2.0f, rect.Y - rect.Height / 2.0f));
                newBody.Rotation = MathHelper.ToRadians(-prefab.BodyRotation);
                newBody.Friction = 0.5f;
                newBody.OnCollision += OnWallCollision;
                newBody.UserData = this;
                newBody.CollisionCategories = (prefab.Platform) ? Physics.CollisionPlatform : Physics.CollisionWall;

                bodies.Add(newBody);

                WallList.Add(this);

                CreateSections();
            }
            else
            {
                sections = new WallSection[1];
                sections[0] = new WallSection(rect);

                if (StairDirection != Direction.None)
                {
                    CreateStairBodies();
                }
            }

#if CLIENT
            if (prefab.CastShadow)
            {
                GenerateConvexHull();
            }
#endif

            InsertToList();
        }

        public override MapEntity Clone()
        {
            var clone = new Structure(rect, prefab, Submarine);
            foreach (KeyValuePair<string, SerializableProperty> property in SerializableProperties)
            {
                if (!property.Value.Attributes.OfType<Editable>().Any()) continue;
                clone.SerializableProperties[property.Key].TrySetValue(property.Value.GetValue());
            }
            if (FlippedX) clone.FlipX(false);
            if (FlippedY) clone.FlipY(false);
            return clone;
        }

        private void CreateStairBodies()
        {
            bodies = new List<Body>();

            Body newBody = BodyFactory.CreateRectangle(GameMain.World,
                ConvertUnits.ToSimUnits(rect.Width * Math.Sqrt(2.0) + Submarine.GridSize.X * 3.0f),
                ConvertUnits.ToSimUnits(10),
                1.5f);

            newBody.BodyType = BodyType.Static;
            Vector2 stairPos = new Vector2(Position.X, rect.Y - rect.Height + rect.Width / 2.0f);
            stairPos += new Vector2(
                (StairDirection == Direction.Right) ? -Submarine.GridSize.X * 1.5f : Submarine.GridSize.X * 1.5f,
                -Submarine.GridSize.Y * 2.0f);

            newBody.Position = ConvertUnits.ToSimUnits(stairPos);
            newBody.Rotation = (StairDirection == Direction.Right) ? MathHelper.PiOver4 : -MathHelper.PiOver4;
            newBody.Friction = 0.8f;

            newBody.CollisionCategories = Physics.CollisionStairs;

            newBody.UserData = this;
            bodies.Add(newBody);
        }

        private void CreateSections()
        {
            int xsections = 1, ysections = 1;
            int width = rect.Width, height = rect.Height;

            if (!HasBody)
            {          
                if (FlippedX && isHorizontal)
                {
                    xsections = (int)Math.Ceiling((float)rect.Width / prefab.sprite.SourceRect.Width);
                    width = prefab.sprite.SourceRect.Width;
                }
                else if (FlippedY && !isHorizontal)
                {
                    ysections = (int)Math.Ceiling((float)rect.Height / prefab.sprite.SourceRect.Height);
                    width = prefab.sprite.SourceRect.Height;
                }
                else
                {
                    xsections = 1;
                    ysections = 1;
                }
                sections = new WallSection[xsections];
            }
            else
            {
                if (isHorizontal)
                {
                    xsections = (int)Math.Ceiling((float)rect.Width / WallSectionSize);
                    sections = new WallSection[xsections];
                    width = (int)WallSectionSize;
                }
                else
                {
                    ysections = (int)Math.Ceiling((float)rect.Height / WallSectionSize);
                    sections = new WallSection[ysections];
                    height = (int)WallSectionSize;
                }
            }

            for (int x = 0; x < xsections; x++)
            {
                for (int y = 0; y < ysections; y++)
                {
                    if (FlippedX || FlippedY)
                    {
                        Rectangle sectionRect = new Rectangle(
                            FlippedX ? rect.Right - (x + 1) * width : rect.X + x * width, 
                            FlippedY ? rect.Y - rect.Height + (y + 1) * height : rect.Y - y * height, 
                            width, height);

                        if (FlippedX)
                        {
                            int over = Math.Max(rect.X - sectionRect.X, 0);
                            sectionRect.X += over;
                            sectionRect.Width -= over;
                        }
                        else
                        {
                            sectionRect.Width -= (int)Math.Max(sectionRect.Right - rect.Right, 0.0f);
                        }
                        if (FlippedY)
                        {
                            int over = Math.Max(sectionRect.Y - rect.Y, 0);
                            sectionRect.Y -= over;
                            sectionRect.Height -= over;
                        }
                        else
                        {
                            sectionRect.Height -= (int)Math.Max((rect.Y - rect.Height) - (sectionRect.Y - sectionRect.Height), 0.0f);
                        }

                        //sectionRect.Height -= (int)Math.Max((rect.Y - rect.Height) - (sectionRect.Y - sectionRect.Height), 0.0f);
                        int xIndex = FlippedX && isHorizontal ? (xsections - 1 - x) : x;
                        int yIndex = FlippedY && !isHorizontal ? (ysections - 1 - y) : y;
                        sections[xIndex + yIndex] = new WallSection(sectionRect);
                    }
                    else
                    {
                        Rectangle sectionRect = new Rectangle(rect.X + x * width, rect.Y - y * height, width, height);
                        sectionRect.Width -= (int)Math.Max(sectionRect.Right - rect.Right, 0.0f);
                        sectionRect.Height -= (int)Math.Max((rect.Y - rect.Height) - (sectionRect.Y - sectionRect.Height), 0.0f);

                        sections[x + y] = new WallSection(sectionRect);
                    }
                }
            }
        }

        private Rectangle GenerateMergedRect(List<WallSection> mergedSections)
        {
            if (isHorizontal)
               return new Rectangle(mergedSections.Min(x => x.rect.Left), mergedSections.Max(x => x.rect.Top),
                    mergedSections.Sum(x => x.rect.Width), mergedSections.First().rect.Height);
            else
            {
                return new Rectangle(mergedSections.Min(x => x.rect.Left), mergedSections.Max(x => x.rect.Top),
                    mergedSections.First().rect.Width, mergedSections.Sum(x => x.rect.Height));
            }
        }

        private static Vector2[] CalculateExtremes(Rectangle sectionRect)
        {
            Vector2[] corners = new Vector2[4];
            corners[0] = new Vector2(sectionRect.X, sectionRect.Y - sectionRect.Height);
            corners[1] = new Vector2(sectionRect.X, sectionRect.Y);
            corners[2] = new Vector2(sectionRect.Right, sectionRect.Y);
            corners[3] = new Vector2(sectionRect.Right, sectionRect.Y - sectionRect.Height);

            return corners;
        }

        public override bool IsMouseOn(Vector2 position)
        {
            if (StairDirection == Direction.None)
            {
                return base.IsMouseOn(position);
            }
            else
            {
                if (!base.IsMouseOn(position)) return false;

                if (StairDirection == Direction.Left)
                {
                    return MathUtils.LineToPointDistance(new Vector2(WorldRect.X, WorldRect.Y), new Vector2(WorldRect.Right, WorldRect.Y - WorldRect.Height), position) < 40.0f;
                }
                else
                {
                    return MathUtils.LineToPointDistance(new Vector2(WorldRect.X, WorldRect.Y - rect.Height), new Vector2(WorldRect.Right, WorldRect.Y), position) < 40.0f;
                }
            }
        }

        public override void ShallowRemove()
        {
            base.ShallowRemove();

            if (WallList.Contains(this)) WallList.Remove(this);

            if (bodies != null)
            {
                foreach (Body b in bodies)
                    GameMain.World.RemoveBody(b);
            }

            if (sections != null)
            {
                foreach (WallSection s in sections)
                {
                    if (s.gap != null)
                    {
                        s.gap.Remove();
                        s.gap = null;
                    }
                }
            }

#if CLIENT
            if (convexHulls != null) convexHulls.ForEach(x => x.Remove());
#endif
        }

        public override void Remove()
        {
            base.Remove();

            if (WallList.Contains(this)) WallList.Remove(this);

            if (bodies != null)
            {
                foreach (Body b in bodies)
                    GameMain.World.RemoveBody(b);
            }

            if (sections != null)
            {
                foreach (WallSection s in sections)
                {
                    if (s.gap != null)
                    {
                        s.gap.Remove();
                        s.gap = null;
                    }
                }
            }

#if CLIENT
            if (convexHulls != null) convexHulls.ForEach(x => x.Remove());
#endif
        }

        public override bool IsVisible(Rectangle WorldView)
        {
            Rectangle worldRect = WorldRect;

            if (worldRect.X > WorldView.Right || worldRect.Right < WorldView.X) return false;
            if (worldRect.Y < WorldView.Y - WorldView.Height || worldRect.Y - worldRect.Height > WorldView.Y) return false;

            return true;
        }

        private bool OnWallCollision(Fixture f1, Fixture f2, Contact contact)
        {
            if (prefab.Platform)
            {
                Limb limb;
                if ((limb = f2.Body.UserData as Limb) != null)
                {
                    if (limb.character.AnimController.IgnorePlatforms) return false;
                }
            }

            if (f2.Body.UserData is Limb)
            {
                var character = ((Limb)f2.Body.UserData).character;
                if (character.DisableImpactDamageTimer > 0.0f || ((Limb)f2.Body.UserData).Mass < 100.0f) return true;
            }
            
            if (!prefab.Platform && prefab.StairDirection == Direction.None)
            {
                Vector2 pos = ConvertUnits.ToDisplayUnits(f2.Body.Position);

                int section = FindSectionIndex(pos);
                if (section > -1)
                {
                    Vector2 normal = contact.Manifold.LocalNormal;

                    float impact = Vector2.Dot(f2.Body.LinearVelocity, -normal) * f2.Body.Mass * 0.1f;
                    if (impact < 10.0f) return true;
#if CLIENT
                    SoundPlayer.PlayDamageSound("StructureBlunt", impact, SectionPosition(section, true), tags: Tags);                    
#endif
                    AddDamage(section, impact);                 
                }
            }


            return true;
        }

        public WallSection GetSection(int sectionIndex)
        {
            if (sectionIndex < 0 || sectionIndex >= sections.Length) return null;

            return sections[sectionIndex];

        }
        
        public bool SectionBodyDisabled(int sectionIndex)
        {
            if (sectionIndex < 0 || sectionIndex >= sections.Length) return false;

            return (sections[sectionIndex].damage >= prefab.Health);
        }

        /// <summary>
        /// Sections that are leaking have a gap placed on them
        /// </summary>
        public bool SectionIsLeaking(int sectionIndex)
        {
            if (sectionIndex < 0 || sectionIndex >= sections.Length) return false;

            return (sections[sectionIndex].damage >= prefab.Health * LeakThreshold);
        }

        public int SectionLength(int sectionIndex)
        {
            if (sectionIndex < 0 || sectionIndex >= sections.Length) return 0;

            return (isHorizontal ? sections[sectionIndex].rect.Width : sections[sectionIndex].rect.Height);
        }

        public void AddDamage(int sectionIndex, float damage, Character attacker = null)
        {
            if (!prefab.Body || prefab.Platform) return;

            if (sectionIndex < 0 || sectionIndex > sections.Length - 1) return;

            var section = sections[sectionIndex];

#if CLIENT
            float particleAmount = Math.Min(Health - section.damage, damage) * Rand.Range(0.01f, 1.0f);

            particleAmount = Math.Min(particleAmount + Rand.Range(-5, 1), 5);
            for (int i = 0; i < particleAmount; i++)
            {
                Vector2 particlePos = new Vector2(
                    Rand.Range(section.rect.X, section.rect.Right),
                    Rand.Range(section.rect.Y - section.rect.Height, section.rect.Y));

                if (Submarine != null) particlePos += Submarine.DrawPosition;
                
                var particle = GameMain.ParticleManager.CreateParticle("shrapnel", particlePos, Rand.Vector(Rand.Range(1.0f, 50.0f)));
                if (particle == null) break;
            }
#endif

            if (GameMain.Client == null) SetDamage(sectionIndex, section.damage + damage, attacker);
        }

        public int FindSectionIndex(Vector2 displayPos)
        {
            if (!sections.Any()) return -1;

            //if the sub has been flipped horizontally, the first section may be smaller than wallSectionSize
            //and we need to adjust the position accordingly
            if (sections[0].rect.Width < WallSectionSize)
            {
                displayPos.X += WallSectionSize - sections[0].rect.Width;
            }

            int index = (isHorizontal) ?
                (int)Math.Floor((displayPos.X - rect.X) / WallSectionSize) :
                (int)Math.Floor((rect.Y - displayPos.Y) / WallSectionSize);

            if (index < 0 || index > sections.Length - 1) return -1;
            return index;
        }

        public float SectionDamage(int sectionIndex)
        {
            if (sectionIndex < 0 || sectionIndex >= sections.Length) return 0.0f;

            return sections[sectionIndex].damage;
        }

        public Vector2 SectionPosition(int sectionIndex, bool world = false)
        {
            if (sectionIndex < 0 || sectionIndex >= sections.Length) return Vector2.Zero;

            if (prefab.BodyRotation == 0.0f)
            {
                Vector2 sectionPos = new Vector2(
                    sections[sectionIndex].rect.X + sections[sectionIndex].rect.Width / 2.0f,
                    sections[sectionIndex].rect.Y - sections[sectionIndex].rect.Height / 2.0f);
                if (world && Submarine != null) sectionPos += Submarine.Position;
                return sectionPos;
            }
            else
            {
                Rectangle sectionRect = sections[sectionIndex].rect;
                float diffFromCenter;
                if (isHorizontal)
                {
                    diffFromCenter = (sectionRect.Center.X - rect.Center.X) / (float)rect.Width * BodyWidth;
                }
                else
                {
                    diffFromCenter = ((sectionRect.Y - sectionRect.Height / 2) - (rect.Y - rect.Height / 2)) / (float)rect.Height * BodyHeight;
                }
                if (FlippedX) diffFromCenter = -diffFromCenter;
                
                Vector2 sectionPos = Position + new Vector2(
                    (float)Math.Cos(isHorizontal ? -BodyRotation : MathHelper.PiOver2 - BodyRotation),
                    (float)Math.Sin(isHorizontal ? -BodyRotation : MathHelper.PiOver2 - BodyRotation)) * diffFromCenter;

                if (world && Submarine != null) sectionPos += Submarine.Position;
                return sectionPos;
            }


        }

        private void AdjustKarma(IDamageable attacker, float amount)
        {
            if (GameMain.Server != null)
            {
                if (Submarine == null) return;
                if (attacker == null) return;
                if (attacker is Character)
                {
                    Character attackerCharacter = attacker as Character;
                    Barotrauma.Networking.Client attackerClient = GameMain.Server.ConnectedClients.Find(c => c.Character == attackerCharacter);
                    if (attackerClient != null)
                    {
                        if (attackerCharacter.TeamID == Submarine.TeamID)
                        {
                            attackerClient.Karma -= amount * 0.001f;
                        }
                    }
                }
            }
        }

        public AttackResult AddDamage(Character attacker, Vector2 worldPosition, Attack attack, float deltaTime, bool playSound = false)
        {
            if (Submarine != null && Submarine.GodMode) return new AttackResult(0.0f, null);
            if (!prefab.Body || prefab.Platform) return new AttackResult(0.0f, null);

            Vector2 transformedPos = worldPosition;
            if (Submarine != null) transformedPos -= Submarine.Position;

            float damageAmount = 0.0f;
            for (int i = 0; i < SectionCount; i++)
            {
<<<<<<< HEAD
                Vector2 sectionPosition = SectionPosition(i, true);
                Vector2 diff = Vector2.Zero;
                if (isHorizontal)
                {
                    diff.X = Math.Max(Math.Abs(sectionPosition.X - worldPosition.X) - WallSectionSize / 2, 0.0f);
                    diff.Y = Math.Max(Math.Abs(sectionPosition.Y - worldPosition.Y) - rect.Height / 2, 0.0f);
                }
                else
                {
                    diff.X = Math.Max(Math.Abs(sectionPosition.X - worldPosition.X) - rect.Width / 2, 0.0f);
                    diff.Y = Math.Max(Math.Abs(sectionPosition.Y - worldPosition.Y) - WallSectionSize / 2, 0.0f);
                }

                if (diff.LengthSquared() <= attack.DamageRange * attack.DamageRange)
=======
                Rectangle sectionRect = sections[i].rect;
                sectionRect.Y -= sections[i].rect.Height;
                if (MathUtils.CircleIntersectsRectangle(transformedPos, attack.DamageRange, sectionRect))
>>>>>>> 5d342e24
                {
                    damageAmount = attack.GetStructureDamage(deltaTime);
                    AddDamage(i, damageAmount, attacker);
#if CLIENT
                    GameMain.ParticleManager.CreateParticle("dustcloud", SectionPosition(i), 0.0f, 0.0f);
#endif
                }
            }
            
#if CLIENT
            if (playSound)
            {
                SoundPlayer.PlayDamageSound(attack.StructureSoundType, damageAmount, worldPosition, tags: Tags);
            }
#endif

            return new AttackResult(damageAmount, null);
        }

        private void SetDamage(int sectionIndex, float damage, Character attacker = null)
        {
            if (Submarine != null && Submarine.GodMode) return;
            if (!prefab.Body) return;
            if (!MathUtils.IsValid(damage)) return;

            damage = MathHelper.Clamp(damage, 0.0f, prefab.Health);

            if (GameMain.Server != null && damage != sections[sectionIndex].damage)
            {
                GameMain.Server.CreateEntityEvent(this);
            }

            bool noGaps = true;
            for (int i = 0; i < sections.Length; i++)
            {
                if (i != sectionIndex && SectionIsLeaking(i))
                {
                    noGaps = false;
                    break;
                }
            }

            if (damage < prefab.Health * LeakThreshold)
            {
                if (sections[sectionIndex].gap != null)
                {
                    //the structure doesn't have any other gap, log the structure being fixed
                    if (noGaps && attacker != null)
                    {
                        GameServer.Log((sections[sectionIndex].gap.IsRoomToRoom ? "Inner" : "Outer") + " wall repaired by " + attacker.Name, ServerLog.MessageType.ItemInteraction);
                    }

                    //remove existing gap if damage is below leak threshold
                    sections[sectionIndex].gap.Open = 0.0f;
                    sections[sectionIndex].gap.Remove();
                    sections[sectionIndex].gap = null;
#if CLIENT
                    if (CastShadow) GenerateConvexHull();
#endif
                }
            }
            else
            {
                if (sections[sectionIndex].gap == null)
                {
                    Rectangle gapRect = sections[sectionIndex].rect;
                    float diffFromCenter;
                    if (isHorizontal)
                    {
                        diffFromCenter = (gapRect.Center.X - this.rect.Center.X) / (float)this.rect.Width * BodyWidth;
                        if (BodyWidth > 0.0f) gapRect.Width = (int)(BodyWidth * (gapRect.Width / (float)this.rect.Width));
                        if (BodyHeight > 0.0f) gapRect.Height = (int)BodyHeight;
                    }
                    else
                    {
                        diffFromCenter = ((gapRect.Y - gapRect.Height / 2) - (this.rect.Y - this.rect.Height / 2)) / (float)this.rect.Height * BodyHeight;
                        if (BodyWidth > 0.0f) gapRect.Width = (int)BodyWidth;
                        if (BodyHeight > 0.0f) gapRect.Height = (int)(BodyHeight * (gapRect.Height / (float)this.rect.Height));
                    }
                    if (FlippedX) diffFromCenter = -diffFromCenter;

                    if (BodyRotation != 0.0f)
                    {
                        Vector2 structureCenter = Position;
                        Vector2 gapPos = structureCenter + new Vector2(
                            (float)Math.Cos(isHorizontal ? -BodyRotation : MathHelper.PiOver2 - BodyRotation),
                            (float)Math.Sin(isHorizontal ? -BodyRotation : MathHelper.PiOver2 - BodyRotation)) * diffFromCenter;
                        gapRect = new Rectangle((int)(gapPos.X - gapRect.Width / 2), (int)(gapPos.Y + gapRect.Height / 2), gapRect.Width, gapRect.Height);
                    }

                    gapRect.X -= 10;
                    gapRect.Y += 10;
                    gapRect.Width += 20;
                    gapRect.Height += 20;
                    
                    bool horizontalGap = !IsHorizontal;
                    if (prefab.BodyRotation != 0.0f)
                    {
                        //rotation within a 90 deg sector (e.g. 100 -> 10, 190 -> 10, -10 -> 80)
                        float sectorizedRotation = MathUtils.WrapAngleTwoPi(BodyRotation) % MathHelper.PiOver2;
                        //diagonal if 30 < angle < 60
                        bool diagonal = sectorizedRotation > MathHelper.Pi / 6 && sectorizedRotation < MathHelper.Pi / 3;
                        //gaps on the lower half of a diagonal wall are horizontal, ones on the upper half are vertical
                        if (diagonal)
                        {
                            horizontalGap = gapRect.Y - gapRect.Height / 2 < Position.Y;
                        }
                    }

                    sections[sectionIndex].gap = new Gap(gapRect, horizontalGap, Submarine);
                    sections[sectionIndex].gap.ConnectedWall = this;
                    //AdjustKarma(attacker, 300);

                    //the structure didn't have any other gaps yet, log the breach
                    if (noGaps && attacker != null)
                    {
                        GameServer.Log((sections[sectionIndex].gap.IsRoomToRoom ? "Inner" : "Outer") + " wall breached by " + attacker.Name, ServerLog.MessageType.ItemInteraction);
                    }
#if CLIENT
                    if (CastShadow) GenerateConvexHull();
#endif
                }
                
                float gapOpen = (damage / prefab.Health - LeakThreshold) * (1.0f / (1.0f - LeakThreshold));
                sections[sectionIndex].gap.Open = gapOpen;
            }

            float damageDiff = damage - sections[sectionIndex].damage;
            bool hadHole = SectionBodyDisabled(sectionIndex);
            sections[sectionIndex].damage = MathHelper.Clamp(damage, 0.0f, prefab.Health);
            
            //otherwise it's possible to infinitely gain karma by welding fixed things
            if (attacker != null && damageDiff != 0.0f)
            {
                AdjustKarma(attacker, damageDiff);
                if (damageDiff < 0.0f && GameMain.Client == null)
                {
                    attacker.Info.IncreaseSkillLevel("Mechanical Engineering", 
                        -damageDiff * SkillIncreaseMultiplier / Math.Min(attacker.GetSkillLevel("Mechanical Engineering"), 1.0f),
                        SectionPosition(sectionIndex, true));                                    
                }
            }

            bool hasHole = SectionBodyDisabled(sectionIndex);

            if (hadHole == hasHole) return;
                        
            UpdateSections();
        }

        public void SetCollisionCategory(Category collisionCategory)
        {
            if (bodies == null) return;
            foreach (Body body in bodies)
            {
                body.CollisionCategories = collisionCategory;
            }
        }

        private void UpdateSections()
        {
            foreach (Body b in bodies)
            {
                GameMain.World.RemoveBody(b);
            }
            bodies.Clear();

            bool hasHoles = false;
            var mergedSections = new List<WallSection>();
            for (int i = 0; i < sections.Length; i++ )
            {
                // if there is a gap and we have sections to merge, do it.
                if (SectionBodyDisabled(i))
                {
                    hasHoles = true;

                    if (!mergedSections.Any()) continue;
                    var mergedRect = GenerateMergedRect(mergedSections);
                    mergedSections.Clear();
                    CreateRectBody(mergedRect);
                }
                else
                {
                    mergedSections.Add(sections[i]);
                }
            }

            // take care of any leftover pieces
            if (mergedSections.Count > 0)
            {
                var mergedRect = GenerateMergedRect(mergedSections);
                CreateRectBody(mergedRect);
            }

            //if the section has holes (or is just one big hole with no bodies),
            //we need a sensor for repairtools to be able to target the structure
            if (hasHoles || !bodies.Any())
            {
                Body sensorBody = CreateRectBody(rect);
                sensorBody.CollisionCategories = Physics.CollisionRepair;
                sensorBody.IsSensor = true;
            }
        }

        private Body CreateRectBody(Rectangle rect)
        {
            float diffFromCenter;
            if (isHorizontal)
            {
                diffFromCenter = (rect.Center.X - this.rect.Center.X) / (float)this.rect.Width * BodyWidth;
                if (BodyWidth > 0.0f) rect.Width = (int)(BodyWidth * (rect.Width / (float)this.rect.Width));
                if (BodyHeight > 0.0f) rect.Height = (int)BodyHeight;
            }
            else
            {
                diffFromCenter = ((rect.Y - rect.Height / 2) - (this.rect.Y - this.rect.Height / 2)) / (float)this.rect.Height * BodyHeight;
                if (BodyWidth > 0.0f) rect.Width = (int)BodyWidth;
                if (BodyHeight > 0.0f) rect.Height = (int)(BodyHeight * (rect.Height / (float)this.rect.Height));
            }
            if (FlippedX) diffFromCenter = -diffFromCenter;

            Body newBody = BodyFactory.CreateRectangle(GameMain.World,
                ConvertUnits.ToSimUnits(rect.Width),
                ConvertUnits.ToSimUnits(rect.Height),
                1.5f);
            newBody.BodyType = BodyType.Static;
            newBody.Position = ConvertUnits.ToSimUnits(new Vector2(rect.X + rect.Width / 2.0f, rect.Y - rect.Height / 2.0f));
            newBody.Friction = 0.5f;
            newBody.OnCollision += OnWallCollision;
            newBody.CollisionCategories = (prefab.Platform) ? Physics.CollisionPlatform : Physics.CollisionWall;
            newBody.UserData = this;

            if (BodyRotation != 0.0f)
            {
                Vector2 structureCenter = ConvertUnits.ToSimUnits(Position);
                newBody.Position = structureCenter + new Vector2(
                    (float)Math.Cos(isHorizontal ? -BodyRotation : MathHelper.PiOver2 - BodyRotation),
                    (float)Math.Sin(isHorizontal ? -BodyRotation : MathHelper.PiOver2 - BodyRotation)) * ConvertUnits.ToSimUnits(diffFromCenter);
                newBody.Rotation = -BodyRotation;
            }
            
            bodies.Add(newBody);

            return newBody;
        }

        public void ServerWrite(NetBuffer msg, Client c, object[] extraData = null) 
        {
            for (int i = 0; i < sections.Length; i++)
            {
                msg.WriteRangedSingle(sections[i].damage / Health, 0.0f, 1.0f, 8);
            }
        }

        public void ClientRead(ServerNetObject type, NetBuffer msg, float sendingTime) 
        {
            for (int i = 0; i < sections.Length; i++)
            {
                float damage = msg.ReadRangedSingle(0.0f, 1.0f, 8) * Health;

                SetDamage(i, damage);
            }
        }
        public override void FlipX(bool relativeToSub)
        {
            base.FlipX(relativeToSub);
            
            if (prefab.CanSpriteFlipX)
            {
                SpriteEffects ^= SpriteEffects.FlipHorizontally;
            }

            if (StairDirection != Direction.None)
            {
                StairDirection = StairDirection == Direction.Left ? Direction.Right : Direction.Left;
                bodies.ForEach(b => GameMain.World.RemoveBody(b));
                bodies.Clear();

                CreateStairBodies();
            }
            
            if (HasBody)
            {
                CreateSections();
                UpdateSections();
            }
        }

        public override void FlipY(bool relativeToSub)
        {
            base.FlipY(relativeToSub);

            if (prefab.CanSpriteFlipY)
            {
                SpriteEffects ^= SpriteEffects.FlipVertically;
            }

            if (StairDirection != Direction.None)
            {
                StairDirection = StairDirection == Direction.Left ? Direction.Right : Direction.Left;
                bodies.ForEach(b => GameMain.World.RemoveBody(b));
                bodies.Clear();

                CreateStairBodies();
            }

            if (HasBody)
            {
                CreateSections();
                UpdateSections();
            }
        }

        public static Structure Load(XElement element, Submarine submarine)
        {
            string name = element.Attribute("name").Value;
            string identifier = element.GetAttributeString("identifier", "");

            StructurePrefab prefab;
            if (string.IsNullOrEmpty(identifier))
            {
                //legacy support: 
                //1. attempt to find a prefab with an empty identifier and a matching name
                prefab = MapEntityPrefab.Find(name, "") as StructurePrefab;
                //2. not found, attempt to find a prefab with a matching name
                if (prefab == null) prefab = MapEntityPrefab.Find(name) as StructurePrefab;
            }
            else
            {
                prefab = MapEntityPrefab.Find(null, identifier) as StructurePrefab;
            }

            if (prefab == null)
            {
                DebugConsole.ThrowError("Error loading structure - structure prefab \"" + name + "\" (identifier \"" + identifier + "\") not found.");
                return null;
            }

            Rectangle rect = element.GetAttributeRect("rect", Rectangle.Empty);
            Structure s = new Structure(rect, prefab, submarine);
            s.Submarine = submarine;
            s.ID = (ushort)int.Parse(element.Attribute("ID").Value);
            
            foreach (XElement subElement in element.Elements())
            {
                switch (subElement.Name.ToString())
                {
                    case "section":
                        int index = subElement.GetAttributeInt("i", -1);
                        if (index == -1) continue;

                        s.sections[index].damage = 
                            subElement.GetAttributeFloat("damage", 0.0f);

                        s.sections[index].GapID = subElement.GetAttributeInt("gap", -1);

                        break;
                }
            }

            if (element.GetAttributeBool("flippedx", false)) s.FlipX(false);
            if (element.GetAttributeBool("flippedy", false)) s.FlipY(false);
            SerializableProperty.DeserializeProperties(s, element);
#if CLIENT
            if (s.FlippedX || s.FlippedY) s.GenerateConvexHull();            
#endif
            return s;
        }

        public override XElement Save(XElement parentElement)
        {
            XElement element = new XElement("Structure");

            element.Add(
                new XAttribute("name", prefab.Name),
                new XAttribute("identifier", prefab.Identifier),
                new XAttribute("ID", ID),
                new XAttribute("rect",
                    (int)(rect.X - Submarine.HiddenSubPosition.X) + "," +
                    (int)(rect.Y - Submarine.HiddenSubPosition.Y) + "," +
                    rect.Width + "," + rect.Height));

            if (FlippedX) element.Add(new XAttribute("flippedx", true));
            if (FlippedY) element.Add(new XAttribute("flippedy", true));

            for (int i = 0; i < sections.Length; i++)
            {
                if (sections[i].damage == 0.0f) continue;

                var sectionElement =
                    new XElement("section",
                        new XAttribute("i", i),
                        new XAttribute("damage", sections[i].damage));

                if (sections[i].gap != null)
                {
                    sectionElement.Add(new XAttribute("gap", sections[i].gap.ID));
                }

                element.Add(sectionElement);
            }

            SerializableProperty.SerializeProperties(this, element);

            parentElement.Add(element);

            return element;
        }

        public override void OnMapLoaded()
        {
            foreach (WallSection s in sections)
            {
                if (s.GapID == -1) continue;

                s.gap = FindEntityByID((ushort)s.GapID) as Gap;
                if (s.gap != null) s.gap.ConnectedWall = this;
            }
        }
        
    }
}<|MERGE_RESOLUTION|>--- conflicted
+++ resolved
@@ -735,26 +735,9 @@
             float damageAmount = 0.0f;
             for (int i = 0; i < SectionCount; i++)
             {
-<<<<<<< HEAD
-                Vector2 sectionPosition = SectionPosition(i, true);
-                Vector2 diff = Vector2.Zero;
-                if (isHorizontal)
-                {
-                    diff.X = Math.Max(Math.Abs(sectionPosition.X - worldPosition.X) - WallSectionSize / 2, 0.0f);
-                    diff.Y = Math.Max(Math.Abs(sectionPosition.Y - worldPosition.Y) - rect.Height / 2, 0.0f);
-                }
-                else
-                {
-                    diff.X = Math.Max(Math.Abs(sectionPosition.X - worldPosition.X) - rect.Width / 2, 0.0f);
-                    diff.Y = Math.Max(Math.Abs(sectionPosition.Y - worldPosition.Y) - WallSectionSize / 2, 0.0f);
-                }
-
-                if (diff.LengthSquared() <= attack.DamageRange * attack.DamageRange)
-=======
                 Rectangle sectionRect = sections[i].rect;
                 sectionRect.Y -= sections[i].rect.Height;
                 if (MathUtils.CircleIntersectsRectangle(transformedPos, attack.DamageRange, sectionRect))
->>>>>>> 5d342e24
                 {
                     damageAmount = attack.GetStructureDamage(deltaTime);
                     AddDamage(i, damageAmount, attacker);
