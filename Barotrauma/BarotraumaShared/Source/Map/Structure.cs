--- conflicted
+++ resolved
@@ -56,13 +56,7 @@
         private bool isHorizontal;
 
         private SpriteEffects SpriteEffects = SpriteEffects.None;
-
-<<<<<<< HEAD
-=======
-        private bool flippedX;
-        private bool flippedY;
-
->>>>>>> 8c90e68f
+        
         //sections of the wall that are supposed to be rendered
         public WallSection[] sections
         {
@@ -982,13 +976,9 @@
             newBody.Position = ConvertUnits.ToSimUnits(new Vector2(rect.X + rect.Width / 2.0f, rect.Y - rect.Height / 2.0f));
             newBody.Friction = 0.5f;
             newBody.OnCollision += OnWallCollision;
-<<<<<<< HEAD
-            newBody.CollisionCategories = Physics.CollisionWall;
-=======
             newBody.CollisionCategories = (prefab.Platform) ? Physics.CollisionPlatform : Physics.CollisionWall;
->>>>>>> 8c90e68f
             newBody.UserData = this;
-            
+
             if (BodyRotation != 0.0f)
             {
                 Vector2 structureCenter = ConvertUnits.ToSimUnits(Position);
@@ -1037,18 +1027,12 @@
 
                 CreateStairBodies();
             }
-<<<<<<< HEAD
-
-            CreateSections();
-            if (HasBody) UpdateSections();
-=======
             
             if (HasBody)
             {
                 CreateSections();
                 UpdateSections();
             }
->>>>>>> 8c90e68f
         }
 
         public override void FlipY(bool relativeToSub)
@@ -1069,8 +1053,11 @@
                 CreateStairBodies();
             }
 
-            CreateSections();
-            if (HasBody) UpdateSections();
+            if (HasBody)
+            {
+                CreateSections();
+                UpdateSections();
+            }
         }
 
         public static Structure Load(XElement element, Submarine submarine)
