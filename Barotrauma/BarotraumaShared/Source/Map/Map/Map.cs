﻿using Microsoft.Xna.Framework;
using System;
using System.Collections.Generic;
using System.Linq;
using System.Xml.Linq;
using Voronoi2;

namespace Barotrauma
{
    partial class Map
    {        
        private MapGenerationParams generationParams;
        
        private List<Level> levels;

        private List<Location> locations;

        private List<LocationConnection> connections;

        private string seed;
        private int size;

        private Location currentLocation;
        private Location selectedLocation;

        private LocationConnection selectedConnection;

        public Action<Location, LocationConnection> OnLocationSelected;
        //from -> to
        public Action<Location, Location> OnLocationChanged;
        
        public Location CurrentLocation
        {
            get { return currentLocation; }
        }

        public int CurrentLocationIndex
        {
            get { return locations.IndexOf(currentLocation); }
        }

        public Location SelectedLocation
        {
            get { return selectedLocation; }
        }

        public int SelectedLocationIndex
        {
            get { return locations.IndexOf(selectedLocation); }
        }

        public LocationConnection SelectedConnection
        {
            get { return selectedConnection; }
        }

        public string Seed
        {
            get { return seed; }
        }

        public List<Location> Locations
        {
            get { return locations; }
        }

        public Map(string seed)
        {
            generationParams = MapGenerationParams.Instance;
            this.seed = seed;
            this.size = generationParams.Size;

            levels = new List<Level>();

            locations = new List<Location>();

            connections = new List<LocationConnection>();

            Rand.SetSyncedSeed(ToolBox.StringToInt(this.seed));

            Generate();

            //start from the colony furthest away from the center
            float largestDist = 0.0f;
            Vector2 center = new Vector2(size, size) / 2;
            foreach (Location location in locations)
            {
                if (location.Type.Name != "City") continue;
                float dist = Vector2.DistanceSquared(center, location.MapPosition);
                if (dist > largestDist)
                {
                    largestDist = dist;
                    currentLocation = location;
                }
            }
            
            currentLocation.Discovered = true;

            foreach (LocationConnection connection in connections)
            {
                connection.Level = Level.CreateRandom(connection);
            }

            InitProjectSpecific();
        }

        partial void InitProjectSpecific();
        
        public float[,] Noise;

        private void GenerateNoiseMap(int octaves, float persistence)
        {
            float z = Rand.Range(0.0f, 1.0f, Rand.RandSync.Server);
            Noise = new float[generationParams.NoiseResolution, generationParams.NoiseResolution];
            
            float min = float.MaxValue, max = 0.0f;
            for (int x = 0; x < generationParams.NoiseResolution; x++)
            {
                for (int y = 0; y < generationParams.NoiseResolution; y++)
                {
                    Noise[x, y] = (float)PerlinNoise.OctavePerlin(
                        (double)x / generationParams.NoiseResolution, 
                        (double)y / generationParams.NoiseResolution, 
                        z, generationParams.NoiseFrequency, octaves, persistence);
                    min = Math.Min(Noise[x, y], min);
                    max = Math.Max(Noise[x, y], max);
                }
            }

            float radius = generationParams.NoiseResolution / 2;
            Vector2 center = Vector2.One * radius;
            float range = max - min;
            
            float centerDarkenRadius = radius * generationParams.CenterDarkenRadius;            
            float edgeDarkenRadius = radius * generationParams.EdgeDarkenRadius;
            for (int x = 0; x < generationParams.NoiseResolution; x++)
            {
                for (int y = 0; y < generationParams.NoiseResolution; y++)
                {
                    //normalize the noise to 0-1 range
                    Noise[x, y] = (Noise[x, y] - min) / range;

                    float dist = Vector2.Distance(center, new Vector2(x, y));
                    if (dist < centerDarkenRadius)
                    {
                        float angle = (float)Math.Atan2(y - center.Y, x - center.X);
                        float phase = angle * generationParams.CenterDarkenWaveFrequency + Noise[x, y] * generationParams.CenterDarkenWavePhaseNoise;
                        float currDarkenRadius = centerDarkenRadius * (0.6f + (float)Math.Sin(phase) * 0.4f);
                        if (dist < currDarkenRadius)
                        {
                            float darkenAmount = 1.0f - (dist / currDarkenRadius);
                            Noise[x, y] = MathHelper.Lerp(Noise[x, y], Noise[x, y] * (1.0f - generationParams.CenterDarkenStrength), darkenAmount);
                        }
                    }
                    if (dist > edgeDarkenRadius)
                    {
                        float darkenAmount = Math.Min((dist - edgeDarkenRadius) / (radius - edgeDarkenRadius), 1.0f);
                        Noise[x, y] = MathHelper.Lerp(Noise[x, y], 1.0f - generationParams.EdgeDarkenStrength, darkenAmount);
                    }
                }
            }
        }

        partial void GenerateNoiseMapProjSpecific();

        private void Generate()
        {
            connections.Clear();
            locations.Clear();

            GenerateNoiseMap(generationParams.NoiseOctaves, generationParams.NoisePersistence);

            List<Vector2> sites = new List<Vector2>();
            float mapRadius = size / 2;
            Vector2 mapCenter = new Vector2(mapRadius, mapRadius);

            float locationRadius = mapRadius * generationParams.LocationRadius;

            for (float x = mapCenter.X - locationRadius; x < mapCenter.X + locationRadius; x += generationParams.VoronoiSiteInterval)
            {
                for (float y = mapCenter.Y - locationRadius; y < mapCenter.Y + locationRadius; y += generationParams.VoronoiSiteInterval)
                {
                    float noiseVal = Noise[(int)(x / size * generationParams.NoiseResolution), (int)(y / size * generationParams.NoiseResolution)];
                    if (Rand.Range(generationParams.VoronoiSitePlacementMinVal, 1.0f, Rand.RandSync.Server) < 
                        noiseVal * generationParams.VoronoiSitePlacementProbability)
                    {
                        sites.Add(new Vector2(x, y));
                    }
                }
            }

            Voronoi voronoi = new Voronoi(0.5f);
            List<GraphEdge> edges = voronoi.MakeVoronoiGraph(sites, size, size);
            float zoneRadius = size / 2 / generationParams.DifficultyZones;

            sites.Clear();
            foreach (GraphEdge edge in edges)
            {
                if (edge.Point1 == edge.Point2) continue;
                
                if (Vector2.DistanceSquared(edge.Point1, mapCenter) >= locationRadius * locationRadius ||
                    Vector2.DistanceSquared(edge.Point2, mapCenter) >= locationRadius * locationRadius) continue;

                Location[] newLocations = new Location[2];
                newLocations[0] = locations.Find(l => l.MapPosition == edge.Point1 || l.MapPosition == edge.Point2);
                newLocations[1] = locations.Find(l => l != newLocations[0] && (l.MapPosition == edge.Point1 || l.MapPosition == edge.Point2));

                for (int i = 0; i < 2; i++)
                {
                    if (newLocations[i] != null) continue;

                    Vector2[] points = new Vector2[] { edge.Point1, edge.Point2 };

                    int positionIndex = Rand.Int(1, Rand.RandSync.Server);

                    Vector2 position = points[positionIndex];
                    if (newLocations[1 - i] != null && newLocations[1 - i].MapPosition == position) position = points[1 - positionIndex];
                    int zone = MathHelper.Clamp(generationParams.DifficultyZones - (int)Math.Floor(Vector2.Distance(position, mapCenter) / zoneRadius), 1, generationParams.DifficultyZones);
                    newLocations[i] = Location.CreateRandom(position, zone);
                    locations.Add(newLocations[i]);
                }

                var newConnection = new LocationConnection(newLocations[0], newLocations[1]);
                float centerDist = Vector2.Distance(newConnection.CenterPos, mapCenter);
                newConnection.Difficulty = MathHelper.Clamp(((1.0f - centerDist / mapRadius) * 100) + Rand.Range(-10.0f, 10.0f, Rand.RandSync.Server), 0, 100);

                connections.Add(newConnection);
            }

            //remove connections that are too short
            float minDistance = generationParams.MinConnectionDistance;
            for (int i = connections.Count - 1; i >= 0; i--)
            {
                LocationConnection connection = connections[i];

                if (Vector2.Distance(connection.Locations[0].MapPosition, connection.Locations[1].MapPosition) > minDistance)
                {
                    continue;
                }

                //locations.Remove(connection.Locations[0]);
                connections.Remove(connection);

                foreach (LocationConnection connection2 in connections)
                {
                    if (connection2.Locations[0] == connection.Locations[0]) connection2.Locations[0] = connection.Locations[1];
                    if (connection2.Locations[1] == connection.Locations[0]) connection2.Locations[1] = connection.Locations[1];
                }
            }

            HashSet<Location> connectedLocations = new HashSet<Location>();
            foreach (LocationConnection connection in connections)
            {
                connection.Locations[0].Connections.Add(connection);
                connection.Locations[1].Connections.Add(connection);

                connectedLocations.Add(connection.Locations[0]);
                connectedLocations.Add(connection.Locations[1]);
            }

            //remove orphans
            locations.RemoveAll(c => !connectedLocations.Contains(c));
            
            for (int i = connections.Count - 1; i >= 0; i--)
            {
                i = Math.Min(i, connections.Count - 1);

                LocationConnection connection = connections[i];

                for (int n = Math.Min(i - 1, connections.Count - 1); n >= 0; n--)
                {
                    if (connection.Locations.Contains(connections[n].Locations[0])
                        && connection.Locations.Contains(connections[n].Locations[1]))
                    {
                        connections.RemoveAt(n);
                    }
                }
            }

            foreach (LocationConnection connection in connections)
            {
                float centerDist = Vector2.Distance(connection.CenterPos, mapCenter);
                connection.Difficulty = MathHelper.Clamp(((1.0f - centerDist / mapRadius) * 100) + Rand.Range(-10.0f, 10.0f, Rand.RandSync.Server), 0, 100);
            }

            AssignBiomes();

            GenerateNoiseMapProjSpecific();
        }

        private void AssignBiomes()
        {
            float locationRadius = size * 0.5f * generationParams.LocationRadius;

            var biomes = LevelGenerationParams.GetBiomes();
            Vector2 centerPos = new Vector2(size, size) / 2;
            for (int i = 0; i < generationParams.DifficultyZones; i++)
            {
                List<Biome> allowedBiomes = biomes.FindAll(b => b.AllowedZones.Contains(generationParams.DifficultyZones - i));
                float zoneRadius = locationRadius * ((i + 1.0f) / generationParams.DifficultyZones);
                foreach (LocationConnection connection in connections)
                {
                    if (connection.Biome != null) continue;

                    if (i == generationParams.DifficultyZones - 1 ||
                        Vector2.Distance(connection.Locations[0].MapPosition, centerPos) < zoneRadius ||
                        Vector2.Distance(connection.Locations[1].MapPosition, centerPos) < zoneRadius)
                    {
                        connection.Biome = allowedBiomes[Rand.Range(0, allowedBiomes.Count, Rand.RandSync.Server)];
                    }
                }
            }
        }

        private void ExpandBiomes(List<LocationConnection> seeds)
        {
            List<LocationConnection> nextSeeds = new List<LocationConnection>(); 
            foreach (LocationConnection connection in seeds)
            {
                foreach (Location location in connection.Locations)
                {
                    foreach (LocationConnection otherConnection in location.Connections)
                    {
                        if (otherConnection == connection) continue;                        
                        if (otherConnection.Biome != null) continue; //already assigned

                        otherConnection.Biome = connection.Biome;
                        nextSeeds.Add(otherConnection);                        
                    }
                }
            }

            if (nextSeeds.Count > 0)
            {
                ExpandBiomes(nextSeeds);
            }
        }

        private List<LocationConnection> GetMapEdges()
        {
            List<Vector2> verts = locations.Select(l => l.MapPosition).ToList();

            List<Vector2> giftWrappedVerts = MathUtils.GiftWrap(verts);

            List<LocationConnection> edges = new List<LocationConnection>();
            foreach (LocationConnection connection in connections)
            {
                if (giftWrappedVerts.Contains(connection.Locations[0].MapPosition) || 
                    giftWrappedVerts.Contains(connection.Locations[1].MapPosition))
                {
                    edges.Add(connection);
                }
            }
            
            return edges;
        }
        
        public void MoveToNextLocation()
        {
            Location prevLocation = currentLocation;
            selectedConnection.Passed = true;

            currentLocation = selectedLocation;
            currentLocation.Discovered = true;
            selectedLocation = null;

            OnLocationChanged?.Invoke(prevLocation, currentLocation);
        }

        public void SetLocation(int index)
        {
            if (index == -1)
            {
                currentLocation = null;
                return;
            }

            if (index < 0 || index >= locations.Count)
            {
                DebugConsole.ThrowError("Location index out of bounds");
                return;
            }

            Location prevLocation = currentLocation;
            currentLocation = locations[index];
            currentLocation.Discovered = true;

            OnLocationChanged?.Invoke(prevLocation, currentLocation);
        }

        public void SelectLocation(int index)
        {
            if (index == -1)
            {
                selectedLocation = null;
                selectedConnection = null;

                OnLocationSelected?.Invoke(null, null);
                return;
            }

            if (index < 0 || index >= locations.Count)
            {
                DebugConsole.ThrowError("Location index out of bounds");
                return;
            }

            selectedLocation = locations[index];
            selectedConnection = connections.Find(c => c.Locations.Contains(currentLocation) && c.Locations.Contains(selectedLocation));
            OnLocationSelected?.Invoke(selectedLocation, selectedConnection);
        }

        public void SelectLocation(Location location)
        {
            if (!locations.Contains(location))
            {
                DebugConsole.ThrowError("Failed to select a location. "+location.Name+" not found in the map.");
                return;
            }

            selectedLocation = location;
            selectedConnection = connections.Find(c => c.Locations.Contains(currentLocation) && c.Locations.Contains(selectedLocation));
            OnLocationSelected?.Invoke(selectedLocation, selectedConnection);
        }

        public void SelectRandomLocation(bool preferUndiscovered)
        {
            List<Location> nextLocations = currentLocation.Connections.Select(c => c.OtherLocation(currentLocation)).ToList();            
            List<Location> undiscoveredLocations = nextLocations.FindAll(l => !l.Discovered);
            
            if (undiscoveredLocations.Count > 0 && preferUndiscovered)
            {
                SelectLocation(undiscoveredLocations[Rand.Int(undiscoveredLocations.Count, Rand.RandSync.Unsynced)]);
            }
            else
            {
                SelectLocation(nextLocations[Rand.Int(nextLocations.Count, Rand.RandSync.Unsynced)]);
            }
        }

        public void ProgressWorld()
        {
            foreach (Location location in locations)
            {
                if (!location.Discovered) continue;

                //find which types of locations this one can change to
                List<LocationTypeChange> allowedTypeChanges = new List<LocationTypeChange>();
                List<LocationTypeChange> readyTypeChanges = new List<LocationTypeChange>();
                foreach (LocationTypeChange typeChange in location.Type.CanChangeTo)
                {
                    //check if there are any adjacent locations that would prevent the change
                    bool disallowedFound = false;
                    foreach (string disallowedLocationName in typeChange.DisallowedAdjacentLocations)
                    {
                        if (location.Connections.Any(c => c.OtherLocation(location).Type.Name.ToLowerInvariant() == disallowedLocationName.ToLowerInvariant()))
                        {
                            disallowedFound = true;
                            break;
                        }
                    }
                    if (disallowedFound) continue;

                    //check that there's a required adjacent location present
                    bool requiredFound = false;
                    foreach (string requiredLocationName in typeChange.RequiredAdjacentLocations)
                    {
                        if (location.Connections.Any(c => c.OtherLocation(location).Type.Name.ToLowerInvariant() == requiredLocationName.ToLowerInvariant()))
                        {
                            requiredFound = true;
                            break;
                        }
                    }
                    if (!requiredFound && typeChange.RequiredAdjacentLocations.Count > 0) continue;

                    allowedTypeChanges.Add(typeChange);

                    if (location.TypeChangeTimer >= typeChange.RequiredDuration)
                    {
                        readyTypeChanges.Add(typeChange);
                    }
                }

                //select a random type change
                if (Rand.Range(0.0f, 1.0f) < readyTypeChanges.Sum(t => t.Probability))
                {
                    var selectedTypeChange = 
                        ToolBox.SelectWeightedRandom(readyTypeChanges, readyTypeChanges.Select(t => t.Probability).ToList(), Rand.RandSync.Unsynced);
                    if (selectedTypeChange != null)
                    {
                        string prevName = location.Name;
                        location.ChangeType(LocationType.List.Find(lt => lt.Name.ToLowerInvariant() == selectedTypeChange.ChangeTo.ToLowerInvariant()));
                        ChangeLocationType(location, prevName, selectedTypeChange);
                        location.TypeChangeTimer = -1;
                        break;
                    }
                }
                
                if (allowedTypeChanges.Count > 0)
                {
                    location.TypeChangeTimer++;
                }
                else
                {
                    location.TypeChangeTimer = 0;
                }
            }
        }

        partial void ChangeLocationType(Location location, string prevName, LocationTypeChange change);

        public static Map LoadNew(XElement element)
        {
            string mapSeed = element.GetAttributeString("seed", "a");            
            Map map = new Map(mapSeed);
            map.Load(element, false);

            return map;
        }

        public void Load(XElement element, bool showNotifications)
        {
            SetLocation(element.GetAttributeInt("currentlocation", 0));

            if (!Version.TryParse(element.GetAttributeString("version", ""), out _))
            {
                DebugConsole.ThrowError("Incompatible map save file, loading the game failed.");
                return;
            }

            foreach (XElement subElement in element.Elements())
            {
                switch (subElement.Name.ToString().ToLowerInvariant())
                {
                    case "location":
                        string locationType = subElement.GetAttributeString("type", "");
                        Location location = locations[subElement.GetAttributeInt("i", 0)];
                        int typeChangeTimer = subElement.GetAttributeInt("changetimer", 0);

                        string prevLocationName = location.Name;
                        LocationType prevLocationType = location.Type;
                        location.Discovered = true;
                        location.ChangeType(LocationType.List.Find(lt => lt.Name.ToLowerInvariant() == locationType.ToLowerInvariant()));
                        location.TypeChangeTimer = typeChangeTimer;
                        if (showNotifications && prevLocationType != location.Type)
                        {
                            ChangeLocationType(
                                location,
                                prevLocationName,
                                prevLocationType.CanChangeTo.Find(c => c.ChangeTo.ToLowerInvariant() == location.Type.Name.ToLowerInvariant()));
                        }
                        break;
                    case "connection":
                        int connectionIndex = subElement.GetAttributeInt("i", 0);
                        int missionsCompleted = subElement.GetAttributeInt("missionscompleted", 0);

                        connections[connectionIndex].Passed = true;
                        connections[connectionIndex].MissionsCompleted = missionsCompleted;
                        break;
                }
            }
        }

        public void Save(XElement element)
        {
            XElement mapElement = new XElement("map");

            mapElement.Add(new XAttribute("version", GameMain.Version.ToString()));
            mapElement.Add(new XAttribute("currentlocation", CurrentLocationIndex));
            mapElement.Add(new XAttribute("seed", Seed));

            for (int i = 0; i < locations.Count; i++)
            {
                var location = locations[i];
                if (!location.Discovered) continue;

                var locationElement = new XElement("location", new XAttribute("i", i));
                locationElement.Add(new XAttribute("type", location.Type.Name));

                if (location.TypeChangeTimer > 0)
                {
                    locationElement.Add(new XAttribute("changetimer", location.TypeChangeTimer));
                }

                mapElement.Add(locationElement);
            }

            for (int i = 0; i < connections.Count; i++)
            {
<<<<<<< HEAD
                var connection = connections[i];
                if (!connection.Passed) continue;
=======
                if (!connections[i].Passed) continue;
                connections[i].CheckMissionCompleted();
>>>>>>> 1a5a7674

                var connectionElement = new XElement("connection", new XAttribute("i", i));
                if (connection.MissionsCompleted > 0)
                {
                    connectionElement.Add(new XAttribute("missionscompleted", connection.MissionsCompleted));
                }

                mapElement.Add(connectionElement);
            }

<<<<<<< HEAD
            element.Add(mapElement);
=======
        public void CheckMissionCompleted()
        {
            if (mission != null && mission.Completed)
            {
                MissionsCompleted++;
                mission = null;
            }
        }

        public Location OtherLocation(Location location)
        {
            if (locations[0] == location)
            {
                return locations[1];
            }
            else if (locations[1] == location)
            {
                return locations[0];
            }
            else
            {
                return null;
            }
>>>>>>> 1a5a7674
        }
    }
}<|MERGE_RESOLUTION|>--- conflicted
+++ resolved
@@ -587,13 +587,10 @@
 
             for (int i = 0; i < connections.Count; i++)
             {
-<<<<<<< HEAD
                 var connection = connections[i];
                 if (!connection.Passed) continue;
-=======
-                if (!connections[i].Passed) continue;
-                connections[i].CheckMissionCompleted();
->>>>>>> 1a5a7674
+
+                connection.CheckMissionCompleted();
 
                 var connectionElement = new XElement("connection", new XAttribute("i", i));
                 if (connection.MissionsCompleted > 0)
@@ -603,34 +600,8 @@
 
                 mapElement.Add(connectionElement);
             }
-
-<<<<<<< HEAD
+            
             element.Add(mapElement);
-=======
-        public void CheckMissionCompleted()
-        {
-            if (mission != null && mission.Completed)
-            {
-                MissionsCompleted++;
-                mission = null;
-            }
-        }
-
-        public Location OtherLocation(Location location)
-        {
-            if (locations[0] == location)
-            {
-                return locations[1];
-            }
-            else if (locations[1] == location)
-            {
-                return locations[0];
-            }
-            else
-            {
-                return null;
-            }
->>>>>>> 1a5a7674
         }
     }
 }