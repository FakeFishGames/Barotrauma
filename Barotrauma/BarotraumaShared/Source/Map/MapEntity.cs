--- conflicted
+++ resolved
@@ -21,21 +21,11 @@
 
         //observable collection because some entities may need to be notified when the collection is modified
         public ObservableCollection<MapEntity> linkedTo;
-<<<<<<< HEAD
 
         private bool flippedX, flippedY;
         public bool FlippedX { get { return flippedX; } }
         public bool FlippedY { get { return flippedY; } }
-
-        public bool MoveWithLevel
-        {
-            get;
-            set;
-        }
-
-=======
-        
->>>>>>> 48e14347
+        
         public bool ShouldBeSaved = true;
         
         //the position and dimensions of the entity
