--- conflicted
+++ resolved
@@ -45,17 +45,9 @@
             get { return isHighlighted; }
             set { isHighlighted = value; }
         }
-<<<<<<< HEAD
                 
-        public virtual Rectangle Rect { 
-=======
-
-        private static bool resizing;
-        private int resizeDirX, resizeDirY;
-        
         public virtual Rectangle Rect
-        { 
->>>>>>> 756278bb
+        {
             get { return rect; }
             set { rect = value; }
         }
@@ -447,11 +439,7 @@
             }
 
             List<LinkedSubmarine> linkedSubs = new List<LinkedSubmarine>();
-<<<<<<< HEAD
             for (int i = 0; i < entities.Count; i++)
-=======
-            for (int i = 0; i < mapEntityList.Count; i++)
->>>>>>> 756278bb
             {
                 if (entities[i] is LinkedSubmarine)
                 {
