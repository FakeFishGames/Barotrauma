﻿using Barotrauma.Items.Components;
using FarseerPhysics;
using Microsoft.Xna.Framework;
using System;
using System.Collections.Generic;
using System.Collections.ObjectModel;
using System.Diagnostics;
using System.Linq;
using System.Reflection;
using System.Xml.Linq;

namespace Barotrauma
{
    abstract partial class MapEntity : Entity
    {
        public static List<MapEntity> mapEntityList = new List<MapEntity>();

        public readonly MapEntityPrefab prefab;

        protected List<ushort> linkedToID;

        //observable collection because some entities may need to be notified when the collection is modified
        public readonly ObservableCollection<MapEntity> linkedTo = new ObservableCollection<MapEntity>();

        private bool flippedX, flippedY;
        public bool FlippedX { get { return flippedX; } }
        public bool FlippedY { get { return flippedY; } }

        public bool ShouldBeSaved = true;

        //the position and dimensions of the entity
        protected Rectangle rect;

        public bool ExternalHighlight = false;

        //is the mouse inside the rect
        private bool isHighlighted;

        public bool IsHighlighted
        {
            get { return isHighlighted || ExternalHighlight; }
            set { isHighlighted = value; }
        }

        public virtual Rectangle Rect
        {
            get { return rect; }
            set { rect = value; }
        }

        public Rectangle WorldRect
        {
            get { return Submarine == null ? rect : new Rectangle((int)(Submarine.Position.X + rect.X), (int)(Submarine.Position.Y + rect.Y), rect.Width, rect.Height); }
        }

        public virtual Sprite Sprite
        {
            get { return null; }
        }

        public virtual bool DrawBelowWater
        {
            get
            {
                return Sprite != null && SpriteDepth > 0.5f;
            }
        }

        public virtual bool DrawOverWater
        {
            get
            {
                return !DrawBelowWater;
            }
        }

        public virtual bool DrawDamageEffect
        {
            get
            {
                return false;
            }
        }

        public virtual bool Linkable
        {
            get { return false; }
        }

        public List<string> AllowedLinks => prefab == null ? new List<string>() : prefab.AllowedLinks;

        public bool ResizeHorizontal
        {
            get { return prefab != null && prefab.ResizeHorizontal; }
        }
        public bool ResizeVertical
        {
            get { return prefab != null && prefab.ResizeVertical; }
        }

        public override Vector2 Position
        {
            get
            {
                Vector2 rectPos = new Vector2(
                    rect.X + rect.Width / 2.0f,
                    rect.Y - rect.Height / 2.0f);

                //if (MoveWithLevel) rectPos += Level.Loaded.Position;
                return rectPos;
            }
        }

        public override Vector2 SimPosition
        {
            get
            {
                return ConvertUnits.ToSimUnits(Position);
            }
        }

        public float SoundRange
        {
            get
            {
                if (aiTarget == null) return 0.0f;
                return aiTarget.SoundRange;
            }
            set
            {
                if (aiTarget == null) return;
                aiTarget.SoundRange = value;
            }
        }

        public float SightRange
        {
            get
            {
                if (aiTarget == null) return 0.0f;
                return aiTarget.SightRange;
            }
            set
            {
                if (aiTarget == null) return;
                aiTarget.SightRange = value;
            }
        }

        public RuinGeneration.Ruin ParentRuin
        {
            get;
            set;
        }

        public virtual string Name
        {
            get { return ""; }
        }

        // Quick undo/redo for size and movement only. TODO: Remove if we do a more general implementation.
        private Memento<Rectangle> rectMemento;

        public MapEntity(MapEntityPrefab prefab, Submarine submarine) : base(submarine)
        {
            this.prefab = prefab;
            Scale = prefab != null ? prefab.Scale : 1;
        }

        public virtual void Move(Vector2 amount)
        {
            rect.X += (int)amount.X;
            rect.Y += (int)amount.Y;
        }

        public virtual bool IsMouseOn(Vector2 position)
        {
            return (Submarine.RectContains(WorldRect, position));
        }

        public abstract MapEntity Clone();

        public static List<MapEntity> Clone(List<MapEntity> entitiesToClone)
        {
            List<MapEntity> clones = new List<MapEntity>();
            foreach (MapEntity e in entitiesToClone)
            {
                Debug.Assert(e != null);
                try
                {
                    clones.Add(e.Clone());
                }
                catch (Exception ex)
                {
                    DebugConsole.ThrowError("Cloning entity \"" + e.Name + "\" failed.", ex);
                    GameAnalyticsManager.AddErrorEventOnce(
                        "MapEntity.Clone:" + e.Name,
                        GameAnalyticsSDK.Net.EGAErrorSeverity.Error,
                        "Cloning entity \"" + e.Name + "\" failed (" + ex.Message + ").\n" + ex.StackTrace);
                    return clones;
                }
                Debug.Assert(clones.Last() != null);
            }

            Debug.Assert(clones.Count == entitiesToClone.Count);

            //clone links between the entities
            for (int i = 0; i < clones.Count; i++)
            {
                if (entitiesToClone[i].linkedTo == null) { continue; }
                foreach (MapEntity linked in entitiesToClone[i].linkedTo)
                {
                    if (!entitiesToClone.Contains(linked)) { continue; }
                    clones[i].linkedTo.Add(clones[entitiesToClone.IndexOf(linked)]);
                }
            }

            //connect clone wires to the clone items and refresh links between doors and gaps
            for (int i = 0; i < clones.Count; i++)
            {
                var cloneItem = clones[i] as Item;
                if (cloneItem == null) { continue; }

                var door = cloneItem.GetComponent<Door>();
                if (door != null) { door.RefreshLinkedGap(); }

                var cloneWire = cloneItem.GetComponent<Wire>();
                if (cloneWire == null) continue;

                var originalWire = ((Item)entitiesToClone[i]).GetComponent<Wire>();

                cloneWire.SetNodes(originalWire.GetNodes());

                for (int n = 0; n < 2; n++)
                {
                    if (originalWire.Connections[n] == null) { continue; }

                    var connectedItem = originalWire.Connections[n].Item;
                    if (connectedItem == null) continue;

                    //index of the item the wire is connected to
                    int itemIndex = entitiesToClone.IndexOf(connectedItem);
                    if (itemIndex < 0)
                    {
                        DebugConsole.ThrowError("Error while cloning wires - item \"" + connectedItem.Name + "\" was not found in entities to clone.");
                        GameAnalyticsManager.AddErrorEventOnce("MapEntity.Clone:ConnectedNotFound" + connectedItem.ID,
                            GameAnalyticsSDK.Net.EGAErrorSeverity.Error,
                            "Error while cloning wires - item \"" + connectedItem.Name + "\" was not found in entities to clone.");
                        continue;
                    }

                    //index of the connection in the connectionpanel of the target item
                    int connectionIndex = connectedItem.Connections.IndexOf(originalWire.Connections[n]);
                    if (connectionIndex < 0)
                    {
                        DebugConsole.ThrowError("Error while cloning wires - connection \"" + originalWire.Connections[n].Name + "\" was not found in connected item \"" + connectedItem.Name + "\".");
                        GameAnalyticsManager.AddErrorEventOnce("MapEntity.Clone:ConnectionNotFound" + connectedItem.ID,
                            GameAnalyticsSDK.Net.EGAErrorSeverity.Error,
                            "Error while cloning wires - connection \"" + originalWire.Connections[n].Name + "\" was not found in connected item \"" + connectedItem.Name + "\".");
                        continue;
                    }

                    (clones[itemIndex] as Item).Connections[connectionIndex].TryAddLink(cloneWire);
                    cloneWire.Connect((clones[itemIndex] as Item).Connections[connectionIndex], false);
                }
            }

            return clones;
        }

        protected void InsertToList()
        {
            int i = 0;

            if (Sprite == null)
            {
                mapEntityList.Add(this);
                return;
            }

            while (i < mapEntityList.Count)
            {
                i++;

                Sprite existingSprite = mapEntityList[i - 1].Sprite;
                if (existingSprite == null) continue;
#if CLIENT
                if (existingSprite.Texture == this.Sprite.Texture) break;
#endif
            }

            mapEntityList.Insert(i, this);
        }

        /// <summary>
        /// Remove the entity from the entity list without removing links to other entities
        /// </summary>
        public virtual void ShallowRemove()
        {
            base.Remove();

            mapEntityList.Remove(this);

            if (aiTarget != null) aiTarget.Remove();
        }

        public override void Remove()
        {
            base.Remove();

            mapEntityList.Remove(this);

#if CLIENT
            if (selectedList.Contains(this))
            {
                selectedList = selectedList.FindAll(e => e != this);
            }
#endif

            if (aiTarget != null) aiTarget.Remove();

            if (linkedTo != null)
            {
                for (int i = linkedTo.Count - 1; i >= 0; i--)
                {
                    linkedTo[i].RemoveLinked(this);
                }
                linkedTo.Clear();
            }
        }

        /// <summary>
        /// Call Update() on every object in Entity.list
        /// </summary>
        public static void UpdateAll(float deltaTime, Camera cam)
        {
            foreach (Hull hull in Hull.hullList)
            {
                hull.Update(deltaTime, cam);
            }

<<<<<<< HEAD
            foreach (Structure structure in Structure.WallList)
            {
                structure.Update(deltaTime, cam);
            }

            foreach (Gap gap in Gap.GapList)
=======
            //update gaps in random order, because otherwise in rooms with multiple gaps 
            //the water/air will always tend to flow through the first gap in the list,
            //which may lead to weird behavior like water draining down only through
            //one gap in a room even if there are several
            foreach (Gap gap in Gap.GapList.OrderBy(g => Rand.Int(int.MaxValue)))
>>>>>>> e894bd61
            {
                gap.Update(deltaTime, cam);
            }

            foreach (Item item in Item.ItemList)
            {
                item.Update(deltaTime, cam);
            }

            UpdateAllProjSpecific(deltaTime);

            Spawner?.Update();
        }

        static partial void UpdateAllProjSpecific(float deltaTime);

        public virtual void Update(float deltaTime, Camera cam) { }

        /// <summary>
        /// Flip the entity horizontally
        /// </summary>
        /// <param name="relativeToSub">Should the entity be flipped across the y-axis of the sub it's inside</param>
        public virtual void FlipX(bool relativeToSub)
        {
            flippedX = !flippedX;
            if (!relativeToSub || Submarine == null) return;

            Vector2 relative = WorldPosition - Submarine.WorldPosition;
            relative.Y = 0.0f;
            Move(-relative * 2.0f);
        }

        /// <summary>
        /// Flip the entity vertically
        /// </summary>
        /// <param name="relativeToSub">Should the entity be flipped across the x-axis of the sub it's inside</param>
        public virtual void FlipY(bool relativeToSub)
        {
            flippedY = !flippedY;
            if (!relativeToSub || Submarine == null) return;

            Vector2 relative = WorldPosition - Submarine.WorldPosition;
            relative.X = 0.0f;
            Move(-relative * 2.0f);
        }

        public static List<MapEntity> LoadAll(Submarine submarine, XElement parentElement, string filePath)
        {
            List<MapEntity> entities = new List<MapEntity>();
            foreach (XElement element in parentElement.Elements())
            {
                string typeName = element.Name.ToString();

                Type t;
                try
                {
                    t = Type.GetType("Barotrauma." + typeName, true, true);
                    if (t == null)
                    {
                        DebugConsole.ThrowError("Error in " + filePath + "! Could not find a entity of the type \"" + typeName + "\".");
                        continue;
                    }
                }
                catch (Exception e)
                {
                    DebugConsole.ThrowError("Error in " + filePath + "! Could not find a entity of the type \"" + typeName + "\".", e);
                    continue;
                }

                try
                {
                    MethodInfo loadMethod = t.GetMethod("Load", new[] { typeof(XElement), typeof(Submarine) });
                    if (loadMethod == null)
                    {
                        DebugConsole.ThrowError("Could not find the method \"Load\" in " + t + ".");
                    }
                    else if (!loadMethod.ReturnType.IsSubclassOf(typeof(MapEntity)))
                    {
                        DebugConsole.ThrowError("Error loading entity of the type \"" + t.ToString() + "\" - load method does not return a valid map entity.");
                    }
                    else
                    {
                        object newEntity = loadMethod.Invoke(t, new object[] { element, submarine });
                        if (newEntity != null) entities.Add((MapEntity)newEntity);
                    }
                }
                catch (TargetInvocationException e)
                {
                    DebugConsole.ThrowError("Error while loading entity of the type " + t + ".", e.InnerException);
                }
                catch (Exception e)
                {
                    DebugConsole.ThrowError("Error while loading entity of the type " + t + ".", e);
                }
            }
            return entities;
        }

        /// <summary>
        /// Update the linkedTo-lists of the entities based on the linkedToID-lists
        /// Has to be done after all the entities have been loaded (an entity can't
        /// be linked to some other entity that hasn't been loaded yet)
        /// </summary>
        private bool mapLoadedCalled;
        public static void MapLoaded(List<MapEntity> entities, bool updateHulls)
        {
            foreach (MapEntity e in entities)
            {
                if (e.mapLoadedCalled) continue;
                if (e.linkedToID == null) continue;
                if (e.linkedToID.Count == 0) continue;

                e.linkedTo.Clear();

                foreach (ushort i in e.linkedToID)
                {
                    if (FindEntityByID(i) is MapEntity linked) e.linkedTo.Add(linked);
                }
            }

            List<LinkedSubmarine> linkedSubs = new List<LinkedSubmarine>();
            for (int i = 0; i < entities.Count; i++)
            {
                if (entities[i].mapLoadedCalled) continue;
                if (entities[i] is LinkedSubmarine)
                {
                    linkedSubs.Add((LinkedSubmarine)entities[i]);
                    continue;
                }

                entities[i].OnMapLoaded();
            }

            if (updateHulls)
            {
                Item.UpdateHulls();
                Gap.UpdateHulls();
            }

            entities.ForEach(e => e.mapLoadedCalled = true);

            foreach (LinkedSubmarine linkedSub in linkedSubs)
            {
                linkedSub.OnMapLoaded();
            }
        }

        public virtual void OnMapLoaded() { }

        public virtual XElement Save(XElement parentElement)
        {
            DebugConsole.ThrowError("Saving entity " + GetType() + " failed.");
            return null;
        }

        public void RemoveLinked(MapEntity e)
        {
            if (linkedTo == null) return;
            if (linkedTo.Contains(e)) linkedTo.Remove(e);
        }

        /// <summary>
        /// Gets all linked entities of specific type.
        /// </summary>
        public HashSet<T> GetLinkedEntities<T>(HashSet<T> list = null, int? maxDepth = null, Func<T, bool> filter = null) where T : MapEntity
        {
            list = list ?? new HashSet<T>();
            int startDepth = 0;
            GetLinkedEntitiesRecursive<T>(this, list, ref startDepth, maxDepth, filter);
            return list;
        }

        /// <summary>
        /// Gets all linked entities of specific type.
        /// </summary>
        private static void GetLinkedEntitiesRecursive<T>(MapEntity mapEntity, HashSet<T> linkedTargets, ref int depth, int? maxDepth = null, Func<T, bool> filter = null) 
            where T : MapEntity
        {
            if (depth > maxDepth) { return; }
            foreach (var linkedEntity in mapEntity.linkedTo)
            {
                if (linkedEntity is T linkedTarget)
                {
                    if (!linkedTargets.Contains(linkedTarget) && (filter == null || filter(linkedTarget)))
                    {
                        linkedTargets.Add(linkedTarget);
                        depth++;
                        GetLinkedEntitiesRecursive(linkedEntity, linkedTargets, ref depth, maxDepth, filter);
                    }
                }
            }
        }

        #region Serialized properties
        // We could use NaN or nullables, but in this case the first is not preferable, because it needs to be checked every time the value is used.
        // Nullable on the other requires boxing that we don't want to do too often, since it generates garbage.
        public bool SpriteDepthOverrideIsSet { get; private set; }
        public float SpriteOverrideDepth => SpriteDepth;
        private float _spriteOverrideDepth = float.NaN;
        [Editable(0.001f, 0.999f, decimals: 3), Serialize(float.NaN, true)]
        public float SpriteDepth
        {
            get
            {
                if (SpriteDepthOverrideIsSet) { return _spriteOverrideDepth; }
                return Sprite != null ? Sprite.Depth : 0;
            }
            set
            {
                if (!float.IsNaN(value))
                {
                    _spriteOverrideDepth = MathHelper.Clamp(value, 0.001f, 0.999f);
                    SpriteDepthOverrideIsSet = true;
                }
            }
        }
        
        [Serialize(1f, true), Editable(0.01f, 10f, DecimalCount = 3, ValueStep = 0.1f)]
        public virtual float Scale { get; set; } = 1;
        #endregion
    }
}<|MERGE_RESOLUTION|>--- conflicted
+++ resolved
@@ -339,20 +339,16 @@
                 hull.Update(deltaTime, cam);
             }
 
-<<<<<<< HEAD
             foreach (Structure structure in Structure.WallList)
             {
                 structure.Update(deltaTime, cam);
             }
 
-            foreach (Gap gap in Gap.GapList)
-=======
             //update gaps in random order, because otherwise in rooms with multiple gaps 
             //the water/air will always tend to flow through the first gap in the list,
             //which may lead to weird behavior like water draining down only through
             //one gap in a room even if there are several
             foreach (Gap gap in Gap.GapList.OrderBy(g => Rand.Int(int.MaxValue)))
->>>>>>> e894bd61
             {
                 gap.Update(deltaTime, cam);
             }
