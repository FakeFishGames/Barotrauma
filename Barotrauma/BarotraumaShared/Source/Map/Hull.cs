﻿using Barotrauma.Networking;
using FarseerPhysics;
using FarseerPhysics.Dynamics;
using Lidgren.Network;
using Microsoft.Xna.Framework;
using System;
using System.Collections.Generic;
using System.Linq;
using System.Xml.Linq;

namespace Barotrauma
{
    partial class Hull : MapEntity, ISerializableEntity, IServerSerializable
    {
        const float NetworkUpdateInterval = 0.5f;

        public static List<Hull> hullList = new List<Hull>();
        private static List<EntityGrid> entityGrids = new List<EntityGrid>();
        public static List<EntityGrid> EntityGrids
        {
            get
            {
                return entityGrids;
            }
        }

        public static bool ShowHulls = true;

        public static bool EditWater, EditFire;
        
        private List<FireSource> fireSources;
                
        public const float OxygenDistributionSpeed = 500.0f;
        public const float OxygenDetoriationSpeed = 0.3f;
        public const float OxygenConsumptionSpeed = 1000.0f;

        public const int WaveWidth = 32;
        public static float WaveStiffness = 0.02f;
        public static float WaveSpread = 0.05f;
        public static float WaveDampening = 0.05f;
        
        //how much excess water the room can contain  (= more than the volume of the room)
        public const float MaxCompress = 10000f;
        
        public readonly Dictionary<string, SerializableProperty> properties;
        public Dictionary<string, SerializableProperty> SerializableProperties
        {
            get { return properties; }
        }

        private float lethalPressure;

        private float surface;
        private float waterVolume;
        private float pressure;

        private float oxygen;

        private bool update;

        public bool Visible = true;
        
        float[] waveY; //displacement from the surface of the water
        float[] waveVel; //velocity of the point

        float[] leftDelta;
        float[] rightDelta;

        private float lastSentVolume, lastSentOxygen;
        private float sendUpdateTimer;
        
        public List<Gap> ConnectedGaps;

        public override string Name
        {
            get
            {
                return "Hull";
            }
        }
        
        [Editable, Serialize("", true)]
        public string RoomName
        {
            get;
            set;
        }

        public override Rectangle Rect
        {
            get
            {
                return base.Rect;
            }
            set
            {
                base.Rect = value;

                if (Submarine == null || !Submarine.Loading)
                {
                    Item.UpdateHulls();
                    Gap.UpdateHulls();
                }

                surface = rect.Y - rect.Height + WaterVolume / rect.Width;
                Pressure = surface;
            }
        }
        
        public override bool Linkable
        {
            get { return true; }
        }

        public float LethalPressure
        {
            get { return lethalPressure; }
            set { lethalPressure = MathHelper.Clamp(value, 0.0f, 100.0f); }
        }

        public Vector2 Size
        {
            get { return new Vector2(rect.Width, rect.Height); }
        }

        public float CeilingHeight
        {
            get;
            private set;
        }

        public float Surface
        {
            get { return surface; }
        }

        public float WorldSurface
        {
            get { return Submarine == null ? surface : surface + Submarine.Position.Y; }
        }

        public float WaterVolume
        {
            get { return waterVolume; }
            set
            {
                if (!MathUtils.IsValid(value)) return;
                waterVolume = MathHelper.Clamp(value, 0.0f, Volume + MaxCompress);
                if (waterVolume < Volume) Pressure = rect.Y - rect.Height + waterVolume / rect.Width;
                if (waterVolume > 0.0f) update = true;
            }
        }

        [Serialize(90.0f, true)]
        public float Oxygen
        {
            get { return oxygen; }
            set 
            {
                if (!MathUtils.IsValid(value)) return;
                oxygen = MathHelper.Clamp(value, 0.0f, Volume); 
            }
        }

        public float OxygenPercentage
        {
            get { return oxygen / Volume * 100.0f; }
            set { Oxygen = (value / 100.0f) * Volume; }
        }

        public float Volume
        {
            get { return rect.Width * rect.Height; }
        }

        public float Pressure
        {
            get { return pressure; }
            set { pressure = value; }
        }

        public float[] WaveY
        {
            get { return waveY; }
        }

        public float[] WaveVel
        {
            get { return waveVel; }
        }

        public List<FireSource> FireSources
        {
            get { return fireSources; }
        }

        public Hull(MapEntityPrefab prefab, Rectangle rectangle)
            : this (prefab, rectangle, Submarine.MainSub)
        {

        }

        public Hull(MapEntityPrefab prefab, Rectangle rectangle, Submarine submarine)
            : base (prefab, submarine)
        {
            rect = rectangle;
            
            OxygenPercentage = 100.0f;

            fireSources = new List<FireSource>();

            properties = SerializableProperty.GetProperties(this);

            int arraySize = (int)Math.Ceiling((float)rectangle.Width / WaveWidth + 1);
            waveY = new float[arraySize];
            waveVel = new float[arraySize];

            leftDelta = new float[arraySize];
            rightDelta = new float[arraySize];

            surface = rect.Y - rect.Height;

            aiTarget = new AITarget(this);

            hullList.Add(this);

            ConnectedGaps = new List<Gap>();

            if (submarine == null || !submarine.Loading)
            {
                Item.UpdateHulls();
                Gap.UpdateHulls();
            }

            WaterVolume = 0.0f;

            InsertToList();
        }

        public static Rectangle GetBorders()
        {
            if (!hullList.Any()) return Rectangle.Empty;

            Rectangle rect = hullList[0].rect;
            
            foreach (Hull hull in hullList)
            {
                if (hull.Rect.X < rect.X)
                {
                    rect.Width += rect.X - hull.rect.X;
                    rect.X = hull.rect.X;

                }
                if (hull.rect.Right > rect.Right) rect.Width = hull.rect.Right - rect.X;

                if (hull.rect.Y > rect.Y)
                {
                    rect.Height += hull.rect.Y - rect.Y;

                    rect.Y = hull.rect.Y;
                }
                if (hull.rect.Y - hull.rect.Height < rect.Y - rect.Height) rect.Height = rect.Y - (hull.rect.Y - hull.rect.Height);
            }

            return rect;
        }

        public override MapEntity Clone()
        {
            return new Hull(MapEntityPrefab.Find(null, "hull"), rect, Submarine);
        }
        
        public static EntityGrid GenerateEntityGrid(Submarine submarine)
        {
            var newGrid = new EntityGrid(submarine, 200.0f);

            entityGrids.Add(newGrid);
            
            foreach (Hull hull in hullList)
            {
                if (hull.Submarine == submarine) newGrid.InsertEntity(hull);
            }
            return newGrid;
        }

        public override void OnMapLoaded()
        {
            CeilingHeight = Rect.Height;

            Body lowerPickedBody = Submarine.PickBody(SimPosition, SimPosition - new Vector2(0.0f, ConvertUnits.ToSimUnits(rect.Height / 2.0f + 0.1f)), null, Physics.CollisionWall);
            if (lowerPickedBody != null)
            {
                Vector2 lowerPickedPos = Submarine.LastPickedPosition;

                if (Submarine.PickBody(SimPosition, SimPosition + new Vector2(0.0f, ConvertUnits.ToSimUnits(rect.Height / 2.0f + 0.1f)), null, Physics.CollisionWall) != null)
                {
                    Vector2 upperPickedPos = Submarine.LastPickedPosition;

                    CeilingHeight = ConvertUnits.ToDisplayUnits(upperPickedPos.Y - lowerPickedPos.Y);
                }
            }
        }

        public void AddToGrid(Submarine submarine)
        {
            foreach (EntityGrid grid in entityGrids)
            {
                if (grid.Submarine != submarine) continue;

                rect.Location -= MathUtils.ToPoint(submarine.HiddenSubPosition);
                
                grid.InsertEntity(this);

                rect.Location += MathUtils.ToPoint(submarine.HiddenSubPosition);
                return;
            }
        }

        public int GetWaveIndex(Vector2 position)
        {
            return GetWaveIndex(position.X);
        }

        public int GetWaveIndex(float xPos)
        {
            int index = (int)(xPos - rect.X) / WaveWidth;
            index = (int)MathHelper.Clamp(index, 0, waveY.Length - 1);
            return index;
        }

        public override void Move(Vector2 amount)
        {
            rect.X += (int)amount.X;
            rect.Y += (int)amount.Y;

            if (Submarine==null || !Submarine.Loading)
            {
                Item.UpdateHulls();
                Gap.UpdateHulls();
            }

            surface = rect.Y - rect.Height + WaterVolume / rect.Width;
            Pressure = surface;
        }

        public override void ShallowRemove()
        {
            base.Remove();
            hullList.Remove(this);

            if (Submarine == null || (!Submarine.Loading && !Submarine.Unloading))
            {
                Item.UpdateHulls();
                Gap.UpdateHulls();
            }

            List<FireSource> fireSourcesToRemove = new List<FireSource>(fireSources);
            foreach (FireSource fireSource in fireSourcesToRemove)
            {
                fireSource.Remove();
            }
            fireSources.Clear();
            
            if (entityGrids != null)
            {
                foreach (EntityGrid entityGrid in entityGrids)
                {
                    entityGrid.RemoveEntity(this);
                }
            }
        }

        public override void Remove()
        {
            base.Remove();
            hullList.Remove(this);

            if (Submarine == null || (!Submarine.Loading && !Submarine.Unloading))
            {
                Item.UpdateHulls();
                Gap.UpdateHulls();
            }

            List<FireSource> fireSourcesToRemove = new List<FireSource>(fireSources);
            foreach (FireSource fireSource in fireSourcesToRemove)
            {
                fireSource.Remove();
            }
            fireSources.Clear();
            
            if (entityGrids != null)
            {
                foreach (EntityGrid entityGrid in entityGrids)
                {
                    entityGrid.RemoveEntity(this);
                }
            }
        }

        public void AddFireSource(FireSource fireSource)
        {
            fireSources.Add(fireSource);

            if (GameMain.Server != null && !IdFreed) GameMain.Server.CreateEntityEvent(this);
        }

        public override void Update(float deltaTime, Camera cam)
        {
            UpdateProjSpecific(deltaTime, cam);

            Oxygen -= OxygenDetoriationSpeed * deltaTime;

            FireSource.UpdateAll(fireSources, deltaTime);

            aiTarget.SightRange = Submarine == null ? 0.0f : Math.Max(Submarine.Velocity.Length() * 500.0f, 500.0f);
            aiTarget.SoundRange -= deltaTime * 1000.0f;
         
            //update client hulls if the amount of water has changed by >10%
            //or if oxygen percentage has changed by 5%
            if (Math.Abs(lastSentVolume - waterVolume) > Volume * 0.1f ||
                Math.Abs(lastSentOxygen - OxygenPercentage) > 5f)
            {
                if (GameMain.Server != null && !IdFreed)
                {
                    sendUpdateTimer -= deltaTime;
                    if (sendUpdateTimer < 0.0f)
                    {
                        GameMain.Server.CreateEntityEvent(this);
                        lastSentVolume = waterVolume;
                        lastSentOxygen = OxygenPercentage;
                        sendUpdateTimer = NetworkUpdateInterval;
                    }
                }
            }

            if (!update)
            {
                lethalPressure = 0.0f;
                return;
            }
            
            //interpolate the position of the rendered surface towards the "target surface"
            surface = Math.Max(MathHelper.Lerp(
                surface, 
                rect.Y - rect.Height + WaterVolume / rect.Width, 
                deltaTime * 10.0f), rect.Y - rect.Height);

            for (int i = 0; i < waveY.Length; i++)
            {
                //apply velocity
                waveY[i] = waveY[i] + waveVel[i];

                //if the wave attempts to go "through" the top of the hull, make it bounce back
                if (surface + waveY[i] > rect.Y)
                {
                    float excess = (surface + waveY[i]) - rect.Y;
                    waveY[i] -= excess;
                    waveVel[i] = waveVel[i] * -0.5f;
                }
                //if the wave attempts to go "through" the bottom of the hull, make it bounce back
                else if (surface + waveY[i] < rect.Y - rect.Height)
                {
                    float excess = (surface + waveY[i]) - (rect.Y - rect.Height);
                    waveY[i] -= excess;
                    waveVel[i] = waveVel[i] * -0.5f;
                }

                //acceleration
                float a = -WaveStiffness * waveY[i] - waveVel[i] * WaveDampening;
                waveVel[i] = waveVel[i] + a;
            }

            //apply spread (two iterations)
            for (int j = 0; j < 2; j++)
            {
                for (int i = 1; i < waveY.Length - 1; i++)
                {
                    leftDelta[i] = WaveSpread * (waveY[i] - waveY[i - 1]);
                    waveVel[i - 1] += leftDelta[i];

                    rightDelta[i] = WaveSpread * (waveY[i] - waveY[i + 1]);
                    waveVel[i + 1] += rightDelta[i];
                }

                for (int i = 1; i < waveY.Length - 1; i++)
                {
                    waveY[i - 1] += leftDelta[i];
                    waveY[i + 1] += rightDelta[i];
                }
            }

            //make waves propagate through horizontal gaps
            foreach (Gap gap in ConnectedGaps)
            {
                if (!gap.IsRoomToRoom || !gap.IsHorizontal || gap.Open <= 0.0f) continue;
                if (surface > gap.Rect.Y || surface < gap.Rect.Y - gap.Rect.Height) continue;

                Hull hull2 = this == gap.linkedTo[0] as Hull ? (Hull)gap.linkedTo[1] : (Hull)gap.linkedTo[0];
                float otherSurfaceY = hull2.surface;
                if (otherSurfaceY > gap.Rect.Y || otherSurfaceY < gap.Rect.Y - gap.Rect.Height) continue;

                float surfaceDiff = (surface - otherSurfaceY) * gap.Open;
                if (this != gap.linkedTo[0] as Hull)
                {
                    //the first hull linked to the gap handles the wave propagation, 
                    //the second just updates the surfaces to the same level
                    if (surfaceDiff < 32.0f)
                    {
                        hull2.waveY[hull2.waveY.Length - 1] = surfaceDiff * 0.5f;
                        waveY[0] = -surfaceDiff * 0.5f;
                    }
                    continue;
                }

                for (int j = 0; j < 2; j++)
                {
                    int i = waveY.Length - 1;

                    leftDelta[i] = WaveSpread * (waveY[i] - waveY[i - 1]);
                    waveVel[i - 1] += leftDelta[i];

                    rightDelta[i] = WaveSpread * (waveY[i] - hull2.waveY[0] + surfaceDiff);
                    hull2.waveVel[0] += rightDelta[i];

                    i = 0;

                    hull2.leftDelta[i] = WaveSpread * (hull2.waveY[i] - waveY[waveY.Length - 1] - surfaceDiff);
                    waveVel[waveVel.Length - 1] += hull2.leftDelta[i];

                    hull2.rightDelta[i] = WaveSpread * (hull2.waveY[i] - hull2.waveY[i + 1]);
                    hull2.waveVel[i + 1] += hull2.rightDelta[i];
                }

                if (surfaceDiff < 32.0f)
                {
                    //update surfaces to the same level
                    hull2.waveY[0] = surfaceDiff * 0.5f;
                    waveY[waveY.Length - 1] = -surfaceDiff * 0.5f;
                }
                else
                {
                    hull2.waveY[0] += rightDelta[waveY.Length - 1];
                    waveY[waveY.Length - 1] += hull2.leftDelta[0];
                }
            }
            
            if (waterVolume < Volume)
            {
                LethalPressure -= 10.0f * deltaTime;
                if (WaterVolume <= 0.0f)
                {
                    //wait for the surface to be lerped back to bottom and the waves to settle until disabling update
                    if (surface > rect.Y - rect.Height + 1) return;
                    for (int i = 1; i < waveY.Length - 1; i++)
                    {
                        if (waveY[i] > 0.1f) return;
                    }

                    update = false;
                }
            }
        }

        partial void UpdateProjSpecific(float deltaTime, Camera cam);

        public void ApplyFlowForces(float deltaTime, Item item)
        {
            foreach (var gap in ConnectedGaps.Where(gap => gap.Open > 0))
            {
                //var pos = gap.Position - body.Position;
                var distance = MathHelper.Max(Vector2.DistanceSquared(item.Position, gap.Position)/1000, 1f);
               
                //pos.Normalize();
                item.body.ApplyForce((gap.LerpedFlowForce/distance) * deltaTime);
            }
        }

        public void Extinguish(float deltaTime, float amount, Vector2 position)
        {
            for (int i = fireSources.Count - 1; i >= 0; i-- )
            {
                fireSources[i].Extinguish(deltaTime, amount, position);
            }
        }

        public void RemoveFire(FireSource fire)
        {
            fireSources.Remove(fire);

            if (GameMain.Server != null) GameMain.Server.CreateEntityEvent(this);
        }

        public IEnumerable<Hull> GetConnectedHulls(int? searchDepth)
        {
            return GetAdjacentHulls(new HashSet<Hull>(), 0, searchDepth);
        }

        private HashSet<Hull> GetAdjacentHulls(HashSet<Hull> connectedHulls, int steps, int? searchDepth)
        {
            connectedHulls.Add(this);

            if (searchDepth != null && steps >= searchDepth.Value) return connectedHulls;

            foreach (Gap g in ConnectedGaps)
            {
                for (int i = 0; i < 2 && i < g.linkedTo.Count; i++)
                {
                    if (g.linkedTo[i] is Hull hull && !connectedHulls.Contains(hull))
                    {
                        hull.GetAdjacentHulls(connectedHulls, steps++, searchDepth);
                    }
                }
            }

            return connectedHulls;
        }

<<<<<<< HEAD
        /// <summary>
        /// Approximate distance from this hull to the target hull, moving through open gaps without passing through walls.
        /// Uses a greedy algo and may not use the most optimal path. Returns float.MaxValue if no path is found.
        /// </summary>
        public float GetApproximateDistance(Hull target, float maxDistance)
        {
            return GetApproximateHullDistance(new HashSet<Hull>(), target, 0.0f, maxDistance);
        }

        private float GetApproximateHullDistance(HashSet<Hull> connectedHulls, Hull target, float distance, float maxDistance)
        {
            if (distance >= maxDistance) return float.MaxValue;
            if (this == target) return distance;

            connectedHulls.Add(this);

            foreach (Gap g in ConnectedGaps)
            {
                if (g.ConnectedDoor != null)
                {
                    //gap blocked if the door is not open or the predicted state is not open
                    if (!g.ConnectedDoor.IsOpen || (g.ConnectedDoor.PredictedState.HasValue && !g.ConnectedDoor.PredictedState.Value))
                    {
                        if (g.ConnectedDoor.OpenState < 0.1f) continue;
                    }
                }
                else if (g.Open <= 0.0f)
                {
                    continue;
                }

                for (int i = 0; i < 2 && i < g.linkedTo.Count; i++)
                {
                    if (g.linkedTo[i] is Hull hull && !connectedHulls.Contains(hull))
                    {
                        float dist = hull.GetApproximateHullDistance(connectedHulls, target, distance + Vector2.Distance(g.Position, this.Position), maxDistance);
                        if (dist < float.MaxValue) return dist;
                    }
                }
            }

            return float.MaxValue;
        }

        //returns the hull which contains the point (or null if it isn't inside any)
        public static Hull FindHull(Vector2 position, Hull guess = null, bool useWorldCoordinates = true)
=======
        //returns the water block which contains the point (or null if it isn't inside any)
        public static Hull FindHull(Vector2 position, Hull guess = null, bool useWorldCoordinates = true, bool inclusive = true)
>>>>>>> fc187bc1
        {
            if (entityGrids == null) return null;

            if (guess != null)
            {
                if (Submarine.RectContains(useWorldCoordinates ? guess.WorldRect : guess.rect, position, inclusive)) return guess;
            }

            foreach (EntityGrid entityGrid in entityGrids)
            {
<<<<<<< HEAD
                if (entityGrid.Submarine != null && !entityGrid.Submarine.Loading)
                {
                    System.Diagnostics.Debug.Assert(!entityGrid.Submarine.Removed);
                    Rectangle borders = entityGrid.Submarine.Borders;
                    if (useWorldCoordinates)
                    {
                        Vector2 worldPos = entityGrid.Submarine.WorldPosition;
                        borders.Location += new Point((int)worldPos.X, (int)worldPos.Y);
                    }
                    else
                    {
                        borders.Location += new Point((int)entityGrid.Submarine.HiddenSubPosition.X, (int)entityGrid.Submarine.HiddenSubPosition.Y);

                    }

                    const float padding = 128.0f;
                    if (position.X < borders.X - padding || position.X > borders.Right + padding || 
                        position.Y > borders.Y + padding || position.Y < borders.Y - borders.Height - padding)
                    {
                        continue;
                    }
                }

                Vector2 transformedPosition = position;
                if (useWorldCoordinates) transformedPosition -= entityGrid.Submarine.Position;

                var entities = entityGrid.GetEntities(transformedPosition);
                if (entities == null) continue;
                foreach (Hull hull in entities)
                {
                    if (Submarine.RectContains(hull.rect, transformedPosition)) return hull;
                }
=======
                if (Submarine.RectContains(useWorldCoordinates ? hull.WorldRect : hull.rect, position, inclusive)) return hull;
>>>>>>> fc187bc1
            }

            return null;
        }

        //returns the water block which contains the point (or null if it isn't inside any)
        public static Hull FindHullOld(Vector2 position, Hull guess = null, bool useWorldCoordinates = true, bool inclusive = true)
        {
            return FindHullOld(position, hullList, guess, useWorldCoordinates, inclusive);
        }

        public static Hull FindHullOld(Vector2 position, List<Hull> hulls, Hull guess = null, bool useWorldCoordinates = true, bool inclusive = true)
        {
            if (guess != null && hulls.Contains(guess))
            {
                if (Submarine.RectContains(useWorldCoordinates ? guess.WorldRect : guess.rect, position, inclusive)) return guess;
            }

            foreach (Hull hull in hulls)
            {
                if (Submarine.RectContains(useWorldCoordinates ? hull.WorldRect : hull.rect, position, inclusive)) return hull;
            }

            return null;
        }

        public static void DetectItemVisibility(Character c=null)
        {
            if (c==null)
            {
                foreach (Item it in Item.ItemList)
                {
                    it.Visible = true;
                }
            }
            else
            {
                Hull h = c.CurrentHull;
                hullList.ForEach(j => j.Visible = false);
                List<Hull> visibleHulls;
                if (h == null || c.Submarine == null)
                {
                    visibleHulls = hullList.FindAll(j => j.CanSeeOther(null, false));
                }
                else
                {
                    visibleHulls = hullList.FindAll(j => h.CanSeeOther(j, true));
                }
                visibleHulls.ForEach(j => j.Visible = true);
                foreach (Item it in Item.ItemList)
                {
                    if (it.CurrentHull == null || visibleHulls.Contains(it.CurrentHull)) it.Visible = true;
                    else it.Visible = false;
                }
            }
        }

        private bool CanSeeOther(Hull other, bool allowIndirect = true)
        {
            if (other == this) return true;

            if (other != null && other.Submarine==Submarine)
            {
                bool retVal = false;
                foreach (Gap g in ConnectedGaps)
                {
                    if (g.ConnectedWall != null && g.ConnectedWall.CastShadow) continue;
                    List<Hull> otherHulls = Hull.hullList.FindAll(h => h.ConnectedGaps.Contains(g) && h!=this);
                    retVal = otherHulls.Any(h => h == other);
                    if (!retVal && allowIndirect) retVal = otherHulls.Any(h => h.CanSeeOther(other, false));
                    if (retVal) return true;
                }
            }
            else
            {
                foreach (Gap g in ConnectedGaps)
                {
                    if (g.ConnectedDoor != null && !hullList.Any(h => h.ConnectedGaps.Contains(g) && h!=this)) return true;
                }
                List<MapEntity> structures = MapEntity.mapEntityList.FindAll(me => me is Structure && me.Rect.Intersects(Rect));
                return structures.Any(st => !(st as Structure).CastShadow);
            }
            return false;
        }
        
        public string CreateRoomName()
        {
            List<string> roomItems = new List<string>();
            foreach (Item item in Item.ItemList)
            {
                if (item.CurrentHull != this) continue;
                if (item.GetComponent<Items.Components.Reactor>() != null) roomItems.Add("reactor");
                if (item.GetComponent<Items.Components.Engine>() != null) roomItems.Add("engine");
                if (item.GetComponent<Items.Components.Steering>() != null) roomItems.Add("steering");
                if (item.GetComponent<Items.Components.Sonar>() != null) roomItems.Add("sonar");
                if (item.HasTag("ballast")) roomItems.Add("ballast");
            }

            if (roomItems.Contains("reactor"))
                return TextManager.Get("ReactorRoom");
            else if (roomItems.Contains("engine"))
                return TextManager.Get("EngineRoom");
            else if (roomItems.Contains("steering") && roomItems.Contains("sonar"))
                return TextManager.Get("CommandRoom");
            else if (roomItems.Contains("ballast"))
                return TextManager.Get("Ballast");

            if (ConnectedGaps.Any(g => !g.IsRoomToRoom && g.ConnectedDoor != null))
            {
                return TextManager.Get("Airlock");
            }

            Rectangle subRect = Submarine.CalculateDimensions();

            Alignment roomPos;
            if (rect.Y - rect.Height / 2 > subRect.Y + subRect.Height * 0.66f)
                roomPos = Alignment.Top;
            else if (rect.Y - rect.Height / 2 > subRect.Y + subRect.Height * 0.33f)
                roomPos = Alignment.CenterY;
            else
                roomPos = Alignment.Bottom;
            
            if (rect.Center.X < subRect.X + subRect.Width * 0.33f)
                roomPos |= Alignment.Left;
            else if (rect.Center.X < subRect.X + subRect.Width * 0.66f)
                roomPos |= Alignment.CenterX;
            else
                roomPos |= Alignment.Right;

            return TextManager.Get("Sub" + roomPos.ToString());
        }

        public void ServerWrite(NetBuffer message, Client c, object[] extraData = null)
        {
            message.WriteRangedSingle(MathHelper.Clamp(waterVolume / Volume, 0.0f, 1.5f), 0.0f, 1.5f, 8);
            message.WriteRangedSingle(MathHelper.Clamp(OxygenPercentage, 0.0f, 100.0f), 0.0f, 100.0f, 8);

            message.Write(fireSources.Count > 0);
            if (fireSources.Count > 0)
            {
                message.WriteRangedInteger(0, 16, Math.Min(fireSources.Count, 16));
                for (int i = 0; i < Math.Min(fireSources.Count, 16); i++)
                {
                    var fireSource = fireSources[i];
                    Vector2 normalizedPos = new Vector2(
                        (fireSource.Position.X - rect.X) / rect.Width,
                        (fireSource.Position.Y - (rect.Y - rect.Height)) / rect.Height);

                    message.WriteRangedSingle(MathHelper.Clamp(normalizedPos.X, 0.0f, 1.0f), 0.0f, 1.0f, 8);
                    message.WriteRangedSingle(MathHelper.Clamp(normalizedPos.Y, 0.0f, 1.0f), 0.0f, 1.0f, 8);
                    message.WriteRangedSingle(MathHelper.Clamp(fireSource.Size.X / rect.Width, 0.0f, 1.0f), 0, 1.0f, 8);
                }
            }
        }

        public void ClientRead(ServerNetObject type, NetBuffer message, float sendingTime)
        {
            WaterVolume = message.ReadRangedSingle(0.0f, 1.5f, 8) * Volume;
            OxygenPercentage = message.ReadRangedSingle(0.0f, 100.0f, 8);

            bool hasFireSources = message.ReadBoolean();
            int fireSourceCount = 0;
            
            if (hasFireSources)
            {
                fireSourceCount = message.ReadRangedInteger(0, 16);
                for (int i = 0; i < fireSourceCount; i++)
                {
                    Vector2 pos = Vector2.Zero;
                    float size = 0.0f;
                    pos.X = MathHelper.Clamp(message.ReadRangedSingle(0.0f, 1.0f, 8), 0.05f, 0.95f);
                    pos.Y = MathHelper.Clamp(message.ReadRangedSingle(0.0f, 1.0f, 8), 0.05f, 0.95f);
                    size = message.ReadRangedSingle(0.0f, 1.0f, 8);

                    pos = new Vector2(
                        rect.X + rect.Width * pos.X, 
                        rect.Y - rect.Height + (rect.Height * pos.Y));
                    size = size * rect.Width;
                    
                    var newFire = i < fireSources.Count ? fireSources[i] : new FireSource(pos + Submarine.Position, null, true);
                    newFire.Position = pos;
                    newFire.Size = new Vector2(size, newFire.Size.Y);

                    //ignore if the fire wasn't added to this room (invalid position)?
                    if (!fireSources.Contains(newFire))
                    {
                        newFire.Remove();
                        continue;
                    }                    
                }
            }

            while (fireSources.Count > fireSourceCount)
            {
                fireSources[fireSources.Count - 1].Remove();
            }            
        }

        public static Hull Load(XElement element, Submarine submarine)
        {
            Rectangle rect = Rectangle.Empty;
            if (element.Attribute("rect") != null)
            {
                rect = element.GetAttributeRect("rect", Rectangle.Empty);
            }
            else
            {
                //backwards compatibility
                rect = new Rectangle(
                    int.Parse(element.Attribute("x").Value),
                    int.Parse(element.Attribute("y").Value),
                    int.Parse(element.Attribute("width").Value),
                    int.Parse(element.Attribute("height").Value));
            }

            return new Hull(MapEntityPrefab.Find(null, "hull"), rect, submarine)
            {
                waterVolume = element.GetAttributeFloat("pressure", 0.0f),
                ID = (ushort)int.Parse(element.Attribute("ID").Value)
            };
        }

        public override XElement Save(XElement parentElement)
        {
            XElement element = new XElement("Hull");

            element.Add
            (
                new XAttribute("ID", ID),
                new XAttribute("rect",
                    (int)(rect.X - Submarine.HiddenSubPosition.X) + "," +
                    (int)(rect.Y - Submarine.HiddenSubPosition.Y) + "," +
                    rect.Width + "," + rect.Height),
                new XAttribute("water", waterVolume)
            );

            parentElement.Add(element);

            return element;
        }

    }
}<|MERGE_RESOLUTION|>--- conflicted
+++ resolved
@@ -615,7 +615,6 @@
             return connectedHulls;
         }
 
-<<<<<<< HEAD
         /// <summary>
         /// Approximate distance from this hull to the target hull, moving through open gaps without passing through walls.
         /// Uses a greedy algo and may not use the most optimal path. Returns float.MaxValue if no path is found.
@@ -660,12 +659,8 @@
             return float.MaxValue;
         }
 
-        //returns the hull which contains the point (or null if it isn't inside any)
-        public static Hull FindHull(Vector2 position, Hull guess = null, bool useWorldCoordinates = true)
-=======
         //returns the water block which contains the point (or null if it isn't inside any)
         public static Hull FindHull(Vector2 position, Hull guess = null, bool useWorldCoordinates = true, bool inclusive = true)
->>>>>>> fc187bc1
         {
             if (entityGrids == null) return null;
 
@@ -676,7 +671,6 @@
 
             foreach (EntityGrid entityGrid in entityGrids)
             {
-<<<<<<< HEAD
                 if (entityGrid.Submarine != null && !entityGrid.Submarine.Loading)
                 {
                     System.Diagnostics.Debug.Assert(!entityGrid.Submarine.Removed);
@@ -689,7 +683,6 @@
                     else
                     {
                         borders.Location += new Point((int)entityGrid.Submarine.HiddenSubPosition.X, (int)entityGrid.Submarine.HiddenSubPosition.Y);
-
                     }
 
                     const float padding = 128.0f;
@@ -707,11 +700,8 @@
                 if (entities == null) continue;
                 foreach (Hull hull in entities)
                 {
-                    if (Submarine.RectContains(hull.rect, transformedPosition)) return hull;
-                }
-=======
-                if (Submarine.RectContains(useWorldCoordinates ? hull.WorldRect : hull.rect, position, inclusive)) return hull;
->>>>>>> fc187bc1
+                    if (Submarine.RectContains(hull.rect, transformedPosition, inclusive)) return hull;
+                }
             }
 
             return null;
