--- conflicted
+++ resolved
@@ -603,14 +603,10 @@
                     (ignoreSensors && fixture.IsSensor) ||
                     fixture.CollisionCategories == Category.None ||
                     fixture.CollisionCategories == Physics.CollisionItem) return -1;
-
-<<<<<<< HEAD
+                
                 if (customPredicate != null && !customPredicate(fixture)) return -1;
                 
                 if (collisionCategory != null && 
-=======
-                if (collisionCategory != null &&
->>>>>>> 277267fe
                     !fixture.CollisionCategories.HasFlag((Category)collisionCategory) &&
                     !((Category)collisionCategory).HasFlag(fixture.CollisionCategories)) return -1;
 
