﻿using Barotrauma.Networking;
using FarseerPhysics;
using FarseerPhysics.Dynamics;
using Lidgren.Network;
using Microsoft.Xna.Framework;
using System;
using System.Collections.Generic;
using System.ComponentModel;
using System.IO;
using System.Linq;
using System.Reflection;
using System.Xml.Linq;
using Voronoi2;

namespace Barotrauma
{
    public enum Direction : byte
    {
        None = 0, Left = 1, Right = 2
    }

    [Flags]
    public enum SubmarineTag
    {
        [Description("Shuttle")]
        Shuttle = 1,
        [Description("Hide in menus")]
        HideInMenus = 2
    }

    partial class Submarine : Entity, IServerSerializable
    {
        public byte TeamID = 1;

        public static string SavePath = "Submarines";

        public static readonly Vector2 HiddenSubStartPosition = new Vector2(-50000.0f, 10000.0f);
        //position of the "actual submarine" which is rendered wherever the SubmarineBody is 
        //should be in an unreachable place
        public Vector2 HiddenSubPosition
        {
            get;
            private set;
        }

        public ushort IdOffset
        {
            get;
            private set;
        }

        public static bool LockX, LockY;

        private static List<Submarine> savedSubmarines = new List<Submarine>();
        public static IEnumerable<Submarine> SavedSubmarines
        {
            get { return savedSubmarines; }
        }

        public static readonly Vector2 GridSize = new Vector2(16.0f, 16.0f);

        public static Submarine[] MainSubs = new Submarine[2];
        public static Submarine MainSub
        {
            get { return MainSubs[0]; }
            set { MainSubs[0] = value; }
        }
        private static List<Submarine> loaded = new List<Submarine>();

        private static List<MapEntity> visibleEntities;

        private SubmarineBody subBody;

        public readonly List<Submarine> DockedTo;

        private static Vector2 lastPickedPosition;
        private static float lastPickedFraction;
        private static Vector2 lastPickedNormal;

        private Md5Hash hash;
        
        private string filePath;
        private string name;

        private SubmarineTag tags;

        private Vector2 prevPosition;

        private float networkUpdateTimer;

        private EntityGrid entityGrid = null;

        public int RecommendedCrewSizeMin = 1, RecommendedCrewSizeMax = 2;
        public string RecommendedCrewExperience;

        public HashSet<string> RequiredContentPackages = new HashSet<string>();
        
        //properties ----------------------------------------------------

        public string Name
        {
            get { return name; }
            set { name = value; }
        }

        public bool OnSonar = true;

        public string Description
        {
            get; 
            set; 
        }

        public Version GameVersion
        {
            get;
            private set;
        }
        
        public static Vector2 LastPickedPosition
        {
            get { return lastPickedPosition; }
        }

        public static float LastPickedFraction
        {
            get { return lastPickedFraction; }
        }

        public static Vector2 LastPickedNormal
        {
            get { return lastPickedNormal; }
        }

        public bool Loading
        {
            get;
            private set;
        }

        public bool GodMode
        {
            get;
            set;
        }

        public Md5Hash MD5Hash
        {
            get
            {
                if (hash != null) return hash;

                XDocument doc = OpenFile(filePath);
                hash = new Md5Hash(doc);

                return hash;
            }
        }
        
        public static List<Submarine> Loaded
        {
            get { return loaded; }
        }

        public SubmarineBody SubBody
        {
            get { return subBody; }
        }

        public PhysicsBody PhysicsBody
        {
            get { return subBody.Body; }
        }

        public Rectangle Borders
        {
            get 
            {
                return subBody.Borders;
            }
        }

        public Vector2 Dimensions
        {
            get;
            private set;
        }

        public override Vector2 Position
        {
            get { return subBody == null ? Vector2.Zero : subBody.Position - HiddenSubPosition; }
        }

        public override Vector2 WorldPosition
        {
            get
            {
                return subBody == null ? Vector2.Zero : subBody.Position;
            }
        }

        public bool AtEndPosition
        {
            get 
            {
                if (Level.Loaded == null) return false;
                return (Vector2.Distance(Position + HiddenSubPosition, Level.Loaded.EndPosition) < Level.ExitDistance);
            }
        }

        public bool AtStartPosition
        {
            get
            {
                if (Level.Loaded == null) return false;
                return (Vector2.Distance(Position + HiddenSubPosition, Level.Loaded.StartPosition) < Level.ExitDistance);
            }
        }

        public new Vector2 DrawPosition
        {
            get;
            private set;
        }

        public override Vector2 SimPosition
        {
            get
            {
                return ConvertUnits.ToSimUnits(Position);
            }
        }

        public Vector2 Velocity
        {
            get { return subBody == null ? Vector2.Zero : subBody.Velocity; }
            set
            {
                if (subBody == null) return;
                subBody.Velocity = value;
            }
        }

        public List<Vector2> HullVertices
        {
            get { return subBody.HullVertices; }
        }


        public string FilePath
        {
            get { return filePath; }
            set { filePath = value; }
        }

        public bool AtDamageDepth
        {
            get { return subBody != null && subBody.AtDamageDepth; }
        }

        public override string ToString()
        {
            return "Barotrauma.Submarine (" + name + ")";
        }

        public override bool Removed
        {
            get
            {
                return !loaded.Contains(this);
            }
        }

        //constructors & generation ----------------------------------------------------

        public Submarine(string filePath, string hash = "", bool tryLoad = true) : base(null)
        {
            this.filePath = filePath;
            try
            {
                name = System.IO.Path.GetFileNameWithoutExtension(filePath);
            }
            catch (Exception e)
            {
                DebugConsole.ThrowError("Error loading submarine " + filePath + "!", e);
            }

            if (hash != "")
            {
                this.hash = new Md5Hash(hash);
            }

            if (tryLoad)
            {
                XDocument doc = OpenFile(filePath);

                if (doc != null && doc.Root != null)
                {
                    Description = doc.Root.GetAttributeString("description", "");
                    GameVersion = new Version(doc.Root.GetAttributeString("gameversion", "0.0.0.0"));
                    Enum.TryParse(doc.Root.GetAttributeString("tags", ""), out tags);
                    Dimensions = doc.Root.GetAttributeVector2("dimensions", Vector2.Zero);
                    RecommendedCrewSizeMin = doc.Root.GetAttributeInt("recommendedcrewsizemin", 0);
                    RecommendedCrewSizeMax = doc.Root.GetAttributeInt("recommendedcrewsizemax", 0);
                    RecommendedCrewExperience = doc.Root.GetAttributeString("recommendedcrewexperience", "Unknown");

                    //backwards compatibility (use text tags instead of the actual text)
                    if (RecommendedCrewExperience == "Beginner")
                        RecommendedCrewExperience = "CrewExperienceLow";
                    else if (RecommendedCrewExperience == "Intermediate")
                        RecommendedCrewExperience = "CrewExperienceMid";
                    else if (RecommendedCrewExperience == "Experienced")
                        RecommendedCrewExperience = "CrewExperienceHigh";
                    
                    string[] contentPackageNames = doc.Root.GetAttributeStringArray("requiredcontentpackages", new string[0]);
                    foreach (string contentPackageName in contentPackageNames)
                    {
                        RequiredContentPackages.Add(contentPackageName);
                    }
#if CLIENT                    
                    string previewImageData = doc.Root.GetAttributeString("previewimage", "");
                    if (!string.IsNullOrEmpty(previewImageData))
                    {
                        try
                        {
                            using (MemoryStream mem = new MemoryStream(Convert.FromBase64String(previewImageData)))
                            {
                                PreviewImage = new Sprite(TextureLoader.FromStream(mem), null, null);
                            }                    
                        }
                        catch (Exception e)
                        {
                            DebugConsole.ThrowError("Loading the preview image of the submarine \"" + Name + "\" failed. The file may be corrupted.", e);
                            GameAnalyticsManager.AddErrorEventOnce("Submarine..ctor:PreviewImageLoadingFailed", GameAnalyticsSDK.Net.EGAErrorSeverity.Error, 
                                "Loading the preview image of the submarine \"" + Name + "\" failed. The file may be corrupted.");
                            PreviewImage = null;
                        }
                    }
#endif
                }
            }

            DockedTo = new List<Submarine>();

            ID = ushort.MaxValue;
            FreeID();
        }

        public bool HasTag(SubmarineTag tag)
        {
            return tags.HasFlag(tag);
        }

        public void AddTag(SubmarineTag tag)
        {
            if (tags.HasFlag(tag)) return;

            tags |= tag;
        }

        public void RemoveTag(SubmarineTag tag)
        {
            if (!tags.HasFlag(tag)) return;

            tags &= ~tag;
        }

        /// <summary>
        /// Returns a rect that contains the borders of this sub and all subs docked to it
        /// </summary>
        public Rectangle GetDockedBorders()
        {
            Rectangle dockedBorders = Borders;
            dockedBorders.Y -= dockedBorders.Height;

            var connectedSubs = GetConnectedSubs();

            foreach (Submarine dockedSub in connectedSubs)
            {
                if (dockedSub == this) continue;

                Vector2 diff = dockedSub.Submarine == this ? dockedSub.WorldPosition : dockedSub.WorldPosition - WorldPosition;

                Rectangle dockedSubBorders = dockedSub.Borders;
                dockedSubBorders.Y -= dockedSubBorders.Height;
                dockedSubBorders.Location += MathUtils.ToPoint(diff);

                dockedBorders = Rectangle.Union(dockedBorders, dockedSubBorders);
            }

            dockedBorders.Y += dockedBorders.Height;
            return dockedBorders;
        }

        /// <summary>
        /// Returns a list of all submarines that are connected to this one via docking ports.
        /// </summary>
        public List<Submarine> GetConnectedSubs()
        {
            List<Submarine> connectedSubs = new List<Submarine>();
            connectedSubs.Add(this);
            GetConnectedSubsRecursive(connectedSubs);

            return connectedSubs;
        }

        private void GetConnectedSubsRecursive(List<Submarine> subs)
        {
            foreach (Submarine dockedSub in DockedTo)
            {
                if (subs.Contains(dockedSub)) continue;

                subs.Add(dockedSub);
                dockedSub.GetConnectedSubsRecursive(subs);
            }
        }

        public Vector2 FindSpawnPos(Vector2 spawnPos)
        {
            Rectangle dockedBorders = GetDockedBorders();

            int iterations = 0;
            bool wallTooClose = false;
            do
            {
                Rectangle worldBorders = new Rectangle(
                    dockedBorders.X + (int)spawnPos.X,
                    dockedBorders.Y + (int)spawnPos.Y,
                    dockedBorders.Width,
                    dockedBorders.Height);

                wallTooClose = false;

                var nearbyCells = Level.Loaded.GetCells(
                    spawnPos, (int)Math.Ceiling(Math.Max(dockedBorders.Width, dockedBorders.Height) / (float)Level.GridCellSize));

                foreach (VoronoiCell cell in nearbyCells)
                {
                    if (cell.CellType == CellType.Empty) continue;

                    foreach (GraphEdge e in cell.edges)
                    {
                        List<Vector2> intersections = MathUtils.GetLineRectangleIntersections(e.Point1, e.Point2, worldBorders);
                        foreach (Vector2 intersection in intersections)
                        {
                            wallTooClose = true;

                            if (intersection.X < spawnPos.X)
                            {
                                spawnPos.X += intersection.X - worldBorders.X;
                            }
                            else
                            {
                                spawnPos.X += intersection.X - worldBorders.Right;
                            }

                            if (intersection.Y < spawnPos.Y)
                            {
                                spawnPos.Y += intersection.Y - (worldBorders.Y - worldBorders.Height);
                            }
                            else
                            {
                                spawnPos.Y += intersection.Y - worldBorders.Y;
                            }

                            spawnPos.Y = Math.Min(spawnPos.Y, Level.Loaded.Size.Y - dockedBorders.Height / 2);
                        }
                    }
                }

                iterations++;
            } while (wallTooClose && iterations < 10);

            return spawnPos;

        
        }
        
        //drawing ----------------------------------------------------

        public static void CullEntities(Camera cam)
        {
            HashSet<Submarine> visibleSubs = new HashSet<Submarine>();
            foreach (Submarine sub in Loaded)
            {
                if (sub.WorldPosition.Y < Level.MaxEntityDepth) continue;

                Rectangle worldBorders = new Rectangle(
                    sub.Borders.X + (int)sub.WorldPosition.X - 500,
                    sub.Borders.Y + (int)sub.WorldPosition.Y + 500,
                    sub.Borders.Width + 1000,
                    sub.Borders.Height + 1000);

                if (RectsOverlap(worldBorders, cam.WorldView))
                {
                    visibleSubs.Add(sub);
                }
            }
            
            if (visibleEntities == null)
            {
                visibleEntities = new List<MapEntity>(MapEntity.mapEntityList.Count); 
            }
            else
            {
                visibleEntities.Clear();
            }

            Rectangle worldView = cam.WorldView;
            foreach (MapEntity me in MapEntity.mapEntityList)
            {
                if (me.Submarine == null || visibleSubs.Contains(me.Submarine))
                {
                    if (me.IsVisible(worldView)) visibleEntities.Add(me);
                }
            }
        }

        public void UpdateTransform()
        {
            DrawPosition = Timing.Interpolate(prevPosition, Position);
        }

        //math/physics stuff ----------------------------------------------------

        public static Vector2 MouseToWorldGrid(Camera cam, Submarine sub)
        {
            Vector2 position = PlayerInput.MousePosition;
            position = cam.ScreenToWorld(position);

            Vector2 worldGridPos = VectorToWorldGrid(position);

            if (sub != null)
            {
                worldGridPos.X += sub.Position.X % GridSize.X;
                worldGridPos.Y += sub.Position.Y % GridSize.Y;
            }

            return worldGridPos;
        }

        public static Vector2 VectorToWorldGrid(Vector2 position)
        {
            position.X = (float)Math.Floor(position.X / GridSize.X) * GridSize.X;
            position.Y = (float)Math.Ceiling(position.Y / GridSize.Y) * GridSize.Y;

            return position;
        }

        public Rectangle CalculateDimensions(bool onlyHulls = true)
        {
            List<MapEntity> entities = onlyHulls ?
                Hull.hullList.FindAll(h => h.Submarine == this).Cast<MapEntity>().ToList() :
                MapEntity.mapEntityList.FindAll(me => me.Submarine == this);

            if (entities.Count == 0) return Rectangle.Empty;

            float minX = entities[0].Rect.X, minY = entities[0].Rect.Y - entities[0].Rect.Height;
            float maxX = entities[0].Rect.Right, maxY = entities[0].Rect.Y;

            for (int i = 1; i < entities.Count; i++)
            {
                minX = Math.Min(minX, entities[i].Rect.X);
                minY = Math.Min(minY, entities[i].Rect.Y - entities[i].Rect.Height);
                maxX = Math.Max(maxX, entities[i].Rect.Right);
                maxY = Math.Max(maxY, entities[i].Rect.Y);
            }

            return new Rectangle((int)minX, (int)minY, (int)(maxX - minX), (int)(maxY - minY));
        }
        
        public static Rectangle AbsRect(Vector2 pos, Vector2 size)
        {
            if (size.X < 0.0f)
            {
                pos.X += size.X;
                size.X = -size.X;
            }
            if (size.Y < 0.0f)
            {
                pos.Y -= size.Y;
                size.Y = -size.Y;
            }
            
            return new Rectangle((int)pos.X, (int)pos.Y, (int)size.X, (int)size.Y);
        }

        public static bool RectContains(Rectangle rect, Vector2 pos, bool inclusive = false)
        {
            if (inclusive)
            {
                return (pos.X >= rect.X && pos.X <= rect.X + rect.Width
                    && pos.Y <= rect.Y && pos.Y >= rect.Y - rect.Height);
            }
            else
            {
                return (pos.X > rect.X && pos.X < rect.X + rect.Width
                    && pos.Y < rect.Y && pos.Y > rect.Y - rect.Height);
            }
        }

        public static bool RectsOverlap(Rectangle rect1, Rectangle rect2, bool inclusive = true)
        {
            if (inclusive)
            {
                return !(rect1.X > rect2.X + rect2.Width || rect1.X + rect1.Width < rect2.X ||
                    rect1.Y < rect2.Y - rect2.Height || rect1.Y - rect1.Height > rect2.Y);
            }
            else
            {
                return !(rect1.X >= rect2.X + rect2.Width || rect1.X + rect1.Width <= rect2.X ||
                    rect1.Y <= rect2.Y - rect2.Height || rect1.Y - rect1.Height >= rect2.Y);
            }
        }

        public static Body PickBody(Vector2 rayStart, Vector2 rayEnd, List<Body> ignoredBodies = null, Category? collisionCategory = null, bool ignoreSensors = true, Predicate<Fixture> customPredicate = null)
        {
            if (Vector2.DistanceSquared(rayStart, rayEnd) < 0.00001f)
            {
                rayEnd += Vector2.UnitX * 0.001f;
            }

            float closestFraction = 1.0f;
            Vector2 closestNormal = Vector2.Zero;
            Body closestBody = null;
            GameMain.World.RayCast((fixture, point, normal, fraction) =>
            {
                if (fixture == null ||
                    (ignoreSensors && fixture.IsSensor) ||
                    fixture.CollisionCategories == Category.None ||
                    fixture.CollisionCategories == Physics.CollisionItem) return -1;
                
                if (customPredicate != null && !customPredicate(fixture)) return -1;
                
                if (collisionCategory != null && 
                    !fixture.CollisionCategories.HasFlag((Category)collisionCategory) &&
                    !((Category)collisionCategory).HasFlag(fixture.CollisionCategories)) return -1;

                if (ignoredBodies != null && ignoredBodies.Contains(fixture.Body)) return -1;

                Structure structure = fixture.Body.UserData as Structure;
                if (structure != null)
                {
                    if (structure.IsPlatform && collisionCategory != null && !((Category)collisionCategory).HasFlag(Physics.CollisionPlatform)) return -1;
                }

                if (fraction < closestFraction)
                {
                    closestFraction = fraction;
                    closestNormal = normal;
                    if (fixture.Body != null) closestBody = fixture.Body;
                }
                return fraction;
            }
            , rayStart, rayEnd);

            lastPickedPosition = rayStart + (rayEnd - rayStart) * closestFraction;
            lastPickedFraction = closestFraction;
            lastPickedNormal = closestNormal;
            
            return closestBody;
        }
        
        /// <summary>
        /// check visibility between two points (in sim units)
        /// </summary>
        /// <returns>a physics body that was between the points (or null)</returns>
        public static Body CheckVisibility(Vector2 rayStart, Vector2 rayEnd, bool ignoreLevel = false, bool ignoreSubs = false, bool ignoreSensors = true)
        {
            Body closestBody = null;
            float closestFraction = 1.0f;
            Vector2 closestNormal = Vector2.Zero;

            if (Vector2.Distance(rayStart, rayEnd) < 0.01f)
            {
                lastPickedPosition = rayEnd;
                return null;
            }
            
            GameMain.World.RayCast((fixture, point, normal, fraction) =>
            {
                if (fixture == null ||
                    (ignoreSensors && fixture.IsSensor) ||
                    (!fixture.CollisionCategories.HasFlag(Physics.CollisionWall) && !fixture.CollisionCategories.HasFlag(Physics.CollisionLevel))) return -1;

                if (ignoreLevel && fixture.CollisionCategories == Physics.CollisionLevel) return -1;
                if (ignoreSubs && fixture.Body.UserData is Submarine) return -1;

                Structure structure = fixture.Body.UserData as Structure;
                if (structure != null)
                {
                    if (structure.IsPlatform || structure.StairDirection != Direction.None) return -1;
                    int sectionIndex = structure.FindSectionIndex(ConvertUnits.ToDisplayUnits(point));
                    if (sectionIndex > -1 && structure.SectionBodyDisabled(sectionIndex)) return -1;
                }

                if (fraction < closestFraction)
                {
                    closestBody = fixture.Body;
                    closestFraction = fraction;
                    closestNormal = normal;
                }
                return closestFraction;
            }
            , rayStart, rayEnd);


            lastPickedPosition = rayStart + (rayEnd - rayStart) * closestFraction;
            lastPickedFraction = closestFraction;
            lastPickedNormal = closestNormal;
            return closestBody;
        }

        //movement ----------------------------------------------------

        private bool flippedX;
        public bool FlippedX
        {
            get { return flippedX; }
        }

        public void FlipX(List<Submarine> parents = null)
        {
            if (parents == null) parents = new List<Submarine>();
            parents.Add(this);

            flippedX = !flippedX;

            Item.UpdateHulls();

            List<Item> bodyItems = Item.ItemList.FindAll(it => it.Submarine == this && it.body != null);

            List<MapEntity> subEntities = MapEntity.mapEntityList.FindAll(me => me.Submarine == this);

            foreach (MapEntity e in subEntities)
            {
                if (e is Item) continue;
                if (e is LinkedSubmarine)
                {
                    Submarine sub = ((LinkedSubmarine)e).Sub;
                    if (!parents.Contains(sub))
                    {
                        Vector2 relative1 = sub.SubBody.Position - SubBody.Position;
                        relative1.X = -relative1.X;
                        sub.SetPosition(relative1 + SubBody.Position);
                        sub.FlipX(parents);
                    }
                }
                else
                {
                    e.FlipX(true);
                }
            }

            foreach (MapEntity mapEntity in subEntities)
            {
                mapEntity.Move(-HiddenSubPosition);
            }

            Vector2 pos = new Vector2(subBody.Position.X, subBody.Position.Y);
            subBody.Body.Remove();
            subBody = new SubmarineBody(this);
            SetPosition(pos);

            if (entityGrid != null)
            {
                Hull.EntityGrids.Remove(entityGrid);
                entityGrid = null;
            }
            entityGrid = Hull.GenerateEntityGrid(this);

            foreach (MapEntity mapEntity in subEntities)
            {
                mapEntity.Move(HiddenSubPosition);
            }

            foreach (Item item in Item.ItemList)
            {
                if (bodyItems.Contains(item))
                {
                    item.Submarine = this;
                    if (Position == Vector2.Zero) item.Move(-HiddenSubPosition);
                }
                else if (item.Submarine != this)
                {
                    continue;
                }

                item.FlipX(true);
            }

            Item.UpdateHulls();
            Gap.UpdateHulls();
        }

        public void Update(float deltaTime)
        {
            //if (PlayerInput.KeyHit(InputType.Crouch) && (this == MainSub)) FlipX();

            if (Level.Loaded == null || subBody == null) return;

            if (WorldPosition.Y < Level.MaxEntityDepth &&
                subBody.Body.Enabled &&
                (GameMain.NetworkMember?.RespawnManager == null || this != GameMain.NetworkMember.RespawnManager.RespawnShuttle))
            {
                subBody.Body.ResetDynamics();
                subBody.Body.Enabled = false;

                foreach (MapEntity e in MapEntity.mapEntityList)
                {
                    if (e.Submarine == this)
                    {
                        Spawner.AddToRemoveQueue(e);
                    }
                }

                foreach (Character c in Character.CharacterList)
                {
                    if (c.Submarine == this)
                    {
                        c.Kill(CauseOfDeathType.Pressure, null);
                        c.Enabled = false;
                    }
                }

                return;
            }

            subBody.Body.LinearVelocity = new Vector2(
                LockX ? 0.0f : subBody.Body.LinearVelocity.X,
                LockY ? 0.0f : subBody.Body.LinearVelocity.Y);


            subBody.Update(deltaTime);

            for (int i = 0; i < 2; i++)
            {
                if (MainSubs[i] == null) continue;
                if (this != MainSubs[i] && MainSubs[i].DockedTo.Contains(this)) return;
            }

            //send updates more frequently if moving fast
            networkUpdateTimer -= MathHelper.Clamp(Velocity.Length() * 10.0f, 0.1f, 5.0f) * deltaTime;

            if (networkUpdateTimer < 0.0f)
            {
                networkUpdateTimer = 1.0f;
            }

        }

        public void ApplyForce(Vector2 force)
        {
            if (subBody != null) subBody.ApplyForce(force);
        }

        public void SetPrevTransform(Vector2 position)
        {
            prevPosition = position;
        }

        public void SetPosition(Vector2 position)
        {
            if (!MathUtils.IsValid(position)) return;
            
            subBody.SetPosition(position);

            foreach (Submarine sub in loaded)
            {
                if (sub != this && sub.Submarine == this)
                {
                    sub.SetPosition(position + sub.WorldPosition);
                    sub.Submarine = null;
                }

            }
            //Level.Loaded.SetPosition(-position);
            //prevPosition = position;
        }

        public void Translate(Vector2 amount)
        {
            if (amount == Vector2.Zero || !MathUtils.IsValid(amount)) return;

            subBody.SetPosition(subBody.Position + amount);

            //Level.Loaded.Move(-amount);
        }

        public static Submarine FindClosest(Vector2 worldPosition)
        {
            Submarine closest = null;
            float closestDist = 0.0f;
            foreach (Submarine sub in loaded)
            {
                float dist = Vector2.Distance(worldPosition, sub.WorldPosition);
                if (closest == null || dist < closestDist)
                {
                    closest = sub;
                    closestDist = dist;
                }
            }

            return closest;
        }

        /// <summary>
        /// Finds the sub whose borders contain the position
        /// </summary>
        public static Submarine FindContaining(Vector2 position)
        {
            foreach (Submarine sub in Submarine.Loaded)
            {
                Rectangle subBorders = sub.Borders;
                subBorders.Location += MathUtils.ToPoint(sub.HiddenSubPosition) - new Microsoft.Xna.Framework.Point(0, sub.Borders.Height);

                subBorders.Inflate(500.0f, 500.0f);

                if (subBorders.Contains(position)) return sub;
            }

            return null;
        }

        //saving/loading ----------------------------------------------------

        public static void AddToSavedSubs(Submarine sub)
        {
            savedSubmarines.Add(sub);
        }

        public static void RefreshSavedSubs()
        {
            for (int i = savedSubmarines.Count - 1; i>= 0; i--)
            {
                savedSubmarines[i].Dispose();
            }
            System.Diagnostics.Debug.Assert(savedSubmarines.Count == 0);

            if (!Directory.Exists(SavePath))
            {
                try
                {
                    Directory.CreateDirectory(SavePath);
                }
                catch (Exception e)
                {
                    DebugConsole.ThrowError("Directory \"" + SavePath + "\" not found and creating the directory failed.", e);
                    return;
                }
            }

            List<string> filePaths;
            string[] subDirectories;

            try
            {
                filePaths = Directory.GetFiles(SavePath).ToList();
                subDirectories = Directory.GetDirectories(SavePath);
            }
            catch (Exception e)
            {
                DebugConsole.ThrowError("Couldn't open directory \"" + SavePath + "\"!", e);
                return;
            }

            foreach (string subDirectory in subDirectories)
            {
                try
                {
                    filePaths.AddRange(Directory.GetFiles(subDirectory).ToList());
                }
                catch (Exception e)
                {
                    DebugConsole.ThrowError("Couldn't open subdirectory \"" + subDirectory + "\"!", e);
                    return;
                }
            }

            foreach (string path in filePaths)
            {
                savedSubmarines.Add(new Submarine(path));
            }
        }

        static readonly string TempFolder = Path.Combine("Submarine", "Temp");

        public static XDocument OpenFile(string file)
        {
            XDocument doc = null;
            string extension = "";

            try
            {
                extension = System.IO.Path.GetExtension(file);
            }
            catch
            {
                //no file extension specified: try using the default one
                file += ".sub";
            }

            if (string.IsNullOrWhiteSpace(extension))
            {
                extension = ".sub";
                file += ".sub";
            }

            if (extension == ".sub")
            {
                Stream stream = null;
                try
                {
                    stream = SaveUtil.DecompressFiletoStream(file);
                }
                catch (Exception e) 
                {
                    DebugConsole.ThrowError("Loading submarine \"" + file + "\" failed!", e);
                    return null;
                }                

                try
                {
                    stream.Position = 0;
                    doc = XDocument.Load(stream); //ToolBox.TryLoadXml(file);
                    stream.Close();
                    stream.Dispose();
                }

                catch (Exception e)
                {
                    DebugConsole.ThrowError("Loading submarine \"" + file + "\" failed! (" + e.Message + ")");
                    return null;
                }
            }
            else if (extension == ".xml")
            {
                try
                {
                    ToolBox.IsProperFilenameCase(file);
                    doc = XDocument.Load(file);
                }

                catch (Exception e)
                {
                    DebugConsole.ThrowError("Loading submarine \"" + file + "\" failed! (" + e.Message + ")");
                    return null;
                }
            }
            else
            {
                DebugConsole.ThrowError("Couldn't load submarine \"" + file + "! (Unrecognized file extension)");
                return null;
            }

            return doc;
        }

        public void Load(bool unloadPrevious, XElement submarineElement = null)
        {
            if (unloadPrevious) Unload();

            Loading = true;

            if (submarineElement == null)
            {
                XDocument doc = OpenFile(filePath);
                if (doc == null || doc.Root == null) return;

                submarineElement = doc.Root;
            }

            Description = submarineElement.GetAttributeString("description", "");
            Enum.TryParse(submarineElement.GetAttributeString("tags", ""), out tags);
            
            //place the sub above the top of the level
            HiddenSubPosition = HiddenSubStartPosition;
            if (GameMain.GameSession != null && GameMain.GameSession.Level != null)
            {
                HiddenSubPosition += Vector2.UnitY * GameMain.GameSession.Level.Size.Y;
            }

            foreach (Submarine sub in Submarine.loaded)
            {
                HiddenSubPosition += Vector2.UnitY * (sub.Borders.Height + 5000.0f);
            }

            IdOffset = 0;
            foreach (MapEntity me in MapEntity.mapEntityList)
            {
                IdOffset = Math.Max(IdOffset, me.ID);
            }
            
            var newEntities = MapEntity.LoadAll(this, submarineElement, filePath);

            Vector2 center = Vector2.Zero;
            var matchingHulls = Hull.hullList.FindAll(h => h.Submarine == this);

            if (matchingHulls.Any())
            {
                Vector2 topLeft = new Vector2(matchingHulls[0].Rect.X, matchingHulls[0].Rect.Y);
                Vector2 bottomRight = new Vector2(matchingHulls[0].Rect.X, matchingHulls[0].Rect.Y);
                foreach (Hull hull in matchingHulls)
                {
                    if (hull.Rect.X < topLeft.X) topLeft.X = hull.Rect.X;
                    if (hull.Rect.Y > topLeft.Y) topLeft.Y = hull.Rect.Y;

                    if (hull.Rect.Right > bottomRight.X) bottomRight.X = hull.Rect.Right;
                    if (hull.Rect.Y - hull.Rect.Height < bottomRight.Y) bottomRight.Y = hull.Rect.Y - hull.Rect.Height;
                }

                center = (topLeft + bottomRight) / 2.0f;
                center.X -= center.X % GridSize.X;
                center.Y -= center.Y % GridSize.Y;

                if (center != Vector2.Zero)
                {
                    foreach (Item item in Item.ItemList)
                    {
                        if (item.Submarine != this) continue;

                        var wire = item.GetComponent<Items.Components.Wire>();
                        if (wire != null)
                        {
                            wire.MoveNodes(-center);
                        }
                    }

                    for (int i = 0; i < MapEntity.mapEntityList.Count; i++)
                    {
                        if (MapEntity.mapEntityList[i].Submarine != this) continue;

                        MapEntity.mapEntityList[i].Move(-center);
                    }
                }
            }

            subBody = new SubmarineBody(this);
            subBody.SetPosition(HiddenSubPosition);

            loaded.Add(this);

            if (entityGrid != null)
            {
                Hull.EntityGrids.Remove(entityGrid);
                entityGrid = null;
            }
            entityGrid = Hull.GenerateEntityGrid(this);

            for (int i = 0; i < MapEntity.mapEntityList.Count; i++)
            {
                if (MapEntity.mapEntityList[i].Submarine != this) continue;
                MapEntity.mapEntityList[i].Move(HiddenSubPosition);
            }

            Loading = false;

            MapEntity.MapLoaded(newEntities, true);

            foreach (Hull hull in matchingHulls)
            {
                if (string.IsNullOrEmpty(hull.RoomName))
                {
                    hull.RoomName = hull.CreateRoomName();
                }
            }

#if CLIENT
            GameMain.LightManager.OnMapLoaded();
#endif

            ID = (ushort)(ushort.MaxValue - Submarine.loaded.IndexOf(this));
        }

        public static Submarine Load(XElement element, bool unloadPrevious)
        {
            if (unloadPrevious) Unload();

            //tryload -> false

            Submarine sub = new Submarine(element.GetAttributeString("name", ""), "", false);
            sub.Load(unloadPrevious, element);

            return sub;
        }

        public static Submarine Load(string fileName, bool unloadPrevious)
        {
            return Load(fileName, SavePath, unloadPrevious);
        }

        public static Submarine Load(string fileName, string folder, bool unloadPrevious)
        {
            if (unloadPrevious) Unload();

            string path = string.IsNullOrWhiteSpace(folder) ? fileName : System.IO.Path.Combine(SavePath, fileName);

            Submarine sub = new Submarine(path);
            sub.Load(unloadPrevious);
            
            return sub;            
        }
        
        public bool SaveAs(string filePath, MemoryStream previewImage = null)
        {
            name = Path.GetFileNameWithoutExtension(filePath);

            XDocument doc = new XDocument(new XElement("Submarine"));
            SaveToXElement(doc.Root);

            hash = new Md5Hash(doc);
            doc.Root.Add(new XAttribute("md5hash", hash.Hash));
            if (previewImage != null)
            {
                doc.Root.Add(new XAttribute("previewimage", Convert.ToBase64String(previewImage.ToArray())));
            }

            try
            {
                SaveUtil.CompressStringToFile(filePath, doc.ToString());
            }
            catch (Exception e)
            {
                DebugConsole.ThrowError("Saving submarine \"" + filePath + "\" failed!", e);
                return false;
            }

            return true;
        }

        public void SaveToXElement(XElement element)
        {
            element.Add(new XAttribute("name", name));
            element.Add(new XAttribute("description", Description ?? ""));
            element.Add(new XAttribute("tags", tags.ToString()));
            element.Add(new XAttribute("gameversion", GameMain.Version.ToString()));

            Rectangle dimensions = CalculateDimensions();
            element.Add(new XAttribute("dimensions", XMLExtensions.Vector2ToString(dimensions.Size.ToVector2())));
            element.Add(new XAttribute("recommendedcrewsizemin", RecommendedCrewSizeMin));
            element.Add(new XAttribute("recommendedcrewsizemax", RecommendedCrewSizeMax));
            element.Add(new XAttribute("recommendedcrewexperience", RecommendedCrewExperience ?? ""));
<<<<<<< HEAD
            element.Add(new XAttribute("requiredcontentpackages", string.Join(", ", RequiredContentPackages)));

            foreach (MapEntity e in MapEntity.mapEntityList)
            {
                if (e.linkedTo == null) continue;
                for (int i = e.linkedTo.Count - 1; i >= 0; i--)
                {
                    if (!e.linkedTo[i].ShouldBeSaved) e.linkedTo.RemoveAt(i);
                }
            }

=======
            element.Add(new XAttribute("compatiblecontentpackages", string.Join(", ", CompatibleContentPackages)));
            
>>>>>>> 7eed5555
            foreach (MapEntity e in MapEntity.mapEntityList)
            {
                if (e.Submarine != this || !e.ShouldBeSaved) continue;
                e.Save(element);
            }
        }


        public static bool Unloading
        {
            get;
            private set;
        }

        public static void Unload()
        {
            Unloading = true;

#if CLIENT
            RemoveAllRoundSounds(); //Sound.OnGameEnd();

            if (GameMain.LightManager != null) GameMain.LightManager.ClearLights();
#endif

            foreach (Submarine sub in loaded)
            {
                sub.Remove();
            }

            loaded.Clear();

            visibleEntities = null;

            if (GameMain.GameScreen.Cam != null) GameMain.GameScreen.Cam.TargetPos = Vector2.Zero;

            RemoveAll();

            if (Item.ItemList.Count > 0)
            {
                List<Item> items = new List<Item>(Item.ItemList);
                foreach (Item item in items)
                {
                    DebugConsole.ThrowError("Error while unloading submarines - item \"" + item.Name + "\" (ID:" + item.ID + ") not removed");
                    try
                    {
                        item.Remove();
                    }
                    catch (Exception e)
                    {
                        DebugConsole.ThrowError("Error while removing \"" + item.Name + "\"!", e);
                    }
                }
                Item.ItemList.Clear();
            }

            Ragdoll.RemoveAll();

            PhysicsBody.RemoveAll();

            GameMain.World.Clear();            

            Unloading = false;
        }

        public override void Remove()
        {
            base.Remove();

            subBody = null;

            visibleEntities = null;

            if (MainSub == this) MainSub = null;
            if (MainSubs[1] == this) MainSubs[1] = null;

            DockedTo.Clear();
        }

        public void Dispose()
        {
            savedSubmarines.Remove(this);
#if CLIENT
            PreviewImage?.Remove();
            PreviewImage = null;
#endif
        }

        public void ServerWrite(NetBuffer msg, Client c, object[] extraData = null)
        {
            msg.Write(ID);
            //length in bytes
            msg.Write((byte)(4 + 4));

            msg.Write(PhysicsBody.SimPosition.X);
            msg.Write(PhysicsBody.SimPosition.Y);
        }
    }

}<|MERGE_RESOLUTION|>--- conflicted
+++ resolved
@@ -1240,22 +1240,8 @@
             element.Add(new XAttribute("recommendedcrewsizemin", RecommendedCrewSizeMin));
             element.Add(new XAttribute("recommendedcrewsizemax", RecommendedCrewSizeMax));
             element.Add(new XAttribute("recommendedcrewexperience", RecommendedCrewExperience ?? ""));
-<<<<<<< HEAD
             element.Add(new XAttribute("requiredcontentpackages", string.Join(", ", RequiredContentPackages)));
-
-            foreach (MapEntity e in MapEntity.mapEntityList)
-            {
-                if (e.linkedTo == null) continue;
-                for (int i = e.linkedTo.Count - 1; i >= 0; i--)
-                {
-                    if (!e.linkedTo[i].ShouldBeSaved) e.linkedTo.RemoveAt(i);
-                }
-            }
-
-=======
-            element.Add(new XAttribute("compatiblecontentpackages", string.Join(", ", CompatibleContentPackages)));
             
->>>>>>> 7eed5555
             foreach (MapEntity e in MapEntity.mapEntityList)
             {
                 if (e.Submarine != this || !e.ShouldBeSaved) continue;
