--- conflicted
+++ resolved
@@ -303,9 +303,6 @@
                     RecommendedCrewSizeMin = doc.Root.GetAttributeInt("recommendedcrewsizemin", 0);
                     RecommendedCrewSizeMax = doc.Root.GetAttributeInt("recommendedcrewsizemax", 0);
                     RecommendedCrewExperience = doc.Root.GetAttributeString("recommendedcrewexperience", "Unknown");
-<<<<<<< HEAD
-                    string[] contentPackageNames = doc.Root.GetAttributeStringArray("requiredcontentpackages", new string[0]);
-=======
 
                     //backwards compatibility (use text tags instead of the actual text)
                     if (RecommendedCrewExperience == "Beginner")
@@ -314,9 +311,8 @@
                         RecommendedCrewExperience = "CrewExperienceMid";
                     else if (RecommendedCrewExperience == "Experienced")
                         RecommendedCrewExperience = "CrewExperienceHigh";
-
-                    string[] contentPackageNames = doc.Root.GetAttributeStringArray("compatiblecontentpackages", new string[0]);
->>>>>>> 6d36cd40
+                    
+                    string[] contentPackageNames = doc.Root.GetAttributeStringArray("requiredcontentpackages", new string[0]);
                     foreach (string contentPackageName in contentPackageNames)
                     {
                         RequiredContentPackages.Add(contentPackageName);
