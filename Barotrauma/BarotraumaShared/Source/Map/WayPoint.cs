--- conflicted
+++ resolved
@@ -313,19 +313,12 @@
                 WayPoint prevPoint = ladderPoints[0];
                 Vector2 prevPos = prevPoint.SimPosition;
                 List<Body> ignoredBodies = new List<Body>();
-<<<<<<< HEAD
-                for (float y = ladderPoints[0].Position.Y + 100.0f; y < item.Rect.Y; y += 100.0f)
-                {
-                    var pickedBody = Submarine.PickBody(
-                        prevPos, ConvertUnits.ToSimUnits(new Vector2(ladderPoints[0].Position.X, y)),
-                        ignoredBodies, Physics.CollisionPlatform | Physics.CollisionWall, false);
-=======
+
                 for (float y = ladderPoints[0].Position.Y + 100.0f; y < item.Rect.Y - 100.0f; y += 100.0f)
                 {
                     var pickedBody = Submarine.PickBody(
                         ConvertUnits.ToSimUnits(new Vector2(ladderPoints[0].Position.X, y)), prevPos, 
                         ignoredBodies, null, false);
->>>>>>> c624ff2c
 
                     if (pickedBody == null)
                     {
@@ -344,11 +337,7 @@
                         newPoint.ConnectedGap = door.LinkedGap;
                         newPoint.ConnectTo(prevPoint);
                         prevPoint = newPoint;
-<<<<<<< HEAD
-                        prevPos = ConvertUnits.ToSimUnits(door.Item.Position - Vector2.UnitY * door.Item.Rect.Height);
-=======
                         prevPos = new Vector2(prevPos.X, ConvertUnits.ToSimUnits(door.Item.Position.Y - door.Item.Rect.Height));
->>>>>>> c624ff2c
                     }
                     else
                     {
@@ -361,35 +350,17 @@
                 }
 
                 ladderPoints.Add(new WayPoint(new Vector2(item.Rect.Center.X, item.Rect.Y - 1.0f), SpawnType.Path, submarine));
-
-<<<<<<< HEAD
+                
                 prevPoint.ConnectTo(ladderPoints[1]);
-
                 foreach (WayPoint ladderPoint in ladderPoints)
                 {
                     ladderPoint.Ladders = ladders;
-=======
-                prevPoint.ConnectTo(ladderPoints[ladderPoints.Count - 1]);
-
-                for (int i = 0; i < ladderPoints.Count; i++)
-                {
-                    ladderPoints[i].Ladders = ladders;
->>>>>>> c624ff2c
+
                     for (int dir = -1; dir <= 1; dir += 2)
                     {
                         WayPoint closest = ladderPoint.FindClosest(dir, true, new Vector2(-150.0f, 10f));
                         if (closest == null) continue;
                         ladderPoint.ConnectTo(closest);
-                    }
-
-                    if (i == ladderPoints.Count - 1 && ladderPoints.Count > 2)
-                    {
-                        for (int dir = -1; dir <= 1; dir += 2)
-                        {
-                            WayPoint closest = ladderPoints[i].FindClosest(dir, true, new Vector2(-150.0f, 10f));
-                            if (closest == null) continue;
-                            ladderPoints[i].ConnectTo(closest);
-                        }
                     }
                 }
             }
