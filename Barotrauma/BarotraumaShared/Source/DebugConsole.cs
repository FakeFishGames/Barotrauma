﻿using Barotrauma.Items.Components;
using Barotrauma.Networking;
using Barotrauma.Steam;
using FarseerPhysics;
using Microsoft.Xna.Framework;
using System;
using System.Collections.Generic;
using System.ComponentModel;
using System.IO;
using System.Linq;

namespace Barotrauma
{
    struct ColoredText
    {
        public string Text;
        public Color Color;
		public bool IsCommand;

        public readonly string Time;

        public ColoredText(string text, Color color, bool isCommand)
        {
            this.Text = text;
            this.Color = color;
			this.IsCommand = isCommand;

            Time = DateTime.Now.ToString();
        }
    }

    static partial class DebugConsole
    {
        public class Command
        {
            public readonly string[] names;
            public readonly string help;
            
            private Action<string[]> onExecute;

            /// <summary>
            /// Executed when a client uses the command. If not set, the command is relayed to the server as-is.
            /// </summary>
            private Action<string[]> onClientExecute;

            /// <summary>
            /// Executed server-side when a client attempts to use the command.
            /// </summary>
            private Action<Client, Vector2, string[]> onClientRequestExecute;

            public Func<string[][]> GetValidArgs;

            /// <summary>
            /// Using a command that's considered a cheat disables achievements
            /// </summary>
            public readonly bool IsCheat;

            public bool RelayToServer
            {
                get { return onClientExecute == null; }
            }

            /// <param name="name">The name of the command. Use | to give multiple names/aliases to the command.</param>
            /// <param name="help">The text displayed when using the help command.</param>
            /// <param name="onExecute">The default action when executing the command.</param>
            /// <param name="onClientExecute">The action when a client attempts to execute the command. If null, the command is relayed to the server as-is.</param>
            /// <param name="onClientRequestExecute">The server-side action when a client requests executing the command. If null, the default action is executed.</param>
            public Command(string name, string help, Action<string[]> onExecute, Action<string[]> onClientExecute, Action<Client, Vector2, string[]> onClientRequestExecute, Func<string[][]> getValidArgs = null, bool isCheat = false)
            {
                names = name.Split('|');
                this.help = help;

                this.onExecute = onExecute;
                this.onClientExecute = onClientExecute;
                this.onClientRequestExecute = onClientRequestExecute;

                this.GetValidArgs = getValidArgs;
                this.IsCheat = isCheat;
            }
            

            /// <summary>
            /// Use this constructor to create a command that executes the same action regardless of whether it's executed by a client or the server.
            /// </summary>
            public Command(string name, string help, Action<string[]> onExecute, Func<string[][]> getValidArgs = null, bool isCheat = false)
            {
                names = name.Split('|');
                this.help = help;

                this.onExecute = onExecute;
                this.onClientExecute = onExecute;

                this.GetValidArgs = getValidArgs;
                this.IsCheat = isCheat;
            }

            public void Execute(string[] args)
            {
<<<<<<< HEAD
                if (!CheatsEnabled && IsCheat)
                {
                    NewMessage("You need to enable cheats using the command \"enablecheats\" before you can use the command \"" + names[0] + "\".", Color.Red);
                    if (GameMain.Config.UseSteam)
                    {
                        NewMessage("Enabling cheats will disable Steam achievements during this play session.", Color.Red);
                    }
                    return;
                }

=======
                if (onExecute == null) return;
>>>>>>> 8428dfb4
                onExecute(args);
            }

            public void ClientExecute(string[] args)
            {
                if (!CheatsEnabled && IsCheat)
                {
                    NewMessage("You need to enable cheats using the command \"enablecheats\" before you can use the command \"" + names[0] + "\".", Color.Red);
                    if (GameMain.Config.UseSteam)
                    {
                        NewMessage("Enabling cheats will disable Steam achievements during this play session.", Color.Red);
                    }
                    return;
                }

                onClientExecute(args);
            }

            public void ServerExecuteOnClientRequest(Client client, Vector2 cursorWorldPos, string[] args)
            {
                if (!CheatsEnabled && IsCheat)
                {
                    NewMessage("Client \"" + client.Name + "\" attempted to use the command \"" + names[0] + "\". Cheats must be enabled using \"enablecheats\" before the command can be used.", Color.Red);
                    GameMain.Server.SendConsoleMessage("You need to enable cheats using the command \"enablecheats\" before you can use the command \"" + names[0] + "\".", client);

                    if (GameMain.Config.UseSteam)
                    {
                        NewMessage("Enabling cheats will disable Steam achievements during this play session.", Color.Red);
                        GameMain.Server.SendConsoleMessage("Enabling cheats will disable Steam achievements during this play session.", client);
                        return;
                    }

                    return;
                }

                if (onClientRequestExecute == null)
                {
                    if (onExecute == null) return;
                    onExecute(args);
                }
                else
                {
                    onClientRequestExecute(client, cursorWorldPos, args);
                }
            }
        }

        const int MaxMessages = 200;

        public static List<ColoredText> Messages = new List<ColoredText>();

        public delegate void QuestionCallback(string answer);
        private static QuestionCallback activeQuestionCallback;

        private static List<Command> commands = new List<Command>();
        public static List<Command> Commands
        {
            get { return commands; }
        }
        
        private static string currentAutoCompletedCommand;
        private static int currentAutoCompletedIndex;

        //used for keeping track of the message entered when pressing up/down
        static int selectedIndex;

        public static bool CheatsEnabled;

        private static List<ColoredText> unsavedMessages = new List<ColoredText>();
        private static int messagesPerFile = 800;
        public const string SavePath = "ConsoleLogs";
        
        static DebugConsole()
        {
#if DEBUG
            CheatsEnabled = true;
#endif

            commands.Add(new Command("help", "", (string[] args) =>
            {
                if (args.Length == 0)
                {
                    foreach (Command c in commands)
                    {
                        if (string.IsNullOrEmpty(c.help)) continue;
#if CLIENT
                        AddHelpMessage(c);
#else
                        NewMessage(c.help, Color.Cyan);
#endif
                    }
                }
                else
                {
                    var matchingCommand = commands.Find(c => c.names.Any(name => name == args[0]));
                    if (matchingCommand == null)
                    {
                        NewMessage("Command " + args[0] + " not found.", Color.Red);
                    }
                    else
                    {
#if CLIENT
                        AddHelpMessage(matchingCommand);
#else
                        NewMessage(matchingCommand.help, Color.Cyan);
#endif
                    }
                }
            }, 
            () =>
            {
                return new string[][]
                {
                    commands.SelectMany(c => c.names).ToArray(),
                    new string[0]
                };
            }));

            commands.Add(new Command("clientlist", "clientlist: List all the clients connected to the server.", (string[] args) =>
            {
                if (GameMain.Server == null) return;
                NewMessage("***************", Color.Cyan);
                foreach (Client c in GameMain.Server.ConnectedClients)
                {
                    NewMessage("- " + c.ID.ToString() + ": " + c.Name + (c.Character != null ? " playing " + c.Character.LogName : "") + ", " + c.Connection.RemoteEndPoint.Address.ToString(), Color.Cyan);
                }
                NewMessage("***************", Color.Cyan);
            }, null,
            (Client client, Vector2 cursorWorldPos, string[] args) =>
            {
                GameMain.Server.SendConsoleMessage("***************", client);
                foreach (Client c in GameMain.Server.ConnectedClients)
                {
                    GameMain.Server.SendConsoleMessage("- " + c.ID.ToString() + ": " + c.Name + ", " + c.Connection.RemoteEndPoint.Address.ToString(), client);
                }
                GameMain.Server.SendConsoleMessage("***************", client);
            }));

            commands.Add(new Command("enablecheats", "enablecheats: Enables cheat commands and disables Steam achievements during this play session.", (string[] args) =>
            {
                CheatsEnabled = true;
                SteamAchievementManager.CheatsEnabled = true;
                NewMessage("Enabled cheat commands.", Color.Red);
                if (GameMain.Config.UseSteam)
                {
                    NewMessage("Steam achievements have been disabled during this play session.", Color.Red);
                    GameMain.Server?.SendChatMessage("Cheat commands have been enabled by the server. You cannot unlock Steam achievements until you restart the game.", ChatMessageType.MessageBox);
                }
                else
                {
                    GameMain.Server?.SendChatMessage("Cheat commands have been enabled by the server.", ChatMessageType.MessageBox);
                }
            }, null,
            (client, cursorPos, args) =>
            {
                CheatsEnabled = true;
                SteamAchievementManager.CheatsEnabled = true;
                NewMessage("Cheat commands have been enabled by \"" + client.Name + "\".", Color.Red);
                if (GameMain.Config.UseSteam)
                {
                    NewMessage("Steam achievements have been disabled during this play session.", Color.Red);
                    GameMain.Server.SendChatMessage("Cheat commands have been enabled by the server. You cannot unlock Steam achievements until you restart the game.", ChatMessageType.MessageBox);
                }
                else
                {
                    GameMain.Server.SendChatMessage("Cheat commands have been enabled by the server.", ChatMessageType.MessageBox);
                }
            }));

            commands.Add(new Command("traitorlist", "traitorlist: List all the traitors and their targets.", (string[] args) =>
            {
                if (GameMain.Server == null) return;
                TraitorManager traitorManager = GameMain.Server.TraitorManager;
                if (traitorManager == null) return;
                foreach (Traitor t in traitorManager.TraitorList)
                {
                    NewMessage("- Traitor " + t.Character.Name + "'s target is " + t.TargetCharacter.Name + ".", Color.Cyan);
                }
                NewMessage("The code words are: " + traitorManager.codeWords + ", response: " + traitorManager.codeResponse + ".", Color.Cyan);
            }));

            commands.Add(new Command("itemlist", "itemlist: List all the item prefabs available for spawning.", (string[] args) =>
            {
                NewMessage("***************", Color.Cyan);
                foreach (MapEntityPrefab ep in MapEntityPrefab.List)
                {
                    var itemPrefab = ep as ItemPrefab;
                    if (itemPrefab == null || itemPrefab.Name == null) continue;
                    NewMessage("- " + itemPrefab.Name, Color.Cyan);
                }
                NewMessage("***************", Color.Cyan);
            }));

            commands.Add(new Command("setpassword|setserverpassword", "setpassword [password]: Changes the password of the server that's being hosted.", (string[] args) =>
            {
                if (GameMain.Server == null || args.Length == 0) return;
                GameMain.Server.SetPassword(args[0]);
            }));

            commands.Add(new Command("createfilelist", "", (string[] args) =>
            {
                UpdaterUtil.SaveFileList("filelist.xml");
            }));

            commands.Add(new Command("spawn|spawncharacter", "spawn [creaturename] [near/inside/outside/cursor]: Spawn a creature at a random spawnpoint (use the second parameter to only select spawnpoints near/inside/outside the submarine).", (string[] args) =>
            {
                SpawnCharacter(args, GameMain.GameScreen.Cam.ScreenToWorld(PlayerInput.MousePosition), out string errorMsg);
                if (!string.IsNullOrWhiteSpace(errorMsg))
                {
                    ThrowError(errorMsg);
                }
            }, 
            null,
            (Client client, Vector2 cursorPos, string[] args) =>
            {
                SpawnCharacter(args, cursorPos, out string errorMsg);
                if (!string.IsNullOrWhiteSpace(errorMsg))
                {
                    ThrowError(errorMsg);
                }
            },
            () => 
            {
                List<string> characterFiles = GameMain.Instance.GetFilesOfType(ContentType.Character).ToList();
                for (int i = 0; i < characterFiles.Count; i++)
                {
                    characterFiles[i] = Path.GetFileNameWithoutExtension(characterFiles[i]).ToLowerInvariant();
                }

                return new string[][]
                {
                    characterFiles.ToArray(),
                    new string[] { "near", "inside", "outside", "cursor" }
                };
            }, isCheat: true));

<<<<<<< HEAD
            commands.Add(new Command("spawnitem", "spawnitem [itemname] [cursor/inventory/random/[name]]: Spawn an item at the position of the cursor, in the inventory of the controlled character, in the inventory of the character or a client with the given name, or at a random spawnpoint if the last parameter is omitted.",
            (string[] args) =>
            {
                SpawnItem(args, GameMain.GameScreen.Cam.ScreenToWorld(PlayerInput.MousePosition), out string errorMsg);
=======
            commands.Add(new Command("spawnitem", "spawnitem [itemname] [cursor/inventory/random/[name]]: Spawn an item at the position of the cursor, in the inventory of the controlled character, in the inventory of the client with the given name, or at a random spawnpoint if the last parameter is omitted or \"random\".",
            (string[] args) =>
            {
                SpawnItem(args, GameMain.GameScreen.Cam.ScreenToWorld(PlayerInput.MousePosition), Character.Controlled, out string errorMsg);
>>>>>>> 8428dfb4
                if (!string.IsNullOrWhiteSpace(errorMsg))
                {
                    ThrowError(errorMsg);
                }
            },
            null,
            (Client client, Vector2 cursorWorldPos, string[] args) =>
            {
<<<<<<< HEAD
                SpawnItem(args, cursorWorldPos, out string errorMsg);
=======
                SpawnItem(args, cursorWorldPos, client.Character, out string errorMsg);
>>>>>>> 8428dfb4
                if (!string.IsNullOrWhiteSpace(errorMsg))
                {
                    GameMain.Server.SendConsoleMessage(errorMsg, client);
                }
            },
            () =>
            {
                List<string> itemNames = new List<string>();
                foreach (MapEntityPrefab prefab in MapEntityPrefab.List)
                {
                    if (prefab is ItemPrefab itemPrefab) itemNames.Add(itemPrefab.Name);
                }

                List<string> spawnPosParams = new List<string>() { "cursor", "inventory" };
                if (GameMain.Server != null) spawnPosParams.AddRange(GameMain.Server.ConnectedClients.Select(c => c.Name));
                spawnPosParams.AddRange(Character.CharacterList.Where(c => c.Inventory != null).Select(c => c.Name).Distinct());

                return new string[][]
                {
                    itemNames.ToArray(),
                    spawnPosParams.ToArray()
                };
            }, isCheat: true));


            commands.Add(new Command("disablecrewai", "disablecrewai: Disable the AI of the NPCs in the crew.", (string[] args) =>
            {
                HumanAIController.DisableCrewAI = true;
                NewMessage("Crew AI disabled", Color.White);
            },
            null,
            (Client client, Vector2 cursorWorldPos, string[] args) =>
            {
                HumanAIController.DisableCrewAI = true;
                NewMessage("Crew AI disabled by \"" + client.Name + "\"", Color.White);
                GameMain.Server.SendConsoleMessage("Crew AI disabled", client);
            }));

            commands.Add(new Command("enablecrewai", "enablecrewai: Enable the AI of the NPCs in the crew.", (string[] args) =>
            {
                HumanAIController.DisableCrewAI = false;
                NewMessage("Crew AI enabled", Color.White);
            }, 
            null, 
            (Client client, Vector2 cursorWorldPos, string[] args) =>
            {
                HumanAIController.DisableCrewAI = false;
                NewMessage("Crew AI enabled by \"" + client.Name + "\"", Color.White);
                GameMain.Server.SendConsoleMessage("Crew AI enabled", client);
            }, isCheat: true));

            commands.Add(new Command("botcount", "botcount [x]: Set the number of bots in the crew in multiplayer.", (string[] args) =>
            {
                if (args.Length < 1 || GameMain.Server == null) return;
                int botCount = GameMain.Server.BotCount;
                int.TryParse(args[0], out botCount);
                GameMain.NetLobbyScreen.SetBotCount(botCount);
                NewMessage("Set the number of bots to " + botCount, Color.White);
            },
            null,
            (Client client, Vector2 cursorWorldPos, string[] args) =>
            {
                if (args.Length < 1 || GameMain.Server == null) return;
                int botCount = GameMain.Server.BotCount;
                int.TryParse(args[0], out botCount);
                GameMain.NetLobbyScreen.SetBotCount(botCount);
                NewMessage("\"" + client.Name + "\" set the number of bots to " + botCount, Color.White);
                GameMain.Server.SendConsoleMessage("Set the number of bots to " + botCount, client);
            }));

            commands.Add(new Command("botspawnmode", "botspawnmode [fill/normal]: Set how bots are spawned in the multiplayer.", (string[] args) =>
            {
                if (args.Length < 1 || GameMain.Server == null) return;
                if (Enum.TryParse(args[0], true, out BotSpawnMode spawnMode))
                {
                    GameMain.NetLobbyScreen.SetBotSpawnMode(spawnMode);
                    NewMessage("Set bot spawn mode to " + spawnMode, Color.White);
                }
                else
                {
                    NewMessage("\"" + args[0] + "\" is not a valid bot spawn mode. (Valid modes are Fill and Normal)", Color.White);
                }
            },
            null,
            (Client client, Vector2 cursorWorldPos, string[] args) =>
            {
                if (args.Length < 1 || GameMain.Server == null) return;
                if (Enum.TryParse(args[0], true, out BotSpawnMode spawnMode))
                {
                    GameMain.NetLobbyScreen.SetBotSpawnMode(spawnMode);
                    NewMessage("\"" + client.Name + "\" set bot spawn mode to " + spawnMode, Color.White);
                    GameMain.Server.SendConsoleMessage("Set bot spawn mode to " + spawnMode, client);
                }
                else
                {
                    GameMain.Server.SendConsoleMessage("\"" + args[0] + "\" is not a valid bot spawn mode. (Valid modes are Fill and Normal)", client);
                }
            }));

            commands.Add(new Command("autorestart", "autorestart [true/false]: Enable or disable round auto-restart.", (string[] args) =>
            {
                if (GameMain.Server == null) return;
                bool enabled = GameMain.Server.AutoRestart;
                if (args.Length > 0)
                {
                    bool.TryParse(args[0], out enabled);
                }
                else
                {
                    enabled = !enabled;
                }
                if (enabled != GameMain.Server.AutoRestart)
                {
                    if (GameMain.Server.AutoRestartInterval <= 0) GameMain.Server.AutoRestartInterval = 10;
                    GameMain.Server.AutoRestartTimer = GameMain.Server.AutoRestartInterval;
                    GameMain.Server.AutoRestart = enabled;
#if CLIENT
                    GameMain.NetLobbyScreen.SetAutoRestart(enabled, GameMain.Server.AutoRestartTimer);
#endif
                    GameMain.NetLobbyScreen.LastUpdateID++;
                }
                NewMessage(GameMain.Server.AutoRestart ? "Automatic restart enabled." : "Automatic restart disabled.", Color.White);
            }, null, null));
            
            commands.Add(new Command("autorestartinterval", "autorestartinterval [seconds]: Set how long the server waits between rounds before automatically starting a new one. If set to 0, autorestart is disabled.", (string[] args) =>
            {
                if (GameMain.Server == null) return;
                if (args.Length > 0)
                {
                    if (int.TryParse(args[0], out int parsedInt))
                    {
                        if (parsedInt >= 0)
                        {
                            GameMain.Server.AutoRestart = true;
                            GameMain.Server.AutoRestartInterval = parsedInt;
                            if (GameMain.Server.AutoRestartTimer >= GameMain.Server.AutoRestartInterval) GameMain.Server.AutoRestartTimer = GameMain.Server.AutoRestartInterval;
                            NewMessage("Autorestart interval set to " + GameMain.Server.AutoRestartInterval + " seconds.", Color.White);
                        }
                        else
                        {
                            GameMain.Server.AutoRestart = false;
                            NewMessage("Autorestart disabled.", Color.White);
                        }
#if CLIENT
                        GameMain.NetLobbyScreen.SetAutoRestart(GameMain.Server.AutoRestart, GameMain.Server.AutoRestartTimer);
#endif
                        GameMain.NetLobbyScreen.LastUpdateID++;
                    }
                }
            }, null, null));
            
            commands.Add(new Command("autorestarttimer", "autorestarttimer [seconds]: Set the current autorestart countdown to the specified value.", (string[] args) =>
            {
                if (GameMain.Server == null) return;
                if (args.Length > 0)
                {
                    if (int.TryParse(args[0], out int parsedInt))
                    {
                        if (parsedInt >= 0)
                        {
                            GameMain.Server.AutoRestart = true;
                            GameMain.Server.AutoRestartTimer = parsedInt;
                            if (GameMain.Server.AutoRestartInterval <= GameMain.Server.AutoRestartTimer) GameMain.Server.AutoRestartInterval = GameMain.Server.AutoRestartTimer;
                            GameMain.NetLobbyScreen.LastUpdateID++;
                            NewMessage("Autorestart timer set to " + GameMain.Server.AutoRestartTimer + " seconds.", Color.White);
                        }
                        else
                        {
                            GameMain.Server.AutoRestart = false;
                            NewMessage("Autorestart disabled.", Color.White);
                        }
#if CLIENT
                        GameMain.NetLobbyScreen.SetAutoRestart(GameMain.Server.AutoRestart, GameMain.Server.AutoRestartTimer);
#endif
                        GameMain.NetLobbyScreen.LastUpdateID++;
                    }
                }
            }, null, null));
            
            commands.Add(new Command("giveperm", "giveperm [id]: Grants administrative permissions to the player with the specified client ID.", (string[] args) =>
            {
                if (GameMain.Server == null) return;
                if (args.Length < 1)
                {
                    NewMessage("giveperm [id]: Grants administrative permissions to the player with the specified client ID.", Color.Cyan);
                    return;
                }

                int.TryParse(args[0], out int id);
                var client = GameMain.Server.ConnectedClients.Find(c => c.ID == id);
                if (client == null)
                {
                    ThrowError("Client id \"" + id + "\" not found.");
                    return;
                }

                NewMessage("Valid permissions are:",Color.White);
                NewMessage(" - all",Color.White);
                foreach (ClientPermissions permission in Enum.GetValues(typeof(ClientPermissions)))
                {
                    NewMessage(" - " + permission.ToString(),Color.White);
                }
                ShowQuestionPrompt("Permission to grant to \"" + client.Name + "\"?", (perm) =>
                {
                    ClientPermissions permission = ClientPermissions.None;
                    if (perm.ToLower() == "all")
                    {
                        permission = ClientPermissions.EndRound | ClientPermissions.Kick | ClientPermissions.Ban | 
                            ClientPermissions.SelectSub | ClientPermissions.SelectMode | ClientPermissions.ManageCampaign | ClientPermissions.ConsoleCommands;
                    }
                    else
                    {
                        if (!Enum.TryParse(perm, true, out permission))
                        {
                            NewMessage(perm + " is not a valid permission!", Color.Red);
                            return;
                        }
                    }
                    client.GivePermission(permission);
                    GameMain.Server.UpdateClientPermissions(client);
                    NewMessage("Granted " + perm + " permissions to " + client.Name + ".", Color.White);
                });
            }, 
            (string[] args) =>
            {
#if CLIENT
                if (args.Length < 1) return;
                
                if (!int.TryParse(args[0], out int id))
                {
                    ThrowError("\"" + id + "\" is not a valid client ID.");
                    return;
                }

                NewMessage("Valid permissions are:", Color.White);
                NewMessage(" - all", Color.White);
                foreach (ClientPermissions permission in Enum.GetValues(typeof(ClientPermissions)))
                {
                    NewMessage(" - " + permission.ToString(), Color.White);
                }
                ShowQuestionPrompt("Permission to grant to client #" + id + "?", (perm) =>
                {
                    GameMain.Client.SendConsoleCommand("giveperm " +id + " " + perm);
                });
#endif
            },
            (Client senderClient, Vector2 cursorWorldPos, string[] args) =>
            {
                if (args.Length < 2) return;

                int.TryParse(args[0], out int id);
                var client = GameMain.Server.ConnectedClients.Find(c => c.ID == id);
                if (client == null)
                {
                    GameMain.Server.SendConsoleMessage("Client id \"" + id + "\" not found.", senderClient);
                    return;
                }

                string perm = string.Join("", args.Skip(1));

                ClientPermissions permission = ClientPermissions.None;
                if (perm.ToLower() == "all")
                {
                    permission = ClientPermissions.EndRound | ClientPermissions.Kick | ClientPermissions.Ban |
                        ClientPermissions.SelectSub | ClientPermissions.SelectMode | ClientPermissions.ManageCampaign | ClientPermissions.ConsoleCommands;
                }
                else
                {
                    if (!Enum.TryParse(perm, true, out permission))
                    {
                        GameMain.Server.SendConsoleMessage(perm + " is not a valid permission!", senderClient);
                        return;
                    }
                }
                client.GivePermission(permission);
                GameMain.Server.UpdateClientPermissions(client);
                GameMain.Server.SendConsoleMessage("Granted " + perm + " permissions to " + client.Name + ".", senderClient);
                NewMessage(senderClient.Name + " granted " + perm + " permissions to " + client.Name + ".", Color.White);
            }));

            commands.Add(new Command("revokeperm", "revokeperm [id]: Revokes administrative permissions to the player with the specified client ID.", (string[] args) =>
            {
                if (GameMain.Server == null) return;
                if (args.Length < 1)
                {
                    NewMessage("revokeperm [id]: Revokes administrative permissions to the player with the specified client ID.", Color.Cyan);
                    return;
                }

                int.TryParse(args[0], out int id);
                var client = GameMain.Server.ConnectedClients.Find(c => c.ID == id);
                if (client == null)
                {
                    ThrowError("Client id \"" + id + "\" not found.");
                    return;
                }

                NewMessage("Valid permissions are:", Color.White);
                NewMessage(" - all", Color.White);
                foreach (ClientPermissions permission in Enum.GetValues(typeof(ClientPermissions)))
                {
                    NewMessage(" - " + permission.ToString(), Color.White);
                }
                ShowQuestionPrompt("Permission to revoke from \"" + client.Name + "\"?", (perm) =>
                {
                    ClientPermissions permission = ClientPermissions.None;
                    if (perm.ToLower() == "all")
                    {
                        permission = ClientPermissions.EndRound | ClientPermissions.Kick | ClientPermissions.Ban | 
                            ClientPermissions.SelectSub | ClientPermissions.SelectMode | ClientPermissions.ManageCampaign | ClientPermissions.ConsoleCommands;
                    }
                    else
                    {
                        if (!Enum.TryParse(perm, true, out permission))
                        {
                            NewMessage(perm + " is not a valid permission!", Color.Red);
                            return;
                        }
                    }
                    client.RemovePermission(permission);
                    GameMain.Server.UpdateClientPermissions(client);
                    NewMessage("Revoked " + perm + " permissions from " + client.Name + ".", Color.White);
                });
            },
            (string[] args) =>
            {
#if CLIENT
                if (args.Length < 1) return;
                
                if (!int.TryParse(args[0], out int id))
                {
                    ThrowError("\"" + id + "\" is not a valid client ID.");
                    return;
                }

                NewMessage("Valid permissions are:", Color.White);
                NewMessage(" - all", Color.White);
                foreach (ClientPermissions permission in Enum.GetValues(typeof(ClientPermissions)))
                {
                    NewMessage(" - " + permission.ToString(), Color.White);
                }

                ShowQuestionPrompt("Permission to revoke from client #" + id + "?", (perm) =>
                {
                    GameMain.Client.SendConsoleCommand("revokeperm " + id + " " + perm);
                });
#endif
            },
            (Client senderClient, Vector2 cursorWorldPos, string[] args) =>
            {
                if (args.Length < 2) return;

                int.TryParse(args[0], out int id);
                var client = GameMain.Server.ConnectedClients.Find(c => c.ID == id);
                if (client == null)
                {
                    GameMain.Server.SendConsoleMessage("Client id \"" + id + "\" not found.", senderClient);
                    return;
                }

                string perm = string.Join("", args.Skip(1));

                ClientPermissions permission = ClientPermissions.None;
                if (perm.ToLower() == "all")
                {
                    permission = ClientPermissions.EndRound | ClientPermissions.Kick | ClientPermissions.Ban |
                        ClientPermissions.SelectSub | ClientPermissions.SelectMode | ClientPermissions.ManageCampaign | ClientPermissions.ConsoleCommands;
                }
                else
                {
                    if (!Enum.TryParse(perm, true, out permission))
                    {
                        GameMain.Server.SendConsoleMessage(perm + " is not a valid permission!", senderClient);
                        return;
                    }
                }
                client.RemovePermission(permission);
                GameMain.Server.UpdateClientPermissions(client);
                GameMain.Server.SendConsoleMessage("Revoked " + perm + " permissions from " + client.Name + ".", senderClient);
                NewMessage(senderClient.Name + " revoked " + perm + " permissions from " + client.Name + ".", Color.White);
            }));


            commands.Add(new Command("giverank", "giverank [id]: Assigns a specific rank (= a set of administrative permissions) to the player with the specified client ID.", (string[] args) =>
            {
                if (GameMain.Server == null) return;
                if (args.Length < 1)
                {
                    NewMessage("giverank [id]: Assigns a specific rank(= a set of administrative permissions) to the player with the specified client ID.", Color.Cyan);
                    return;
                }

                int.TryParse(args[0], out int id);
                var client = GameMain.Server.ConnectedClients.Find(c => c.ID == id);
                if (client == null)
                {
                    ThrowError("Client id \"" + id + "\" not found.");
                    return;
                }
                
                NewMessage("Valid ranks are:", Color.White);
                foreach (PermissionPreset permissionPreset in PermissionPreset.List)
                {
                    NewMessage(" - " + permissionPreset.Name, Color.White);
                }

                ShowQuestionPrompt("Rank to grant to \"" + client.Name + "\"?", (rank) =>
                {
                    PermissionPreset preset = PermissionPreset.List.Find(p => p.Name.ToLowerInvariant() == rank.ToLowerInvariant());
                    if (preset == null)
                    {
                        ThrowError("Rank \"" + rank + "\" not found.");
                        return;
                    }

                    client.SetPermissions(preset.Permissions, preset.PermittedCommands);
                    GameMain.Server.UpdateClientPermissions(client);
                    NewMessage("Assigned the rank \"" + preset.Name + "\" to " + client.Name + ".", Color.White);
                });
            },
            (string[] args) =>
            {
#if CLIENT
                if (args.Length < 1) return;
                
                if (!int.TryParse(args[0], out int id))
                {
                    ThrowError("\"" + id + "\" is not a valid client ID.");
                    return;
                }

                NewMessage("Valid ranks are:", Color.White);
                foreach (PermissionPreset permissionPreset in PermissionPreset.List)
                {
                    NewMessage(" - " + permissionPreset.Name, Color.White);
                }
                ShowQuestionPrompt("Rank to grant to client #" + id + "?", (rank) =>
                {
                    GameMain.Client.SendConsoleCommand("giverank " + id + " " + rank);
                });
#endif
            },
            (Client senderClient, Vector2 cursorWorldPos, string[] args) =>
            {
                if (args.Length < 2) return;

                int.TryParse(args[0], out int id);
                var client = GameMain.Server.ConnectedClients.Find(c => c.ID == id);
                if (client == null)
                {
                    GameMain.Server.SendConsoleMessage("Client id \"" + id + "\" not found.", senderClient);
                    return;
                }

                string rank = string.Join("", args.Skip(1));
                PermissionPreset preset = PermissionPreset.List.Find(p => p.Name.ToLowerInvariant() == rank.ToLowerInvariant());
                if (preset == null)
                {
                    GameMain.Server.SendConsoleMessage("Rank \"" + rank + "\" not found.", senderClient);
                    return;
                }

                client.SetPermissions(preset.Permissions, preset.PermittedCommands);
                GameMain.Server.UpdateClientPermissions(client);
                GameMain.Server.SendConsoleMessage("Assigned the rank \"" + preset.Name + "\" to " + client.Name + ".", senderClient);
                NewMessage(senderClient.Name + " granted  the rank \"" + preset.Name + "\" to " + client.Name + ".", Color.White);
            }));
            
            commands.Add(new Command("givecommandperm", "givecommandperm [id]: Gives the player with the specified client ID the permission to use the specified console commands.", (string[] args) =>
            {
                if (GameMain.Server == null) return;
                if (args.Length < 1)
                {
                    NewMessage("givecommandperm [id]: Gives the player with the specified client ID the permission to use the specified console commands.", Color.Cyan);
                    return;
                }

                int.TryParse(args[0], out int id);
                var client = GameMain.Server.ConnectedClients.Find(c => c.ID == id);
                if (client == null)
                {
                    ThrowError("Client id \"" + id + "\" not found.");
                    return;
                }

                ShowQuestionPrompt("Console command permissions to grant to \"" + client.Name + "\"? You may enter multiple commands separated with a space.", (commandsStr) =>
                {
                    string[] splitCommands = commandsStr.Split(' ');
                    List<Command> grantedCommands = new List<Command>();
                    for (int i = 0; i < splitCommands.Length; i++)
                    {
                        splitCommands[i] = splitCommands[i].Trim().ToLowerInvariant();
                        Command matchingCommand = commands.Find(c => c.names.Contains(splitCommands[i]));
                        if (matchingCommand == null)
                        {
                            ThrowError("Could not find the command \"" + splitCommands[i] + "\"!");
                        }
                        else
                        {
                            grantedCommands.Add(matchingCommand);
                        }
                    }

                    client.GivePermission(ClientPermissions.ConsoleCommands);
                    client.SetPermissions(client.Permissions, client.PermittedConsoleCommands.Union(grantedCommands).Distinct().ToList());
                    GameMain.Server.UpdateClientPermissions(client);
                    NewMessage("Gave the client \"" + client.Name + "\" the permission to use console commands " + string.Join(", ", grantedCommands.Select(c => c.names[0])) + ".", Color.White);
                });
            },
            (string[] args) =>
            {
#if CLIENT
                if (args.Length < 1) return;
                
                if (!int.TryParse(args[0], out int id))
                {
                    ThrowError("\"" + id + "\" is not a valid client ID.");
                    return;
                }
                
                ShowQuestionPrompt("Console command permissions to grant to client #" + id + "? You may enter multiple commands separated with a space.", (commandNames) =>
                {
                    GameMain.Client.SendConsoleCommand("givecommandperm " + id + " " + commandNames);
                });
#endif
            },
            (Client senderClient, Vector2 cursorWorldPos, string[] args) =>
            {
                if (args.Length < 2) return;

                int.TryParse(args[0], out int id);
                var client = GameMain.Server.ConnectedClients.Find(c => c.ID == id);
                if (client == null)
                {
                    GameMain.Server.SendConsoleMessage("Client id \"" + id + "\" not found.", senderClient);
                    return;
                }

                string[] splitCommands = args.Skip(1).ToArray();
                List<Command> grantedCommands = new List<Command>();
                for (int i = 0; i < splitCommands.Length; i++)
                {
                    splitCommands[i] = splitCommands[i].Trim().ToLowerInvariant();
                    Command matchingCommand = commands.Find(c => c.names.Contains(splitCommands[i]));
                    if (matchingCommand == null)
                    {
                        GameMain.Server.SendConsoleMessage("Could not find the command \"" + splitCommands[i] + "\"!", senderClient);
                    }
                    else
                    {
                        grantedCommands.Add(matchingCommand);
                    }
                }

                client.GivePermission(ClientPermissions.ConsoleCommands);
                client.SetPermissions(client.Permissions, client.PermittedConsoleCommands.Union(grantedCommands).Distinct().ToList());
                GameMain.Server.UpdateClientPermissions(client);
                GameMain.Server.SendConsoleMessage("Gave the client \"" + client.Name + "\" the permission to use the console commands " + string.Join(", ", grantedCommands.Select(c => c.names[0])) + ".", senderClient);
                NewMessage("Gave the client \"" + client.Name + "\" the permission to use the console commands " + string.Join(", ", grantedCommands.Select(c => c.names[0])) + ".", Color.White);
            }));


            commands.Add(new Command("revokecommandperm", "revokecommandperm [id]: Revokes permission to use the specified console commands from the player with the specified client ID.", (string[] args) =>
            {
                if (GameMain.Server == null) return;
                if (args.Length < 1)
                {
                    NewMessage("revokecommandperm [id]: Revokes permission to use the specified console commands from the player with the specified client ID.", Color.Cyan);
                    return;
                }

                int.TryParse(args[0], out int id);
                var client = GameMain.Server.ConnectedClients.Find(c => c.ID == id);
                if (client == null)
                {
                    ThrowError("Client id \"" + id + "\" not found.");
                    return;
                }

                ShowQuestionPrompt("Console command permissions to revoke from \"" + client.Name + "\"? You may enter multiple commands separated with a space.", (commandsStr) =>
                {
                    string[] splitCommands = commandsStr.Split(' ');
                    List<Command> revokedCommands = new List<Command>();
                    for (int i = 0; i < splitCommands.Length; i++)
                    {
                        splitCommands[i] = splitCommands[i].Trim().ToLowerInvariant();
                        Command matchingCommand = commands.Find(c => c.names.Contains(splitCommands[i]));
                        if (matchingCommand == null)
                        {
                            ThrowError("Could not find the command \"" + splitCommands[i] + "\"!");
                        }
                        else
                        {
                            revokedCommands.Add(matchingCommand);
                        }
                    }

                    client.SetPermissions(client.Permissions, client.PermittedConsoleCommands.Except(revokedCommands).ToList());
                    GameMain.Server.UpdateClientPermissions(client);
                    NewMessage("Revoked \"" + client.Name + "\"'s permission to use the console commands " + string.Join(", ", revokedCommands.Select(c => c.names[0])) + ".", Color.White);
                });
            },
            (string[] args) =>
            {
#if CLIENT
                if (args.Length < 1) return;
                
                if (!int.TryParse(args[0], out int id))
                {
                    ThrowError("\"" + id + "\" is not a valid client ID.");
                    return;
                }

                ShowQuestionPrompt("Console command permissions to grant to client #" + id + "? You may enter multiple commands separated with a space.", (commandNames) =>
                {
                    GameMain.Client.SendConsoleCommand("givecommandperm " + id + " " + commandNames);
                });
#endif
            },
            (Client senderClient, Vector2 cursorWorldPos, string[] args) =>
            {
                if (args.Length < 2) return;

                int.TryParse(args[0], out int id);
                var client = GameMain.Server.ConnectedClients.Find(c => c.ID == id);
                if (client == null)
                {
                    GameMain.Server.SendConsoleMessage("Client id \"" + id + "\" not found.", senderClient);
                    return;
                }

                string[] splitCommands = args.Skip(1).ToArray();
                List<Command> revokedCommands = new List<Command>();
                for (int i = 0; i < splitCommands.Length; i++)
                {
                    splitCommands[i] = splitCommands[i].Trim().ToLowerInvariant();
                    Command matchingCommand = commands.Find(c => c.names.Contains(splitCommands[i]));
                    if (matchingCommand == null)
                    {
                        GameMain.Server.SendConsoleMessage("Could not find the command \"" + splitCommands[i] + "\"!", senderClient);
                    }
                    else
                    {
                        revokedCommands.Add(matchingCommand);
                    }
                }

                client.GivePermission(ClientPermissions.ConsoleCommands);
                client.SetPermissions(client.Permissions, client.PermittedConsoleCommands.Except(revokedCommands).ToList());
                GameMain.Server.UpdateClientPermissions(client);
                GameMain.Server.SendConsoleMessage("Revoked \"" + client.Name + "\"'s permission to use the console commands " + string.Join(", ", revokedCommands.Select(c => c.names[0])) + ".", senderClient);
                NewMessage(senderClient.Name + " revoked \"" + client.Name + "\"'s permission to use the console commands " + string.Join(", ", revokedCommands.Select(c => c.names[0])) + ".", Color.White);
            }));


            commands.Add(new Command("showperm", "showperm [id]: Shows the current administrative permissions of the client with the specified client ID.", (string[] args) =>
            {
                if (GameMain.Server == null) return;
                if (args.Length < 1)
                {
                    NewMessage("showperm [id]: Shows the current administrative permissions of the client with the specified client ID.", Color.Cyan);
                    return;
                }

                int.TryParse(args[0], out int id);
                var client = GameMain.Server.ConnectedClients.Find(c => c.ID == id);
                if (client == null)
                {
                    ThrowError("Client id \"" + id + "\" not found.");
                    return;
                }

                if (client.Permissions == ClientPermissions.None)
                {
                    NewMessage(client.Name + " has no special permissions.", Color.White);
                    return;
                }

                NewMessage(client.Name + " has the following permissions:", Color.White);
                foreach (ClientPermissions permission in Enum.GetValues(typeof(ClientPermissions)))
                {
                    if (permission == ClientPermissions.None || !client.HasPermission(permission)) continue;
                    System.Reflection.FieldInfo fi = typeof(ClientPermissions).GetField(permission.ToString());
                    DescriptionAttribute[] attributes = (DescriptionAttribute[])fi.GetCustomAttributes(typeof(DescriptionAttribute), false);
                    NewMessage("   - " + attributes[0].Description, Color.White);
                }
                if (client.HasPermission(ClientPermissions.ConsoleCommands))
                {
                    if (client.PermittedConsoleCommands.Count == 0)
                    {
                        NewMessage("No permitted console commands:", Color.White);
                    }
                    else
                    {
                        NewMessage("Permitted console commands:", Color.White);
                        foreach (Command permittedCommand in client.PermittedConsoleCommands)
                        {
                            NewMessage("   - " + permittedCommand.names[0], Color.White);
                        }
                    }
                }
            },
            (string[] args) =>
            {
#if CLIENT
                if (args.Length < 1) return;
                
                if (!int.TryParse(args[0], out int id))
                {
                    ThrowError("\"" + id + "\" is not a valid client ID.");
                    return;
                }
                
                GameMain.Client.SendConsoleCommand("showperm " + id);                
#endif
            },
            (Client senderClient, Vector2 cursorWorldPos, string[] args) =>
            {
                if (args.Length < 2) return;

                int.TryParse(args[0], out int id);
                var client = GameMain.Server.ConnectedClients.Find(c => c.ID == id);
                if (client == null)
                {
                    GameMain.Server.SendConsoleMessage("Client id \"" + id + "\" not found.", senderClient);
                    return;
                }

                if (client.Permissions == ClientPermissions.None)
                {
                    GameMain.Server.SendConsoleMessage(client.Name + " has no special permissions.", senderClient);
                    return;
                }

                GameMain.Server.SendConsoleMessage(client.Name + " has the following permissions:", senderClient);
                foreach (ClientPermissions permission in Enum.GetValues(typeof(ClientPermissions)))
                {
                    if (permission == ClientPermissions.None || !client.HasPermission(permission)) continue;
                    System.Reflection.FieldInfo fi = typeof(ClientPermissions).GetField(permission.ToString());
                    DescriptionAttribute[] attributes = (DescriptionAttribute[])fi.GetCustomAttributes(typeof(DescriptionAttribute), false);
                    GameMain.Server.SendConsoleMessage("   - " + attributes[0].Description, senderClient);
                }
                if (client.HasPermission(ClientPermissions.ConsoleCommands))
                {
                    if (client.PermittedConsoleCommands.Count == 0)
                    {
                        GameMain.Server.SendConsoleMessage("No permitted console commands:", senderClient);
                    }
                    else
                    {
                        GameMain.Server.SendConsoleMessage("Permitted console commands:", senderClient);
                        foreach (Command permittedCommand in client.PermittedConsoleCommands)
                        {
                            GameMain.Server.SendConsoleMessage("   - " + permittedCommand.names[0], senderClient);
                        }
                    }
                }
            }));

            commands.Add(new Command("togglekarma", "togglekarma: Toggles the karma system.", (string[] args) =>
            {
                throw new NotImplementedException();
                if (GameMain.Server == null) return;
                GameMain.Server.KarmaEnabled = !GameMain.Server.KarmaEnabled;
            }));

            commands.Add(new Command("kick", "kick [name]: Kick a player out of the server.", (string[] args) =>
            {
                if (GameMain.NetworkMember == null || args.Length == 0) return;
                
                string playerName = string.Join(" ", args);

                ShowQuestionPrompt("Reason for kicking \"" + playerName + "\"?", (reason) =>
                {
                    GameMain.NetworkMember.KickPlayer(playerName, reason);
                });                
            },
            () =>
            {
                if (GameMain.NetworkMember == null) return null;

                return new string[][]
                {
                    GameMain.NetworkMember.ConnectedClients.Select(c => c.Name).ToArray()
                };
            }));

            commands.Add(new Command("kickid", "kickid [id]: Kick the player with the specified client ID out of the server.", (string[] args) =>
            {
                if (GameMain.NetworkMember == null || args.Length == 0) return;

                int.TryParse(args[0], out int id);
<<<<<<< HEAD
                var client = GameMain.Server.ConnectedClients.Find(c => c.ID == id);
=======
                var client = GameMain.NetworkMember.ConnectedClients.Find(c => c.ID == id);
>>>>>>> 8428dfb4
                if (client == null)
                {
                    ThrowError("Client id \"" + id + "\" not found.");
                    return;
                }

                ShowQuestionPrompt("Reason for kicking \"" + client.Name + "\"?", (reason) =>
                {
                    GameMain.NetworkMember.KickPlayer(client.Name, reason);                    
                });
            }));

            commands.Add(new Command("ban", "ban [name]: Kick and ban the player from the server.", (string[] args) =>
            {
                if (GameMain.NetworkMember == null || args.Length == 0) return;
                
                string clientName = string.Join(" ", args);
                ShowQuestionPrompt("Reason for banning \"" + clientName + "\"?", (reason) =>
                {
                    ShowQuestionPrompt("Enter the duration of the ban (leave empty to ban permanently, or use the format \"[days] d [hours] h\")", (duration) =>
                    {
                        TimeSpan? banDuration = null;
                        if (!string.IsNullOrWhiteSpace(duration))
                        {
                            if (!TryParseTimeSpan(duration, out TimeSpan parsedBanDuration))
                            {
                                ThrowError("\"" + duration + "\" is not a valid ban duration. Use the format \"[days] d [hours] h\", \"[days] d\" or \"[hours] h\".");
                                return;
                            }
                            banDuration = parsedBanDuration;
                        }

                        GameMain.NetworkMember.BanPlayer(clientName, reason, false, banDuration);
                    });
                });                
            },
            () =>
            {
                if (GameMain.NetworkMember == null) return null;

                return new string[][]
                {
                    GameMain.NetworkMember.ConnectedClients.Select(c => c.Name).ToArray()
                };
            }));

            commands.Add(new Command("banid", "banid [id]: Kick and ban the player with the specified client ID from the server.", (string[] args) =>
            {
                if (GameMain.NetworkMember == null || args.Length == 0) return;

                int.TryParse(args[0], out int id);
<<<<<<< HEAD
                var client = GameMain.Server.ConnectedClients.Find(c => c.ID == id);
=======
                var client = GameMain.NetworkMember.ConnectedClients.Find(c => c.ID == id);
>>>>>>> 8428dfb4
                if (client == null)
                {
                    ThrowError("Client id \"" + id + "\" not found.");
                    return;
                }
                
                ShowQuestionPrompt("Reason for banning \"" + client.Name + "\"?", (reason) =>
                {
                    ShowQuestionPrompt("Enter the duration of the ban (leave empty to ban permanently, or use the format \"[days] d [hours] h\")", (duration) =>
                    {
                        TimeSpan? banDuration = null;
                        if (!string.IsNullOrWhiteSpace(duration))
                        {
                            if (!TryParseTimeSpan(duration, out TimeSpan parsedBanDuration))
                            {
                                ThrowError("\"" + duration + "\" is not a valid ban duration. Use the format \"[days] d [hours] h\", \"[days] d\" or \"[hours] h\".");
                                return;
                            }
                            banDuration = parsedBanDuration;
                        }

                        GameMain.NetworkMember.BanPlayer(client.Name, reason, false, banDuration);
                    });
                });
            }));


            commands.Add(new Command("banip", "banip [ip]: Ban the IP address from the server.", (string[] args) =>
            {
                if (GameMain.Server == null || args.Length == 0) return;
                
                ShowQuestionPrompt("Reason for banning the ip \"" + args[0] + "\"?", (reason) =>
                {
                    ShowQuestionPrompt("Enter the duration of the ban (leave empty to ban permanently, or use the format \"[days] d [hours] h\")", (duration) =>
                    {
                        TimeSpan? banDuration = null;
                        if (!string.IsNullOrWhiteSpace(duration))
                        {
                            if (!TryParseTimeSpan(duration, out TimeSpan parsedBanDuration))
                            {
                                ThrowError("\"" + duration + "\" is not a valid ban duration. Use the format \"[days] d [hours] h\", \"[days] d\" or \"[hours] h\".");
                                return;
                            }
                            banDuration = parsedBanDuration;
                        }
                        
                        var clients = GameMain.Server.ConnectedClients.FindAll(c => c.Connection.RemoteEndPoint.Address.ToString() == args[0]);
                        if (clients.Count == 0)
                        {
                            GameMain.Server.BanList.BanPlayer("Unnamed", args[0], reason, banDuration);
                        }
                        else
                        {
                            foreach (Client cl in clients)
                            {
                                GameMain.Server.BanClient(cl, reason, false, banDuration);
                            }
                        }
                    });
                });                
            },
            (string[] args) =>
            {
#if CLIENT
                if (GameMain.Client == null || args.Length == 0) return;
                ShowQuestionPrompt("Reason for banning the ip \"" + args[0] + "\"?", (reason) =>
                {
                    ShowQuestionPrompt("Enter the duration of the ban (leave empty to ban permanently, or use the format \"[days] d [hours] h\")", (duration) =>
                    {
                        TimeSpan? banDuration = null;
                        if (!string.IsNullOrWhiteSpace(duration))
                        {
                            if (!TryParseTimeSpan(duration, out TimeSpan parsedBanDuration))
                            {
                                ThrowError("\"" + duration + "\" is not a valid ban duration. Use the format \"[days] d [hours] h\", \"[days] d\" or \"[hours] h\".");
                                return;
                            }
                            banDuration = parsedBanDuration;
                        }

                        GameMain.Client.SendConsoleCommand(
                            "banip " +
                            args[0] + " " +
                            (banDuration.HasValue ? banDuration.Value.TotalSeconds.ToString() : "0") + " "  +
                            reason);
                    });
                });
#endif
            },
            (Client client, Vector2 cursorPos, string[] args) =>
            {
                if (args.Length < 1) return;
                var clients = GameMain.Server.ConnectedClients.FindAll(c => c.Connection.RemoteEndPoint.Address.ToString() == args[0]);
                TimeSpan? duration = null;
                if (args.Length > 1)
                {
                    if (double.TryParse(args[1], out double durationSeconds))
                    {
                        if (durationSeconds > 0) duration = TimeSpan.FromSeconds(durationSeconds);
                    }
                    else
                    {
                        GameMain.Server.SendConsoleMessage("\"" + args[1] + "\" is not a valid ban duration.", client);
                        return;
                    }
                }
                string reason = "";
                if (args.Length > 2) reason = string.Join(" ", args.Skip(2));

                if (clients.Count == 0)
                {
                    GameMain.Server.BanList.BanPlayer("Unnamed", args[0], reason, duration);
                }
                else
                {
                    foreach (Client cl in clients)
                    {
                        GameMain.Server.BanClient(cl, reason, false, duration);
                    }
                }
            }));

            commands.Add(new Command("teleportcharacter|teleport", "teleport [character name]: Teleport the specified character to the position of the cursor. If the name parameter is omitted, the controlled character will be teleported.", (string[] args) =>
            {
                Character tpCharacter = (args.Length == 0) ? Character.Controlled : FindMatchingCharacter(args, false);
                if (tpCharacter == null) return;
                
                var cam = GameMain.GameScreen.Cam;
                tpCharacter.AnimController.CurrentHull = null;
                tpCharacter.Submarine = null;
                tpCharacter.AnimController.SetPosition(ConvertUnits.ToSimUnits(cam.ScreenToWorld(PlayerInput.MousePosition)));
                tpCharacter.AnimController.FindHull(cam.ScreenToWorld(PlayerInput.MousePosition), true);                
            }, 
            null, 
            (Client client, Vector2 cursorWorldPos, string[] args) => 
            {
                Character tpCharacter = (args.Length == 0) ? client.Character : FindMatchingCharacter(args, false);
                if (tpCharacter == null) return;

                var cam = GameMain.GameScreen.Cam;
                tpCharacter.AnimController.CurrentHull = null;
                tpCharacter.Submarine = null;
                tpCharacter.AnimController.SetPosition(ConvertUnits.ToSimUnits(cursorWorldPos));
                tpCharacter.AnimController.FindHull(cursorWorldPos, true);
            },
            () =>
            {
                return new string[][]
                {
                    Character.CharacterList.Select(c => c.Name).Distinct().ToArray()
                };
            }, isCheat: true));

            commands.Add(new Command("godmode", "godmode: Toggle submarine godmode. Makes the main submarine invulnerable to damage.", (string[] args) =>
            {
                if (Submarine.MainSub == null) return;

                Submarine.MainSub.GodMode = !Submarine.MainSub.GodMode;
                NewMessage(Submarine.MainSub.GodMode ? "Godmode on" : "Godmode off", Color.White);
            },
            null,
            (Client client, Vector2 cursorWorldPos, string[] args) =>
            {
                if (Submarine.MainSub == null) return;

                Submarine.MainSub.GodMode = !Submarine.MainSub.GodMode;
                NewMessage((Submarine.MainSub.GodMode ? "Godmode turned on by \"" : "Godmode off by \"") + client.Name+"\"", Color.White);
                GameMain.Server.SendConsoleMessage(Submarine.MainSub.GodMode ? "Godmode on" : "Godmode off", client);
            }, isCheat: true));

            commands.Add(new Command("lock", "lock: Lock movement of the main submarine.", (string[] args) =>
            {
                Submarine.LockX = !Submarine.LockX;
                Submarine.LockY = Submarine.LockX;
                NewMessage((Submarine.LockX ? "Submarine movement locked." : "Submarine movement unlocked."), Color.White);
            }, null, null, isCheat: true));

            commands.Add(new Command("lockx", "lockx: Lock horizontal movement of the main submarine.", (string[] args) =>
            {
                Submarine.LockX = !Submarine.LockX;
                NewMessage((Submarine.LockX ? "Horizontal submarine movement locked." : "Horizontal submarine movement unlocked."), Color.White);
            }, null, null, isCheat: true));

            commands.Add(new Command("locky", "locky: Lock vertical movement of the main submarine.", (string[] args) =>
            {
                Submarine.LockY = !Submarine.LockY;
                NewMessage((Submarine.LockX ? "Vertical submarine movement locked." : "Vertical submarine movement unlocked."), Color.White);
            }, null, null, isCheat: true));

            commands.Add(new Command("dumpids", "", (string[] args) =>
            {
                try
                {
                    int count = args.Length == 0 ? 10 : int.Parse(args[0]);
                    Entity.DumpIds(count);
                }
                catch (Exception e)
                {
                    ThrowError("Failed to dump ids", e);
                }
            }));

            commands.Add(new Command("heal", "heal [character name]: Restore the specified character to full health. If the name parameter is omitted, the controlled character will be healed.", (string[] args) =>
            {
                Character healedCharacter = (args.Length == 0) ? Character.Controlled : FindMatchingCharacter(args);
                if (healedCharacter != null)
                {
                    healedCharacter.SetAllDamage(0.0f, 0.0f, 0.0f);
                    healedCharacter.Oxygen = 100.0f;
                    healedCharacter.Bloodloss = 0.0f;
                    healedCharacter.SetStun(0.0f, true);
                }
            },
            null,
            (Client client, Vector2 cursorWorldPos, string[] args) =>
            {
                Character healedCharacter = (args.Length == 0) ? client.Character : FindMatchingCharacter(args);
                if (healedCharacter != null)
                {
                    healedCharacter.SetAllDamage(0.0f, 0.0f, 0.0f);
                    healedCharacter.Oxygen = 100.0f;
                    healedCharacter.Bloodloss = 0.0f;
                    healedCharacter.SetStun(0.0f, true);
                }
            },
            () =>
            {
                return new string[][]
                {
                    Character.CharacterList.Select(c => c.Name).Distinct().ToArray()
                };
            }, isCheat: true));

            commands.Add(new Command("revive", "revive [character name]: Bring the specified character back from the dead. If the name parameter is omitted, the controlled character will be revived.", (string[] args) =>
            {
                Character revivedCharacter = (args.Length == 0) ? Character.Controlled : FindMatchingCharacter(args);
                if (revivedCharacter == null) return;
                
                revivedCharacter.Revive(false);
                if (GameMain.Server != null)
                {
                    foreach (Client c in GameMain.Server.ConnectedClients)
                    {
                        if (c.Character != revivedCharacter) continue;

                        //clients stop controlling the character when it dies, force control back
                        GameMain.Server.SetClientCharacter(c, revivedCharacter);
                        break;
                    }
                }                
            }, 
            null,
            (Client client, Vector2 cursorWorldPos, string[] args) => 
            {
                Character revivedCharacter = (args.Length == 0) ? client.Character : FindMatchingCharacter(args);
                if (revivedCharacter == null) return;

                revivedCharacter.Revive(false);
                if (GameMain.Server != null)
                {
                    foreach (Client c in GameMain.Server.ConnectedClients)
                    {
                        if (c.Character != revivedCharacter) continue;

                        //clients stop controlling the character when it dies, force control back
                        GameMain.Server.SetClientCharacter(c, revivedCharacter);
                        break;
                    }
                }
            },
            () =>
            {
                return new string[][]
                {
                    Character.CharacterList.Select(c => c.Name).Distinct().ToArray()
                };
            }, isCheat: true));

            commands.Add(new Command("freeze", "", (string[] args) =>
            {
                if (Character.Controlled != null) Character.Controlled.AnimController.Frozen = !Character.Controlled.AnimController.Frozen;
            },
            null,
            (Client client, Vector2 cursorWorldPos, string[] args) => 
            {
                if (client.Character != null) client.Character.AnimController.Frozen = !client.Character.AnimController.Frozen;
            }, isCheat: true));

            commands.Add(new Command("ragdoll", "ragdoll [character name]: Force-ragdoll the specified character. If the name parameter is omitted, the controlled character will be ragdolled.", (string[] args) =>
            {
                Character ragdolledCharacter = (args.Length == 0) ? Character.Controlled : FindMatchingCharacter(args);  
                if (ragdolledCharacter != null)
                {
                    ragdolledCharacter.IsForceRagdolled = !ragdolledCharacter.IsForceRagdolled;
                }
            },
            null,
            (Client client, Vector2 cursorWorldPos, string[] args) =>
            {
                Character ragdolledCharacter = (args.Length == 0) ? client.Character : FindMatchingCharacter(args);
                if (ragdolledCharacter != null)
                {
                    ragdolledCharacter.IsForceRagdolled = !ragdolledCharacter.IsForceRagdolled;
                }
            },
            () =>
            {
                return new string[][]
                {
                    Character.CharacterList.Select(c => c.Name).Distinct().ToArray()
                };
            }, isCheat: true));

            commands.Add(new Command("freecamera|freecam", "freecam: Detach the camera from the controlled character.", (string[] args) =>
            {
                Character.Controlled = null;
                GameMain.GameScreen.Cam.TargetPos = Vector2.Zero;
            }, isCheat: true));

            commands.Add(new Command("eventmanager", "eventmanager: Toggle event manager on/off. No new random events are created when the event manager is disabled.", (string[] args) =>
            {
                if (GameMain.GameSession?.EventManager != null)
                {
                    GameMain.GameSession.EventManager.Enabled = !GameMain.GameSession.EventManager.Enabled;
                    NewMessage(GameMain.GameSession.EventManager.Enabled ? "Event manager on" : "Event manager off", Color.White);
                }
            },
            null, (Client client, Vector2 cursorPos, string[] args) =>
            {
                if (GameMain.GameSession?.EventManager != null)
                {
                    GameMain.GameSession.EventManager.Enabled = !GameMain.GameSession.EventManager.Enabled;
                    NewMessage(GameMain.GameSession.EventManager.Enabled ? "Event manager on" : "Event manager off", Color.White);
                }
            }, isCheat: true));

            commands.Add(new Command("water|editwater", "water/editwater: Toggle water editing. Allows adding water into rooms by holding the left mouse button and removing it by holding the right mouse button.", (string[] args) =>
            {
                if (GameMain.Client == null)
                {
                    Hull.EditWater = !Hull.EditWater;
                    NewMessage(Hull.EditWater ? "Water editing on" : "Water editing off", Color.White);
                }
            }, isCheat: true));

            commands.Add(new Command("fire|editfire", "fire/editfire: Allows putting up fires by left clicking.", (string[] args) =>
            {
                if (GameMain.Client == null)
                {
                    Hull.EditFire = !Hull.EditFire;
                    NewMessage(Hull.EditFire ? "Fire spawning on" : "Fire spawning off", Color.White);
                }
            }, isCheat: true));

            commands.Add(new Command("explosion", "explosion [range] [force] [damage] [structuredamage] [emp strength]: Creates an explosion at the position of the cursor.", (string[] args) =>
            {
                Vector2 explosionPos = GameMain.GameScreen.Cam.ScreenToWorld(PlayerInput.MousePosition);
                float range = 500, force = 10, damage = 50, structureDamage = 10, empStrength = 0.0f;
                if (args.Length > 0) float.TryParse(args[0], out range);
                if (args.Length > 1) float.TryParse(args[1], out force);
                if (args.Length > 2) float.TryParse(args[2], out damage);
                if (args.Length > 3) float.TryParse(args[3], out structureDamage);
                if (args.Length > 4) float.TryParse(args[4], out empStrength);
                new Explosion(range, force, damage, structureDamage, empStrength).Explode(explosionPos, null);
            },
            null,
            (Client client, Vector2 cursorWorldPos, string[] args) =>
            {
                Vector2 explosionPos = cursorWorldPos;
                float range = 500, force = 10, damage = 50, structureDamage = 10, empStrength = 0.0f; ;
                if (args.Length > 0) float.TryParse(args[0], out range);
                if (args.Length > 1) float.TryParse(args[1], out force);
                if (args.Length > 2) float.TryParse(args[2], out damage);
                if (args.Length > 3) float.TryParse(args[3], out structureDamage);
                if (args.Length > 4) float.TryParse(args[4], out empStrength);
                new Explosion(range, force, damage, structureDamage, empStrength).Explode(explosionPos, null);
            }, isCheat: true));

#if DEBUG
            commands.Add(new Command("waterparams", "waterparams [stiffness] [spread] [damping]: defaults 0.02, 0.05, 0.05", (string[] args) =>
            {
                Vector2 explosionPos = GameMain.GameScreen.Cam.ScreenToWorld(PlayerInput.MousePosition);
                float stiffness = 0.02f, spread = 0.05f, damp = 0.01f;
                if (args.Length > 0) float.TryParse(args[0], out stiffness);
                if (args.Length > 1) float.TryParse(args[1], out spread);
                if (args.Length > 2) float.TryParse(args[2], out damp);
                Hull.WaveStiffness = stiffness;
                Hull.WaveSpread = spread;
                Hull.WaveDampening = damp;
            },
            null, null));
#endif

            commands.Add(new Command("fixitems", "fixitems: Repairs all items and restores them to full condition.", (string[] args) =>
            {
                foreach (Item it in Item.ItemList)
                {
                    it.Condition = it.Prefab.Health;
                }
            }, null, null, isCheat: true));

            commands.Add(new Command("fixhulls|fixwalls", "fixwalls/fixhulls: Fixes all walls.", (string[] args) =>
            {
                foreach (Structure w in Structure.WallList)
                {
                    for (int i = 0; i < w.SectionCount; i++)
                    {
                        w.AddDamage(i, -100000.0f);
                    }
                }
            }, null, null, isCheat: true));

            commands.Add(new Command("power", "power [temperature]: Immediately sets the temperature of the nuclear reactor to the specified value.", (string[] args) =>
            {
                Item reactorItem = Item.ItemList.Find(i => i.GetComponent<Reactor>() != null);
                if (reactorItem == null) return;

                float power = 1000.0f;
                if (args.Length > 0) float.TryParse(args[0], out power);

                var reactor = reactorItem.GetComponent<Reactor>();
                reactor.TurbineOutput = power / reactor.MaxPowerOutput * 100.0f;
                reactor.FissionRate = power / reactor.MaxPowerOutput * 100.0f;
                reactor.AutoTemp = true;
                
                if (GameMain.Server != null)
                {
                    reactorItem.CreateServerEvent(reactor);
                }
            }, null, null, isCheat: true));

            commands.Add(new Command("oxygen|air", "oxygen/air: Replenishes the oxygen levels in every room to 100%.", (string[] args) =>
            {
                foreach (Hull hull in Hull.hullList)
                {
                    hull.OxygenPercentage = 100.0f;
                }
            }, null, null, isCheat: true));

            commands.Add(new Command("kill", "kill [character]: Immediately kills the specified character.", (string[] args) =>
            {
<<<<<<< HEAD
                Character killedCharacter = null;
                if (args.Length == 0)
                {
                    killedCharacter = Character.Controlled;
                }
                else
                {
                    killedCharacter = FindMatchingCharacter(args);
                }

                if (killedCharacter != null)
                {
                    killedCharacter.SetAllDamage(killedCharacter.MaxVitality, 0.0f, 0.0f);
                }
            }, isCheat: true));
=======
                Character killedCharacter = (args.Length == 0) ? Character.Controlled : FindMatchingCharacter(args);                
                killedCharacter?.AddDamage(CauseOfDeath.Damage, killedCharacter.MaxHealth * 2, null);
            },
            null,
            (Client client, Vector2 cursorWorldPos, string[] args) =>
            {
                Character killedCharacter = (args.Length == 0) ? client.Character : FindMatchingCharacter(args);
                killedCharacter?.AddDamage(CauseOfDeath.Damage, killedCharacter.MaxHealth * 2, null);                
            }));
>>>>>>> 8428dfb4

            commands.Add(new Command("killmonsters", "killmonsters: Immediately kills all AI-controlled enemies in the level.", (string[] args) =>
            {
                foreach (Character c in Character.CharacterList)
                {
                    if (!(c.AIController is EnemyAIController)) continue;
                    c.SetAllDamage(c.MaxVitality, 0.0f, 0.0f);
                }
            }, null, null, isCheat: true));

            commands.Add(new Command("netstats", "netstats: Toggles the visibility of the network statistics UI.", (string[] args) =>
            {
                if (GameMain.Server == null) return;
                GameMain.Server.ShowNetStats = !GameMain.Server.ShowNetStats;
            }));

            commands.Add(new Command("setclientcharacter", "setclientcharacter [client name] ; [character name]: Gives the client control of the specified character.", (string[] args) =>
            {
                if (GameMain.Server == null) return;

                int separatorIndex = Array.IndexOf(args, ";");
                if (separatorIndex == -1 || args.Length < 3)
                {
                    ThrowError("Invalid parameters. The command should be formatted as \"setclientcharacter [client] ; [character]\"");
                    return;
                }

                string[] argsLeft = args.Take(separatorIndex).ToArray();
                string[] argsRight = args.Skip(separatorIndex + 1).ToArray();
                string clientName = string.Join(" ", argsLeft);

                var client = GameMain.Server.ConnectedClients.Find(c => c.Name == clientName);
                if (client == null)
                {
                    ThrowError("Client \"" + clientName + "\" not found.");
                }

                var character = FindMatchingCharacter(argsRight, false);
                GameMain.Server.SetClientCharacter(client, character);
            },
            null,
            (Client senderClient, Vector2 cursorWorldPos, string[] args) =>
            {
                int separatorIndex = Array.IndexOf(args, ";");
                if (separatorIndex == -1 || args.Length < 3)
                {
                    GameMain.Server.SendConsoleMessage("Invalid parameters. The command should be formatted as \"setclientcharacter [client] ; [character]\"", senderClient);
                    return;
                }

                string[] argsLeft = args.Take(separatorIndex).ToArray();
                string[] argsRight = args.Skip(separatorIndex + 1).ToArray();
                string clientName = string.Join(" ", argsLeft);

                var client = GameMain.Server.ConnectedClients.Find(c => c.Name == clientName);
                if (client == null)
                {
                    GameMain.Server.SendConsoleMessage("Client \"" + clientName + "\" not found.", senderClient);
                }

                var character = FindMatchingCharacter(argsRight, false);
                GameMain.Server.SetClientCharacter(client, character);
            },
            () =>
            {
                if (GameMain.NetworkMember == null) return null;

                return new string[][]
                {
                    GameMain.NetworkMember.ConnectedClients.Select(c => c.Name).ToArray(),
                    Character.CharacterList.Select(c => c.Name).Distinct().ToArray()
                };
            }));

            commands.Add(new Command("campaigninfo|campaignstatus", "campaigninfo: Display information about the state of the currently active campaign.", (string[] args) =>
            {
                var campaign = GameMain.GameSession?.GameMode as CampaignMode;
                if (campaign == null)
                {
                    ThrowError("No campaign active!");
                    return;
                }

                campaign.LogState();
            }));

            commands.Add(new Command("campaigndestination|setcampaigndestination", "campaigndestination [index]: Set the location to head towards in the currently active campaign.", (string[] args) =>
            {
                var campaign = GameMain.GameSession?.GameMode as CampaignMode;
                if (campaign == null)
                {
                    ThrowError("No campaign active!");
                    return;
                }

                if (args.Length == 0)
                {
                    int i = 0;
                    foreach (LocationConnection connection in campaign.Map.CurrentLocation.Connections)
                    {
                        NewMessage("     " + i + ". " + connection.OtherLocation(campaign.Map.CurrentLocation).Name, Color.White);
                        i++;
                    }
                    ShowQuestionPrompt("Select a destination (0 - " + (campaign.Map.CurrentLocation.Connections.Count - 1) + "):", (string selectedDestination) =>
                    {
                        int destinationIndex = -1;
                        if (!int.TryParse(selectedDestination, out destinationIndex)) return;
                        if (destinationIndex < 0 || destinationIndex >= campaign.Map.CurrentLocation.Connections.Count)
                        {
                            NewMessage("Index out of bounds!", Color.Red);
                            return;
                        }
                        Location location = campaign.Map.CurrentLocation.Connections[destinationIndex].OtherLocation(campaign.Map.CurrentLocation);
                        campaign.Map.SelectLocation(location);
                        NewMessage(location.Name+" selected.", Color.White);                        
                    });
                }
                else
                {
                    int destinationIndex = -1;
                    if (!int.TryParse(args[0], out destinationIndex)) return;
                    if (destinationIndex < 0 || destinationIndex >= campaign.Map.CurrentLocation.Connections.Count)
                    {
                        NewMessage("Index out of bounds!", Color.Red);
                        return;
                    }
                    Location location = campaign.Map.CurrentLocation.Connections[destinationIndex].OtherLocation(campaign.Map.CurrentLocation);
                    campaign.Map.SelectLocation(location);
                    NewMessage(location.Name + " selected.", Color.White);                    
                }
            },
            (string[] args) =>
            {
#if CLIENT
                var campaign = GameMain.GameSession?.GameMode as CampaignMode;
                if (campaign == null)
                {
                    ThrowError("No campaign active!");
                    return;
                }

                if (args.Length == 0)
                {
                    int i = 0;
                    foreach (LocationConnection connection in campaign.Map.CurrentLocation.Connections)
                    {
                        NewMessage("     " + i + ". " + connection.OtherLocation(campaign.Map.CurrentLocation).Name, Color.White);
                        i++;
                    }
                    ShowQuestionPrompt("Select a destination (0 - " + (campaign.Map.CurrentLocation.Connections.Count - 1) + "):", (string selectedDestination) =>
                    {
                        int destinationIndex = -1;
                        if (!int.TryParse(selectedDestination, out destinationIndex)) return;
                        if (destinationIndex < 0 || destinationIndex >= campaign.Map.CurrentLocation.Connections.Count)
                        {
                            NewMessage("Index out of bounds!", Color.Red);
                            return;
                        }
                        GameMain.Client.SendConsoleCommand("campaigndestination " + destinationIndex);
                    });
                }
                else
                {
                    int destinationIndex = -1;
                    if (!int.TryParse(args[0], out destinationIndex)) return;
                    if (destinationIndex < 0 || destinationIndex >= campaign.Map.CurrentLocation.Connections.Count)
                    {
                        NewMessage("Index out of bounds!", Color.Red);
                        return;
                    }
                    GameMain.Client.SendConsoleCommand("campaigndestination " + destinationIndex);
                }
#endif
            },
            (Client senderClient, Vector2 cursorWorldPos, string[] args) =>
            {
                var campaign = GameMain.GameSession?.GameMode as CampaignMode;
                if (campaign == null)
                {
                    GameMain.Server.SendConsoleMessage("No campaign active!", senderClient);
                    return;
                }

                int destinationIndex = -1;
                if (args.Length < 1 || !int.TryParse(args[0], out destinationIndex)) return;
                if (destinationIndex < 0 || destinationIndex >= campaign.Map.CurrentLocation.Connections.Count)
                {
                    GameMain.Server.SendConsoleMessage("Index out of bounds!", senderClient);
                    return;
                }
                Location location = campaign.Map.CurrentLocation.Connections[destinationIndex].OtherLocation(campaign.Map.CurrentLocation);
                campaign.Map.SelectLocation(location);
                GameMain.Server.SendConsoleMessage(location.Name + " selected.", senderClient);
            }));

            commands.Add(new Command("difficulty|leveldifficulty", "difficulty [0-100]: Change the level difficulty setting in the server lobby.", (string[] args) =>
            {
                if (GameMain.Server == null || args.Length < 1) return;

                if (float.TryParse(args[0], out float difficulty))
                {
                    NewMessage("Set level difficulty setting to " + MathHelper.Clamp(difficulty, 0.0f, 100.0f), Color.White);
                    GameMain.NetLobbyScreen.SetLevelDifficulty(difficulty);
                }
                else
                {
                    NewMessage(args[0] + " is not a valid difficulty setting (enter a value between 0-100)", Color.Red);
                }
            },
            null,
            (Client client, Vector2 cursorWorldPos, string[] args) =>
            {
                if (GameMain.Server == null || args.Length < 1) return;

                if (float.TryParse(args[0], out float difficulty))
                {
                    GameMain.Server.SendConsoleMessage("Set level difficulty setting to " + MathHelper.Clamp(difficulty, 0.0f, 100.0f), client);
                    NewMessage("Client \""+client.Name+"\" set level difficulty setting to " + MathHelper.Clamp(difficulty, 0.0f, 100.0f), Color.White);
                    GameMain.NetLobbyScreen.SetLevelDifficulty(difficulty);
                }
                else
                {
                    GameMain.Server.SendConsoleMessage(args[0] + " is not a valid difficulty setting (enter a value between 0-100)", client);
                    NewMessage(args[0] + " is not a valid difficulty setting (enter a value between 0-100)", Color.Red);
                }
            }));

#if DEBUG
            commands.Add(new Command("savesubtoworkshop", "", (string[] args) =>
            {
                if (Submarine.MainSub == null) return;
                SteamManager.SaveToWorkshop(Submarine.MainSub);
            },
            null, null));
            
            commands.Add(new Command("requestworkshopsubscriptions", "", (string[] args) =>
            {
                void itemsReceived(IList<Facepunch.Steamworks.Workshop.Item> items)
                {
                    foreach (var item in items)
                    {
                        Log("*********************************");
                        Log(item.Title);
                        Log(item.Description);
                        Log("Size: " + item.Size / 1024 +" kB");
                        Log("Directory: " + item.Directory);
                        Log("Installed: " + item.Installed);
                    }
                }

                SteamManager.GetWorkshopItems(itemsReceived);
            },
            null, null));

            commands.Add(new Command("spamevents", "A debug command that immediately creates entity events for all items, characters and structures.", (string[] args) =>
            {
                foreach (Item item in Item.ItemList)
                {
                    for (int i = 0; i < item.components.Count; i++)
                    {
                        if (item.components[i] is IServerSerializable)
                        {
                            GameMain.Server.CreateEntityEvent(item, new object[] { NetEntityEvent.Type.ComponentState, i });
                        }
                        var itemContainer = item.GetComponent<ItemContainer>();
                        if (itemContainer != null)
                        {
                            GameMain.Server.CreateEntityEvent(item, new object[] { NetEntityEvent.Type.InventoryState });
                        }

                        GameMain.Server.CreateEntityEvent(item, new object[] { NetEntityEvent.Type.Status });

                        item.NeedsPositionUpdate = true;
                    }
                }

                foreach (Character c in Character.CharacterList)
                {
                    GameMain.Server.CreateEntityEvent(c, new object[] { NetEntityEvent.Type.Status });
                }

                foreach (Structure wall in Structure.WallList)
                {
                    GameMain.Server.CreateEntityEvent(wall);
                }
            }, null, null));

            commands.Add(new Command("flipx", "flipx: mirror the main submarine horizontally", (string[] args) =>
            {
                Submarine.MainSub?.FlipX();
            }));
#endif
            InitProjectSpecific();

            commands.Sort((c1, c2) => c1.names[0].CompareTo(c2.names[0]));
        }

        private static string[] SplitCommand(string command)
        {
            command = command.Trim();

            List<string> commands = new List<string>();
            int escape = 0;
            bool inQuotes = false;
            string piece = "";
            
            for (int i = 0; i < command.Length; i++)
            {
                if (command[i] == '\\')
                {
                    if (escape == 0) escape = 2;
                    else piece += '\\';
                }
                else if (command[i] == '"')
                {
                    if (escape == 0) inQuotes = !inQuotes;
                    else piece += '"';
                }
                else if (command[i] == ' ' && !inQuotes)
                {
                    if (!string.IsNullOrWhiteSpace(piece)) commands.Add(piece);
                    piece = "";
                }
                else if (escape == 0) piece += command[i];

                if (escape > 0) escape--;
            }

            if (!string.IsNullOrWhiteSpace(piece)) commands.Add(piece); //add final piece

            return commands.ToArray();
        }

        public static string AutoComplete(string command)
        {
            string[] splitCommand = SplitCommand(command);
            string[] args = splitCommand.Skip(1).ToArray();

            //if an argument is given or the last character is a space, attempt to autocomplete the argument
            if (args.Length > 0 || (command.Length > 0 && command.Last() == ' '))
            {
                Command matchingCommand = commands.Find(c => c.names.Contains(splitCommand[0]));
                if (matchingCommand == null || matchingCommand.GetValidArgs == null) return command;

                int autoCompletedArgIndex = args.Length > 0 && command.Last() != ' ' ? args.Length - 1 : args.Length;

                //get all valid arguments for the given command
                string[][] allArgs = matchingCommand.GetValidArgs();
                if (allArgs == null || allArgs.GetLength(0) < autoCompletedArgIndex + 1) return command;

                if (string.IsNullOrEmpty(currentAutoCompletedCommand))
                {
                    currentAutoCompletedCommand = autoCompletedArgIndex > args.Length - 1 ? " " : args.Last();
                }

                //find all valid autocompletions for the given argument
                string[] validArgs = allArgs[autoCompletedArgIndex].Where(arg => 
                    currentAutoCompletedCommand.Trim().Length <= arg.Length && 
                    arg.Substring(0, currentAutoCompletedCommand.Trim().Length).ToLower() == currentAutoCompletedCommand.Trim().ToLower()).ToArray();

                if (validArgs.Length == 0) return command;

                currentAutoCompletedIndex = currentAutoCompletedIndex % validArgs.Length;
                string autoCompletedArg = validArgs[currentAutoCompletedIndex++];

                //add quotation marks to args that contain spaces
                if (autoCompletedArg.Contains(' ')) autoCompletedArg = '"' + autoCompletedArg + '"';
                for (int i = 0; i < splitCommand.Length; i++)
                {
                    if (splitCommand[i].Contains(' ')) splitCommand[i] = '"' + splitCommand[i] + '"';
                }

                return string.Join(" ", autoCompletedArgIndex >= args.Length ? splitCommand : splitCommand.Take(splitCommand.Length - 1)) + " " + autoCompletedArg;
            }
            else
            {
                if (string.IsNullOrWhiteSpace(currentAutoCompletedCommand))
                {
                    currentAutoCompletedCommand = command;
                }

                List<string> matchingCommands = new List<string>();
                foreach (Command c in commands)
                {
                    foreach (string name in c.names)
                    {
                        if (currentAutoCompletedCommand.Length > name.Length) continue;
                        if (currentAutoCompletedCommand == name.Substring(0, currentAutoCompletedCommand.Length))
                        {
                            matchingCommands.Add(name);
                        }
                    }
                }

                if (matchingCommands.Count == 0) return command;

                currentAutoCompletedIndex = currentAutoCompletedIndex % matchingCommands.Count;
                return matchingCommands[currentAutoCompletedIndex++];
            }
        }

        private static string AutoCompleteStr(string str, IEnumerable<string> validStrings)
        {
            if (string.IsNullOrEmpty(str)) return str;
            foreach (string validStr in validStrings)
            {
                if (validStr.Length > str.Length && validStr.Substring(0, str.Length) == str) return validStr;
            }
            return str;
        }

        public static void ResetAutoComplete()
        {
            currentAutoCompletedCommand = "";
            currentAutoCompletedIndex = 0;
        }

        public static string SelectMessage(int direction)
        {
            if (Messages.Count == 0) return "";

            direction = MathHelper.Clamp(direction, -1, 1);

			int i = 0;
			do
			{
				selectedIndex += direction;
				if (selectedIndex < 0) selectedIndex = Messages.Count - 1;
				selectedIndex = selectedIndex % Messages.Count;
				if (++i >= Messages.Count) break;
			} while (!Messages[selectedIndex].IsCommand);

            return Messages[selectedIndex].Text;            
        }

        public static void ExecuteCommand(string command)
        {
            if (activeQuestionCallback != null)
            {
#if CLIENT
                activeQuestionText = null;
#endif
                NewMessage(command, Color.White, true);
                //reset the variable before invoking the delegate because the method may need to activate another question
                var temp = activeQuestionCallback;
                activeQuestionCallback = null;
                temp(command);
                return;
            }

            if (string.IsNullOrWhiteSpace(command)) return;

            string[] splitCommand = SplitCommand(command);
            
            if (!splitCommand[0].ToLowerInvariant().Equals("admin"))
            {
                NewMessage(command, Color.White, true);
            }
            
#if CLIENT
            if (GameMain.Client != null)
            {
                if (GameMain.Client.HasConsoleCommandPermission(splitCommand[0].ToLowerInvariant()))
                {
                    Command matchingCommand = commands.Find(c => c.names.Contains(splitCommand[0].ToLowerInvariant()));

                    //if the command is not defined client-side, we'll relay it anyway because it may be a custom command at the server's side
                    if (matchingCommand == null || matchingCommand.RelayToServer)
                    {
                        GameMain.Client.SendConsoleCommand(command);
                    }
                    else
                    {
                        matchingCommand.ClientExecute(splitCommand.Skip(1).ToArray());
                    }

                    NewMessage("Server command: " + command, Color.White);
                    return;
                }
#if !DEBUG
                if (!IsCommandPermitted(splitCommand[0].ToLowerInvariant(), GameMain.Client))
                {
                    ThrowError("You're not permitted to use the command \"" + splitCommand[0].ToLowerInvariant() + "\"!");
                    return;
                }
#endif
            }
#endif

            bool commandFound = false;
            foreach (Command c in commands)
            {
                if (!c.names.Contains(splitCommand[0].ToLowerInvariant())) continue;                
                c.Execute(splitCommand.Skip(1).ToArray());
                commandFound = true;
                break;                
            }

            if (!commandFound)
            {
                ThrowError("Command \"" + splitCommand[0] + "\" not found.");
            }
        }

        public static void ExecuteClientCommand(Client client, Vector2 cursorWorldPos, string command)
        {
            if (GameMain.Server == null) return;
            if (string.IsNullOrWhiteSpace(command)) return;
            if (!client.HasPermission(ClientPermissions.ConsoleCommands))
            {
                GameMain.Server.SendConsoleMessage("You are not permitted to use console commands!", client);
                GameServer.Log(client.Name + " attempted to execute the console command \"" + command + "\" without a permission to use console commands.", ServerLog.MessageType.ConsoleUsage);
                return;
            }

            string[] splitCommand = SplitCommand(command);
            Command matchingCommand = commands.Find(c => c.names.Contains(splitCommand[0].ToLowerInvariant()));
            if (matchingCommand != null && !client.PermittedConsoleCommands.Contains(matchingCommand))
            {
                GameMain.Server.SendConsoleMessage("You are not permitted to use the command\"" + matchingCommand.names[0] + "\"!", client);
                GameServer.Log(client.Name + " attempted to execute the console command \"" + command + "\" without a permission to use the command.", ServerLog.MessageType.ConsoleUsage);
                return;
            }
            else if (matchingCommand == null)
            {
                GameMain.Server.SendConsoleMessage("Command \"" + splitCommand[0] + "\" not found.", client);
                return;
            }

            try
            {
                matchingCommand.ServerExecuteOnClientRequest(client, cursorWorldPos, splitCommand.Skip(1).ToArray());
                GameServer.Log("Console command \"" + command + "\" executed by " + client.Name + ".", ServerLog.MessageType.ConsoleUsage);
            }
            catch (Exception e)
            {
                ThrowError("Executing the command \"" + matchingCommand.names[0] + "\" by request from \"" + client.Name + "\" failed.", e);
            }
        }


        private static Character FindMatchingCharacter(string[] args, bool ignoreRemotePlayers = false)
        {
            if (args.Length == 0) return null;

            int characterIndex;
            string characterName;
            if (int.TryParse(args.Last(), out characterIndex) && args.Length > 1)
            {
                characterName = string.Join(" ", args.Take(args.Length - 1)).ToLowerInvariant();
            }
            else
            {
                characterName = string.Join(" ", args).ToLowerInvariant();
                characterIndex = -1;
            }

            var matchingCharacters = Character.CharacterList.FindAll(c => (!ignoreRemotePlayers || !c.IsRemotePlayer) && c.Name.ToLowerInvariant() == characterName);

            if (!matchingCharacters.Any())
            {
                NewMessage("Character \""+ characterName + "\" not found", Color.Red);
                return null;
            }

            if (characterIndex == -1)
            {
                if (matchingCharacters.Count > 1)
                {
                    NewMessage(
                        "Found multiple matching characters. " +
                        "Use \"[charactername] [0-" + (matchingCharacters.Count - 1) + "]\" to choose a specific character.",
                        Color.LightGray);
                }
                return matchingCharacters[0];
            }
            else if (characterIndex < 0 || characterIndex >= matchingCharacters.Count)
            {
                ThrowError("Character index out of range. Select an index between 0 and " + (matchingCharacters.Count - 1));
            }
            else
            {
                return matchingCharacters[characterIndex];
            }

            return null;
        }

        private static void SpawnCharacter(string[] args, Vector2 cursorWorldPos, out string errorMsg)
        {
            errorMsg = "";
            if (args.Length == 0) return;

            Character spawnedCharacter = null;

            Vector2 spawnPosition = Vector2.Zero;
            WayPoint spawnPoint = null;

            if (args.Length > 1)
            {
                switch (args[1].ToLowerInvariant())
                {
                    case "inside":
                        spawnPoint = WayPoint.GetRandom(SpawnType.Human, null, Submarine.MainSub);
                        break;
                    case "outside":
                        spawnPoint = WayPoint.GetRandom(SpawnType.Enemy);
                        break;
                    case "near":
                    case "close":
                        float closestDist = -1.0f;
                        foreach (WayPoint wp in WayPoint.WayPointList)
                        {
                            if (wp.Submarine != null) continue;

                            //don't spawn inside hulls
                            if (Hull.FindHull(wp.WorldPosition, null) != null) continue;

                            float dist = Vector2.Distance(wp.WorldPosition, GameMain.GameScreen.Cam.WorldViewCenter);

                            if (closestDist < 0.0f || dist < closestDist)
                            {
                                spawnPoint = wp;
                                closestDist = dist;
                            }
                        }
                        break;
                    case "cursor":
                        spawnPosition = cursorWorldPos;
                        break;
                    default:
                        spawnPoint = WayPoint.GetRandom(args[0].ToLowerInvariant() == "human" ? SpawnType.Human : SpawnType.Enemy);
                        break;
                }
            }
            else
            {
                spawnPoint = WayPoint.GetRandom(args[0].ToLowerInvariant() == "human" ? SpawnType.Human : SpawnType.Enemy);
            }

            if (string.IsNullOrWhiteSpace(args[0])) return;

            if (spawnPoint != null) spawnPosition = spawnPoint.WorldPosition;

            if (args[0].ToLowerInvariant() == "human")
            {
                spawnedCharacter = Character.Create(Character.HumanConfigFile, spawnPosition, ToolBox.RandomSeed(8));
                if (GameMain.GameSession != null)
                {
                    if (GameMain.GameSession.GameMode != null && !GameMain.GameSession.GameMode.IsSinglePlayer)
                    {
                        //TODO: a way to select which team to spawn to?
                        spawnedCharacter.TeamID = Character.Controlled != null ? Character.Controlled.TeamID : (byte)1;
                    }
#if CLIENT
                    GameMain.GameSession.CrewManager.AddCharacter(spawnedCharacter);          
#endif
                }
            }
            else
            {
                IEnumerable<string> characterFiles = GameMain.Instance.GetFilesOfType(ContentType.Character);
                foreach (string characterFile in characterFiles)
                {
                    if (Path.GetFileNameWithoutExtension(characterFile).ToLowerInvariant() == args[0].ToLowerInvariant())
                    {
                        Character.Create(characterFile, spawnPosition, ToolBox.RandomSeed(8));
                        return;
                    }
                }

                errorMsg = "No character matching the name \"" + args[0] + "\" found in the selected content package.";

                //attempt to open the config from the default path (the file may still be present even if it isn't included in the content package)
                string configPath = "Content/Characters/"
                    + args[0].First().ToString().ToUpper() + args[0].Substring(1)
                    + "/" + args[0].ToLower() + ".xml";
                Character.Create(configPath, spawnPosition, ToolBox.RandomSeed(8));
            }
        }

        private static void SpawnItem(string[] args, Vector2 cursorPos, Character controlledCharacter, out string errorMsg)
        {
            errorMsg = "";
            if (args.Length < 1) return;

            Vector2? spawnPos = null;
            Inventory spawnInventory = null;

<<<<<<< HEAD
            if (args.Length > 1)
            {
                switch (args[1])
                {
                    case "cursor":
                        spawnPos = cursorPos;
                        break;
                    case "inventory":
                        spawnInventory = Character.Controlled?.Inventory;
                        break;
                    default:
                        //Check if last arg matches the name of an in-game player
                        if (GameMain.Server != null)
                        {
                            var client = GameMain.Server.ConnectedClients.Find(c => c.Name.ToLower() == args.Last().ToLower());
                            if (client == null)
                            {
                                NewMessage("No player found with the name \"" + args.Last() + "\".  Spawning item at random location.  If the player you want to give the item to has a space in their name, try surrounding their name with quotes (\").", Color.Red);
                                break;
                            }
                            else if (client.Character == null)
                            {
                                errorMsg = "The player \"" + args.Last() + "\" is connected, but hasn't spawned yet.";
                                return;
                            }
                            else
                            {
                                //If the last arg matches the name of an in-game player, set the destination to their inventory.
                                spawnInventory = client.Character.Inventory;
                                break;
                            }
                        }
                        else
                        {
                            var matchingCharacter = FindMatchingCharacter(args.Skip(1).ToArray());
                            if (matchingCharacter?.Inventory != null) spawnInventory = matchingCharacter.Inventory;
                        }
                        break;
                }
=======
            int extraParams = 0;
            switch (args.Last())
            {
                case "cursor":
                    extraParams = 1;
                    spawnPos = cursorPos;
                    break;
                case "inventory":
                    extraParams = 1;
                    spawnInventory = controlledCharacter == null ? null : controlledCharacter.Inventory;
                    break;
                default:
                    extraParams = 0;
                    break;
>>>>>>> 8428dfb4
            }

            string itemName = args[0];

            var itemPrefab = MapEntityPrefab.Find(itemName) as ItemPrefab;
            if (itemPrefab == null)
            {
                errorMsg = "Item \"" + itemName + "\" not found!";
                return;
            }

            if (spawnPos == null && spawnInventory == null)
            {
                var wp = WayPoint.GetRandom(SpawnType.Human, null, Submarine.MainSub);
                spawnPos = wp == null ? Vector2.Zero : wp.WorldPosition;
            }

            if (spawnPos != null)
            {
                Entity.Spawner.AddToSpawnQueue(itemPrefab, (Vector2)spawnPos);

            }
            else if (spawnInventory != null)
            {
                Entity.Spawner.AddToSpawnQueue(itemPrefab, spawnInventory);
            }
        }

        public static void NewMessage(string msg, Color color, bool isCommand = false)
        {
            if (string.IsNullOrEmpty((msg))) return;

#if SERVER
            var newMsg = new ColoredText(msg, color, isCommand);
            Messages.Add(newMsg);

            //TODO: REMOVE
            Console.ForegroundColor = XnaToConsoleColor.Convert(color);
            Console.WriteLine(msg);
            Console.ForegroundColor = ConsoleColor.White;

            if (GameSettings.SaveDebugConsoleLogs)
            {
                unsavedMessages.Add(newMsg);
                if (unsavedMessages.Count >= messagesPerFile)
                {
                    SaveLogs();
                    unsavedMessages.Clear();
                }
            }

            if (Messages.Count > MaxMessages)
            {
                Messages.RemoveRange(0, Messages.Count - MaxMessages);
            }
#elif CLIENT
            lock (queuedMessages)
            {
                queuedMessages.Enqueue(new ColoredText(msg, color, isCommand));
            }
#endif
        }

        public static void ShowQuestionPrompt(string question, QuestionCallback onAnswered)
        {
#if CLIENT
            activeQuestionText = new GUITextBlock(new RectTransform(new Point(listBox.Content.Rect.Width, 0), listBox.Content.RectTransform),
                "   >>" + question, font: GUI.SmallFont, wrap: true)
            {
                CanBeFocused = false,
                TextColor = Color.Cyan
            };
#else
            NewMessage("   >>" + question, Color.Cyan);
#endif
            activeQuestionCallback += onAnswered;
        }

        private static bool TryParseTimeSpan(string s, out TimeSpan timeSpan)
        {
            timeSpan = new TimeSpan();
            if (string.IsNullOrWhiteSpace(s)) return false;

            string currNum = "";
            foreach (char c in s)
            {
                if (char.IsDigit(c))
                {
                    currNum += c;
                }
                else if (char.IsWhiteSpace(c))
                {
                    continue;
                }
                else
                {
                    int parsedNum = 0;
                    if (!int.TryParse(currNum, out parsedNum))
                    {
                        return false;
                    }

                    switch (c)
                    {
                        case 'd':
                            timeSpan += new TimeSpan(parsedNum, 0, 0, 0, 0);
                            break;
                        case 'h':
                            timeSpan += new TimeSpan(0, parsedNum, 0, 0, 0);
                            break;
                        case 'm':
                            timeSpan += new TimeSpan(0, 0, parsedNum, 0, 0);
                            break;
                        case 's':
                            timeSpan += new TimeSpan(0, 0, 0, parsedNum, 0);
                            break;
                        default:
                            return false;
                    }

                    currNum = "";
                }
            }

            return true;
        }

        public static Command FindCommand(string commandName)
        {
            commandName = commandName.ToLowerInvariant();
            return commands.Find(c => c.names.Any(n => n.ToLowerInvariant() == commandName));
        }


        public static void Log(string message)
        {
            if (GameSettings.VerboseLogging) NewMessage(message, Color.Gray);
        }

        public static void ThrowError(string error, Exception e = null)
        {
            if (e != null)
            {
                error += " {" + e.Message + "}\n" + e.StackTrace;
            }
            System.Diagnostics.Debug.WriteLine(error);
            NewMessage(error, Color.Red);
#if CLIENT
            isOpen = true;
#endif
        }


        public static void SaveLogs()
        {
            if (unsavedMessages.Count == 0) return;
            if (!Directory.Exists(SavePath))
            {
                try
                {
                    Directory.CreateDirectory(SavePath);
                }
                catch (Exception e)
                {
                    ThrowError("Failed to create a folder for debug console logs", e);
                    return;
                }
            }

            string fileName = "DebugConsoleLog_" + DateTime.Now.ToShortDateString() + "_" + DateTime.Now.ToShortTimeString() + ".txt";
            var invalidChars = Path.GetInvalidFileNameChars();
            foreach (char invalidChar in invalidChars)
            {
                fileName = fileName.Replace(invalidChar.ToString(), "");
            }

            string filePath = Path.Combine(SavePath, fileName);
            if (File.Exists(filePath))
            {
                int fileNum = 2;
                while (File.Exists(filePath + " (" + fileNum + ")"))
                {
                    fileNum++;
                }
                filePath = filePath + " (" + fileNum + ")";
            }

            try
            {
                File.WriteAllLines(filePath, unsavedMessages.Select(l => "[" + l.Time + "] " + l.Text));
            }
            catch (Exception e)
            {
                unsavedMessages.Clear();
                ThrowError("Saving debug console log to " + filePath + " failed", e);
            }
        }
    }
}<|MERGE_RESOLUTION|>--- conflicted
+++ resolved
@@ -96,7 +96,7 @@
 
             public void Execute(string[] args)
             {
-<<<<<<< HEAD
+                if (onExecute == null) return;
                 if (!CheatsEnabled && IsCheat)
                 {
                     NewMessage("You need to enable cheats using the command \"enablecheats\" before you can use the command \"" + names[0] + "\".", Color.Red);
@@ -107,9 +107,6 @@
                     return;
                 }
 
-=======
-                if (onExecute == null) return;
->>>>>>> 8428dfb4
                 onExecute(args);
             }
 
@@ -345,18 +342,11 @@
                     new string[] { "near", "inside", "outside", "cursor" }
                 };
             }, isCheat: true));
-
-<<<<<<< HEAD
-            commands.Add(new Command("spawnitem", "spawnitem [itemname] [cursor/inventory/random/[name]]: Spawn an item at the position of the cursor, in the inventory of the controlled character, in the inventory of the character or a client with the given name, or at a random spawnpoint if the last parameter is omitted.",
-            (string[] args) =>
-            {
-                SpawnItem(args, GameMain.GameScreen.Cam.ScreenToWorld(PlayerInput.MousePosition), out string errorMsg);
-=======
+            
             commands.Add(new Command("spawnitem", "spawnitem [itemname] [cursor/inventory/random/[name]]: Spawn an item at the position of the cursor, in the inventory of the controlled character, in the inventory of the client with the given name, or at a random spawnpoint if the last parameter is omitted or \"random\".",
             (string[] args) =>
             {
                 SpawnItem(args, GameMain.GameScreen.Cam.ScreenToWorld(PlayerInput.MousePosition), Character.Controlled, out string errorMsg);
->>>>>>> 8428dfb4
                 if (!string.IsNullOrWhiteSpace(errorMsg))
                 {
                     ThrowError(errorMsg);
@@ -365,11 +355,7 @@
             null,
             (Client client, Vector2 cursorWorldPos, string[] args) =>
             {
-<<<<<<< HEAD
-                SpawnItem(args, cursorWorldPos, out string errorMsg);
-=======
                 SpawnItem(args, cursorWorldPos, client.Character, out string errorMsg);
->>>>>>> 8428dfb4
                 if (!string.IsNullOrWhiteSpace(errorMsg))
                 {
                     GameMain.Server.SendConsoleMessage(errorMsg, client);
@@ -1162,11 +1148,7 @@
                 if (GameMain.NetworkMember == null || args.Length == 0) return;
 
                 int.TryParse(args[0], out int id);
-<<<<<<< HEAD
-                var client = GameMain.Server.ConnectedClients.Find(c => c.ID == id);
-=======
                 var client = GameMain.NetworkMember.ConnectedClients.Find(c => c.ID == id);
->>>>>>> 8428dfb4
                 if (client == null)
                 {
                     ThrowError("Client id \"" + id + "\" not found.");
@@ -1218,11 +1200,7 @@
                 if (GameMain.NetworkMember == null || args.Length == 0) return;
 
                 int.TryParse(args[0], out int id);
-<<<<<<< HEAD
-                var client = GameMain.Server.ConnectedClients.Find(c => c.ID == id);
-=======
                 var client = GameMain.NetworkMember.ConnectedClients.Find(c => c.ID == id);
->>>>>>> 8428dfb4
                 if (client == null)
                 {
                     ThrowError("Client id \"" + id + "\" not found.");
@@ -1664,33 +1642,15 @@
 
             commands.Add(new Command("kill", "kill [character]: Immediately kills the specified character.", (string[] args) =>
             {
-<<<<<<< HEAD
-                Character killedCharacter = null;
-                if (args.Length == 0)
-                {
-                    killedCharacter = Character.Controlled;
-                }
-                else
-                {
-                    killedCharacter = FindMatchingCharacter(args);
-                }
-
-                if (killedCharacter != null)
-                {
-                    killedCharacter.SetAllDamage(killedCharacter.MaxVitality, 0.0f, 0.0f);
-                }
-            }, isCheat: true));
-=======
-                Character killedCharacter = (args.Length == 0) ? Character.Controlled : FindMatchingCharacter(args);                
-                killedCharacter?.AddDamage(CauseOfDeath.Damage, killedCharacter.MaxHealth * 2, null);
+                Character killedCharacter = (args.Length == 0) ? Character.Controlled : FindMatchingCharacter(args);
+                killedCharacter.SetAllDamage(killedCharacter.MaxVitality * 2, 0.0f, 0.0f);
             },
             null,
             (Client client, Vector2 cursorWorldPos, string[] args) =>
             {
                 Character killedCharacter = (args.Length == 0) ? client.Character : FindMatchingCharacter(args);
-                killedCharacter?.AddDamage(CauseOfDeath.Damage, killedCharacter.MaxHealth * 2, null);                
-            }));
->>>>>>> 8428dfb4
+                killedCharacter.SetAllDamage(killedCharacter.MaxVitality * 2, 0.0f, 0.0f);
+            }));
 
             commands.Add(new Command("killmonsters", "killmonsters: Immediately kills all AI-controlled enemies in the level.", (string[] args) =>
             {
@@ -2379,8 +2339,7 @@
 
             Vector2? spawnPos = null;
             Inventory spawnInventory = null;
-
-<<<<<<< HEAD
+            
             if (args.Length > 1)
             {
                 switch (args[1])
@@ -2389,7 +2348,7 @@
                         spawnPos = cursorPos;
                         break;
                     case "inventory":
-                        spawnInventory = Character.Controlled?.Inventory;
+                        spawnInventory = controlledCharacter?.Inventory;
                         break;
                     default:
                         //Check if last arg matches the name of an in-game player
@@ -2420,22 +2379,6 @@
                         }
                         break;
                 }
-=======
-            int extraParams = 0;
-            switch (args.Last())
-            {
-                case "cursor":
-                    extraParams = 1;
-                    spawnPos = cursorPos;
-                    break;
-                case "inventory":
-                    extraParams = 1;
-                    spawnInventory = controlledCharacter == null ? null : controlledCharacter.Inventory;
-                    break;
-                default:
-                    extraParams = 0;
-                    break;
->>>>>>> 8428dfb4
             }
 
             string itemName = args[0];
@@ -2456,7 +2399,6 @@
             if (spawnPos != null)
             {
                 Entity.Spawner.AddToSpawnQueue(itemPrefab, (Vector2)spawnPos);
-
             }
             else if (spawnInventory != null)
             {
