﻿using Barotrauma.Items.Components;
using Barotrauma.Networking;
using Barotrauma.Steam;
using FarseerPhysics;
using Microsoft.Xna.Framework;
using System;
using System.Collections.Generic;
using System.ComponentModel;
using System.IO;
using System.Linq;
using System.Text;

namespace Barotrauma
{
    struct ColoredText
    {
        public string Text;
        public Color Color;
		public bool IsCommand;

        public readonly string Time;

        public ColoredText(string text, Color color, bool isCommand)
        {
            this.Text = text;
            this.Color = color;
			this.IsCommand = isCommand;

            Time = DateTime.Now.ToString();
        }
    }

    static partial class DebugConsole
    {
        public partial class Command
        {
            public readonly string[] names;
            public readonly string help;
            
            public Action<string[]> OnExecute;

            public Func<string[][]> GetValidArgs;

            /// <summary>
            /// Using a command that's considered a cheat disables achievements
            /// </summary>
            public readonly bool IsCheat;

            /// <summary>
            /// Use this constructor to create a command that executes the same action regardless of whether it's executed by a client or the server.
            /// </summary>
            public Command(string name, string help, Action<string[]> onExecute, Func<string[][]> getValidArgs = null, bool isCheat = false)
            {
                names = name.Split('|');
                this.help = help;

                this.OnExecute = onExecute;
                
                this.GetValidArgs = getValidArgs;
                this.IsCheat = isCheat;
            }

            public void Execute(string[] args)
            {
                if (OnExecute == null) return;
                if (!CheatsEnabled && IsCheat)
                {
                    NewMessage("You need to enable cheats using the command \"enablecheats\" before you can use the command \"" + names[0] + "\".", Color.Red);
                    if (GameMain.Config.UseSteam)
                    {
                        NewMessage("Enabling cheats will disable Steam achievements during this play session.", Color.Red);
                    }
                    return;
                }

                OnExecute(args);
            }
        }

<<<<<<< HEAD
        static partial void AddHelpMessage(Command command);

        const int MaxMessages = 200;
=======
        const int MaxMessages = 300;
>>>>>>> f4680d1b

        public static List<ColoredText> Messages = new List<ColoredText>();

        public delegate void QuestionCallback(string answer);
        private static QuestionCallback activeQuestionCallback;

        private static List<Command> commands = new List<Command>();
        public static List<Command> Commands
        {
            get { return commands; }
        }
        
        private static string currentAutoCompletedCommand;
        private static int currentAutoCompletedIndex;

        //used for keeping track of the message entered when pressing up/down
        static int selectedIndex;

        public static bool CheatsEnabled;

        private static List<ColoredText> unsavedMessages = new List<ColoredText>();
        private static int messagesPerFile = 800;
        public const string SavePath = "ConsoleLogs";

        private static void AssignOnExecute(string names, Action<string[]> onExecute)
        {
            commands.First(c => c.names.Intersect(names.Split('|')).Count() > 0).OnExecute = onExecute;
        }

        static DebugConsole()
        {
#if DEBUG
            CheatsEnabled = true;
#endif

            commands.Add(new Command("help", "", (string[] args) =>
            {
                if (args.Length == 0)
                {
                    foreach (Command c in commands)
                    {
                        if (string.IsNullOrEmpty(c.help)) continue;
#if CLIENT
                        AddHelpMessage(c);
#else
                        NewMessage(c.help, Color.Cyan);
#endif
                    }
                }
                else
                {
                    var matchingCommand = commands.Find(c => c.names.Any(name => name == args[0]));
                    if (matchingCommand == null)
                    {
                        NewMessage("Command " + args[0] + " not found.", Color.Red);
                    }
                    else
                    {
                        AddHelpMessage(matchingCommand);
                    }
                }
            }, 
            () =>
            {
                return new string[][]
                {
                    commands.SelectMany(c => c.names).ToArray(),
                    new string[0]
                };
            }));


            commands.Add(new Command("items|itemlist", "itemlist: List all the item prefabs available for spawning.", (string[] args) =>
            {
                NewMessage("***************", Color.Cyan);
                foreach (MapEntityPrefab ep in MapEntityPrefab.List)
                {
                    var itemPrefab = ep as ItemPrefab;
                    if (itemPrefab == null || itemPrefab.Name == null) continue;
                    string text = $"- {itemPrefab.Name}";
                    if (itemPrefab.Tags.Any())
                    {
                        text += $" ({string.Join(", ", itemPrefab.Tags)})";
                    }
                    if (itemPrefab.AllowedLinks.Any())
                    {
                        text += $", Links: {string.Join(", ", itemPrefab.AllowedLinks)}";
                    }
                    NewMessage(text, Color.Cyan);
                }
                NewMessage("***************", Color.Cyan);
            }));

<<<<<<< HEAD
=======
            commands.Add(new Command("tags|taglist", "tags: list all the tags used in the game", (string[] args) =>
            {
                var tagList = MapEntityPrefab.List.SelectMany(p => p.Tags.Select(t => t)).Distinct();
                foreach (var tag in tagList)
                {
                    NewMessage(tag, Color.Yellow);
                }
            }));

            commands.Add(new Command("setpassword|setserverpassword", "setpassword [password]: Changes the password of the server that's being hosted.", (string[] args) =>
            {
                if (GameMain.Server == null || args.Length == 0) return;
                GameMain.Server.SetPassword(args[0]);
            }));

>>>>>>> f4680d1b
            commands.Add(new Command("createfilelist", "", (string[] args) =>
            {
                UpdaterUtil.SaveFileList("filelist.xml");
            }));

            commands.Add(new Command("spawn|spawncharacter", "spawn [creaturename] [near/inside/outside/cursor]: Spawn a creature at a random spawnpoint (use the second parameter to only select spawnpoints near/inside/outside the submarine).", (string[] args) =>
            {
                SpawnCharacter(args, GameMain.GameScreen.Cam.ScreenToWorld(PlayerInput.MousePosition), out string errorMsg);
                if (!string.IsNullOrWhiteSpace(errorMsg))
                {
                    ThrowError(errorMsg);
                }
            },
            () =>
            {
                List<string> characterFiles = GameMain.Instance.GetFilesOfType(ContentType.Character).ToList();
                for (int i = 0; i < characterFiles.Count; i++)
                {
                    characterFiles[i] = Path.GetFileNameWithoutExtension(characterFiles[i]).ToLowerInvariant();
                }

                return new string[][]
                {
                characterFiles.ToArray(),
                new string[] { "near", "inside", "outside", "cursor" }
                };
            }, isCheat: true));

            commands.Add(new Command("spawnitem", "spawnitem [itemname] [cursor/inventory/cargo/random/[name]]: Spawn an item at the position of the cursor, in the inventory of the controlled character, in the inventory of the client with the given name, or at a random spawnpoint if the last parameter is omitted or \"random\".",
            (string[] args) =>
            {
                SpawnItem(args, GameMain.GameScreen.Cam.ScreenToWorld(PlayerInput.MousePosition), Character.Controlled, out string errorMsg);
                if (!string.IsNullOrWhiteSpace(errorMsg))
                {
                    ThrowError(errorMsg);
                }
            },
            () =>
            {
                List<string> itemNames = new List<string>();
                foreach (MapEntityPrefab prefab in MapEntityPrefab.List)
                {
                    if (prefab is ItemPrefab itemPrefab) itemNames.Add(itemPrefab.Name);
                }

                List<string> spawnPosParams = new List<string>() { "cursor", "inventory" };
#if SERVER
                if (GameMain.Server != null) spawnPosParams.AddRange(GameMain.Server.ConnectedClients.Select(c => c.Name));
#endif
                spawnPosParams.AddRange(Character.CharacterList.Where(c => c.Inventory != null).Select(c => c.Name).Distinct());

                return new string[][]
                {
                itemNames.ToArray(),
                spawnPosParams.ToArray()
                };
            }, isCheat: true));


            commands.Add(new Command("disablecrewai", "disablecrewai: Disable the AI of the NPCs in the crew.", (string[] args) =>
            {
                HumanAIController.DisableCrewAI = true;
                NewMessage("Crew AI disabled", Color.White);
            }));

            commands.Add(new Command("enablecrewai", "enablecrewai: Enable the AI of the NPCs in the crew.", (string[] args) =>
            {
                HumanAIController.DisableCrewAI = false;
                NewMessage("Crew AI enabled", Color.White);
            }, isCheat: true));

            commands.Add(new Command("botcount", "botcount [x]: Set the number of bots in the crew in multiplayer.", null));

            commands.Add(new Command("botspawnmode", "botspawnmode [fill/normal]: Set how bots are spawned in the multiplayer.", null));

            commands.Add(new Command("autorestart", "autorestart [true/false]: Enable or disable round auto-restart.", null));

            commands.Add(new Command("autorestartinterval", "autorestartinterval [seconds]: Set how long the server waits between rounds before automatically starting a new one. If set to 0, autorestart is disabled.", null));

            commands.Add(new Command("autorestarttimer", "autorestarttimer [seconds]: Set the current autorestart countdown to the specified value.", null));

            commands.Add(new Command("giveperm", "giveperm [id]: Grants administrative permissions to the player with the specified client ID.", null));

            commands.Add(new Command("revokeperm", "revokeperm [id]: Revokes administrative permissions to the player with the specified client ID.", null));
            
            commands.Add(new Command("giverank", "giverank [id]: Assigns a specific rank (= a set of administrative permissions) to the player with the specified client ID.", null));

            commands.Add(new Command("givecommandperm", "givecommandperm [id]: Gives the player with the specified client ID the permission to use the specified console commands.", null));

            commands.Add(new Command("revokecommandperm", "revokecommandperm [id]: Revokes permission to use the specified console commands from the player with the specified client ID.", null));
            
            commands.Add(new Command("showperm", "showperm [id]: Shows the current administrative permissions of the client with the specified client ID.", null));

            commands.Add(new Command("togglekarma", "togglekarma: Toggles the karma system.", null));

            commands.Add(new Command("kick", "kick [name]: Kick a player out of the server.", (string[] args) =>
            {
                if (GameMain.NetworkMember == null || args.Length == 0) return;

                string playerName = string.Join(" ", args);

                ShowQuestionPrompt("Reason for kicking \"" + playerName + "\"?", (reason) =>
                {
                    GameMain.NetworkMember.KickPlayer(playerName, reason);
                });
            },
            () =>
            {
                if (GameMain.NetworkMember == null) return null;

                return new string[][]
                {
                    GameMain.NetworkMember.ConnectedClients.Select(c => c.Name).ToArray()
                };
            }));

            commands.Add(new Command("kickid", "kickid [id]: Kick the player with the specified client ID out of the server.", (string[] args) =>
            {
                if (GameMain.NetworkMember == null || args.Length == 0) return;

                int.TryParse(args[0], out int id);
                var client = GameMain.NetworkMember.ConnectedClients.Find(c => c.ID == id);
                if (client == null)
                {
                    ThrowError("Client id \"" + id + "\" not found.");
                    return;
                }

                ShowQuestionPrompt("Reason for kicking \"" + client.Name + "\"?", (reason) =>
                {
                    GameMain.NetworkMember.KickPlayer(client.Name, reason);
                });
            }));

            commands.Add(new Command("ban", "ban [name]: Kick and ban the player from the server.", (string[] args) =>
            {
                if (GameMain.NetworkMember == null || args.Length == 0) return;

                string clientName = string.Join(" ", args);
                ShowQuestionPrompt("Reason for banning \"" + clientName + "\"?", (reason) =>
                {
                    ShowQuestionPrompt("Enter the duration of the ban (leave empty to ban permanently, or use the format \"[days] d [hours] h\")", (duration) =>
                    {
                        TimeSpan? banDuration = null;
                        if (!string.IsNullOrWhiteSpace(duration))
                        {
                            if (!TryParseTimeSpan(duration, out TimeSpan parsedBanDuration))
                            {
                                ThrowError("\"" + duration + "\" is not a valid ban duration. Use the format \"[days] d [hours] h\", \"[days] d\" or \"[hours] h\".");
                                return;
                            }
                            banDuration = parsedBanDuration;
                        }

                        GameMain.NetworkMember.BanPlayer(clientName, reason, false, banDuration);
                    });
                });
            },
            () =>
            {
                if (GameMain.NetworkMember == null) return null;

                return new string[][]
                {
                    GameMain.NetworkMember.ConnectedClients.Select(c => c.Name).ToArray()
                };
            }));

            commands.Add(new Command("banid", "banid [id]: Kick and ban the player with the specified client ID from the server.", (string[] args) =>
            {
                if (GameMain.NetworkMember == null || args.Length == 0) return;

                int.TryParse(args[0], out int id);
                var client = GameMain.NetworkMember.ConnectedClients.Find(c => c.ID == id);
                if (client == null)
                {
                    ThrowError("Client id \"" + id + "\" not found.");
                    return;
                }

                ShowQuestionPrompt("Reason for banning \"" + client.Name + "\"?", (reason) =>
                {
                    ShowQuestionPrompt("Enter the duration of the ban (leave empty to ban permanently, or use the format \"[days] d [hours] h\")", (duration) =>
                    {
                        TimeSpan? banDuration = null;
                        if (!string.IsNullOrWhiteSpace(duration))
                        {
                            if (!TryParseTimeSpan(duration, out TimeSpan parsedBanDuration))
                            {
                                ThrowError("\"" + duration + "\" is not a valid ban duration. Use the format \"[days] d [hours] h\", \"[days] d\" or \"[hours] h\".");
                                return;
                            }
                            banDuration = parsedBanDuration;
                        }

                        GameMain.NetworkMember.BanPlayer(client.Name, reason, false, banDuration);
                    });
                });
            }));


            commands.Add(new Command("banip", "banip [ip]: Ban the IP address from the server.", null));

            commands.Add(new Command("teleportcharacter|teleport", "teleport [character name]: Teleport the specified character to the position of the cursor. If the name parameter is omitted, the controlled character will be teleported.", (string[] args) =>
            {
                Character tpCharacter = (args.Length == 0) ? Character.Controlled : FindMatchingCharacter(args, false);
                if (tpCharacter == null) return;

                var cam = GameMain.GameScreen.Cam;
                tpCharacter.AnimController.CurrentHull = null;
                tpCharacter.Submarine = null;
                tpCharacter.AnimController.SetPosition(ConvertUnits.ToSimUnits(cam.ScreenToWorld(PlayerInput.MousePosition)));
                tpCharacter.AnimController.FindHull(cam.ScreenToWorld(PlayerInput.MousePosition), true);
            },
            () =>
            {
                return new string[][]
                {
                    Character.CharacterList.Select(c => c.Name).Distinct().ToArray()
                };
            }, isCheat: true));

            commands.Add(new Command("godmode", "godmode: Toggle submarine godmode. Makes the main submarine invulnerable to damage.", (string[] args) =>
            {
                if (Submarine.MainSub == null) return;

                Submarine.MainSub.GodMode = !Submarine.MainSub.GodMode;
                NewMessage(Submarine.MainSub.GodMode ? "Godmode on" : "Godmode off", Color.White);
            }, isCheat: true));

            commands.Add(new Command("lock", "lock: Lock movement of the main submarine.", (string[] args) =>
            {
                Submarine.LockX = !Submarine.LockX;
                Submarine.LockY = Submarine.LockX;
                NewMessage((Submarine.LockX ? "Submarine movement locked." : "Submarine movement unlocked."), Color.White);
            }, null, true));

            commands.Add(new Command("lockx", "lockx: Lock horizontal movement of the main submarine.", (string[] args) =>
            {
                Submarine.LockX = !Submarine.LockX;
                NewMessage((Submarine.LockX ? "Horizontal submarine movement locked." : "Horizontal submarine movement unlocked."), Color.White);
            }, null, true));

            commands.Add(new Command("locky", "locky: Lock vertical movement of the main submarine.", (string[] args) =>
            {
                Submarine.LockY = !Submarine.LockY;
                NewMessage((Submarine.LockY ? "Vertical submarine movement locked." : "Vertical submarine movement unlocked."), Color.White);
            }, null, true));

            commands.Add(new Command("dumpids", "", (string[] args) =>
            {
                try
                {
                    int count = args.Length == 0 ? 10 : int.Parse(args[0]);
                    Entity.DumpIds(count);
                }
                catch (Exception e)
                {
                    ThrowError("Failed to dump ids", e);
                }
            }));

            commands.Add(new Command("findentityids", "findentityids [entityname]", (string[] args) =>
            {
                if (args.Length == 0) return;
                args[0] = args[0].ToLowerInvariant();
                foreach (MapEntity mapEntity in MapEntity.mapEntityList)
                {
                    if (mapEntity.Name.ToLowerInvariant() == args[0])
                    {
                        ThrowError(mapEntity.ID + ": " + mapEntity.Name.ToString());
                    }
                }
                foreach (Character character in Character.CharacterList)
                {
                    if (character.Name.ToLowerInvariant() == args[0] || character.SpeciesName.ToLowerInvariant() == args[0])
                    {
                        ThrowError(character.ID + ": " + character.Name.ToString());
                    }
                }
            }));

            commands.Add(new Command("giveaffliction", "giveaffliction [affliction name] [affliction strength] [character name]: Add an affliction to a character. If the name parameter is omitted, the affliction is added to the controlled character.", (string[] args) =>
            {
                if (args.Length < 2) return;

                AfflictionPrefab afflictionPrefab = AfflictionPrefab.List.Find(a =>
                    a.Name.ToLowerInvariant() == args[0].ToLowerInvariant() ||
                    a.Identifier.ToLowerInvariant() == args[0].ToLowerInvariant());
                if (afflictionPrefab == null)
                {
                    ThrowError("Affliction \"" + args[0] + "\" not found.");
                    return;
                }

                if (!float.TryParse(args[1], out float afflictionStrength))
                {
                    ThrowError("\"" + args[1] + "\" is not a valid affliction strength.");
                    return;
                }

                Character targetCharacter = (args.Length <= 2) ? Character.Controlled : FindMatchingCharacter(args.Skip(2).ToArray());
                if (targetCharacter != null)
                {
                    targetCharacter.CharacterHealth.ApplyAffliction(targetCharacter.AnimController.MainLimb, afflictionPrefab.Instantiate(afflictionStrength));
                }
            },
            () =>
            {
                return new string[][]
                {
                    AfflictionPrefab.List.Select(a => a.Name).ToArray(),
                    new string[] { "1" },
                    Character.CharacterList.Select(c => c.Name).ToArray()
                };
            }, isCheat: true));

            commands.Add(new Command("heal", "heal [character name]: Restore the specified character to full health. If the name parameter is omitted, the controlled character will be healed.", (string[] args) =>
            {
                Character healedCharacter = (args.Length == 0) ? Character.Controlled : FindMatchingCharacter(args);
                if (healedCharacter != null)
                {
                    healedCharacter.SetAllDamage(0.0f, 0.0f, 0.0f);
                    healedCharacter.Oxygen = 100.0f;
                    healedCharacter.Bloodloss = 0.0f;
                    healedCharacter.SetStun(0.0f, true);
                }
            },
            () =>
            {
                return new string[][]
                {
                    Character.CharacterList.Select(c => c.Name).Distinct().ToArray()
                };
            }, isCheat: true));

            commands.Add(new Command("revive", "revive [character name]: Bring the specified character back from the dead. If the name parameter is omitted, the controlled character will be revived.", (string[] args) =>
            {
                Character revivedCharacter = (args.Length == 0) ? Character.Controlled : FindMatchingCharacter(args);
                if (revivedCharacter == null) return;

                revivedCharacter.Revive();
#if SERVER
                if (GameMain.Server != null)
                {
                    foreach (Client c in GameMain.Server.ConnectedClients)
                    {
                        if (c.Character != revivedCharacter) continue;

                        //clients stop controlling the character when it dies, force control back
                        GameMain.Server.SetClientCharacter(c, revivedCharacter);
                        break;
                    }
                }
#endif
            },
            () =>
            {
                return new string[][]
                {
        Character.CharacterList.Select(c => c.Name).Distinct().ToArray()
                };
            }, isCheat: true));

            commands.Add(new Command("freeze", "", (string[] args) =>
            {
                if (Character.Controlled != null) Character.Controlled.AnimController.Frozen = !Character.Controlled.AnimController.Frozen;
            }, isCheat: true));

            commands.Add(new Command("ragdoll", "ragdoll [character name]: Force-ragdoll the specified character. If the name parameter is omitted, the controlled character will be ragdolled.", (string[] args) =>
            {
                Character ragdolledCharacter = (args.Length == 0) ? Character.Controlled : FindMatchingCharacter(args);
                if (ragdolledCharacter != null)
                {
                    ragdolledCharacter.IsForceRagdolled = !ragdolledCharacter.IsForceRagdolled;
                }
            },
            () =>
            {
                return new string[][]
                {
        Character.CharacterList.Select(c => c.Name).Distinct().ToArray()
                };
            }, isCheat: true));

            commands.Add(new Command("freecamera|freecam", "freecam: Detach the camera from the controlled character.", (string[] args) =>
            {
                Character.Controlled = null;
                GameMain.GameScreen.Cam.TargetPos = Vector2.Zero;
            }, isCheat: true));

            commands.Add(new Command("eventmanager", "eventmanager: Toggle event manager on/off. No new random events are created when the event manager is disabled.", (string[] args) =>
            {
                if (GameMain.GameSession?.EventManager != null)
                {
                    GameMain.GameSession.EventManager.Enabled = !GameMain.GameSession.EventManager.Enabled;
                    NewMessage(GameMain.GameSession.EventManager.Enabled ? "Event manager on" : "Event manager off", Color.White);
                }
            }, isCheat: true));

            commands.Add(new Command("water|editwater", "water/editwater: Toggle water editing. Allows adding water into rooms by holding the left mouse button and removing it by holding the right mouse button.", (string[] args) =>
            {
                if (GameMain.NetworkMember == null || !GameMain.NetworkMember.IsClient)
                {
                    Hull.EditWater = !Hull.EditWater;
                    NewMessage(Hull.EditWater ? "Water editing on" : "Water editing off", Color.White);
                }
            }, isCheat: true));

            commands.Add(new Command("fire|editfire", "fire/editfire: Allows putting up fires by left clicking.", (string[] args) =>
            {
                if (GameMain.NetworkMember == null || !GameMain.NetworkMember.IsClient)
                {
                    Hull.EditFire = !Hull.EditFire;
                    NewMessage(Hull.EditFire ? "Fire spawning on" : "Fire spawning off", Color.White);
                }
            }, isCheat: true));

            commands.Add(new Command("explosion", "explosion [range] [force] [damage] [structuredamage] [emp strength]: Creates an explosion at the position of the cursor.", (string[] args) =>
            {
                Vector2 explosionPos = GameMain.GameScreen.Cam.ScreenToWorld(PlayerInput.MousePosition);
                float range = 500, force = 10, damage = 50, structureDamage = 10, empStrength = 0.0f;
                if (args.Length > 0) float.TryParse(args[0], out range);
                if (args.Length > 1) float.TryParse(args[1], out force);
                if (args.Length > 2) float.TryParse(args[2], out damage);
                if (args.Length > 3) float.TryParse(args[3], out structureDamage);
                if (args.Length > 4) float.TryParse(args[4], out empStrength);
                new Explosion(range, force, damage, structureDamage, empStrength).Explode(explosionPos, null);
            }, isCheat: true));

#if DEBUG
            commands.Add(new Command("waterparams", "waterparams [stiffness] [spread] [damping]: defaults 0.02, 0.05, 0.05", (string[] args) =>
            {
                Vector2 explosionPos = GameMain.GameScreen.Cam.ScreenToWorld(PlayerInput.MousePosition);
                float stiffness = 0.02f, spread = 0.05f, damp = 0.01f;
                if (args.Length > 0) float.TryParse(args[0], out stiffness);
                if (args.Length > 1) float.TryParse(args[1], out spread);
                if (args.Length > 2) float.TryParse(args[2], out damp);
                Hull.WaveStiffness = stiffness;
                Hull.WaveSpread = spread;
                Hull.WaveDampening = damp;
            }, null));
#endif

            commands.Add(new Command("fixitems", "fixitems: Repairs all items and restores them to full condition.", (string[] args) =>
            {
                foreach (Item it in Item.ItemList)
                {
                    it.Condition = it.Prefab.Health;
                }
            }, null, true));

            commands.Add(new Command("fixhulls|fixwalls", "fixwalls/fixhulls: Fixes all walls.", (string[] args) =>
            {
                foreach (Structure w in Structure.WallList)
                {
                    for (int i = 0; i < w.SectionCount; i++)
                    {
                        w.AddDamage(i, -100000.0f);
                    }
                }
            }, null, true));

            commands.Add(new Command("power", "power [temperature]: Immediately sets the temperature of the nuclear reactor to the specified value.", (string[] args) =>
            {
                Item reactorItem = Item.ItemList.Find(i => i.GetComponent<Reactor>() != null);
                if (reactorItem == null) return;

                float power = 1000.0f;
                if (args.Length > 0) float.TryParse(args[0], out power);

                var reactor = reactorItem.GetComponent<Reactor>();
                reactor.TurbineOutput = power / reactor.MaxPowerOutput * 100.0f;
                reactor.FissionRate = power / reactor.MaxPowerOutput * 100.0f;
                reactor.AutoTemp = true;

#if SERVER
                if (GameMain.Server != null)
                {
                    reactorItem.CreateServerEvent(reactor);
                }
#endif
            }, null, true));

            commands.Add(new Command("oxygen|air", "oxygen/air: Replenishes the oxygen levels in every room to 100%.", (string[] args) =>
            {
                foreach (Hull hull in Hull.hullList)
                {
                    hull.OxygenPercentage = 100.0f;
                }
            }, null, true));

            commands.Add(new Command("kill", "kill [character]: Immediately kills the specified character.", (string[] args) =>
            {
                Character killedCharacter = (args.Length == 0) ? Character.Controlled : FindMatchingCharacter(args);
                killedCharacter.SetAllDamage(killedCharacter.MaxVitality * 2, 0.0f, 0.0f);
            },
            () =>
            {
                return new string[][]
                {
                    Character.CharacterList.Select(c => c.Name).Distinct().ToArray()
                };
            }));

            commands.Add(new Command("killmonsters", "killmonsters: Immediately kills all AI-controlled enemies in the level.", (string[] args) =>
            {
                foreach (Character c in Character.CharacterList)
                {
                    if (!(c.AIController is EnemyAIController)) continue;
                    c.SetAllDamage(c.MaxVitality, 0.0f, 0.0f);
                }
            }, null, true));

            commands.Add(new Command("netstats", "netstats: Toggles the visibility of the network statistics UI.", null));

            commands.Add(new Command("setclientcharacter", "setclientcharacter [client name] ; [character name]: Gives the client control of the specified character.", null,
            () =>
            {
                if (GameMain.NetworkMember == null) return null;

                return new string[][]
                {
        GameMain.NetworkMember.ConnectedClients.Select(c => c.Name).ToArray(),
        Character.CharacterList.Select(c => c.Name).Distinct().ToArray()
                };
            }));

            commands.Add(new Command("campaigninfo|campaignstatus", "campaigninfo: Display information about the state of the currently active campaign.", (string[] args) =>
            {
                var campaign = GameMain.GameSession?.GameMode as CampaignMode;
                if (campaign == null)
                {
                    ThrowError("No campaign active!");
                    return;
                }

                campaign.LogState();
            }));

            commands.Add(new Command("campaigndestination|setcampaigndestination", "campaigndestination [index]: Set the location to head towards in the currently active campaign.", (string[] args) =>
            {
                var campaign = GameMain.GameSession?.GameMode as CampaignMode;
                if (campaign == null)
                {
                    ThrowError("No campaign active!");
                    return;
                }

                if (args.Length == 0)
                {
                    int i = 0;
                    foreach (LocationConnection connection in campaign.Map.CurrentLocation.Connections)
                    {
                        NewMessage("     " + i + ". " + connection.OtherLocation(campaign.Map.CurrentLocation).Name, Color.White);
                        i++;
                    }
                    ShowQuestionPrompt("Select a destination (0 - " + (campaign.Map.CurrentLocation.Connections.Count - 1) + "):", (string selectedDestination) =>
                    {
                        int destinationIndex = -1;
                        if (!int.TryParse(selectedDestination, out destinationIndex)) return;
                        if (destinationIndex < 0 || destinationIndex >= campaign.Map.CurrentLocation.Connections.Count)
                        {
                            NewMessage("Index out of bounds!", Color.Red);
                            return;
                        }
                        Location location = campaign.Map.CurrentLocation.Connections[destinationIndex].OtherLocation(campaign.Map.CurrentLocation);
                        campaign.Map.SelectLocation(location);
                        NewMessage(location.Name + " selected.", Color.White);
                    });
                }
                else
                {
                    int destinationIndex = -1;
                    if (!int.TryParse(args[0], out destinationIndex)) return;
                    if (destinationIndex < 0 || destinationIndex >= campaign.Map.CurrentLocation.Connections.Count)
                    {
                        NewMessage("Index out of bounds!", Color.Red);
                        return;
                    }
                    Location location = campaign.Map.CurrentLocation.Connections[destinationIndex].OtherLocation(campaign.Map.CurrentLocation);
                    campaign.Map.SelectLocation(location);
                    NewMessage(location.Name + " selected.", Color.White);
                }
            }));

            commands.Add(new Command("difficulty|leveldifficulty", "difficulty [0-100]: Change the level difficulty setting in the server lobby.", null));

#if DEBUG
            commands.Add(new Command("savesubtoworkshop", "", (string[] args) =>
            {
                if (Submarine.MainSub == null) return;
                SteamManager.SaveToWorkshop(Submarine.MainSub);
            }));

            commands.Add(new Command("requestworkshopsubscriptions", "", (string[] args) =>
            {
                void itemsReceived(IList<Facepunch.Steamworks.Workshop.Item> items)
                {
                    foreach (var item in items)
                    {
                        Log("*********************************");
                        Log(item.Title);
                        Log(item.Description);
                        Log("Size: " + item.Size / 1024 +" kB");
                        Log("Directory: " + item.Directory);
                        Log("Installed: " + item.Installed);
                    }
                }

                SteamManager.GetWorkshopItems(itemsReceived);
            }));

            commands.Add(new Command("flipx", "flipx: mirror the main submarine horizontally", (string[] args) =>
            {
                Submarine.MainSub?.FlipX();
            }));
#endif

            InitProjectSpecific();

            commands.Sort((c1, c2) => c1.names[0].CompareTo(c2.names[0]));
        }

        private static string[] SplitCommand(string command)
        {
            command = command.Trim();

            List<string> commands = new List<string>();
            int escape = 0;
            bool inQuotes = false;
            string piece = "";
            
            for (int i = 0; i < command.Length; i++)
            {
                if (command[i] == '\\')
                {
                    if (escape == 0) escape = 2;
                    else piece += '\\';
                }
                else if (command[i] == '"')
                {
                    if (escape == 0) inQuotes = !inQuotes;
                    else piece += '"';
                }
                else if (command[i] == ' ' && !inQuotes)
                {
                    if (!string.IsNullOrWhiteSpace(piece)) commands.Add(piece);
                    piece = "";
                }
                else if (escape == 0) piece += command[i];

                if (escape > 0) escape--;
            }

            if (!string.IsNullOrWhiteSpace(piece)) commands.Add(piece); //add final piece

            return commands.ToArray();
        }

        public static string AutoComplete(string command)
        {
            string[] splitCommand = SplitCommand(command);
            string[] args = splitCommand.Skip(1).ToArray();

            //if an argument is given or the last character is a space, attempt to autocomplete the argument
            if (args.Length > 0 || (command.Length > 0 && command.Last() == ' '))
            {
                Command matchingCommand = commands.Find(c => c.names.Contains(splitCommand[0]));
                if (matchingCommand == null || matchingCommand.GetValidArgs == null) return command;

                int autoCompletedArgIndex = args.Length > 0 && command.Last() != ' ' ? args.Length - 1 : args.Length;

                //get all valid arguments for the given command
                string[][] allArgs = matchingCommand.GetValidArgs();
                if (allArgs == null || allArgs.GetLength(0) < autoCompletedArgIndex + 1) return command;

                if (string.IsNullOrEmpty(currentAutoCompletedCommand))
                {
                    currentAutoCompletedCommand = autoCompletedArgIndex > args.Length - 1 ? " " : args.Last();
                }

                //find all valid autocompletions for the given argument
                string[] validArgs = allArgs[autoCompletedArgIndex].Where(arg => 
                    currentAutoCompletedCommand.Trim().Length <= arg.Length && 
                    arg.Substring(0, currentAutoCompletedCommand.Trim().Length).ToLower() == currentAutoCompletedCommand.Trim().ToLower()).ToArray();

                if (validArgs.Length == 0) return command;

                currentAutoCompletedIndex = currentAutoCompletedIndex % validArgs.Length;
                string autoCompletedArg = validArgs[currentAutoCompletedIndex++];

                //add quotation marks to args that contain spaces
                if (autoCompletedArg.Contains(' ')) autoCompletedArg = '"' + autoCompletedArg + '"';
                for (int i = 0; i < splitCommand.Length; i++)
                {
                    if (splitCommand[i].Contains(' ')) splitCommand[i] = '"' + splitCommand[i] + '"';
                }

                return string.Join(" ", autoCompletedArgIndex >= args.Length ? splitCommand : splitCommand.Take(splitCommand.Length - 1)) + " " + autoCompletedArg;
            }
            else
            {
                if (string.IsNullOrWhiteSpace(currentAutoCompletedCommand))
                {
                    currentAutoCompletedCommand = command;
                }

                List<string> matchingCommands = new List<string>();
                foreach (Command c in commands)
                {
                    foreach (string name in c.names)
                    {
                        if (currentAutoCompletedCommand.Length > name.Length) continue;
                        if (currentAutoCompletedCommand == name.Substring(0, currentAutoCompletedCommand.Length))
                        {
                            matchingCommands.Add(name);
                        }
                    }
                }

                if (matchingCommands.Count == 0) return command;

                currentAutoCompletedIndex = currentAutoCompletedIndex % matchingCommands.Count;
                return matchingCommands[currentAutoCompletedIndex++];
            }
        }

        private static string AutoCompleteStr(string str, IEnumerable<string> validStrings)
        {
            if (string.IsNullOrEmpty(str)) return str;
            foreach (string validStr in validStrings)
            {
                if (validStr.Length > str.Length && validStr.Substring(0, str.Length) == str) return validStr;
            }
            return str;
        }

        public static void ResetAutoComplete()
        {
            currentAutoCompletedCommand = "";
            currentAutoCompletedIndex = 0;
        }

        public static string SelectMessage(int direction)
        {
            if (Messages.Count == 0) return "";

            direction = MathHelper.Clamp(direction, -1, 1);

			int i = 0;
			do
			{
				selectedIndex += direction;
				if (selectedIndex < 0) selectedIndex = Messages.Count - 1;
				selectedIndex = selectedIndex % Messages.Count;
				if (++i >= Messages.Count) break;
			} while (!Messages[selectedIndex].IsCommand);

            return Messages[selectedIndex].Text;            
        }

        public static void ExecuteCommand(string command)
        {
            if (activeQuestionCallback != null)
            {
#if CLIENT
                activeQuestionText = null;
#endif
                NewMessage(command, Color.White, true);
                //reset the variable before invoking the delegate because the method may need to activate another question
                var temp = activeQuestionCallback;
                activeQuestionCallback = null;
                temp(command);
                return;
            }

            if (string.IsNullOrWhiteSpace(command) || command == "\\" || command == "\n") return;

            string[] splitCommand = SplitCommand(command);
            if (splitCommand.Length == 0)
            {
                ThrowError("Failed to execute command \"" + command + "\"!");
                GameAnalyticsManager.AddErrorEventOnce(
                    "DebugConsole.ExecuteCommand:LengthZero",
                    GameAnalyticsSDK.Net.EGAErrorSeverity.Error,
                    "Failed to execute command \"" + command + "\"!");
                return;
            }

            if (!splitCommand[0].ToLowerInvariant().Equals("admin"))
            {
                NewMessage(command, Color.White, true);
            }
            
#if CLIENT
            if (GameMain.Client != null)
            {
                if (GameMain.Client.HasConsoleCommandPermission(splitCommand[0].ToLowerInvariant()))
                {
                    Command matchingCommand = commands.Find(c => c.names.Contains(splitCommand[0].ToLowerInvariant()));

                    //if the command is not defined client-side, we'll relay it anyway because it may be a custom command at the server's side
                    if (matchingCommand == null || matchingCommand.RelayToServer)
                    {
                        GameMain.Client.SendConsoleCommand(command);
                    }
                    else
                    {
                        matchingCommand.ClientExecute(splitCommand.Skip(1).ToArray());
                    }

                    NewMessage("Server command: " + command, Color.White);
                    return;
                }
#if !DEBUG
                if (!IsCommandPermitted(splitCommand[0].ToLowerInvariant(), GameMain.Client))
                {
                    ThrowError("You're not permitted to use the command \"" + splitCommand[0].ToLowerInvariant() + "\"!");
                    return;
                }
#endif
            }
#endif

            bool commandFound = false;
            foreach (Command c in commands)
            {
                if (!c.names.Contains(splitCommand[0].ToLowerInvariant())) continue;                
                c.Execute(splitCommand.Skip(1).ToArray());
                commandFound = true;
                break;                
            }

            if (!commandFound)
            {
                ThrowError("Command \"" + splitCommand[0] + "\" not found.");
            }
        }
        
        private static Character FindMatchingCharacter(string[] args, bool ignoreRemotePlayers = false)
        {
            if (args.Length == 0) return null;

            int characterIndex;
            string characterName;
            if (int.TryParse(args.Last(), out characterIndex) && args.Length > 1)
            {
                characterName = string.Join(" ", args.Take(args.Length - 1)).ToLowerInvariant();
            }
            else
            {
                characterName = string.Join(" ", args).ToLowerInvariant();
                characterIndex = -1;
            }

            var matchingCharacters = Character.CharacterList.FindAll(c => (!ignoreRemotePlayers || !c.IsRemotePlayer) && c.Name.ToLowerInvariant() == characterName);

            if (!matchingCharacters.Any())
            {
                NewMessage("Character \""+ characterName + "\" not found", Color.Red);
                return null;
            }

            if (characterIndex == -1)
            {
                if (matchingCharacters.Count > 1)
                {
                    NewMessage(
                        "Found multiple matching characters. " +
                        "Use \"[charactername] [0-" + (matchingCharacters.Count - 1) + "]\" to choose a specific character.",
                        Color.LightGray);
                }
                return matchingCharacters[0];
            }
            else if (characterIndex < 0 || characterIndex >= matchingCharacters.Count)
            {
                ThrowError("Character index out of range. Select an index between 0 and " + (matchingCharacters.Count - 1));
            }
            else
            {
                return matchingCharacters[characterIndex];
            }

            return null;
        }

        private static void SpawnCharacter(string[] args, Vector2 cursorWorldPos, out string errorMsg)
        {
            errorMsg = "";
            if (args.Length == 0) return;

            Character spawnedCharacter = null;

            Vector2 spawnPosition = Vector2.Zero;
            WayPoint spawnPoint = null;

            if (args.Length > 1)
            {
                switch (args[1].ToLowerInvariant())
                {
                    case "inside":
                        spawnPoint = WayPoint.GetRandom(SpawnType.Human, null, Submarine.MainSub);
                        break;
                    case "outside":
                        spawnPoint = WayPoint.GetRandom(SpawnType.Enemy);
                        break;
                    case "near":
                    case "close":
                        float closestDist = -1.0f;
                        foreach (WayPoint wp in WayPoint.WayPointList)
                        {
                            if (wp.Submarine != null) continue;

                            //don't spawn inside hulls
                            if (Hull.FindHull(wp.WorldPosition, null) != null) continue;

                            float dist = Vector2.Distance(wp.WorldPosition, GameMain.GameScreen.Cam.WorldViewCenter);

                            if (closestDist < 0.0f || dist < closestDist)
                            {
                                spawnPoint = wp;
                                closestDist = dist;
                            }
                        }
                        break;
                    case "cursor":
                        spawnPosition = cursorWorldPos;
                        break;
                    default:
                        spawnPoint = WayPoint.GetRandom(args[0].ToLowerInvariant() == "human" ? SpawnType.Human : SpawnType.Enemy);
                        break;
                }
            }
            else
            {
                spawnPoint = WayPoint.GetRandom(args[0].ToLowerInvariant() == "human" ? SpawnType.Human : SpawnType.Enemy);
            }

            if (string.IsNullOrWhiteSpace(args[0])) return;

            if (spawnPoint != null) spawnPosition = spawnPoint.WorldPosition;

            if (args[0].ToLowerInvariant() == "human")
            {
                spawnedCharacter = Character.Create(Character.HumanConfigFile, spawnPosition, ToolBox.RandomSeed(8));
                if (GameMain.GameSession != null)
                {
                    if (GameMain.GameSession.GameMode != null && !GameMain.GameSession.GameMode.IsSinglePlayer)
                    {
                        //TODO: a way to select which team to spawn to?
                        spawnedCharacter.TeamID = Character.Controlled != null ? Character.Controlled.TeamID : (byte)1;
                    }
#if CLIENT
                    GameMain.GameSession.CrewManager.AddCharacter(spawnedCharacter);          
#endif
                }
            }
            else
            {
                IEnumerable<string> characterFiles = GameMain.Instance.GetFilesOfType(ContentType.Character);
                foreach (string characterFile in characterFiles)
                {
                    if (Path.GetFileNameWithoutExtension(characterFile).ToLowerInvariant() == args[0].ToLowerInvariant())
                    {
                        Character.Create(characterFile, spawnPosition, ToolBox.RandomSeed(8));
                        return;
                    }
                }

                errorMsg = "No character matching the name \"" + args[0] + "\" found in the selected content package.";

                //attempt to open the config from the default path (the file may still be present even if it isn't included in the content package)
                string configPath = "Content/Characters/"
                    + args[0].First().ToString().ToUpper() + args[0].Substring(1)
                    + "/" + args[0].ToLower() + ".xml";
                Character.Create(configPath, spawnPosition, ToolBox.RandomSeed(8));
            }
        }

        private static void SpawnItem(string[] args, Vector2 cursorPos, Character controlledCharacter, out string errorMsg)
        {
            errorMsg = "";
            if (args.Length < 1) return;

            Vector2? spawnPos = null;
            Inventory spawnInventory = null;
            
            int extraParams = 0;
            switch (args.Last().ToLowerInvariant())
            {
                case "cursor":
                    extraParams = 1;
                    spawnPos = cursorPos;
                    break;
                case "inventory":
                    extraParams = 1;
                    spawnInventory = controlledCharacter?.Inventory;
                    break;
                case "cargo":
                    var wp = WayPoint.GetRandom(SpawnType.Cargo, null, Submarine.MainSub);
                    spawnPos = wp == null ? Vector2.Zero : wp.WorldPosition;
                    break;
                //Dont do a thing, random is basically Human points anyways - its in the help description.
                case "random":
                    extraParams = 1;
                    return;
                default:
                    extraParams = 0;
                    break;
            }

            string itemName = string.Join(" ", args.Take(args.Length - extraParams)).ToLowerInvariant();

            ItemPrefab itemPrefab = MapEntityPrefab.Find(itemName) as ItemPrefab;
            if (itemPrefab == null && extraParams == 0)
            {
#if SERVER
                if (GameMain.Server != null)
                {
                    var client = GameMain.Server.ConnectedClients.Find(c => c.Name.ToLower() == args.Last().ToLower());
                    if (client != null)
                    {
                        extraParams += 1;
                        itemName = string.Join(" ", args.Take(args.Length - extraParams)).ToLowerInvariant();
                        if (client.Character != null && client.Character.Name == args.Last().ToLower()) spawnInventory = client.Character.Inventory;
                        itemPrefab = MapEntityPrefab.Find(itemName) as ItemPrefab;
                    }
                }
#endif
            }
            //Check again if the item can be found again after having checked for a character
            if (itemPrefab == null)
            {
                errorMsg = "Item \"" + itemName + "\" not found!";
                return;
            }

            if ((spawnPos == null || spawnPos == Vector2.Zero) && spawnInventory == null)
            {
                var wp = WayPoint.GetRandom(SpawnType.Human, null, Submarine.MainSub);
                spawnPos = wp == null ? Vector2.Zero : wp.WorldPosition;
            }

            if (spawnPos != null)
            {
                Entity.Spawner.AddToSpawnQueue(itemPrefab, (Vector2)spawnPos);

            }
            else if (spawnInventory != null)
            {
                Entity.Spawner.AddToSpawnQueue(itemPrefab, spawnInventory);
            }
        }

        public static void NewMessage(string msg, Color color, bool isCommand = false)
        {
            if (string.IsNullOrEmpty((msg))) return;

#if SERVER
            var newMsg = new ColoredText(msg, color, isCommand);
            Messages.Add(newMsg);

            //TODO: REMOVE
            Console.ForegroundColor = XnaToConsoleColor.Convert(color);
            Console.WriteLine(msg);
            Console.ForegroundColor = ConsoleColor.White;

            if (GameSettings.SaveDebugConsoleLogs)
            {
                unsavedMessages.Add(newMsg);
                if (unsavedMessages.Count >= messagesPerFile)
                {
                    SaveLogs();
                    unsavedMessages.Clear();
                }
            }

            if (Messages.Count > MaxMessages)
            {
                Messages.RemoveRange(0, Messages.Count - MaxMessages);
            }
#elif CLIENT
            lock (queuedMessages)
            {
                queuedMessages.Enqueue(new ColoredText(msg, color, isCommand));
            }
#endif
        }

        public static void ShowQuestionPrompt(string question, QuestionCallback onAnswered)
        {
#if CLIENT
            activeQuestionText = new GUITextBlock(new RectTransform(new Point(listBox.Content.Rect.Width, 0), listBox.Content.RectTransform),
                "   >>" + question, font: GUI.SmallFont, wrap: true)
            {
                CanBeFocused = false,
                TextColor = Color.Cyan
            };
#else
            NewMessage("   >>" + question, Color.Cyan);
#endif
            activeQuestionCallback += onAnswered;
        }

        private static bool TryParseTimeSpan(string s, out TimeSpan timeSpan)
        {
            timeSpan = new TimeSpan();
            if (string.IsNullOrWhiteSpace(s)) return false;

            string currNum = "";
            foreach (char c in s)
            {
                if (char.IsDigit(c))
                {
                    currNum += c;
                }
                else if (char.IsWhiteSpace(c))
                {
                    continue;
                }
                else
                {
                    int parsedNum = 0;
                    if (!int.TryParse(currNum, out parsedNum))
                    {
                        return false;
                    }

                    switch (c)
                    {
                        case 'd':
                            timeSpan += new TimeSpan(parsedNum, 0, 0, 0, 0);
                            break;
                        case 'h':
                            timeSpan += new TimeSpan(0, parsedNum, 0, 0, 0);
                            break;
                        case 'm':
                            timeSpan += new TimeSpan(0, 0, parsedNum, 0, 0);
                            break;
                        case 's':
                            timeSpan += new TimeSpan(0, 0, 0, parsedNum, 0);
                            break;
                        default:
                            return false;
                    }

                    currNum = "";
                }
            }

            return true;
        }

        public static Command FindCommand(string commandName)
        {
            commandName = commandName.ToLowerInvariant();
            return commands.Find(c => c.names.Any(n => n.ToLowerInvariant() == commandName));
        }


        public static void Log(string message)
        {
            if (GameSettings.VerboseLogging) NewMessage(message, Color.Gray);
        }

        public static void ThrowError(string error, Exception e = null)
        {
            if (e != null)
            {
                error += " {" + e.Message + "}\n" + e.StackTrace;
            }
            System.Diagnostics.Debug.WriteLine(error);
            NewMessage(error, Color.Red);
#if CLIENT
            isOpen = true;
#endif
        }


        public static void SaveLogs()
        {
            if (unsavedMessages.Count == 0) return;
            if (!Directory.Exists(SavePath))
            {
                try
                {
                    Directory.CreateDirectory(SavePath);
                }
                catch (Exception e)
                {
                    ThrowError("Failed to create a folder for debug console logs", e);
                    return;
                }
            }

            string fileName = "DebugConsoleLog_" + DateTime.Now.ToShortDateString() + "_" + DateTime.Now.ToShortTimeString() + ".txt";
            var invalidChars = Path.GetInvalidFileNameChars();
            foreach (char invalidChar in invalidChars)
            {
                fileName = fileName.Replace(invalidChar.ToString(), "");
            }

            string filePath = Path.Combine(SavePath, fileName);
            if (File.Exists(filePath))
            {
                int fileNum = 2;
                while (File.Exists(filePath + " (" + fileNum + ")"))
                {
                    fileNum++;
                }
                filePath = filePath + " (" + fileNum + ")";
            }

            try
            {
                File.WriteAllLines(filePath, unsavedMessages.Select(l => "[" + l.Time + "] " + l.Text));
            }
            catch (Exception e)
            {
                unsavedMessages.Clear();
                ThrowError("Saving debug console log to " + filePath + " failed", e);
            }
        }
    }
}<|MERGE_RESOLUTION|>--- conflicted
+++ resolved
@@ -76,14 +76,10 @@
                 OnExecute(args);
             }
         }
-
-<<<<<<< HEAD
+        
         static partial void AddHelpMessage(Command command);
-
-        const int MaxMessages = 200;
-=======
+        
         const int MaxMessages = 300;
->>>>>>> f4680d1b
 
         public static List<ColoredText> Messages = new List<ColoredText>();
 
@@ -176,25 +172,7 @@
                 }
                 NewMessage("***************", Color.Cyan);
             }));
-
-<<<<<<< HEAD
-=======
-            commands.Add(new Command("tags|taglist", "tags: list all the tags used in the game", (string[] args) =>
-            {
-                var tagList = MapEntityPrefab.List.SelectMany(p => p.Tags.Select(t => t)).Distinct();
-                foreach (var tag in tagList)
-                {
-                    NewMessage(tag, Color.Yellow);
-                }
-            }));
-
-            commands.Add(new Command("setpassword|setserverpassword", "setpassword [password]: Changes the password of the server that's being hosted.", (string[] args) =>
-            {
-                if (GameMain.Server == null || args.Length == 0) return;
-                GameMain.Server.SetPassword(args[0]);
-            }));
-
->>>>>>> f4680d1b
+            
             commands.Add(new Command("createfilelist", "", (string[] args) =>
             {
                 UpdaterUtil.SaveFileList("filelist.xml");
