<<<<<<< HEAD
﻿using Barotrauma.Items.Components;
using Barotrauma.Networking;
using FarseerPhysics;
using Microsoft.Xna.Framework;
using System;
using System.Collections.Generic;
using System.IO;
using System.Linq;

namespace Barotrauma
{
    struct ColoredText
    {
        public string Text;
        public Color Color;

        public readonly string Time;

        public ColoredText(string text, Color color)
        {
            this.Text = text;
            this.Color = color;

            Time = DateTime.Now.ToString();
        }
    }

    static partial class DebugConsole
    {
        class Command
        {
            public readonly string[] names;
            public readonly string help;
            public readonly CommandType Type;
            private Action<string[]> onExecute;

            public Command(string name, string help, Action<string[]> onExecute)
            {
                names = name.Split('|');
                this.help = help;

                this.onExecute = onExecute;
            }

            public Command(string name, CommandType type, string help, Action<string[]> onExecute)
            {
                names = name.Split('|');
                this.help = help;
                this.Type = type;

                this.onExecute = onExecute;
            }

            public void Execute(string[] args)
            {
                onExecute(args);
            }
        }

        public enum CommandType
        {
            Generic,
            Spawning,
            Render,
            Debug,
            DebugHide,  //To Hide commands when not in DEBUG mode
            GamePower,
            Character,
            Network
        }

        const int MaxMessages = 200;

        public static List<ColoredText> Messages = new List<ColoredText>();

        public delegate void QuestionCallback(string answer);
        private static QuestionCallback activeQuestionCallback;
#if CLIENT
        private static GUIComponent activeQuestionText;
#endif

        private static List<Command> commands = new List<Command>();

        private static string currentAutoCompletedCommand;
        private static int currentAutoCompletedIndex;

        //used for keeping track of the message entered when pressing up/down
        static int selectedIndex;

        static DebugConsole()
        {
            commands.Add(new Command("help", CommandType.Generic, "", (string[] args) =>
            {
                if (args.Length == 0)
                {
                    List<Command> matchingCommands;
                    /*
                    foreach (Command c in commands)
                    {
                        if (string.IsNullOrEmpty(c.help)) continue;
                        NewMessage(c.help, Color.Cyan);
                    }
                    */

                    //Generic Commands list
                    matchingCommands = commands.FindAll(cmd => (cmd.Type == CommandType.Generic));

                    NewMessage("**********************************************", Color.Cyan);
                    NewMessage("*                             Generic                              *", Color.Cyan);
                    NewMessage("**********************************************", Color.Cyan);

                    foreach (Command c in matchingCommands)
                    {
                        if (string.IsNullOrEmpty(c.help)) continue;
                        NewMessage(c.help, Color.Cyan);
                    }

                    //Debug & DebugHide Commands list
#if DEBUG
                    matchingCommands = commands.FindAll(cmd => (cmd.Type == CommandType.Debug | cmd.Type == CommandType.DebugHide));
#else
                    matchingCommands = commands.FindAll(cmd => (cmd.Type == CommandType.Debug));
#endif
                    NewMessage("**********************************************", Color.Cyan);
                    NewMessage("*                              Debug                               *", Color.Cyan);
                    NewMessage("**********************************************", Color.Cyan);

                    foreach (Command c in matchingCommands)
                    {
                        if (string.IsNullOrEmpty(c.help)) continue;
                        NewMessage(c.help, Color.Cyan);
                    }

                    //Render Commands list
                    matchingCommands = commands.FindAll(cmd => (cmd.Type == CommandType.Render));

                    NewMessage("**********************************************", Color.Cyan);
                    NewMessage("*                              Render                              *", Color.Cyan);
                    NewMessage("**********************************************", Color.Cyan);

                    foreach (Command c in matchingCommands)
                    {
                        if (string.IsNullOrEmpty(c.help)) continue;
                        NewMessage(c.help, Color.Cyan);
                    }

                    //Network Commands list
                    matchingCommands = commands.FindAll(cmd => (cmd.Type == CommandType.Network));

                    NewMessage("**********************************************", Color.Cyan);
                    NewMessage("*                             Network                             *", Color.Cyan);
                    NewMessage("**********************************************", Color.Cyan);

                    foreach (Command c in matchingCommands)
                    {
                        if (string.IsNullOrEmpty(c.help)) continue;
                        NewMessage(c.help, Color.Cyan);
                    }

                    //GamePower Commands list
                    matchingCommands = commands.FindAll(cmd => (cmd.Type == CommandType.GamePower));

                    NewMessage("**********************************************", Color.Cyan);
                    NewMessage("*                        Game Powers                        *", Color.Cyan);
                    NewMessage("**********************************************", Color.Cyan);

                    foreach (Command c in matchingCommands)
                    {
                        if (string.IsNullOrEmpty(c.help)) continue;
                        NewMessage(c.help, Color.Cyan);
                    }

                    //Character Commands list
                    matchingCommands = commands.FindAll(cmd => (cmd.Type == CommandType.Character));

                    NewMessage("**********************************************", Color.Cyan);
                    NewMessage("*                            Character                            *", Color.Cyan);
                    NewMessage("**********************************************", Color.Cyan);

                    foreach (Command c in matchingCommands)
                    {
                        if (string.IsNullOrEmpty(c.help)) continue;
                        NewMessage(c.help, Color.Cyan);
                    }

                    //Character Commands list
                    matchingCommands = commands.FindAll(cmd => (cmd.Type == CommandType.Spawning));

                    NewMessage("**********************************************", Color.Cyan);
                    NewMessage("*                              Spawns                             *", Color.Cyan);
                    NewMessage("**********************************************", Color.Cyan);

                    foreach (Command c in matchingCommands)
                    {
                        if (string.IsNullOrEmpty(c.help)) continue;
                        NewMessage(c.help, Color.Cyan);
                    }
                }
                else
                {
                    var matchingCommand = commands.Find(c => c.names.Any(name => name == args[0]));
                    if (matchingCommand == null)
                    {
                        NewMessage("Command " + args[0] + " not found.", Color.Red);
                    }
                    else
                    {
                        NewMessage(matchingCommand.help, Color.Cyan);
                    }
                }
            }));

            commands.Add(new Command("clientlist", CommandType.Network, "clientlist: List all the clients connected to the server.", (string[] args) =>
            {
                if (GameMain.Server == null) return;
                NewMessage("***************", Color.Cyan);
                foreach (Client c in GameMain.Server.ConnectedClients)
                {
                    NewMessage("- " + c.ID.ToString() + ": " + c.Name + ", " + c.Connection.RemoteEndPoint.Address.ToString(), Color.Cyan);
                }
                NewMessage("***************", Color.Cyan);
            }));


            commands.Add(new Command("createfilelist", CommandType.Debug, "", (string[] args) =>
            {
                UpdaterUtil.SaveFileList("filelist.xml");
            }));

            commands.Add(new Command("spawn|spawncharacter", CommandType.Spawning, "spawn [creaturename] [near/inside/outside]: Spawn a creature at a random spawnpoint (use the second parameter to only select spawnpoints near/inside/outside the submarine).", (string[] args) =>
            {
                if (args.Length == 0) return;

                Character spawnedCharacter = null;

                Vector2 spawnPosition = Vector2.Zero;
                WayPoint spawnPoint = null;

                if (args.Length > 1)
                {
                    switch (args[1].ToLowerInvariant())
                    {
                        case "inside":
                            spawnPoint = WayPoint.GetRandom(SpawnType.Human, null, Submarine.MainSub);
                            break;
                        case "outside":
                            spawnPoint = WayPoint.GetRandom(SpawnType.Enemy);
                            break;
                        case "near":
                        case "close":
                            float closestDist = -1.0f;
                            foreach (WayPoint wp in WayPoint.WayPointList)
                            {
                                if (wp.Submarine != null) continue;

                                //don't spawn inside hulls
                                if (Hull.FindHull(wp.WorldPosition, null) != null) continue;

                                float dist = Vector2.Distance(wp.WorldPosition, GameMain.GameScreen.Cam.WorldViewCenter);

                                if (closestDist < 0.0f || dist < closestDist)
                                {
                                    spawnPoint = wp;
                                    closestDist = dist;
                                }
                            }
                            break;
                        case "cursor":
                            spawnPosition = GameMain.GameScreen.Cam.ScreenToWorld(PlayerInput.MousePosition);
                            break;
                        default:
                            spawnPoint = WayPoint.GetRandom(args[0].ToLowerInvariant() == "human" ? SpawnType.Human : SpawnType.Enemy);
                            break;
                    }
                }
                else
                {
                    spawnPoint = WayPoint.GetRandom(args[0].ToLowerInvariant() == "human" ? SpawnType.Human : SpawnType.Enemy);
                }

                if (string.IsNullOrWhiteSpace(args[0])) return;

                if (spawnPoint != null) spawnPosition = spawnPoint.WorldPosition;

                if (args[0].ToLowerInvariant() == "human")
                {
                    spawnedCharacter = Character.Create(Character.HumanConfigFile, spawnPosition);

#if CLIENT
                    if (GameMain.GameSession != null)
                    {
                        SinglePlayerCampaign mode = GameMain.GameSession.GameMode as SinglePlayerCampaign;
                        if (mode != null)
                        {
                            Character.Controlled = spawnedCharacter;
                            GameMain.GameSession.CrewManager.AddCharacter(Character.Controlled);
                            GameMain.GameSession.CrewManager.SelectCharacter(null, Character.Controlled);
                        }
                    }
#endif
                }
                else
                {
                    List<string> characterFiles = GameMain.Config.SelectedContentPackage.GetFilesOfType(ContentType.Character);

                    foreach (string characterFile in characterFiles)
                    {
                        if (Path.GetFileNameWithoutExtension(characterFile).ToLowerInvariant() == args[0].ToLowerInvariant())
                        {
                            Character.Create(characterFile, spawnPosition);
                            return;
                        }
                    }

                    ThrowError("No character matching the name \"" + args[0] + "\" found in the selected content package.");

                    //attempt to open the config from the default path (the file may still be present even if it isn't included in the content package)
                    string configPath = "Content/Characters/"
                        + args[0].First().ToString().ToUpper() + args[0].Substring(1)
                        + "/" + args[0].ToLower() + ".xml";
                    Character.Create(configPath, spawnPosition);
                }
            }));

            commands.Add(new Command("spawnitem", CommandType.Spawning, "spawnitem [itemname] [cursor/inventory]: Spawn an item at the position of the cursor, in the inventory of the controlled character or at a random spawnpoint if the last parameter is omitted.", (string[] args) =>
            {
                if (args.Length < 1) return;

                Vector2? spawnPos = null;
                Inventory spawnInventory = null;

                int extraParams = 0;
                switch (args.Last())
                {
                    case "cursor":
                        extraParams = 1;
                        spawnPos = GameMain.GameScreen.Cam.ScreenToWorld(PlayerInput.MousePosition);
                        break;
                    case "inventory":
                        extraParams = 1;
                        spawnInventory = Character.Controlled == null ? null : Character.Controlled.Inventory;
                        break;
                    default:
                        extraParams = 0;
                        break;
                }

                string itemName = string.Join(" ", args.Take(args.Length - extraParams)).ToLowerInvariant();

                var itemPrefab = MapEntityPrefab.Find(itemName) as ItemPrefab;
                if (itemPrefab == null)
                {
                    ThrowError("Item \"" + itemName + "\" not found!");
                    return;
                }

                if (spawnPos == null && spawnInventory == null)
                {
                    var wp = WayPoint.GetRandom(SpawnType.Human, null, Submarine.MainSub);
                    spawnPos = wp == null ? Vector2.Zero : wp.WorldPosition;
                }

                if (spawnPos != null)
                {
                    Entity.Spawner.AddToSpawnQueue(itemPrefab, (Vector2)spawnPos);

                }
                else if (spawnInventory != null)
                {
                    Entity.Spawner.AddToSpawnQueue(itemPrefab, spawnInventory);
                }
            }));

            commands.Add(new Command("disablecrewai", CommandType.Debug, "disablecrewai: Disable the AI of the NPCs in the crew.", (string[] args) =>
            {
                HumanAIController.DisableCrewAI = true;
                NewMessage("Crew AI disabled", Color.White);
#if CLIENT
                if (GameMain.Server != null)
                {
                    GameMain.Server.ToggleCrewAIButton.Text = "Crew AI On";
                    GameMain.Server.ToggleCrewAIButton.ToolTip = "Turns the AI Crews AI On.";
                }
#endif
            }));

            commands.Add(new Command("enablecrewai", CommandType.Debug, "enablecrewai: Enable the AI of the NPCs in the crew.", (string[] args) =>
            {
                HumanAIController.DisableCrewAI = false;
                NewMessage("Crew AI enabled", Color.White);
#if CLIENT
                if (GameMain.Server != null)
                {
                    GameMain.Server.ToggleCrewAIButton.Text = "Crew AI Off";
                    GameMain.Server.ToggleCrewAIButton.ToolTip = "Turns the AI Crews AI Off.";
                }
#endif
            }));

            commands.Add(new Command("autorestart", CommandType.Network, "autorestart [true/false]: Enable or disable round auto-restart.", (string[] args) =>
            {
                if (GameMain.Server == null) return;
                bool enabled = GameMain.Server.AutoRestart;
                if (args.Length > 0)
                {
                    bool.TryParse(args[0], out enabled);
                }
                else
                {
                    enabled = !enabled;
                }
                if (enabled != GameMain.Server.AutoRestart)
                {
                    if (GameMain.Server.AutoRestartInterval <= 0) GameMain.Server.AutoRestartInterval = 10;
                    GameMain.Server.AutoRestartTimer = GameMain.Server.AutoRestartInterval;
                    GameMain.Server.AutoRestart = enabled;
#if CLIENT
                    GameMain.NetLobbyScreen.SetAutoRestart(enabled, GameMain.Server.AutoRestartTimer);
#endif
                    GameMain.NetLobbyScreen.LastUpdateID++;
                }
                NewMessage(GameMain.Server.AutoRestart ? "Automatic restart enabled." : "Automatic restart disabled.", Color.White);
            }));

            commands.Add(new Command("autorestartinterval", CommandType.Network, "autorestartinterval [seconds]: Set how long the server waits between rounds before automatically starting a new one. If set to 0, autorestart is disabled.", (string[] args) =>
            {
=======
﻿using Barotrauma.Items.Components;
using Barotrauma.Networking;
using FarseerPhysics;
using Microsoft.Xna.Framework;
using System;
using System.Collections.Generic;
using System.Linq;

namespace Barotrauma
{
    struct ColoredText
    {
        public string Text;
        public Color Color;

        public readonly string Time;

        public ColoredText(string text, Color color)
        {
            this.Text = text;
            this.Color = color;

            Time = DateTime.Now.ToString();
        }
    }

    static partial class DebugConsole
    {
        class Command
        {
            public readonly string[] names;
            public readonly string help;
            public readonly CommandType Type;
            private Action<string[]> onExecute;

            public Command(string name, string help, Action<string[]> onExecute)
            {
                names = name.Split('|');
                this.help = help;

                this.onExecute = onExecute;
            }

            public Command(string name, CommandType type, string help, Action<string[]> onExecute)
            {
                names = name.Split('|');
                this.help = help;
                this.Type = type;

                this.onExecute = onExecute;
            }

            public void Execute(string[] args)
            {
                onExecute(args);
            }
        }

        public enum CommandType
        {
            Generic,
            Spawning,
            Render,
            Debug,
            DebugHide,  //To Hide commands when not in DEBUG mode
            GamePower,
            Character,
            Network
        }

        const int MaxMessages = 200;

        public static List<ColoredText> Messages = new List<ColoredText>();

        private delegate void QuestionCallback(string answer);
        private static QuestionCallback activeQuestionCallback;
#if CLIENT
        private static GUIComponent activeQuestionText;
#endif

        private static List<Command> commands = new List<Command>();

        private static string currentAutoCompletedCommand;
        private static int currentAutoCompletedIndex;

        //used for keeping track of the message entered when pressing up/down
        static int selectedIndex;

        static DebugConsole()
        {
            commands.Add(new Command("help", CommandType.Generic, "", (string[] args) =>
            {
                if (args.Length == 0)
                {
                    List<Command> matchingCommands;
                    /*
                    foreach (Command c in commands)
                    {
                        if (string.IsNullOrEmpty(c.help)) continue;
                        NewMessage(c.help, Color.Cyan);
                    }
                    */

                    //Generic Commands list
                    matchingCommands = commands.FindAll(cmd => (cmd.Type == CommandType.Generic));

                    NewMessage("**********************************************", Color.Cyan);
                    NewMessage("*                             Generic                              *", Color.Cyan);
                    NewMessage("**********************************************", Color.Cyan);

                    foreach (Command c in matchingCommands)
                    {
                        if (string.IsNullOrEmpty(c.help)) continue;
                        NewMessage(c.help, Color.Cyan);
                    }

                    //Debug & DebugHide Commands list
#if DEBUG
                    matchingCommands = commands.FindAll(cmd => (cmd.Type == CommandType.Debug | cmd.Type == CommandType.DebugHide));
#else
                    matchingCommands = commands.FindAll(cmd => (cmd.Type == CommandType.Debug));
#endif
                    NewMessage("**********************************************", Color.Cyan);
                    NewMessage("*                              Debug                               *", Color.Cyan);
                    NewMessage("**********************************************", Color.Cyan);

                    foreach (Command c in matchingCommands)
                    {
                        if (string.IsNullOrEmpty(c.help)) continue;
                        NewMessage(c.help, Color.Cyan);
                    }

                    //Render Commands list
                    matchingCommands = commands.FindAll(cmd => (cmd.Type == CommandType.Render));

                    NewMessage("**********************************************", Color.Cyan);
                    NewMessage("*                              Render                              *", Color.Cyan);
                    NewMessage("**********************************************", Color.Cyan);

                    foreach (Command c in matchingCommands)
                    {
                        if (string.IsNullOrEmpty(c.help)) continue;
                        NewMessage(c.help, Color.Cyan);
                    }

                    //Network Commands list
                    matchingCommands = commands.FindAll(cmd => (cmd.Type == CommandType.Network));

                    NewMessage("**********************************************", Color.Cyan);
                    NewMessage("*                             Network                             *", Color.Cyan);
                    NewMessage("**********************************************", Color.Cyan);

                    foreach (Command c in matchingCommands)
                    {
                        if (string.IsNullOrEmpty(c.help)) continue;
                        NewMessage(c.help, Color.Cyan);
                    }

                    //GamePower Commands list
                    matchingCommands = commands.FindAll(cmd => (cmd.Type == CommandType.GamePower));

                    NewMessage("**********************************************", Color.Cyan);
                    NewMessage("*                        Game Powers                        *", Color.Cyan);
                    NewMessage("**********************************************", Color.Cyan);

                    foreach (Command c in matchingCommands)
                    {
                        if (string.IsNullOrEmpty(c.help)) continue;
                        NewMessage(c.help, Color.Cyan);
                    }

                    //Character Commands list
                    matchingCommands = commands.FindAll(cmd => (cmd.Type == CommandType.Character));

                    NewMessage("**********************************************", Color.Cyan);
                    NewMessage("*                            Character                            *", Color.Cyan);
                    NewMessage("**********************************************", Color.Cyan);

                    foreach (Command c in matchingCommands)
                    {
                        if (string.IsNullOrEmpty(c.help)) continue;
                        NewMessage(c.help, Color.Cyan);
                    }

                    //Character Commands list
                    matchingCommands = commands.FindAll(cmd => (cmd.Type == CommandType.Spawning));

                    NewMessage("**********************************************", Color.Cyan);
                    NewMessage("*                              Spawns                             *", Color.Cyan);
                    NewMessage("**********************************************", Color.Cyan);

                    foreach (Command c in matchingCommands)
                    {
                        if (string.IsNullOrEmpty(c.help)) continue;
                        NewMessage(c.help, Color.Cyan);
                    }
                }
                else
                {
                    var matchingCommand = commands.Find(c => c.names.Any(name => name == args[0]));
                    if (matchingCommand == null)
                    {
                        NewMessage("Command " + args[0] + " not found.", Color.Red);
                    }
                    else
                    {
                        NewMessage(matchingCommand.help, Color.Cyan);
                    }
                }
            }));

            commands.Add(new Command("clientlist", CommandType.Network, "clientlist: List all the clients connected to the server.", (string[] args) =>
            {
                if (GameMain.Server == null) return;
                NewMessage("***************", Color.Cyan);
                foreach (Client c in GameMain.Server.ConnectedClients)
                {
                    NewMessage("- " + c.ID.ToString() + ": " + c.name + ", " + c.Connection.RemoteEndPoint.Address.ToString(), Color.Cyan);
                }
                NewMessage("***************", Color.Cyan);
            }));


            commands.Add(new Command("createfilelist", CommandType.Debug, "", (string[] args) =>
            {
                UpdaterUtil.SaveFileList("filelist.xml");
            }));

            commands.Add(new Command("spawn|spawncharacter", CommandType.Spawning, "spawn [creaturename] [near/inside/outside]: Spawn a creature at a random spawnpoint (use the second parameter to only select spawnpoints near/inside/outside the submarine).", (string[] args) =>
            {
                if (args.Length == 0) return;

                Character spawnedCharacter = null;

                Vector2 spawnPosition = Vector2.Zero;
                WayPoint spawnPoint = null;

                if (args.Length > 1)
                {
                    switch (args[1].ToLowerInvariant())
                    {
                        case "inside":
                            spawnPoint = WayPoint.GetRandom(SpawnType.Human, null, Submarine.MainSub);
                            break;
                        case "outside":
                            spawnPoint = WayPoint.GetRandom(SpawnType.Enemy);
                            break;
                        case "near":
                        case "close":
                            float closestDist = -1.0f;
                            foreach (WayPoint wp in WayPoint.WayPointList)
                            {
                                if (wp.Submarine != null) continue;

                                //don't spawn inside hulls
                                if (Hull.FindHull(wp.WorldPosition, null) != null) continue;

                                float dist = Vector2.Distance(wp.WorldPosition, GameMain.GameScreen.Cam.WorldViewCenter);

                                if (closestDist < 0.0f || dist < closestDist)
                                {
                                    spawnPoint = wp;
                                    closestDist = dist;
                                }
                            }
                            break;
                        case "cursor":
                            spawnPosition = GameMain.GameScreen.Cam.ScreenToWorld(PlayerInput.MousePosition);
                            break;
                        default:
                            spawnPoint = WayPoint.GetRandom(args[0].ToLowerInvariant() == "human" ? SpawnType.Human : SpawnType.Enemy);
                            break;
                    }
                }
                else
                {
                    spawnPoint = WayPoint.GetRandom(args[0].ToLowerInvariant() == "human" ? SpawnType.Human : SpawnType.Enemy);
                }

                if (string.IsNullOrWhiteSpace(args[0])) return;

                if (spawnPoint != null) spawnPosition = spawnPoint.WorldPosition;

                if (args[0].ToLowerInvariant() == "human")
                {
                    spawnedCharacter = Character.Create(Character.HumanConfigFile, spawnPosition);

#if CLIENT
                    if (GameMain.GameSession != null)
                    {
                        SinglePlayerMode mode = GameMain.GameSession.gameMode as SinglePlayerMode;
                        if (mode != null)
                        {
                            Character.Controlled = spawnedCharacter;
                            GameMain.GameSession.CrewManager.AddCharacter(Character.Controlled);
                            GameMain.GameSession.CrewManager.SelectCharacter(null, Character.Controlled);
                        }
                    }
#endif
                }
                else
                {
                    spawnedCharacter = Character.Create(
                        "Content/Characters/"
                        + args[0].First().ToString().ToUpper() + args[0].Substring(1)
                        + "/" + args[0].ToLower() + ".xml", spawnPosition);
                }
            }));

            commands.Add(new Command("spawnitem", CommandType.Spawning, "spawnitem [itemname] [cursor/inventory]: Spawn an item at the position of the cursor, in the inventory of the controlled character or at a random spawnpoint if the last parameter is omitted.", (string[] args) =>
            {
                if (args.Length < 1) return;

                Vector2? spawnPos = null;
                Inventory spawnInventory = null;

                int extraParams = 0;
                switch (args.Last())
                {
                    case "cursor":
                        extraParams = 1;
                        spawnPos = GameMain.GameScreen.Cam.ScreenToWorld(PlayerInput.MousePosition);
                        break;
                    case "inventory":
                        extraParams = 1;
                        spawnInventory = Character.Controlled == null ? null : Character.Controlled.Inventory;
                        break;
                    default:
                        extraParams = 0;
                        break;
                }

                string itemName = string.Join(" ", args.Take(args.Length - extraParams)).ToLowerInvariant();

                var itemPrefab = MapEntityPrefab.list.Find(ip => ip.Name.ToLowerInvariant() == itemName) as ItemPrefab;
                if (itemPrefab == null)
                {
                    ThrowError("Item \"" + itemName + "\" not found!");
                    return;
                }

                if (spawnPos == null && spawnInventory == null)
                {
                    var wp = WayPoint.GetRandom(SpawnType.Human, null, Submarine.MainSub);
                    spawnPos = wp == null ? Vector2.Zero : wp.WorldPosition;
                }

                if (spawnPos != null)
                {
                    Entity.Spawner.AddToSpawnQueue(itemPrefab, (Vector2)spawnPos);

                }
                else if (spawnInventory != null)
                {
                    Entity.Spawner.AddToSpawnQueue(itemPrefab, spawnInventory);
                }
            }));

            commands.Add(new Command("disablecrewai", CommandType.Debug, "disablecrewai: Disable the AI of the NPCs in the crew.", (string[] args) =>
            {
                HumanAIController.DisableCrewAI = true;
                NewMessage("Crew AI disabled", Color.White);
#if CLIENT
                if (GameMain.Server != null)
                {
                    GameMain.Server.ToggleCrewAIButton.Text = "Crew AI On";
                    GameMain.Server.ToggleCrewAIButton.ToolTip = "Turns the AI Crews AI On.";
                }
#endif
            }));

            commands.Add(new Command("enablecrewai", CommandType.Debug, "enablecrewai: Enable the AI of the NPCs in the crew.", (string[] args) =>
            {
                HumanAIController.DisableCrewAI = false;
                NewMessage("Crew AI enabled", Color.White);
#if CLIENT
                if (GameMain.Server != null)
                {
                    GameMain.Server.ToggleCrewAIButton.Text = "Crew AI Off";
                    GameMain.Server.ToggleCrewAIButton.ToolTip = "Turns the AI Crews AI Off.";
                }
#endif
            }));

            commands.Add(new Command("autorestartinterval", CommandType.Network, "autorestartinterval [seconds]: Set how long the server waits between rounds before automatically starting a new one.", (string[] args) =>
            {
>>>>>>> 05552e3e
                if (GameMain.Server == null) return;
                if (args.Length > 0)
                {
                    int parsedInt = 0;
<<<<<<< HEAD
                    if (int.TryParse(args[0], out parsedInt))
                    {
                        if (parsedInt >= 0)
                        {
                            GameMain.Server.AutoRestart = true;
                            GameMain.Server.AutoRestartInterval = parsedInt;
                            if (GameMain.Server.AutoRestartTimer >= GameMain.Server.AutoRestartInterval) GameMain.Server.AutoRestartTimer = GameMain.Server.AutoRestartInterval;
                            NewMessage("Autorestart interval set to " + GameMain.Server.AutoRestartInterval + " seconds.", Color.White);
                        }
                        else
                        {
                            GameMain.Server.AutoRestart = false;
                            NewMessage("Autorestart disabled.", Color.White);
                        }
#if CLIENT
                        GameMain.NetLobbyScreen.SetAutoRestart(GameMain.Server.AutoRestart, GameMain.Server.AutoRestartTimer);
#endif
                        GameMain.NetLobbyScreen.LastUpdateID++;
                    }
                }
            }));

            commands.Add(new Command("autorestarttimer", CommandType.Network, "autorestarttimer [seconds]: Set the current autorestart countdown to the specified value.", (string[] args) =>
            {
                if (GameMain.Server == null) return;
                if (args.Length > 0)
                {
                    int parsedInt = 0;
                    if (int.TryParse(args[0], out parsedInt))
                    {
                        if (parsedInt >= 0)
                        {
                            GameMain.Server.AutoRestart = true;
                            GameMain.Server.AutoRestartTimer = parsedInt;
                            if (GameMain.Server.AutoRestartInterval <= GameMain.Server.AutoRestartTimer) GameMain.Server.AutoRestartInterval = GameMain.Server.AutoRestartTimer;
                            GameMain.NetLobbyScreen.LastUpdateID++;
                            NewMessage("Autorestart timer set to " + GameMain.Server.AutoRestartTimer + " seconds.", Color.White);
                        }
                        else
                        {
                            GameMain.Server.AutoRestart = false;
                            NewMessage("Autorestart disabled.", Color.White);
                        }
#if CLIENT
                        GameMain.NetLobbyScreen.SetAutoRestart(GameMain.Server.AutoRestart, GameMain.Server.AutoRestartTimer);
#endif
                        GameMain.NetLobbyScreen.LastUpdateID++;
                    }
                }
            }));

            commands.Add(new Command("giveperm", "giveperm [id]: Grants administrative permissions to the player with the specified client ID.", (string[] args) =>
            {
                if (GameMain.Server == null) return;
                if (args.Length < 1) return;

                int id;
=======
                    if (int.TryParse(args[0], out parsedInt) && parsedInt >= 0)
                    {
                        GameMain.Server.AutoRestartInterval = parsedInt;
                        NewMessage("Autorestart interval set to " + GameMain.Server.AutoRestartInterval + " seconds.", Color.White);
                    }
                }
            }));


            commands.Add(new Command("autorestarttimer", CommandType.Network, "autorestarttimer [seconds]: Set the current autorestart countdown to the specified value.", (string[] args) =>
            {
                if (GameMain.Server == null) return;
                if (args.Length > 0)
                {
                    int parsedInt = 0;
                    if (int.TryParse(args[0], out parsedInt) && parsedInt >= 0)
                    {
                        GameMain.Server.AutoRestartTimer = parsedInt;
                        GameMain.NetLobbyScreen.LastUpdateID++;
                        NewMessage("Autorestart timer set to " + GameMain.Server.AutoRestartTimer + " seconds.", Color.White);
                    }
                }
            }));

            commands.Add(new Command("kick", CommandType.Network, "kick [name]: Kick a player out of the server.", (string[] args) =>
            {
                if (GameMain.NetworkMember == null || args.Length == 0) return;

                string playerName = string.Join(" ", args);

                ShowQuestionPrompt("Reason for kicking \"" + playerName + "\"?", (reason) =>
                {
                    GameMain.NetworkMember.KickPlayer(playerName, reason, GameMain.NilMod.AdminKickStateNameTimer, GameMain.NilMod.AdminKickDenyRejoinTimer);
                });
            }));

            commands.Add(new Command("kickid", CommandType.Network, "kickid [id]: Kick the player with the specified client ID out of the server.", (string[] args) =>
            {
                if (GameMain.Server == null || args.Length == 0) return;

                int id = 0;
>>>>>>> 05552e3e
                int.TryParse(args[0], out id);
                var client = GameMain.Server.ConnectedClients.Find(c => c.ID == id);
                if (client == null)
                {
                    ThrowError("Client id \"" + id + "\" not found.");
                    return;
                }

<<<<<<< HEAD
                ShowQuestionPrompt("Permission to grant to \"" + client.Name + "\"?", (perm) =>
                {
                    ClientPermissions permission = ClientPermissions.None;
                    if (perm.ToLower() == "all")
                    {
                        permission = ClientPermissions.EndRound | ClientPermissions.Kick | ClientPermissions.Ban | ClientPermissions.SelectSub | ClientPermissions.SelectMode | ClientPermissions.ManageCampaign;
                    }
                    else
                    {
                        Enum.TryParse<ClientPermissions>(perm, out permission);
                    }
                    client.SetPermissions(client.Permissions | permission);
                    GameMain.Server.UpdateClientPermissions(client);
                    DebugConsole.NewMessage("Granted " + perm + " permissions to " + client.Name + ".", Color.White);
                });
            }));

            commands.Add(new Command("revokeperm", "revokeperm [id]: Revokes administrative permissions to the player with the specified client ID.", (string[] args) =>
            {
                if (GameMain.Server == null) return;
                if (args.Length < 1) return;

                int id;
=======
                ShowQuestionPrompt("Reason for kicking \"" + client.name + "\"?", (reason) =>
                {
                    GameMain.Server.KickPlayer(client.name, reason, GameMain.NilMod.AdminKickStateNameTimer, GameMain.NilMod.AdminKickDenyRejoinTimer);
                });
            }));

            commands.Add(new Command("ban", CommandType.Network, "ban [name]: Kick and ban the player from the server.", (string[] args) =>
            {
                if (GameMain.NetworkMember == null || args.Length == 0) return;

                string clientName = string.Join(" ", args);
                ShowQuestionPrompt("Reason for banning \"" + clientName + "\"?", (reason) =>
                {
                    ShowQuestionPrompt("Enter the duration of the ban (leave empty to ban permanently, or use the format \"[days] d [hours] h\")", (duration) =>
                    {
                        TimeSpan? banDuration = null;
                        if (!string.IsNullOrWhiteSpace(duration))
                        {
                            TimeSpan parsedBanDuration;
                            if (!TryParseTimeSpan(duration, out parsedBanDuration))
                            {
                                ThrowError("\"" + duration + "\" is not a valid ban duration. Use the format \"[days] d [hours] h\", \"[days] d\" or \"[hours] h\".");
                                return;
                            }
                            banDuration = parsedBanDuration;
                        }

                        GameMain.NetworkMember.BanPlayer(clientName, reason, false, banDuration);
                    });
                });
            }));

            commands.Add(new Command("banid", CommandType.Network, "banid [id]: Kick and ban the player with the specified client ID from the server.", (string[] args) =>
            {
                if (GameMain.Server == null || args.Length == 0) return;

                int id = 0;
>>>>>>> 05552e3e
                int.TryParse(args[0], out id);
                var client = GameMain.Server.ConnectedClients.Find(c => c.ID == id);
                if (client == null)
                {
                    ThrowError("Client id \"" + id + "\" not found.");
                    return;
                }

<<<<<<< HEAD
                ShowQuestionPrompt("Permission to revoke from \"" + client.Name + "\"?", (perm) =>
                {
                    ClientPermissions permission = ClientPermissions.None;
                    if (perm.ToLower() == "all")
                    {
                        permission = ClientPermissions.EndRound | ClientPermissions.Kick | ClientPermissions.Ban | ClientPermissions.SelectSub | ClientPermissions.SelectMode | ClientPermissions.ManageCampaign;
                    }
                    else
                    {
                        Enum.TryParse<ClientPermissions>(perm, out permission);
                    }
                    client.SetPermissions(client.Permissions & ~permission);
                    GameMain.Server.UpdateClientPermissions(client);
                    DebugConsole.NewMessage("Revoked " + perm + " permissions from " + client.Name + ".", Color.White);
                });
            }));

            commands.Add(new Command("kick", CommandType.Network, "kick [name]: Kick a player out of the server.", (string[] args) =>
            {
                if (GameMain.NetworkMember == null || args.Length == 0) return;

                string playerName = string.Join(" ", args);

                ShowQuestionPrompt("Reason for kicking \"" + playerName + "\"?", (reason) =>
                {
                    GameMain.NetworkMember.KickPlayer(playerName, reason, GameMain.NilMod.AdminKickStateNameTimer, GameMain.NilMod.AdminKickDenyRejoinTimer);
                });
            }));

            commands.Add(new Command("kickid", CommandType.Network, "kickid [id]: Kick the player with the specified client ID out of the server.", (string[] args) =>
            {
                if (GameMain.Server == null || args.Length == 0) return;

                int id = 0;
                int.TryParse(args[0], out id);
                var client = GameMain.Server.ConnectedClients.Find(c => c.ID == id);
                if (client == null)
                {
                    ThrowError("Client id \"" + id + "\" not found.");
                    return;
                }

                ShowQuestionPrompt("Reason for kicking \"" + client.Name + "\"?", (reason) =>
                {
                    GameMain.Server.KickPlayer(client.Name, reason, GameMain.NilMod.AdminKickStateNameTimer, GameMain.NilMod.AdminKickDenyRejoinTimer);
                });
            }));

            commands.Add(new Command("ban", CommandType.Network, "ban [name]: Kick and ban the player from the server.", (string[] args) =>
            {
                if (GameMain.NetworkMember == null || args.Length == 0) return;

                string clientName = string.Join(" ", args);
                ShowQuestionPrompt("Reason for banning \"" + clientName + "\"?", (reason) =>
                {
                    ShowQuestionPrompt("Enter the duration of the ban (leave empty to ban permanently, or use the format \"[days] d [hours] h\")", (duration) =>
                    {
                        TimeSpan? banDuration = null;
                        if (!string.IsNullOrWhiteSpace(duration))
                        {
                            TimeSpan parsedBanDuration;
                            if (!TryParseTimeSpan(duration, out parsedBanDuration))
                            {
                                ThrowError("\"" + duration + "\" is not a valid ban duration. Use the format \"[days] d [hours] h\", \"[days] d\" or \"[hours] h\".");
                                return;
                            }
                            banDuration = parsedBanDuration;
                        }

                        GameMain.NetworkMember.BanPlayer(clientName, reason, false, banDuration);
                    });
                });
            }));

            commands.Add(new Command("banid", CommandType.Network, "banid [id]: Kick and ban the player with the specified client ID from the server.", (string[] args) =>
            {
                if (GameMain.Server == null || args.Length == 0) return;

                int id = 0;
                int.TryParse(args[0], out id);
                var client = GameMain.Server.ConnectedClients.Find(c => c.ID == id);
                if (client == null)
                {
                    ThrowError("Client id \"" + id + "\" not found.");
                    return;
                }

                ShowQuestionPrompt("Reason for banning \"" + client.Name + "\"?", (reason) =>
                {
                    ShowQuestionPrompt("Enter the duration of the ban (leave empty to ban permanently, or use the format \"[days] d [hours] h\")", (duration) =>
                    {
                        TimeSpan? banDuration = null;
                        if (!string.IsNullOrWhiteSpace(duration))
                        {
                            TimeSpan parsedBanDuration;
                            if (!TryParseTimeSpan(duration, out parsedBanDuration))
                            {
                                ThrowError("\"" + duration + "\" is not a valid ban duration. Use the format \"[days] d [hours] h\", \"[days] d\" or \"[hours] h\".");
                                return;
                            }
                            banDuration = parsedBanDuration;
                        }

                        GameMain.Server.BanPlayer(client.Name, reason, false, banDuration);
                    });
                });
            }));


            commands.Add(new Command("banip", CommandType.Network, "banip [ip]: Ban the IP address from the server.", (string[] args) =>
            {
                if (GameMain.Server == null || args.Length == 0) return;

            ShowQuestionPrompt("Enter the name to give the ip \"" + commands[1] + "\"?", (name) =>
            {
                ShowQuestionPrompt("Reason for banning the ip \"" + commands[1] + "\"?", (reason) =>
                {
                    ShowQuestionPrompt("Enter the duration of the ban (leave empty to ban permanently, or use the format \"[days] d [hours] h\")", (duration) =>
                    {
                        TimeSpan? banDuration = null;
                        if (!string.IsNullOrWhiteSpace(duration))
                        {
                            TimeSpan parsedBanDuration;
                            if (!TryParseTimeSpan(duration, out parsedBanDuration))
                            {
                                ThrowError("\"" + duration + "\" is not a valid ban duration. Use the format \"[days] d [hours] h\", \"[days] d\" or \"[hours] h\".");
                                return;
                            }
                            banDuration = parsedBanDuration;
                        }

                        if (name == null || name == "") name = "IP Banned";

                        var client = GameMain.Server.ConnectedClients.Find(c => c.Connection.RemoteEndPoint.Address.ToString() == args[0]);

                        if (client == null)
                        {
                            GameMain.Server.BanList.BanPlayer(name, args[0], reason, banDuration);
                        }
                        else
                        {
                            for(int i = GameMain.Server.ConnectedClients.Count - 1;i >= 0; i--)
                            {
                                if(GameMain.Server.ConnectedClients[i].Connection.RemoteEndPoint.Address.ToString() == args[0])
                                {
                                    GameMain.Server.KickBannedClient(client.Connection, reason);
                                }
                            }
                            GameMain.Server.BanList.BanPlayer(name, args[0], reason, banDuration);
                            //GameMain.Server.BanClient(client, reason,false, banDuration);
                        }
                    });
                });
            });

            }));

            commands.Add(new Command("teleportcharacter|teleport", CommandType.Character, "teleport [character name]: Teleport the specified character to the position of the cursor. If the name parameter is omitted, the controlled character will be teleported.", (string[] args) =>
            {
                Character tpCharacter = null;

                if (args.Length == 0)
                {
                    tpCharacter = Character.Controlled;
                }
                else
                {
                    tpCharacter = FindMatchingCharacter(args, false);
                }

                if (tpCharacter == null) return;

                var cam = GameMain.GameScreen.Cam;
                tpCharacter.AnimController.CurrentHull = null;
                tpCharacter.Submarine = null;
                tpCharacter.AnimController.SetPosition(ConvertUnits.ToSimUnits(cam.ScreenToWorld(PlayerInput.MousePosition)));
                tpCharacter.AnimController.FindHull(cam.ScreenToWorld(PlayerInput.MousePosition), true);
            }));

            commands.Add(new Command("godmode", CommandType.GamePower, "godmode: Toggle submarine godmode. Makes the main submarine invulnerable to damage.", (string[] args) =>
            {
                if (Submarine.MainSub == null) return;

                Submarine.MainSub.GodMode = !Submarine.MainSub.GodMode;
#if CLIENT
                if (GameMain.Server != null)
                {
                    if (Submarine.MainSub.GodMode)
                    {
                        GameMain.Server.ToggleGodmodeButton.Text = "GodMode Off";
                        GameMain.Server.ToggleGodmodeButton.ToolTip = "Turns off godmode which allows for submarine damage.";
                    }
                    else
                    {
                        GameMain.Server.ToggleGodmodeButton.Text = "GodMode On";
                        GameMain.Server.ToggleGodmodeButton.ToolTip = "Turns on godmode which stops submarine damage.";
                    }
                }
#endif
                NewMessage(Submarine.MainSub.GodMode ? "Godmode on" : "Godmode off", Color.White);
            }));

            commands.Add(new Command("lockx", CommandType.GamePower, "lockx: Lock horizontal movement of the main submarine.", (string[] args) =>
            {
                Submarine.LockX = !Submarine.LockX;
#if CLIENT
                if (GameMain.Server != null)
                {
                    if (Submarine.LockX)
                    {
                        GameMain.Server.LockSubXButton.Text = "Unlock Sub X";
                        GameMain.Server.LockSubXButton.ToolTip = "Allows again any submarine/shuttle to Move Left/Right.";
                    }
                    else
                    {
                        GameMain.Server.LockSubXButton.Text = "Lock Sub X";
                        GameMain.Server.LockSubXButton.ToolTip = "Prevents any submarine/shuttle from moving Left/Right.";
                    }
                }
#endif
            }));

            commands.Add(new Command("locky", CommandType.GamePower, "locky: Lock vertical movement of the main submarine.", (string[] args) =>
            {
                Submarine.LockY = !Submarine.LockY;
#if CLIENT
                if (GameMain.Server != null)
                {
                    if (Submarine.LockY)
                    {
                        GameMain.Server.LockSubYButton.Text = "Unlock Sub Y";
                        GameMain.Server.LockSubYButton.ToolTip = "Allows again any submarine/shuttle to move Up/Down.";
                    }
                    else
                    {
                        GameMain.Server.LockSubYButton.Text = "Lock Sub Y";
                        GameMain.Server.LockSubYButton.ToolTip = "Prevents any submarine/shuttle from moving Up/Down.";
                    }
                }
#endif
            }));

            commands.Add(new Command("dumpids", CommandType.Debug, "", (string[] args) =>
            {
                try
                {
                    int count = args.Length == 0 ? 10 : int.Parse(args[0]);
                    Entity.DumpIds(count);
                }
                catch (Exception e)
                {
                    ThrowError("Failed to dump ids", e);
                }
            }));

            commands.Add(new Command("heal", CommandType.Character, "heal [character name]: Restore the specified character to full health. If the name parameter is omitted, the controlled character will be healed.", (string[] args) =>
            {
                Character healedCharacter = null;
                if (args.Length == 0)
                {
                    healedCharacter = Character.Controlled;
                }
                else
                {
                    healedCharacter = FindMatchingCharacter(args);
                }

                if (healedCharacter != null)
                {
                    healedCharacter.Heal();
                }
            }));

            commands.Add(new Command("revive", CommandType.Character, "revive [character name]: Bring the specified character back from the dead. If the name parameter is omitted, the controlled character will be revived.", (string[] args) =>
            {
                Character revivedCharacter = null;
                if (args.Length == 0)
                {
                    revivedCharacter = Character.Controlled;
                }
                else
                {
                    revivedCharacter = FindMatchingCharacter(args);
                }

                if (revivedCharacter == null) return;

                revivedCharacter.Revive(true);
                if (GameMain.Server != null)
                {
                    foreach (Client c in GameMain.Server.ConnectedClients)
                    {
                        if (c.Character != revivedCharacter) continue;

                        //clients stop controlling the character when it dies, force control back
                        GameMain.Server.SetClientCharacter(c, revivedCharacter);
                        break;
                    }
                }
            }));

            commands.Add(new Command("freeze", CommandType.GamePower, "freeze [character name]: Freezes the controls of the specified client character", (string[] args) =>
            {
                Character frozenCharacter = null;
                if (args.Length == 0)
                {
                    frozenCharacter = Character.Controlled;
                }
                else
                {
                    frozenCharacter = FindMatchingCharacter(args);
                }

                if (frozenCharacter == null) return;

                if(GameMain.NilMod.FrozenCharacters.Find(c => c == frozenCharacter) != null)
                {
                    if (GameMain.Server.ConnectedClients.Find(c => c.Character == frozenCharacter) != null)
                    {
                        var chatMsg = ChatMessage.Create(
                        "Server Message",
                        ("You have been unfrozen by the server\n\nYou may now move again and perform actions."),
                        (ChatMessageType)ChatMessageType.MessageBox,
                        null);

                        GameMain.Server.SendChatMessage(chatMsg, GameMain.Server.ConnectedClients.Find(c => c.Character == frozenCharacter));
                    }
                    GameMain.NilMod.FrozenCharacters.Remove(frozenCharacter);
                }
                else
                {
                    GameMain.NilMod.FrozenCharacters.Add(frozenCharacter);

                    if (GameMain.Server.ConnectedClients.Find(c => c.Character == frozenCharacter) != null)
                    {
                        var chatMsg = ChatMessage.Create(
                        "Server Message",
                        ("You have been frozen by the server\n\nYou may still talk if able, but no longer perform any actions or movements."),
                        (ChatMessageType)ChatMessageType.MessageBox,
                        null);

                        GameMain.Server.SendChatMessage(chatMsg, GameMain.Server.ConnectedClients.Find(c => c.Character == frozenCharacter));
                    }
                }

                //if (frozenCharacter != null) frozenCharacter.AnimController.Frozen = !frozenCharacter.AnimController.Frozen;

            }));

            commands.Add(new Command("freecamera|freecam", CommandType.Render, "freecam: Detach the camera from the controlled character.", (string[] args) =>
            {
                Character.Controlled = null;
                GameMain.GameScreen.Cam.TargetPos = Vector2.Zero;
            }));

            commands.Add(new Command("water|editwater", CommandType.GamePower, "water/editwater: Toggle water editing. Allows adding water into rooms by holding the left mouse button and removing it by holding the right mouse button.", (string[] args) =>
            {
                if (GameMain.Client == null)
                {
                    Hull.EditWater = !Hull.EditWater;
#if CLIENT
                    if (GameMain.Server != null)
                    {
                        if (Hull.EditWater)
                        {
                            GameMain.Server.WaterButton.Text = "Water Off";
                            GameMain.Server.WaterButton.ToolTip = "Turns off water control.";
                            GameMain.Server.FiresButton.Text = "Fire On";
                            GameMain.Server.FiresButton.ToolTip = "Turns on fire control, Left click to add fires.";
                            Hull.EditFire = false;
                        }
                        else
                        {
                            GameMain.Server.WaterButton.Text = "Water On";
                            GameMain.Server.WaterButton.ToolTip = "Turns on water control, Left click to add water, Right click to remove.";
                        }
                    }
#endif
                    NewMessage(Hull.EditWater ? "Water editing on" : "Water editing off", Color.White);
                }
            }));

            commands.Add(new Command("fire|editfire", CommandType.GamePower, "fire/editfire: Allows putting up fires by left clicking.", (string[] args) =>
            {
                if (GameMain.Client == null)
                {
                    Hull.EditFire = !Hull.EditFire;
#if CLIENT
                    if (GameMain.Server != null)
                    {
                        if (Hull.EditFire)
                        {
                            GameMain.Server.FiresButton.Text = "Fire Off";
                            GameMain.Server.FiresButton.ToolTip = "Turns off fire control.";
                            GameMain.Server.WaterButton.Text = "Water On";
                            GameMain.Server.WaterButton.ToolTip = "Turns on water control, Left click to add water, Right click to remove.";
                            Hull.EditWater = false;
                        }
                        else
                        {
                            GameMain.Server.FiresButton.Text = "Fire On";
                            GameMain.Server.FiresButton.ToolTip = "Turns on fire control, Left click to add fires.";
                        }
                    }
#endif
                    NewMessage(Hull.EditFire ? "Fire spawning on" : "Fire spawning off", Color.White);
                }
            }));

            commands.Add(new Command("explosion", CommandType.GamePower, "explosion [range] [force] [damage] [structuredamage]: Creates an explosion at the position of the cursor.", (string[] args) =>
            {
                Vector2 explosionPos = GameMain.GameScreen.Cam.ScreenToWorld(PlayerInput.MousePosition);
                float range = 500, force = 10, damage = 50, structureDamage = 10;
                if (args.Length > 0) float.TryParse(args[0], out range);
                if (args.Length > 1) float.TryParse(args[1], out force);
                if (args.Length > 2) float.TryParse(args[2], out damage);
                if (args.Length > 3) float.TryParse(args[3], out structureDamage);
                new Explosion(range, force, damage, structureDamage).Explode(explosionPos);
            }));

            commands.Add(new Command("fixitems", CommandType.GamePower, "fixitems: Repairs all items and restores them to full condition.", (string[] args) =>
            {
                foreach (Item it in Item.ItemList)
                {
                    it.Condition = it.Prefab.Health;
                }
            }));

            commands.Add(new Command("fixhulls|fixwalls", CommandType.GamePower, "fixwalls/fixhulls: Fixes all walls.", (string[] args) =>
            {
                foreach (Structure w in Structure.WallList)
                {
                    for (int i = 0; i < w.SectionCount; i++)
                    {
                        w.AddDamage(i, -100000.0f);
                    }
                }
            }));

            commands.Add(new Command("power", CommandType.GamePower, "power [temperature]: Immediately sets the temperature of the nuclear reactor to the specified value.", (string[] args) =>
            {
                Item reactorItem = Item.ItemList.Find(i => i.GetComponent<Reactor>() != null);
                if (reactorItem == null) return;

                float power = 5000.0f;
                if (args.Length > 0) float.TryParse(args[0], out power);

                var reactor = reactorItem.GetComponent<Reactor>();
                reactor.ShutDownTemp = power == 0 ? 0 : 7000.0f;
                reactor.AutoTemp = true;
                reactor.Temperature = power;

                if (GameMain.Server != null)
                {
                    reactorItem.CreateServerEvent(reactor);
                }
            }));

            commands.Add(new Command("oxygen|air", CommandType.GamePower, "oxygen/air: Replenishes the oxygen levels in every room to 100%.", (string[] args) =>
            {
                foreach (Hull hull in Hull.hullList)
                {
                    hull.OxygenPercentage = 100.0f;
                }
            }));

            commands.Add(new Command("kill", "kill [character]: Immediately kills the specified character.", (string[] args) =>
            {
                Character killedCharacter = null;
                if (args.Length == 0)
                {
                    killedCharacter = Character.Controlled;
                }
                else
                {
                    killedCharacter = FindMatchingCharacter(args);
                }

                if (killedCharacter != null)
                {
                    //Use high damage values due to health multipliers
                    killedCharacter.AddDamage(CauseOfDeath.Damage, 1000000.0f, null);
                    //If still not dead make extra sure they are due to anti death code.
                    if(!killedCharacter.IsDead) killedCharacter.Kill(CauseOfDeath.Damage, true);
                }
            }));

            commands.Add(new Command("killmonsters", CommandType.GamePower, "killmonsters: Immediately kills all AI-controlled enemies in the level.", (string[] args) =>
            {
                foreach (Character c in Character.CharacterList)
                {
                    if (!(c.AIController is EnemyAIController)) continue;
                    //Use high damage values due to health multipliers
                    c.AddDamage(CauseOfDeath.Damage, 1000000.0f, null);
                    //If still not dead make extra sure they are due to anti death code.
                    if (!c.IsDead) c.Kill(CauseOfDeath.Damage, true);
                }
            }));

            commands.Add(new Command("netstats", CommandType.Network, "netstats: Toggles the visibility of the network statistics UI.", (string[] args) =>
            {
                if (GameMain.Server == null) return;
#if CLIENT
                GameMain.Server.ShowLagDiagnostics = false;
                GameMain.Server.ShowNetStats = !GameMain.Server.ShowNetStats;
                if (GameMain.Server.ShowNetStats)
                {
                    GameMain.Server.ShowNetStatsButton.Text = "NetStats Off";
                    GameMain.Server.ShowNetStatsButton.ToolTip = "Turns off the netstats screen which shows the latencies and IP Addresses of connections.";
                }
                else
                {
                    GameMain.Server.ShowNetStatsButton.Text = "NetStats On";
                    GameMain.Server.ShowNetStatsButton.ToolTip = "Turns on the netstats screen which shows the latencies and IP Addresses of connections.";
                }
                GameMain.Server.ShowLagDiagnosticsButton.Text = "Lag Profiler On";
                GameMain.Server.ShowLagDiagnosticsButton.ToolTip = "Turns on the lag profiling information.";
#endif
            }));

            commands.Add(new Command("setclientcharacter", CommandType.Network, "setclientcharacter [client name] ; [character name]: Gives the client control of the specified character.", (string[] args) =>
            {
                if (GameMain.Server == null) return;

                int separatorIndex = Array.IndexOf(args, ";");

                if (separatorIndex == -1 || args.Length < 3)
                {
                    ThrowError("Invalid parameters. The command should be formatted as \"setclientcharacter [client] ; [character]\"");
                    return;
                }

                string[] argsLeft = args.Take(separatorIndex).ToArray();
                string[] argsRight = args.Skip(separatorIndex + 1).ToArray();

                string clientName = String.Join(" ", argsLeft);

                var client = GameMain.Server.ConnectedClients.Find(c => c.Name == clientName);
                if (client == null)
                {
                    ThrowError("Client \"" + clientName + "\" not found.");
                }

                var character = FindMatchingCharacter(argsRight, false);
                GameMain.Server.SetClientCharacter(client, character);
            }));

            commands.Add(new Command("campaigninfo|campaignstatus", CommandType.Generic, "campaigninfo: Display information about the state of the currently active campaign.", (string[] args) =>
            {
                var campaign = GameMain.GameSession?.GameMode as CampaignMode;
                if (campaign == null)
                {
                    ThrowError("No campaign active!");
                    return;
                }

                campaign.LogState();
            }));

            commands.Add(new Command("campaigndestination|setcampaigndestination", CommandType.Generic, "campaigndestination [index]: Set the location to head towards in the currently active campaign.", (string[] args) =>
            {
                var campaign = GameMain.GameSession?.GameMode as CampaignMode;
                if (campaign == null)
                {
                    ThrowError("No campaign active!");
                    return;
                }

                if (args.Length == 0)
                {
                    int i = 0;
                    foreach (LocationConnection connection in campaign.Map.CurrentLocation.Connections)
                    {
                        NewMessage("     " + i + ". " + connection.OtherLocation(campaign.Map.CurrentLocation).Name, Color.White);
                        i++;
                    }
                    ShowQuestionPrompt("Select a destination (0 - " + (campaign.Map.CurrentLocation.Connections.Count - 1) + "):", (string selectedDestination) =>
                    {
                        int destinationIndex = -1;
                        if (!int.TryParse(selectedDestination, out destinationIndex)) return;
                        if (destinationIndex < 0 || destinationIndex >= campaign.Map.CurrentLocation.Connections.Count)
                        {
                            NewMessage("Index out of bounds!", Color.Red);
                            return;
                        }
                        Location location = campaign.Map.CurrentLocation.Connections[destinationIndex].OtherLocation(campaign.Map.CurrentLocation);
                        campaign.Map.SelectLocation(location);
                        NewMessage(location.Name+" selected.", Color.White);                        
                    });
                }
                else
                {
                    int destinationIndex = -1;
                    if (!int.TryParse(args[0], out destinationIndex)) return;
                    if (destinationIndex < 0 || destinationIndex >= campaign.Map.CurrentLocation.Connections.Count)
                    {
                        NewMessage("Index out of bounds!", Color.Red);
                        return;
                    }
                    Location location = campaign.Map.CurrentLocation.Connections[destinationIndex].OtherLocation(campaign.Map.CurrentLocation);
                    campaign.Map.SelectLocation(location);
                    NewMessage(location.Name + " selected.", Color.White);                    
                }
            }));

            commands.Add(new Command("spamevents", CommandType.DebugHide, "A debug command that immediately creates entity events for all items, characters and structures.", (string[] args) =>
            {
                foreach (Item item in Item.ItemList)
                {
                    for (int i = 0; i < item.components.Count; i++)
                    {
                        if (item.components[i] is IServerSerializable)
                        {
                            GameMain.Server.CreateEntityEvent(item, new object[] { NetEntityEvent.Type.ComponentState, i });
                        }
                        var itemContainer = item.GetComponent<ItemContainer>();
                        if (itemContainer != null)
                        {
                            GameMain.Server.CreateEntityEvent(item, new object[] { NetEntityEvent.Type.InventoryState });
                        }

                        GameMain.Server.CreateEntityEvent(item, new object[] { NetEntityEvent.Type.Status });
                    }
                    item.NeedsPositionUpdate = true;
                }

                foreach (Character c in Character.CharacterList)
                {
                    GameMain.Server.CreateEntityEvent(c, new object[] { NetEntityEvent.Type.Status });
                }

                foreach (Structure wall in Structure.WallList)
                {
                    GameMain.Server.CreateEntityEvent(wall);
                }
            }));

            commands.Add(new Command("messagebox", CommandType.Network, "messagebox [text here]: Sends a messagebox to all connected clients displaying the text.", (string[] args) =>
            {
                if (GameMain.Server != null)
                {
                    var chatMsg = ChatMessage.Create(
                    "Server Message",
                    (string.Join(" ", args)),
                    (ChatMessageType)ChatMessageType.MessageBox,
                    null);

                    foreach (Client c in GameMain.Server.ConnectedClients)
                    {
                        GameMain.Server.SendChatMessage(chatMsg, c);
                    }
#if CLIENT
                    new GUIMessageBox("Server Broadcast", chatMsg.Text);
#endif
                }
#if CLIENT
                else
                {
                    new GUIMessageBox("", string.Join(" ", args));
                }
#endif
            }));

            //NilMod Commands
            AddNilModCommands();

            InitProjectSpecific();

            commands.Sort((c1, c2) => c1.names[0].CompareTo(c2.names[0]));
        }

        private static string[] SplitCommand(string command)
        {
            command = command.Trim();

            List<string> commands = new List<string>();
            int escape = 0;
            bool inQuotes = false;
            string piece = "";

            for (int i = 0; i < command.Length; i++)
            {
                if (command[i] == '\\')
                {
                    if (escape == 0) escape = 2;
                    else piece += '\\';
                }
                else if (command[i] == '"')
                {
                    if (escape == 0) inQuotes = !inQuotes;
                    else piece += '"';
                }
                else if (command[i] == ' ' && !inQuotes)
                {
                    if (!string.IsNullOrWhiteSpace(piece)) commands.Add(piece);
                    piece = "";
                }
                else if (escape == 0) piece += command[i];

                if (escape > 0) escape--;
            }

            if (!string.IsNullOrWhiteSpace(piece)) commands.Add(piece); //add final piece

            return commands.ToArray();
        }

        public static string AutoComplete(string command)
        {
            if (string.IsNullOrWhiteSpace(currentAutoCompletedCommand))
            {
                currentAutoCompletedCommand = command;
            }

            List<string> matchingCommands = new List<string>();
            foreach (Command c in commands)
            {
                foreach (string name in c.names)
                {
                    if (currentAutoCompletedCommand.Length > name.Length) continue;
                    if (currentAutoCompletedCommand == name.Substring(0, currentAutoCompletedCommand.Length))
                    {
                        matchingCommands.Add(name);
                    }
                }
            }

            if (matchingCommands.Count == 0) return command;

            currentAutoCompletedIndex = currentAutoCompletedIndex % matchingCommands.Count;
            return matchingCommands[currentAutoCompletedIndex++];
        }

        public static void ResetAutoComplete()
        {
            currentAutoCompletedCommand = "";
            currentAutoCompletedIndex = 0;
        }

        public static string SelectMessage(int direction)
        {
            if (Messages.Count == 0) return "";

            direction = MathHelper.Clamp(direction, -1, 1);

            selectedIndex += direction;
            if (selectedIndex < 0) selectedIndex = Messages.Count - 1;
            selectedIndex = selectedIndex % Messages.Count;

            if(GameMain.NilMod.DebugConsoleTimeStamp)
            {
                return Messages[selectedIndex].Text.Substring(22);
            }
            else
            {
                return Messages[selectedIndex].Text;
            }
        }

        public static void ExecuteCommand(string command, GameMain game)
        {
            if (activeQuestionCallback != null)
            {
#if CLIENT
                activeQuestionText = null;
#endif
                NewMessage(command, Color.White);
                //reset the variable before invoking the delegate because the method may need to activate another question
                var temp = activeQuestionCallback;
                activeQuestionCallback = null;
                temp(command);
                return;
            }

            if (string.IsNullOrWhiteSpace(command)) return;

            string[] splitCommand = SplitCommand(command);

            if (!splitCommand[0].ToLowerInvariant().Equals("admin"))
            {
                NewMessage(command, Color.White);
            }

#if !DEBUG && CLIENT
            if (GameMain.Client != null && !IsCommandPermitted(splitCommand[0].ToLowerInvariant(), GameMain.Client))
            {
                ThrowError("You're not permitted to use the command \"" + splitCommand[0].ToLowerInvariant() + "\"!");
                return;
            }
#endif

            bool commandFound = false;
            foreach (Command c in commands)
            {
                if (c.names.Contains(splitCommand[0].ToLowerInvariant()))
                {
                    c.Execute(splitCommand.Skip(1).ToArray());
                    commandFound = true;
                    break;
                }
            }

            if (!commandFound)
            {
                ThrowError("Command \"" + splitCommand[0] + "\" not found.");
            }
        }

        private static Character FindMatchingCharacter(string[] args, bool ignoreRemotePlayers = false)
        {
            if (args.Length == 0) return null;

            int characterIndex;
            string characterName;
            if (int.TryParse(args.Last(), out characterIndex) && args.Length > 1)
            {
                characterName = string.Join(" ", args.Take(args.Length - 1)).ToLowerInvariant();
            }
            else
            {
                characterName = string.Join(" ", args).ToLowerInvariant();
                characterIndex = -1;
            }

            var matchingCharacters = Character.CharacterList.FindAll(c => (!ignoreRemotePlayers || !c.IsRemotePlayer) && c.Name.ToLowerInvariant() == characterName);

            if (!matchingCharacters.Any())
            {
                NewMessage("Character \"" + characterName + "\" not found", Color.Red);
                return null;
            }

            if (characterIndex == -1)
            {
                if (matchingCharacters.Count > 1)
                {
                    NewMessage(
                        "Found multiple matching characters. " +
                        "Use \"[charactername] [0-" + (matchingCharacters.Count - 1) + "]\" to choose a specific character.",
                        Color.LightGray);
                }
                return matchingCharacters[0];
            }
            else if (characterIndex < 0 || characterIndex >= matchingCharacters.Count)
            {
                ThrowError("Character index out of range. Select an index between 0 and " + (matchingCharacters.Count - 1));
            }
            else
            {
                return matchingCharacters[characterIndex];
            }

            return null;
        }

        public static void NewMessage(string msg, Color color)
        {
            if (string.IsNullOrEmpty((msg))) return;

#if SERVER
            if (GameMain.NilMod.DebugConsoleTimeStamp)
            {
                Messages.Add(new ColoredText("[" + DateTime.Now.ToString() + "] " + msg, color));
            }
            else
            {
                Messages.Add(new ColoredText(msg, color));
            }

            //TODO: REMOVE
            Console.ForegroundColor = XnaToConsoleColor.Convert(color);
            
            if (GameMain.NilMod.DebugConsoleTimeStamp)
                {
                    Console.WriteLine("[" + DateTime.Now.ToString() + "] " + msg);
                }
                else
                {
                    Console.WriteLine(msg);
                }
            Console.ForegroundColor = ConsoleColor.White;

            if (Messages.Count > MaxMessages)
            {
                Messages.RemoveRange(0, Messages.Count - MaxMessages);
            }

#elif CLIENT
            lock (queuedMessages)
            {
                if (GameMain.NilMod.DebugConsoleTimeStamp)
                {
                    queuedMessages.Enqueue(new ColoredText("[" + DateTime.Now.ToString() + "] " + msg, color));
                }
                else
                {
                    queuedMessages.Enqueue(new ColoredText(msg, color));
                }
            }
#endif
        }

        public static void ShowQuestionPrompt(string question, QuestionCallback onAnswered)
        {
            NewMessage("   >>" + question, Color.Cyan);
            activeQuestionCallback += onAnswered;
#if CLIENT
            if (queuedMessages != null && queuedMessages.Count > 0)
            {
                DequeueMessages();
            }
                
            if (listBox != null && listBox.children.Count > 0)
            {
                activeQuestionText = listBox.children[listBox.children.Count - 1];
            }
#endif
        }

        private static bool TryParseTimeSpan(string s, out TimeSpan timeSpan)
        {
            timeSpan = new TimeSpan();
            if (string.IsNullOrWhiteSpace(s)) return false;

            string currNum = "";
            foreach (char c in s)
            {
                if (char.IsDigit(c))
                {
                    currNum += c;
                }
                else if (char.IsWhiteSpace(c))
                {
                    continue;
                }
                else
                {
                    int parsedNum = 0;
                    if (!int.TryParse(currNum, out parsedNum))
                    {
                        return false;
                    }

                    switch (c)
                    {
                        case 'd':
                            timeSpan += new TimeSpan(parsedNum, 0, 0, 0, 0);
                            break;
                        case 'h':
                            timeSpan += new TimeSpan(0, parsedNum, 0, 0, 0);
                            break;
                        case 'm':
                            timeSpan += new TimeSpan(0, 0, parsedNum, 0, 0);
                            break;
                        case 's':
                            timeSpan += new TimeSpan(0, 0, 0, parsedNum, 0);
                            break;
                        default:
                            return false;
                    }

                    currNum = "";
                }
            }

            return true;
        }


        public static void Log(string message)
        {
            if (GameSettings.VerboseLogging) NewMessage(message, Color.Gray);
        }

        public static void ThrowError(string error, Exception e = null)
        {
            if (e != null)
            {
                error += " {" + e.Message + "}\n" + e.StackTrace;
            }
            System.Diagnostics.Debug.WriteLine(error);
            NewMessage(error, Color.Red);
#if CLIENT
            isOpen = true;
#endif
        }

        //NilMod Custom Commands
        public static void AddNilModCommands()
        {
            commands.Add(new Command("rechargepower", CommandType.GamePower, "rechargepower [SUBID]: Recharges every power container on a submarine.", (string[] args) =>
            {
                int subtorecharge = -1;

                if (args.Length < 1)
                {
                    if (Submarine.MainSubs[0] != null)
                    {
                        subtorecharge = 0;
                    }
                    else
                    {
                        NewMessage("Cannot recharge submarine - There are no submarines loaded yet.", Color.Red);
                    }
                }
                else
                {
                    if (args[0].All(Char.IsDigit))
                    {
                        if (Convert.ToInt16(args[0]) <= Submarine.MainSubs.Count() - 1)
                        {
                            subtorecharge = Convert.ToInt16(args[0]);
                        }
                        else
                        {
                            NewMessage("MainSub ID Range is from 0 to " + (Submarine.MainSubs.Count() - 1), Color.Red);
                        }
                    }
                    else
                    {
                        NewMessage("Command only accepts numerics starting from 0", Color.Red);
                    }
                }
                //Not Null? Lets try it! XD
                if (GameMain.Server != null)
                {
                    if (Submarine.MainSubs[subtorecharge] != null)
                    {
                        GameMain.Server.GrantPower(subtorecharge);
                    }
                    else
                    {
                        NewMessage("Cannot recharge submarine - Submarine ID: " + subtorecharge + " Is not loaded in the game (If not multiple submarines use 0 or leave blank)", Color.Red);
                    }
                }
                else
                {
                    NewMessage("Cannot recharge submarine - The Server is not running.", Color.Red);
                }
            }));

            commands.Add(new Command("forceshuttle", CommandType.GamePower, "forceshuttle: Recalls and then sends out the respawn shuttle.", (string[] args) =>
            {
                if (GameMain.Server != null)
                {
                    if (GameMain.Server.respawnManager != null)
                    {
                        GameMain.Server.respawnManager.ForceShuttle();
                    }
                    else
                    {
                        NewMessage("The respawn manager is currently not loaded - No shuttle exists to force out", Color.Red);
                    }
                }
                else
                {
                    NewMessage("The respawn manager is currently not loaded - The Server is not running.", Color.Red);
                }
            }));

            commands.Add(new Command("recallshuttle", CommandType.GamePower, "recallshuttle: Recalls the respawn shuttle immediately.", (string[] args) =>
            {
                if (GameMain.Server != null)
                {
                    if (GameMain.Server.respawnManager != null)
                    {
                        GameMain.Server.respawnManager.RecallShuttle();
                    }
                    else
                    {
                        NewMessage("The respawn manager is currently not loaded - No shuttle exists to recall", Color.Red);
                    }
                }
                else
                {
                    NewMessage("The respawn manager is currently not loaded - The Server is not running.", Color.Red);
                }
            }));

            commands.Add(new Command("setrespawns", CommandType.DebugHide, "setrespawns [new Player Respawn Count]: Sets the number of characters left that can respawn shuttle will dispatch this round.", (string[] args) =>
            {
                //Code Here
            }));

            commands.Add(new Command("getrespawns", CommandType.DebugHide, "getrespawns: Gets the number of characters left that can respawn via a shuttle.", (string[] args) =>
            {
                //Code Here
            }));
#if CLIENT
            commands.Add(new Command("movemainsub|movesub|teleportsub|teleportmainsub", CommandType.GamePower, "movemainsub|movesub|teleportsub|teleportmainsub [SUBID]: Teleports submarine to cursor then sets it to maintain position.", (string[] args) =>
            {
                int subtotp = -1;

                if (args.Length < 1)
                {
                    if (Submarine.MainSubs[0] != null)
                    {
                        subtotp = 0;
                    }
                    else
                    {
                        NewMessage("Cannot teleport submarine - There are no submarines loaded yet.", Color.Red);
                    }
                }
                else
                {
                    if (args[0].All(Char.IsDigit))
                    {
                        if (Convert.ToInt16(args[0]) <= Submarine.MainSubs.Count() - 1)
                        {
                            subtotp = Convert.ToInt16(args[0]);
                        }
                        else
                        {
                            NewMessage("MainSub ID Range is from 0 to " + (Submarine.MainSubs.Count() - 1), Color.Red);
                        }
                    }
                    else
                    {
                        NewMessage("Command only accepts numerics starting from 0", Color.Red);
                    }
                }
                //Not Null? Lets try it! XD
                if (GameMain.Server != null)
                {
                    if (subtotp >= 0)
                    {
                        if (Submarine.MainSubs[subtotp] != null)
                        {
                            var cam = GameMain.GameScreen.Cam;
                            GameMain.Server.MoveSub(subtotp, cam.ScreenToWorld(PlayerInput.MousePosition));
                        }
                        else
                        {
                            NewMessage("Cannot teleport submarine - Submarine ID: " + subtotp + " Is not loaded in the game (If not multiple submarines use 0 or leave blank)", Color.Red);
                        }
                    }
                }
                else
                {
                    NewMessage("Cannot teleport submarine - The Server is not running.", Color.Red);
                }
            }));

            commands.Add(new Command("lagprofiler|showlagdiagnostics|togglelagdiagnostics", CommandType.Generic, "lagprofiler: Toggles the visibility of the CPUTime statistics UI.", (string[] args) =>
            {
                if (GameMain.Server == null) return;
                GameMain.Server.ShowNetStats = false;
                GameMain.Server.ShowLagDiagnostics = !GameMain.Server.ShowLagDiagnostics;
                if (GameMain.Server.ShowLagDiagnostics)
                {
                    GameMain.Server.ShowLagDiagnosticsButton.Text = "Lag Profiler Off";
                    GameMain.Server.ShowLagDiagnosticsButton.ToolTip = "Turns off the lag profiling information.";
                }
                else
                {
                    GameMain.Server.ShowLagDiagnosticsButton.Text = "Lag Profiler On";
                    GameMain.Server.ShowLagDiagnosticsButton.ToolTip = "Turns on the lag profiling information.";
                }
                GameMain.Server.ShowNetStatsButton.Text = "NetStats On";
                GameMain.Server.ShowNetStatsButton.ToolTip = "Turns on the netstats screen which shows the latencies and IP Addresses of connections.";
            }));
#endif
            commands.Add(new Command("nilmodreload", CommandType.Generic, "nilmodreload: Reloads NilMod Settings during runtime, good for tweaking mid-round!", (string[] args) =>
            {
                GameMain.NilMod.Load();
            }));

            commands.Add(new Command("listcreatures", CommandType.Character, "listcreatures: A command that displays all living none-player controlled creatures on the map, dead or alive.", (string[] args) =>
            {
                Dictionary<string, int> creaturecount = new Dictionary<string, int>();
                foreach (Character c in Character.CharacterList)
                {
                    //Only count for this one ENEMY AIs
                    //if (!(c.AIController is EnemyAIController)) continue;

                    //Above code didn't seem so good, lets simply not check Human AI's and remote players instead.
                    //if (!c.IsRemotePlayer && !(c.AIController is HumanAIController))
                    if (!c.IsRemotePlayer && !(c.AIController is HumanAIController))
                    {
                        if (creaturecount.ContainsKey(c.Name.ToLowerInvariant()))
                        {
                            creaturecount[c.Name.ToLowerInvariant()] += 1;
                        }
                        else
                        {
                            creaturecount.Add(c.Name.ToLowerInvariant(), 1);
                        }
                    }
                }
                if (creaturecount.Count() != 0)
                {
                    foreach (KeyValuePair<string, int> countof in creaturecount)
                    {
                        NewMessage("AIEntity: \"" + countof.Key.ToString() + "\" Count: " + countof.Value.ToString(), Color.White);
                    }
                }
                else
                {
                    NewMessage("No creatures could be found (Has the round started yet?)", Color.Red);
                }
            }));

            commands.Add(new Command("listplayers", CommandType.Character, "listplayers: Used to get the count of players that exist.", (string[] args) =>
            {
                Dictionary<string, int> playercount = new Dictionary<string, int>();
                foreach (Character c in Character.CharacterList)
                {
                    //Only count for this one PLAYERS
                    if (c.IsRemotePlayer)
                    {
                        if (playercount.ContainsKey(c.Name.ToLowerInvariant()))
                        {
                            playercount[c.Name.ToLowerInvariant()] += 1;
                        }
                        else
                        {
                            playercount.Add(c.Name.ToLowerInvariant(), 1);
                        }
                    }
                }

                foreach (KeyValuePair<string, int> countof in playercount)
                {
                    //var playerlistchar = FindMatchingCharacter(countof.Key.ToString() + countof.Value.ToString(),false);

                    NewMessage("Player: \"" + countof.Key.ToString() + "\" Count: " + countof.Value.ToString(), Color.White);

                }
            }));

            commands.Add(new Command("getinventory", CommandType.DebugHide, "getinventory [Player Name]: Gets the Items in a players inventory as a list.", (string[] args) =>
            {
                //Code
            }));

            commands.Add(new Command("finditem", CommandType.Spawning, "finditem [Partial Item Name]: Searches all possible spawnable items based off what you type, leave blank to list everything.", (string[] args) =>
            {
                List<string> FoundItems = new List<string>();
                string SearchItemName = null;
                if (args.Length < 1)
                {
                    SearchItemName = "";
                }
                else
                {
                    SearchItemName = string.Join(" ", args.Take(args.Length)).ToLowerInvariant();
                }

                //Find all the unique items and populate the list
                foreach (MapEntityPrefab searchitem in MapEntityPrefab.List)
                {
                    if (searchitem.Name.ToLowerInvariant().Contains(SearchItemName.ToLowerInvariant()) | searchitem.Name.ToLowerInvariant() == SearchItemName.ToLowerInvariant())
                    {
                        if (searchitem is ItemPrefab) FoundItems.Add(searchitem.Name);
                    }
                }
                //Sort the list
                FoundItems.Sort();
                //Now Display them in alphabetical order
                foreach (string searchitemtext in FoundItems)
                {
                    DebugConsole.NewMessage("spawnitem name: " + searchitemtext, Color.White);
                }
            }));

            commands.Add(new Command("findcreature", CommandType.DebugHide, "finditem: Description", (string[] args) =>
            {
                //Code
            }));

            commands.Add(new Command("debugarmor|debugarmour", CommandType.Debug, "debugarmor|debugarmour [Armour Value]: Shows a series of damage calculations for the armour value using nilmod/Vanilla armour calculation!", (string[] args) =>
            {
                float armouramount;

                if (args.Length < 1)
                {
                    armouramount = 0f;
                    GameMain.NilMod.TestArmour(armouramount);
                }
                else
                {
                    if (args[0].All(Char.IsDigit))
                    {
                        if (Convert.ToSingle(args[0]) >= 0f)
                        {
                            armouramount = Convert.ToSingle(args[0]);
                            GameMain.NilMod.TestArmour(armouramount);
                        }
                        else
                        {
                            NewMessage("Command requires positive or 0 armour values.", Color.Red);
                        }
                    }
                    else
                    {
                        NewMessage("Command only accepts decimal numerics.", Color.Red);
                    }
                }
            }));

            commands.Add(new Command("blankcommand", CommandType.DebugHide, "blankcommand: Does Nothing at all", (string[] args) =>
            {
                //Code
            }));

            commands.Add(new Command("listentityids", CommandType.Debug, "listentityids: Lists the IDs of all entities", (string[] args) =>
            {
                List<Entity> entitylist = Entity.GetEntityList();

                for (int i = 0; i < entitylist.Count() - 1; i++)
                {
                    if (entitylist[i] != null)
                    {
                        if (entitylist[i] is Character)
                        {
                            DebugConsole.NewMessage("ID: " + entitylist[i].ID + " = " + entitylist[i].ToString(), Color.Aqua);
                        }
                    }
                }
            }));

            commands.Add(new Command("togglecrush|toggleabyss", CommandType.GamePower, "togglecrush: Toggles the games abyss damage for all submarines.", (string[] args) =>
            {
                GameMain.NilMod.DisableCrushDamage = !GameMain.NilMod.DisableCrushDamage;
#if CLIENT
                if (GameMain.Server != null)
                {
                    if (GameMain.NilMod.DisableCrushDamage)
                    {
                        GameMain.Server.ToggleCrushButton.Text = "Depth Crush On";
                        GameMain.Server.ToggleCrushButton.ToolTip = "Turns on Abyss Crushing damage to submarines.";
                    }
                    else
                    {
                        GameMain.Server.ToggleCrushButton.Text = "Depth Crush Off";
                        GameMain.Server.ToggleCrushButton.ToolTip = "Turns off Abyss Crushing damage to submarines.";
                    }
                }
#endif
                NewMessage(GameMain.NilMod.DisableCrushDamage ? "Abyss crush damage off" : "Abyss crush damage on", Color.White);
            }));
        }
    }
}
=======
                ShowQuestionPrompt("Reason for banning \"" + client.name + "\"?", (reason) =>
                {
                    ShowQuestionPrompt("Enter the duration of the ban (leave empty to ban permanently, or use the format \"[days] d [hours] h\")", (duration) =>
                    {
                        TimeSpan? banDuration = null;
                        if (!string.IsNullOrWhiteSpace(duration))
                        {
                            TimeSpan parsedBanDuration;
                            if (!TryParseTimeSpan(duration, out parsedBanDuration))
                            {
                                ThrowError("\"" + duration + "\" is not a valid ban duration. Use the format \"[days] d [hours] h\", \"[days] d\" or \"[hours] h\".");
                                return;
                            }
                            banDuration = parsedBanDuration;
                        }

                        GameMain.Server.BanPlayer(client.name, reason, false, banDuration);
                    });
                });
            }));


            commands.Add(new Command("banip", CommandType.Network, "banip [ip]: Ban the IP address from the server.", (string[] args) =>
            {
                if (GameMain.Server == null || args.Length == 0) return;

            ShowQuestionPrompt("Enter the name to give the ip \"" + commands[1] + "\"?", (name) =>
            {
                ShowQuestionPrompt("Reason for banning the ip \"" + commands[1] + "\"?", (reason) =>
                {
                    ShowQuestionPrompt("Enter the duration of the ban (leave empty to ban permanently, or use the format \"[days] d [hours] h\")", (duration) =>
                    {
                        TimeSpan? banDuration = null;
                        if (!string.IsNullOrWhiteSpace(duration))
                        {
                            TimeSpan parsedBanDuration;
                            if (!TryParseTimeSpan(duration, out parsedBanDuration))
                            {
                                ThrowError("\"" + duration + "\" is not a valid ban duration. Use the format \"[days] d [hours] h\", \"[days] d\" or \"[hours] h\".");
                                return;
                            }
                            banDuration = parsedBanDuration;
                        }

                        if (name == null || name == "") name = "IP Banned";

                        var client = GameMain.Server.ConnectedClients.Find(c => c.Connection.RemoteEndPoint.Address.ToString() == args[0]);

                        if (client == null)
                        {
                            GameMain.Server.BanList.BanPlayer(name, args[0], reason, banDuration);
                        }
                        else
                        {
                            for(int i = GameMain.Server.ConnectedClients.Count - 1;i >= 0; i--)
                            {
                                if(GameMain.Server.ConnectedClients[i].Connection.RemoteEndPoint.Address.ToString() == args[0])
                                {
                                    GameMain.Server.KickBannedClient(client.Connection, reason);
                                }
                            }
                            GameMain.Server.BanList.BanPlayer(name, args[0], reason, banDuration);
                            //GameMain.Server.BanClient(client, reason,false, banDuration);
                        }
                    });
                });
            });

            }));

            commands.Add(new Command("teleportcharacter|teleport", CommandType.Character, "teleport [character name]: Teleport the specified character to the position of the cursor. If the name parameter is omitted, the controlled character will be teleported.", (string[] args) =>
            {
                Character tpCharacter = null;

                if (args.Length == 0)
                {
                    tpCharacter = Character.Controlled;
                }
                else
                {
                    tpCharacter = FindMatchingCharacter(args, false);
                }

                if (tpCharacter == null) return;

                var cam = GameMain.GameScreen.Cam;
                tpCharacter.AnimController.CurrentHull = null;
                tpCharacter.Submarine = null;
                tpCharacter.AnimController.SetPosition(ConvertUnits.ToSimUnits(cam.ScreenToWorld(PlayerInput.MousePosition)));
                tpCharacter.AnimController.FindHull(cam.ScreenToWorld(PlayerInput.MousePosition), true);
            }));

            commands.Add(new Command("godmode", CommandType.GamePower, "godmode: Toggle submarine godmode. Makes the main submarine invulnerable to damage.", (string[] args) =>
            {
                if (Submarine.MainSub == null) return;

                Submarine.MainSub.GodMode = !Submarine.MainSub.GodMode;
#if CLIENT
                if (GameMain.Server != null)
                {
                    if (Submarine.MainSub.GodMode)
                    {
                        GameMain.Server.ToggleGodmodeButton.Text = "GodMode Off";
                        GameMain.Server.ToggleGodmodeButton.ToolTip = "Turns off godmode which allows for submarine damage.";
                    }
                    else
                    {
                        GameMain.Server.ToggleGodmodeButton.Text = "GodMode On";
                        GameMain.Server.ToggleGodmodeButton.ToolTip = "Turns on godmode which stops submarine damage.";
                    }
                }
#endif
                NewMessage(Submarine.MainSub.GodMode ? "Godmode on" : "Godmode off", Color.White);
            }));

            commands.Add(new Command("lockx", CommandType.GamePower, "lockx: Lock horizontal movement of the main submarine.", (string[] args) =>
            {
                Submarine.LockX = !Submarine.LockX;
#if CLIENT
                if (GameMain.Server != null)
                {
                    if (Submarine.LockX)
                    {
                        GameMain.Server.LockSubXButton.Text = "Unlock Sub X";
                        GameMain.Server.LockSubXButton.ToolTip = "Allows again any submarine/shuttle to Move Left/Right.";
                    }
                    else
                    {
                        GameMain.Server.LockSubXButton.Text = "Lock Sub X";
                        GameMain.Server.LockSubXButton.ToolTip = "Prevents any submarine/shuttle from moving Left/Right.";
                    }
                }
#endif
            }));

            commands.Add(new Command("locky", CommandType.GamePower, "locky: Lock vertical movement of the main submarine.", (string[] args) =>
            {
                Submarine.LockY = !Submarine.LockY;
#if CLIENT
                if (GameMain.Server != null)
                {
                    if (Submarine.LockY)
                    {
                        GameMain.Server.LockSubYButton.Text = "Unlock Sub Y";
                        GameMain.Server.LockSubYButton.ToolTip = "Allows again any submarine/shuttle to move Up/Down.";
                    }
                    else
                    {
                        GameMain.Server.LockSubYButton.Text = "Lock Sub Y";
                        GameMain.Server.LockSubYButton.ToolTip = "Prevents any submarine/shuttle from moving Up/Down.";
                    }
                }
#endif
            }));

            commands.Add(new Command("dumpids", CommandType.Debug, "", (string[] args) =>
            {
                try
                {
                    int count = args.Length == 0 ? 10 : int.Parse(args[0]);
                    Entity.DumpIds(count);
                }
                catch (Exception e)
                {
                    ThrowError("Failed to dump ids", e);
                }
            }));

            commands.Add(new Command("heal", CommandType.Character, "heal [character name]: Restore the specified character to full health. If the name parameter is omitted, the controlled character will be healed.", (string[] args) =>
            {
                Character healedCharacter = null;
                if (args.Length == 0)
                {
                    healedCharacter = Character.Controlled;
                }
                else
                {
                    healedCharacter = FindMatchingCharacter(args);
                }

                if (healedCharacter != null)
                {
                    healedCharacter.Heal();
                }
            }));

            commands.Add(new Command("revive", CommandType.Character, "revive [character name]: Bring the specified character back from the dead. If the name parameter is omitted, the controlled character will be revived.", (string[] args) =>
            {
                Character revivedCharacter = null;
                if (args.Length == 0)
                {
                    revivedCharacter = Character.Controlled;
                }
                else
                {
                    revivedCharacter = FindMatchingCharacter(args);
                }

                if (revivedCharacter == null) return;

                revivedCharacter.Revive(true);
                if (GameMain.Server != null)
                {
                    foreach (Client c in GameMain.Server.ConnectedClients)
                    {
                        if (c.Character != revivedCharacter) continue;

                        //clients stop controlling the character when it dies, force control back
                        GameMain.Server.SetClientCharacter(c, revivedCharacter);
                        break;
                    }
                }
            }));

            commands.Add(new Command("freeze", CommandType.GamePower, "freeze [character name]: Freezes the controls of the specified client character", (string[] args) =>
            {
                Character frozenCharacter = null;
                if (args.Length == 0)
                {
                    frozenCharacter = Character.Controlled;
                }
                else
                {
                    frozenCharacter = FindMatchingCharacter(args);
                }

                if (frozenCharacter == null) return;

                if(GameMain.NilMod.FrozenCharacters.Find(c => c == frozenCharacter) != null)
                {
                    if (GameMain.Server.ConnectedClients.Find(c => c.Character == frozenCharacter) != null)
                    {
                        var chatMsg = ChatMessage.Create(
                        "Server Message",
                        ("You have been unfrozen by the server\n\nYou may now move again and perform actions."),
                        (ChatMessageType)ChatMessageType.MessageBox,
                        null);

                        GameMain.Server.SendChatMessage(chatMsg, GameMain.Server.ConnectedClients.Find(c => c.Character == frozenCharacter));
                    }
                    GameMain.NilMod.FrozenCharacters.Remove(frozenCharacter);
                }
                else
                {
                    GameMain.NilMod.FrozenCharacters.Add(frozenCharacter);

                    if (GameMain.Server.ConnectedClients.Find(c => c.Character == frozenCharacter) != null)
                    {
                        var chatMsg = ChatMessage.Create(
                        "Server Message",
                        ("You have been frozen by the server\n\nYou may still talk if able, but no longer perform any actions or movements."),
                        (ChatMessageType)ChatMessageType.MessageBox,
                        null);

                        GameMain.Server.SendChatMessage(chatMsg, GameMain.Server.ConnectedClients.Find(c => c.Character == frozenCharacter));
                    }
                }

                //if (frozenCharacter != null) frozenCharacter.AnimController.Frozen = !frozenCharacter.AnimController.Frozen;

            }));

            commands.Add(new Command("freecamera|freecam", CommandType.Render, "freecam: Detach the camera from the controlled character.", (string[] args) =>
            {
                Character.Controlled = null;
                GameMain.GameScreen.Cam.TargetPos = Vector2.Zero;
            }));

            commands.Add(new Command("water|editwater", CommandType.GamePower, "water/editwater: Toggle water editing. Allows adding water into rooms by holding the left mouse button and removing it by holding the right mouse button.", (string[] args) =>
            {
                if (GameMain.Client == null)
                {
                    Hull.EditWater = !Hull.EditWater;
#if CLIENT
                    if (GameMain.Server != null)
                    {
                        if (Hull.EditWater)
                        {
                            GameMain.Server.WaterButton.Text = "Water Off";
                            GameMain.Server.WaterButton.ToolTip = "Turns off water control.";
                            GameMain.Server.FiresButton.Text = "Fire On";
                            GameMain.Server.FiresButton.ToolTip = "Turns on fire control, Left click to add fires.";
                            Hull.EditFire = false;
                        }
                        else
                        {
                            GameMain.Server.WaterButton.Text = "Water On";
                            GameMain.Server.WaterButton.ToolTip = "Turns on water control, Left click to add water, Right click to remove.";
                        }
                    }
#endif
                    NewMessage(Hull.EditWater ? "Water editing on" : "Water editing off", Color.White);
                }
            }));

            commands.Add(new Command("fire|editfire", CommandType.GamePower, "fire/editfire: Allows putting up fires by left clicking.", (string[] args) =>
            {
                if (GameMain.Client == null)
                {
                    Hull.EditFire = !Hull.EditFire;
#if CLIENT
                    if (GameMain.Server != null)
                    {
                        if (Hull.EditFire)
                        {
                            GameMain.Server.FiresButton.Text = "Fire Off";
                            GameMain.Server.FiresButton.ToolTip = "Turns off fire control.";
                            GameMain.Server.WaterButton.Text = "Water On";
                            GameMain.Server.WaterButton.ToolTip = "Turns on water control, Left click to add water, Right click to remove.";
                            Hull.EditWater = false;
                        }
                        else
                        {
                            GameMain.Server.FiresButton.Text = "Fire On";
                            GameMain.Server.FiresButton.ToolTip = "Turns on fire control, Left click to add fires.";
                        }
                    }
#endif
                    NewMessage(Hull.EditFire ? "Fire spawning on" : "Fire spawning off", Color.White);
                }
            }));

            commands.Add(new Command("explosion", CommandType.GamePower, "explosion [range] [force] [damage] [structuredamage]: Creates an explosion at the position of the cursor.", (string[] args) =>
            {
                Vector2 explosionPos = GameMain.GameScreen.Cam.ScreenToWorld(PlayerInput.MousePosition);
                float range = 500, force = 10, damage = 50, structureDamage = 10;
                if (args.Length > 0) float.TryParse(args[0], out range);
                if (args.Length > 1) float.TryParse(args[1], out force);
                if (args.Length > 2) float.TryParse(args[2], out damage);
                if (args.Length > 3) float.TryParse(args[3], out structureDamage);
                new Explosion(range, force, damage, structureDamage).Explode(explosionPos);
            }));

            commands.Add(new Command("fixitems", CommandType.GamePower, "fixitems: Repairs all items and restores them to full condition.", (string[] args) =>
            {
                foreach (Item it in Item.ItemList)
                {
                    it.Condition = it.Prefab.Health;
                }
            }));

            commands.Add(new Command("fixhulls|fixwalls", CommandType.GamePower, "fixwalls/fixhulls: Fixes all walls.", (string[] args) =>
            {
                foreach (Structure w in Structure.WallList)
                {
                    for (int i = 0; i < w.SectionCount; i++)
                    {
                        w.AddDamage(i, -100000.0f);
                    }
                }
            }));

            commands.Add(new Command("power", CommandType.GamePower, "power [temperature]: Immediately sets the temperature of the nuclear reactor to the specified value.", (string[] args) =>
            {
                Item reactorItem = Item.ItemList.Find(i => i.GetComponent<Reactor>() != null);
                if (reactorItem == null) return;

                float power = 5000.0f;
                if (args.Length > 0) float.TryParse(args[0], out power);

                var reactor = reactorItem.GetComponent<Reactor>();
                reactor.ShutDownTemp = power == 0 ? 0 : 7000.0f;
                reactor.AutoTemp = true;
                reactor.Temperature = power;

                if (GameMain.Server != null)
                {
                    reactorItem.CreateServerEvent(reactor);
                }
            }));

            commands.Add(new Command("oxygen|air", CommandType.GamePower, "oxygen/air: Replenishes the oxygen levels in every room to 100%.", (string[] args) =>
            {
                foreach (Hull hull in Hull.hullList)
                {
                    hull.OxygenPercentage = 100.0f;
                }
            }));

            commands.Add(new Command("killmonsters", CommandType.GamePower, "killmonsters: Immediately kills all AI-controlled enemies in the level.", (string[] args) =>
            {
                foreach (Character c in Character.CharacterList)
                {
                    if (!(c.AIController is EnemyAIController)) continue;
                    c.AddDamage(CauseOfDeath.Damage, 10000.0f, null);
                }
            }));

            commands.Add(new Command("netstats", CommandType.Network, "netstats: Toggles the visibility of the network statistics UI.", (string[] args) =>
            {
                if (GameMain.Server == null) return;
#if CLIENT
                GameMain.Server.ShowLagDiagnostics = false;
                GameMain.Server.ShowNetStats = !GameMain.Server.ShowNetStats;
                if (GameMain.Server.ShowNetStats)
                {
                    GameMain.Server.ShowNetStatsButton.Text = "NetStats Off";
                    GameMain.Server.ShowNetStatsButton.ToolTip = "Turns off the netstats screen which shows the latencies and IP Addresses of connections.";
                }
                else
                {
                    GameMain.Server.ShowNetStatsButton.Text = "NetStats On";
                    GameMain.Server.ShowNetStatsButton.ToolTip = "Turns on the netstats screen which shows the latencies and IP Addresses of connections.";
                }
                GameMain.Server.ShowLagDiagnosticsButton.Text = "Lag Profiler On";
                GameMain.Server.ShowLagDiagnosticsButton.ToolTip = "Turns on the lag profiling information.";
#endif
            }));

            commands.Add(new Command("setclientcharacter", CommandType.Network, "setclientcharacter [client name] ; [character name]: Gives the client control of the specified character.", (string[] args) =>
            {
                if (GameMain.Server == null) return;

                int separatorIndex = Array.IndexOf(args, ";");

                if (separatorIndex == -1 || args.Length < 3)
                {
                    ThrowError("Invalid parameters. The command should be formatted as \"setclientcharacter [client] ; [character]\"");
                    return;
                }

                string[] argsLeft = args.Take(separatorIndex).ToArray();
                string[] argsRight = args.Skip(separatorIndex + 1).ToArray();

                string clientName = String.Join(" ", argsLeft);

                var client = GameMain.Server.ConnectedClients.Find(c => c.name == clientName);
                if (client == null)
                {
                    ThrowError("Client \"" + clientName + "\" not found.");
                }

                var character = FindMatchingCharacter(argsRight, false);
                GameMain.Server.SetClientCharacter(client, character);
            }));

            commands.Add(new Command("spamevents", CommandType.Debug, "A debug command that immediately creates entity events for all items, characters and structures.", (string[] args) =>
            {
                foreach (Item item in Item.ItemList)
                {
                    for (int i = 0; i < item.components.Count; i++)
                    {
                        if (item.components[i] is IServerSerializable)
                        {
                            GameMain.Server.CreateEntityEvent(item, new object[] { NetEntityEvent.Type.ComponentState, i });
                        }
                        var itemContainer = item.GetComponent<ItemContainer>();
                        if (itemContainer != null)
                        {
                            GameMain.Server.CreateEntityEvent(item, new object[] { NetEntityEvent.Type.InventoryState });
                        }

                        GameMain.Server.CreateEntityEvent(item, new object[] { NetEntityEvent.Type.Status });
                    }
                    item.NeedsPositionUpdate = true;
                }

                foreach (Character c in Character.CharacterList)
                {
                    GameMain.Server.CreateEntityEvent(c, new object[] { NetEntityEvent.Type.Status });
                }

                foreach (Structure wall in Structure.WallList)
                {
                    GameMain.Server.CreateEntityEvent(wall);
                }
            }));

            commands.Add(new Command("messagebox", CommandType.Network, "messagebox [text here]: Sends a messagebox to all connected clients displaying the text.", (string[] args) =>
            {
                if (GameMain.Server != null)
                {
                    var chatMsg = ChatMessage.Create(
                    "Server Message",
                    (string.Join(" ", args)),
                    (ChatMessageType)ChatMessageType.MessageBox,
                    null);

                    foreach (Client c in GameMain.Server.ConnectedClients)
                    {
                        GameMain.Server.SendChatMessage(chatMsg, c);
                    }
#if CLIENT
                    new GUIMessageBox("Server Broadcast", chatMsg.Text);
#endif
                }
#if CLIENT
                else
                {
                    new GUIMessageBox("", string.Join(" ", args));
                }
#endif
            }));

            //NilMod Commands
            AddNilModCommands();

            InitProjectSpecific();

            commands.Sort((c1, c2) => c1.names[0].CompareTo(c2.names[0]));
        }

        private static string[] SplitCommand(string command)
        {
            command = command.Trim();

            List<string> commands = new List<string>();
            int escape = 0;
            bool inQuotes = false;
            string piece = "";

            for (int i = 0; i < command.Length; i++)
            {
                if (command[i] == '\\')
                {
                    if (escape == 0) escape = 2;
                    else piece += '\\';
                }
                else if (command[i] == '"')
                {
                    if (escape == 0) inQuotes = !inQuotes;
                    else piece += '"';
                }
                else if (command[i] == ' ' && !inQuotes)
                {
                    if (!string.IsNullOrWhiteSpace(piece)) commands.Add(piece);
                    piece = "";
                }
                else if (escape == 0) piece += command[i];

                if (escape > 0) escape--;
            }

            if (!string.IsNullOrWhiteSpace(piece)) commands.Add(piece); //add final piece

            return commands.ToArray();
        }

        public static string AutoComplete(string command)
        {
            if (string.IsNullOrWhiteSpace(currentAutoCompletedCommand))
            {
                currentAutoCompletedCommand = command;
            }

            List<string> matchingCommands = new List<string>();
            foreach (Command c in commands)
            {
                foreach (string name in c.names)
                {
                    if (currentAutoCompletedCommand.Length > name.Length) continue;
                    if (currentAutoCompletedCommand == name.Substring(0, currentAutoCompletedCommand.Length))
                    {
                        matchingCommands.Add(name);
                    }
                }
            }

            if (matchingCommands.Count == 0) return command;

            currentAutoCompletedIndex = currentAutoCompletedIndex % matchingCommands.Count;
            return matchingCommands[currentAutoCompletedIndex++];
        }

        public static void ResetAutoComplete()
        {
            currentAutoCompletedCommand = "";
            currentAutoCompletedIndex = 0;
        }

        public static string SelectMessage(int direction)
        {
            if (Messages.Count == 0) return "";

            direction = MathHelper.Clamp(direction, -1, 1);

            selectedIndex += direction;
            if (selectedIndex < 0) selectedIndex = Messages.Count - 1;
            selectedIndex = selectedIndex % Messages.Count;

            if(GameMain.NilMod.DebugConsoleTimeStamp)
            {
                return Messages[selectedIndex].Text.Substring(22);
            }
            else
            {
                return Messages[selectedIndex].Text;
            }
        }

        public static void ExecuteCommand(string command, GameMain game)
        {
            if (activeQuestionCallback != null)
            {
#if CLIENT
                activeQuestionText = null;
#endif
                NewMessage(command, Color.White);
                //reset the variable before invoking the delegate because the method may need to activate another question
                var temp = activeQuestionCallback;
                activeQuestionCallback = null;
                temp(command);
                return;
            }

            if (string.IsNullOrWhiteSpace(command)) return;

            string[] splitCommand = SplitCommand(command);

            if (!splitCommand[0].ToLowerInvariant().Equals("admin"))
            {
                NewMessage(command, Color.White);
            }

#if !DEBUG && CLIENT
            if (GameMain.Client != null && !IsCommandPermitted(splitCommand[0].ToLowerInvariant(), GameMain.Client))
            {
                ThrowError("You're not permitted to use the command \"" + splitCommand[0].ToLowerInvariant() + "\"!");
                return;
            }
#endif

            bool commandFound = false;
            foreach (Command c in commands)
            {
                if (c.names.Contains(splitCommand[0].ToLowerInvariant()))
                {
                    c.Execute(splitCommand.Skip(1).ToArray());
                    commandFound = true;
                    break;
                }
            }

            if (!commandFound)
            {
                ThrowError("Command \"" + splitCommand[0] + "\" not found.");
            }
        }

        private static Character FindMatchingCharacter(string[] args, bool ignoreRemotePlayers = false)
        {
            if (args.Length == 0) return null;

            int characterIndex;
            string characterName;
            if (int.TryParse(args.Last(), out characterIndex) && args.Length > 1)
            {
                characterName = string.Join(" ", args.Take(args.Length - 1)).ToLowerInvariant();
            }
            else
            {
                characterName = string.Join(" ", args).ToLowerInvariant();
                characterIndex = -1;
            }

            var matchingCharacters = Character.CharacterList.FindAll(c => (!ignoreRemotePlayers || !c.IsRemotePlayer) && c.Name.ToLowerInvariant() == characterName);

            if (!matchingCharacters.Any())
            {
                NewMessage("Character \"" + characterName + "\" not found", Color.Red);
                return null;
            }

            if (characterIndex == -1)
            {
                if (matchingCharacters.Count > 1)
                {
                    NewMessage(
                        "Found multiple matching characters. " +
                        "Use \"[charactername] [0-" + (matchingCharacters.Count - 1) + "]\" to choose a specific character.",
                        Color.LightGray);
                }
                return matchingCharacters[0];
            }
            else if (characterIndex < 0 || characterIndex >= matchingCharacters.Count)
            {
                ThrowError("Character index out of range. Select an index between 0 and " + (matchingCharacters.Count - 1));
            }
            else
            {
                return matchingCharacters[characterIndex];
            }

            return null;
        }

        public static void NewMessage(string msg, Color color)
        {
            if (string.IsNullOrEmpty((msg))) return;

#if SERVER
            if (GameMain.NilMod.DebugConsoleTimeStamp)
            {
                Messages.Add(new ColoredText("[" + DateTime.Now.ToString() + "] " + msg, color));
            }
            else
            {
                Messages.Add(new ColoredText(msg, color));
            }

            //TODO: REMOVE
            Console.ForegroundColor = XnaToConsoleColor.Convert(color);
            
            if (GameMain.NilMod.DebugConsoleTimeStamp)
                {
                    Console.WriteLine("[" + DateTime.Now.ToString() + "] " + msg);
                }
                else
                {
                    Console.WriteLine(msg);
                }
            Console.ForegroundColor = ConsoleColor.White;

            if (Messages.Count > MaxMessages)
            {
                Messages.RemoveRange(0, Messages.Count - MaxMessages);
            }

#elif CLIENT
            lock (queuedMessages)
            {
                if (GameMain.NilMod.DebugConsoleTimeStamp)
                {
                    queuedMessages.Enqueue(new ColoredText("[" + DateTime.Now.ToString() + "] " + msg, color));
                }
                else
                {
                    queuedMessages.Enqueue(new ColoredText(msg, color));
                }
            }
#endif
        }

        private static void ShowQuestionPrompt(string question, QuestionCallback onAnswered)
        {
            NewMessage("   >>" + question, Color.Cyan);
            activeQuestionCallback += onAnswered;
#if CLIENT
            if (queuedMessages != null && queuedMessages.Count > 0)
            {
                DequeueMessages();
            }
                
            if (listBox != null && listBox.children.Count > 0)
            {
                activeQuestionText = listBox.children[listBox.children.Count - 1];
            }
#endif
        }

        private static bool TryParseTimeSpan(string s, out TimeSpan timeSpan)
        {
            timeSpan = new TimeSpan();
            if (string.IsNullOrWhiteSpace(s)) return false;

            string currNum = "";
            foreach (char c in s)
            {
                if (char.IsDigit(c))
                {
                    currNum += c;
                }
                else if (char.IsWhiteSpace(c))
                {
                    continue;
                }
                else
                {
                    int parsedNum = 0;
                    if (!int.TryParse(currNum, out parsedNum))
                    {
                        return false;
                    }

                    switch (c)
                    {
                        case 'd':
                            timeSpan += new TimeSpan(parsedNum, 0, 0, 0, 0);
                            break;
                        case 'h':
                            timeSpan += new TimeSpan(0, parsedNum, 0, 0, 0);
                            break;
                        case 'm':
                            timeSpan += new TimeSpan(0, 0, parsedNum, 0, 0);
                            break;
                        case 's':
                            timeSpan += new TimeSpan(0, 0, 0, parsedNum, 0);
                            break;
                        default:
                            return false;
                    }

                    currNum = "";
                }
            }

            return true;
        }


        public static void Log(string message)
        {
            if (GameSettings.VerboseLogging) NewMessage(message, Color.Gray);
        }

        public static void ThrowError(string error, Exception e = null)
        {
            if (e != null)
            {
                error += " {" + e.Message + "}\n" + e.StackTrace;
            }
            System.Diagnostics.Debug.WriteLine(error);
            NewMessage(error, Color.Red);
#if CLIENT
            isOpen = true;
#endif
        }

        //NilMod Custom Commands
        public static void AddNilModCommands()
        {
            commands.Add(new Command("rechargepower", CommandType.GamePower, "rechargepower [SUBID]: Recharges every power container on a submarine.", (string[] args) =>
            {
                int subtorecharge = -1;

                if (args.Length < 1)
                {
                    if (Submarine.MainSubs[0] != null)
                    {
                        subtorecharge = 0;
                    }
                    else
                    {
                        NewMessage("Cannot recharge submarine - There are no submarines loaded yet.", Color.Red);
                    }
                }
                else
                {
                    if (args[0].All(Char.IsDigit))
                    {
                        if (Convert.ToInt16(args[0]) <= Submarine.MainSubs.Count() - 1)
                        {
                            subtorecharge = Convert.ToInt16(args[0]);
                        }
                        else
                        {
                            NewMessage("MainSub ID Range is from 0 to " + (Submarine.MainSubs.Count() - 1), Color.Red);
                        }
                    }
                    else
                    {
                        NewMessage("Command only accepts numerics starting from 0", Color.Red);
                    }
                }
                //Not Null? Lets try it! XD
                if (GameMain.Server != null)
                {
                    if (Submarine.MainSubs[subtorecharge] != null)
                    {
                        GameMain.Server.GrantPower(subtorecharge);
                    }
                    else
                    {
                        NewMessage("Cannot recharge submarine - Submarine ID: " + subtorecharge + " Is not loaded in the game (If not multiple submarines use 0 or leave blank)", Color.Red);
                    }
                }
                else
                {
                    NewMessage("Cannot recharge submarine - The Server is not running.", Color.Red);
                }
            }));

            commands.Add(new Command("forceshuttle", CommandType.GamePower, "forceshuttle: Recalls and then sends out the respawn shuttle.", (string[] args) =>
            {
                if (GameMain.Server != null)
                {
                    if (GameMain.Server.respawnManager != null)
                    {
                        GameMain.Server.respawnManager.ForceShuttle();
                    }
                    else
                    {
                        NewMessage("The respawn manager is currently not loaded - No shuttle exists to force out", Color.Red);
                    }
                }
                else
                {
                    NewMessage("The respawn manager is currently not loaded - The Server is not running.", Color.Red);
                }
            }));

            commands.Add(new Command("recallshuttle", CommandType.GamePower, "recallshuttle: Recalls the respawn shuttle immediately.", (string[] args) =>
            {
                if (GameMain.Server != null)
                {
                    if (GameMain.Server.respawnManager != null)
                    {
                        GameMain.Server.respawnManager.RecallShuttle();
                    }
                    else
                    {
                        NewMessage("The respawn manager is currently not loaded - No shuttle exists to recall", Color.Red);
                    }
                }
                else
                {
                    NewMessage("The respawn manager is currently not loaded - The Server is not running.", Color.Red);
                }
            }));

            commands.Add(new Command("setrespawns", CommandType.DebugHide, "setrespawns [new Player Respawn Count]: Sets the number of characters left that can respawn shuttle will dispatch this round.", (string[] args) =>
            {
                //Code Here
            }));

            commands.Add(new Command("getrespawns", CommandType.DebugHide, "getrespawns: Gets the number of characters left that can respawn via a shuttle.", (string[] args) =>
            {
                //Code Here
            }));
#if CLIENT
            commands.Add(new Command("movemainsub|movesub|teleportsub|teleportmainsub", CommandType.GamePower, "movemainsub|movesub|teleportsub|teleportmainsub [SUBID]: Teleports submarine to cursor then sets it to maintain position.", (string[] args) =>
            {
                int subtotp = -1;

                if (args.Length < 1)
                {
                    if (Submarine.MainSubs[0] != null)
                    {
                        subtotp = 0;
                    }
                    else
                    {
                        NewMessage("Cannot teleport submarine - There are no submarines loaded yet.", Color.Red);
                    }
                }
                else
                {
                    if (args[0].All(Char.IsDigit))
                    {
                        if (Convert.ToInt16(args[0]) <= Submarine.MainSubs.Count() - 1)
                        {
                            subtotp = Convert.ToInt16(args[0]);
                        }
                        else
                        {
                            NewMessage("MainSub ID Range is from 0 to " + (Submarine.MainSubs.Count() - 1), Color.Red);
                        }
                    }
                    else
                    {
                        NewMessage("Command only accepts numerics starting from 0", Color.Red);
                    }
                }
                //Not Null? Lets try it! XD
                if (GameMain.Server != null)
                {
                    if (subtotp >= 0)
                    {
                        if (Submarine.MainSubs[subtotp] != null)
                        {
                            var cam = GameMain.GameScreen.Cam;
                            GameMain.Server.MoveSub(subtotp, cam.ScreenToWorld(PlayerInput.MousePosition));
                        }
                        else
                        {
                            NewMessage("Cannot teleport submarine - Submarine ID: " + subtotp + " Is not loaded in the game (If not multiple submarines use 0 or leave blank)", Color.Red);
                        }
                    }
                }
                else
                {
                    NewMessage("Cannot teleport submarine - The Server is not running.", Color.Red);
                }
            }));

            commands.Add(new Command("lagprofiler|showlagdiagnostics|togglelagdiagnostics", CommandType.Generic, "lagprofiler: Toggles the visibility of the CPUTime statistics UI.", (string[] args) =>
            {
                if (GameMain.Server == null) return;
                GameMain.Server.ShowNetStats = false;
                GameMain.Server.ShowLagDiagnostics = !GameMain.Server.ShowLagDiagnostics;
                if (GameMain.Server.ShowLagDiagnostics)
                {
                    GameMain.Server.ShowLagDiagnosticsButton.Text = "Lag Profiler Off";
                    GameMain.Server.ShowLagDiagnosticsButton.ToolTip = "Turns off the lag profiling information.";
                }
                else
                {
                    GameMain.Server.ShowLagDiagnosticsButton.Text = "Lag Profiler On";
                    GameMain.Server.ShowLagDiagnosticsButton.ToolTip = "Turns on the lag profiling information.";
                }
                GameMain.Server.ShowNetStatsButton.Text = "NetStats On";
                GameMain.Server.ShowNetStatsButton.ToolTip = "Turns on the netstats screen which shows the latencies and IP Addresses of connections.";
            }));
#endif
            commands.Add(new Command("nilmodreload", CommandType.Generic, "nilmodreload: Reloads NilMod Settings during runtime, good for tweaking mid-round!", (string[] args) =>
            {
                GameMain.NilMod.Load();
            }));

            commands.Add(new Command("listcreatures", CommandType.Character, "listcreatures: A command that displays all living none-player controlled creatures on the map, dead or alive.", (string[] args) =>
            {
                Dictionary<string, int> creaturecount = new Dictionary<string, int>();
                foreach (Character c in Character.CharacterList)
                {
                    //Only count for this one ENEMY AIs
                    //if (!(c.AIController is EnemyAIController)) continue;

                    //Above code didn't seem so good, lets simply not check Human AI's and remote players instead.
                    //if (!c.IsRemotePlayer && !(c.AIController is HumanAIController))
                    if (!c.IsRemotePlayer && !(c.AIController is HumanAIController))
                    {
                        if (creaturecount.ContainsKey(c.Name.ToLowerInvariant()))
                        {
                            creaturecount[c.Name.ToLowerInvariant()] += 1;
                        }
                        else
                        {
                            creaturecount.Add(c.Name.ToLowerInvariant(), 1);
                        }
                    }
                }
                if (creaturecount.Count() != 0)
                {
                    foreach (KeyValuePair<string, int> countof in creaturecount)
                    {
                        NewMessage("AIEntity: \"" + countof.Key.ToString() + "\" Count: " + countof.Value.ToString(), Color.White);
                    }
                }
                else
                {
                    NewMessage("No creatures could be found (Has the round started yet?)", Color.Red);
                }
            }));

            commands.Add(new Command("listplayers", CommandType.Character, "listplayers: Used to get the count of players that exist.", (string[] args) =>
            {
                Dictionary<string, int> playercount = new Dictionary<string, int>();
                foreach (Character c in Character.CharacterList)
                {
                    //Only count for this one PLAYERS
                    if (c.IsRemotePlayer)
                    {
                        if (playercount.ContainsKey(c.Name.ToLowerInvariant()))
                        {
                            playercount[c.Name.ToLowerInvariant()] += 1;
                        }
                        else
                        {
                            playercount.Add(c.Name.ToLowerInvariant(), 1);
                        }
                    }
                }

                foreach (KeyValuePair<string, int> countof in playercount)
                {
                    //var playerlistchar = FindMatchingCharacter(countof.Key.ToString() + countof.Value.ToString(),false);

                    NewMessage("Player: \"" + countof.Key.ToString() + "\" Count: " + countof.Value.ToString(), Color.White);

                }
            }));

            commands.Add(new Command("getinventory", CommandType.DebugHide, "getinventory [Player Name]: Gets the Items in a players inventory as a list.", (string[] args) =>
            {
                //Code
            }));

            commands.Add(new Command("finditem", CommandType.Spawning, "finditem [Partial Item Name]: Searches all possible spawnable items based off what you type, leave blank to list everything.", (string[] args) =>
            {
                List<string> FoundItems = new List<string>();
                string SearchItemName = null;
                if (args.Length < 1)
                {
                    SearchItemName = "";
                }
                else
                {
                    SearchItemName = string.Join(" ", args.Take(args.Length)).ToLowerInvariant();
                }

                //Find all the unique items and populate the list
                foreach (MapEntityPrefab searchitem in MapEntityPrefab.list)
                {
                    if (searchitem.Name.ToLowerInvariant().Contains(SearchItemName.ToLowerInvariant()) | searchitem.Name.ToLowerInvariant() == SearchItemName.ToLowerInvariant())
                    {
                        if (searchitem is ItemPrefab) FoundItems.Add(searchitem.Name);
                    }
                }
                //Sort the list
                FoundItems.Sort();
                //Now Display them in alphabetical order
                foreach (string searchitemtext in FoundItems)
                {
                    DebugConsole.NewMessage("spawnitem name: " + searchitemtext, Color.White);
                }
            }));

            commands.Add(new Command("findcreature", CommandType.DebugHide, "finditem: Description", (string[] args) =>
            {
                //Code
            }));

            commands.Add(new Command("debugarmor|debugarmour", CommandType.Debug, "debugarmor|debugarmour [Armour Value]: Shows a series of damage calculations for the armour value using nilmod/Vanilla armour calculation!", (string[] args) =>
            {
                float armouramount;

                if (args.Length < 1)
                {
                    armouramount = 0f;
                    GameMain.NilMod.TestArmour(armouramount);
                }
                else
                {
                    if (args[0].All(Char.IsDigit))
                    {
                        if (Convert.ToSingle(args[0]) >= 0f)
                        {
                            armouramount = Convert.ToSingle(args[0]);
                            GameMain.NilMod.TestArmour(armouramount);
                        }
                        else
                        {
                            NewMessage("Command requires positive or 0 armour values.", Color.Red);
                        }
                    }
                    else
                    {
                        NewMessage("Command only accepts decimal numerics.", Color.Red);
                    }
                }
            }));

            commands.Add(new Command("blankcommand", CommandType.DebugHide, "blankcommand: Does Nothing at all", (string[] args) =>
            {
                //Code
            }));

            commands.Add(new Command("listentityids", CommandType.Debug, "listentityids: Lists the IDs of all entities", (string[] args) =>
            {
                List<Entity> entitylist = Entity.GetEntityList();

                for (int i = 0; i < entitylist.Count() - 1; i++)
                {
                    if (entitylist[i] != null)
                    {
                        if (entitylist[i] is Character)
                        {
                            DebugConsole.NewMessage("ID: " + entitylist[i].ID + " = " + entitylist[i].ToString(), Color.Aqua);
                        }
                    }
                }
            }));

            commands.Add(new Command("togglecrush|toggleabyss", CommandType.GamePower, "togglecrush: Toggles the games abyss damage for all submarines.", (string[] args) =>
            {
                GameMain.NilMod.DisableCrushDamage = !GameMain.NilMod.DisableCrushDamage;
#if CLIENT
                if (GameMain.Server != null)
                {
                    if (GameMain.NilMod.DisableCrushDamage)
                    {
                        GameMain.Server.ToggleCrushButton.Text = "Depth Crush On";
                        GameMain.Server.ToggleCrushButton.ToolTip = "Turns on Abyss Crushing damage to submarines.";
                    }
                    else
                    {
                        GameMain.Server.ToggleCrushButton.Text = "Depth Crush Off";
                        GameMain.Server.ToggleCrushButton.ToolTip = "Turns off Abyss Crushing damage to submarines.";
                    }
                }
#endif
                NewMessage(GameMain.NilMod.DisableCrushDamage ? "Abyss crush damage off" : "Abyss crush damage on", Color.White);
            }));
        }
    }
}
>>>>>>> 05552e3e
<|MERGE_RESOLUTION|>--- conflicted
+++ resolved
@@ -1,4 +1,3 @@
-<<<<<<< HEAD
 ﻿using Barotrauma.Items.Components;
 using Barotrauma.Networking;
 using FarseerPhysics;
@@ -398,426 +397,12 @@
 #endif
             }));
 
-            commands.Add(new Command("autorestart", CommandType.Network, "autorestart [true/false]: Enable or disable round auto-restart.", (string[] args) =>
-            {
-                if (GameMain.Server == null) return;
-                bool enabled = GameMain.Server.AutoRestart;
-                if (args.Length > 0)
-                {
-                    bool.TryParse(args[0], out enabled);
-                }
-                else
-                {
-                    enabled = !enabled;
-                }
-                if (enabled != GameMain.Server.AutoRestart)
-                {
-                    if (GameMain.Server.AutoRestartInterval <= 0) GameMain.Server.AutoRestartInterval = 10;
-                    GameMain.Server.AutoRestartTimer = GameMain.Server.AutoRestartInterval;
-                    GameMain.Server.AutoRestart = enabled;
-#if CLIENT
-                    GameMain.NetLobbyScreen.SetAutoRestart(enabled, GameMain.Server.AutoRestartTimer);
-#endif
-                    GameMain.NetLobbyScreen.LastUpdateID++;
-                }
-                NewMessage(GameMain.Server.AutoRestart ? "Automatic restart enabled." : "Automatic restart disabled.", Color.White);
-            }));
-
-            commands.Add(new Command("autorestartinterval", CommandType.Network, "autorestartinterval [seconds]: Set how long the server waits between rounds before automatically starting a new one. If set to 0, autorestart is disabled.", (string[] args) =>
-            {
-=======
-﻿using Barotrauma.Items.Components;
-using Barotrauma.Networking;
-using FarseerPhysics;
-using Microsoft.Xna.Framework;
-using System;
-using System.Collections.Generic;
-using System.Linq;
-
-namespace Barotrauma
-{
-    struct ColoredText
-    {
-        public string Text;
-        public Color Color;
-
-        public readonly string Time;
-
-        public ColoredText(string text, Color color)
-        {
-            this.Text = text;
-            this.Color = color;
-
-            Time = DateTime.Now.ToString();
-        }
-    }
-
-    static partial class DebugConsole
-    {
-        class Command
-        {
-            public readonly string[] names;
-            public readonly string help;
-            public readonly CommandType Type;
-            private Action<string[]> onExecute;
-
-            public Command(string name, string help, Action<string[]> onExecute)
-            {
-                names = name.Split('|');
-                this.help = help;
-
-                this.onExecute = onExecute;
-            }
-
-            public Command(string name, CommandType type, string help, Action<string[]> onExecute)
-            {
-                names = name.Split('|');
-                this.help = help;
-                this.Type = type;
-
-                this.onExecute = onExecute;
-            }
-
-            public void Execute(string[] args)
-            {
-                onExecute(args);
-            }
-        }
-
-        public enum CommandType
-        {
-            Generic,
-            Spawning,
-            Render,
-            Debug,
-            DebugHide,  //To Hide commands when not in DEBUG mode
-            GamePower,
-            Character,
-            Network
-        }
-
-        const int MaxMessages = 200;
-
-        public static List<ColoredText> Messages = new List<ColoredText>();
-
-        private delegate void QuestionCallback(string answer);
-        private static QuestionCallback activeQuestionCallback;
-#if CLIENT
-        private static GUIComponent activeQuestionText;
-#endif
-
-        private static List<Command> commands = new List<Command>();
-
-        private static string currentAutoCompletedCommand;
-        private static int currentAutoCompletedIndex;
-
-        //used for keeping track of the message entered when pressing up/down
-        static int selectedIndex;
-
-        static DebugConsole()
-        {
-            commands.Add(new Command("help", CommandType.Generic, "", (string[] args) =>
-            {
-                if (args.Length == 0)
-                {
-                    List<Command> matchingCommands;
-                    /*
-                    foreach (Command c in commands)
-                    {
-                        if (string.IsNullOrEmpty(c.help)) continue;
-                        NewMessage(c.help, Color.Cyan);
-                    }
-                    */
-
-                    //Generic Commands list
-                    matchingCommands = commands.FindAll(cmd => (cmd.Type == CommandType.Generic));
-
-                    NewMessage("**********************************************", Color.Cyan);
-                    NewMessage("*                             Generic                              *", Color.Cyan);
-                    NewMessage("**********************************************", Color.Cyan);
-
-                    foreach (Command c in matchingCommands)
-                    {
-                        if (string.IsNullOrEmpty(c.help)) continue;
-                        NewMessage(c.help, Color.Cyan);
-                    }
-
-                    //Debug & DebugHide Commands list
-#if DEBUG
-                    matchingCommands = commands.FindAll(cmd => (cmd.Type == CommandType.Debug | cmd.Type == CommandType.DebugHide));
-#else
-                    matchingCommands = commands.FindAll(cmd => (cmd.Type == CommandType.Debug));
-#endif
-                    NewMessage("**********************************************", Color.Cyan);
-                    NewMessage("*                              Debug                               *", Color.Cyan);
-                    NewMessage("**********************************************", Color.Cyan);
-
-                    foreach (Command c in matchingCommands)
-                    {
-                        if (string.IsNullOrEmpty(c.help)) continue;
-                        NewMessage(c.help, Color.Cyan);
-                    }
-
-                    //Render Commands list
-                    matchingCommands = commands.FindAll(cmd => (cmd.Type == CommandType.Render));
-
-                    NewMessage("**********************************************", Color.Cyan);
-                    NewMessage("*                              Render                              *", Color.Cyan);
-                    NewMessage("**********************************************", Color.Cyan);
-
-                    foreach (Command c in matchingCommands)
-                    {
-                        if (string.IsNullOrEmpty(c.help)) continue;
-                        NewMessage(c.help, Color.Cyan);
-                    }
-
-                    //Network Commands list
-                    matchingCommands = commands.FindAll(cmd => (cmd.Type == CommandType.Network));
-
-                    NewMessage("**********************************************", Color.Cyan);
-                    NewMessage("*                             Network                             *", Color.Cyan);
-                    NewMessage("**********************************************", Color.Cyan);
-
-                    foreach (Command c in matchingCommands)
-                    {
-                        if (string.IsNullOrEmpty(c.help)) continue;
-                        NewMessage(c.help, Color.Cyan);
-                    }
-
-                    //GamePower Commands list
-                    matchingCommands = commands.FindAll(cmd => (cmd.Type == CommandType.GamePower));
-
-                    NewMessage("**********************************************", Color.Cyan);
-                    NewMessage("*                        Game Powers                        *", Color.Cyan);
-                    NewMessage("**********************************************", Color.Cyan);
-
-                    foreach (Command c in matchingCommands)
-                    {
-                        if (string.IsNullOrEmpty(c.help)) continue;
-                        NewMessage(c.help, Color.Cyan);
-                    }
-
-                    //Character Commands list
-                    matchingCommands = commands.FindAll(cmd => (cmd.Type == CommandType.Character));
-
-                    NewMessage("**********************************************", Color.Cyan);
-                    NewMessage("*                            Character                            *", Color.Cyan);
-                    NewMessage("**********************************************", Color.Cyan);
-
-                    foreach (Command c in matchingCommands)
-                    {
-                        if (string.IsNullOrEmpty(c.help)) continue;
-                        NewMessage(c.help, Color.Cyan);
-                    }
-
-                    //Character Commands list
-                    matchingCommands = commands.FindAll(cmd => (cmd.Type == CommandType.Spawning));
-
-                    NewMessage("**********************************************", Color.Cyan);
-                    NewMessage("*                              Spawns                             *", Color.Cyan);
-                    NewMessage("**********************************************", Color.Cyan);
-
-                    foreach (Command c in matchingCommands)
-                    {
-                        if (string.IsNullOrEmpty(c.help)) continue;
-                        NewMessage(c.help, Color.Cyan);
-                    }
-                }
-                else
-                {
-                    var matchingCommand = commands.Find(c => c.names.Any(name => name == args[0]));
-                    if (matchingCommand == null)
-                    {
-                        NewMessage("Command " + args[0] + " not found.", Color.Red);
-                    }
-                    else
-                    {
-                        NewMessage(matchingCommand.help, Color.Cyan);
-                    }
-                }
-            }));
-
-            commands.Add(new Command("clientlist", CommandType.Network, "clientlist: List all the clients connected to the server.", (string[] args) =>
-            {
-                if (GameMain.Server == null) return;
-                NewMessage("***************", Color.Cyan);
-                foreach (Client c in GameMain.Server.ConnectedClients)
-                {
-                    NewMessage("- " + c.ID.ToString() + ": " + c.name + ", " + c.Connection.RemoteEndPoint.Address.ToString(), Color.Cyan);
-                }
-                NewMessage("***************", Color.Cyan);
-            }));
-
-
-            commands.Add(new Command("createfilelist", CommandType.Debug, "", (string[] args) =>
-            {
-                UpdaterUtil.SaveFileList("filelist.xml");
-            }));
-
-            commands.Add(new Command("spawn|spawncharacter", CommandType.Spawning, "spawn [creaturename] [near/inside/outside]: Spawn a creature at a random spawnpoint (use the second parameter to only select spawnpoints near/inside/outside the submarine).", (string[] args) =>
-            {
-                if (args.Length == 0) return;
-
-                Character spawnedCharacter = null;
-
-                Vector2 spawnPosition = Vector2.Zero;
-                WayPoint spawnPoint = null;
-
-                if (args.Length > 1)
-                {
-                    switch (args[1].ToLowerInvariant())
-                    {
-                        case "inside":
-                            spawnPoint = WayPoint.GetRandom(SpawnType.Human, null, Submarine.MainSub);
-                            break;
-                        case "outside":
-                            spawnPoint = WayPoint.GetRandom(SpawnType.Enemy);
-                            break;
-                        case "near":
-                        case "close":
-                            float closestDist = -1.0f;
-                            foreach (WayPoint wp in WayPoint.WayPointList)
-                            {
-                                if (wp.Submarine != null) continue;
-
-                                //don't spawn inside hulls
-                                if (Hull.FindHull(wp.WorldPosition, null) != null) continue;
-
-                                float dist = Vector2.Distance(wp.WorldPosition, GameMain.GameScreen.Cam.WorldViewCenter);
-
-                                if (closestDist < 0.0f || dist < closestDist)
-                                {
-                                    spawnPoint = wp;
-                                    closestDist = dist;
-                                }
-                            }
-                            break;
-                        case "cursor":
-                            spawnPosition = GameMain.GameScreen.Cam.ScreenToWorld(PlayerInput.MousePosition);
-                            break;
-                        default:
-                            spawnPoint = WayPoint.GetRandom(args[0].ToLowerInvariant() == "human" ? SpawnType.Human : SpawnType.Enemy);
-                            break;
-                    }
-                }
-                else
-                {
-                    spawnPoint = WayPoint.GetRandom(args[0].ToLowerInvariant() == "human" ? SpawnType.Human : SpawnType.Enemy);
-                }
-
-                if (string.IsNullOrWhiteSpace(args[0])) return;
-
-                if (spawnPoint != null) spawnPosition = spawnPoint.WorldPosition;
-
-                if (args[0].ToLowerInvariant() == "human")
-                {
-                    spawnedCharacter = Character.Create(Character.HumanConfigFile, spawnPosition);
-
-#if CLIENT
-                    if (GameMain.GameSession != null)
-                    {
-                        SinglePlayerMode mode = GameMain.GameSession.gameMode as SinglePlayerMode;
-                        if (mode != null)
-                        {
-                            Character.Controlled = spawnedCharacter;
-                            GameMain.GameSession.CrewManager.AddCharacter(Character.Controlled);
-                            GameMain.GameSession.CrewManager.SelectCharacter(null, Character.Controlled);
-                        }
-                    }
-#endif
-                }
-                else
-                {
-                    spawnedCharacter = Character.Create(
-                        "Content/Characters/"
-                        + args[0].First().ToString().ToUpper() + args[0].Substring(1)
-                        + "/" + args[0].ToLower() + ".xml", spawnPosition);
-                }
-            }));
-
-            commands.Add(new Command("spawnitem", CommandType.Spawning, "spawnitem [itemname] [cursor/inventory]: Spawn an item at the position of the cursor, in the inventory of the controlled character or at a random spawnpoint if the last parameter is omitted.", (string[] args) =>
-            {
-                if (args.Length < 1) return;
-
-                Vector2? spawnPos = null;
-                Inventory spawnInventory = null;
-
-                int extraParams = 0;
-                switch (args.Last())
-                {
-                    case "cursor":
-                        extraParams = 1;
-                        spawnPos = GameMain.GameScreen.Cam.ScreenToWorld(PlayerInput.MousePosition);
-                        break;
-                    case "inventory":
-                        extraParams = 1;
-                        spawnInventory = Character.Controlled == null ? null : Character.Controlled.Inventory;
-                        break;
-                    default:
-                        extraParams = 0;
-                        break;
-                }
-
-                string itemName = string.Join(" ", args.Take(args.Length - extraParams)).ToLowerInvariant();
-
-                var itemPrefab = MapEntityPrefab.list.Find(ip => ip.Name.ToLowerInvariant() == itemName) as ItemPrefab;
-                if (itemPrefab == null)
-                {
-                    ThrowError("Item \"" + itemName + "\" not found!");
-                    return;
-                }
-
-                if (spawnPos == null && spawnInventory == null)
-                {
-                    var wp = WayPoint.GetRandom(SpawnType.Human, null, Submarine.MainSub);
-                    spawnPos = wp == null ? Vector2.Zero : wp.WorldPosition;
-                }
-
-                if (spawnPos != null)
-                {
-                    Entity.Spawner.AddToSpawnQueue(itemPrefab, (Vector2)spawnPos);
-
-                }
-                else if (spawnInventory != null)
-                {
-                    Entity.Spawner.AddToSpawnQueue(itemPrefab, spawnInventory);
-                }
-            }));
-
-            commands.Add(new Command("disablecrewai", CommandType.Debug, "disablecrewai: Disable the AI of the NPCs in the crew.", (string[] args) =>
-            {
-                HumanAIController.DisableCrewAI = true;
-                NewMessage("Crew AI disabled", Color.White);
-#if CLIENT
-                if (GameMain.Server != null)
-                {
-                    GameMain.Server.ToggleCrewAIButton.Text = "Crew AI On";
-                    GameMain.Server.ToggleCrewAIButton.ToolTip = "Turns the AI Crews AI On.";
-                }
-#endif
-            }));
-
-            commands.Add(new Command("enablecrewai", CommandType.Debug, "enablecrewai: Enable the AI of the NPCs in the crew.", (string[] args) =>
-            {
-                HumanAIController.DisableCrewAI = false;
-                NewMessage("Crew AI enabled", Color.White);
-#if CLIENT
-                if (GameMain.Server != null)
-                {
-                    GameMain.Server.ToggleCrewAIButton.Text = "Crew AI Off";
-                    GameMain.Server.ToggleCrewAIButton.ToolTip = "Turns the AI Crews AI Off.";
-                }
-#endif
-            }));
-
-            commands.Add(new Command("autorestartinterval", CommandType.Network, "autorestartinterval [seconds]: Set how long the server waits between rounds before automatically starting a new one.", (string[] args) =>
-            {
->>>>>>> 05552e3e
+            commands.Add(new Command("autorestartinterval", "autorestartinterval [seconds]: Set how long the server waits between rounds before automatically starting a new one.", (string[] args) =>
+            {
                 if (GameMain.Server == null) return;
                 if (args.Length > 0)
                 {
                     int parsedInt = 0;
-<<<<<<< HEAD
                     if (int.TryParse(args[0], out parsedInt))
                     {
                         if (parsedInt >= 0)
@@ -840,7 +425,8 @@
                 }
             }));
 
-            commands.Add(new Command("autorestarttimer", CommandType.Network, "autorestarttimer [seconds]: Set the current autorestart countdown to the specified value.", (string[] args) =>
+
+            commands.Add(new Command("autorestarttimer", "autorestarttimer [seconds]: Set the current autorestart countdown to the specified value.", (string[] args) =>
             {
                 if (GameMain.Server == null) return;
                 if (args.Length > 0)
@@ -875,49 +461,6 @@
                 if (args.Length < 1) return;
 
                 int id;
-=======
-                    if (int.TryParse(args[0], out parsedInt) && parsedInt >= 0)
-                    {
-                        GameMain.Server.AutoRestartInterval = parsedInt;
-                        NewMessage("Autorestart interval set to " + GameMain.Server.AutoRestartInterval + " seconds.", Color.White);
-                    }
-                }
-            }));
-
-
-            commands.Add(new Command("autorestarttimer", CommandType.Network, "autorestarttimer [seconds]: Set the current autorestart countdown to the specified value.", (string[] args) =>
-            {
-                if (GameMain.Server == null) return;
-                if (args.Length > 0)
-                {
-                    int parsedInt = 0;
-                    if (int.TryParse(args[0], out parsedInt) && parsedInt >= 0)
-                    {
-                        GameMain.Server.AutoRestartTimer = parsedInt;
-                        GameMain.NetLobbyScreen.LastUpdateID++;
-                        NewMessage("Autorestart timer set to " + GameMain.Server.AutoRestartTimer + " seconds.", Color.White);
-                    }
-                }
-            }));
-
-            commands.Add(new Command("kick", CommandType.Network, "kick [name]: Kick a player out of the server.", (string[] args) =>
-            {
-                if (GameMain.NetworkMember == null || args.Length == 0) return;
-
-                string playerName = string.Join(" ", args);
-
-                ShowQuestionPrompt("Reason for kicking \"" + playerName + "\"?", (reason) =>
-                {
-                    GameMain.NetworkMember.KickPlayer(playerName, reason, GameMain.NilMod.AdminKickStateNameTimer, GameMain.NilMod.AdminKickDenyRejoinTimer);
-                });
-            }));
-
-            commands.Add(new Command("kickid", CommandType.Network, "kickid [id]: Kick the player with the specified client ID out of the server.", (string[] args) =>
-            {
-                if (GameMain.Server == null || args.Length == 0) return;
-
-                int id = 0;
->>>>>>> 05552e3e
                 int.TryParse(args[0], out id);
                 var client = GameMain.Server.ConnectedClients.Find(c => c.ID == id);
                 if (client == null)
@@ -926,7 +469,6 @@
                     return;
                 }
 
-<<<<<<< HEAD
                 ShowQuestionPrompt("Permission to grant to \"" + client.Name + "\"?", (perm) =>
                 {
                     ClientPermissions permission = ClientPermissions.None;
@@ -950,45 +492,6 @@
                 if (args.Length < 1) return;
 
                 int id;
-=======
-                ShowQuestionPrompt("Reason for kicking \"" + client.name + "\"?", (reason) =>
-                {
-                    GameMain.Server.KickPlayer(client.name, reason, GameMain.NilMod.AdminKickStateNameTimer, GameMain.NilMod.AdminKickDenyRejoinTimer);
-                });
-            }));
-
-            commands.Add(new Command("ban", CommandType.Network, "ban [name]: Kick and ban the player from the server.", (string[] args) =>
-            {
-                if (GameMain.NetworkMember == null || args.Length == 0) return;
-
-                string clientName = string.Join(" ", args);
-                ShowQuestionPrompt("Reason for banning \"" + clientName + "\"?", (reason) =>
-                {
-                    ShowQuestionPrompt("Enter the duration of the ban (leave empty to ban permanently, or use the format \"[days] d [hours] h\")", (duration) =>
-                    {
-                        TimeSpan? banDuration = null;
-                        if (!string.IsNullOrWhiteSpace(duration))
-                        {
-                            TimeSpan parsedBanDuration;
-                            if (!TryParseTimeSpan(duration, out parsedBanDuration))
-                            {
-                                ThrowError("\"" + duration + "\" is not a valid ban duration. Use the format \"[days] d [hours] h\", \"[days] d\" or \"[hours] h\".");
-                                return;
-                            }
-                            banDuration = parsedBanDuration;
-                        }
-
-                        GameMain.NetworkMember.BanPlayer(clientName, reason, false, banDuration);
-                    });
-                });
-            }));
-
-            commands.Add(new Command("banid", CommandType.Network, "banid [id]: Kick and ban the player with the specified client ID from the server.", (string[] args) =>
-            {
-                if (GameMain.Server == null || args.Length == 0) return;
-
-                int id = 0;
->>>>>>> 05552e3e
                 int.TryParse(args[0], out id);
                 var client = GameMain.Server.ConnectedClients.Find(c => c.ID == id);
                 if (client == null)
@@ -997,7 +500,6 @@
                     return;
                 }
 
-<<<<<<< HEAD
                 ShowQuestionPrompt("Permission to revoke from \"" + client.Name + "\"?", (perm) =>
                 {
                     ClientPermissions permission = ClientPermissions.None;
@@ -1042,7 +544,7 @@
 
                 ShowQuestionPrompt("Reason for kicking \"" + client.Name + "\"?", (reason) =>
                 {
-                    GameMain.Server.KickPlayer(client.Name, reason, GameMain.NilMod.AdminKickStateNameTimer, GameMain.NilMod.AdminKickDenyRejoinTimer);
+                    GameMain.Server.KickPlayer(client.name, reason);                    
                 });
             }));
 
@@ -1464,28 +966,7 @@
                 }
             }));
 
-            commands.Add(new Command("kill", "kill [character]: Immediately kills the specified character.", (string[] args) =>
-            {
-                Character killedCharacter = null;
-                if (args.Length == 0)
-                {
-                    killedCharacter = Character.Controlled;
-                }
-                else
-                {
-                    killedCharacter = FindMatchingCharacter(args);
-                }
-
-                if (killedCharacter != null)
-                {
-                    //Use high damage values due to health multipliers
-                    killedCharacter.AddDamage(CauseOfDeath.Damage, 1000000.0f, null);
-                    //If still not dead make extra sure they are due to anti death code.
-                    if(!killedCharacter.IsDead) killedCharacter.Kill(CauseOfDeath.Damage, true);
-                }
-            }));
-
-            commands.Add(new Command("killmonsters", CommandType.GamePower, "killmonsters: Immediately kills all AI-controlled enemies in the level.", (string[] args) =>
+            commands.Add(new Command("killmonsters", "killmonsters: Immediately kills all AI-controlled enemies in the level.", (string[] args) =>
             {
                 foreach (Character c in Character.CharacterList)
                 {
@@ -1544,8 +1025,8 @@
                 var character = FindMatchingCharacter(argsRight, false);
                 GameMain.Server.SetClientCharacter(client, character);
             }));
-
-            commands.Add(new Command("campaigninfo|campaignstatus", CommandType.Generic, "campaigninfo: Display information about the state of the currently active campaign.", (string[] args) =>
+#if DEBUG
+            commands.Add(new Command("spamevents", "A debug command that immediately creates entity events for all items, characters and structures.", (string[] args) =>
             {
                 var campaign = GameMain.GameSession?.GameMode as CampaignMode;
                 if (campaign == null)
@@ -1984,6 +1465,61 @@
             isOpen = true;
 #endif
         }
+    }
+}
+
+            commands.Add(new Command("autorestart", CommandType.Network, "autorestart [true/false]: Enable or disable round auto-restart.", (string[] args) =>
+            {
+                if (GameMain.Server == null) return;
+                bool enabled = GameMain.Server.AutoRestart;
+                if (args.Length > 0)
+                {
+                    bool.TryParse(args[0], out enabled);
+                }
+                else
+                {
+                    enabled = !enabled;
+                }
+                if (enabled != GameMain.Server.AutoRestart)
+                {
+                    if (GameMain.Server.AutoRestartInterval <= 0) GameMain.Server.AutoRestartInterval = 10;
+                    GameMain.Server.AutoRestartTimer = GameMain.Server.AutoRestartInterval;
+                    GameMain.Server.AutoRestart = enabled;
+#if CLIENT
+                    GameMain.NetLobbyScreen.SetAutoRestart(enabled, GameMain.Server.AutoRestartTimer);
+#endif
+                    GameMain.NetLobbyScreen.LastUpdateID++;
+                }
+                NewMessage(GameMain.Server.AutoRestart ? "Automatic restart enabled." : "Automatic restart disabled.", Color.White);
+            }));
+
+            commands.Add(new Command("autorestartinterval", CommandType.Network, "autorestartinterval [seconds]: Set how long the server waits between rounds before automatically starting a new one. If set to 0, autorestart is disabled.", (string[] args) =>
+            commands.Add(new Command("autorestarttimer", CommandType.Network, "autorestarttimer [seconds]: Set the current autorestart countdown to the specified value.", (string[] args) =>
+                    GameMain.Server.KickPlayer(client.Name, reason, GameMain.NilMod.AdminKickStateNameTimer, GameMain.NilMod.AdminKickDenyRejoinTimer);
+            commands.Add(new Command("kill", "kill [character]: Immediately kills the specified character.", (string[] args) =>
+            {
+                Character killedCharacter = null;
+                if (args.Length == 0)
+                {
+                    killedCharacter = Character.Controlled;
+                }
+                else
+                {
+                    killedCharacter = FindMatchingCharacter(args);
+                }
+
+                if (killedCharacter != null)
+                {
+                    //Use high damage values due to health multipliers
+                    killedCharacter.AddDamage(CauseOfDeath.Damage, 1000000.0f, null);
+                    //If still not dead make extra sure they are due to anti death code.
+                    if(!killedCharacter.IsDead) killedCharacter.Kill(CauseOfDeath.Damage, true);
+                }
+            }));
+
+            commands.Add(new Command("killmonsters", CommandType.GamePower, "killmonsters: Immediately kills all AI-controlled enemies in the level.", (string[] args) =>
+
+            commands.Add(new Command("campaigninfo|campaignstatus", CommandType.Generic, "campaigninfo: Display information about the state of the currently active campaign.", (string[] args) =>
 
         //NilMod Custom Commands
         public static void AddNilModCommands()
@@ -2340,1184 +1876,4 @@
 #endif
                 NewMessage(GameMain.NilMod.DisableCrushDamage ? "Abyss crush damage off" : "Abyss crush damage on", Color.White);
             }));
-        }
-    }
-}
-=======
-                ShowQuestionPrompt("Reason for banning \"" + client.name + "\"?", (reason) =>
-                {
-                    ShowQuestionPrompt("Enter the duration of the ban (leave empty to ban permanently, or use the format \"[days] d [hours] h\")", (duration) =>
-                    {
-                        TimeSpan? banDuration = null;
-                        if (!string.IsNullOrWhiteSpace(duration))
-                        {
-                            TimeSpan parsedBanDuration;
-                            if (!TryParseTimeSpan(duration, out parsedBanDuration))
-                            {
-                                ThrowError("\"" + duration + "\" is not a valid ban duration. Use the format \"[days] d [hours] h\", \"[days] d\" or \"[hours] h\".");
-                                return;
-                            }
-                            banDuration = parsedBanDuration;
-                        }
-
-                        GameMain.Server.BanPlayer(client.name, reason, false, banDuration);
-                    });
-                });
-            }));
-
-
-            commands.Add(new Command("banip", CommandType.Network, "banip [ip]: Ban the IP address from the server.", (string[] args) =>
-            {
-                if (GameMain.Server == null || args.Length == 0) return;
-
-            ShowQuestionPrompt("Enter the name to give the ip \"" + commands[1] + "\"?", (name) =>
-            {
-                ShowQuestionPrompt("Reason for banning the ip \"" + commands[1] + "\"?", (reason) =>
-                {
-                    ShowQuestionPrompt("Enter the duration of the ban (leave empty to ban permanently, or use the format \"[days] d [hours] h\")", (duration) =>
-                    {
-                        TimeSpan? banDuration = null;
-                        if (!string.IsNullOrWhiteSpace(duration))
-                        {
-                            TimeSpan parsedBanDuration;
-                            if (!TryParseTimeSpan(duration, out parsedBanDuration))
-                            {
-                                ThrowError("\"" + duration + "\" is not a valid ban duration. Use the format \"[days] d [hours] h\", \"[days] d\" or \"[hours] h\".");
-                                return;
-                            }
-                            banDuration = parsedBanDuration;
-                        }
-
-                        if (name == null || name == "") name = "IP Banned";
-
-                        var client = GameMain.Server.ConnectedClients.Find(c => c.Connection.RemoteEndPoint.Address.ToString() == args[0]);
-
-                        if (client == null)
-                        {
-                            GameMain.Server.BanList.BanPlayer(name, args[0], reason, banDuration);
-                        }
-                        else
-                        {
-                            for(int i = GameMain.Server.ConnectedClients.Count - 1;i >= 0; i--)
-                            {
-                                if(GameMain.Server.ConnectedClients[i].Connection.RemoteEndPoint.Address.ToString() == args[0])
-                                {
-                                    GameMain.Server.KickBannedClient(client.Connection, reason);
-                                }
-                            }
-                            GameMain.Server.BanList.BanPlayer(name, args[0], reason, banDuration);
-                            //GameMain.Server.BanClient(client, reason,false, banDuration);
-                        }
-                    });
-                });
-            });
-
-            }));
-
-            commands.Add(new Command("teleportcharacter|teleport", CommandType.Character, "teleport [character name]: Teleport the specified character to the position of the cursor. If the name parameter is omitted, the controlled character will be teleported.", (string[] args) =>
-            {
-                Character tpCharacter = null;
-
-                if (args.Length == 0)
-                {
-                    tpCharacter = Character.Controlled;
-                }
-                else
-                {
-                    tpCharacter = FindMatchingCharacter(args, false);
-                }
-
-                if (tpCharacter == null) return;
-
-                var cam = GameMain.GameScreen.Cam;
-                tpCharacter.AnimController.CurrentHull = null;
-                tpCharacter.Submarine = null;
-                tpCharacter.AnimController.SetPosition(ConvertUnits.ToSimUnits(cam.ScreenToWorld(PlayerInput.MousePosition)));
-                tpCharacter.AnimController.FindHull(cam.ScreenToWorld(PlayerInput.MousePosition), true);
-            }));
-
-            commands.Add(new Command("godmode", CommandType.GamePower, "godmode: Toggle submarine godmode. Makes the main submarine invulnerable to damage.", (string[] args) =>
-            {
-                if (Submarine.MainSub == null) return;
-
-                Submarine.MainSub.GodMode = !Submarine.MainSub.GodMode;
-#if CLIENT
-                if (GameMain.Server != null)
-                {
-                    if (Submarine.MainSub.GodMode)
-                    {
-                        GameMain.Server.ToggleGodmodeButton.Text = "GodMode Off";
-                        GameMain.Server.ToggleGodmodeButton.ToolTip = "Turns off godmode which allows for submarine damage.";
-                    }
-                    else
-                    {
-                        GameMain.Server.ToggleGodmodeButton.Text = "GodMode On";
-                        GameMain.Server.ToggleGodmodeButton.ToolTip = "Turns on godmode which stops submarine damage.";
-                    }
-                }
-#endif
-                NewMessage(Submarine.MainSub.GodMode ? "Godmode on" : "Godmode off", Color.White);
-            }));
-
-            commands.Add(new Command("lockx", CommandType.GamePower, "lockx: Lock horizontal movement of the main submarine.", (string[] args) =>
-            {
-                Submarine.LockX = !Submarine.LockX;
-#if CLIENT
-                if (GameMain.Server != null)
-                {
-                    if (Submarine.LockX)
-                    {
-                        GameMain.Server.LockSubXButton.Text = "Unlock Sub X";
-                        GameMain.Server.LockSubXButton.ToolTip = "Allows again any submarine/shuttle to Move Left/Right.";
-                    }
-                    else
-                    {
-                        GameMain.Server.LockSubXButton.Text = "Lock Sub X";
-                        GameMain.Server.LockSubXButton.ToolTip = "Prevents any submarine/shuttle from moving Left/Right.";
-                    }
-                }
-#endif
-            }));
-
-            commands.Add(new Command("locky", CommandType.GamePower, "locky: Lock vertical movement of the main submarine.", (string[] args) =>
-            {
-                Submarine.LockY = !Submarine.LockY;
-#if CLIENT
-                if (GameMain.Server != null)
-                {
-                    if (Submarine.LockY)
-                    {
-                        GameMain.Server.LockSubYButton.Text = "Unlock Sub Y";
-                        GameMain.Server.LockSubYButton.ToolTip = "Allows again any submarine/shuttle to move Up/Down.";
-                    }
-                    else
-                    {
-                        GameMain.Server.LockSubYButton.Text = "Lock Sub Y";
-                        GameMain.Server.LockSubYButton.ToolTip = "Prevents any submarine/shuttle from moving Up/Down.";
-                    }
-                }
-#endif
-            }));
-
-            commands.Add(new Command("dumpids", CommandType.Debug, "", (string[] args) =>
-            {
-                try
-                {
-                    int count = args.Length == 0 ? 10 : int.Parse(args[0]);
-                    Entity.DumpIds(count);
-                }
-                catch (Exception e)
-                {
-                    ThrowError("Failed to dump ids", e);
-                }
-            }));
-
-            commands.Add(new Command("heal", CommandType.Character, "heal [character name]: Restore the specified character to full health. If the name parameter is omitted, the controlled character will be healed.", (string[] args) =>
-            {
-                Character healedCharacter = null;
-                if (args.Length == 0)
-                {
-                    healedCharacter = Character.Controlled;
-                }
-                else
-                {
-                    healedCharacter = FindMatchingCharacter(args);
-                }
-
-                if (healedCharacter != null)
-                {
-                    healedCharacter.Heal();
-                }
-            }));
-
-            commands.Add(new Command("revive", CommandType.Character, "revive [character name]: Bring the specified character back from the dead. If the name parameter is omitted, the controlled character will be revived.", (string[] args) =>
-            {
-                Character revivedCharacter = null;
-                if (args.Length == 0)
-                {
-                    revivedCharacter = Character.Controlled;
-                }
-                else
-                {
-                    revivedCharacter = FindMatchingCharacter(args);
-                }
-
-                if (revivedCharacter == null) return;
-
-                revivedCharacter.Revive(true);
-                if (GameMain.Server != null)
-                {
-                    foreach (Client c in GameMain.Server.ConnectedClients)
-                    {
-                        if (c.Character != revivedCharacter) continue;
-
-                        //clients stop controlling the character when it dies, force control back
-                        GameMain.Server.SetClientCharacter(c, revivedCharacter);
-                        break;
-                    }
-                }
-            }));
-
-            commands.Add(new Command("freeze", CommandType.GamePower, "freeze [character name]: Freezes the controls of the specified client character", (string[] args) =>
-            {
-                Character frozenCharacter = null;
-                if (args.Length == 0)
-                {
-                    frozenCharacter = Character.Controlled;
-                }
-                else
-                {
-                    frozenCharacter = FindMatchingCharacter(args);
-                }
-
-                if (frozenCharacter == null) return;
-
-                if(GameMain.NilMod.FrozenCharacters.Find(c => c == frozenCharacter) != null)
-                {
-                    if (GameMain.Server.ConnectedClients.Find(c => c.Character == frozenCharacter) != null)
-                    {
-                        var chatMsg = ChatMessage.Create(
-                        "Server Message",
-                        ("You have been unfrozen by the server\n\nYou may now move again and perform actions."),
-                        (ChatMessageType)ChatMessageType.MessageBox,
-                        null);
-
-                        GameMain.Server.SendChatMessage(chatMsg, GameMain.Server.ConnectedClients.Find(c => c.Character == frozenCharacter));
-                    }
-                    GameMain.NilMod.FrozenCharacters.Remove(frozenCharacter);
-                }
-                else
-                {
-                    GameMain.NilMod.FrozenCharacters.Add(frozenCharacter);
-
-                    if (GameMain.Server.ConnectedClients.Find(c => c.Character == frozenCharacter) != null)
-                    {
-                        var chatMsg = ChatMessage.Create(
-                        "Server Message",
-                        ("You have been frozen by the server\n\nYou may still talk if able, but no longer perform any actions or movements."),
-                        (ChatMessageType)ChatMessageType.MessageBox,
-                        null);
-
-                        GameMain.Server.SendChatMessage(chatMsg, GameMain.Server.ConnectedClients.Find(c => c.Character == frozenCharacter));
-                    }
-                }
-
-                //if (frozenCharacter != null) frozenCharacter.AnimController.Frozen = !frozenCharacter.AnimController.Frozen;
-
-            }));
-
-            commands.Add(new Command("freecamera|freecam", CommandType.Render, "freecam: Detach the camera from the controlled character.", (string[] args) =>
-            {
-                Character.Controlled = null;
-                GameMain.GameScreen.Cam.TargetPos = Vector2.Zero;
-            }));
-
-            commands.Add(new Command("water|editwater", CommandType.GamePower, "water/editwater: Toggle water editing. Allows adding water into rooms by holding the left mouse button and removing it by holding the right mouse button.", (string[] args) =>
-            {
-                if (GameMain.Client == null)
-                {
-                    Hull.EditWater = !Hull.EditWater;
-#if CLIENT
-                    if (GameMain.Server != null)
-                    {
-                        if (Hull.EditWater)
-                        {
-                            GameMain.Server.WaterButton.Text = "Water Off";
-                            GameMain.Server.WaterButton.ToolTip = "Turns off water control.";
-                            GameMain.Server.FiresButton.Text = "Fire On";
-                            GameMain.Server.FiresButton.ToolTip = "Turns on fire control, Left click to add fires.";
-                            Hull.EditFire = false;
-                        }
-                        else
-                        {
-                            GameMain.Server.WaterButton.Text = "Water On";
-                            GameMain.Server.WaterButton.ToolTip = "Turns on water control, Left click to add water, Right click to remove.";
-                        }
-                    }
-#endif
-                    NewMessage(Hull.EditWater ? "Water editing on" : "Water editing off", Color.White);
-                }
-            }));
-
-            commands.Add(new Command("fire|editfire", CommandType.GamePower, "fire/editfire: Allows putting up fires by left clicking.", (string[] args) =>
-            {
-                if (GameMain.Client == null)
-                {
-                    Hull.EditFire = !Hull.EditFire;
-#if CLIENT
-                    if (GameMain.Server != null)
-                    {
-                        if (Hull.EditFire)
-                        {
-                            GameMain.Server.FiresButton.Text = "Fire Off";
-                            GameMain.Server.FiresButton.ToolTip = "Turns off fire control.";
-                            GameMain.Server.WaterButton.Text = "Water On";
-                            GameMain.Server.WaterButton.ToolTip = "Turns on water control, Left click to add water, Right click to remove.";
-                            Hull.EditWater = false;
-                        }
-                        else
-                        {
-                            GameMain.Server.FiresButton.Text = "Fire On";
-                            GameMain.Server.FiresButton.ToolTip = "Turns on fire control, Left click to add fires.";
-                        }
-                    }
-#endif
-                    NewMessage(Hull.EditFire ? "Fire spawning on" : "Fire spawning off", Color.White);
-                }
-            }));
-
-            commands.Add(new Command("explosion", CommandType.GamePower, "explosion [range] [force] [damage] [structuredamage]: Creates an explosion at the position of the cursor.", (string[] args) =>
-            {
-                Vector2 explosionPos = GameMain.GameScreen.Cam.ScreenToWorld(PlayerInput.MousePosition);
-                float range = 500, force = 10, damage = 50, structureDamage = 10;
-                if (args.Length > 0) float.TryParse(args[0], out range);
-                if (args.Length > 1) float.TryParse(args[1], out force);
-                if (args.Length > 2) float.TryParse(args[2], out damage);
-                if (args.Length > 3) float.TryParse(args[3], out structureDamage);
-                new Explosion(range, force, damage, structureDamage).Explode(explosionPos);
-            }));
-
-            commands.Add(new Command("fixitems", CommandType.GamePower, "fixitems: Repairs all items and restores them to full condition.", (string[] args) =>
-            {
-                foreach (Item it in Item.ItemList)
-                {
-                    it.Condition = it.Prefab.Health;
-                }
-            }));
-
-            commands.Add(new Command("fixhulls|fixwalls", CommandType.GamePower, "fixwalls/fixhulls: Fixes all walls.", (string[] args) =>
-            {
-                foreach (Structure w in Structure.WallList)
-                {
-                    for (int i = 0; i < w.SectionCount; i++)
-                    {
-                        w.AddDamage(i, -100000.0f);
-                    }
-                }
-            }));
-
-            commands.Add(new Command("power", CommandType.GamePower, "power [temperature]: Immediately sets the temperature of the nuclear reactor to the specified value.", (string[] args) =>
-            {
-                Item reactorItem = Item.ItemList.Find(i => i.GetComponent<Reactor>() != null);
-                if (reactorItem == null) return;
-
-                float power = 5000.0f;
-                if (args.Length > 0) float.TryParse(args[0], out power);
-
-                var reactor = reactorItem.GetComponent<Reactor>();
-                reactor.ShutDownTemp = power == 0 ? 0 : 7000.0f;
-                reactor.AutoTemp = true;
-                reactor.Temperature = power;
-
-                if (GameMain.Server != null)
-                {
-                    reactorItem.CreateServerEvent(reactor);
-                }
-            }));
-
-            commands.Add(new Command("oxygen|air", CommandType.GamePower, "oxygen/air: Replenishes the oxygen levels in every room to 100%.", (string[] args) =>
-            {
-                foreach (Hull hull in Hull.hullList)
-                {
-                    hull.OxygenPercentage = 100.0f;
-                }
-            }));
-
-            commands.Add(new Command("killmonsters", CommandType.GamePower, "killmonsters: Immediately kills all AI-controlled enemies in the level.", (string[] args) =>
-            {
-                foreach (Character c in Character.CharacterList)
-                {
-                    if (!(c.AIController is EnemyAIController)) continue;
-                    c.AddDamage(CauseOfDeath.Damage, 10000.0f, null);
-                }
-            }));
-
-            commands.Add(new Command("netstats", CommandType.Network, "netstats: Toggles the visibility of the network statistics UI.", (string[] args) =>
-            {
-                if (GameMain.Server == null) return;
-#if CLIENT
-                GameMain.Server.ShowLagDiagnostics = false;
-                GameMain.Server.ShowNetStats = !GameMain.Server.ShowNetStats;
-                if (GameMain.Server.ShowNetStats)
-                {
-                    GameMain.Server.ShowNetStatsButton.Text = "NetStats Off";
-                    GameMain.Server.ShowNetStatsButton.ToolTip = "Turns off the netstats screen which shows the latencies and IP Addresses of connections.";
-                }
-                else
-                {
-                    GameMain.Server.ShowNetStatsButton.Text = "NetStats On";
-                    GameMain.Server.ShowNetStatsButton.ToolTip = "Turns on the netstats screen which shows the latencies and IP Addresses of connections.";
-                }
-                GameMain.Server.ShowLagDiagnosticsButton.Text = "Lag Profiler On";
-                GameMain.Server.ShowLagDiagnosticsButton.ToolTip = "Turns on the lag profiling information.";
-#endif
-            }));
-
-            commands.Add(new Command("setclientcharacter", CommandType.Network, "setclientcharacter [client name] ; [character name]: Gives the client control of the specified character.", (string[] args) =>
-            {
-                if (GameMain.Server == null) return;
-
-                int separatorIndex = Array.IndexOf(args, ";");
-
-                if (separatorIndex == -1 || args.Length < 3)
-                {
-                    ThrowError("Invalid parameters. The command should be formatted as \"setclientcharacter [client] ; [character]\"");
-                    return;
-                }
-
-                string[] argsLeft = args.Take(separatorIndex).ToArray();
-                string[] argsRight = args.Skip(separatorIndex + 1).ToArray();
-
-                string clientName = String.Join(" ", argsLeft);
-
-                var client = GameMain.Server.ConnectedClients.Find(c => c.name == clientName);
-                if (client == null)
-                {
-                    ThrowError("Client \"" + clientName + "\" not found.");
-                }
-
-                var character = FindMatchingCharacter(argsRight, false);
-                GameMain.Server.SetClientCharacter(client, character);
-            }));
-
-            commands.Add(new Command("spamevents", CommandType.Debug, "A debug command that immediately creates entity events for all items, characters and structures.", (string[] args) =>
-            {
-                foreach (Item item in Item.ItemList)
-                {
-                    for (int i = 0; i < item.components.Count; i++)
-                    {
-                        if (item.components[i] is IServerSerializable)
-                        {
-                            GameMain.Server.CreateEntityEvent(item, new object[] { NetEntityEvent.Type.ComponentState, i });
-                        }
-                        var itemContainer = item.GetComponent<ItemContainer>();
-                        if (itemContainer != null)
-                        {
-                            GameMain.Server.CreateEntityEvent(item, new object[] { NetEntityEvent.Type.InventoryState });
-                        }
-
-                        GameMain.Server.CreateEntityEvent(item, new object[] { NetEntityEvent.Type.Status });
-                    }
-                    item.NeedsPositionUpdate = true;
-                }
-
-                foreach (Character c in Character.CharacterList)
-                {
-                    GameMain.Server.CreateEntityEvent(c, new object[] { NetEntityEvent.Type.Status });
-                }
-
-                foreach (Structure wall in Structure.WallList)
-                {
-                    GameMain.Server.CreateEntityEvent(wall);
-                }
-            }));
-
-            commands.Add(new Command("messagebox", CommandType.Network, "messagebox [text here]: Sends a messagebox to all connected clients displaying the text.", (string[] args) =>
-            {
-                if (GameMain.Server != null)
-                {
-                    var chatMsg = ChatMessage.Create(
-                    "Server Message",
-                    (string.Join(" ", args)),
-                    (ChatMessageType)ChatMessageType.MessageBox,
-                    null);
-
-                    foreach (Client c in GameMain.Server.ConnectedClients)
-                    {
-                        GameMain.Server.SendChatMessage(chatMsg, c);
-                    }
-#if CLIENT
-                    new GUIMessageBox("Server Broadcast", chatMsg.Text);
-#endif
-                }
-#if CLIENT
-                else
-                {
-                    new GUIMessageBox("", string.Join(" ", args));
-                }
-#endif
-            }));
-
-            //NilMod Commands
-            AddNilModCommands();
-
-            InitProjectSpecific();
-
-            commands.Sort((c1, c2) => c1.names[0].CompareTo(c2.names[0]));
-        }
-
-        private static string[] SplitCommand(string command)
-        {
-            command = command.Trim();
-
-            List<string> commands = new List<string>();
-            int escape = 0;
-            bool inQuotes = false;
-            string piece = "";
-
-            for (int i = 0; i < command.Length; i++)
-            {
-                if (command[i] == '\\')
-                {
-                    if (escape == 0) escape = 2;
-                    else piece += '\\';
-                }
-                else if (command[i] == '"')
-                {
-                    if (escape == 0) inQuotes = !inQuotes;
-                    else piece += '"';
-                }
-                else if (command[i] == ' ' && !inQuotes)
-                {
-                    if (!string.IsNullOrWhiteSpace(piece)) commands.Add(piece);
-                    piece = "";
-                }
-                else if (escape == 0) piece += command[i];
-
-                if (escape > 0) escape--;
-            }
-
-            if (!string.IsNullOrWhiteSpace(piece)) commands.Add(piece); //add final piece
-
-            return commands.ToArray();
-        }
-
-        public static string AutoComplete(string command)
-        {
-            if (string.IsNullOrWhiteSpace(currentAutoCompletedCommand))
-            {
-                currentAutoCompletedCommand = command;
-            }
-
-            List<string> matchingCommands = new List<string>();
-            foreach (Command c in commands)
-            {
-                foreach (string name in c.names)
-                {
-                    if (currentAutoCompletedCommand.Length > name.Length) continue;
-                    if (currentAutoCompletedCommand == name.Substring(0, currentAutoCompletedCommand.Length))
-                    {
-                        matchingCommands.Add(name);
-                    }
-                }
-            }
-
-            if (matchingCommands.Count == 0) return command;
-
-            currentAutoCompletedIndex = currentAutoCompletedIndex % matchingCommands.Count;
-            return matchingCommands[currentAutoCompletedIndex++];
-        }
-
-        public static void ResetAutoComplete()
-        {
-            currentAutoCompletedCommand = "";
-            currentAutoCompletedIndex = 0;
-        }
-
-        public static string SelectMessage(int direction)
-        {
-            if (Messages.Count == 0) return "";
-
-            direction = MathHelper.Clamp(direction, -1, 1);
-
-            selectedIndex += direction;
-            if (selectedIndex < 0) selectedIndex = Messages.Count - 1;
-            selectedIndex = selectedIndex % Messages.Count;
-
-            if(GameMain.NilMod.DebugConsoleTimeStamp)
-            {
-                return Messages[selectedIndex].Text.Substring(22);
-            }
-            else
-            {
-                return Messages[selectedIndex].Text;
-            }
-        }
-
-        public static void ExecuteCommand(string command, GameMain game)
-        {
-            if (activeQuestionCallback != null)
-            {
-#if CLIENT
-                activeQuestionText = null;
-#endif
-                NewMessage(command, Color.White);
-                //reset the variable before invoking the delegate because the method may need to activate another question
-                var temp = activeQuestionCallback;
-                activeQuestionCallback = null;
-                temp(command);
-                return;
-            }
-
-            if (string.IsNullOrWhiteSpace(command)) return;
-
-            string[] splitCommand = SplitCommand(command);
-
-            if (!splitCommand[0].ToLowerInvariant().Equals("admin"))
-            {
-                NewMessage(command, Color.White);
-            }
-
-#if !DEBUG && CLIENT
-            if (GameMain.Client != null && !IsCommandPermitted(splitCommand[0].ToLowerInvariant(), GameMain.Client))
-            {
-                ThrowError("You're not permitted to use the command \"" + splitCommand[0].ToLowerInvariant() + "\"!");
-                return;
-            }
-#endif
-
-            bool commandFound = false;
-            foreach (Command c in commands)
-            {
-                if (c.names.Contains(splitCommand[0].ToLowerInvariant()))
-                {
-                    c.Execute(splitCommand.Skip(1).ToArray());
-                    commandFound = true;
-                    break;
-                }
-            }
-
-            if (!commandFound)
-            {
-                ThrowError("Command \"" + splitCommand[0] + "\" not found.");
-            }
-        }
-
-        private static Character FindMatchingCharacter(string[] args, bool ignoreRemotePlayers = false)
-        {
-            if (args.Length == 0) return null;
-
-            int characterIndex;
-            string characterName;
-            if (int.TryParse(args.Last(), out characterIndex) && args.Length > 1)
-            {
-                characterName = string.Join(" ", args.Take(args.Length - 1)).ToLowerInvariant();
-            }
-            else
-            {
-                characterName = string.Join(" ", args).ToLowerInvariant();
-                characterIndex = -1;
-            }
-
-            var matchingCharacters = Character.CharacterList.FindAll(c => (!ignoreRemotePlayers || !c.IsRemotePlayer) && c.Name.ToLowerInvariant() == characterName);
-
-            if (!matchingCharacters.Any())
-            {
-                NewMessage("Character \"" + characterName + "\" not found", Color.Red);
-                return null;
-            }
-
-            if (characterIndex == -1)
-            {
-                if (matchingCharacters.Count > 1)
-                {
-                    NewMessage(
-                        "Found multiple matching characters. " +
-                        "Use \"[charactername] [0-" + (matchingCharacters.Count - 1) + "]\" to choose a specific character.",
-                        Color.LightGray);
-                }
-                return matchingCharacters[0];
-            }
-            else if (characterIndex < 0 || characterIndex >= matchingCharacters.Count)
-            {
-                ThrowError("Character index out of range. Select an index between 0 and " + (matchingCharacters.Count - 1));
-            }
-            else
-            {
-                return matchingCharacters[characterIndex];
-            }
-
-            return null;
-        }
-
-        public static void NewMessage(string msg, Color color)
-        {
-            if (string.IsNullOrEmpty((msg))) return;
-
-#if SERVER
-            if (GameMain.NilMod.DebugConsoleTimeStamp)
-            {
-                Messages.Add(new ColoredText("[" + DateTime.Now.ToString() + "] " + msg, color));
-            }
-            else
-            {
-                Messages.Add(new ColoredText(msg, color));
-            }
-
-            //TODO: REMOVE
-            Console.ForegroundColor = XnaToConsoleColor.Convert(color);
-            
-            if (GameMain.NilMod.DebugConsoleTimeStamp)
-                {
-                    Console.WriteLine("[" + DateTime.Now.ToString() + "] " + msg);
-                }
-                else
-                {
-                    Console.WriteLine(msg);
-                }
-            Console.ForegroundColor = ConsoleColor.White;
-
-            if (Messages.Count > MaxMessages)
-            {
-                Messages.RemoveRange(0, Messages.Count - MaxMessages);
-            }
-
-#elif CLIENT
-            lock (queuedMessages)
-            {
-                if (GameMain.NilMod.DebugConsoleTimeStamp)
-                {
-                    queuedMessages.Enqueue(new ColoredText("[" + DateTime.Now.ToString() + "] " + msg, color));
-                }
-                else
-                {
-                    queuedMessages.Enqueue(new ColoredText(msg, color));
-                }
-            }
-#endif
-        }
-
-        private static void ShowQuestionPrompt(string question, QuestionCallback onAnswered)
-        {
-            NewMessage("   >>" + question, Color.Cyan);
-            activeQuestionCallback += onAnswered;
-#if CLIENT
-            if (queuedMessages != null && queuedMessages.Count > 0)
-            {
-                DequeueMessages();
-            }
-                
-            if (listBox != null && listBox.children.Count > 0)
-            {
-                activeQuestionText = listBox.children[listBox.children.Count - 1];
-            }
-#endif
-        }
-
-        private static bool TryParseTimeSpan(string s, out TimeSpan timeSpan)
-        {
-            timeSpan = new TimeSpan();
-            if (string.IsNullOrWhiteSpace(s)) return false;
-
-            string currNum = "";
-            foreach (char c in s)
-            {
-                if (char.IsDigit(c))
-                {
-                    currNum += c;
-                }
-                else if (char.IsWhiteSpace(c))
-                {
-                    continue;
-                }
-                else
-                {
-                    int parsedNum = 0;
-                    if (!int.TryParse(currNum, out parsedNum))
-                    {
-                        return false;
-                    }
-
-                    switch (c)
-                    {
-                        case 'd':
-                            timeSpan += new TimeSpan(parsedNum, 0, 0, 0, 0);
-                            break;
-                        case 'h':
-                            timeSpan += new TimeSpan(0, parsedNum, 0, 0, 0);
-                            break;
-                        case 'm':
-                            timeSpan += new TimeSpan(0, 0, parsedNum, 0, 0);
-                            break;
-                        case 's':
-                            timeSpan += new TimeSpan(0, 0, 0, parsedNum, 0);
-                            break;
-                        default:
-                            return false;
-                    }
-
-                    currNum = "";
-                }
-            }
-
-            return true;
-        }
-
-
-        public static void Log(string message)
-        {
-            if (GameSettings.VerboseLogging) NewMessage(message, Color.Gray);
-        }
-
-        public static void ThrowError(string error, Exception e = null)
-        {
-            if (e != null)
-            {
-                error += " {" + e.Message + "}\n" + e.StackTrace;
-            }
-            System.Diagnostics.Debug.WriteLine(error);
-            NewMessage(error, Color.Red);
-#if CLIENT
-            isOpen = true;
-#endif
-        }
-
-        //NilMod Custom Commands
-        public static void AddNilModCommands()
-        {
-            commands.Add(new Command("rechargepower", CommandType.GamePower, "rechargepower [SUBID]: Recharges every power container on a submarine.", (string[] args) =>
-            {
-                int subtorecharge = -1;
-
-                if (args.Length < 1)
-                {
-                    if (Submarine.MainSubs[0] != null)
-                    {
-                        subtorecharge = 0;
-                    }
-                    else
-                    {
-                        NewMessage("Cannot recharge submarine - There are no submarines loaded yet.", Color.Red);
-                    }
-                }
-                else
-                {
-                    if (args[0].All(Char.IsDigit))
-                    {
-                        if (Convert.ToInt16(args[0]) <= Submarine.MainSubs.Count() - 1)
-                        {
-                            subtorecharge = Convert.ToInt16(args[0]);
-                        }
-                        else
-                        {
-                            NewMessage("MainSub ID Range is from 0 to " + (Submarine.MainSubs.Count() - 1), Color.Red);
-                        }
-                    }
-                    else
-                    {
-                        NewMessage("Command only accepts numerics starting from 0", Color.Red);
-                    }
-                }
-                //Not Null? Lets try it! XD
-                if (GameMain.Server != null)
-                {
-                    if (Submarine.MainSubs[subtorecharge] != null)
-                    {
-                        GameMain.Server.GrantPower(subtorecharge);
-                    }
-                    else
-                    {
-                        NewMessage("Cannot recharge submarine - Submarine ID: " + subtorecharge + " Is not loaded in the game (If not multiple submarines use 0 or leave blank)", Color.Red);
-                    }
-                }
-                else
-                {
-                    NewMessage("Cannot recharge submarine - The Server is not running.", Color.Red);
-                }
-            }));
-
-            commands.Add(new Command("forceshuttle", CommandType.GamePower, "forceshuttle: Recalls and then sends out the respawn shuttle.", (string[] args) =>
-            {
-                if (GameMain.Server != null)
-                {
-                    if (GameMain.Server.respawnManager != null)
-                    {
-                        GameMain.Server.respawnManager.ForceShuttle();
-                    }
-                    else
-                    {
-                        NewMessage("The respawn manager is currently not loaded - No shuttle exists to force out", Color.Red);
-                    }
-                }
-                else
-                {
-                    NewMessage("The respawn manager is currently not loaded - The Server is not running.", Color.Red);
-                }
-            }));
-
-            commands.Add(new Command("recallshuttle", CommandType.GamePower, "recallshuttle: Recalls the respawn shuttle immediately.", (string[] args) =>
-            {
-                if (GameMain.Server != null)
-                {
-                    if (GameMain.Server.respawnManager != null)
-                    {
-                        GameMain.Server.respawnManager.RecallShuttle();
-                    }
-                    else
-                    {
-                        NewMessage("The respawn manager is currently not loaded - No shuttle exists to recall", Color.Red);
-                    }
-                }
-                else
-                {
-                    NewMessage("The respawn manager is currently not loaded - The Server is not running.", Color.Red);
-                }
-            }));
-
-            commands.Add(new Command("setrespawns", CommandType.DebugHide, "setrespawns [new Player Respawn Count]: Sets the number of characters left that can respawn shuttle will dispatch this round.", (string[] args) =>
-            {
-                //Code Here
-            }));
-
-            commands.Add(new Command("getrespawns", CommandType.DebugHide, "getrespawns: Gets the number of characters left that can respawn via a shuttle.", (string[] args) =>
-            {
-                //Code Here
-            }));
-#if CLIENT
-            commands.Add(new Command("movemainsub|movesub|teleportsub|teleportmainsub", CommandType.GamePower, "movemainsub|movesub|teleportsub|teleportmainsub [SUBID]: Teleports submarine to cursor then sets it to maintain position.", (string[] args) =>
-            {
-                int subtotp = -1;
-
-                if (args.Length < 1)
-                {
-                    if (Submarine.MainSubs[0] != null)
-                    {
-                        subtotp = 0;
-                    }
-                    else
-                    {
-                        NewMessage("Cannot teleport submarine - There are no submarines loaded yet.", Color.Red);
-                    }
-                }
-                else
-                {
-                    if (args[0].All(Char.IsDigit))
-                    {
-                        if (Convert.ToInt16(args[0]) <= Submarine.MainSubs.Count() - 1)
-                        {
-                            subtotp = Convert.ToInt16(args[0]);
-                        }
-                        else
-                        {
-                            NewMessage("MainSub ID Range is from 0 to " + (Submarine.MainSubs.Count() - 1), Color.Red);
-                        }
-                    }
-                    else
-                    {
-                        NewMessage("Command only accepts numerics starting from 0", Color.Red);
-                    }
-                }
-                //Not Null? Lets try it! XD
-                if (GameMain.Server != null)
-                {
-                    if (subtotp >= 0)
-                    {
-                        if (Submarine.MainSubs[subtotp] != null)
-                        {
-                            var cam = GameMain.GameScreen.Cam;
-                            GameMain.Server.MoveSub(subtotp, cam.ScreenToWorld(PlayerInput.MousePosition));
-                        }
-                        else
-                        {
-                            NewMessage("Cannot teleport submarine - Submarine ID: " + subtotp + " Is not loaded in the game (If not multiple submarines use 0 or leave blank)", Color.Red);
-                        }
-                    }
-                }
-                else
-                {
-                    NewMessage("Cannot teleport submarine - The Server is not running.", Color.Red);
-                }
-            }));
-
-            commands.Add(new Command("lagprofiler|showlagdiagnostics|togglelagdiagnostics", CommandType.Generic, "lagprofiler: Toggles the visibility of the CPUTime statistics UI.", (string[] args) =>
-            {
-                if (GameMain.Server == null) return;
-                GameMain.Server.ShowNetStats = false;
-                GameMain.Server.ShowLagDiagnostics = !GameMain.Server.ShowLagDiagnostics;
-                if (GameMain.Server.ShowLagDiagnostics)
-                {
-                    GameMain.Server.ShowLagDiagnosticsButton.Text = "Lag Profiler Off";
-                    GameMain.Server.ShowLagDiagnosticsButton.ToolTip = "Turns off the lag profiling information.";
-                }
-                else
-                {
-                    GameMain.Server.ShowLagDiagnosticsButton.Text = "Lag Profiler On";
-                    GameMain.Server.ShowLagDiagnosticsButton.ToolTip = "Turns on the lag profiling information.";
-                }
-                GameMain.Server.ShowNetStatsButton.Text = "NetStats On";
-                GameMain.Server.ShowNetStatsButton.ToolTip = "Turns on the netstats screen which shows the latencies and IP Addresses of connections.";
-            }));
-#endif
-            commands.Add(new Command("nilmodreload", CommandType.Generic, "nilmodreload: Reloads NilMod Settings during runtime, good for tweaking mid-round!", (string[] args) =>
-            {
-                GameMain.NilMod.Load();
-            }));
-
-            commands.Add(new Command("listcreatures", CommandType.Character, "listcreatures: A command that displays all living none-player controlled creatures on the map, dead or alive.", (string[] args) =>
-            {
-                Dictionary<string, int> creaturecount = new Dictionary<string, int>();
-                foreach (Character c in Character.CharacterList)
-                {
-                    //Only count for this one ENEMY AIs
-                    //if (!(c.AIController is EnemyAIController)) continue;
-
-                    //Above code didn't seem so good, lets simply not check Human AI's and remote players instead.
-                    //if (!c.IsRemotePlayer && !(c.AIController is HumanAIController))
-                    if (!c.IsRemotePlayer && !(c.AIController is HumanAIController))
-                    {
-                        if (creaturecount.ContainsKey(c.Name.ToLowerInvariant()))
-                        {
-                            creaturecount[c.Name.ToLowerInvariant()] += 1;
-                        }
-                        else
-                        {
-                            creaturecount.Add(c.Name.ToLowerInvariant(), 1);
-                        }
-                    }
-                }
-                if (creaturecount.Count() != 0)
-                {
-                    foreach (KeyValuePair<string, int> countof in creaturecount)
-                    {
-                        NewMessage("AIEntity: \"" + countof.Key.ToString() + "\" Count: " + countof.Value.ToString(), Color.White);
-                    }
-                }
-                else
-                {
-                    NewMessage("No creatures could be found (Has the round started yet?)", Color.Red);
-                }
-            }));
-
-            commands.Add(new Command("listplayers", CommandType.Character, "listplayers: Used to get the count of players that exist.", (string[] args) =>
-            {
-                Dictionary<string, int> playercount = new Dictionary<string, int>();
-                foreach (Character c in Character.CharacterList)
-                {
-                    //Only count for this one PLAYERS
-                    if (c.IsRemotePlayer)
-                    {
-                        if (playercount.ContainsKey(c.Name.ToLowerInvariant()))
-                        {
-                            playercount[c.Name.ToLowerInvariant()] += 1;
-                        }
-                        else
-                        {
-                            playercount.Add(c.Name.ToLowerInvariant(), 1);
-                        }
-                    }
-                }
-
-                foreach (KeyValuePair<string, int> countof in playercount)
-                {
-                    //var playerlistchar = FindMatchingCharacter(countof.Key.ToString() + countof.Value.ToString(),false);
-
-                    NewMessage("Player: \"" + countof.Key.ToString() + "\" Count: " + countof.Value.ToString(), Color.White);
-
-                }
-            }));
-
-            commands.Add(new Command("getinventory", CommandType.DebugHide, "getinventory [Player Name]: Gets the Items in a players inventory as a list.", (string[] args) =>
-            {
-                //Code
-            }));
-
-            commands.Add(new Command("finditem", CommandType.Spawning, "finditem [Partial Item Name]: Searches all possible spawnable items based off what you type, leave blank to list everything.", (string[] args) =>
-            {
-                List<string> FoundItems = new List<string>();
-                string SearchItemName = null;
-                if (args.Length < 1)
-                {
-                    SearchItemName = "";
-                }
-                else
-                {
-                    SearchItemName = string.Join(" ", args.Take(args.Length)).ToLowerInvariant();
-                }
-
-                //Find all the unique items and populate the list
-                foreach (MapEntityPrefab searchitem in MapEntityPrefab.list)
-                {
-                    if (searchitem.Name.ToLowerInvariant().Contains(SearchItemName.ToLowerInvariant()) | searchitem.Name.ToLowerInvariant() == SearchItemName.ToLowerInvariant())
-                    {
-                        if (searchitem is ItemPrefab) FoundItems.Add(searchitem.Name);
-                    }
-                }
-                //Sort the list
-                FoundItems.Sort();
-                //Now Display them in alphabetical order
-                foreach (string searchitemtext in FoundItems)
-                {
-                    DebugConsole.NewMessage("spawnitem name: " + searchitemtext, Color.White);
-                }
-            }));
-
-            commands.Add(new Command("findcreature", CommandType.DebugHide, "finditem: Description", (string[] args) =>
-            {
-                //Code
-            }));
-
-            commands.Add(new Command("debugarmor|debugarmour", CommandType.Debug, "debugarmor|debugarmour [Armour Value]: Shows a series of damage calculations for the armour value using nilmod/Vanilla armour calculation!", (string[] args) =>
-            {
-                float armouramount;
-
-                if (args.Length < 1)
-                {
-                    armouramount = 0f;
-                    GameMain.NilMod.TestArmour(armouramount);
-                }
-                else
-                {
-                    if (args[0].All(Char.IsDigit))
-                    {
-                        if (Convert.ToSingle(args[0]) >= 0f)
-                        {
-                            armouramount = Convert.ToSingle(args[0]);
-                            GameMain.NilMod.TestArmour(armouramount);
-                        }
-                        else
-                        {
-                            NewMessage("Command requires positive or 0 armour values.", Color.Red);
-                        }
-                    }
-                    else
-                    {
-                        NewMessage("Command only accepts decimal numerics.", Color.Red);
-                    }
-                }
-            }));
-
-            commands.Add(new Command("blankcommand", CommandType.DebugHide, "blankcommand: Does Nothing at all", (string[] args) =>
-            {
-                //Code
-            }));
-
-            commands.Add(new Command("listentityids", CommandType.Debug, "listentityids: Lists the IDs of all entities", (string[] args) =>
-            {
-                List<Entity> entitylist = Entity.GetEntityList();
-
-                for (int i = 0; i < entitylist.Count() - 1; i++)
-                {
-                    if (entitylist[i] != null)
-                    {
-                        if (entitylist[i] is Character)
-                        {
-                            DebugConsole.NewMessage("ID: " + entitylist[i].ID + " = " + entitylist[i].ToString(), Color.Aqua);
-                        }
-                    }
-                }
-            }));
-
-            commands.Add(new Command("togglecrush|toggleabyss", CommandType.GamePower, "togglecrush: Toggles the games abyss damage for all submarines.", (string[] args) =>
-            {
-                GameMain.NilMod.DisableCrushDamage = !GameMain.NilMod.DisableCrushDamage;
-#if CLIENT
-                if (GameMain.Server != null)
-                {
-                    if (GameMain.NilMod.DisableCrushDamage)
-                    {
-                        GameMain.Server.ToggleCrushButton.Text = "Depth Crush On";
-                        GameMain.Server.ToggleCrushButton.ToolTip = "Turns on Abyss Crushing damage to submarines.";
-                    }
-                    else
-                    {
-                        GameMain.Server.ToggleCrushButton.Text = "Depth Crush Off";
-                        GameMain.Server.ToggleCrushButton.ToolTip = "Turns off Abyss Crushing damage to submarines.";
-                    }
-                }
-#endif
-                NewMessage(GameMain.NilMod.DisableCrushDamage ? "Abyss crush damage off" : "Abyss crush damage on", Color.White);
-            }));
-        }
-    }
-}
->>>>>>> 05552e3e
+        }