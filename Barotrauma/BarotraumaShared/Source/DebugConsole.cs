--- conflicted
+++ resolved
@@ -181,9 +181,6 @@
                 UpdaterUtil.SaveFileList("filelist.xml");
             }));
 
-<<<<<<< HEAD
-            commands.Add(new Command("spawn|spawncharacter", "spawn [creaturename] [near/inside/outside/cursor]: Spawn a creature at a random spawnpoint (use the second parameter to only select spawnpoints near/inside/outside the submarine).", (string[] args) =>
-=======
             commands.Add(new Command("spawn|spawncharacter", "spawn [creaturename/jobname] [near/inside/outside/cursor]: Spawn a creature at a random spawnpoint (use the second parameter to only select spawnpoints near/inside/outside the submarine). You can also enter the name of a job (e.g. \"Mechanic\") to spawn a character with a specific job and the appropriate equipment.", (string[] args) =>
             {
                 SpawnCharacter(args, GameMain.GameScreen.Cam.ScreenToWorld(PlayerInput.MousePosition), out string errorMsg);
@@ -191,17 +188,8 @@
                 {
                     ThrowError(errorMsg);
                 }
-            }, 
-            null,
-            (Client client, Vector2 cursorPos, string[] args) =>
-            {
-                SpawnCharacter(args, cursorPos, out string errorMsg);
-                if (!string.IsNullOrWhiteSpace(errorMsg))
-                {
-                    ThrowError(errorMsg);
-                }
             },
-            () => 
+            () =>
             {
                 List<string> characterFiles = GameMain.Instance.GetFilesOfType(ContentType.Character).ToList();
                 for (int i = 0; i < characterFiles.Count; i++)
@@ -212,745 +200,6 @@
                 foreach (JobPrefab jobPrefab in JobPrefab.List)
                 {
                     characterFiles.Add(jobPrefab.Name);
-                }
-
-                return new string[][]
-                {
-                    characterFiles.ToArray(),
-                    new string[] { "near", "inside", "outside", "cursor" }
-                };
-            }, isCheat: true));
-            
-            commands.Add(new Command("spawnitem", "spawnitem [itemname] [cursor/inventory/cargo/random/[name]]: Spawn an item at the position of the cursor, in the inventory of the controlled character, in the inventory of the client with the given name, or at a random spawnpoint if the last parameter is omitted or \"random\".",
-            (string[] args) =>
-            {
-                SpawnItem(args, GameMain.GameScreen.Cam.ScreenToWorld(PlayerInput.MousePosition), Character.Controlled, out string errorMsg);
-                if (!string.IsNullOrWhiteSpace(errorMsg))
-                {
-                    ThrowError(errorMsg);
-                }
-            },
-            null,
-            (Client client, Vector2 cursorWorldPos, string[] args) =>
-            {
-                SpawnItem(args, cursorWorldPos, client.Character, out string errorMsg);
-                if (!string.IsNullOrWhiteSpace(errorMsg))
-                {
-                    GameMain.Server.SendConsoleMessage(errorMsg, client);
-                }
-            },
-            () =>
-            {
-                List<string> itemNames = new List<string>();
-                foreach (MapEntityPrefab prefab in MapEntityPrefab.List)
-                {
-                    if (prefab is ItemPrefab itemPrefab) itemNames.Add(itemPrefab.Name);
-                }
-
-                List<string> spawnPosParams = new List<string>() { "cursor", "inventory", "cargo" };
-                if (GameMain.Server != null) spawnPosParams.AddRange(GameMain.Server.ConnectedClients.Select(c => c.Name));
-                spawnPosParams.AddRange(Character.CharacterList.Where(c => c.Inventory != null).Select(c => c.Name).Distinct());
-
-                return new string[][]
-                {
-                    itemNames.ToArray(),
-                    spawnPosParams.ToArray()
-                };
-            }, isCheat: true));
-
-
-            commands.Add(new Command("disablecrewai", "disablecrewai: Disable the AI of the NPCs in the crew.", (string[] args) =>
-            {
-                HumanAIController.DisableCrewAI = true;
-                NewMessage("Crew AI disabled", Color.White);
-            },
-            null,
-            (Client client, Vector2 cursorWorldPos, string[] args) =>
-            {
-                HumanAIController.DisableCrewAI = true;
-                NewMessage("Crew AI disabled by \"" + client.Name + "\"", Color.White);
-                GameMain.Server.SendConsoleMessage("Crew AI disabled", client);
-            }));
-
-            commands.Add(new Command("enablecrewai", "enablecrewai: Enable the AI of the NPCs in the crew.", (string[] args) =>
-            {
-                HumanAIController.DisableCrewAI = false;
-                NewMessage("Crew AI enabled", Color.White);
-            }, 
-            null, 
-            (Client client, Vector2 cursorWorldPos, string[] args) =>
-            {
-                HumanAIController.DisableCrewAI = false;
-                NewMessage("Crew AI enabled by \"" + client.Name + "\"", Color.White);
-                GameMain.Server.SendConsoleMessage("Crew AI enabled", client);
-            }, isCheat: true));
-
-            commands.Add(new Command("botcount", "botcount [x]: Set the number of bots in the crew in multiplayer.", (string[] args) =>
-            {
-                if (args.Length < 1 || GameMain.Server == null) return;
-                int botCount = GameMain.Server.BotCount;
-                int.TryParse(args[0], out botCount);
-                GameMain.NetLobbyScreen.SetBotCount(botCount);
-                NewMessage("Set the number of bots to " + botCount, Color.White);
-            },
-            null,
-            (Client client, Vector2 cursorWorldPos, string[] args) =>
-            {
-                if (args.Length < 1 || GameMain.Server == null) return;
-                int botCount = GameMain.Server.BotCount;
-                int.TryParse(args[0], out botCount);
-                GameMain.NetLobbyScreen.SetBotCount(botCount);
-                NewMessage("\"" + client.Name + "\" set the number of bots to " + botCount, Color.White);
-                GameMain.Server.SendConsoleMessage("Set the number of bots to " + botCount, client);
-            }));
-
-            commands.Add(new Command("botspawnmode", "botspawnmode [fill/normal]: Set how bots are spawned in the multiplayer.", (string[] args) =>
-            {
-                if (args.Length < 1 || GameMain.Server == null) return;
-                if (Enum.TryParse(args[0], true, out BotSpawnMode spawnMode))
-                {
-                    GameMain.NetLobbyScreen.SetBotSpawnMode(spawnMode);
-                    NewMessage("Set bot spawn mode to " + spawnMode, Color.White);
-                }
-                else
-                {
-                    NewMessage("\"" + args[0] + "\" is not a valid bot spawn mode. (Valid modes are Fill and Normal)", Color.White);
-                }
-            },
-            null,
-            (Client client, Vector2 cursorWorldPos, string[] args) =>
-            {
-                if (args.Length < 1 || GameMain.Server == null) return;
-                if (Enum.TryParse(args[0], true, out BotSpawnMode spawnMode))
-                {
-                    GameMain.NetLobbyScreen.SetBotSpawnMode(spawnMode);
-                    NewMessage("\"" + client.Name + "\" set bot spawn mode to " + spawnMode, Color.White);
-                    GameMain.Server.SendConsoleMessage("Set bot spawn mode to " + spawnMode, client);
-                }
-                else
-                {
-                    GameMain.Server.SendConsoleMessage("\"" + args[0] + "\" is not a valid bot spawn mode. (Valid modes are Fill and Normal)", client);
-                }
-            }));
-
-            commands.Add(new Command("autorestart", "autorestart [true/false]: Enable or disable round auto-restart.", (string[] args) =>
-            {
-                if (GameMain.Server == null) return;
-                bool enabled = GameMain.Server.AutoRestart;
-                if (args.Length > 0)
-                {
-                    bool.TryParse(args[0], out enabled);
-                }
-                else
-                {
-                    enabled = !enabled;
-                }
-                if (enabled != GameMain.Server.AutoRestart)
-                {
-                    if (GameMain.Server.AutoRestartInterval <= 0) GameMain.Server.AutoRestartInterval = 10;
-                    GameMain.Server.AutoRestartTimer = GameMain.Server.AutoRestartInterval;
-                    GameMain.Server.AutoRestart = enabled;
-#if CLIENT
-                    GameMain.NetLobbyScreen.SetAutoRestart(enabled, GameMain.Server.AutoRestartTimer);
-#endif
-                    GameMain.NetLobbyScreen.LastUpdateID++;
-                }
-                NewMessage(GameMain.Server.AutoRestart ? "Automatic restart enabled." : "Automatic restart disabled.", Color.White);
-            }, null, null));
-            
-            commands.Add(new Command("autorestartinterval", "autorestartinterval [seconds]: Set how long the server waits between rounds before automatically starting a new one. If set to 0, autorestart is disabled.", (string[] args) =>
-            {
-                if (GameMain.Server == null) return;
-                if (args.Length > 0)
-                {
-                    if (int.TryParse(args[0], out int parsedInt))
-                    {
-                        if (parsedInt >= 0)
-                        {
-                            GameMain.Server.AutoRestart = true;
-                            GameMain.Server.AutoRestartInterval = parsedInt;
-                            if (GameMain.Server.AutoRestartTimer >= GameMain.Server.AutoRestartInterval) GameMain.Server.AutoRestartTimer = GameMain.Server.AutoRestartInterval;
-                            NewMessage("Autorestart interval set to " + GameMain.Server.AutoRestartInterval + " seconds.", Color.White);
-                        }
-                        else
-                        {
-                            GameMain.Server.AutoRestart = false;
-                            NewMessage("Autorestart disabled.", Color.White);
-                        }
-#if CLIENT
-                        GameMain.NetLobbyScreen.SetAutoRestart(GameMain.Server.AutoRestart, GameMain.Server.AutoRestartTimer);
-#endif
-                        GameMain.NetLobbyScreen.LastUpdateID++;
-                    }
-                }
-            }, null, null));
-            
-            commands.Add(new Command("autorestarttimer", "autorestarttimer [seconds]: Set the current autorestart countdown to the specified value.", (string[] args) =>
-            {
-                if (GameMain.Server == null) return;
-                if (args.Length > 0)
-                {
-                    if (int.TryParse(args[0], out int parsedInt))
-                    {
-                        if (parsedInt >= 0)
-                        {
-                            GameMain.Server.AutoRestart = true;
-                            GameMain.Server.AutoRestartTimer = parsedInt;
-                            if (GameMain.Server.AutoRestartInterval <= GameMain.Server.AutoRestartTimer) GameMain.Server.AutoRestartInterval = GameMain.Server.AutoRestartTimer;
-                            GameMain.NetLobbyScreen.LastUpdateID++;
-                            NewMessage("Autorestart timer set to " + GameMain.Server.AutoRestartTimer + " seconds.", Color.White);
-                        }
-                        else
-                        {
-                            GameMain.Server.AutoRestart = false;
-                            NewMessage("Autorestart disabled.", Color.White);
-                        }
-#if CLIENT
-                        GameMain.NetLobbyScreen.SetAutoRestart(GameMain.Server.AutoRestart, GameMain.Server.AutoRestartTimer);
-#endif
-                        GameMain.NetLobbyScreen.LastUpdateID++;
-                    }
-                }
-            }, null, null));
-            
-            commands.Add(new Command("giveperm", "giveperm [id]: Grants administrative permissions to the player with the specified client ID.", (string[] args) =>
-            {
-                if (GameMain.Server == null) return;
-                if (args.Length < 1)
-                {
-                    NewMessage("giveperm [id]: Grants administrative permissions to the player with the specified client ID.", Color.Cyan);
-                    return;
-                }
-
-                int.TryParse(args[0], out int id);
-                var client = GameMain.Server.ConnectedClients.Find(c => c.ID == id);
-                if (client == null)
-                {
-                    ThrowError("Client id \"" + id + "\" not found.");
-                    return;
-                }
-
-                NewMessage("Valid permissions are:",Color.White);
-                NewMessage(" - all",Color.White);
-                foreach (ClientPermissions permission in Enum.GetValues(typeof(ClientPermissions)))
-                {
-                    NewMessage(" - " + permission.ToString(),Color.White);
-                }
-                ShowQuestionPrompt("Permission to grant to \"" + client.Name + "\"?", (perm) =>
-                {
-                    ClientPermissions permission = ClientPermissions.None;
-                    if (perm.ToLower() == "all")
-                    {
-                        permission = ClientPermissions.EndRound | ClientPermissions.Kick | ClientPermissions.Ban | 
-                            ClientPermissions.SelectSub | ClientPermissions.SelectMode | ClientPermissions.ManageCampaign | ClientPermissions.ConsoleCommands;
-                    }
-                    else
-                    {
-                        if (!Enum.TryParse(perm, true, out permission))
-                        {
-                            NewMessage(perm + " is not a valid permission!", Color.Red);
-                            return;
-                        }
-                    }
-                    client.GivePermission(permission);
-                    GameMain.Server.UpdateClientPermissions(client);
-                    NewMessage("Granted " + perm + " permissions to " + client.Name + ".", Color.White);
-                });
-            }, 
-            (string[] args) =>
-            {
-#if CLIENT
-                if (args.Length < 1) return;
-                
-                if (!int.TryParse(args[0], out int id))
-                {
-                    ThrowError("\"" + id + "\" is not a valid client ID.");
-                    return;
-                }
-
-                NewMessage("Valid permissions are:", Color.White);
-                NewMessage(" - all", Color.White);
-                foreach (ClientPermissions permission in Enum.GetValues(typeof(ClientPermissions)))
-                {
-                    NewMessage(" - " + permission.ToString(), Color.White);
-                }
-                ShowQuestionPrompt("Permission to grant to client #" + id + "?", (perm) =>
-                {
-                    GameMain.Client.SendConsoleCommand("giveperm " +id + " " + perm);
-                });
-#endif
-            },
-            (Client senderClient, Vector2 cursorWorldPos, string[] args) =>
-            {
-                if (args.Length < 2) return;
-
-                int.TryParse(args[0], out int id);
-                var client = GameMain.Server.ConnectedClients.Find(c => c.ID == id);
-                if (client == null)
-                {
-                    GameMain.Server.SendConsoleMessage("Client id \"" + id + "\" not found.", senderClient);
-                    return;
-                }
-
-                string perm = string.Join("", args.Skip(1));
-
-                ClientPermissions permission = ClientPermissions.None;
-                if (perm.ToLower() == "all")
-                {
-                    permission = ClientPermissions.EndRound | ClientPermissions.Kick | ClientPermissions.Ban |
-                        ClientPermissions.SelectSub | ClientPermissions.SelectMode | ClientPermissions.ManageCampaign | ClientPermissions.ConsoleCommands;
-                }
-                else
-                {
-                    if (!Enum.TryParse(perm, true, out permission))
-                    {
-                        GameMain.Server.SendConsoleMessage(perm + " is not a valid permission!", senderClient);
-                        return;
-                    }
-                }
-                client.GivePermission(permission);
-                GameMain.Server.UpdateClientPermissions(client);
-                GameMain.Server.SendConsoleMessage("Granted " + perm + " permissions to " + client.Name + ".", senderClient);
-                NewMessage(senderClient.Name + " granted " + perm + " permissions to " + client.Name + ".", Color.White);
-            }));
-
-            commands.Add(new Command("revokeperm", "revokeperm [id]: Revokes administrative permissions to the player with the specified client ID.", (string[] args) =>
-            {
-                if (GameMain.Server == null) return;
-                if (args.Length < 1)
-                {
-                    NewMessage("revokeperm [id]: Revokes administrative permissions to the player with the specified client ID.", Color.Cyan);
-                    return;
-                }
-
-                int.TryParse(args[0], out int id);
-                var client = GameMain.Server.ConnectedClients.Find(c => c.ID == id);
-                if (client == null)
-                {
-                    ThrowError("Client id \"" + id + "\" not found.");
-                    return;
-                }
-
-                NewMessage("Valid permissions are:", Color.White);
-                NewMessage(" - all", Color.White);
-                foreach (ClientPermissions permission in Enum.GetValues(typeof(ClientPermissions)))
-                {
-                    NewMessage(" - " + permission.ToString(), Color.White);
-                }
-                ShowQuestionPrompt("Permission to revoke from \"" + client.Name + "\"?", (perm) =>
-                {
-                    ClientPermissions permission = ClientPermissions.None;
-                    if (perm.ToLower() == "all")
-                    {
-                        permission = ClientPermissions.EndRound | ClientPermissions.Kick | ClientPermissions.Ban | 
-                            ClientPermissions.SelectSub | ClientPermissions.SelectMode | ClientPermissions.ManageCampaign | ClientPermissions.ConsoleCommands;
-                    }
-                    else
-                    {
-                        if (!Enum.TryParse(perm, true, out permission))
-                        {
-                            NewMessage(perm + " is not a valid permission!", Color.Red);
-                            return;
-                        }
-                    }
-                    client.RemovePermission(permission);
-                    GameMain.Server.UpdateClientPermissions(client);
-                    NewMessage("Revoked " + perm + " permissions from " + client.Name + ".", Color.White);
-                });
-            },
-            (string[] args) =>
-            {
-#if CLIENT
-                if (args.Length < 1) return;
-                
-                if (!int.TryParse(args[0], out int id))
-                {
-                    ThrowError("\"" + id + "\" is not a valid client ID.");
-                    return;
-                }
-
-                NewMessage("Valid permissions are:", Color.White);
-                NewMessage(" - all", Color.White);
-                foreach (ClientPermissions permission in Enum.GetValues(typeof(ClientPermissions)))
-                {
-                    NewMessage(" - " + permission.ToString(), Color.White);
-                }
-
-                ShowQuestionPrompt("Permission to revoke from client #" + id + "?", (perm) =>
-                {
-                    GameMain.Client.SendConsoleCommand("revokeperm " + id + " " + perm);
-                });
-#endif
-            },
-            (Client senderClient, Vector2 cursorWorldPos, string[] args) =>
-            {
-                if (args.Length < 2) return;
-
-                int.TryParse(args[0], out int id);
-                var client = GameMain.Server.ConnectedClients.Find(c => c.ID == id);
-                if (client == null)
-                {
-                    GameMain.Server.SendConsoleMessage("Client id \"" + id + "\" not found.", senderClient);
-                    return;
-                }
-
-                string perm = string.Join("", args.Skip(1));
-
-                ClientPermissions permission = ClientPermissions.None;
-                if (perm.ToLower() == "all")
-                {
-                    permission = ClientPermissions.EndRound | ClientPermissions.Kick | ClientPermissions.Ban |
-                        ClientPermissions.SelectSub | ClientPermissions.SelectMode | ClientPermissions.ManageCampaign | ClientPermissions.ConsoleCommands;
-                }
-                else
-                {
-                    if (!Enum.TryParse(perm, true, out permission))
-                    {
-                        GameMain.Server.SendConsoleMessage(perm + " is not a valid permission!", senderClient);
-                        return;
-                    }
-                }
-                client.RemovePermission(permission);
-                GameMain.Server.UpdateClientPermissions(client);
-                GameMain.Server.SendConsoleMessage("Revoked " + perm + " permissions from " + client.Name + ".", senderClient);
-                NewMessage(senderClient.Name + " revoked " + perm + " permissions from " + client.Name + ".", Color.White);
-            }));
-
-
-            commands.Add(new Command("giverank", "giverank [id]: Assigns a specific rank (= a set of administrative permissions) to the player with the specified client ID.", (string[] args) =>
-            {
-                if (GameMain.Server == null) return;
-                if (args.Length < 1)
-                {
-                    NewMessage("giverank [id]: Assigns a specific rank(= a set of administrative permissions) to the player with the specified client ID.", Color.Cyan);
-                    return;
-                }
-
-                int.TryParse(args[0], out int id);
-                var client = GameMain.Server.ConnectedClients.Find(c => c.ID == id);
-                if (client == null)
-                {
-                    ThrowError("Client id \"" + id + "\" not found.");
-                    return;
-                }
-                
-                NewMessage("Valid ranks are:", Color.White);
-                foreach (PermissionPreset permissionPreset in PermissionPreset.List)
-                {
-                    NewMessage(" - " + permissionPreset.Name, Color.White);
-                }
-
-                ShowQuestionPrompt("Rank to grant to \"" + client.Name + "\"?", (rank) =>
-                {
-                    PermissionPreset preset = PermissionPreset.List.Find(p => p.Name.ToLowerInvariant() == rank.ToLowerInvariant());
-                    if (preset == null)
-                    {
-                        ThrowError("Rank \"" + rank + "\" not found.");
-                        return;
-                    }
-
-                    client.SetPermissions(preset.Permissions, preset.PermittedCommands);
-                    GameMain.Server.UpdateClientPermissions(client);
-                    NewMessage("Assigned the rank \"" + preset.Name + "\" to " + client.Name + ".", Color.White);
-                });
-            },
-            (string[] args) =>
-            {
-#if CLIENT
-                if (args.Length < 1) return;
-                
-                if (!int.TryParse(args[0], out int id))
-                {
-                    ThrowError("\"" + id + "\" is not a valid client ID.");
-                    return;
-                }
-
-                NewMessage("Valid ranks are:", Color.White);
-                foreach (PermissionPreset permissionPreset in PermissionPreset.List)
-                {
-                    NewMessage(" - " + permissionPreset.Name, Color.White);
-                }
-                ShowQuestionPrompt("Rank to grant to client #" + id + "?", (rank) =>
-                {
-                    GameMain.Client.SendConsoleCommand("giverank " + id + " " + rank);
-                });
-#endif
-            },
-            (Client senderClient, Vector2 cursorWorldPos, string[] args) =>
-            {
-                if (args.Length < 2) return;
-
-                int.TryParse(args[0], out int id);
-                var client = GameMain.Server.ConnectedClients.Find(c => c.ID == id);
-                if (client == null)
-                {
-                    GameMain.Server.SendConsoleMessage("Client id \"" + id + "\" not found.", senderClient);
-                    return;
-                }
-
-                string rank = string.Join("", args.Skip(1));
-                PermissionPreset preset = PermissionPreset.List.Find(p => p.Name.ToLowerInvariant() == rank.ToLowerInvariant());
-                if (preset == null)
-                {
-                    GameMain.Server.SendConsoleMessage("Rank \"" + rank + "\" not found.", senderClient);
-                    return;
-                }
-
-                client.SetPermissions(preset.Permissions, preset.PermittedCommands);
-                GameMain.Server.UpdateClientPermissions(client);
-                GameMain.Server.SendConsoleMessage("Assigned the rank \"" + preset.Name + "\" to " + client.Name + ".", senderClient);
-                NewMessage(senderClient.Name + " granted  the rank \"" + preset.Name + "\" to " + client.Name + ".", Color.White);
-            }));
-            
-            commands.Add(new Command("givecommandperm", "givecommandperm [id]: Gives the player with the specified client ID the permission to use the specified console commands.", (string[] args) =>
-            {
-                if (GameMain.Server == null) return;
-                if (args.Length < 1)
-                {
-                    NewMessage("givecommandperm [id]: Gives the player with the specified client ID the permission to use the specified console commands.", Color.Cyan);
-                    return;
-                }
-
-                int.TryParse(args[0], out int id);
-                var client = GameMain.Server.ConnectedClients.Find(c => c.ID == id);
-                if (client == null)
-                {
-                    ThrowError("Client id \"" + id + "\" not found.");
-                    return;
-                }
-
-                ShowQuestionPrompt("Console command permissions to grant to \"" + client.Name + "\"? You may enter multiple commands separated with a space.", (commandsStr) =>
-                {
-                    string[] splitCommands = commandsStr.Split(' ');
-                    List<Command> grantedCommands = new List<Command>();
-                    for (int i = 0; i < splitCommands.Length; i++)
-                    {
-                        splitCommands[i] = splitCommands[i].Trim().ToLowerInvariant();
-                        Command matchingCommand = commands.Find(c => c.names.Contains(splitCommands[i]));
-                        if (matchingCommand == null)
-                        {
-                            ThrowError("Could not find the command \"" + splitCommands[i] + "\"!");
-                        }
-                        else
-                        {
-                            grantedCommands.Add(matchingCommand);
-                        }
-                    }
-
-                    client.GivePermission(ClientPermissions.ConsoleCommands);
-                    client.SetPermissions(client.Permissions, client.PermittedConsoleCommands.Union(grantedCommands).Distinct().ToList());
-                    GameMain.Server.UpdateClientPermissions(client);
-                    NewMessage("Gave the client \"" + client.Name + "\" the permission to use console commands " + string.Join(", ", grantedCommands.Select(c => c.names[0])) + ".", Color.White);
-                });
-            },
-            (string[] args) =>
-            {
-#if CLIENT
-                if (args.Length < 1) return;
-                
-                if (!int.TryParse(args[0], out int id))
-                {
-                    ThrowError("\"" + id + "\" is not a valid client ID.");
-                    return;
-                }
-                
-                ShowQuestionPrompt("Console command permissions to grant to client #" + id + "? You may enter multiple commands separated with a space.", (commandNames) =>
-                {
-                    GameMain.Client.SendConsoleCommand("givecommandperm " + id + " " + commandNames);
-                });
-#endif
-            },
-            (Client senderClient, Vector2 cursorWorldPos, string[] args) =>
-            {
-                if (args.Length < 2) return;
-
-                int.TryParse(args[0], out int id);
-                var client = GameMain.Server.ConnectedClients.Find(c => c.ID == id);
-                if (client == null)
-                {
-                    GameMain.Server.SendConsoleMessage("Client id \"" + id + "\" not found.", senderClient);
-                    return;
-                }
-
-                string[] splitCommands = args.Skip(1).ToArray();
-                List<Command> grantedCommands = new List<Command>();
-                for (int i = 0; i < splitCommands.Length; i++)
-                {
-                    splitCommands[i] = splitCommands[i].Trim().ToLowerInvariant();
-                    Command matchingCommand = commands.Find(c => c.names.Contains(splitCommands[i]));
-                    if (matchingCommand == null)
-                    {
-                        GameMain.Server.SendConsoleMessage("Could not find the command \"" + splitCommands[i] + "\"!", senderClient);
-                    }
-                    else
-                    {
-                        grantedCommands.Add(matchingCommand);
-                    }
-                }
-
-                client.GivePermission(ClientPermissions.ConsoleCommands);
-                client.SetPermissions(client.Permissions, client.PermittedConsoleCommands.Union(grantedCommands).Distinct().ToList());
-                GameMain.Server.UpdateClientPermissions(client);
-                GameMain.Server.SendConsoleMessage("Gave the client \"" + client.Name + "\" the permission to use the console commands " + string.Join(", ", grantedCommands.Select(c => c.names[0])) + ".", senderClient);
-                NewMessage("Gave the client \"" + client.Name + "\" the permission to use the console commands " + string.Join(", ", grantedCommands.Select(c => c.names[0])) + ".", Color.White);
-            }));
-
-
-            commands.Add(new Command("revokecommandperm", "revokecommandperm [id]: Revokes permission to use the specified console commands from the player with the specified client ID.", (string[] args) =>
-            {
-                if (GameMain.Server == null) return;
-                if (args.Length < 1)
-                {
-                    NewMessage("revokecommandperm [id]: Revokes permission to use the specified console commands from the player with the specified client ID.", Color.Cyan);
-                    return;
-                }
-
-                int.TryParse(args[0], out int id);
-                var client = GameMain.Server.ConnectedClients.Find(c => c.ID == id);
-                if (client == null)
-                {
-                    ThrowError("Client id \"" + id + "\" not found.");
-                    return;
-                }
-
-                ShowQuestionPrompt("Console command permissions to revoke from \"" + client.Name + "\"? You may enter multiple commands separated with a space.", (commandsStr) =>
-                {
-                    string[] splitCommands = commandsStr.Split(' ');
-                    List<Command> revokedCommands = new List<Command>();
-                    for (int i = 0; i < splitCommands.Length; i++)
-                    {
-                        splitCommands[i] = splitCommands[i].Trim().ToLowerInvariant();
-                        Command matchingCommand = commands.Find(c => c.names.Contains(splitCommands[i]));
-                        if (matchingCommand == null)
-                        {
-                            ThrowError("Could not find the command \"" + splitCommands[i] + "\"!");
-                        }
-                        else
-                        {
-                            revokedCommands.Add(matchingCommand);
-                        }
-                    }
-
-                    client.SetPermissions(client.Permissions, client.PermittedConsoleCommands.Except(revokedCommands).ToList());
-                    GameMain.Server.UpdateClientPermissions(client);
-                    NewMessage("Revoked \"" + client.Name + "\"'s permission to use the console commands " + string.Join(", ", revokedCommands.Select(c => c.names[0])) + ".", Color.White);
-                });
-            },
-            (string[] args) =>
-            {
-#if CLIENT
-                if (args.Length < 1) return;
-                
-                if (!int.TryParse(args[0], out int id))
-                {
-                    ThrowError("\"" + id + "\" is not a valid client ID.");
-                    return;
-                }
-
-                ShowQuestionPrompt("Console command permissions to grant to client #" + id + "? You may enter multiple commands separated with a space.", (commandNames) =>
-                {
-                    GameMain.Client.SendConsoleCommand("givecommandperm " + id + " " + commandNames);
-                });
-#endif
-            },
-            (Client senderClient, Vector2 cursorWorldPos, string[] args) =>
-            {
-                if (args.Length < 2) return;
-
-                int.TryParse(args[0], out int id);
-                var client = GameMain.Server.ConnectedClients.Find(c => c.ID == id);
-                if (client == null)
-                {
-                    GameMain.Server.SendConsoleMessage("Client id \"" + id + "\" not found.", senderClient);
-                    return;
-                }
-
-                string[] splitCommands = args.Skip(1).ToArray();
-                List<Command> revokedCommands = new List<Command>();
-                for (int i = 0; i < splitCommands.Length; i++)
-                {
-                    splitCommands[i] = splitCommands[i].Trim().ToLowerInvariant();
-                    Command matchingCommand = commands.Find(c => c.names.Contains(splitCommands[i]));
-                    if (matchingCommand == null)
-                    {
-                        GameMain.Server.SendConsoleMessage("Could not find the command \"" + splitCommands[i] + "\"!", senderClient);
-                    }
-                    else
-                    {
-                        revokedCommands.Add(matchingCommand);
-                    }
-                }
-
-                client.GivePermission(ClientPermissions.ConsoleCommands);
-                client.SetPermissions(client.Permissions, client.PermittedConsoleCommands.Except(revokedCommands).ToList());
-                GameMain.Server.UpdateClientPermissions(client);
-                GameMain.Server.SendConsoleMessage("Revoked \"" + client.Name + "\"'s permission to use the console commands " + string.Join(", ", revokedCommands.Select(c => c.names[0])) + ".", senderClient);
-                NewMessage(senderClient.Name + " revoked \"" + client.Name + "\"'s permission to use the console commands " + string.Join(", ", revokedCommands.Select(c => c.names[0])) + ".", Color.White);
-            }));
-
-
-            commands.Add(new Command("showperm", "showperm [id]: Shows the current administrative permissions of the client with the specified client ID.", (string[] args) =>
-            {
-                if (GameMain.Server == null) return;
-                if (args.Length < 1)
-                {
-                    NewMessage("showperm [id]: Shows the current administrative permissions of the client with the specified client ID.", Color.Cyan);
-                    return;
-                }
-
-                int.TryParse(args[0], out int id);
-                var client = GameMain.Server.ConnectedClients.Find(c => c.ID == id);
-                if (client == null)
-                {
-                    ThrowError("Client id \"" + id + "\" not found.");
-                    return;
-                }
-
-                if (client.Permissions == ClientPermissions.None)
-                {
-                    NewMessage(client.Name + " has no special permissions.", Color.White);
-                    return;
-                }
-
-                NewMessage(client.Name + " has the following permissions:", Color.White);
-                foreach (ClientPermissions permission in Enum.GetValues(typeof(ClientPermissions)))
-                {
-                    if (permission == ClientPermissions.None || !client.HasPermission(permission)) continue;
-                    System.Reflection.FieldInfo fi = typeof(ClientPermissions).GetField(permission.ToString());
-                    DescriptionAttribute[] attributes = (DescriptionAttribute[])fi.GetCustomAttributes(typeof(DescriptionAttribute), false);
-                    NewMessage("   - " + attributes[0].Description, Color.White);
-                }
-                if (client.HasPermission(ClientPermissions.ConsoleCommands))
-                {
-                    if (client.PermittedConsoleCommands.Count == 0)
-                    {
-                        NewMessage("No permitted console commands:", Color.White);
-                    }
-                    else
-                    {
-                        NewMessage("Permitted console commands:", Color.White);
-                        foreach (Command permittedCommand in client.PermittedConsoleCommands)
-                        {
-                            NewMessage("   - " + permittedCommand.names[0], Color.White);
-                        }
-                    }
-                }
-            },
-            (string[] args) =>
->>>>>>> df8e9e38
-            {
-                SpawnCharacter(args, GameMain.GameScreen.Cam.ScreenToWorld(PlayerInput.MousePosition), out string errorMsg);
-                if (!string.IsNullOrWhiteSpace(errorMsg))
-                {
-                    ThrowError(errorMsg);
-                }
-            },
-            () =>
-            {
-                List<string> characterFiles = GameMain.Instance.GetFilesOfType(ContentType.Character).ToList();
-                for (int i = 0; i < characterFiles.Count; i++)
-                {
-                    characterFiles[i] = Path.GetFileNameWithoutExtension(characterFiles[i]).ToLowerInvariant();
                 }
 
                 return new string[][]
@@ -1996,7 +1245,6 @@
             {
                 CharacterInfo characterInfo = new CharacterInfo(Character.HumanConfigFile, jobPrefab: job);
                 spawnedCharacter = Character.Create(characterInfo, spawnPosition, ToolBox.RandomSeed(8));
-
                 if (job != null)
                 {
                     spawnedCharacter.GiveJobItems(spawnPoint);
