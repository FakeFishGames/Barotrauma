﻿using Barotrauma.Extensions;
using Barotrauma.Items.Components;
using Barotrauma.Networking;
using Barotrauma.Steam;
using FarseerPhysics;
using Microsoft.Xna.Framework;
using System;
using System.Collections.Generic;
using System.ComponentModel;
using System.Globalization;
using System.IO;
using System.Linq;
using System.Text;

namespace Barotrauma
{
    struct ColoredText
    {
        public string Text;
        public Color Color;
		public bool IsCommand;

        public readonly string Time;

        public ColoredText(string text, Color color, bool isCommand)
        {
            this.Text = text;
            this.Color = color;
			this.IsCommand = isCommand;

            Time = DateTime.Now.ToString();
        }
    }

    static partial class DebugConsole
    {
        public partial class Command
        {
            public readonly string[] names;
            public readonly string help;
            
            public Action<string[]> OnExecute;

            public Func<string[][]> GetValidArgs;

            /// <summary>
            /// Using a command that's considered a cheat disables achievements
            /// </summary>
            public readonly bool IsCheat;

            /// <summary>
            /// Use this constructor to create a command that executes the same action regardless of whether it's executed by a client or the server.
            /// </summary>
            public Command(string name, string help, Action<string[]> onExecute, Func<string[][]> getValidArgs = null, bool isCheat = false)
            {
                names = name.Split('|');
                this.help = help;

                this.OnExecute = onExecute;
                
                this.GetValidArgs = getValidArgs;
                this.IsCheat = isCheat;
            }

            public void Execute(string[] args)
            {
                if (OnExecute == null) return;
                if (!CheatsEnabled && IsCheat)
                {
                    NewMessage("You need to enable cheats using the command \"enablecheats\" before you can use the command \"" + names[0] + "\".", Color.Red);
                    if (GameMain.Config.UseSteam)
                    {
                        NewMessage("Enabling cheats will disable Steam achievements during this play session.", Color.Red);
                    }
                    return;
                }

                OnExecute(args);
            }
        }

        private static Queue<ColoredText> queuedMessages = new Queue<ColoredText>();

        static partial void AddHelpMessage(Command command);
        
        const int MaxMessages = 300;

        public static List<ColoredText> Messages = new List<ColoredText>();

        public delegate void QuestionCallback(string answer);
        private static QuestionCallback activeQuestionCallback;

        private static List<Command> commands = new List<Command>();
        public static List<Command> Commands
        {
            get { return commands; }
        }
        
        private static string currentAutoCompletedCommand;
        private static int currentAutoCompletedIndex;

        //used for keeping track of the message entered when pressing up/down
        static int selectedIndex;

        public static bool CheatsEnabled;

        private static List<ColoredText> unsavedMessages = new List<ColoredText>();
        private static int messagesPerFile = 800;
        public const string SavePath = "ConsoleLogs";

        private static void AssignOnExecute(string names, Action<string[]> onExecute)
        {
            commands.First(c => c.names.Intersect(names.Split('|')).Count() > 0).OnExecute = onExecute;
        }

        static DebugConsole()
        {
#if DEBUG
            CheatsEnabled = true;
#endif

            commands.Add(new Command("help", "", (string[] args) =>
            {
                if (args.Length == 0)
                {
                    foreach (Command c in commands)
                    {
                        if (string.IsNullOrEmpty(c.help)) continue;
#if CLIENT
                        AddHelpMessage(c);
#else
                        NewMessage(c.help, Color.Cyan);
#endif
                    }
                }
                else
                {
                    var matchingCommand = commands.Find(c => c.names.Any(name => name == args[0]));
                    if (matchingCommand == null)
                    {
                        NewMessage("Command " + args[0] + " not found.", Color.Red);
                    }
                    else
                    {
                        AddHelpMessage(matchingCommand);
                    }
                }
            }, 
            () =>
            {
                return new string[][]
                {
                    commands.SelectMany(c => c.names).ToArray(),
                    new string[0]
                };
            }));


            commands.Add(new Command("items|itemlist", "itemlist: List all the item prefabs available for spawning.", (string[] args) =>
            {
                NewMessage("***************", Color.Cyan);
                foreach (MapEntityPrefab ep in MapEntityPrefab.List)
                {
                    var itemPrefab = ep as ItemPrefab;
                    if (itemPrefab == null || itemPrefab.Name == null) continue;
                    string text = $"- {itemPrefab.Name}";
                    if (itemPrefab.Tags.Any())
                    {
                        text += $" ({string.Join(", ", itemPrefab.Tags)})";
                    }
                    if (itemPrefab.AllowedLinks.Any())
                    {
                        text += $", Links: {string.Join(", ", itemPrefab.AllowedLinks)}";
                    }
                    NewMessage(text, Color.Cyan);
                }
                NewMessage("***************", Color.Cyan);
            }));
            
            commands.Add(new Command("createfilelist", "", (string[] args) =>
            {
                UpdaterUtil.SaveFileList("filelist.xml");
            }));

            commands.Add(new Command("spawn|spawncharacter", "spawn [creaturename/jobname] [near/inside/outside/cursor]: Spawn a creature at a random spawnpoint (use the second parameter to only select spawnpoints near/inside/outside the submarine). You can also enter the name of a job (e.g. \"Mechanic\") to spawn a character with a specific job and the appropriate equipment.", (string[] args) =>
            {
                SpawnCharacter(args, GameMain.GameScreen.Cam.ScreenToWorld(PlayerInput.MousePosition), out string errorMsg);
                if (!string.IsNullOrWhiteSpace(errorMsg))
                {
                    ThrowError(errorMsg);
                }
            },
            () =>
            {
                List<string> characterFiles = GameMain.Instance.GetFilesOfType(ContentType.Character).ToList();
                for (int i = 0; i < characterFiles.Count; i++)
                {
                    characterFiles[i] = Path.GetFileNameWithoutExtension(characterFiles[i]).ToLowerInvariant();
                }

                foreach (JobPrefab jobPrefab in JobPrefab.List)
                {
                    characterFiles.Add(jobPrefab.Name);
                }

                return new string[][]
                {
                characterFiles.ToArray(),
                new string[] { "near", "inside", "outside", "cursor" }
                };
            }, isCheat: true));

            commands.Add(new Command("spawnitem", "spawnitem [itemname] [cursor/inventory/cargo/random/[name]]: Spawn an item at the position of the cursor, in the inventory of the controlled character, in the inventory of the client with the given name, or at a random spawnpoint if the last parameter is omitted or \"random\".",
            (string[] args) =>
            {
                SpawnItem(args, GameMain.GameScreen.Cam.ScreenToWorld(PlayerInput.MousePosition), Character.Controlled, out string errorMsg);
                if (!string.IsNullOrWhiteSpace(errorMsg))
                {
                    ThrowError(errorMsg);
                }
            },
            () =>
            {
                List<string> itemNames = new List<string>();
                foreach (MapEntityPrefab prefab in MapEntityPrefab.List)
                {
                    if (prefab is ItemPrefab itemPrefab) itemNames.Add(itemPrefab.Name);
                }

                List<string> spawnPosParams = new List<string>() { "cursor", "inventory" };
#if SERVER
                if (GameMain.Server != null) spawnPosParams.AddRange(GameMain.Server.ConnectedClients.Select(c => c.Name));
#endif
                spawnPosParams.AddRange(Character.CharacterList.Where(c => c.Inventory != null).Select(c => c.Name).Distinct());

                return new string[][]
                {
                itemNames.ToArray(),
                spawnPosParams.ToArray()
                };
            }, isCheat: true));


            commands.Add(new Command("disablecrewai", "disablecrewai: Disable the AI of the NPCs in the crew.", (string[] args) =>
            {
<<<<<<< HEAD
                HumanAIController.DisableCrewAI = true;
                NewMessage("Crew AI disabled", Color.White);
=======
                ThrowError("Karma has not been fully implemented yet, and is disabled in this version of Barotrauma.");
                return;
                if (GameMain.Server == null) return;
                GameMain.Server.KarmaEnabled = !GameMain.Server.KarmaEnabled;
>>>>>>> de751623
            }));

            commands.Add(new Command("enablecrewai", "enablecrewai: Enable the AI of the NPCs in the crew.", (string[] args) =>
            {
                HumanAIController.DisableCrewAI = false;
                NewMessage("Crew AI enabled", Color.White);
            }, isCheat: true));

            commands.Add(new Command("botcount", "botcount [x]: Set the number of bots in the crew in multiplayer.", null));

            commands.Add(new Command("botspawnmode", "botspawnmode [fill/normal]: Set how bots are spawned in the multiplayer.", null));

            commands.Add(new Command("autorestart", "autorestart [true/false]: Enable or disable round auto-restart.", null));

            commands.Add(new Command("autorestartinterval", "autorestartinterval [seconds]: Set how long the server waits between rounds before automatically starting a new one. If set to 0, autorestart is disabled.", null));

            commands.Add(new Command("autorestarttimer", "autorestarttimer [seconds]: Set the current autorestart countdown to the specified value.", null));

            commands.Add(new Command("giveperm", "giveperm [id]: Grants administrative permissions to the player with the specified client ID.", null));

            commands.Add(new Command("revokeperm", "revokeperm [id]: Revokes administrative permissions to the player with the specified client ID.", null));
            
            commands.Add(new Command("giverank", "giverank [id]: Assigns a specific rank (= a set of administrative permissions) to the player with the specified client ID.", null));

            commands.Add(new Command("givecommandperm", "givecommandperm [id]: Gives the player with the specified client ID the permission to use the specified console commands.", null));

            commands.Add(new Command("revokecommandperm", "revokecommandperm [id]: Revokes permission to use the specified console commands from the player with the specified client ID.", null));
            
            commands.Add(new Command("showperm", "showperm [id]: Shows the current administrative permissions of the client with the specified client ID.", null));

            commands.Add(new Command("togglekarma", "togglekarma: Toggles the karma system.", null));

            commands.Add(new Command("kick", "kick [name]: Kick a player out of the server.", (string[] args) =>
            {
                if (GameMain.NetworkMember == null || args.Length == 0) return;

                string playerName = string.Join(" ", args);

                ShowQuestionPrompt("Reason for kicking \"" + playerName + "\"?", (reason) =>
                {
                    GameMain.NetworkMember.KickPlayer(playerName, reason);
                });
            },
            () =>
            {
                if (GameMain.NetworkMember == null) return null;

                return new string[][]
                {
                    GameMain.NetworkMember.ConnectedClients.Select(c => c.Name).ToArray()
                };
            }));

            commands.Add(new Command("kickid", "kickid [id]: Kick the player with the specified client ID out of the server.", (string[] args) =>
            {
                if (GameMain.NetworkMember == null || args.Length == 0) return;

                int.TryParse(args[0], out int id);
                var client = GameMain.NetworkMember.ConnectedClients.Find(c => c.ID == id);
                if (client == null)
                {
                    ThrowError("Client id \"" + id + "\" not found.");
                    return;
                }

                ShowQuestionPrompt("Reason for kicking \"" + client.Name + "\"?", (reason) =>
                {
                    GameMain.NetworkMember.KickPlayer(client.Name, reason);
                });
            }));

            commands.Add(new Command("ban", "ban [name]: Kick and ban the player from the server.", (string[] args) =>
            {
                if (GameMain.NetworkMember == null || args.Length == 0) return;

                string clientName = string.Join(" ", args);
                ShowQuestionPrompt("Reason for banning \"" + clientName + "\"?", (reason) =>
                {
                    ShowQuestionPrompt("Enter the duration of the ban (leave empty to ban permanently, or use the format \"[days] d [hours] h\")", (duration) =>
                    {
                        TimeSpan? banDuration = null;
                        if (!string.IsNullOrWhiteSpace(duration))
                        {
                            if (!TryParseTimeSpan(duration, out TimeSpan parsedBanDuration))
                            {
                                ThrowError("\"" + duration + "\" is not a valid ban duration. Use the format \"[days] d [hours] h\", \"[days] d\" or \"[hours] h\".");
                                return;
                            }
                            banDuration = parsedBanDuration;
                        }

                        GameMain.NetworkMember.BanPlayer(clientName, reason, false, banDuration);
                    });
                });
            },
            () =>
            {
                if (GameMain.NetworkMember == null) return null;

                return new string[][]
                {
                    GameMain.NetworkMember.ConnectedClients.Select(c => c.Name).ToArray()
                };
            }));
                       
            commands.Add(new Command("banid", "banid [id]: Kick and ban the player with the specified client ID from the server.", (string[] args) =>
            {
                if (GameMain.NetworkMember == null || args.Length == 0) return;

                int.TryParse(args[0], out int id);
                var client = GameMain.NetworkMember.ConnectedClients.Find(c => c.ID == id);
                if (client == null)
                {
                    ThrowError("Client id \"" + id + "\" not found.");
                    return;
                }

                ShowQuestionPrompt("Reason for banning \"" + client.Name + "\"?", (reason) =>
                {
                    ShowQuestionPrompt("Enter the duration of the ban (leave empty to ban permanently, or use the format \"[days] d [hours] h\")", (duration) =>
                    {
                        TimeSpan? banDuration = null;
                        if (!string.IsNullOrWhiteSpace(duration))
                        {
                            if (!TryParseTimeSpan(duration, out TimeSpan parsedBanDuration))
                            {
                                ThrowError("\"" + duration + "\" is not a valid ban duration. Use the format \"[days] d [hours] h\", \"[days] d\" or \"[hours] h\".");
                                return;
                            }
                            banDuration = parsedBanDuration;
                        }

                        GameMain.NetworkMember.BanPlayer(client.Name, reason, false, banDuration);
                    });
                });
            }));
            
            commands.Add(new Command("banip", "banip [ip]: Ban the IP address from the server.", null));
            
            commands.Add(new Command("teleportcharacter|teleport", "teleport [character name]: Teleport the specified character to the position of the cursor. If the name parameter is omitted, the controlled character will be teleported.", (string[] args) =>
            {
                Character tpCharacter = (args.Length == 0) ? Character.Controlled : FindMatchingCharacter(args, false);
                if (tpCharacter == null) return;

                var cam = GameMain.GameScreen.Cam;
                tpCharacter.AnimController.CurrentHull = null;
                tpCharacter.Submarine = null;
                tpCharacter.AnimController.SetPosition(ConvertUnits.ToSimUnits(cam.ScreenToWorld(PlayerInput.MousePosition)));
                tpCharacter.AnimController.FindHull(cam.ScreenToWorld(PlayerInput.MousePosition), true);
            },
            () =>
            {
                return new string[][]
                {
                    Character.CharacterList.Select(c => c.Name).Distinct().ToArray()
                };
            }, isCheat: true));

            commands.Add(new Command("godmode", "godmode: Toggle submarine godmode. Makes the main submarine invulnerable to damage.", (string[] args) =>
            {
                if (Submarine.MainSub == null) return;

                Submarine.MainSub.GodMode = !Submarine.MainSub.GodMode;
                NewMessage(Submarine.MainSub.GodMode ? "Godmode on" : "Godmode off", Color.White);
            }, isCheat: true));

            commands.Add(new Command("lock", "lock: Lock movement of the main submarine.", (string[] args) =>
            {
                Submarine.LockX = !Submarine.LockX;
                Submarine.LockY = Submarine.LockX;
                NewMessage((Submarine.LockX ? "Submarine movement locked." : "Submarine movement unlocked."), Color.White);
            }, null, true));

            commands.Add(new Command("lockx", "lockx: Lock horizontal movement of the main submarine.", (string[] args) =>
            {
                Submarine.LockX = !Submarine.LockX;
                NewMessage((Submarine.LockX ? "Horizontal submarine movement locked." : "Horizontal submarine movement unlocked."), Color.White);
            }, null, true));

            commands.Add(new Command("locky", "locky: Lock vertical movement of the main submarine.", (string[] args) =>
            {
                Submarine.LockY = !Submarine.LockY;
                NewMessage((Submarine.LockY ? "Vertical submarine movement locked." : "Vertical submarine movement unlocked."), Color.White);
            }, null, true));

            commands.Add(new Command("dumpids", "", (string[] args) =>
            {
                try
                {
                    int count = args.Length == 0 ? 10 : int.Parse(args[0]);
                    Entity.DumpIds(count);
                }
                catch (Exception e)
                {
                    ThrowError("Failed to dump ids", e);
                }
            }));

            commands.Add(new Command("findentityids", "findentityids [entityname]", (string[] args) =>
            {
                if (args.Length == 0) return;
                args[0] = args[0].ToLowerInvariant();
                foreach (MapEntity mapEntity in MapEntity.mapEntityList)
                {
                    if (mapEntity.Name.ToLowerInvariant() == args[0])
                    {
                        ThrowError(mapEntity.ID + ": " + mapEntity.Name.ToString());
                    }
                }
                foreach (Character character in Character.CharacterList)
                {
                    if (character.Name.ToLowerInvariant() == args[0] || character.SpeciesName.ToLowerInvariant() == args[0])
                    {
                        ThrowError(character.ID + ": " + character.Name.ToString());
                    }
                }
            }));

            commands.Add(new Command("giveaffliction", "giveaffliction [affliction name] [affliction strength] [character name]: Add an affliction to a character. If the name parameter is omitted, the affliction is added to the controlled character.", (string[] args) =>
            {
                if (args.Length < 2) return;

                AfflictionPrefab afflictionPrefab = AfflictionPrefab.List.Find(a =>
                    a.Name.ToLowerInvariant() == args[0].ToLowerInvariant() ||
                    a.Identifier.ToLowerInvariant() == args[0].ToLowerInvariant());
                if (afflictionPrefab == null)
                {
                    ThrowError("Affliction \"" + args[0] + "\" not found.");
                    return;
                }

                if (!float.TryParse(args[1], out float afflictionStrength))
                {
                    ThrowError("\"" + args[1] + "\" is not a valid affliction strength.");
                    return;
                }

                Character targetCharacter = (args.Length <= 2) ? Character.Controlled : FindMatchingCharacter(args.Skip(2).ToArray());
                if (targetCharacter != null)
                {
                    targetCharacter.CharacterHealth.ApplyAffliction(targetCharacter.AnimController.MainLimb, afflictionPrefab.Instantiate(afflictionStrength));
                }
            },
            () =>
            {
                return new string[][]
                {
                    AfflictionPrefab.List.Select(a => a.Name).ToArray(),
                    new string[] { "1" },
                    Character.CharacterList.Select(c => c.Name).ToArray()
                };
            }, isCheat: true));

            commands.Add(new Command("heal", "heal [character name]: Restore the specified character to full health. If the name parameter is omitted, the controlled character will be healed.", (string[] args) =>
            {
                Character healedCharacter = (args.Length == 0) ? Character.Controlled : FindMatchingCharacter(args);
                if (healedCharacter != null)
                {
                    healedCharacter.SetAllDamage(0.0f, 0.0f, 0.0f);
                    healedCharacter.Oxygen = 100.0f;
                    healedCharacter.Bloodloss = 0.0f;
                    healedCharacter.SetStun(0.0f, true);
                }
            },
            () =>
            {
                return new string[][]
                {
                    Character.CharacterList.Select(c => c.Name).Distinct().ToArray()
                };
            }, isCheat: true));

            commands.Add(new Command("revive", "revive [character name]: Bring the specified character back from the dead. If the name parameter is omitted, the controlled character will be revived.", (string[] args) =>
            {
                Character revivedCharacter = (args.Length == 0) ? Character.Controlled : FindMatchingCharacter(args);
                if (revivedCharacter == null) return;

                revivedCharacter.Revive();
#if SERVER
                if (GameMain.Server != null)
                {
                    foreach (Client c in GameMain.Server.ConnectedClients)
                    {
                        if (c.Character != revivedCharacter) continue;

                        //clients stop controlling the character when it dies, force control back
                        GameMain.Server.SetClientCharacter(c, revivedCharacter);
                        break;
                    }
                }
#endif
            },
            () =>
            {
                return new string[][]
                {
        Character.CharacterList.Select(c => c.Name).Distinct().ToArray()
                };
            }, isCheat: true));

            commands.Add(new Command("freeze", "", (string[] args) =>
            {
                if (Character.Controlled != null) Character.Controlled.AnimController.Frozen = !Character.Controlled.AnimController.Frozen;
            }, isCheat: true));

            commands.Add(new Command("ragdoll", "ragdoll [character name]: Force-ragdoll the specified character. If the name parameter is omitted, the controlled character will be ragdolled.", (string[] args) =>
            {
                Character ragdolledCharacter = (args.Length == 0) ? Character.Controlled : FindMatchingCharacter(args);
                if (ragdolledCharacter != null)
                {
                    ragdolledCharacter.IsForceRagdolled = !ragdolledCharacter.IsForceRagdolled;
                }
            },
            () =>
            {
                return new string[][]
                {
        Character.CharacterList.Select(c => c.Name).Distinct().ToArray()
                };
            }, isCheat: true));

            commands.Add(new Command("freecamera|freecam", "freecam: Detach the camera from the controlled character.", (string[] args) =>
            {
                Character.Controlled = null;
                GameMain.GameScreen.Cam.TargetPos = Vector2.Zero;
            }, isCheat: true));

            commands.Add(new Command("eventmanager", "eventmanager: Toggle event manager on/off. No new random events are created when the event manager is disabled.", (string[] args) =>
            {
                if (GameMain.GameSession?.EventManager != null)
                {
                    GameMain.GameSession.EventManager.Enabled = !GameMain.GameSession.EventManager.Enabled;
                    NewMessage(GameMain.GameSession.EventManager.Enabled ? "Event manager on" : "Event manager off", Color.White);
                }
            }, isCheat: true));

            commands.Add(new Command("water|editwater", "water/editwater: Toggle water editing. Allows adding water into rooms by holding the left mouse button and removing it by holding the right mouse button.", (string[] args) =>
            {
                if (GameMain.NetworkMember == null || !GameMain.NetworkMember.IsClient)
                {
                    Hull.EditWater = !Hull.EditWater;
                    NewMessage(Hull.EditWater ? "Water editing on" : "Water editing off", Color.White);
                }
            }, isCheat: true));

            commands.Add(new Command("fire|editfire", "fire/editfire: Allows putting up fires by left clicking.", (string[] args) =>
            {
                if (GameMain.NetworkMember == null || !GameMain.NetworkMember.IsClient)
                {
                    Hull.EditFire = !Hull.EditFire;
                    NewMessage(Hull.EditFire ? "Fire spawning on" : "Fire spawning off", Color.White);
                }
            }, isCheat: true));

            commands.Add(new Command("explosion", "explosion [range] [force] [damage] [structuredamage] [emp strength]: Creates an explosion at the position of the cursor.", (string[] args) =>
            {
                Vector2 explosionPos = GameMain.GameScreen.Cam.ScreenToWorld(PlayerInput.MousePosition);
                float range = 500, force = 10, damage = 50, structureDamage = 10, empStrength = 0.0f;
                if (args.Length > 0) float.TryParse(args[0], out range);
                if (args.Length > 1) float.TryParse(args[1], out force);
                if (args.Length > 2) float.TryParse(args[2], out damage);
                if (args.Length > 3) float.TryParse(args[3], out structureDamage);
                if (args.Length > 4) float.TryParse(args[4], out empStrength);
                new Explosion(range, force, damage, structureDamage, empStrength).Explode(explosionPos, null);
            }, isCheat: true));

            commands.Add(new Command("showseed|showlevelseed", "showseed: Show the seed of the current level.", (string[] args) =>
            {
                if (Level.Loaded == null)
                {
                    ThrowError("No level loaded.");
                }
                else
                {
                    NewMessage("Level seed: " + Level.Loaded.Seed);
                }
            },null, null));

#if DEBUG
            commands.Add(new Command("waterphysicsparams", "waterphysicsparams [stiffness] [spread] [damping]: defaults 0.02, 0.05, 0.05", (string[] args) =>
            {
                Vector2 explosionPos = GameMain.GameScreen.Cam.ScreenToWorld(PlayerInput.MousePosition);
                float stiffness = 0.02f, spread = 0.05f, damp = 0.01f;
                if (args.Length > 0) float.TryParse(args[0], out stiffness);
                if (args.Length > 1) float.TryParse(args[1], out spread);
                if (args.Length > 2) float.TryParse(args[2], out damp);
                Hull.WaveStiffness = stiffness;
                Hull.WaveSpread = spread;
                Hull.WaveDampening = damp;
<<<<<<< HEAD
            }, null));
=======
            },
            null, null));

            commands.Add(new Command("testlevels", "testlevels", (string[] args) =>
            {
                CoroutineManager.StartCoroutine(TestLevels());
            },
            null, null));

            IEnumerable<object> TestLevels()
            {
                Submarine selectedSub = null;
                string subName = GameMain.Config.QuickStartSubmarineName;
                if (!string.IsNullOrEmpty(subName))
                {
                    selectedSub = Submarine.SavedSubmarines.FirstOrDefault(s => s.Name.ToLower() == subName.ToLower());
                }

                int count = 0;
                while (true)
                {
                    var gamesession = new GameSession(
                        Submarine.SavedSubmarines.GetRandom(s => !s.HasTag(SubmarineTag.HideInMenus)),
                        "Data/Saves/test.xml",
                        GameModePreset.List.Find(gm => gm.Identifier == "devsandbox"),
                        missionPrefab: null);
                    string seed = ToolBox.RandomSeed(16);
                    gamesession.StartRound(seed);

                    Rectangle subWorldRect = Submarine.MainSub.Borders;
                    subWorldRect.Location += new Point((int)Submarine.MainSub.WorldPosition.X, (int)Submarine.MainSub.WorldPosition.Y);
                    subWorldRect.Y -= subWorldRect.Height;
                    foreach (var ruin in Level.Loaded.Ruins)
                    {
                        if (ruin.Area.Intersects(subWorldRect))
                        {
                            ThrowError("Ruins intersect with the sub. Seed: " + seed + ", Submarine: " + Submarine.MainSub.Name);
                            yield return CoroutineStatus.Success;
                        }
                    }
                    
                    var levelCells = Level.Loaded.GetCells(
                        Submarine.MainSub.WorldPosition,
                        Math.Max(Submarine.MainSub.Borders.Width / Level.GridCellSize, 2));
                    foreach (var cell in levelCells)
                    {
                        Vector2 minExtents = new Vector2(
                            cell.Edges.Min(e => Math.Min(e.Point1.X, e.Point2.X)),
                            cell.Edges.Min(e => Math.Min(e.Point1.Y, e.Point2.Y)));
                        Vector2 maxExtents = new Vector2(
                            cell.Edges.Max(e => Math.Max(e.Point1.X, e.Point2.X)),
                            cell.Edges.Max(e => Math.Max(e.Point1.Y, e.Point2.Y)));
                        Rectangle cellRect = new Rectangle(
                            (int)minExtents.X, (int)minExtents.Y, 
                            (int)(maxExtents.X - minExtents.X), (int)(maxExtents.Y - minExtents.Y));
                        if (cellRect.Intersects(subWorldRect))
                        {
                            ThrowError("Level cells intersect with the sub. Seed: " + seed + ", Submarine: " + Submarine.MainSub.Name);
                            yield return CoroutineStatus.Success;
                        }
                    }

                    GameMain.GameSession.EndRound("");
                    Submarine.Unload();

                    count++;
                    NewMessage("Level seed " + seed + " ok (test #" + count + ")");
#if CLIENT
                    //dismiss round summary and any other message boxes
                    GUIMessageBox.CloseAll();
#endif
                    yield return CoroutineStatus.Running;
                }
            }
>>>>>>> de751623
#endif

            commands.Add(new Command("fixitems", "fixitems: Repairs all items and restores them to full condition.", (string[] args) =>
            {
                foreach (Item it in Item.ItemList)
                {
                    it.Condition = it.Prefab.Health;
                }
            }, null, true));

            commands.Add(new Command("fixhulls|fixwalls", "fixwalls/fixhulls: Fixes all walls.", (string[] args) =>
            {
                foreach (Structure w in Structure.WallList)
                {
                    for (int i = 0; i < w.SectionCount; i++)
                    {
                        w.AddDamage(i, -100000.0f);
                    }
                }
            }, null, true));

            commands.Add(new Command("power", "power [temperature]: Immediately sets the temperature of the nuclear reactor to the specified value.", (string[] args) =>
            {
                Item reactorItem = Item.ItemList.Find(i => i.GetComponent<Reactor>() != null);
                if (reactorItem == null) return;

                float power = 1000.0f;
                if (args.Length > 0) float.TryParse(args[0], out power);

                var reactor = reactorItem.GetComponent<Reactor>();
                reactor.TurbineOutput = power / reactor.MaxPowerOutput * 100.0f;
                reactor.FissionRate = power / reactor.MaxPowerOutput * 100.0f;
                reactor.AutoTemp = true;

#if SERVER
                if (GameMain.Server != null)
                {
                    reactorItem.CreateServerEvent(reactor);
                }
#endif
            }, null, true));

            commands.Add(new Command("oxygen|air", "oxygen/air: Replenishes the oxygen levels in every room to 100%.", (string[] args) =>
            {
                foreach (Hull hull in Hull.hullList)
                {
                    hull.OxygenPercentage = 100.0f;
                }
            }, null, true));

            commands.Add(new Command("kill", "kill [character]: Immediately kills the specified character.", (string[] args) =>
            {
                Character killedCharacter = (args.Length == 0) ? Character.Controlled : FindMatchingCharacter(args);
                killedCharacter?.SetAllDamage(200.0f, 0.0f, 0.0f);
            },
            () =>
            {
                return new string[][]
                {
                    Character.CharacterList.Select(c => c.Name).Distinct().ToArray()
                };
            }));

            commands.Add(new Command("killmonsters", "killmonsters: Immediately kills all AI-controlled enemies in the level.", (string[] args) =>
            {
                foreach (Character c in Character.CharacterList)
                {
                    if (!(c.AIController is EnemyAIController)) continue;
                    c.SetAllDamage(200.0f, 0.0f, 0.0f);
                }
            }, null, true));

            commands.Add(new Command("netstats", "netstats: Toggles the visibility of the network statistics UI.", null));

            commands.Add(new Command("setclientcharacter", "setclientcharacter [client name] ; [character name]: Gives the client control of the specified character.", null,
            () =>
            {
                if (GameMain.NetworkMember == null) return null;

                return new string[][]
                {
                    GameMain.NetworkMember.ConnectedClients.Select(c => c.Name).ToArray(),
                    Character.CharacterList.Select(c => c.Name).Distinct().ToArray()
                };
            }));

            commands.Add(new Command("campaigninfo|campaignstatus", "campaigninfo: Display information about the state of the currently active campaign.", (string[] args) =>
            {
                var campaign = GameMain.GameSession?.GameMode as CampaignMode;
                if (campaign == null)
                {
                    ThrowError("No campaign active!");
                    return;
                }

                campaign.LogState();
            }));

            commands.Add(new Command("campaigndestination|setcampaigndestination", "campaigndestination [index]: Set the location to head towards in the currently active campaign.", (string[] args) =>
            {
                var campaign = GameMain.GameSession?.GameMode as CampaignMode;
                if (campaign == null)
                {
                    ThrowError("No campaign active!");
                    return;
                }

                if (args.Length == 0)
                {
                    int i = 0;
                    foreach (LocationConnection connection in campaign.Map.CurrentLocation.Connections)
                    {
                        NewMessage("     " + i + ". " + connection.OtherLocation(campaign.Map.CurrentLocation).Name, Color.White);
                        i++;
                    }
                    ShowQuestionPrompt("Select a destination (0 - " + (campaign.Map.CurrentLocation.Connections.Count - 1) + "):", (string selectedDestination) =>
                    {
                        int destinationIndex = -1;
                        if (!int.TryParse(selectedDestination, out destinationIndex)) return;
                        if (destinationIndex < 0 || destinationIndex >= campaign.Map.CurrentLocation.Connections.Count)
                        {
                            NewMessage("Index out of bounds!", Color.Red);
                            return;
                        }
                        Location location = campaign.Map.CurrentLocation.Connections[destinationIndex].OtherLocation(campaign.Map.CurrentLocation);
                        campaign.Map.SelectLocation(location);
                        NewMessage(location.Name + " selected.", Color.White);
                    });
                }
                else
                {
                    int destinationIndex = -1;
                    if (!int.TryParse(args[0], out destinationIndex)) return;
                    if (destinationIndex < 0 || destinationIndex >= campaign.Map.CurrentLocation.Connections.Count)
                    {
                        NewMessage("Index out of bounds!", Color.Red);
                        return;
                    }
                    Location location = campaign.Map.CurrentLocation.Connections[destinationIndex].OtherLocation(campaign.Map.CurrentLocation);
                    campaign.Map.SelectLocation(location);
                    NewMessage(location.Name + " selected.", Color.White);
                }
            }));

            commands.Add(new Command("difficulty|leveldifficulty", "difficulty [0-100]: Change the level difficulty setting in the server lobby.", null));

            commands.Add(new Command("verboselogging", "verboselogging: Toggle verbose console logging on/off. When on, additional debug information is written to the debug console.", (string[] args) =>
            {
                GameSettings.VerboseLogging = !GameSettings.VerboseLogging;
                NewMessage((GameSettings.VerboseLogging ? "Enabled" : "Disabled") + " verbose logging.", Color.White);
            }, isCheat: false));


            commands.Add(new Command("calculatehashes", "calculatehashes [content package name]: Show the MD5 hashes of the files in the selected content package. If the name parameter is omitted, the first content package is selected.", (string[] args) =>
            {
                if (args.Length > 0)
                {
                    string packageName = string.Join(" ", args).ToLower();
                    var package = GameMain.Config.SelectedContentPackages.FirstOrDefault(p => p.Name.ToLower() == packageName);
                    if (package == null)
                    {
                        ThrowError("Content package \"" + packageName + "\" not found.");
                    }
                    else
                    {
                        package.CalculateHash(logging: true);
                    }
                }
                else
                {
                    GameMain.Config.SelectedContentPackages.First().CalculateHash(logging: true);
                }
            },
            () =>
            {
                return new string[][]
                {
                    GameMain.Config.SelectedContentPackages.Select(cp => cp.Name).ToArray()
                };
            }));

#if DEBUG
            commands.Add(new Command("savesubtoworkshop", "", (string[] args) =>
            {
                if (Submarine.MainSub == null) return;
                SteamManager.SaveToWorkshop(Submarine.MainSub);
            }));

            commands.Add(new Command("requestworkshopsubscriptions", "", (string[] args) =>
            {
                void itemsReceived(IList<Facepunch.Steamworks.Workshop.Item> items)
                {
                    foreach (var item in items)
                    {
                        Log("*********************************");
                        Log(item.Title);
                        Log(item.Description);
                        Log("Size: " + item.Size / 1024 +" kB");
                        Log("Directory: " + item.Directory);
                        Log("Installed: " + item.Installed);
                    }
                }
                
                SteamManager.GetSubscribedWorkshopItems(itemsReceived);
            }));

            commands.Add(new Command("simulatedlatency", "simulatedlatency [minimumlatencyseconds] [randomlatencyseconds]: applies a simulated latency to network messages. Useful for simulating real network conditions when testing the multiplayer locally.", (string[] args) =>
            {
                if (args.Count() < 2 || (GameMain.NetworkMember == null)) return;
                if (!float.TryParse(args[0], NumberStyles.Any, CultureInfo.InvariantCulture, out float minimumLatency))
                {
                    ThrowError(args[0] + " is not a valid latency value.");
                    return;
                }
                if (!float.TryParse(args[0], NumberStyles.Any, CultureInfo.InvariantCulture, out float randomLatency))
                {
                    ThrowError(args[1] + " is not a valid latency value.");
                    return;
                }
#if CLIENT
                if (GameMain.Client != null)
                {
                    GameMain.Client.NetPeerConfiguration.SimulatedMinimumLatency = minimumLatency;
                    GameMain.Client.NetPeerConfiguration.SimulatedRandomLatency = randomLatency;
                }
#elif SERVER
                if (GameMain.Server != null)
                {
                    GameMain.Server.NetPeerConfiguration.SimulatedMinimumLatency = minimumLatency;
                    GameMain.Server.NetPeerConfiguration.SimulatedRandomLatency = randomLatency;
                }
#endif
                NewMessage("Set simulated minimum latency to " + minimumLatency + " and random latency to " + randomLatency + ".", Color.White);
            }));
            commands.Add(new Command("simulatedloss", "simulatedloss [lossratio]: applies simulated packet loss to network messages. For example, a value of 0.1 would mean 10% of the packets are dropped. Useful for simulating real network conditions when testing the multiplayer locally.", (string[] args) =>
            {
                if (args.Count() < 1 || (GameMain.NetworkMember == null)) return;
                if (!float.TryParse(args[0], NumberStyles.Any, CultureInfo.InvariantCulture, out float loss))
                {
                    ThrowError(args[0] + " is not a valid loss ratio.");
                    return;
                }
#if CLIENT
                if (GameMain.Client != null)
                {
                    GameMain.Client.NetPeerConfiguration.SimulatedLoss = loss;
                }
#elif SERVER
                if (GameMain.Server != null)
                {
                    GameMain.Server.NetPeerConfiguration.SimulatedLoss = loss;
                }
#endif
                NewMessage("Set simulated packet loss to " + (int)(loss * 100) + "%.", Color.White);
            }));
            commands.Add(new Command("simulatedduplicateschance", "simulatedduplicateschance [duplicateratio]: simulates packet duplication in network messages. For example, a value of 0.1 would mean there's a 10% chance a packet gets sent twice. Useful for simulating real network conditions when testing the multiplayer locally.", (string[] args) =>
            {
                if (args.Count() < 1 || (GameMain.NetworkMember == null)) return;
                if (!float.TryParse(args[0], NumberStyles.Any, CultureInfo.InvariantCulture, out float duplicates))
                {
                    ThrowError(args[0] + " is not a valid duplicate ratio.");
                    return;
                }
#if CLIENT
                if (GameMain.Client != null)
                {
                    GameMain.Client.NetPeerConfiguration.SimulatedDuplicatesChance = duplicates;
                }
#elif SERVER
                if (GameMain.Server != null)
                {
                    GameMain.Server.NetPeerConfiguration.SimulatedDuplicatesChance = duplicates;
                }
#endif
                NewMessage("Set packet duplication to " + (int)(duplicates * 100) + "%.", Color.White);
            }));

            commands.Add(new Command("flipx", "flipx: mirror the main submarine horizontally", (string[] args) =>
            {
                Submarine.MainSub?.FlipX();
            }));

            commands.Add(new Command("loadhead", "Load head sprite(s). Required argument: head id. Optional arguments: hair index, beard index, moustache index, face attachment index.", args =>
            {
                var character = Character.Controlled;
                if (character == null)
                {
                    ThrowError("Not controlling any character!");
                    return;
                }
                if (args.Length == 0)
                {
                    ThrowError("No head id provided!");
                    return;
                }
                if (int.TryParse(args[0], out int id))
                {
                    int hairIndex, beardIndex, moustacheIndex, faceAttachmentIndex;
                    hairIndex = beardIndex = moustacheIndex = faceAttachmentIndex = -1;
                    if (args.Length > 1)
                    {
                        int.TryParse(args[1], out hairIndex);
                    }
                    if (args.Length > 2)
                    {
                        int.TryParse(args[2], out beardIndex);
                    }
                    if (args.Length > 3)
                    {
                        int.TryParse(args[3], out moustacheIndex);
                    }
                    if (args.Length > 4)
                    {
                        int.TryParse(args[4], out faceAttachmentIndex);
                    }
                    character.ReloadHead(id, hairIndex, beardIndex, moustacheIndex, faceAttachmentIndex);
                }
            }));
#endif

            //"dummy commands" that only exist so that the server can give clients permissions to use them
            //TODO: alphabetical order?
            commands.Add(new Command("control", "control [character name]: Start controlling the specified character (client-only).", null, () =>
            {
                return new string[][]
                {
                    Character.CharacterList.Select(c => c.Name).Distinct().ToArray()
                };
            }));
            commands.Add(new Command("los", "Toggle the line of sight effect on/off (client-only).", null, isCheat: true));
            commands.Add(new Command("lighting|lights", "Toggle lighting on/off (client-only).", null, isCheat: true));
            commands.Add(new Command("debugdraw", "Toggle the debug drawing mode on/off (client-only).", null, isCheat: true));
            commands.Add(new Command("togglehud|hud", "Toggle the character HUD (inventories, icons, buttons, etc) on/off (client-only).", null));
            commands.Add(new Command("followsub", "Toggle whether the camera should follow the nearest submarine (client-only).", null));
            commands.Add(new Command("toggleaitargets|aitargets", "Toggle the visibility of AI targets (= targets that enemies can detect and attack/escape from) (client-only).", null, isCheat: true));
            
            InitProjectSpecific();

            commands.Sort((c1, c2) => c1.names[0].CompareTo(c2.names[0]));
        }

        private static string[] SplitCommand(string command)
        {
            command = command.Trim();

            List<string> commands = new List<string>();
            int escape = 0;
            bool inQuotes = false;
            string piece = "";
            
            for (int i = 0; i < command.Length; i++)
            {
                if (command[i] == '\\')
                {
                    if (escape == 0) escape = 2;
                    else piece += '\\';
                }
                else if (command[i] == '"')
                {
                    if (escape == 0) inQuotes = !inQuotes;
                    else piece += '"';
                }
                else if (command[i] == ' ' && !inQuotes)
                {
                    if (!string.IsNullOrWhiteSpace(piece)) commands.Add(piece);
                    piece = "";
                }
                else if (escape == 0) piece += command[i];

                if (escape > 0) escape--;
            }

            if (!string.IsNullOrWhiteSpace(piece)) commands.Add(piece); //add final piece

            return commands.ToArray();
        }

        public static string AutoComplete(string command, int increment=1)
        {
            string[] splitCommand = SplitCommand(command);
            string[] args = splitCommand.Skip(1).ToArray();

            //if an argument is given or the last character is a space, attempt to autocomplete the argument
            if (args.Length > 0 || (splitCommand.Length > 0 && command.Last() == ' '))
            {
                Command matchingCommand = commands.Find(c => c.names.Contains(splitCommand[0]));
                if (matchingCommand == null || matchingCommand.GetValidArgs == null) return command;

                int autoCompletedArgIndex = args.Length > 0 && command.Last() != ' ' ? args.Length - 1 : args.Length;

                //get all valid arguments for the given command
                string[][] allArgs = matchingCommand.GetValidArgs();
                if (allArgs == null || allArgs.GetLength(0) < autoCompletedArgIndex + 1) return command;
                
                //find all valid autocompletions for the given argument
                string[] validArgs = allArgs[autoCompletedArgIndex];
                if (args.Length > 0)
                {
                    string lastArg = args.Last();
                    validArgs = allArgs[autoCompletedArgIndex].Where(arg =>
                        lastArg.Trim().Length <= arg.Length &&
                        arg.Substring(0, lastArg.Length).ToLower() == lastArg.ToLower()).ToArray();
                }

                if (validArgs.Length == 0) return command;

                currentAutoCompletedIndex = -1;
                for (int i = 0; i < validArgs.Length; i++)
                {
                    if (validArgs[i] == currentAutoCompletedCommand)
                    {
                        currentAutoCompletedCommand = validArgs[i];
                        currentAutoCompletedIndex = i;
                        break;
                    }
                }

                int index = currentAutoCompletedIndex + increment;
                while (index >= validArgs.Length) index -= validArgs.Length;
                while (index < 0) index += validArgs.Length;
                string autoCompletedArg = validArgs[index];
                currentAutoCompletedCommand = autoCompletedArg;
                currentAutoCompletedIndex = index;

                //add quotation marks to args that contain spaces
                if (autoCompletedArg.Contains(' ')) autoCompletedArg = '"' + autoCompletedArg + '"';
                for (int i = 0; i < splitCommand.Length; i++)
                {
                    if (splitCommand[i].Contains(' ')) splitCommand[i] = '"' + splitCommand[i] + '"';
                }

                return string.Join(" ", autoCompletedArgIndex >= args.Length ? splitCommand : splitCommand.Take(splitCommand.Length - 1)) + " " + autoCompletedArg;
            }
            else
            {
                List<string> matchingCommands = new List<string>();
                foreach (Command c in commands)
                {
                    foreach (string name in c.names)
                    {
                        if (command.Length > name.Length) continue;
                        if (command == name.Substring(0, command.Length))
                        {
                            matchingCommands.Add(name);
                        }
                    }
                }

                if (matchingCommands.Count == 0) return command;

                currentAutoCompletedIndex = -1;
                for (int i = 0; i < matchingCommands.Count; i++)
                {
                    if (matchingCommands[i] == currentAutoCompletedCommand)
                    {
                        currentAutoCompletedCommand = matchingCommands[i];
                        currentAutoCompletedIndex = i;
                        break;
                    }
                }

                int index = currentAutoCompletedIndex + increment;
                while (index >= matchingCommands.Count) index -= matchingCommands.Count;
                while (index < 0) index += matchingCommands.Count;
                string matchingCommand = matchingCommands[index];
                currentAutoCompletedIndex = index;
                currentAutoCompletedCommand = matchingCommand;
                return matchingCommand;
            }
        }

        private static string AutoCompleteStr(string str, IEnumerable<string> validStrings)
        {
            if (string.IsNullOrEmpty(str)) return str;
            foreach (string validStr in validStrings)
            {
                if (validStr.Length > str.Length && validStr.Substring(0, str.Length) == str) return validStr;
            }
            return str;
        }

        public static void ResetAutoComplete()
        {
            //currentAutoCompletedCommand = "";
            currentAutoCompletedIndex = 0;
        }

        public static string SelectMessage(int direction, string currentText = null)
        {
            if (Messages.Count == 0) return "";

            direction = MathHelper.Clamp(direction, -1, 1);

			int i = 0;
			do
			{
				selectedIndex += direction;
				if (selectedIndex < 0) selectedIndex = Messages.Count - 1;
				selectedIndex = selectedIndex % Messages.Count;
				if (++i >= Messages.Count) break;
			} while (!Messages[selectedIndex].IsCommand || Messages[selectedIndex].Text == currentText);

            return !Messages[selectedIndex].IsCommand ? "" : Messages[selectedIndex].Text;            
        }

        public static void ExecuteCommand(string command)
        {
            if (activeQuestionCallback != null)
            {
#if CLIENT
                activeQuestionText = null;
#endif
                NewMessage(command, Color.White, true);
                //reset the variable before invoking the delegate because the method may need to activate another question
                var temp = activeQuestionCallback;
                activeQuestionCallback = null;
                temp(command);
                return;
            }

            if (string.IsNullOrWhiteSpace(command) || command == "\\" || command == "\n") return;

            string[] splitCommand = SplitCommand(command);
            if (splitCommand.Length == 0)
            {
                ThrowError("Failed to execute command \"" + command + "\"!");
                GameAnalyticsManager.AddErrorEventOnce(
                    "DebugConsole.ExecuteCommand:LengthZero",
                    GameAnalyticsSDK.Net.EGAErrorSeverity.Error,
                    "Failed to execute command \"" + command + "\"!");
                return;
            }

            if (!splitCommand[0].ToLowerInvariant().Equals("admin"))
            {
                NewMessage(command, Color.White, true);
            }
            
#if CLIENT
            if (GameMain.Client != null)
            {
                if (GameMain.Client.HasConsoleCommandPermission(splitCommand[0].ToLowerInvariant()))
                {
                    Command matchingCommand = commands.Find(c => c.names.Contains(splitCommand[0].ToLowerInvariant()));

                    //if the command is not defined client-side, we'll relay it anyway because it may be a custom command at the server's side
                    if (matchingCommand == null || matchingCommand.RelayToServer)
                    {
                        GameMain.Client.SendConsoleCommand(command);
                        NewMessage("Server command: " + command, Color.White);
                    }
                    else
                    {
                        matchingCommand.ClientExecute(splitCommand.Skip(1).ToArray());
                    }
                    
                    return;
                }
#if !DEBUG
                if (!IsCommandPermitted(splitCommand[0].ToLowerInvariant(), GameMain.Client))
                {
                    ThrowError("You're not permitted to use the command \"" + splitCommand[0].ToLowerInvariant() + "\"!");
                    return;
                }
#endif
            }
#endif

            bool commandFound = false;
            foreach (Command c in commands)
            {
                if (!c.names.Contains(splitCommand[0].ToLowerInvariant())) continue;                
                c.Execute(splitCommand.Skip(1).ToArray());
                commandFound = true;
                break;                
            }

            if (!commandFound)
            {
                ThrowError("Command \"" + splitCommand[0] + "\" not found.");
            }
        }
        
        private static Character FindMatchingCharacter(string[] args, bool ignoreRemotePlayers = false)
        {
            if (args.Length == 0) return null;

            int characterIndex;
            string characterName;
            if (int.TryParse(args.Last(), out characterIndex) && args.Length > 1)
            {
                characterName = string.Join(" ", args.Take(args.Length - 1)).ToLowerInvariant();
            }
            else
            {
                characterName = string.Join(" ", args).ToLowerInvariant();
                characterIndex = -1;
            }

            var matchingCharacters = Character.CharacterList.FindAll(c => (!ignoreRemotePlayers || !c.IsRemotePlayer) && c.Name.ToLowerInvariant() == characterName);

            if (!matchingCharacters.Any())
            {
                NewMessage("Character \""+ characterName + "\" not found", Color.Red);
                return null;
            }

            if (characterIndex == -1)
            {
                if (matchingCharacters.Count > 1)
                {
                    NewMessage(
                        "Found multiple matching characters. " +
                        "Use \"[charactername] [0-" + (matchingCharacters.Count - 1) + "]\" to choose a specific character.",
                        Color.LightGray);
                }
                return matchingCharacters[0];
            }
            else if (characterIndex < 0 || characterIndex >= matchingCharacters.Count)
            {
                ThrowError("Character index out of range. Select an index between 0 and " + (matchingCharacters.Count - 1));
            }
            else
            {
                return matchingCharacters[characterIndex];
            }

            return null;
        }

        private static void SpawnCharacter(string[] args, Vector2 cursorWorldPos, out string errorMsg)
        {
            errorMsg = "";
            if (args.Length == 0) return;

            Character spawnedCharacter = null;

            Vector2 spawnPosition = Vector2.Zero;
            WayPoint spawnPoint = null;

            string characterLowerCase = args[0].ToLowerInvariant();
            JobPrefab job = JobPrefab.List.Find(jp => jp.Name.ToLowerInvariant() == characterLowerCase || jp.Identifier.ToLowerInvariant() == characterLowerCase);
            bool human = job != null || characterLowerCase == "human";

            if (args.Length > 1)
            {
                switch (args[1].ToLowerInvariant())
                {
                    case "inside":
                        spawnPoint = WayPoint.GetRandom(SpawnType.Human, null, Submarine.MainSub);
                        break;
                    case "outside":
                        spawnPoint = WayPoint.GetRandom(SpawnType.Enemy);
                        break;
                    case "near":
                    case "close":
                        float closestDist = -1.0f;
                        foreach (WayPoint wp in WayPoint.WayPointList)
                        {
                            if (wp.Submarine != null) continue;

                            //don't spawn inside hulls
                            if (Hull.FindHull(wp.WorldPosition, null) != null) continue;

                            float dist = Vector2.Distance(wp.WorldPosition, GameMain.GameScreen.Cam.WorldViewCenter);

                            if (closestDist < 0.0f || dist < closestDist)
                            {
                                spawnPoint = wp;
                                closestDist = dist;
                            }
                        }
                        break;
                    case "cursor":
                        spawnPosition = cursorWorldPos;
                        break;
                    default:
                        spawnPoint = WayPoint.GetRandom(human ? SpawnType.Human : SpawnType.Enemy);
                        break;
                }
            }
            else
            {
                spawnPoint = WayPoint.GetRandom(human ? SpawnType.Human : SpawnType.Enemy);
            }

            if (string.IsNullOrWhiteSpace(args[0])) return;

            if (spawnPoint != null) spawnPosition = spawnPoint.WorldPosition;

            if (human)
            {
                CharacterInfo characterInfo = new CharacterInfo(Character.HumanConfigFile, jobPrefab: job);
                spawnedCharacter = Character.Create(characterInfo, spawnPosition, ToolBox.RandomSeed(8));
                if (job != null)
                {
                    spawnedCharacter.GiveJobItems(spawnPoint);
                }

                if (GameMain.GameSession != null)
                {
                    if (GameMain.GameSession.GameMode != null && !GameMain.GameSession.GameMode.IsSinglePlayer)
                    {
                        //TODO: a way to select which team to spawn to?
                        spawnedCharacter.TeamID = Character.Controlled != null ? Character.Controlled.TeamID : (byte)1;
                    }
#if CLIENT
                    GameMain.GameSession.CrewManager.AddCharacter(spawnedCharacter);          
#endif
                }
            }
            else
            {
                IEnumerable<string> characterFiles = GameMain.Instance.GetFilesOfType(ContentType.Character);
                foreach (string characterFile in characterFiles)
                {
                    if (Path.GetFileNameWithoutExtension(characterFile).ToLowerInvariant() == args[0].ToLowerInvariant())
                    {
                        Character.Create(characterFile, spawnPosition, ToolBox.RandomSeed(8));
                        return;
                    }
                }

                errorMsg = "No character matching the name \"" + args[0] + "\" found in the selected content package.";

                //attempt to open the config from the default path (the file may still be present even if it isn't included in the content package)
                string configPath = "Content/Characters/"
                    + args[0].First().ToString().ToUpper() + args[0].Substring(1)
                    + "/" + args[0].ToLower() + ".xml";
                Character.Create(configPath, spawnPosition, ToolBox.RandomSeed(8));
            }
        }

        private static void SpawnItem(string[] args, Vector2 cursorPos, Character controlledCharacter, out string errorMsg)
        {
            errorMsg = "";
            if (args.Length < 1) return;

            Vector2? spawnPos = null;
            Inventory spawnInventory = null;
            
            int extraParams = 0;
            switch (args.Last().ToLowerInvariant())
            {
                case "cursor":
                    extraParams = 1;
                    spawnPos = cursorPos;
                    break;
                case "inventory":
                    extraParams = 1;
                    spawnInventory = controlledCharacter?.Inventory;
                    break;
                case "cargo":
                    var wp = WayPoint.GetRandom(SpawnType.Cargo, null, Submarine.MainSub);
                    spawnPos = wp == null ? Vector2.Zero : wp.WorldPosition;
                    break;
                //Dont do a thing, random is basically Human points anyways - its in the help description.
                case "random":
                    extraParams = 1;
                    return;
                default:
                    extraParams = 0;
                    break;
            }

            string itemName = string.Join(" ", args.Take(args.Length - extraParams)).ToLowerInvariant();

            ItemPrefab itemPrefab = MapEntityPrefab.Find(itemName) as ItemPrefab;
            if (itemPrefab == null && extraParams == 0)
            {
#if SERVER
                if (GameMain.Server != null)
                {
                    var client = GameMain.Server.ConnectedClients.Find(c => c.Name.ToLower() == args.Last().ToLower());
                    if (client != null)
                    {
                        extraParams += 1;
                        itemName = string.Join(" ", args.Take(args.Length - extraParams)).ToLowerInvariant();
                        if (client.Character != null && client.Character.Name == args.Last().ToLower()) spawnInventory = client.Character.Inventory;
                        itemPrefab = MapEntityPrefab.Find(itemName) as ItemPrefab;
                    }
                }
#endif
            }
            //Check again if the item can be found again after having checked for a character
            if (itemPrefab == null)
            {
                errorMsg = "Item \"" + itemName + "\" not found!";
                return;
            }

            if ((spawnPos == null || spawnPos == Vector2.Zero) && spawnInventory == null)
            {
                var wp = WayPoint.GetRandom(SpawnType.Human, null, Submarine.MainSub);
                spawnPos = wp == null ? Vector2.Zero : wp.WorldPosition;
            }

            if (spawnPos != null)
            {
                Entity.Spawner.AddToSpawnQueue(itemPrefab, (Vector2)spawnPos);

            }
            else if (spawnInventory != null)
            {
                Entity.Spawner.AddToSpawnQueue(itemPrefab, spawnInventory);
            }
        }

        public static void NewMessage(string msg, bool isCommand = false)
        {
            NewMessage(msg, Color.White, isCommand);
        }

        public static void NewMessage(string msg, Color color, bool isCommand = false)
        {
            if (string.IsNullOrEmpty((msg))) return;

            var newMsg = new ColoredText(msg, color, isCommand);
            lock (queuedMessages)
            {
                queuedMessages.Enqueue(new ColoredText(msg, color, isCommand));
            }
        }

        public static void ShowQuestionPrompt(string question, QuestionCallback onAnswered)
        {
#if CLIENT
            activeQuestionText = new GUITextBlock(new RectTransform(new Point(listBox.Content.Rect.Width, 0), listBox.Content.RectTransform),
                "   >>" + question, font: GUI.SmallFont, wrap: true)
            {
                CanBeFocused = false,
                TextColor = Color.Cyan
            };
#else
            NewMessage("   >>" + question, Color.Cyan);
#endif
            activeQuestionCallback += onAnswered;
        }

        private static bool TryParseTimeSpan(string s, out TimeSpan timeSpan)
        {
            timeSpan = new TimeSpan();
            if (string.IsNullOrWhiteSpace(s)) return false;

            string currNum = "";
            foreach (char c in s)
            {
                if (char.IsDigit(c))
                {
                    currNum += c;
                }
                else if (char.IsWhiteSpace(c))
                {
                    continue;
                }
                else
                {
                    int parsedNum = 0;
                    if (!int.TryParse(currNum, out parsedNum))
                    {
                        return false;
                    }

                    switch (c)
                    {
                        case 'd':
                            timeSpan += new TimeSpan(parsedNum, 0, 0, 0, 0);
                            break;
                        case 'h':
                            timeSpan += new TimeSpan(0, parsedNum, 0, 0, 0);
                            break;
                        case 'm':
                            timeSpan += new TimeSpan(0, 0, parsedNum, 0, 0);
                            break;
                        case 's':
                            timeSpan += new TimeSpan(0, 0, 0, parsedNum, 0);
                            break;
                        default:
                            return false;
                    }

                    currNum = "";
                }
            }

            return true;
        }

        public static Command FindCommand(string commandName)
        {
            commandName = commandName.ToLowerInvariant();
            return commands.Find(c => c.names.Any(n => n.ToLowerInvariant() == commandName));
        }


        public static void Log(string message)
        {
            if (GameSettings.VerboseLogging) NewMessage(message, Color.Gray);
        }

        public static void ThrowError(string error, Exception e = null, bool createMessageBox = false)
        {
            if (e != null)
            {
                error += " {" + e.Message + "}\n" + e.StackTrace;
            }
            System.Diagnostics.Debug.WriteLine(error);
            NewMessage(error, Color.Red);
#if CLIENT
            if (createMessageBox)
            {
                new GUIMessageBox(TextManager.Get("Error"), error);
            }
            else
            {
                isOpen = true;
            }
#endif
        }
        
        public static void SaveLogs()
        {
            if (unsavedMessages.Count == 0) return;
            if (!Directory.Exists(SavePath))
            {
                try
                {
                    Directory.CreateDirectory(SavePath);
                }
                catch (Exception e)
                {
                    ThrowError("Failed to create a folder for debug console logs", e);
                    return;
                }
            }

            string fileName = "DebugConsoleLog_" + DateTime.Now.ToShortDateString() + "_" + DateTime.Now.ToShortTimeString() + ".txt";
            var invalidChars = Path.GetInvalidFileNameChars();
            foreach (char invalidChar in invalidChars)
            {
                fileName = fileName.Replace(invalidChar.ToString(), "");
            }

            string filePath = Path.Combine(SavePath, fileName);
            if (File.Exists(filePath))
            {
                int fileNum = 2;
                while (File.Exists(filePath + " (" + fileNum + ")"))
                {
                    fileNum++;
                }
                filePath = filePath + " (" + fileNum + ")";
            }

            try
            {
                File.WriteAllLines(filePath, unsavedMessages.Select(l => "[" + l.Time + "] " + l.Text));
            }
            catch (Exception e)
            {
                unsavedMessages.Clear();
                ThrowError("Saving debug console log to " + filePath + " failed", e);
            }
        }
    }
}<|MERGE_RESOLUTION|>--- conflicted
+++ resolved
@@ -243,15 +243,10 @@
 
             commands.Add(new Command("disablecrewai", "disablecrewai: Disable the AI of the NPCs in the crew.", (string[] args) =>
             {
-<<<<<<< HEAD
-                HumanAIController.DisableCrewAI = true;
-                NewMessage("Crew AI disabled", Color.White);
-=======
                 ThrowError("Karma has not been fully implemented yet, and is disabled in this version of Barotrauma.");
                 return;
-                if (GameMain.Server == null) return;
-                GameMain.Server.KarmaEnabled = !GameMain.Server.KarmaEnabled;
->>>>>>> de751623
+                /*if (GameMain.Server == null) return;
+                GameMain.Server.KarmaEnabled = !GameMain.Server.KarmaEnabled;*/
             }));
 
             commands.Add(new Command("enablecrewai", "enablecrewai: Enable the AI of the NPCs in the crew.", (string[] args) =>
@@ -628,7 +623,7 @@
                 {
                     NewMessage("Level seed: " + Level.Loaded.Seed);
                 }
-            },null, null));
+            },null));
 
 #if DEBUG
             commands.Add(new Command("waterphysicsparams", "waterphysicsparams [stiffness] [spread] [damping]: defaults 0.02, 0.05, 0.05", (string[] args) =>
@@ -641,17 +636,13 @@
                 Hull.WaveStiffness = stiffness;
                 Hull.WaveSpread = spread;
                 Hull.WaveDampening = damp;
-<<<<<<< HEAD
             }, null));
-=======
-            },
-            null, null));
 
             commands.Add(new Command("testlevels", "testlevels", (string[] args) =>
             {
                 CoroutineManager.StartCoroutine(TestLevels());
             },
-            null, null));
+            null));
 
             IEnumerable<object> TestLevels()
             {
@@ -718,7 +709,6 @@
                     yield return CoroutineStatus.Running;
                 }
             }
->>>>>>> de751623
 #endif
 
             commands.Add(new Command("fixitems", "fixitems: Repairs all items and restores them to full condition.", (string[] args) =>
