--- conflicted
+++ resolved
@@ -900,65 +900,6 @@
             }));
 
 #if DEBUG
-<<<<<<< HEAD
-            commands.Add(new Command("savesubtoworkshop", "", (string[] args) =>
-            {
-                if (Submarine.MainSub == null) return;
-                SteamManager.SaveToWorkshop(Submarine.MainSub);
-            }));
-
-            commands.Add(new Command("requestworkshopsubscriptions", "", (string[] args) =>
-            {
-                void itemsReceived(IList<Facepunch.Steamworks.Workshop.Item> items)
-                {
-                    foreach (var item in items)
-                    {
-                        Log("*********************************");
-                        Log(item.Title);
-                        Log(item.Description);
-                        Log("Size: " + item.Size / 1024 +" kB");
-                        Log("Directory: " + item.Directory);
-                        Log("Installed: " + item.Installed);
-                    }
-                }
-                
-                SteamManager.GetSubscribedWorkshopItems(itemsReceived);
-            }));
-=======
-            commands.Add(new Command("spamevents", "A debug command that immediately creates entity events for all items, characters and structures.", (string[] args) =>
-            {
-                foreach (Item item in Item.ItemList)
-                {
-                    for (int i = 0; i < item.components.Count; i++)
-                    {
-                        if (item.components[i] is IServerSerializable)
-                        {
-                            GameMain.Server.CreateEntityEvent(item, new object[] { NetEntityEvent.Type.ComponentState, i });
-                        }
-                        var itemContainer = item.GetComponent<ItemContainer>();
-                        if (itemContainer != null)
-                        {
-                            GameMain.Server.CreateEntityEvent(item, new object[] { NetEntityEvent.Type.InventoryState, 0 });
-                        }
-
-                        GameMain.Server.CreateEntityEvent(item, new object[] { NetEntityEvent.Type.Status });
-
-                        item.NeedsPositionUpdate = true;
-                    }
-                }
-
-                foreach (Character c in Character.CharacterList)
-                {
-                    GameMain.Server.CreateEntityEvent(c, new object[] { NetEntityEvent.Type.Status });
-                }
-
-                foreach (Structure wall in Structure.WallList)
-                {
-                    GameMain.Server.CreateEntityEvent(wall);
-                }
-            }, null, null));
->>>>>>> d0ec94da
-
             commands.Add(new Command("simulatedlatency", "simulatedlatency [minimumlatencyseconds] [randomlatencyseconds]: applies a simulated latency to network messages. Useful for simulating real network conditions when testing the multiplayer locally.", (string[] args) =>
             {
                 if (args.Count() < 2 || (GameMain.NetworkMember == null)) return;
