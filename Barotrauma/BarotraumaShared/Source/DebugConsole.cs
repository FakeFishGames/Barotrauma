--- conflicted
+++ resolved
@@ -1,4 +1,3 @@
-<<<<<<< HEAD
 ﻿using Barotrauma.Items.Components;
 using Barotrauma.Networking;
 using Barotrauma.Steam;
@@ -1450,7 +1449,7 @@
                 }
             }));
 
-            commands.Add(new Command("giveaffliction", "giveaffliction [Affliction identifier] [affliction strength] [character name]: Add an affliction to a character. If the name parameter is omitted, the affliction is added to the controlled character.", (string[] args) =>
+            commands.Add(new Command("giveaffliction", "giveaffliction [affliction name] [affliction strength] [character name]: Add an affliction to a character. If the name parameter is omitted, the affliction is added to the controlled character.", (string[] args) =>
             {
                 if (args.Length < 2) return;
 
@@ -1539,7 +1538,7 @@
                     Character.CharacterList.Select(c => c.Name).Distinct().ToArray()
                 };
             }, isCheat: true));
-
+            
             commands.Add(new Command("revive", "revive [character name]: Bring the specified character back from the dead. If the name parameter is omitted, the controlled character will be revived.", (string[] args) =>
             {
                 Character revivedCharacter = (args.Length == 0) ? Character.Controlled : FindMatchingCharacter(args);
@@ -1582,6 +1581,65 @@
                 return new string[][]
                 {
                     Character.CharacterList.Select(c => c.Name).Distinct().ToArray()
+                };
+            }, isCheat: true));
+
+            commands.Add(new Command("setskill", "setskill [character name] [skill name] [level]: Set the specified skill level to the given value.", (string[] args) =>
+            {
+                if (args.Length < 3) return;
+                Character character = FindMatchingCharacter(args.Take(1).ToArray());
+                if (character?.Info?.Job == null) return;
+
+                var skill = character.Info.Job.Skills.Find(s =>
+                    s.Identifier.ToLowerInvariant() == args[1].ToLowerInvariant() ||
+                    TextManager.Get("SkillName." + s.Identifier, true)?.ToLowerInvariant() == args[0].ToLowerInvariant());
+
+                if (skill == null)
+                {
+                    ThrowError("Skill \"" + args[1] + "\" not found.");
+                    return;
+                }
+
+                if (!int.TryParse(args[2], out int skillLevel))
+                {
+                    ThrowError("\"" + args[2] + "\" is not a valid skill level.");
+                }
+
+                skill.Level = skillLevel;
+                GameMain.Server.CreateEntityEvent(character, new object[] { NetEntityEvent.Type.UpdateSkills });
+            },
+            null,
+            (Client client, Vector2 cursorWorldPos, string[] args) =>
+            {
+                if (args.Length < 3) return;
+                Character character = FindMatchingCharacter(args.Take(1).ToArray());
+                if (character?.Info?.Job == null) return;
+
+                var skill = character.Info.Job.Skills.Find(s =>
+                    s.Identifier.ToLowerInvariant() == args[1].ToLowerInvariant() ||
+                    TextManager.Get("SkillName." + s.Identifier, true)?.ToLowerInvariant() == args[0].ToLowerInvariant());
+
+                if (skill == null)
+                {
+                    GameMain.Server.SendConsoleMessage("Skill \"" + args[1] + "\" not found.", client);
+                    return;
+                }
+
+                if (!int.TryParse(args[2], out int skillLevel))
+                {
+                    GameMain.Server.SendConsoleMessage("\"" + args[2] + "\" is not a valid skill level.", client);
+                }
+
+                NewMessage("Client \"" + client.Name + "\" set the \"" + skill.Identifier + "\" skill of " + character.Name + " to " + skillLevel, Color.White);
+                skill.Level = skillLevel;
+                GameMain.Server.CreateEntityEvent(character, new object[] { NetEntityEvent.Type.UpdateSkills });
+            },
+            () =>
+            {
+                return new string[][]
+                {
+                    Character.CharacterList.Select(c => c.Name).Distinct().ToArray(),
+                    Character.CharacterList.FirstOrDefault(c => c.Info?.Job != null)?.Info?.Job?.Skills.Select(s => s.Identifier).ToArray()
                 };
             }, isCheat: true));
 
@@ -1749,13 +1807,13 @@
             commands.Add(new Command("kill", "kill [character]: Immediately kills the specified character.", (string[] args) =>
             {
                 Character killedCharacter = (args.Length == 0) ? Character.Controlled : FindMatchingCharacter(args);
-                killedCharacter.SetAllDamage(killedCharacter.MaxVitality * 2, 0.0f, 0.0f);
+                killedCharacter?.SetAllDamage(killedCharacter.MaxVitality * 2, 0.0f, 0.0f);
             },
             null,
             (Client client, Vector2 cursorWorldPos, string[] args) =>
             {
                 Character killedCharacter = (args.Length == 0) ? client.Character : FindMatchingCharacter(args);
-                killedCharacter.SetAllDamage(killedCharacter.MaxVitality * 2, 0.0f, 0.0f);          
+                killedCharacter?.SetAllDamage(killedCharacter.MaxVitality * 2, 0.0f, 0.0f);          
             },
             () =>
             {
@@ -2704,2771 +2762,4 @@
             }
         }
     }
-}
-=======
-﻿using Barotrauma.Items.Components;
-using Barotrauma.Networking;
-using Barotrauma.Steam;
-using FarseerPhysics;
-using Microsoft.Xna.Framework;
-using System;
-using System.Collections.Generic;
-using System.ComponentModel;
-using System.IO;
-using System.Linq;
-using System.Text;
-
-namespace Barotrauma
-{
-    struct ColoredText
-    {
-        public string Text;
-        public Color Color;
-		public bool IsCommand;
-
-        public readonly string Time;
-
-        public ColoredText(string text, Color color, bool isCommand)
-        {
-            this.Text = text;
-            this.Color = color;
-			this.IsCommand = isCommand;
-
-            Time = DateTime.Now.ToString();
-        }
-    }
-
-    static partial class DebugConsole
-    {
-        public class Command
-        {
-            public readonly string[] names;
-            public readonly string help;
-            
-            private Action<string[]> onExecute;
-
-            /// <summary>
-            /// Executed when a client uses the command. If not set, the command is relayed to the server as-is.
-            /// </summary>
-            private Action<string[]> onClientExecute;
-
-            /// <summary>
-            /// Executed server-side when a client attempts to use the command.
-            /// </summary>
-            private Action<Client, Vector2, string[]> onClientRequestExecute;
-
-            public Func<string[][]> GetValidArgs;
-
-            /// <summary>
-            /// Using a command that's considered a cheat disables achievements
-            /// </summary>
-            public readonly bool IsCheat;
-
-            public bool RelayToServer
-            {
-                get { return onClientExecute == null; }
-            }
-
-            /// <param name="name">The name of the command. Use | to give multiple names/aliases to the command.</param>
-            /// <param name="help">The text displayed when using the help command.</param>
-            /// <param name="onExecute">The default action when executing the command.</param>
-            /// <param name="onClientExecute">The action when a client attempts to execute the command. If null, the command is relayed to the server as-is.</param>
-            /// <param name="onClientRequestExecute">The server-side action when a client requests executing the command. If null, the default action is executed.</param>
-            public Command(string name, string help, Action<string[]> onExecute, Action<string[]> onClientExecute, Action<Client, Vector2, string[]> onClientRequestExecute, Func<string[][]> getValidArgs = null, bool isCheat = false)
-            {
-                names = name.Split('|');
-                this.help = help;
-
-                this.onExecute = onExecute;
-                this.onClientExecute = onClientExecute;
-                this.onClientRequestExecute = onClientRequestExecute;
-
-                this.GetValidArgs = getValidArgs;
-                this.IsCheat = isCheat;
-            }
-            
-
-            /// <summary>
-            /// Use this constructor to create a command that executes the same action regardless of whether it's executed by a client or the server.
-            /// </summary>
-            public Command(string name, string help, Action<string[]> onExecute, Func<string[][]> getValidArgs = null, bool isCheat = false)
-            {
-                names = name.Split('|');
-                this.help = help;
-
-                this.onExecute = onExecute;
-                this.onClientExecute = onExecute;
-
-                this.GetValidArgs = getValidArgs;
-                this.IsCheat = isCheat;
-            }
-
-            public void Execute(string[] args)
-            {
-                if (onExecute == null) return;
-                if (!CheatsEnabled && IsCheat)
-                {
-                    NewMessage("You need to enable cheats using the command \"enablecheats\" before you can use the command \"" + names[0] + "\".", Color.Red);
-                    if (GameMain.Config.UseSteam)
-                    {
-                        NewMessage("Enabling cheats will disable Steam achievements during this play session.", Color.Red);
-                    }
-                    return;
-                }
-
-                onExecute(args);
-            }
-
-            public void ClientExecute(string[] args)
-            {
-                if (!CheatsEnabled && IsCheat)
-                {
-                    NewMessage("You need to enable cheats using the command \"enablecheats\" before you can use the command \"" + names[0] + "\".", Color.Red);
-                    if (GameMain.Config.UseSteam)
-                    {
-                        NewMessage("Enabling cheats will disable Steam achievements during this play session.", Color.Red);
-                    }
-                    return;
-                }
-
-                onClientExecute(args);
-            }
-
-            public void ServerExecuteOnClientRequest(Client client, Vector2 cursorWorldPos, string[] args)
-            {
-                if (!CheatsEnabled && IsCheat)
-                {
-                    NewMessage("Client \"" + client.Name + "\" attempted to use the command \"" + names[0] + "\". Cheats must be enabled using \"enablecheats\" before the command can be used.", Color.Red);
-                    GameMain.Server.SendConsoleMessage("You need to enable cheats using the command \"enablecheats\" before you can use the command \"" + names[0] + "\".", client);
-
-                    if (GameMain.Config.UseSteam)
-                    {
-                        NewMessage("Enabling cheats will disable Steam achievements during this play session.", Color.Red);
-                        GameMain.Server.SendConsoleMessage("Enabling cheats will disable Steam achievements during this play session.", client);
-                        return;
-                    }
-
-                    return;
-                }
-
-                if (onClientRequestExecute == null)
-                {
-                    if (onExecute == null) return;
-                    onExecute(args);
-                }
-                else
-                {
-                    onClientRequestExecute(client, cursorWorldPos, args);
-                }
-            }
-        }
-
-        const int MaxMessages = 200;
-
-        public static List<ColoredText> Messages = new List<ColoredText>();
-
-        public delegate void QuestionCallback(string answer);
-        private static QuestionCallback activeQuestionCallback;
-
-        private static List<Command> commands = new List<Command>();
-        public static List<Command> Commands
-        {
-            get { return commands; }
-        }
-        
-        private static string currentAutoCompletedCommand;
-        private static int currentAutoCompletedIndex;
-
-        //used for keeping track of the message entered when pressing up/down
-        static int selectedIndex;
-
-        public static bool CheatsEnabled;
-
-        private static List<ColoredText> unsavedMessages = new List<ColoredText>();
-        private static int messagesPerFile = 800;
-        public const string SavePath = "ConsoleLogs";
-        
-        static DebugConsole()
-        {
-#if DEBUG
-            CheatsEnabled = true;
-#endif
-
-            commands.Add(new Command("help", "", (string[] args) =>
-            {
-                if (args.Length == 0)
-                {
-                    foreach (Command c in commands)
-                    {
-                        if (string.IsNullOrEmpty(c.help)) continue;
-#if CLIENT
-                        AddHelpMessage(c);
-#else
-                        NewMessage(c.help, Color.Cyan);
-#endif
-                    }
-                }
-                else
-                {
-                    var matchingCommand = commands.Find(c => c.names.Any(name => name == args[0]));
-                    if (matchingCommand == null)
-                    {
-                        NewMessage("Command " + args[0] + " not found.", Color.Red);
-                    }
-                    else
-                    {
-#if CLIENT
-                        AddHelpMessage(matchingCommand);
-#else
-                        NewMessage(matchingCommand.help, Color.Cyan);
-#endif
-                    }
-                }
-            }, 
-            () =>
-            {
-                return new string[][]
-                {
-                    commands.SelectMany(c => c.names).ToArray(),
-                    new string[0]
-                };
-            }));
-
-            commands.Add(new Command("clientlist", "clientlist: List all the clients connected to the server.", (string[] args) =>
-            {
-                if (GameMain.Server == null) return;
-                NewMessage("***************", Color.Cyan);
-                foreach (Client c in GameMain.Server.ConnectedClients)
-                {
-                    NewMessage("- " + c.ID.ToString() + ": " + c.Name + (c.Character != null ? " playing " + c.Character.LogName : "") + ", " + c.Connection.RemoteEndPoint.Address.ToString(), Color.Cyan);
-                }
-                NewMessage("***************", Color.Cyan);
-            }, null,
-            (Client client, Vector2 cursorWorldPos, string[] args) =>
-            {
-                GameMain.Server.SendConsoleMessage("***************", client);
-                foreach (Client c in GameMain.Server.ConnectedClients)
-                {
-                    GameMain.Server.SendConsoleMessage("- " + c.ID.ToString() + ": " + c.Name + ", " + c.Connection.RemoteEndPoint.Address.ToString(), client);
-                }
-                GameMain.Server.SendConsoleMessage("***************", client);
-            }));
-
-            commands.Add(new Command("enablecheats", "enablecheats: Enables cheat commands and disables Steam achievements during this play session.", (string[] args) =>
-            {
-                CheatsEnabled = true;
-                SteamAchievementManager.CheatsEnabled = true;
-                NewMessage("Enabled cheat commands.", Color.Red);
-                if (GameMain.Config.UseSteam)
-                {
-                    NewMessage("Steam achievements have been disabled during this play session.", Color.Red);
-                    GameMain.Server?.SendChatMessage("Cheat commands have been enabled by the server. You cannot unlock Steam achievements until you restart the game.", ChatMessageType.MessageBox);
-                }
-                else
-                {
-                    GameMain.Server?.SendChatMessage("Cheat commands have been enabled by the server.", ChatMessageType.MessageBox);
-                }
-            }, null,
-            (client, cursorPos, args) =>
-            {
-                CheatsEnabled = true;
-                SteamAchievementManager.CheatsEnabled = true;
-                NewMessage("Cheat commands have been enabled by \"" + client.Name + "\".", Color.Red);
-                if (GameMain.Config.UseSteam)
-                {
-                    NewMessage("Steam achievements have been disabled during this play session.", Color.Red);
-                    GameMain.Server.SendChatMessage("Cheat commands have been enabled by the server. You cannot unlock Steam achievements until you restart the game.", ChatMessageType.MessageBox);
-                }
-                else
-                {
-                    GameMain.Server.SendChatMessage("Cheat commands have been enabled by the server.", ChatMessageType.MessageBox);
-                }
-            }));
-
-            commands.Add(new Command("traitorlist", "traitorlist: List all the traitors and their targets.", (string[] args) =>
-            {
-                if (GameMain.Server == null) return;
-                TraitorManager traitorManager = GameMain.Server.TraitorManager;
-                if (traitorManager == null) return;
-                foreach (Traitor t in traitorManager.TraitorList)
-                {
-                    NewMessage("- Traitor " + t.Character.Name + "'s target is " + t.TargetCharacter.Name + ".", Color.Cyan);
-                }
-                NewMessage("The code words are: " + traitorManager.codeWords + ", response: " + traitorManager.codeResponse + ".", Color.Cyan);
-            },
-            null,
-            (Client client, Vector2 cursorPos, string[] args) =>
-            {
-                TraitorManager traitorManager = GameMain.Server.TraitorManager;
-                if (traitorManager == null) return;
-                foreach (Traitor t in traitorManager.TraitorList)
-                {
-                    GameMain.Server.SendConsoleMessage("- Traitor " + t.Character.Name + "'s target is " + t.TargetCharacter.Name + ".", client);
-                }
-                GameMain.Server.SendConsoleMessage("The code words are: " + traitorManager.codeWords + ", response: " + traitorManager.codeResponse + ".", client);
-            }));
-
-            commands.Add(new Command("itemlist", "itemlist: List all the item prefabs available for spawning.", (string[] args) =>
-            {
-                NewMessage("***************", Color.Cyan);
-                foreach (MapEntityPrefab ep in MapEntityPrefab.List)
-                {
-                    var itemPrefab = ep as ItemPrefab;
-                    if (itemPrefab == null || itemPrefab.Name == null) continue;
-                    NewMessage("- " + itemPrefab.Name, Color.Cyan);
-                }
-                NewMessage("***************", Color.Cyan);
-            }));
-
-            commands.Add(new Command("setpassword|setserverpassword", "setpassword [password]: Changes the password of the server that's being hosted.", (string[] args) =>
-            {
-                if (GameMain.Server == null || args.Length == 0) return;
-                GameMain.Server.SetPassword(args[0]);
-            }));
-
-            commands.Add(new Command("createfilelist", "", (string[] args) =>
-            {
-                UpdaterUtil.SaveFileList("filelist.xml");
-            }));
-
-            commands.Add(new Command("spawn|spawncharacter", "spawn [creaturename] [near/inside/outside/cursor]: Spawn a creature at a random spawnpoint (use the second parameter to only select spawnpoints near/inside/outside the submarine).", (string[] args) =>
-            {
-                SpawnCharacter(args, GameMain.GameScreen.Cam.ScreenToWorld(PlayerInput.MousePosition), out string errorMsg);
-                if (!string.IsNullOrWhiteSpace(errorMsg))
-                {
-                    ThrowError(errorMsg);
-                }
-            }, 
-            null,
-            (Client client, Vector2 cursorPos, string[] args) =>
-            {
-                SpawnCharacter(args, cursorPos, out string errorMsg);
-                if (!string.IsNullOrWhiteSpace(errorMsg))
-                {
-                    ThrowError(errorMsg);
-                }
-            },
-            () => 
-            {
-                List<string> characterFiles = GameMain.Instance.GetFilesOfType(ContentType.Character).ToList();
-                for (int i = 0; i < characterFiles.Count; i++)
-                {
-                    characterFiles[i] = Path.GetFileNameWithoutExtension(characterFiles[i]).ToLowerInvariant();
-                }
-
-                return new string[][]
-                {
-                    characterFiles.ToArray(),
-                    new string[] { "near", "inside", "outside", "cursor" }
-                };
-            }, isCheat: true));
-            
-            commands.Add(new Command("spawnitem", "spawnitem [itemname] [cursor/inventory/cargo/random/[name]]: Spawn an item at the position of the cursor, in the inventory of the controlled character, in the inventory of the client with the given name, or at a random spawnpoint if the last parameter is omitted or \"random\".",
-            (string[] args) =>
-            {
-                SpawnItem(args, GameMain.GameScreen.Cam.ScreenToWorld(PlayerInput.MousePosition), Character.Controlled, out string errorMsg);
-                if (!string.IsNullOrWhiteSpace(errorMsg))
-                {
-                    ThrowError(errorMsg);
-                }
-            },
-            null,
-            (Client client, Vector2 cursorWorldPos, string[] args) =>
-            {
-                SpawnItem(args, cursorWorldPos, client.Character, out string errorMsg);
-                if (!string.IsNullOrWhiteSpace(errorMsg))
-                {
-                    GameMain.Server.SendConsoleMessage(errorMsg, client);
-                }
-            },
-            () =>
-            {
-                List<string> itemNames = new List<string>();
-                foreach (MapEntityPrefab prefab in MapEntityPrefab.List)
-                {
-                    if (prefab is ItemPrefab itemPrefab) itemNames.Add(itemPrefab.Name);
-                }
-
-                List<string> spawnPosParams = new List<string>() { "cursor", "inventory" };
-                if (GameMain.Server != null) spawnPosParams.AddRange(GameMain.Server.ConnectedClients.Select(c => c.Name));
-                spawnPosParams.AddRange(Character.CharacterList.Where(c => c.Inventory != null).Select(c => c.Name).Distinct());
-
-                return new string[][]
-                {
-                    itemNames.ToArray(),
-                    spawnPosParams.ToArray()
-                };
-            }, isCheat: true));
-
-
-            commands.Add(new Command("disablecrewai", "disablecrewai: Disable the AI of the NPCs in the crew.", (string[] args) =>
-            {
-                HumanAIController.DisableCrewAI = true;
-                NewMessage("Crew AI disabled", Color.White);
-            },
-            null,
-            (Client client, Vector2 cursorWorldPos, string[] args) =>
-            {
-                HumanAIController.DisableCrewAI = true;
-                NewMessage("Crew AI disabled by \"" + client.Name + "\"", Color.White);
-                GameMain.Server.SendConsoleMessage("Crew AI disabled", client);
-            }));
-
-            commands.Add(new Command("enablecrewai", "enablecrewai: Enable the AI of the NPCs in the crew.", (string[] args) =>
-            {
-                HumanAIController.DisableCrewAI = false;
-                NewMessage("Crew AI enabled", Color.White);
-            }, 
-            null, 
-            (Client client, Vector2 cursorWorldPos, string[] args) =>
-            {
-                HumanAIController.DisableCrewAI = false;
-                NewMessage("Crew AI enabled by \"" + client.Name + "\"", Color.White);
-                GameMain.Server.SendConsoleMessage("Crew AI enabled", client);
-            }, isCheat: true));
-
-            commands.Add(new Command("botcount", "botcount [x]: Set the number of bots in the crew in multiplayer.", (string[] args) =>
-            {
-                if (args.Length < 1 || GameMain.Server == null) return;
-                int botCount = GameMain.Server.BotCount;
-                int.TryParse(args[0], out botCount);
-                GameMain.NetLobbyScreen.SetBotCount(botCount);
-                NewMessage("Set the number of bots to " + botCount, Color.White);
-            },
-            null,
-            (Client client, Vector2 cursorWorldPos, string[] args) =>
-            {
-                if (args.Length < 1 || GameMain.Server == null) return;
-                int botCount = GameMain.Server.BotCount;
-                int.TryParse(args[0], out botCount);
-                GameMain.NetLobbyScreen.SetBotCount(botCount);
-                NewMessage("\"" + client.Name + "\" set the number of bots to " + botCount, Color.White);
-                GameMain.Server.SendConsoleMessage("Set the number of bots to " + botCount, client);
-            }));
-
-            commands.Add(new Command("botspawnmode", "botspawnmode [fill/normal]: Set how bots are spawned in the multiplayer.", (string[] args) =>
-            {
-                if (args.Length < 1 || GameMain.Server == null) return;
-                if (Enum.TryParse(args[0], true, out BotSpawnMode spawnMode))
-                {
-                    GameMain.NetLobbyScreen.SetBotSpawnMode(spawnMode);
-                    NewMessage("Set bot spawn mode to " + spawnMode, Color.White);
-                }
-                else
-                {
-                    NewMessage("\"" + args[0] + "\" is not a valid bot spawn mode. (Valid modes are Fill and Normal)", Color.White);
-                }
-            },
-            null,
-            (Client client, Vector2 cursorWorldPos, string[] args) =>
-            {
-                if (args.Length < 1 || GameMain.Server == null) return;
-                if (Enum.TryParse(args[0], true, out BotSpawnMode spawnMode))
-                {
-                    GameMain.NetLobbyScreen.SetBotSpawnMode(spawnMode);
-                    NewMessage("\"" + client.Name + "\" set bot spawn mode to " + spawnMode, Color.White);
-                    GameMain.Server.SendConsoleMessage("Set bot spawn mode to " + spawnMode, client);
-                }
-                else
-                {
-                    GameMain.Server.SendConsoleMessage("\"" + args[0] + "\" is not a valid bot spawn mode. (Valid modes are Fill and Normal)", client);
-                }
-            }));
-
-            commands.Add(new Command("autorestart", "autorestart [true/false]: Enable or disable round auto-restart.", (string[] args) =>
-            {
-                if (GameMain.Server == null) return;
-                bool enabled = GameMain.Server.AutoRestart;
-                if (args.Length > 0)
-                {
-                    bool.TryParse(args[0], out enabled);
-                }
-                else
-                {
-                    enabled = !enabled;
-                }
-                if (enabled != GameMain.Server.AutoRestart)
-                {
-                    if (GameMain.Server.AutoRestartInterval <= 0) GameMain.Server.AutoRestartInterval = 10;
-                    GameMain.Server.AutoRestartTimer = GameMain.Server.AutoRestartInterval;
-                    GameMain.Server.AutoRestart = enabled;
-#if CLIENT
-                    GameMain.NetLobbyScreen.SetAutoRestart(enabled, GameMain.Server.AutoRestartTimer);
-#endif
-                    GameMain.NetLobbyScreen.LastUpdateID++;
-                }
-                NewMessage(GameMain.Server.AutoRestart ? "Automatic restart enabled." : "Automatic restart disabled.", Color.White);
-            }, null, null));
-            
-            commands.Add(new Command("autorestartinterval", "autorestartinterval [seconds]: Set how long the server waits between rounds before automatically starting a new one. If set to 0, autorestart is disabled.", (string[] args) =>
-            {
-                if (GameMain.Server == null) return;
-                if (args.Length > 0)
-                {
-                    if (int.TryParse(args[0], out int parsedInt))
-                    {
-                        if (parsedInt >= 0)
-                        {
-                            GameMain.Server.AutoRestart = true;
-                            GameMain.Server.AutoRestartInterval = parsedInt;
-                            if (GameMain.Server.AutoRestartTimer >= GameMain.Server.AutoRestartInterval) GameMain.Server.AutoRestartTimer = GameMain.Server.AutoRestartInterval;
-                            NewMessage("Autorestart interval set to " + GameMain.Server.AutoRestartInterval + " seconds.", Color.White);
-                        }
-                        else
-                        {
-                            GameMain.Server.AutoRestart = false;
-                            NewMessage("Autorestart disabled.", Color.White);
-                        }
-#if CLIENT
-                        GameMain.NetLobbyScreen.SetAutoRestart(GameMain.Server.AutoRestart, GameMain.Server.AutoRestartTimer);
-#endif
-                        GameMain.NetLobbyScreen.LastUpdateID++;
-                    }
-                }
-            }, null, null));
-            
-            commands.Add(new Command("autorestarttimer", "autorestarttimer [seconds]: Set the current autorestart countdown to the specified value.", (string[] args) =>
-            {
-                if (GameMain.Server == null) return;
-                if (args.Length > 0)
-                {
-                    if (int.TryParse(args[0], out int parsedInt))
-                    {
-                        if (parsedInt >= 0)
-                        {
-                            GameMain.Server.AutoRestart = true;
-                            GameMain.Server.AutoRestartTimer = parsedInt;
-                            if (GameMain.Server.AutoRestartInterval <= GameMain.Server.AutoRestartTimer) GameMain.Server.AutoRestartInterval = GameMain.Server.AutoRestartTimer;
-                            GameMain.NetLobbyScreen.LastUpdateID++;
-                            NewMessage("Autorestart timer set to " + GameMain.Server.AutoRestartTimer + " seconds.", Color.White);
-                        }
-                        else
-                        {
-                            GameMain.Server.AutoRestart = false;
-                            NewMessage("Autorestart disabled.", Color.White);
-                        }
-#if CLIENT
-                        GameMain.NetLobbyScreen.SetAutoRestart(GameMain.Server.AutoRestart, GameMain.Server.AutoRestartTimer);
-#endif
-                        GameMain.NetLobbyScreen.LastUpdateID++;
-                    }
-                }
-            }, null, null));
-            
-            commands.Add(new Command("giveperm", "giveperm [id]: Grants administrative permissions to the player with the specified client ID.", (string[] args) =>
-            {
-                if (GameMain.Server == null) return;
-                if (args.Length < 1)
-                {
-                    NewMessage("giveperm [id]: Grants administrative permissions to the player with the specified client ID.", Color.Cyan);
-                    return;
-                }
-
-                int.TryParse(args[0], out int id);
-                var client = GameMain.Server.ConnectedClients.Find(c => c.ID == id);
-                if (client == null)
-                {
-                    ThrowError("Client id \"" + id + "\" not found.");
-                    return;
-                }
-
-                NewMessage("Valid permissions are:",Color.White);
-                NewMessage(" - all",Color.White);
-                foreach (ClientPermissions permission in Enum.GetValues(typeof(ClientPermissions)))
-                {
-                    NewMessage(" - " + permission.ToString(),Color.White);
-                }
-                ShowQuestionPrompt("Permission to grant to \"" + client.Name + "\"?", (perm) =>
-                {
-                    ClientPermissions permission = ClientPermissions.None;
-                    if (perm.ToLower() == "all")
-                    {
-                        permission = ClientPermissions.EndRound | ClientPermissions.Kick | ClientPermissions.Ban | 
-                            ClientPermissions.SelectSub | ClientPermissions.SelectMode | ClientPermissions.ManageCampaign | ClientPermissions.ConsoleCommands;
-                    }
-                    else
-                    {
-                        if (!Enum.TryParse(perm, true, out permission))
-                        {
-                            NewMessage(perm + " is not a valid permission!", Color.Red);
-                            return;
-                        }
-                    }
-                    client.GivePermission(permission);
-                    GameMain.Server.UpdateClientPermissions(client);
-                    NewMessage("Granted " + perm + " permissions to " + client.Name + ".", Color.White);
-                });
-            }, 
-            (string[] args) =>
-            {
-#if CLIENT
-                if (args.Length < 1) return;
-                
-                if (!int.TryParse(args[0], out int id))
-                {
-                    ThrowError("\"" + id + "\" is not a valid client ID.");
-                    return;
-                }
-
-                NewMessage("Valid permissions are:", Color.White);
-                NewMessage(" - all", Color.White);
-                foreach (ClientPermissions permission in Enum.GetValues(typeof(ClientPermissions)))
-                {
-                    NewMessage(" - " + permission.ToString(), Color.White);
-                }
-                ShowQuestionPrompt("Permission to grant to client #" + id + "?", (perm) =>
-                {
-                    GameMain.Client.SendConsoleCommand("giveperm " +id + " " + perm);
-                });
-#endif
-            },
-            (Client senderClient, Vector2 cursorWorldPos, string[] args) =>
-            {
-                if (args.Length < 2) return;
-
-                int.TryParse(args[0], out int id);
-                var client = GameMain.Server.ConnectedClients.Find(c => c.ID == id);
-                if (client == null)
-                {
-                    GameMain.Server.SendConsoleMessage("Client id \"" + id + "\" not found.", senderClient);
-                    return;
-                }
-
-                string perm = string.Join("", args.Skip(1));
-
-                ClientPermissions permission = ClientPermissions.None;
-                if (perm.ToLower() == "all")
-                {
-                    permission = ClientPermissions.EndRound | ClientPermissions.Kick | ClientPermissions.Ban |
-                        ClientPermissions.SelectSub | ClientPermissions.SelectMode | ClientPermissions.ManageCampaign | ClientPermissions.ConsoleCommands;
-                }
-                else
-                {
-                    if (!Enum.TryParse(perm, true, out permission))
-                    {
-                        GameMain.Server.SendConsoleMessage(perm + " is not a valid permission!", senderClient);
-                        return;
-                    }
-                }
-                client.GivePermission(permission);
-                GameMain.Server.UpdateClientPermissions(client);
-                GameMain.Server.SendConsoleMessage("Granted " + perm + " permissions to " + client.Name + ".", senderClient);
-                NewMessage(senderClient.Name + " granted " + perm + " permissions to " + client.Name + ".", Color.White);
-            }));
-
-            commands.Add(new Command("revokeperm", "revokeperm [id]: Revokes administrative permissions to the player with the specified client ID.", (string[] args) =>
-            {
-                if (GameMain.Server == null) return;
-                if (args.Length < 1)
-                {
-                    NewMessage("revokeperm [id]: Revokes administrative permissions to the player with the specified client ID.", Color.Cyan);
-                    return;
-                }
-
-                int.TryParse(args[0], out int id);
-                var client = GameMain.Server.ConnectedClients.Find(c => c.ID == id);
-                if (client == null)
-                {
-                    ThrowError("Client id \"" + id + "\" not found.");
-                    return;
-                }
-
-                NewMessage("Valid permissions are:", Color.White);
-                NewMessage(" - all", Color.White);
-                foreach (ClientPermissions permission in Enum.GetValues(typeof(ClientPermissions)))
-                {
-                    NewMessage(" - " + permission.ToString(), Color.White);
-                }
-                ShowQuestionPrompt("Permission to revoke from \"" + client.Name + "\"?", (perm) =>
-                {
-                    ClientPermissions permission = ClientPermissions.None;
-                    if (perm.ToLower() == "all")
-                    {
-                        permission = ClientPermissions.EndRound | ClientPermissions.Kick | ClientPermissions.Ban | 
-                            ClientPermissions.SelectSub | ClientPermissions.SelectMode | ClientPermissions.ManageCampaign | ClientPermissions.ConsoleCommands;
-                    }
-                    else
-                    {
-                        if (!Enum.TryParse(perm, true, out permission))
-                        {
-                            NewMessage(perm + " is not a valid permission!", Color.Red);
-                            return;
-                        }
-                    }
-                    client.RemovePermission(permission);
-                    GameMain.Server.UpdateClientPermissions(client);
-                    NewMessage("Revoked " + perm + " permissions from " + client.Name + ".", Color.White);
-                });
-            },
-            (string[] args) =>
-            {
-#if CLIENT
-                if (args.Length < 1) return;
-                
-                if (!int.TryParse(args[0], out int id))
-                {
-                    ThrowError("\"" + id + "\" is not a valid client ID.");
-                    return;
-                }
-
-                NewMessage("Valid permissions are:", Color.White);
-                NewMessage(" - all", Color.White);
-                foreach (ClientPermissions permission in Enum.GetValues(typeof(ClientPermissions)))
-                {
-                    NewMessage(" - " + permission.ToString(), Color.White);
-                }
-
-                ShowQuestionPrompt("Permission to revoke from client #" + id + "?", (perm) =>
-                {
-                    GameMain.Client.SendConsoleCommand("revokeperm " + id + " " + perm);
-                });
-#endif
-            },
-            (Client senderClient, Vector2 cursorWorldPos, string[] args) =>
-            {
-                if (args.Length < 2) return;
-
-                int.TryParse(args[0], out int id);
-                var client = GameMain.Server.ConnectedClients.Find(c => c.ID == id);
-                if (client == null)
-                {
-                    GameMain.Server.SendConsoleMessage("Client id \"" + id + "\" not found.", senderClient);
-                    return;
-                }
-
-                string perm = string.Join("", args.Skip(1));
-
-                ClientPermissions permission = ClientPermissions.None;
-                if (perm.ToLower() == "all")
-                {
-                    permission = ClientPermissions.EndRound | ClientPermissions.Kick | ClientPermissions.Ban |
-                        ClientPermissions.SelectSub | ClientPermissions.SelectMode | ClientPermissions.ManageCampaign | ClientPermissions.ConsoleCommands;
-                }
-                else
-                {
-                    if (!Enum.TryParse(perm, true, out permission))
-                    {
-                        GameMain.Server.SendConsoleMessage(perm + " is not a valid permission!", senderClient);
-                        return;
-                    }
-                }
-                client.RemovePermission(permission);
-                GameMain.Server.UpdateClientPermissions(client);
-                GameMain.Server.SendConsoleMessage("Revoked " + perm + " permissions from " + client.Name + ".", senderClient);
-                NewMessage(senderClient.Name + " revoked " + perm + " permissions from " + client.Name + ".", Color.White);
-            }));
-
-
-            commands.Add(new Command("giverank", "giverank [id]: Assigns a specific rank (= a set of administrative permissions) to the player with the specified client ID.", (string[] args) =>
-            {
-                if (GameMain.Server == null) return;
-                if (args.Length < 1)
-                {
-                    NewMessage("giverank [id]: Assigns a specific rank(= a set of administrative permissions) to the player with the specified client ID.", Color.Cyan);
-                    return;
-                }
-
-                int.TryParse(args[0], out int id);
-                var client = GameMain.Server.ConnectedClients.Find(c => c.ID == id);
-                if (client == null)
-                {
-                    ThrowError("Client id \"" + id + "\" not found.");
-                    return;
-                }
-                
-                NewMessage("Valid ranks are:", Color.White);
-                foreach (PermissionPreset permissionPreset in PermissionPreset.List)
-                {
-                    NewMessage(" - " + permissionPreset.Name, Color.White);
-                }
-
-                ShowQuestionPrompt("Rank to grant to \"" + client.Name + "\"?", (rank) =>
-                {
-                    PermissionPreset preset = PermissionPreset.List.Find(p => p.Name.ToLowerInvariant() == rank.ToLowerInvariant());
-                    if (preset == null)
-                    {
-                        ThrowError("Rank \"" + rank + "\" not found.");
-                        return;
-                    }
-
-                    client.SetPermissions(preset.Permissions, preset.PermittedCommands);
-                    GameMain.Server.UpdateClientPermissions(client);
-                    NewMessage("Assigned the rank \"" + preset.Name + "\" to " + client.Name + ".", Color.White);
-                });
-            },
-            (string[] args) =>
-            {
-#if CLIENT
-                if (args.Length < 1) return;
-                
-                if (!int.TryParse(args[0], out int id))
-                {
-                    ThrowError("\"" + id + "\" is not a valid client ID.");
-                    return;
-                }
-
-                NewMessage("Valid ranks are:", Color.White);
-                foreach (PermissionPreset permissionPreset in PermissionPreset.List)
-                {
-                    NewMessage(" - " + permissionPreset.Name, Color.White);
-                }
-                ShowQuestionPrompt("Rank to grant to client #" + id + "?", (rank) =>
-                {
-                    GameMain.Client.SendConsoleCommand("giverank " + id + " " + rank);
-                });
-#endif
-            },
-            (Client senderClient, Vector2 cursorWorldPos, string[] args) =>
-            {
-                if (args.Length < 2) return;
-
-                int.TryParse(args[0], out int id);
-                var client = GameMain.Server.ConnectedClients.Find(c => c.ID == id);
-                if (client == null)
-                {
-                    GameMain.Server.SendConsoleMessage("Client id \"" + id + "\" not found.", senderClient);
-                    return;
-                }
-
-                string rank = string.Join("", args.Skip(1));
-                PermissionPreset preset = PermissionPreset.List.Find(p => p.Name.ToLowerInvariant() == rank.ToLowerInvariant());
-                if (preset == null)
-                {
-                    GameMain.Server.SendConsoleMessage("Rank \"" + rank + "\" not found.", senderClient);
-                    return;
-                }
-
-                client.SetPermissions(preset.Permissions, preset.PermittedCommands);
-                GameMain.Server.UpdateClientPermissions(client);
-                GameMain.Server.SendConsoleMessage("Assigned the rank \"" + preset.Name + "\" to " + client.Name + ".", senderClient);
-                NewMessage(senderClient.Name + " granted  the rank \"" + preset.Name + "\" to " + client.Name + ".", Color.White);
-            }));
-            
-            commands.Add(new Command("givecommandperm", "givecommandperm [id]: Gives the player with the specified client ID the permission to use the specified console commands.", (string[] args) =>
-            {
-                if (GameMain.Server == null) return;
-                if (args.Length < 1)
-                {
-                    NewMessage("givecommandperm [id]: Gives the player with the specified client ID the permission to use the specified console commands.", Color.Cyan);
-                    return;
-                }
-
-                int.TryParse(args[0], out int id);
-                var client = GameMain.Server.ConnectedClients.Find(c => c.ID == id);
-                if (client == null)
-                {
-                    ThrowError("Client id \"" + id + "\" not found.");
-                    return;
-                }
-
-                ShowQuestionPrompt("Console command permissions to grant to \"" + client.Name + "\"? You may enter multiple commands separated with a space.", (commandsStr) =>
-                {
-                    string[] splitCommands = commandsStr.Split(' ');
-                    List<Command> grantedCommands = new List<Command>();
-                    for (int i = 0; i < splitCommands.Length; i++)
-                    {
-                        splitCommands[i] = splitCommands[i].Trim().ToLowerInvariant();
-                        Command matchingCommand = commands.Find(c => c.names.Contains(splitCommands[i]));
-                        if (matchingCommand == null)
-                        {
-                            ThrowError("Could not find the command \"" + splitCommands[i] + "\"!");
-                        }
-                        else
-                        {
-                            grantedCommands.Add(matchingCommand);
-                        }
-                    }
-
-                    client.GivePermission(ClientPermissions.ConsoleCommands);
-                    client.SetPermissions(client.Permissions, client.PermittedConsoleCommands.Union(grantedCommands).Distinct().ToList());
-                    GameMain.Server.UpdateClientPermissions(client);
-                    NewMessage("Gave the client \"" + client.Name + "\" the permission to use console commands " + string.Join(", ", grantedCommands.Select(c => c.names[0])) + ".", Color.White);
-                });
-            },
-            (string[] args) =>
-            {
-#if CLIENT
-                if (args.Length < 1) return;
-                
-                if (!int.TryParse(args[0], out int id))
-                {
-                    ThrowError("\"" + id + "\" is not a valid client ID.");
-                    return;
-                }
-                
-                ShowQuestionPrompt("Console command permissions to grant to client #" + id + "? You may enter multiple commands separated with a space.", (commandNames) =>
-                {
-                    GameMain.Client.SendConsoleCommand("givecommandperm " + id + " " + commandNames);
-                });
-#endif
-            },
-            (Client senderClient, Vector2 cursorWorldPos, string[] args) =>
-            {
-                if (args.Length < 2) return;
-
-                int.TryParse(args[0], out int id);
-                var client = GameMain.Server.ConnectedClients.Find(c => c.ID == id);
-                if (client == null)
-                {
-                    GameMain.Server.SendConsoleMessage("Client id \"" + id + "\" not found.", senderClient);
-                    return;
-                }
-
-                string[] splitCommands = args.Skip(1).ToArray();
-                List<Command> grantedCommands = new List<Command>();
-                for (int i = 0; i < splitCommands.Length; i++)
-                {
-                    splitCommands[i] = splitCommands[i].Trim().ToLowerInvariant();
-                    Command matchingCommand = commands.Find(c => c.names.Contains(splitCommands[i]));
-                    if (matchingCommand == null)
-                    {
-                        GameMain.Server.SendConsoleMessage("Could not find the command \"" + splitCommands[i] + "\"!", senderClient);
-                    }
-                    else
-                    {
-                        grantedCommands.Add(matchingCommand);
-                    }
-                }
-
-                client.GivePermission(ClientPermissions.ConsoleCommands);
-                client.SetPermissions(client.Permissions, client.PermittedConsoleCommands.Union(grantedCommands).Distinct().ToList());
-                GameMain.Server.UpdateClientPermissions(client);
-                GameMain.Server.SendConsoleMessage("Gave the client \"" + client.Name + "\" the permission to use the console commands " + string.Join(", ", grantedCommands.Select(c => c.names[0])) + ".", senderClient);
-                NewMessage("Gave the client \"" + client.Name + "\" the permission to use the console commands " + string.Join(", ", grantedCommands.Select(c => c.names[0])) + ".", Color.White);
-            }));
-
-
-            commands.Add(new Command("revokecommandperm", "revokecommandperm [id]: Revokes permission to use the specified console commands from the player with the specified client ID.", (string[] args) =>
-            {
-                if (GameMain.Server == null) return;
-                if (args.Length < 1)
-                {
-                    NewMessage("revokecommandperm [id]: Revokes permission to use the specified console commands from the player with the specified client ID.", Color.Cyan);
-                    return;
-                }
-
-                int.TryParse(args[0], out int id);
-                var client = GameMain.Server.ConnectedClients.Find(c => c.ID == id);
-                if (client == null)
-                {
-                    ThrowError("Client id \"" + id + "\" not found.");
-                    return;
-                }
-
-                ShowQuestionPrompt("Console command permissions to revoke from \"" + client.Name + "\"? You may enter multiple commands separated with a space.", (commandsStr) =>
-                {
-                    string[] splitCommands = commandsStr.Split(' ');
-                    List<Command> revokedCommands = new List<Command>();
-                    for (int i = 0; i < splitCommands.Length; i++)
-                    {
-                        splitCommands[i] = splitCommands[i].Trim().ToLowerInvariant();
-                        Command matchingCommand = commands.Find(c => c.names.Contains(splitCommands[i]));
-                        if (matchingCommand == null)
-                        {
-                            ThrowError("Could not find the command \"" + splitCommands[i] + "\"!");
-                        }
-                        else
-                        {
-                            revokedCommands.Add(matchingCommand);
-                        }
-                    }
-
-                    client.SetPermissions(client.Permissions, client.PermittedConsoleCommands.Except(revokedCommands).ToList());
-                    GameMain.Server.UpdateClientPermissions(client);
-                    NewMessage("Revoked \"" + client.Name + "\"'s permission to use the console commands " + string.Join(", ", revokedCommands.Select(c => c.names[0])) + ".", Color.White);
-                });
-            },
-            (string[] args) =>
-            {
-#if CLIENT
-                if (args.Length < 1) return;
-                
-                if (!int.TryParse(args[0], out int id))
-                {
-                    ThrowError("\"" + id + "\" is not a valid client ID.");
-                    return;
-                }
-
-                ShowQuestionPrompt("Console command permissions to grant to client #" + id + "? You may enter multiple commands separated with a space.", (commandNames) =>
-                {
-                    GameMain.Client.SendConsoleCommand("givecommandperm " + id + " " + commandNames);
-                });
-#endif
-            },
-            (Client senderClient, Vector2 cursorWorldPos, string[] args) =>
-            {
-                if (args.Length < 2) return;
-
-                int.TryParse(args[0], out int id);
-                var client = GameMain.Server.ConnectedClients.Find(c => c.ID == id);
-                if (client == null)
-                {
-                    GameMain.Server.SendConsoleMessage("Client id \"" + id + "\" not found.", senderClient);
-                    return;
-                }
-
-                string[] splitCommands = args.Skip(1).ToArray();
-                List<Command> revokedCommands = new List<Command>();
-                for (int i = 0; i < splitCommands.Length; i++)
-                {
-                    splitCommands[i] = splitCommands[i].Trim().ToLowerInvariant();
-                    Command matchingCommand = commands.Find(c => c.names.Contains(splitCommands[i]));
-                    if (matchingCommand == null)
-                    {
-                        GameMain.Server.SendConsoleMessage("Could not find the command \"" + splitCommands[i] + "\"!", senderClient);
-                    }
-                    else
-                    {
-                        revokedCommands.Add(matchingCommand);
-                    }
-                }
-
-                client.GivePermission(ClientPermissions.ConsoleCommands);
-                client.SetPermissions(client.Permissions, client.PermittedConsoleCommands.Except(revokedCommands).ToList());
-                GameMain.Server.UpdateClientPermissions(client);
-                GameMain.Server.SendConsoleMessage("Revoked \"" + client.Name + "\"'s permission to use the console commands " + string.Join(", ", revokedCommands.Select(c => c.names[0])) + ".", senderClient);
-                NewMessage(senderClient.Name + " revoked \"" + client.Name + "\"'s permission to use the console commands " + string.Join(", ", revokedCommands.Select(c => c.names[0])) + ".", Color.White);
-            }));
-
-
-            commands.Add(new Command("showperm", "showperm [id]: Shows the current administrative permissions of the client with the specified client ID.", (string[] args) =>
-            {
-                if (GameMain.Server == null) return;
-                if (args.Length < 1)
-                {
-                    NewMessage("showperm [id]: Shows the current administrative permissions of the client with the specified client ID.", Color.Cyan);
-                    return;
-                }
-
-                int.TryParse(args[0], out int id);
-                var client = GameMain.Server.ConnectedClients.Find(c => c.ID == id);
-                if (client == null)
-                {
-                    ThrowError("Client id \"" + id + "\" not found.");
-                    return;
-                }
-
-                if (client.Permissions == ClientPermissions.None)
-                {
-                    NewMessage(client.Name + " has no special permissions.", Color.White);
-                    return;
-                }
-
-                NewMessage(client.Name + " has the following permissions:", Color.White);
-                foreach (ClientPermissions permission in Enum.GetValues(typeof(ClientPermissions)))
-                {
-                    if (permission == ClientPermissions.None || !client.HasPermission(permission)) continue;
-                    System.Reflection.FieldInfo fi = typeof(ClientPermissions).GetField(permission.ToString());
-                    DescriptionAttribute[] attributes = (DescriptionAttribute[])fi.GetCustomAttributes(typeof(DescriptionAttribute), false);
-                    NewMessage("   - " + attributes[0].Description, Color.White);
-                }
-                if (client.HasPermission(ClientPermissions.ConsoleCommands))
-                {
-                    if (client.PermittedConsoleCommands.Count == 0)
-                    {
-                        NewMessage("No permitted console commands:", Color.White);
-                    }
-                    else
-                    {
-                        NewMessage("Permitted console commands:", Color.White);
-                        foreach (Command permittedCommand in client.PermittedConsoleCommands)
-                        {
-                            NewMessage("   - " + permittedCommand.names[0], Color.White);
-                        }
-                    }
-                }
-            },
-            (string[] args) =>
-            {
-#if CLIENT
-                if (args.Length < 1) return;
-                
-                if (!int.TryParse(args[0], out int id))
-                {
-                    ThrowError("\"" + id + "\" is not a valid client ID.");
-                    return;
-                }
-                
-                GameMain.Client.SendConsoleCommand("showperm " + id);                
-#endif
-            },
-            (Client senderClient, Vector2 cursorWorldPos, string[] args) =>
-            {
-                if (args.Length < 2) return;
-
-                int.TryParse(args[0], out int id);
-                var client = GameMain.Server.ConnectedClients.Find(c => c.ID == id);
-                if (client == null)
-                {
-                    GameMain.Server.SendConsoleMessage("Client id \"" + id + "\" not found.", senderClient);
-                    return;
-                }
-
-                if (client.Permissions == ClientPermissions.None)
-                {
-                    GameMain.Server.SendConsoleMessage(client.Name + " has no special permissions.", senderClient);
-                    return;
-                }
-
-                GameMain.Server.SendConsoleMessage(client.Name + " has the following permissions:", senderClient);
-                foreach (ClientPermissions permission in Enum.GetValues(typeof(ClientPermissions)))
-                {
-                    if (permission == ClientPermissions.None || !client.HasPermission(permission)) continue;
-                    System.Reflection.FieldInfo fi = typeof(ClientPermissions).GetField(permission.ToString());
-                    DescriptionAttribute[] attributes = (DescriptionAttribute[])fi.GetCustomAttributes(typeof(DescriptionAttribute), false);
-                    GameMain.Server.SendConsoleMessage("   - " + attributes[0].Description, senderClient);
-                }
-                if (client.HasPermission(ClientPermissions.ConsoleCommands))
-                {
-                    if (client.PermittedConsoleCommands.Count == 0)
-                    {
-                        GameMain.Server.SendConsoleMessage("No permitted console commands:", senderClient);
-                    }
-                    else
-                    {
-                        GameMain.Server.SendConsoleMessage("Permitted console commands:", senderClient);
-                        foreach (Command permittedCommand in client.PermittedConsoleCommands)
-                        {
-                            GameMain.Server.SendConsoleMessage("   - " + permittedCommand.names[0], senderClient);
-                        }
-                    }
-                }
-            }));
-
-            commands.Add(new Command("togglekarma", "togglekarma: Toggles the karma system.", (string[] args) =>
-            {
-                throw new NotImplementedException();
-                if (GameMain.Server == null) return;
-                GameMain.Server.KarmaEnabled = !GameMain.Server.KarmaEnabled;
-            }));
-
-            commands.Add(new Command("kick", "kick [name]: Kick a player out of the server.", (string[] args) =>
-            {
-                if (GameMain.NetworkMember == null || args.Length == 0) return;
-                
-                string playerName = string.Join(" ", args);
-
-                ShowQuestionPrompt("Reason for kicking \"" + playerName + "\"?", (reason) =>
-                {
-                    GameMain.NetworkMember.KickPlayer(playerName, reason);
-                });                
-            },
-            () =>
-            {
-                if (GameMain.NetworkMember == null) return null;
-
-                return new string[][]
-                {
-                    GameMain.NetworkMember.ConnectedClients.Select(c => c.Name).ToArray()
-                };
-            }));
-
-            commands.Add(new Command("kickid", "kickid [id]: Kick the player with the specified client ID out of the server.", (string[] args) =>
-            {
-                if (GameMain.NetworkMember == null || args.Length == 0) return;
-
-                int.TryParse(args[0], out int id);
-                var client = GameMain.NetworkMember.ConnectedClients.Find(c => c.ID == id);
-                if (client == null)
-                {
-                    ThrowError("Client id \"" + id + "\" not found.");
-                    return;
-                }
-
-                ShowQuestionPrompt("Reason for kicking \"" + client.Name + "\"?", (reason) =>
-                {
-                    GameMain.NetworkMember.KickPlayer(client.Name, reason);                    
-                });
-            }));
-
-            commands.Add(new Command("ban", "ban [name]: Kick and ban the player from the server.", (string[] args) =>
-            {
-                if (GameMain.NetworkMember == null || args.Length == 0) return;
-                
-                string clientName = string.Join(" ", args);
-                ShowQuestionPrompt("Reason for banning \"" + clientName + "\"?", (reason) =>
-                {
-                    ShowQuestionPrompt("Enter the duration of the ban (leave empty to ban permanently, or use the format \"[days] d [hours] h\")", (duration) =>
-                    {
-                        TimeSpan? banDuration = null;
-                        if (!string.IsNullOrWhiteSpace(duration))
-                        {
-                            if (!TryParseTimeSpan(duration, out TimeSpan parsedBanDuration))
-                            {
-                                ThrowError("\"" + duration + "\" is not a valid ban duration. Use the format \"[days] d [hours] h\", \"[days] d\" or \"[hours] h\".");
-                                return;
-                            }
-                            banDuration = parsedBanDuration;
-                        }
-
-                        GameMain.NetworkMember.BanPlayer(clientName, reason, false, banDuration);
-                    });
-                });                
-            },
-            () =>
-            {
-                if (GameMain.NetworkMember == null) return null;
-
-                return new string[][]
-                {
-                    GameMain.NetworkMember.ConnectedClients.Select(c => c.Name).ToArray()
-                };
-            }));
-
-            commands.Add(new Command("banid", "banid [id]: Kick and ban the player with the specified client ID from the server.", (string[] args) =>
-            {
-                if (GameMain.NetworkMember == null || args.Length == 0) return;
-
-                int.TryParse(args[0], out int id);
-                var client = GameMain.NetworkMember.ConnectedClients.Find(c => c.ID == id);
-                if (client == null)
-                {
-                    ThrowError("Client id \"" + id + "\" not found.");
-                    return;
-                }
-                
-                ShowQuestionPrompt("Reason for banning \"" + client.Name + "\"?", (reason) =>
-                {
-                    ShowQuestionPrompt("Enter the duration of the ban (leave empty to ban permanently, or use the format \"[days] d [hours] h\")", (duration) =>
-                    {
-                        TimeSpan? banDuration = null;
-                        if (!string.IsNullOrWhiteSpace(duration))
-                        {
-                            if (!TryParseTimeSpan(duration, out TimeSpan parsedBanDuration))
-                            {
-                                ThrowError("\"" + duration + "\" is not a valid ban duration. Use the format \"[days] d [hours] h\", \"[days] d\" or \"[hours] h\".");
-                                return;
-                            }
-                            banDuration = parsedBanDuration;
-                        }
-
-                        GameMain.NetworkMember.BanPlayer(client.Name, reason, false, banDuration);
-                    });
-                });
-            }));
-
-
-            commands.Add(new Command("banip", "banip [ip]: Ban the IP address from the server.", (string[] args) =>
-            {
-                if (GameMain.Server == null || args.Length == 0) return;
-                
-                ShowQuestionPrompt("Reason for banning the ip \"" + args[0] + "\"?", (reason) =>
-                {
-                    ShowQuestionPrompt("Enter the duration of the ban (leave empty to ban permanently, or use the format \"[days] d [hours] h\")", (duration) =>
-                    {
-                        TimeSpan? banDuration = null;
-                        if (!string.IsNullOrWhiteSpace(duration))
-                        {
-                            if (!TryParseTimeSpan(duration, out TimeSpan parsedBanDuration))
-                            {
-                                ThrowError("\"" + duration + "\" is not a valid ban duration. Use the format \"[days] d [hours] h\", \"[days] d\" or \"[hours] h\".");
-                                return;
-                            }
-                            banDuration = parsedBanDuration;
-                        }
-                        
-                        var clients = GameMain.Server.ConnectedClients.FindAll(c => c.Connection.RemoteEndPoint.Address.ToString() == args[0]);
-                        if (clients.Count == 0)
-                        {
-                            GameMain.Server.BanList.BanPlayer("Unnamed", args[0], reason, banDuration);
-                        }
-                        else
-                        {
-                            foreach (Client cl in clients)
-                            {
-                                GameMain.Server.BanClient(cl, reason, false, banDuration);
-                            }
-                        }
-                    });
-                });                
-            },
-            (string[] args) =>
-            {
-#if CLIENT
-                if (GameMain.Client == null || args.Length == 0) return;
-                ShowQuestionPrompt("Reason for banning the ip \"" + args[0] + "\"?", (reason) =>
-                {
-                    ShowQuestionPrompt("Enter the duration of the ban (leave empty to ban permanently, or use the format \"[days] d [hours] h\")", (duration) =>
-                    {
-                        TimeSpan? banDuration = null;
-                        if (!string.IsNullOrWhiteSpace(duration))
-                        {
-                            if (!TryParseTimeSpan(duration, out TimeSpan parsedBanDuration))
-                            {
-                                ThrowError("\"" + duration + "\" is not a valid ban duration. Use the format \"[days] d [hours] h\", \"[days] d\" or \"[hours] h\".");
-                                return;
-                            }
-                            banDuration = parsedBanDuration;
-                        }
-
-                        GameMain.Client.SendConsoleCommand(
-                            "banip " +
-                            args[0] + " " +
-                            (banDuration.HasValue ? banDuration.Value.TotalSeconds.ToString() : "0") + " "  +
-                            reason);
-                    });
-                });
-#endif
-            },
-            (Client client, Vector2 cursorPos, string[] args) =>
-            {
-                if (args.Length < 1) return;
-                var clients = GameMain.Server.ConnectedClients.FindAll(c => c.Connection.RemoteEndPoint.Address.ToString() == args[0]);
-                TimeSpan? duration = null;
-                if (args.Length > 1)
-                {
-                    if (double.TryParse(args[1], out double durationSeconds))
-                    {
-                        if (durationSeconds > 0) duration = TimeSpan.FromSeconds(durationSeconds);
-                    }
-                    else
-                    {
-                        GameMain.Server.SendConsoleMessage("\"" + args[1] + "\" is not a valid ban duration.", client);
-                        return;
-                    }
-                }
-                string reason = "";
-                if (args.Length > 2) reason = string.Join(" ", args.Skip(2));
-
-                if (clients.Count == 0)
-                {
-                    GameMain.Server.BanList.BanPlayer("Unnamed", args[0], reason, duration);
-                }
-                else
-                {
-                    foreach (Client cl in clients)
-                    {
-                        GameMain.Server.BanClient(cl, reason, false, duration);
-                    }
-                }
-            }));
-
-            commands.Add(new Command("teleportcharacter|teleport", "teleport [character name]: Teleport the specified character to the position of the cursor. If the name parameter is omitted, the controlled character will be teleported.", (string[] args) =>
-            {
-                Character tpCharacter = (args.Length == 0) ? Character.Controlled : FindMatchingCharacter(args, false);
-                if (tpCharacter == null) return;
-                
-                var cam = GameMain.GameScreen.Cam;
-                tpCharacter.AnimController.CurrentHull = null;
-                tpCharacter.Submarine = null;
-                tpCharacter.AnimController.SetPosition(ConvertUnits.ToSimUnits(cam.ScreenToWorld(PlayerInput.MousePosition)));
-                tpCharacter.AnimController.FindHull(cam.ScreenToWorld(PlayerInput.MousePosition), true);                
-            }, 
-            null, 
-            (Client client, Vector2 cursorWorldPos, string[] args) => 
-            {
-                Character tpCharacter = (args.Length == 0) ? client.Character : FindMatchingCharacter(args, false);
-                if (tpCharacter == null) return;
-
-                var cam = GameMain.GameScreen.Cam;
-                tpCharacter.AnimController.CurrentHull = null;
-                tpCharacter.Submarine = null;
-                tpCharacter.AnimController.SetPosition(ConvertUnits.ToSimUnits(cursorWorldPos));
-                tpCharacter.AnimController.FindHull(cursorWorldPos, true);
-            },
-            () =>
-            {
-                return new string[][]
-                {
-                    Character.CharacterList.Select(c => c.Name).Distinct().ToArray()
-                };
-            }, isCheat: true));
-
-            commands.Add(new Command("godmode", "godmode: Toggle submarine godmode. Makes the main submarine invulnerable to damage.", (string[] args) =>
-            {
-                if (Submarine.MainSub == null) return;
-
-                Submarine.MainSub.GodMode = !Submarine.MainSub.GodMode;
-                NewMessage(Submarine.MainSub.GodMode ? "Godmode on" : "Godmode off", Color.White);
-            },
-            null,
-            (Client client, Vector2 cursorWorldPos, string[] args) =>
-            {
-                if (Submarine.MainSub == null) return;
-
-                Submarine.MainSub.GodMode = !Submarine.MainSub.GodMode;
-                NewMessage((Submarine.MainSub.GodMode ? "Godmode turned on by \"" : "Godmode off by \"") + client.Name+"\"", Color.White);
-                GameMain.Server.SendConsoleMessage(Submarine.MainSub.GodMode ? "Godmode on" : "Godmode off", client);
-            }, isCheat: true));
-
-            commands.Add(new Command("lock", "lock: Lock movement of the main submarine.", (string[] args) =>
-            {
-                Submarine.LockX = !Submarine.LockX;
-                Submarine.LockY = Submarine.LockX;
-                NewMessage((Submarine.LockX ? "Submarine movement locked." : "Submarine movement unlocked."), Color.White);
-            }, null, null, isCheat: true));
-
-            commands.Add(new Command("lockx", "lockx: Lock horizontal movement of the main submarine.", (string[] args) =>
-            {
-                Submarine.LockX = !Submarine.LockX;
-                NewMessage((Submarine.LockX ? "Horizontal submarine movement locked." : "Horizontal submarine movement unlocked."), Color.White);
-            }, null, null, isCheat: true));
-
-            commands.Add(new Command("locky", "locky: Lock vertical movement of the main submarine.", (string[] args) =>
-            {
-                Submarine.LockY = !Submarine.LockY;
-                NewMessage((Submarine.LockY ? "Vertical submarine movement locked." : "Vertical submarine movement unlocked."), Color.White);
-            }, null, null, isCheat: true));
-
-            commands.Add(new Command("dumpids", "", (string[] args) =>
-            {
-                try
-                {
-                    int count = args.Length == 0 ? 10 : int.Parse(args[0]);
-                    Entity.DumpIds(count);
-                }
-                catch (Exception e)
-                {
-                    ThrowError("Failed to dump ids", e);
-                }
-            }));
-
-#if CLIENT && WINDOWS
-            commands.Add(new Command("copyitemnames", "", (string[] args) =>
-            {
-                StringBuilder sb = new StringBuilder();
-                foreach (MapEntityPrefab mp in MapEntityPrefab.List)
-                {
-                    if (!(mp is ItemPrefab)) continue;
-                    sb.AppendLine(mp.Name);
-                }
-                System.Windows.Clipboard.SetText(sb.ToString());
-            }));
-#endif
-
-
-            commands.Add(new Command("findentityids", "findentityids [entityname]", (string[] args) =>
-            {
-                if (args.Length == 0) return;
-                args[0] = args[0].ToLowerInvariant();
-                foreach (MapEntity mapEntity in MapEntity.mapEntityList)
-                {
-                    if (mapEntity.Name.ToLowerInvariant() == args[0])
-                    {
-                        ThrowError(mapEntity.ID + ": " + mapEntity.Name.ToString());
-                    }
-                }
-                foreach (Character character in Character.CharacterList)
-                {
-                    if (character.Name.ToLowerInvariant() == args[0] || character.SpeciesName.ToLowerInvariant() == args[0])
-                    {
-                        ThrowError(character.ID + ": " + character.Name.ToString());
-                    }
-                }
-            }));
-
-            commands.Add(new Command("giveaffliction", "giveaffliction [affliction name] [affliction strength] [character name]: Add an affliction to a character. If the name parameter is omitted, the affliction is added to the controlled character.", (string[] args) =>
-            {
-                if (args.Length < 2) return;
-
-                AfflictionPrefab afflictionPrefab = AfflictionPrefab.List.Find(a => 
-                    a.Name.ToLowerInvariant() == args[0].ToLowerInvariant() || 
-                    a.Identifier.ToLowerInvariant() == args[0].ToLowerInvariant());
-                if (afflictionPrefab == null)
-                {
-                    ThrowError("Affliction \"" + args[0] + "\" not found.");
-                    return;
-                }
-
-                if (!float.TryParse(args[1], out float afflictionStrength))
-                {
-                    ThrowError("\"" + args[1] + "\" is not a valid affliction strength.");
-                    return;
-                }
-
-                Character targetCharacter = (args.Length <= 2) ? Character.Controlled : FindMatchingCharacter(args.Skip(2).ToArray());
-                if (targetCharacter != null)
-                {
-                    targetCharacter.CharacterHealth.ApplyAffliction(targetCharacter.AnimController.MainLimb, afflictionPrefab.Instantiate(afflictionStrength));
-                }
-            },
-            null,
-            (Client client, Vector2 cursorWorldPos, string[] args) =>
-            {
-                if (args.Length < 2) return;
-
-                AfflictionPrefab afflictionPrefab = AfflictionPrefab.List.Find(a => a.Name.ToLowerInvariant() == args[0].ToLowerInvariant());
-                if (afflictionPrefab == null)
-                {
-                    GameMain.Server.SendConsoleMessage("Affliction \"" + args[0] + "\" not found.", client);
-                    return;
-                }
-
-                if (!float.TryParse(args[1], out float afflictionStrength))
-                {
-                    GameMain.Server.SendConsoleMessage("\"" + args[1] + "\" is not a valid affliction strength.", client);
-                    return;
-                }
-
-                Character targetCharacter = (args.Length <= 2) ? client.Character : FindMatchingCharacter(args.Skip(2).ToArray());
-                if (targetCharacter != null)
-                {
-                    targetCharacter.CharacterHealth.ApplyAffliction(targetCharacter.AnimController.MainLimb, afflictionPrefab.Instantiate(afflictionStrength));
-                }
-            },
-            () =>
-            {
-                return new string[][]
-                {
-                    AfflictionPrefab.List.Select(a => a.Name).ToArray(),
-                    new string[] { "1" },
-                    Character.CharacterList.Select(c => c.Name).ToArray()
-                };
-            }, isCheat: true));
-
-            commands.Add(new Command("heal", "heal [character name]: Restore the specified character to full health. If the name parameter is omitted, the controlled character will be healed.", (string[] args) =>
-            {
-                Character healedCharacter = (args.Length == 0) ? Character.Controlled : FindMatchingCharacter(args);
-                if (healedCharacter != null)
-                {
-                    healedCharacter.SetAllDamage(0.0f, 0.0f, 0.0f);
-                    healedCharacter.Oxygen = 100.0f;
-                    healedCharacter.Bloodloss = 0.0f;
-                    healedCharacter.SetStun(0.0f, true);
-                }
-            },
-            null,
-            (Client client, Vector2 cursorWorldPos, string[] args) =>
-            {
-                Character healedCharacter = (args.Length == 0) ? client.Character : FindMatchingCharacter(args);
-                if (healedCharacter != null)
-                {
-                    healedCharacter.SetAllDamage(0.0f, 0.0f, 0.0f);
-                    healedCharacter.Oxygen = 100.0f;
-                    healedCharacter.Bloodloss = 0.0f;
-                    healedCharacter.SetStun(0.0f, true);
-                }
-            },
-            () =>
-            {
-                return new string[][]
-                {
-                    Character.CharacterList.Select(c => c.Name).Distinct().ToArray()
-                };
-            }, isCheat: true));
-            
-            commands.Add(new Command("revive", "revive [character name]: Bring the specified character back from the dead. If the name parameter is omitted, the controlled character will be revived.", (string[] args) =>
-            {
-                Character revivedCharacter = (args.Length == 0) ? Character.Controlled : FindMatchingCharacter(args);
-                if (revivedCharacter == null) return;
-                
-                revivedCharacter.Revive();
-                if (GameMain.Server != null)
-                {
-                    foreach (Client c in GameMain.Server.ConnectedClients)
-                    {
-                        if (c.Character != revivedCharacter) continue;
-
-                        //clients stop controlling the character when it dies, force control back
-                        GameMain.Server.SetClientCharacter(c, revivedCharacter);
-                        break;
-                    }
-                }                
-            }, 
-            null,
-            (Client client, Vector2 cursorWorldPos, string[] args) => 
-            {
-                Character revivedCharacter = (args.Length == 0) ? client.Character : FindMatchingCharacter(args);
-                if (revivedCharacter == null) return;
-
-                revivedCharacter.Revive();
-                if (GameMain.Server != null)
-                {
-                    foreach (Client c in GameMain.Server.ConnectedClients)
-                    {
-                        if (c.Character != revivedCharacter) continue;
-
-                        //clients stop controlling the character when it dies, force control back
-                        GameMain.Server.SetClientCharacter(c, revivedCharacter);
-                        break;
-                    }
-                }
-            },
-            () =>
-            {
-                return new string[][]
-                {
-                    Character.CharacterList.Select(c => c.Name).Distinct().ToArray()
-                };
-            }, isCheat: true));
-
-            commands.Add(new Command("setskill", "setskill [character name] [skill name] [level]: Set the specified skill level to the given value.", (string[] args) =>
-            {
-                if (args.Length < 3) return;
-                Character character = FindMatchingCharacter(args.Take(1).ToArray());
-                if (character?.Info?.Job == null) return;
-
-                var skill = character.Info.Job.Skills.Find(s =>
-                    s.Identifier.ToLowerInvariant() == args[1].ToLowerInvariant() ||
-                    TextManager.Get("SkillName." + s.Identifier, true)?.ToLowerInvariant() == args[0].ToLowerInvariant());
-
-                if (skill == null)
-                {
-                    ThrowError("Skill \"" + args[1] + "\" not found.");
-                    return;
-                }
-
-                if (!int.TryParse(args[2], out int skillLevel))
-                {
-                    ThrowError("\"" + args[2] + "\" is not a valid skill level.");
-                }
-
-                skill.Level = skillLevel;
-                GameMain.Server.CreateEntityEvent(character, new object[] { NetEntityEvent.Type.UpdateSkills });
-            },
-            null,
-            (Client client, Vector2 cursorWorldPos, string[] args) =>
-            {
-                if (args.Length < 3) return;
-                Character character = FindMatchingCharacter(args.Take(1).ToArray());
-                if (character?.Info?.Job == null) return;
-
-                var skill = character.Info.Job.Skills.Find(s =>
-                    s.Identifier.ToLowerInvariant() == args[1].ToLowerInvariant() ||
-                    TextManager.Get("SkillName." + s.Identifier, true)?.ToLowerInvariant() == args[0].ToLowerInvariant());
-
-                if (skill == null)
-                {
-                    GameMain.Server.SendConsoleMessage("Skill \"" + args[1] + "\" not found.", client);
-                    return;
-                }
-
-                if (!int.TryParse(args[2], out int skillLevel))
-                {
-                    GameMain.Server.SendConsoleMessage("\"" + args[2] + "\" is not a valid skill level.", client);
-                }
-
-                NewMessage("Client \"" + client.Name + "\" set the \"" + skill.Identifier + "\" skill of " + character.Name + " to " + skillLevel, Color.White);
-                skill.Level = skillLevel;
-                GameMain.Server.CreateEntityEvent(character, new object[] { NetEntityEvent.Type.UpdateSkills });
-            },
-            () =>
-            {
-                return new string[][]
-                {
-                    Character.CharacterList.Select(c => c.Name).Distinct().ToArray(),
-                    Character.CharacterList.FirstOrDefault(c => c.Info?.Job != null)?.Info?.Job?.Skills.Select(s => s.Identifier).ToArray()
-                };
-            }, isCheat: true));
-
-            commands.Add(new Command("freeze", "", (string[] args) =>
-            {
-                if (Character.Controlled != null) Character.Controlled.AnimController.Frozen = !Character.Controlled.AnimController.Frozen;
-            },
-            null,
-            (Client client, Vector2 cursorWorldPos, string[] args) => 
-            {
-                if (client.Character != null) client.Character.AnimController.Frozen = !client.Character.AnimController.Frozen;
-            }, isCheat: true));
-
-            commands.Add(new Command("ragdoll", "ragdoll [character name]: Force-ragdoll the specified character. If the name parameter is omitted, the controlled character will be ragdolled.", (string[] args) =>
-            {
-                Character ragdolledCharacter = (args.Length == 0) ? Character.Controlled : FindMatchingCharacter(args);  
-                if (ragdolledCharacter != null)
-                {
-                    ragdolledCharacter.IsForceRagdolled = !ragdolledCharacter.IsForceRagdolled;
-                }
-            },
-            null,
-            (Client client, Vector2 cursorWorldPos, string[] args) =>
-            {
-                Character ragdolledCharacter = (args.Length == 0) ? client.Character : FindMatchingCharacter(args);
-                if (ragdolledCharacter != null)
-                {
-                    ragdolledCharacter.IsForceRagdolled = !ragdolledCharacter.IsForceRagdolled;
-                }
-            },
-            () =>
-            {
-                return new string[][]
-                {
-                    Character.CharacterList.Select(c => c.Name).Distinct().ToArray()
-                };
-            }, isCheat: true));
-
-            commands.Add(new Command("freecamera|freecam", "freecam: Detach the camera from the controlled character.", (string[] args) =>
-            {
-                Character.Controlled = null;
-                GameMain.GameScreen.Cam.TargetPos = Vector2.Zero;
-            }, isCheat: true));
-
-            commands.Add(new Command("eventmanager", "eventmanager: Toggle event manager on/off. No new random events are created when the event manager is disabled.", (string[] args) =>
-            {
-                if (GameMain.GameSession?.EventManager != null)
-                {
-                    GameMain.GameSession.EventManager.Enabled = !GameMain.GameSession.EventManager.Enabled;
-                    NewMessage(GameMain.GameSession.EventManager.Enabled ? "Event manager on" : "Event manager off", Color.White);
-                }
-            },
-            null, (Client client, Vector2 cursorPos, string[] args) =>
-            {
-                if (GameMain.GameSession?.EventManager != null)
-                {
-                    GameMain.GameSession.EventManager.Enabled = !GameMain.GameSession.EventManager.Enabled;
-                    NewMessage(GameMain.GameSession.EventManager.Enabled ? "Event manager on" : "Event manager off", Color.White);
-                }
-            }, isCheat: true));
-
-            commands.Add(new Command("water|editwater", "water/editwater: Toggle water editing. Allows adding water into rooms by holding the left mouse button and removing it by holding the right mouse button.", (string[] args) =>
-            {
-                if (GameMain.Client == null)
-                {
-                    Hull.EditWater = !Hull.EditWater;
-                    NewMessage(Hull.EditWater ? "Water editing on" : "Water editing off", Color.White);
-                }
-            }, isCheat: true));
-
-            commands.Add(new Command("fire|editfire", "fire/editfire: Allows putting up fires by left clicking.", (string[] args) =>
-            {
-                if (GameMain.Client == null)
-                {
-                    Hull.EditFire = !Hull.EditFire;
-                    NewMessage(Hull.EditFire ? "Fire spawning on" : "Fire spawning off", Color.White);
-                }
-            }, isCheat: true));
-
-            commands.Add(new Command("explosion", "explosion [range] [force] [damage] [structuredamage] [emp strength]: Creates an explosion at the position of the cursor.", (string[] args) =>
-            {
-                Vector2 explosionPos = GameMain.GameScreen.Cam.ScreenToWorld(PlayerInput.MousePosition);
-                float range = 500, force = 10, damage = 50, structureDamage = 10, empStrength = 0.0f;
-                if (args.Length > 0) float.TryParse(args[0], out range);
-                if (args.Length > 1) float.TryParse(args[1], out force);
-                if (args.Length > 2) float.TryParse(args[2], out damage);
-                if (args.Length > 3) float.TryParse(args[3], out structureDamage);
-                if (args.Length > 4) float.TryParse(args[4], out empStrength);
-                new Explosion(range, force, damage, structureDamage, empStrength).Explode(explosionPos, null);
-            },
-            null,
-            (Client client, Vector2 cursorWorldPos, string[] args) =>
-            {
-                Vector2 explosionPos = cursorWorldPos;
-                float range = 500, force = 10, damage = 50, structureDamage = 10, empStrength = 0.0f; ;
-                if (args.Length > 0) float.TryParse(args[0], out range);
-                if (args.Length > 1) float.TryParse(args[1], out force);
-                if (args.Length > 2) float.TryParse(args[2], out damage);
-                if (args.Length > 3) float.TryParse(args[3], out structureDamage);
-                if (args.Length > 4) float.TryParse(args[4], out empStrength);
-                new Explosion(range, force, damage, structureDamage, empStrength).Explode(explosionPos, null);
-            }, isCheat: true));
-
-#if DEBUG
-            commands.Add(new Command("waterparams", "waterparams [stiffness] [spread] [damping]: defaults 0.02, 0.05, 0.05", (string[] args) =>
-            {
-                Vector2 explosionPos = GameMain.GameScreen.Cam.ScreenToWorld(PlayerInput.MousePosition);
-                float stiffness = 0.02f, spread = 0.05f, damp = 0.01f;
-                if (args.Length > 0) float.TryParse(args[0], out stiffness);
-                if (args.Length > 1) float.TryParse(args[1], out spread);
-                if (args.Length > 2) float.TryParse(args[2], out damp);
-                Hull.WaveStiffness = stiffness;
-                Hull.WaveSpread = spread;
-                Hull.WaveDampening = damp;
-            },
-            null, null));
-#endif
-
-            commands.Add(new Command("fixitems", "fixitems: Repairs all items and restores them to full condition.", (string[] args) =>
-            {
-                foreach (Item it in Item.ItemList)
-                {
-                    it.Condition = it.Prefab.Health;
-                }
-            }, null, null, isCheat: true));
-
-            commands.Add(new Command("fixhulls|fixwalls", "fixwalls/fixhulls: Fixes all walls.", (string[] args) =>
-            {
-                foreach (Structure w in Structure.WallList)
-                {
-                    for (int i = 0; i < w.SectionCount; i++)
-                    {
-                        w.AddDamage(i, -100000.0f);
-                    }
-                }
-            }, null, null, isCheat: true));
-
-            commands.Add(new Command("power", "power [temperature]: Immediately sets the temperature of the nuclear reactor to the specified value.", (string[] args) =>
-            {
-                Item reactorItem = Item.ItemList.Find(i => i.GetComponent<Reactor>() != null);
-                if (reactorItem == null) return;
-
-                float power = 1000.0f;
-                if (args.Length > 0) float.TryParse(args[0], out power);
-
-                var reactor = reactorItem.GetComponent<Reactor>();
-                reactor.TurbineOutput = power / reactor.MaxPowerOutput * 100.0f;
-                reactor.FissionRate = power / reactor.MaxPowerOutput * 100.0f;
-                reactor.AutoTemp = true;
-                
-                if (GameMain.Server != null)
-                {
-                    reactorItem.CreateServerEvent(reactor);
-                }
-            }, null, null, isCheat: true));
-
-            commands.Add(new Command("oxygen|air", "oxygen/air: Replenishes the oxygen levels in every room to 100%.", (string[] args) =>
-            {
-                foreach (Hull hull in Hull.hullList)
-                {
-                    hull.OxygenPercentage = 100.0f;
-                }
-            }, null, null, isCheat: true));
-
-            commands.Add(new Command("kill", "kill [character]: Immediately kills the specified character.", (string[] args) =>
-            {
-                Character killedCharacter = (args.Length == 0) ? Character.Controlled : FindMatchingCharacter(args);
-                killedCharacter?.SetAllDamage(killedCharacter.MaxVitality * 2, 0.0f, 0.0f);
-            },
-            null,
-            (Client client, Vector2 cursorWorldPos, string[] args) =>
-            {
-                Character killedCharacter = (args.Length == 0) ? client.Character : FindMatchingCharacter(args);
-                killedCharacter?.SetAllDamage(killedCharacter.MaxVitality * 2, 0.0f, 0.0f);          
-            },
-            () =>
-            {
-                return new string[][]
-                {
-                    Character.CharacterList.Select(c => c.Name).Distinct().ToArray()
-                };
-            }));
-
-            commands.Add(new Command("killmonsters", "killmonsters: Immediately kills all AI-controlled enemies in the level.", (string[] args) =>
-            {
-                foreach (Character c in Character.CharacterList)
-                {
-                    if (!(c.AIController is EnemyAIController)) continue;
-                    c.SetAllDamage(c.MaxVitality, 0.0f, 0.0f);
-                }
-            }, null, null, isCheat: true));
-
-            commands.Add(new Command("netstats", "netstats: Toggles the visibility of the network statistics UI.", (string[] args) =>
-            {
-                if (GameMain.Server == null) return;
-                GameMain.Server.ShowNetStats = !GameMain.Server.ShowNetStats;
-            }));
-
-            commands.Add(new Command("setclientcharacter", "setclientcharacter [client name] ; [character name]: Gives the client control of the specified character.", (string[] args) =>
-            {
-                if (GameMain.Server == null) return;
-
-                int separatorIndex = Array.IndexOf(args, ";");
-                if (separatorIndex == -1 || args.Length < 3)
-                {
-                    ThrowError("Invalid parameters. The command should be formatted as \"setclientcharacter [client] ; [character]\"");
-                    return;
-                }
-
-                string[] argsLeft = args.Take(separatorIndex).ToArray();
-                string[] argsRight = args.Skip(separatorIndex + 1).ToArray();
-                string clientName = string.Join(" ", argsLeft);
-
-                var client = GameMain.Server.ConnectedClients.Find(c => c.Name == clientName);
-                if (client == null)
-                {
-                    ThrowError("Client \"" + clientName + "\" not found.");
-                }
-
-                var character = FindMatchingCharacter(argsRight, false);
-                GameMain.Server.SetClientCharacter(client, character);
-            },
-            null,
-            (Client senderClient, Vector2 cursorWorldPos, string[] args) =>
-            {
-                int separatorIndex = Array.IndexOf(args, ";");
-                if (separatorIndex == -1 || args.Length < 3)
-                {
-                    GameMain.Server.SendConsoleMessage("Invalid parameters. The command should be formatted as \"setclientcharacter [client] ; [character]\"", senderClient);
-                    return;
-                }
-
-                string[] argsLeft = args.Take(separatorIndex).ToArray();
-                string[] argsRight = args.Skip(separatorIndex + 1).ToArray();
-                string clientName = string.Join(" ", argsLeft);
-
-                var client = GameMain.Server.ConnectedClients.Find(c => c.Name == clientName);
-                if (client == null)
-                {
-                    GameMain.Server.SendConsoleMessage("Client \"" + clientName + "\" not found.", senderClient);
-                }
-
-                var character = FindMatchingCharacter(argsRight, false);
-                GameMain.Server.SetClientCharacter(client, character);
-            },
-            () =>
-            {
-                if (GameMain.NetworkMember == null) return null;
-
-                return new string[][]
-                {
-                    GameMain.NetworkMember.ConnectedClients.Select(c => c.Name).ToArray(),
-                    Character.CharacterList.Select(c => c.Name).Distinct().ToArray()
-                };
-            }));
-
-            commands.Add(new Command("campaigninfo|campaignstatus", "campaigninfo: Display information about the state of the currently active campaign.", (string[] args) =>
-            {
-                var campaign = GameMain.GameSession?.GameMode as CampaignMode;
-                if (campaign == null)
-                {
-                    ThrowError("No campaign active!");
-                    return;
-                }
-
-                campaign.LogState();
-            }));
-
-            commands.Add(new Command("campaigndestination|setcampaigndestination", "campaigndestination [index]: Set the location to head towards in the currently active campaign.", (string[] args) =>
-            {
-                var campaign = GameMain.GameSession?.GameMode as CampaignMode;
-                if (campaign == null)
-                {
-                    ThrowError("No campaign active!");
-                    return;
-                }
-
-                if (args.Length == 0)
-                {
-                    int i = 0;
-                    foreach (LocationConnection connection in campaign.Map.CurrentLocation.Connections)
-                    {
-                        NewMessage("     " + i + ". " + connection.OtherLocation(campaign.Map.CurrentLocation).Name, Color.White);
-                        i++;
-                    }
-                    ShowQuestionPrompt("Select a destination (0 - " + (campaign.Map.CurrentLocation.Connections.Count - 1) + "):", (string selectedDestination) =>
-                    {
-                        int destinationIndex = -1;
-                        if (!int.TryParse(selectedDestination, out destinationIndex)) return;
-                        if (destinationIndex < 0 || destinationIndex >= campaign.Map.CurrentLocation.Connections.Count)
-                        {
-                            NewMessage("Index out of bounds!", Color.Red);
-                            return;
-                        }
-                        Location location = campaign.Map.CurrentLocation.Connections[destinationIndex].OtherLocation(campaign.Map.CurrentLocation);
-                        campaign.Map.SelectLocation(location);
-                        NewMessage(location.Name+" selected.", Color.White);                        
-                    });
-                }
-                else
-                {
-                    int destinationIndex = -1;
-                    if (!int.TryParse(args[0], out destinationIndex)) return;
-                    if (destinationIndex < 0 || destinationIndex >= campaign.Map.CurrentLocation.Connections.Count)
-                    {
-                        NewMessage("Index out of bounds!", Color.Red);
-                        return;
-                    }
-                    Location location = campaign.Map.CurrentLocation.Connections[destinationIndex].OtherLocation(campaign.Map.CurrentLocation);
-                    campaign.Map.SelectLocation(location);
-                    NewMessage(location.Name + " selected.", Color.White);                    
-                }
-            },
-            (string[] args) =>
-            {
-#if CLIENT
-                var campaign = GameMain.GameSession?.GameMode as CampaignMode;
-                if (campaign == null)
-                {
-                    ThrowError("No campaign active!");
-                    return;
-                }
-
-                if (args.Length == 0)
-                {
-                    int i = 0;
-                    foreach (LocationConnection connection in campaign.Map.CurrentLocation.Connections)
-                    {
-                        NewMessage("     " + i + ". " + connection.OtherLocation(campaign.Map.CurrentLocation).Name, Color.White);
-                        i++;
-                    }
-                    ShowQuestionPrompt("Select a destination (0 - " + (campaign.Map.CurrentLocation.Connections.Count - 1) + "):", (string selectedDestination) =>
-                    {
-                        int destinationIndex = -1;
-                        if (!int.TryParse(selectedDestination, out destinationIndex)) return;
-                        if (destinationIndex < 0 || destinationIndex >= campaign.Map.CurrentLocation.Connections.Count)
-                        {
-                            NewMessage("Index out of bounds!", Color.Red);
-                            return;
-                        }
-                        GameMain.Client.SendConsoleCommand("campaigndestination " + destinationIndex);
-                    });
-                }
-                else
-                {
-                    int destinationIndex = -1;
-                    if (!int.TryParse(args[0], out destinationIndex)) return;
-                    if (destinationIndex < 0 || destinationIndex >= campaign.Map.CurrentLocation.Connections.Count)
-                    {
-                        NewMessage("Index out of bounds!", Color.Red);
-                        return;
-                    }
-                    GameMain.Client.SendConsoleCommand("campaigndestination " + destinationIndex);
-                }
-#endif
-            },
-            (Client senderClient, Vector2 cursorWorldPos, string[] args) =>
-            {
-                var campaign = GameMain.GameSession?.GameMode as CampaignMode;
-                if (campaign == null)
-                {
-                    GameMain.Server.SendConsoleMessage("No campaign active!", senderClient);
-                    return;
-                }
-
-                int destinationIndex = -1;
-                if (args.Length < 1 || !int.TryParse(args[0], out destinationIndex)) return;
-                if (destinationIndex < 0 || destinationIndex >= campaign.Map.CurrentLocation.Connections.Count)
-                {
-                    GameMain.Server.SendConsoleMessage("Index out of bounds!", senderClient);
-                    return;
-                }
-                Location location = campaign.Map.CurrentLocation.Connections[destinationIndex].OtherLocation(campaign.Map.CurrentLocation);
-                campaign.Map.SelectLocation(location);
-                GameMain.Server.SendConsoleMessage(location.Name + " selected.", senderClient);
-            }));
-
-            commands.Add(new Command("difficulty|leveldifficulty", "difficulty [0-100]: Change the level difficulty setting in the server lobby.", (string[] args) =>
-            {
-                if (GameMain.Server == null || args.Length < 1) return;
-
-                if (float.TryParse(args[0], out float difficulty))
-                {
-                    NewMessage("Set level difficulty setting to " + MathHelper.Clamp(difficulty, 0.0f, 100.0f), Color.White);
-                    GameMain.NetLobbyScreen.SetLevelDifficulty(difficulty);
-                }
-                else
-                {
-                    NewMessage(args[0] + " is not a valid difficulty setting (enter a value between 0-100)", Color.Red);
-                }
-            },
-            null,
-            (Client client, Vector2 cursorWorldPos, string[] args) =>
-            {
-                if (GameMain.Server == null || args.Length < 1) return;
-
-                if (float.TryParse(args[0], out float difficulty))
-                {
-                    GameMain.Server.SendConsoleMessage("Set level difficulty setting to " + MathHelper.Clamp(difficulty, 0.0f, 100.0f), client);
-                    NewMessage("Client \""+client.Name+"\" set level difficulty setting to " + MathHelper.Clamp(difficulty, 0.0f, 100.0f), Color.White);
-                    GameMain.NetLobbyScreen.SetLevelDifficulty(difficulty);
-                }
-                else
-                {
-                    GameMain.Server.SendConsoleMessage(args[0] + " is not a valid difficulty setting (enter a value between 0-100)", client);
-                    NewMessage(args[0] + " is not a valid difficulty setting (enter a value between 0-100)", Color.Red);
-                }
-            }));
-
-#if DEBUG
-            commands.Add(new Command("savesubtoworkshop", "", (string[] args) =>
-            {
-                if (Submarine.MainSub == null) return;
-                SteamManager.SaveToWorkshop(Submarine.MainSub);
-            },
-            null, null));
-            
-            commands.Add(new Command("requestworkshopsubscriptions", "", (string[] args) =>
-            {
-                void itemsReceived(IList<Facepunch.Steamworks.Workshop.Item> items)
-                {
-                    foreach (var item in items)
-                    {
-                        Log("*********************************");
-                        Log(item.Title);
-                        Log(item.Description);
-                        Log("Size: " + item.Size / 1024 +" kB");
-                        Log("Directory: " + item.Directory);
-                        Log("Installed: " + item.Installed);
-                    }
-                }
-
-                SteamManager.GetWorkshopItems(itemsReceived);
-            },
-            null, null));
-
-            commands.Add(new Command("spamevents", "A debug command that immediately creates entity events for all items, characters and structures.", (string[] args) =>
-            {
-                foreach (Item item in Item.ItemList)
-                {
-                    for (int i = 0; i < item.components.Count; i++)
-                    {
-                        if (item.components[i] is IServerSerializable)
-                        {
-                            GameMain.Server.CreateEntityEvent(item, new object[] { NetEntityEvent.Type.ComponentState, i });
-                        }
-                        var itemContainer = item.GetComponent<ItemContainer>();
-                        if (itemContainer != null)
-                        {
-                            GameMain.Server.CreateEntityEvent(item, new object[] { NetEntityEvent.Type.InventoryState, 0 });
-                        }
-
-                        GameMain.Server.CreateEntityEvent(item, new object[] { NetEntityEvent.Type.Status });
-
-                        item.NeedsPositionUpdate = true;
-                    }
-                }
-
-                foreach (Character c in Character.CharacterList)
-                {
-                    GameMain.Server.CreateEntityEvent(c, new object[] { NetEntityEvent.Type.Status });
-                }
-
-                foreach (Structure wall in Structure.WallList)
-                {
-                    GameMain.Server.CreateEntityEvent(wall);
-                }
-            }, null, null));
-
-            commands.Add(new Command("flipx", "flipx: mirror the main submarine horizontally", (string[] args) =>
-            {
-                Submarine.MainSub?.FlipX();
-            }));
-#endif
-            InitProjectSpecific();
-
-            commands.Sort((c1, c2) => c1.names[0].CompareTo(c2.names[0]));
-        }
-
-        private static string[] SplitCommand(string command)
-        {
-            command = command.Trim();
-
-            List<string> commands = new List<string>();
-            int escape = 0;
-            bool inQuotes = false;
-            string piece = "";
-            
-            for (int i = 0; i < command.Length; i++)
-            {
-                if (command[i] == '\\')
-                {
-                    if (escape == 0) escape = 2;
-                    else piece += '\\';
-                }
-                else if (command[i] == '"')
-                {
-                    if (escape == 0) inQuotes = !inQuotes;
-                    else piece += '"';
-                }
-                else if (command[i] == ' ' && !inQuotes)
-                {
-                    if (!string.IsNullOrWhiteSpace(piece)) commands.Add(piece);
-                    piece = "";
-                }
-                else if (escape == 0) piece += command[i];
-
-                if (escape > 0) escape--;
-            }
-
-            if (!string.IsNullOrWhiteSpace(piece)) commands.Add(piece); //add final piece
-
-            return commands.ToArray();
-        }
-
-        public static string AutoComplete(string command)
-        {
-            string[] splitCommand = SplitCommand(command);
-            string[] args = splitCommand.Skip(1).ToArray();
-
-            //if an argument is given or the last character is a space, attempt to autocomplete the argument
-            if (args.Length > 0 || (command.Length > 0 && command.Last() == ' '))
-            {
-                Command matchingCommand = commands.Find(c => c.names.Contains(splitCommand[0]));
-                if (matchingCommand == null || matchingCommand.GetValidArgs == null) return command;
-
-                int autoCompletedArgIndex = args.Length > 0 && command.Last() != ' ' ? args.Length - 1 : args.Length;
-
-                //get all valid arguments for the given command
-                string[][] allArgs = matchingCommand.GetValidArgs();
-                if (allArgs == null || allArgs.GetLength(0) < autoCompletedArgIndex + 1) return command;
-
-                if (string.IsNullOrEmpty(currentAutoCompletedCommand))
-                {
-                    currentAutoCompletedCommand = autoCompletedArgIndex > args.Length - 1 ? " " : args.Last();
-                }
-
-                //find all valid autocompletions for the given argument
-                string[] validArgs = allArgs[autoCompletedArgIndex].Where(arg => 
-                    currentAutoCompletedCommand.Trim().Length <= arg.Length && 
-                    arg.Substring(0, currentAutoCompletedCommand.Trim().Length).ToLower() == currentAutoCompletedCommand.Trim().ToLower()).ToArray();
-
-                if (validArgs.Length == 0) return command;
-
-                currentAutoCompletedIndex = currentAutoCompletedIndex % validArgs.Length;
-                string autoCompletedArg = validArgs[currentAutoCompletedIndex++];
-
-                //add quotation marks to args that contain spaces
-                if (autoCompletedArg.Contains(' ')) autoCompletedArg = '"' + autoCompletedArg + '"';
-                for (int i = 0; i < splitCommand.Length; i++)
-                {
-                    if (splitCommand[i].Contains(' ')) splitCommand[i] = '"' + splitCommand[i] + '"';
-                }
-
-                return string.Join(" ", autoCompletedArgIndex >= args.Length ? splitCommand : splitCommand.Take(splitCommand.Length - 1)) + " " + autoCompletedArg;
-            }
-            else
-            {
-                if (string.IsNullOrWhiteSpace(currentAutoCompletedCommand))
-                {
-                    currentAutoCompletedCommand = command;
-                }
-
-                List<string> matchingCommands = new List<string>();
-                foreach (Command c in commands)
-                {
-                    foreach (string name in c.names)
-                    {
-                        if (currentAutoCompletedCommand.Length > name.Length) continue;
-                        if (currentAutoCompletedCommand == name.Substring(0, currentAutoCompletedCommand.Length))
-                        {
-                            matchingCommands.Add(name);
-                        }
-                    }
-                }
-
-                if (matchingCommands.Count == 0) return command;
-
-                currentAutoCompletedIndex = currentAutoCompletedIndex % matchingCommands.Count;
-                return matchingCommands[currentAutoCompletedIndex++];
-            }
-        }
-
-        private static string AutoCompleteStr(string str, IEnumerable<string> validStrings)
-        {
-            if (string.IsNullOrEmpty(str)) return str;
-            foreach (string validStr in validStrings)
-            {
-                if (validStr.Length > str.Length && validStr.Substring(0, str.Length) == str) return validStr;
-            }
-            return str;
-        }
-
-        public static void ResetAutoComplete()
-        {
-            currentAutoCompletedCommand = "";
-            currentAutoCompletedIndex = 0;
-        }
-
-        public static string SelectMessage(int direction)
-        {
-            if (Messages.Count == 0) return "";
-
-            direction = MathHelper.Clamp(direction, -1, 1);
-
-			int i = 0;
-			do
-			{
-				selectedIndex += direction;
-				if (selectedIndex < 0) selectedIndex = Messages.Count - 1;
-				selectedIndex = selectedIndex % Messages.Count;
-				if (++i >= Messages.Count) break;
-			} while (!Messages[selectedIndex].IsCommand);
-
-            return Messages[selectedIndex].Text;            
-        }
-
-        public static void ExecuteCommand(string command)
-        {
-            if (activeQuestionCallback != null)
-            {
-#if CLIENT
-                activeQuestionText = null;
-#endif
-                NewMessage(command, Color.White, true);
-                //reset the variable before invoking the delegate because the method may need to activate another question
-                var temp = activeQuestionCallback;
-                activeQuestionCallback = null;
-                temp(command);
-                return;
-            }
-
-            if (string.IsNullOrWhiteSpace(command) || command == "\\" || command == "\n") return;
-
-            string[] splitCommand = SplitCommand(command);
-            if (splitCommand.Length == 0)
-            {
-                ThrowError("Failed to execute command \"" + command + "\"!");
-                GameAnalyticsManager.AddErrorEventOnce(
-                    "DebugConsole.ExecuteCommand:LengthZero",
-                    GameAnalyticsSDK.Net.EGAErrorSeverity.Error,
-                    "Failed to execute command \"" + command + "\"!");
-                return;
-            }
-
-            if (!splitCommand[0].ToLowerInvariant().Equals("admin"))
-            {
-                NewMessage(command, Color.White, true);
-            }
-            
-#if CLIENT
-            if (GameMain.Client != null)
-            {
-                if (GameMain.Client.HasConsoleCommandPermission(splitCommand[0].ToLowerInvariant()))
-                {
-                    Command matchingCommand = commands.Find(c => c.names.Contains(splitCommand[0].ToLowerInvariant()));
-
-                    //if the command is not defined client-side, we'll relay it anyway because it may be a custom command at the server's side
-                    if (matchingCommand == null || matchingCommand.RelayToServer)
-                    {
-                        GameMain.Client.SendConsoleCommand(command);
-                    }
-                    else
-                    {
-                        matchingCommand.ClientExecute(splitCommand.Skip(1).ToArray());
-                    }
-
-                    NewMessage("Server command: " + command, Color.White);
-                    return;
-                }
-#if !DEBUG
-                if (!IsCommandPermitted(splitCommand[0].ToLowerInvariant(), GameMain.Client))
-                {
-                    ThrowError("You're not permitted to use the command \"" + splitCommand[0].ToLowerInvariant() + "\"!");
-                    return;
-                }
-#endif
-            }
-#endif
-
-            bool commandFound = false;
-            foreach (Command c in commands)
-            {
-                if (!c.names.Contains(splitCommand[0].ToLowerInvariant())) continue;                
-                c.Execute(splitCommand.Skip(1).ToArray());
-                commandFound = true;
-                break;                
-            }
-
-            if (!commandFound)
-            {
-                ThrowError("Command \"" + splitCommand[0] + "\" not found.");
-            }
-        }
-
-        public static void ExecuteClientCommand(Client client, Vector2 cursorWorldPos, string command)
-        {
-            if (GameMain.Server == null) return;
-            if (string.IsNullOrWhiteSpace(command)) return;
-            if (!client.HasPermission(ClientPermissions.ConsoleCommands))
-            {
-                GameMain.Server.SendConsoleMessage("You are not permitted to use console commands!", client);
-                GameServer.Log(client.Name + " attempted to execute the console command \"" + command + "\" without a permission to use console commands.", ServerLog.MessageType.ConsoleUsage);
-                return;
-            }
-
-            string[] splitCommand = SplitCommand(command);
-            Command matchingCommand = commands.Find(c => c.names.Contains(splitCommand[0].ToLowerInvariant()));
-            if (matchingCommand != null && !client.PermittedConsoleCommands.Contains(matchingCommand))
-            {
-                GameMain.Server.SendConsoleMessage("You are not permitted to use the command\"" + matchingCommand.names[0] + "\"!", client);
-                GameServer.Log(client.Name + " attempted to execute the console command \"" + command + "\" without a permission to use the command.", ServerLog.MessageType.ConsoleUsage);
-                return;
-            }
-            else if (matchingCommand == null)
-            {
-                GameMain.Server.SendConsoleMessage("Command \"" + splitCommand[0] + "\" not found.", client);
-                return;
-            }
-
-            if (!MathUtils.IsValid(cursorWorldPos))
-            {
-                GameMain.Server.SendConsoleMessage("Could not execute command \"" + command + "\" - invalid cursor position.", client);
-                NewMessage(client.Name + " attempted to execute the console command \"" + command + "\" with invalid cursor position.", Color.White);
-                return;
-            }
-
-            try
-            {
-                matchingCommand.ServerExecuteOnClientRequest(client, cursorWorldPos, splitCommand.Skip(1).ToArray());
-                GameServer.Log("Console command \"" + command + "\" executed by " + client.Name + ".", ServerLog.MessageType.ConsoleUsage);
-            }
-            catch (Exception e)
-            {
-                ThrowError("Executing the command \"" + matchingCommand.names[0] + "\" by request from \"" + client.Name + "\" failed.", e);
-            }
-        }
-
-
-        private static Character FindMatchingCharacter(string[] args, bool ignoreRemotePlayers = false)
-        {
-            if (args.Length == 0) return null;
-
-            int characterIndex;
-            string characterName;
-            if (int.TryParse(args.Last(), out characterIndex) && args.Length > 1)
-            {
-                characterName = string.Join(" ", args.Take(args.Length - 1)).ToLowerInvariant();
-            }
-            else
-            {
-                characterName = string.Join(" ", args).ToLowerInvariant();
-                characterIndex = -1;
-            }
-
-            var matchingCharacters = Character.CharacterList.FindAll(c => (!ignoreRemotePlayers || !c.IsRemotePlayer) && c.Name.ToLowerInvariant() == characterName);
-
-            if (!matchingCharacters.Any())
-            {
-                NewMessage("Character \""+ characterName + "\" not found", Color.Red);
-                return null;
-            }
-
-            if (characterIndex == -1)
-            {
-                if (matchingCharacters.Count > 1)
-                {
-                    NewMessage(
-                        "Found multiple matching characters. " +
-                        "Use \"[charactername] [0-" + (matchingCharacters.Count - 1) + "]\" to choose a specific character.",
-                        Color.LightGray);
-                }
-                return matchingCharacters[0];
-            }
-            else if (characterIndex < 0 || characterIndex >= matchingCharacters.Count)
-            {
-                ThrowError("Character index out of range. Select an index between 0 and " + (matchingCharacters.Count - 1));
-            }
-            else
-            {
-                return matchingCharacters[characterIndex];
-            }
-
-            return null;
-        }
-
-        private static void SpawnCharacter(string[] args, Vector2 cursorWorldPos, out string errorMsg)
-        {
-            errorMsg = "";
-            if (args.Length == 0) return;
-
-            Character spawnedCharacter = null;
-
-            Vector2 spawnPosition = Vector2.Zero;
-            WayPoint spawnPoint = null;
-
-            if (args.Length > 1)
-            {
-                switch (args[1].ToLowerInvariant())
-                {
-                    case "inside":
-                        spawnPoint = WayPoint.GetRandom(SpawnType.Human, null, Submarine.MainSub);
-                        break;
-                    case "outside":
-                        spawnPoint = WayPoint.GetRandom(SpawnType.Enemy);
-                        break;
-                    case "near":
-                    case "close":
-                        float closestDist = -1.0f;
-                        foreach (WayPoint wp in WayPoint.WayPointList)
-                        {
-                            if (wp.Submarine != null) continue;
-
-                            //don't spawn inside hulls
-                            if (Hull.FindHull(wp.WorldPosition, null) != null) continue;
-
-                            float dist = Vector2.Distance(wp.WorldPosition, GameMain.GameScreen.Cam.WorldViewCenter);
-
-                            if (closestDist < 0.0f || dist < closestDist)
-                            {
-                                spawnPoint = wp;
-                                closestDist = dist;
-                            }
-                        }
-                        break;
-                    case "cursor":
-                        spawnPosition = cursorWorldPos;
-                        break;
-                    default:
-                        spawnPoint = WayPoint.GetRandom(args[0].ToLowerInvariant() == "human" ? SpawnType.Human : SpawnType.Enemy);
-                        break;
-                }
-            }
-            else
-            {
-                spawnPoint = WayPoint.GetRandom(args[0].ToLowerInvariant() == "human" ? SpawnType.Human : SpawnType.Enemy);
-            }
-
-            if (string.IsNullOrWhiteSpace(args[0])) return;
-
-            if (spawnPoint != null) spawnPosition = spawnPoint.WorldPosition;
-
-            if (args[0].ToLowerInvariant() == "human")
-            {
-                spawnedCharacter = Character.Create(Character.HumanConfigFile, spawnPosition, ToolBox.RandomSeed(8));
-                if (GameMain.GameSession != null)
-                {
-                    if (GameMain.GameSession.GameMode != null && !GameMain.GameSession.GameMode.IsSinglePlayer)
-                    {
-                        //TODO: a way to select which team to spawn to?
-                        spawnedCharacter.TeamID = Character.Controlled != null ? Character.Controlled.TeamID : (byte)1;
-                    }
-#if CLIENT
-                    GameMain.GameSession.CrewManager.AddCharacter(spawnedCharacter);          
-#endif
-                }
-            }
-            else
-            {
-                IEnumerable<string> characterFiles = GameMain.Instance.GetFilesOfType(ContentType.Character);
-                foreach (string characterFile in characterFiles)
-                {
-                    if (Path.GetFileNameWithoutExtension(characterFile).ToLowerInvariant() == args[0].ToLowerInvariant())
-                    {
-                        Character.Create(characterFile, spawnPosition, ToolBox.RandomSeed(8));
-                        return;
-                    }
-                }
-
-                errorMsg = "No character matching the name \"" + args[0] + "\" found in the selected content package.";
-
-                //attempt to open the config from the default path (the file may still be present even if it isn't included in the content package)
-                string configPath = "Content/Characters/"
-                    + args[0].First().ToString().ToUpper() + args[0].Substring(1)
-                    + "/" + args[0].ToLower() + ".xml";
-                Character.Create(configPath, spawnPosition, ToolBox.RandomSeed(8));
-            }
-        }
-
-        private static void SpawnItem(string[] args, Vector2 cursorPos, Character controlledCharacter, out string errorMsg)
-        {
-            errorMsg = "";
-            if (args.Length < 1) return;
-
-            Vector2? spawnPos = null;
-            Inventory spawnInventory = null;
-            
-            int extraParams = 0;
-            switch (args.Last().ToLowerInvariant())
-            {
-                case "cursor":
-                    extraParams = 1;
-                    spawnPos = cursorPos;
-                    break;
-                case "inventory":
-                    extraParams = 1;
-                    spawnInventory = controlledCharacter?.Inventory;
-                    break;
-                case "cargo":
-                    var wp = WayPoint.GetRandom(SpawnType.Cargo, null, Submarine.MainSub);
-                    spawnPos = wp == null ? Vector2.Zero : wp.WorldPosition;
-                    break;
-                //Dont do a thing, random is basically Human points anyways - its in the help description.
-                case "random":
-                    extraParams = 1;
-                    return;
-                default:
-                    extraParams = 0;
-                    break;
-            }
-
-            string itemName = string.Join(" ", args.Take(args.Length - extraParams)).ToLowerInvariant();
-
-            ItemPrefab itemPrefab = MapEntityPrefab.Find(itemName) as ItemPrefab;
-            if (itemPrefab == null && extraParams == 0)
-            {
-                if (GameMain.Server != null)
-                {
-                    var client = GameMain.Server.ConnectedClients.Find(c => c.Name.ToLower() == args.Last().ToLower());
-                    if (client != null)
-                    {
-                        extraParams += 1;
-                        itemName = string.Join(" ", args.Take(args.Length - extraParams)).ToLowerInvariant();
-                        if (client.Character != null && client.Character.Name == args.Last().ToLower()) spawnInventory = client.Character.Inventory;
-                        itemPrefab = MapEntityPrefab.Find(itemName) as ItemPrefab;
-                    }
-                }
-            }
-            //Check again if the item can be found again after having checked for a character
-            if (itemPrefab == null)
-            {
-                errorMsg = "Item \"" + itemName + "\" not found!";
-                return;
-            }
-
-            if ((spawnPos == null || spawnPos == Vector2.Zero) && spawnInventory == null)
-            {
-                var wp = WayPoint.GetRandom(SpawnType.Human, null, Submarine.MainSub);
-                spawnPos = wp == null ? Vector2.Zero : wp.WorldPosition;
-            }
-
-            if (spawnPos != null)
-            {
-                Entity.Spawner.AddToSpawnQueue(itemPrefab, (Vector2)spawnPos);
-
-            }
-            else if (spawnInventory != null)
-            {
-                Entity.Spawner.AddToSpawnQueue(itemPrefab, spawnInventory);
-            }
-        }
-
-        public static void NewMessage(string msg, Color color, bool isCommand = false)
-        {
-            if (string.IsNullOrEmpty((msg))) return;
-
-#if SERVER
-            var newMsg = new ColoredText(msg, color, isCommand);
-            Messages.Add(newMsg);
-
-            //TODO: REMOVE
-            Console.ForegroundColor = XnaToConsoleColor.Convert(color);
-            Console.WriteLine(msg);
-            Console.ForegroundColor = ConsoleColor.White;
-
-            if (GameSettings.SaveDebugConsoleLogs)
-            {
-                unsavedMessages.Add(newMsg);
-                if (unsavedMessages.Count >= messagesPerFile)
-                {
-                    SaveLogs();
-                    unsavedMessages.Clear();
-                }
-            }
-
-            if (Messages.Count > MaxMessages)
-            {
-                Messages.RemoveRange(0, Messages.Count - MaxMessages);
-            }
-#elif CLIENT
-            lock (queuedMessages)
-            {
-                queuedMessages.Enqueue(new ColoredText(msg, color, isCommand));
-            }
-#endif
-        }
-
-        public static void ShowQuestionPrompt(string question, QuestionCallback onAnswered)
-        {
-#if CLIENT
-            activeQuestionText = new GUITextBlock(new RectTransform(new Point(listBox.Content.Rect.Width, 0), listBox.Content.RectTransform),
-                "   >>" + question, font: GUI.SmallFont, wrap: true)
-            {
-                CanBeFocused = false,
-                TextColor = Color.Cyan
-            };
-#else
-            NewMessage("   >>" + question, Color.Cyan);
-#endif
-            activeQuestionCallback += onAnswered;
-        }
-
-        private static bool TryParseTimeSpan(string s, out TimeSpan timeSpan)
-        {
-            timeSpan = new TimeSpan();
-            if (string.IsNullOrWhiteSpace(s)) return false;
-
-            string currNum = "";
-            foreach (char c in s)
-            {
-                if (char.IsDigit(c))
-                {
-                    currNum += c;
-                }
-                else if (char.IsWhiteSpace(c))
-                {
-                    continue;
-                }
-                else
-                {
-                    int parsedNum = 0;
-                    if (!int.TryParse(currNum, out parsedNum))
-                    {
-                        return false;
-                    }
-
-                    switch (c)
-                    {
-                        case 'd':
-                            timeSpan += new TimeSpan(parsedNum, 0, 0, 0, 0);
-                            break;
-                        case 'h':
-                            timeSpan += new TimeSpan(0, parsedNum, 0, 0, 0);
-                            break;
-                        case 'm':
-                            timeSpan += new TimeSpan(0, 0, parsedNum, 0, 0);
-                            break;
-                        case 's':
-                            timeSpan += new TimeSpan(0, 0, 0, parsedNum, 0);
-                            break;
-                        default:
-                            return false;
-                    }
-
-                    currNum = "";
-                }
-            }
-
-            return true;
-        }
-
-        public static Command FindCommand(string commandName)
-        {
-            commandName = commandName.ToLowerInvariant();
-            return commands.Find(c => c.names.Any(n => n.ToLowerInvariant() == commandName));
-        }
-
-
-        public static void Log(string message)
-        {
-            if (GameSettings.VerboseLogging) NewMessage(message, Color.Gray);
-        }
-
-        public static void ThrowError(string error, Exception e = null)
-        {
-            if (e != null)
-            {
-                error += " {" + e.Message + "}\n" + e.StackTrace;
-            }
-            System.Diagnostics.Debug.WriteLine(error);
-            NewMessage(error, Color.Red);
-#if CLIENT
-            isOpen = true;
-#endif
-        }
-
-
-        public static void SaveLogs()
-        {
-            if (unsavedMessages.Count == 0) return;
-            if (!Directory.Exists(SavePath))
-            {
-                try
-                {
-                    Directory.CreateDirectory(SavePath);
-                }
-                catch (Exception e)
-                {
-                    ThrowError("Failed to create a folder for debug console logs", e);
-                    return;
-                }
-            }
-
-            string fileName = "DebugConsoleLog_" + DateTime.Now.ToShortDateString() + "_" + DateTime.Now.ToShortTimeString() + ".txt";
-            var invalidChars = Path.GetInvalidFileNameChars();
-            foreach (char invalidChar in invalidChars)
-            {
-                fileName = fileName.Replace(invalidChar.ToString(), "");
-            }
-
-            string filePath = Path.Combine(SavePath, fileName);
-            if (File.Exists(filePath))
-            {
-                int fileNum = 2;
-                while (File.Exists(filePath + " (" + fileNum + ")"))
-                {
-                    fileNum++;
-                }
-                filePath = filePath + " (" + fileNum + ")";
-            }
-
-            try
-            {
-                File.WriteAllLines(filePath, unsavedMessages.Select(l => "[" + l.Time + "] " + l.Text));
-            }
-            catch (Exception e)
-            {
-                unsavedMessages.Clear();
-                ThrowError("Saving debug console log to " + filePath + " failed", e);
-            }
-        }
-    }
-}
->>>>>>> 83802397
+}