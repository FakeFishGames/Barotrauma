--- conflicted
+++ resolved
@@ -361,7 +361,6 @@
             this.radius = radius;
         }
 
-<<<<<<< HEAD
         public Vector2 GetFrontLocal()
         {
             switch (bodyShape)
@@ -377,7 +376,8 @@
                 default:
                     throw new NotImplementedException();
             }
-=======
+        }
+
         private bool IsValidValue(float value, string valueName)
         {
             if (!MathUtils.IsValid(value))
@@ -414,7 +414,6 @@
                 return false;
             }
             return true;
->>>>>>> b9d35eed
         }
 
         public void ResetDynamics()
