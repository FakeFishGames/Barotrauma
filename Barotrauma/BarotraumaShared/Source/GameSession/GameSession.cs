﻿using Microsoft.Xna.Framework;
using System;
using System.Linq;
using System.Xml.Linq;

namespace Barotrauma
{
    partial class GameSession
    {
        public enum InfoFrameTab { Crew, Mission, ManagePlayers };

        public readonly EventManager EventManager;
        
        public GameMode GameMode;

        //two locations used as the start and end in the MP mode
        private Location[] dummyLocations;

        private string savePath;

        private Submarine submarine;
        
        public CrewManager CrewManager;

        public double RoundStartTime;

        private Mission currentMission;

        public Mission Mission
        {
            get
            {
                return currentMission;
            }
        }

        private Level level;

        public Level Level
        {
            get { return level; }
        }

        public Map Map
        {
            get
            {
                CampaignMode mode = (GameMode as CampaignMode);
                return (mode == null) ? null : mode.Map;
            }
        }

        public Location StartLocation
        {
            get
            {
                if (Map != null) return Map.CurrentLocation;

                if (dummyLocations == null)
                {
                    CreateDummyLocations();
                }

                return dummyLocations[0];
            }
        }

        public Location EndLocation
        {
            get
            {
                if (Map != null) return Map.SelectedLocation;

                if (dummyLocations == null)
                {
                    CreateDummyLocations();
                }

                return dummyLocations[1];
            }
        }  
     
        public Submarine Submarine
        {
            get { return submarine; }
            set { submarine = value; }
        }

        public string SavePath
        {
            get { return savePath; }
            set { savePath = value; }
        }


        public GameSession(Submarine submarine, string savePath, GameModePreset gameModePreset, string missionType = "")
            : this(submarine, savePath)
        {
            CrewManager = new CrewManager(gameModePreset != null && gameModePreset.IsSinglePlayer);
            GameMode = gameModePreset.Instantiate(missionType);
        }

        public GameSession(Submarine submarine, string savePath, GameModePreset gameModePreset, MissionPrefab missionPrefab)
            : this(submarine, savePath)
        {
            CrewManager = new CrewManager(gameModePreset != null && gameModePreset.IsSinglePlayer);
            GameMode = gameModePreset.Instantiate(missionPrefab);
        }

        private GameSession(Submarine submarine, string savePath)
        {
            Submarine.MainSub = submarine;
            this.submarine = submarine;
            GameMain.GameSession = this;
            EventManager = new EventManager(this);
            this.savePath = savePath;
            
#if CLIENT
            int buttonHeight = (int)(HUDLayoutSettings.ButtonAreaTop.Height * 0.6f);
            infoButton = new GUIButton(HUDLayoutSettings.ToRectTransform(new Rectangle(HUDLayoutSettings.ButtonAreaTop.X, HUDLayoutSettings.ButtonAreaTop.Center.Y - buttonHeight / 2, 100, buttonHeight), GUICanvas.Instance),
                TextManager.Get("InfoButton"), textAlignment: Alignment.Center);
            infoButton.OnClicked = ToggleInfoFrame;
#endif
        }


        public GameSession(Submarine selectedSub, string saveFile, XDocument doc)
            : this(selectedSub, saveFile)
        {
            Submarine.MainSub = submarine;

            GameMain.GameSession = this;
            selectedSub.Name = doc.Root.GetAttributeString("submarine", selectedSub.Name);
            
            foreach (XElement subElement in doc.Root.Elements())
            {
                switch (subElement.Name.ToString().ToLowerInvariant())
                {
#if CLIENT
                    case "gamemode": //legacy support
                    case "singleplayercampaign":
                        CrewManager = new CrewManager(true);
                        GameMode = SinglePlayerCampaign.Load(subElement);
                        break;
#endif
                    case "multiplayercampaign":
                        CrewManager = new CrewManager(false);
                        GameMode = MultiPlayerCampaign.LoadNew(subElement);
                        break;
                }
            }
        }

        private void CreateDummyLocations()
        {
            dummyLocations = new Location[2];

            string seed = "";
            if (GameMain.GameSession != null && GameMain.GameSession.Level != null)
            {
                seed = GameMain.GameSession.Level.Seed;
            }
            else if (GameMain.NetLobbyScreen != null)
            {
                seed = GameMain.NetLobbyScreen.LevelSeed;
            }

            MTRandom rand = new MTRandom(ToolBox.StringToInt(seed));
            for (int i = 0; i < 2; i++)
            {
                dummyLocations[i] = Location.CreateRandom(new Vector2((float)rand.NextDouble() * 10000.0f, (float)rand.NextDouble() * 10000.0f), null);
            }
        }
        
        public void LoadPrevious()
        {
            Submarine.Unload();
            SaveUtil.LoadGame(savePath);
        }

        public void StartRound(string levelSeed, float? difficulty = null, bool loadSecondSub = false)
        {
            Level randomLevel = Level.CreateRandom(levelSeed, difficulty);

            StartRound(randomLevel, true, loadSecondSub);
        }

        public void StartRound(Level level, bool reloadSub = true, bool loadSecondSub = false)
        {
#if CLIENT
            GameMain.LightManager.LosEnabled = GameMain.NetworkMember == null || GameMain.NetworkMember.CharacterInfo != null;
            if (GameMain.Client == null) GameMain.LightManager.LosMode = GameMain.Config.LosMode;
#endif
            this.level = level;

            if (submarine == null)
            {
                DebugConsole.ThrowError("Couldn't start game session, submarine not selected");
                return;
            }

            if (reloadSub || Submarine.MainSub != submarine) submarine.Load(true);
            Submarine.MainSub = submarine;
            if (loadSecondSub)
            {
                if (Submarine.MainSubs[1] == null)
                {
                    Submarine.MainSubs[1] = new Submarine(Submarine.MainSub.FilePath,Submarine.MainSub.MD5Hash.Hash,true);
                    Submarine.MainSubs[1].Load(false);
                }
                else if (reloadSub)
                {
                    Submarine.MainSubs[1].Load(false);
                }
            }
            
            if (level != null)
            {
                level.Generate();

                submarine.SetPosition(submarine.FindSpawnPos(level.StartPosition - new Vector2(0.0f, 2000.0f)));
            }

            Entity.Spawner = new EntitySpawner();

            if (GameMode.Mission != null) currentMission = GameMode.Mission;
            if (GameMode != null) GameMode.Start();
            if (GameMode.Mission != null) Mission.Start(Level.Loaded);

            EventManager.StartRound(level);

            if (GameMode != null) GameMode.MsgBox();

#if CLIENT
            roundSummary = new RoundSummary(this);

            GameMain.GameScreen.ColorFade(Color.Black, Color.TransparentBlack, 5.0f);
<<<<<<< HEAD
            SoundPlayer.SwitchMusic();

            if (!(GameMode is TutorialMode))
            {
                GUI.AddMessage("", Color.Transparent, 3.0f, playSound: false);   
                GUI.AddMessage(level.Biome.Name, Color.Lerp(Color.CadetBlue, Color.DarkRed, level.Difficulty / 100.0f), 5.0f, playSound: false);            
                GUI.AddMessage(TextManager.Get("Destination") + ": " + EndLocation.Name, Color.CadetBlue, playSound: false);
                GUI.AddMessage(TextManager.Get("Mission") + ": " + (Mission == null ? TextManager.Get("None") : Mission.Name), Color.CadetBlue, playSound: false);
            }
=======
>>>>>>> 1bc742ef
#endif

            RoundStartTime = Timing.TotalTime;
        }

        public void EndRound(string endMessage)
        {
            if (Mission != null) Mission.End();

#if CLIENT
            if (roundSummary != null)
            {
                GUIFrame summaryFrame = roundSummary.CreateSummaryFrame(endMessage);
                GUIMessageBox.MessageBoxes.Add(summaryFrame);
                var okButton = new GUIButton(new RectTransform(new Vector2(0.2f, 1.0f), summaryFrame.Children.First().Children.First().FindChild("buttonarea").RectTransform),
                    TextManager.Get("OK"))
                {
                    OnClicked = (GUIButton button, object obj) => { GUIMessageBox.MessageBoxes.Remove(summaryFrame); return true; }
                };
            }
#endif

            EventManager.EndRound();

            currentMission = null;

            StatusEffect.StopAll();
        }
        
        public void KillCharacter(Character character)
        {
#if CLIENT
            CrewManager.KillCharacter(character);
#endif
        }

        public void ReviveCharacter(Character character)
        {
#if CLIENT
            CrewManager.ReviveCharacter(character);
#endif
        }

        public void Save(string filePath)
        {
            if (!(GameMode is CampaignMode))
            {
                throw new NotSupportedException("GameSessions can only be saved when playing in a campaign mode.");
            }

            XDocument doc = new XDocument(
                new XElement("Gamesession"));

            var now = DateTime.Now;
            doc.Root.Add(new XAttribute("savetime", now.ToShortTimeString() + ", " + now.ToShortDateString()));
            doc.Root.Add(new XAttribute("submarine", submarine == null ? "" : submarine.Name));
            doc.Root.Add(new XAttribute("mapseed", Map.Seed));

            ((CampaignMode)GameMode).Save(doc.Root);

            try
            {
                doc.Save(filePath);
            }
            catch
            {
                DebugConsole.ThrowError("Saving gamesession to \"" + filePath + "\" failed!");
            }
        }

        public void Load(XElement saveElement)
        {
            foreach (XElement subElement in saveElement.Elements())
            {
                switch (subElement.Name.ToString().ToLowerInvariant())
                {
#if CLIENT
                    case "gamemode": //legacy support
                    case "singleplayercampaign":
                        GameMode = SinglePlayerCampaign.Load(subElement);
                        break;
#endif
                    case "multiplayercampaign":
                        MultiPlayerCampaign mpCampaign = GameMode as MultiPlayerCampaign;
                        if (mpCampaign == null)
                        {
                            DebugConsole.ThrowError("Error while loading a save file: the save file is for a multiplayer campaign but the current gamemode is "+GameMode.GetType().ToString());
                            break;
                        }

                        mpCampaign.Load(subElement);
                        break;
                }
            }
        }

    }
}<|MERGE_RESOLUTION|>--- conflicted
+++ resolved
@@ -235,8 +235,6 @@
             roundSummary = new RoundSummary(this);
 
             GameMain.GameScreen.ColorFade(Color.Black, Color.TransparentBlack, 5.0f);
-<<<<<<< HEAD
-            SoundPlayer.SwitchMusic();
 
             if (!(GameMode is TutorialMode))
             {
@@ -245,8 +243,6 @@
                 GUI.AddMessage(TextManager.Get("Destination") + ": " + EndLocation.Name, Color.CadetBlue, playSound: false);
                 GUI.AddMessage(TextManager.Get("Mission") + ": " + (Mission == null ? TextManager.Get("None") : Mission.Name), Color.CadetBlue, playSound: false);
             }
-=======
->>>>>>> 1bc742ef
 #endif
 
             RoundStartTime = Timing.TotalTime;
