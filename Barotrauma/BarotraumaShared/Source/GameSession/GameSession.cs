﻿using Microsoft.Xna.Framework;
using System;
using System.Xml.Linq;

namespace Barotrauma
{
    partial class GameSession
    {
        public enum InfoFrameTab { Crew, Mission, ManagePlayers };

        public readonly EventManager EventManager;
        
        public GameMode GameMode;

        //two locations used as the start and end in the MP mode
        private Location[] dummyLocations;

        private string savePath;

        private Submarine submarine;

#if CLIENT
        public CrewManager CrewManager;
#endif

        public double RoundStartTime;

        private Mission currentMission;

        public Mission Mission
        {
            get
            {
                return currentMission;
            }
        }

        private Level level;

        public Level Level
        {
            get { return level; }
        }

        public Map Map
        {
            get
            {
                CampaignMode mode = (GameMode as CampaignMode);
                return (mode == null) ? null : mode.Map;
            }
        }

        public Location StartLocation
        {
            get
            {
                if (Map != null) return Map.CurrentLocation;

                if (dummyLocations == null)
                {
                    CreateDummyLocations();
                }

                return dummyLocations[0];
            }
        }

        public Location EndLocation
        {
            get
            {
                if (Map != null) return Map.SelectedLocation;

                if (dummyLocations == null)
                {
                    CreateDummyLocations();
                }

                return dummyLocations[1];
            }
        }  
     
        public Submarine Submarine
        {
            get { return submarine; }
            set { submarine = value; }
        }

        public string SavePath
        {
            get { return savePath; }
            set { savePath = value; }
        }

        public GameSession(Submarine submarine, string savePath, GameModePreset gameModePreset = null, string missionType = "")
        {
            Submarine.MainSub = submarine;

            GameMain.GameSession = this;
            
            EventManager = new EventManager(this);
            
            this.savePath = savePath;

#if CLIENT
            CrewManager = new CrewManager(gameModePreset != null && gameModePreset.IsSinglePlayer);

            infoButton = new GUIButton(new Rectangle(10, 10, 100, 20), "Info", "", null);
            infoButton.OnClicked = ToggleInfoFrame;
#endif

            if (gameModePreset != null) GameMode = gameModePreset.Instantiate(missionType);
            this.submarine = submarine;
        }
        
        public GameSession(Submarine selectedSub, string saveFile, XDocument doc)
            : this(selectedSub, saveFile)
        {
            Submarine.MainSub = submarine;

            GameMain.GameSession = this;
            selectedSub.Name = doc.Root.GetAttributeString("submarine", selectedSub.Name);


            foreach (XElement subElement in doc.Root.Elements())
            {
                switch (subElement.Name.ToString().ToLowerInvariant())
                {
#if CLIENT
                    case "gamemode": //legacy support
                    case "singleplayercampaign":
                        GameMode = SinglePlayerCampaign.Load(subElement);
                        break;
#endif
                    case "multiplayercampaign":
<<<<<<< HEAD
                        GameMode = MultiplayerCampaign.LoadNew(subElement);
#if CLIENT
                        CrewManager = new CrewManager(false);
#endif
=======
                        GameMode = MultiPlayerCampaign.LoadNew(subElement);
>>>>>>> 7aeb74e4
                        break;
                }
            }

        }

        private void CreateDummyLocations()
        {
            dummyLocations = new Location[2];

            string seed = "";
            if (GameMain.GameSession != null && GameMain.GameSession.Level != null)
            {
                seed = GameMain.GameSession.Level.Seed;
            }
            else if (GameMain.NetLobbyScreen != null)
            {
                seed = GameMain.NetLobbyScreen.LevelSeed;
            }

            MTRandom rand = new MTRandom(ToolBox.StringToInt(seed));
            for (int i = 0; i < 2; i++)
            {
                dummyLocations[i] = Location.CreateRandom(new Vector2((float)rand.NextDouble() * 10000.0f, (float)rand.NextDouble() * 10000.0f), null);
            }
        }
        
        public void LoadPrevious()
        {
            Submarine.Unload();
            SaveUtil.LoadGame(savePath);
        }

        public void StartRound(string levelSeed, bool loadSecondSub = false)
        {
            Level randomLevel = Level.CreateRandom(levelSeed);

            StartRound(randomLevel, true, loadSecondSub);
        }

        public void StartRound(Level level, bool reloadSub = true, bool loadSecondSub = false)
        {
#if CLIENT
            GameMain.LightManager.LosEnabled = GameMain.NetworkMember == null || GameMain.NetworkMember.CharacterInfo != null;
#endif
            this.level = level;

            if (submarine == null)
            {
                DebugConsole.ThrowError("Couldn't start game session, submarine not selected");
                return;
            }

            if (reloadSub || Submarine.MainSub != submarine) submarine.Load(true);
            Submarine.MainSub = submarine;
            if (loadSecondSub)
            {
                if (Submarine.MainSubs[1] == null)
                {
                    Submarine.MainSubs[1] = new Submarine(Submarine.MainSub.FilePath,Submarine.MainSub.MD5Hash.Hash,true);
                    Submarine.MainSubs[1].Load(false);
                }
                else if (reloadSub)
                {
                    Submarine.MainSubs[1].Load(false);
                }
            }
            
            if (level != null)
            {
                level.Generate();

                submarine.SetPosition(submarine.FindSpawnPos(level.StartPosition - new Vector2(0.0f, 2000.0f)));
            }

            Entity.Spawner = new EntitySpawner();

            if (GameMode.Mission != null) currentMission = GameMode.Mission;
            if (GameMode != null) GameMode.Start();
            if (GameMode.Mission != null) Mission.Start(Level.Loaded);

            EventManager.StartRound(level);

            if (GameMode != null) GameMode.MsgBox();

#if CLIENT
            roundSummary = new RoundSummary(this);

            GameMain.GameScreen.ColorFade(Color.Black, Color.TransparentBlack, 5.0f);
            SoundPlayer.SwitchMusic();
#endif

            RoundStartTime = Timing.TotalTime;
        }

        public void EndRound(string endMessage)
        {
            if (Mission != null) Mission.End();

#if CLIENT
            if (roundSummary != null)
            {
                GUIFrame summaryFrame = roundSummary.CreateSummaryFrame(endMessage);
                GUIMessageBox.MessageBoxes.Add(summaryFrame);
                var okButton = new GUIButton(new Rectangle(0, 20, 100, 30), "Ok", Alignment.BottomRight, "", summaryFrame.children[0]);
                okButton.OnClicked = (GUIButton button, object obj) => { GUIMessageBox.MessageBoxes.Remove(summaryFrame); return true; };
            }
#endif

            EventManager.EndRound();

            currentMission = null;

            StatusEffect.StopAll();
        }
        
        public void KillCharacter(Character character)
        {
#if CLIENT
            CrewManager.KillCharacter(character);
#endif
        }

        public void ReviveCharacter(Character character)
        {
#if CLIENT
            CrewManager.ReviveCharacter(character);
#endif
        }

        public void Save(string filePath)
        {
            if (!(GameMode is CampaignMode))
            {
                throw new NotSupportedException("GameSessions can only be saved when playing in a campaign mode.");
            }

            XDocument doc = new XDocument(
                new XElement("Gamesession"));

            var now = DateTime.Now;
            doc.Root.Add(new XAttribute("savetime", now.ToShortTimeString() + ", " + now.ToShortDateString()));
            doc.Root.Add(new XAttribute("submarine", submarine == null ? "" : submarine.Name));
            doc.Root.Add(new XAttribute("mapseed", Map.Seed));

            ((CampaignMode)GameMode).Save(doc.Root);

            try
            {
                doc.Save(filePath);
            }
            catch
            {
                DebugConsole.ThrowError("Saving gamesession to \"" + filePath + "\" failed!");
            }
        }

        public void Load(XElement saveElement)
        {
            foreach (XElement subElement in saveElement.Elements())
            {
                switch (subElement.Name.ToString().ToLowerInvariant())
                {
#if CLIENT
                    case "gamemode": //legacy support
                    case "singleplayercampaign":
                        GameMode = SinglePlayerCampaign.Load(subElement);
                        break;
#endif
                    case "multiplayercampaign":
                        MultiPlayerCampaign mpCampaign = GameMode as MultiPlayerCampaign;
                        if (mpCampaign == null)
                        {
                            DebugConsole.ThrowError("Error while loading a save file: the save file is for a multiplayer campaign but the current gamemode is "+GameMode.GetType().ToString());
                            break;
                        }

                        mpCampaign.Load(subElement);
                        break;
                }
            }
        }

    }
}<|MERGE_RESOLUTION|>--- conflicted
+++ resolved
@@ -134,14 +134,10 @@
                         break;
 #endif
                     case "multiplayercampaign":
-<<<<<<< HEAD
-                        GameMode = MultiplayerCampaign.LoadNew(subElement);
+                        GameMode = MultiPlayerCampaign.LoadNew(subElement);
 #if CLIENT
                         CrewManager = new CrewManager(false);
 #endif
-=======
-                        GameMode = MultiPlayerCampaign.LoadNew(subElement);
->>>>>>> 7aeb74e4
                         break;
                 }
             }
