﻿using Microsoft.Xna.Framework;
using System;
using System.Xml.Linq;

namespace Barotrauma
{
    partial class GameSession
    {
        public enum InfoFrameTab { Crew, Mission, ManagePlayers };

        public readonly EventManager EventManager;
        
        public GameMode GameMode;

        //two locations used as the start and end in the MP mode
        private Location[] dummyLocations;

        private string savePath;

        private Submarine submarine;
        
        public CrewManager CrewManager;

        public double RoundStartTime;

        private Mission currentMission;

        public Mission Mission
        {
            get
            {
                return currentMission;
            }
        }

        private Level level;

        public Level Level
        {
            get { return level; }
        }

        public Map Map
        {
            get
            {
                CampaignMode mode = (GameMode as CampaignMode);
                return (mode == null) ? null : mode.Map;
            }
        }

        public Location StartLocation
        {
            get
            {
                if (Map != null) return Map.CurrentLocation;

                if (dummyLocations == null)
                {
                    CreateDummyLocations();
                }

                return dummyLocations[0];
            }
        }

        public Location EndLocation
        {
            get
            {
                if (Map != null) return Map.SelectedLocation;

                if (dummyLocations == null)
                {
                    CreateDummyLocations();
                }

                return dummyLocations[1];
            }
        }  
     
        public Submarine Submarine
        {
            get { return submarine; }
            set { submarine = value; }
        }

        public string SavePath
        {
            get { return savePath; }
            set { savePath = value; }
        }


        public GameSession(Submarine submarine, string savePath, GameModePreset gameModePreset, string missionType = "")
            : this(submarine, savePath)
        {
            GameMode = gameModePreset.Instantiate(missionType);
        }

        public GameSession(Submarine submarine, string savePath, GameModePreset gameModePreset, MissionPrefab missionPrefab)
            : this(submarine, savePath)
        {
            GameMode = gameModePreset.Instantiate(missionPrefab);
        }

        private GameSession(Submarine submarine, string savePath)
        {
            Submarine.MainSub = submarine;
            this.submarine = submarine;
            GameMain.GameSession = this;
            EventManager = new EventManager(this);
            this.savePath = savePath;
<<<<<<< HEAD
            
            CrewManager = new CrewManager(gameModePreset != null && gameModePreset.IsSinglePlayer);

=======
>>>>>>> f931d81a
#if CLIENT
            int buttonHeight = (int)(HUDLayoutSettings.ButtonAreaTop.Height * 0.6f);
            infoButton = new GUIButton(new Rectangle(HUDLayoutSettings.ButtonAreaTop.X, HUDLayoutSettings.ButtonAreaTop.Center.Y - buttonHeight / 2, 100, buttonHeight), "Info", "", null);
            infoButton.OnClicked = ToggleInfoFrame;
#endif
        }


        public GameSession(Submarine selectedSub, string saveFile, XDocument doc)
            : this(selectedSub, saveFile)
        {
            Submarine.MainSub = submarine;

            GameMain.GameSession = this;
            selectedSub.Name = doc.Root.GetAttributeString("submarine", selectedSub.Name);


            foreach (XElement subElement in doc.Root.Elements())
            {
                switch (subElement.Name.ToString().ToLowerInvariant())
                {
#if CLIENT
                    case "gamemode": //legacy support
                    case "singleplayercampaign":
                        GameMode = SinglePlayerCampaign.Load(subElement);
                        break;
#endif
                    case "multiplayercampaign":
                        GameMode = MultiPlayerCampaign.LoadNew(subElement);
                        CrewManager = new CrewManager(false);
                        break;
                }
            }

        }

        private void CreateDummyLocations()
        {
            dummyLocations = new Location[2];

            string seed = "";
            if (GameMain.GameSession != null && GameMain.GameSession.Level != null)
            {
                seed = GameMain.GameSession.Level.Seed;
            }
            else if (GameMain.NetLobbyScreen != null)
            {
                seed = GameMain.NetLobbyScreen.LevelSeed;
            }

            MTRandom rand = new MTRandom(ToolBox.StringToInt(seed));
            for (int i = 0; i < 2; i++)
            {
                dummyLocations[i] = Location.CreateRandom(new Vector2((float)rand.NextDouble() * 10000.0f, (float)rand.NextDouble() * 10000.0f), null);
            }
        }
        
        public void LoadPrevious()
        {
            Submarine.Unload();
            SaveUtil.LoadGame(savePath);
        }

        public void StartRound(string levelSeed, float? difficulty = null, bool loadSecondSub = false)
        {
            Level randomLevel = Level.CreateRandom(levelSeed, difficulty);

            StartRound(randomLevel, true, loadSecondSub);
        }

        public void StartRound(Level level, bool reloadSub = true, bool loadSecondSub = false)
        {
#if CLIENT
            GameMain.LightManager.LosEnabled = GameMain.NetworkMember == null || GameMain.NetworkMember.CharacterInfo != null;
#endif
            this.level = level;

            if (submarine == null)
            {
                DebugConsole.ThrowError("Couldn't start game session, submarine not selected");
                return;
            }

            if (reloadSub || Submarine.MainSub != submarine) submarine.Load(true);
            Submarine.MainSub = submarine;
            if (loadSecondSub)
            {
                if (Submarine.MainSubs[1] == null)
                {
                    Submarine.MainSubs[1] = new Submarine(Submarine.MainSub.FilePath,Submarine.MainSub.MD5Hash.Hash,true);
                    Submarine.MainSubs[1].Load(false);
                }
                else if (reloadSub)
                {
                    Submarine.MainSubs[1].Load(false);
                }
            }
            
            if (level != null)
            {
                level.Generate();

                submarine.SetPosition(submarine.FindSpawnPos(level.StartPosition - new Vector2(0.0f, 2000.0f)));
            }

            Entity.Spawner = new EntitySpawner();

            if (GameMode.Mission != null) currentMission = GameMode.Mission;
            if (GameMode != null) GameMode.Start();
            if (GameMode.Mission != null) Mission.Start(Level.Loaded);

            EventManager.StartRound(level);

            if (GameMode != null) GameMode.MsgBox();

#if CLIENT
            roundSummary = new RoundSummary(this);

            GameMain.GameScreen.ColorFade(Color.Black, Color.TransparentBlack, 5.0f);
            SoundPlayer.SwitchMusic();
#endif

            RoundStartTime = Timing.TotalTime;
        }

        public void EndRound(string endMessage)
        {
            if (Mission != null) Mission.End();

#if CLIENT
            if (roundSummary != null)
            {
                GUIFrame summaryFrame = roundSummary.CreateSummaryFrame(endMessage);
                GUIMessageBox.MessageBoxes.Add(summaryFrame);
                var okButton = new GUIButton(new Rectangle(0, 20, 100, 30), "Ok", Alignment.BottomRight, "", summaryFrame.children[0]);
                okButton.OnClicked = (GUIButton button, object obj) => { GUIMessageBox.MessageBoxes.Remove(summaryFrame); return true; };
            }
#endif

            EventManager.EndRound();

            currentMission = null;

            StatusEffect.StopAll();
        }
        
        public void KillCharacter(Character character)
        {
#if CLIENT
            CrewManager.KillCharacter(character);
#endif
        }

        public void ReviveCharacter(Character character)
        {
#if CLIENT
            CrewManager.ReviveCharacter(character);
#endif
        }

        public void Save(string filePath)
        {
            if (!(GameMode is CampaignMode))
            {
                throw new NotSupportedException("GameSessions can only be saved when playing in a campaign mode.");
            }

            XDocument doc = new XDocument(
                new XElement("Gamesession"));

            var now = DateTime.Now;
            doc.Root.Add(new XAttribute("savetime", now.ToShortTimeString() + ", " + now.ToShortDateString()));
            doc.Root.Add(new XAttribute("submarine", submarine == null ? "" : submarine.Name));
            doc.Root.Add(new XAttribute("mapseed", Map.Seed));

            ((CampaignMode)GameMode).Save(doc.Root);

            try
            {
                doc.Save(filePath);
            }
            catch
            {
                DebugConsole.ThrowError("Saving gamesession to \"" + filePath + "\" failed!");
            }
        }

        public void Load(XElement saveElement)
        {
            foreach (XElement subElement in saveElement.Elements())
            {
                switch (subElement.Name.ToString().ToLowerInvariant())
                {
#if CLIENT
                    case "gamemode": //legacy support
                    case "singleplayercampaign":
                        GameMode = SinglePlayerCampaign.Load(subElement);
                        break;
#endif
                    case "multiplayercampaign":
                        MultiPlayerCampaign mpCampaign = GameMode as MultiPlayerCampaign;
                        if (mpCampaign == null)
                        {
                            DebugConsole.ThrowError("Error while loading a save file: the save file is for a multiplayer campaign but the current gamemode is "+GameMode.GetType().ToString());
                            break;
                        }

                        mpCampaign.Load(subElement);
                        break;
                }
            }
        }

    }
}<|MERGE_RESOLUTION|>--- conflicted
+++ resolved
@@ -95,12 +95,14 @@
         public GameSession(Submarine submarine, string savePath, GameModePreset gameModePreset, string missionType = "")
             : this(submarine, savePath)
         {
+            CrewManager = new CrewManager(gameModePreset != null && gameModePreset.IsSinglePlayer);
             GameMode = gameModePreset.Instantiate(missionType);
         }
 
         public GameSession(Submarine submarine, string savePath, GameModePreset gameModePreset, MissionPrefab missionPrefab)
             : this(submarine, savePath)
         {
+            CrewManager = new CrewManager(gameModePreset != null && gameModePreset.IsSinglePlayer);
             GameMode = gameModePreset.Instantiate(missionPrefab);
         }
 
@@ -111,12 +113,7 @@
             GameMain.GameSession = this;
             EventManager = new EventManager(this);
             this.savePath = savePath;
-<<<<<<< HEAD
             
-            CrewManager = new CrewManager(gameModePreset != null && gameModePreset.IsSinglePlayer);
-
-=======
->>>>>>> f931d81a
 #if CLIENT
             int buttonHeight = (int)(HUDLayoutSettings.ButtonAreaTop.Height * 0.6f);
             infoButton = new GUIButton(new Rectangle(HUDLayoutSettings.ButtonAreaTop.X, HUDLayoutSettings.ButtonAreaTop.Center.Y - buttonHeight / 2, 100, buttonHeight), "Info", "", null);
@@ -132,8 +129,7 @@
 
             GameMain.GameSession = this;
             selectedSub.Name = doc.Root.GetAttributeString("submarine", selectedSub.Name);
-
-
+            
             foreach (XElement subElement in doc.Root.Elements())
             {
                 switch (subElement.Name.ToString().ToLowerInvariant())
@@ -141,16 +137,16 @@
 #if CLIENT
                     case "gamemode": //legacy support
                     case "singleplayercampaign":
+                        CrewManager = new CrewManager(true);
                         GameMode = SinglePlayerCampaign.Load(subElement);
                         break;
 #endif
                     case "multiplayercampaign":
+                        CrewManager = new CrewManager(false);
                         GameMode = MultiPlayerCampaign.LoadNew(subElement);
-                        CrewManager = new CrewManager(false);
                         break;
                 }
             }
-
         }
 
         private void CreateDummyLocations()
