﻿using Barotrauma.Items.Components;
using Microsoft.Xna.Framework;
using System;
using System.Collections.Generic;
using System.Linq;

namespace Barotrauma
{
    class PurchasedItem
    {
        public readonly ItemPrefab ItemPrefab;
        public int Quantity;

        public PurchasedItem(ItemPrefab itemPrefab, int quantity)
        {
            this.ItemPrefab = itemPrefab;
            this.Quantity = quantity;
        }
    }

    class CargoManager
    {
        private readonly List<PurchasedItem> purchasedItems;

        private readonly CampaignMode campaign;

        public Action OnItemsChanged;

        public List<PurchasedItem> PurchasedItems
        {
            get { return purchasedItems; }
        }
        
        public CargoManager(CampaignMode campaign)
        {
            purchasedItems = new List<PurchasedItem>();
            this.campaign = campaign;
        }

        public void SetPurchasedItems(List<PurchasedItem> items)
        {
            purchasedItems.Clear();
            purchasedItems.AddRange(items);

            OnItemsChanged?.Invoke();
        }

        public void PurchaseItem(ItemPrefab item, int quantity = 1)
        {
            PurchasedItem purchasedItem = PurchasedItems.Find(pi => pi.ItemPrefab == item);

            if (purchasedItem != null && quantity == 1)
            {
                campaign.Money -= purchasedItem.ItemPrefab.GetPrice(campaign.Map.CurrentLocation).BuyPrice;
                purchasedItem.Quantity += 1;
            }
            else
            {
                campaign.Money -= (item.GetPrice(campaign.Map.CurrentLocation).BuyPrice * quantity);
                purchasedItem = new PurchasedItem(item, quantity);
                purchasedItems.Add(purchasedItem);
            }

            OnItemsChanged?.Invoke();
        }

        public void SellItem(ItemPrefab item, int quantity = 1)
        {
            campaign.Money += item.GetPrice(campaign.Map.CurrentLocation).BuyPrice * quantity;
            PurchasedItem purchasedItem = PurchasedItems.Find(pi => pi.ItemPrefab == item);
            if (purchasedItem != null && purchasedItem.Quantity - quantity > 0)
            {
                purchasedItem.Quantity -= quantity;
            }
            else
            {
                PurchasedItems.Remove(purchasedItem);
            }

            OnItemsChanged?.Invoke();
        }

        public int GetTotalItemCost()
        {
            return purchasedItems.Sum(i => i.ItemPrefab.GetPrice(campaign.Map.CurrentLocation).BuyPrice * i.Quantity);
        }

        public void CreateItems()
        {
            CreateItems(purchasedItems);
            OnItemsChanged?.Invoke();
        }

        public static void CreateItems(List<PurchasedItem> itemsToSpawn)
        {
            WayPoint wp = WayPoint.GetRandom(SpawnType.Cargo, null, Submarine.MainSub);

            if (wp == null)
            {
                DebugConsole.ThrowError("The submarine must have a waypoint marked as Cargo for bought items to be placed correctly!");
                return;
            }

            Hull cargoRoom = Hull.FindHull(wp.WorldPosition);

            if (cargoRoom == null)
            {
                DebugConsole.ThrowError("A waypoint marked as Cargo must be placed inside a room!");
                return;
            }

            Dictionary<ItemContainer, int> availableContainers = new Dictionary<ItemContainer, int>();
<<<<<<< HEAD
=======
            ItemPrefab containerPrefab = null;
>>>>>>> 15ab33c3
            foreach (PurchasedItem pi in itemsToSpawn)
            {
                Vector2 position = new Vector2(
                    Rand.Range(cargoRoom.Rect.X + 20, cargoRoom.Rect.Right - 20),
<<<<<<< HEAD
                    cargoRoom.Rect.Y - cargoRoom.Rect.Height + pi.ItemPrefab.Size.Y / 2);

                ItemContainer itemContainer = null;
                if (!string.IsNullOrEmpty(pi.ItemPrefab.CargoContainerName))
                {
                    itemContainer = availableContainers.Keys.ToList().Find(ac => 
                        ac.Item.Prefab.NameMatches(pi.ItemPrefab.CargoContainerName) || 
                        ac.Item.Prefab.Tags.Contains(pi.ItemPrefab.CargoContainerName.ToLowerInvariant()));

                    if (itemContainer == null)
                    {
                        var containerPrefab = MapEntityPrefab.List.Find(ep => 
                            ep.NameMatches(pi.ItemPrefab.CargoContainerName) || 
                            (ep.Tags != null && ep.Tags.Contains(pi.ItemPrefab.CargoContainerName.ToLowerInvariant()))) as ItemPrefab;
=======
                    cargoRoom.Rect.Y - cargoRoom.Rect.Height + pi.itemPrefab.Size.Y / 2);

                ItemContainer itemContainer = null;
                if (!string.IsNullOrEmpty(pi.itemPrefab.CargoContainerName))
                {
                    itemContainer = availableContainers.Keys.ToList().Find(ac => 
                        ac.Item.Prefab.NameMatches(pi.itemPrefab.CargoContainerName) || 
                        ac.Item.Prefab.Tags.Contains(pi.itemPrefab.CargoContainerName.ToLowerInvariant()));

                    if (itemContainer == null)
                    {
                        containerPrefab = MapEntityPrefab.List.Find(ep => 
                            ep.NameMatches(pi.itemPrefab.CargoContainerName) || 
                            (ep.Tags != null && ep.Tags.Contains(pi.itemPrefab.CargoContainerName.ToLowerInvariant()))) as ItemPrefab;
>>>>>>> 15ab33c3

                        if (containerPrefab == null)
                        {
                            DebugConsole.ThrowError("Cargo spawning failed - could not find the item prefab for container \"" + containerPrefab.Name + "\"!");
                            continue;
                        }

                        Item containerItem = new Item(containerPrefab, position, wp.Submarine);
                        itemContainer = containerItem.GetComponent<ItemContainer>();
                        if (itemContainer == null)
                        {
                            DebugConsole.ThrowError("Cargo spawning failed - container \"" + containerItem.Name + "\" does not have an ItemContainer component!");
                            continue;
                        }
                        availableContainers.Add(itemContainer, itemContainer.Capacity);
                        if (GameMain.Server != null)
                        {
                            Entity.Spawner.CreateNetworkEvent(itemContainer.Item, false);
                        }
                    }                    
                }
<<<<<<< HEAD
                for (int i = 0; i < pi.Quantity; i++)
                {
                    if (itemContainer == null)
                    {
                        //no container, place at the waypoint
                        if (GameMain.Server != null)
                        {
                            Entity.Spawner.AddToSpawnQueue(pi.ItemPrefab, position, wp.Submarine);
                        }
                        else
                        {
                            new Item(pi.ItemPrefab, position, wp.Submarine);
                        }
                    }
                    else
                    {
                        //place in the container
                        if (GameMain.Server != null)
                        {
                            Entity.Spawner.AddToSpawnQueue(pi.ItemPrefab, itemContainer.Inventory);
                        }
                        else
                        {
                            var item = new Item(pi.ItemPrefab, position, wp.Submarine);
                            itemContainer.Inventory.TryPutItem(item, null);
                        }

                        //reduce the number of available slots in the container
                        availableContainers[itemContainer]--;
                        if (availableContainers[itemContainer] <= 0)
                        {
                            availableContainers.Remove(itemContainer);
                        }
                    }
=======
                for (int i = 0; i < pi.quantity; i++)
                {
                    if (itemContainer == null)
                    {
                        //no container, place at the waypoint
                        if (GameMain.Server != null)
                        {
                            Entity.Spawner.AddToSpawnQueue(pi.itemPrefab, position, wp.Submarine);
                        }
                        else
                        {
                            new Item(pi.itemPrefab, position, wp.Submarine);
                        }
                        continue;
                    }
                    //if the intial container has been removed due to it running out of space, add a new container
                    //of the same type and begin filling it
                    if (!availableContainers.ContainsKey(itemContainer))
                    {
                        Item containerItemOverFlow = new Item(containerPrefab, position, wp.Submarine);
                        itemContainer = containerItemOverFlow.GetComponent<ItemContainer>();
                        availableContainers.Add(itemContainer, itemContainer.Capacity);
                        if (GameMain.Server != null)
                        {
                            Entity.Spawner.CreateNetworkEvent(itemContainer.Item, false);
                        }
                    }

                    //place in the container
                    if (GameMain.Server != null)
                    {
                        Entity.Spawner.AddToSpawnQueue(pi.itemPrefab, itemContainer.Inventory);
                    }
                    else
                    {
                        var item = new Item(pi.itemPrefab, position, wp.Submarine);
                        itemContainer.Inventory.TryPutItem(item, null);
                    }

                    //reduce the number of available slots in the container
                    //if there is a container
                    if (availableContainers.ContainsKey(itemContainer))
                    {
                        availableContainers[itemContainer]--;
                    }
                    if (availableContainers.ContainsKey(itemContainer) && availableContainers[itemContainer] <= 0)
                    {
                        availableContainers.Remove(itemContainer);
                    }                    
>>>>>>> 15ab33c3
                }
            }
            itemsToSpawn.Clear();
        }
    }
}<|MERGE_RESOLUTION|>--- conflicted
+++ resolved
@@ -51,12 +51,12 @@
 
             if (purchasedItem != null && quantity == 1)
             {
-                campaign.Money -= purchasedItem.ItemPrefab.GetPrice(campaign.Map.CurrentLocation).BuyPrice;
+                campaign.Money -= item.GetPrice(campaign.Map.CurrentLocation).BuyPrice;
                 purchasedItem.Quantity += 1;
             }
             else
             {
-                campaign.Money -= (item.GetPrice(campaign.Map.CurrentLocation).BuyPrice * quantity);
+                campaign.Money -= item.GetPrice(campaign.Map.CurrentLocation).BuyPrice * quantity;
                 purchasedItem = new PurchasedItem(item, quantity);
                 purchasedItems.Add(purchasedItem);
             }
@@ -110,15 +110,11 @@
             }
 
             Dictionary<ItemContainer, int> availableContainers = new Dictionary<ItemContainer, int>();
-<<<<<<< HEAD
-=======
             ItemPrefab containerPrefab = null;
->>>>>>> 15ab33c3
             foreach (PurchasedItem pi in itemsToSpawn)
             {
                 Vector2 position = new Vector2(
                     Rand.Range(cargoRoom.Rect.X + 20, cargoRoom.Rect.Right - 20),
-<<<<<<< HEAD
                     cargoRoom.Rect.Y - cargoRoom.Rect.Height + pi.ItemPrefab.Size.Y / 2);
 
                 ItemContainer itemContainer = null;
@@ -130,25 +126,9 @@
 
                     if (itemContainer == null)
                     {
-                        var containerPrefab = MapEntityPrefab.List.Find(ep => 
+                        containerPrefab = MapEntityPrefab.List.Find(ep => 
                             ep.NameMatches(pi.ItemPrefab.CargoContainerName) || 
                             (ep.Tags != null && ep.Tags.Contains(pi.ItemPrefab.CargoContainerName.ToLowerInvariant()))) as ItemPrefab;
-=======
-                    cargoRoom.Rect.Y - cargoRoom.Rect.Height + pi.itemPrefab.Size.Y / 2);
-
-                ItemContainer itemContainer = null;
-                if (!string.IsNullOrEmpty(pi.itemPrefab.CargoContainerName))
-                {
-                    itemContainer = availableContainers.Keys.ToList().Find(ac => 
-                        ac.Item.Prefab.NameMatches(pi.itemPrefab.CargoContainerName) || 
-                        ac.Item.Prefab.Tags.Contains(pi.itemPrefab.CargoContainerName.ToLowerInvariant()));
-
-                    if (itemContainer == null)
-                    {
-                        containerPrefab = MapEntityPrefab.List.Find(ep => 
-                            ep.NameMatches(pi.itemPrefab.CargoContainerName) || 
-                            (ep.Tags != null && ep.Tags.Contains(pi.itemPrefab.CargoContainerName.ToLowerInvariant()))) as ItemPrefab;
->>>>>>> 15ab33c3
 
                         if (containerPrefab == null)
                         {
@@ -170,7 +150,6 @@
                         }
                     }                    
                 }
-<<<<<<< HEAD
                 for (int i = 0; i < pi.Quantity; i++)
                 {
                     if (itemContainer == null)
@@ -183,41 +162,6 @@
                         else
                         {
                             new Item(pi.ItemPrefab, position, wp.Submarine);
-                        }
-                    }
-                    else
-                    {
-                        //place in the container
-                        if (GameMain.Server != null)
-                        {
-                            Entity.Spawner.AddToSpawnQueue(pi.ItemPrefab, itemContainer.Inventory);
-                        }
-                        else
-                        {
-                            var item = new Item(pi.ItemPrefab, position, wp.Submarine);
-                            itemContainer.Inventory.TryPutItem(item, null);
-                        }
-
-                        //reduce the number of available slots in the container
-                        availableContainers[itemContainer]--;
-                        if (availableContainers[itemContainer] <= 0)
-                        {
-                            availableContainers.Remove(itemContainer);
-                        }
-                    }
-=======
-                for (int i = 0; i < pi.quantity; i++)
-                {
-                    if (itemContainer == null)
-                    {
-                        //no container, place at the waypoint
-                        if (GameMain.Server != null)
-                        {
-                            Entity.Spawner.AddToSpawnQueue(pi.itemPrefab, position, wp.Submarine);
-                        }
-                        else
-                        {
-                            new Item(pi.itemPrefab, position, wp.Submarine);
                         }
                         continue;
                     }
@@ -237,11 +181,11 @@
                     //place in the container
                     if (GameMain.Server != null)
                     {
-                        Entity.Spawner.AddToSpawnQueue(pi.itemPrefab, itemContainer.Inventory);
+                        Entity.Spawner.AddToSpawnQueue(pi.ItemPrefab, itemContainer.Inventory);
                     }
                     else
                     {
-                        var item = new Item(pi.itemPrefab, position, wp.Submarine);
+                        var item = new Item(pi.ItemPrefab, position, wp.Submarine);
                         itemContainer.Inventory.TryPutItem(item, null);
                     }
 
@@ -255,7 +199,6 @@
                     {
                         availableContainers.Remove(itemContainer);
                     }                    
->>>>>>> 15ab33c3
                 }
             }
             itemsToSpawn.Clear();
