﻿using Barotrauma.Items.Components;
using Microsoft.Xna.Framework;
using System;
using System.Collections.Generic;
using System.Linq;

namespace Barotrauma
{
    class PurchasedItem
    {
        public ItemPrefab itemPrefab;
        public int quantity;

        public PurchasedItem(ItemPrefab itemPrefab, int quantity)
        {
            this.itemPrefab = itemPrefab;
            this.quantity = quantity;
        }
    }

    class CargoManager
    {
        private readonly List<PurchasedItem> purchasedItems;

        private readonly CampaignMode campaign;

        public Action OnItemsChanged;

        public List<PurchasedItem> PurchasedItems
        {
            get { return purchasedItems; }
        }
        
        public CargoManager(CampaignMode campaign)
        {
            purchasedItems = new List<PurchasedItem>();
            this.campaign = campaign;
        }

        public void SetPurchasedItems(List<PurchasedItem> items)
        {
            purchasedItems.Clear();
            purchasedItems.AddRange(items);

            OnItemsChanged?.Invoke();
        }

        public void PurchaseItem(ItemPrefab item, int Quantity = 1)
        {
<<<<<<< HEAD
            campaign.Money -= item.GetPrice(campaign.Map.CurrentLocation).BuyPrice;
            purchasedItems.Add(item);
=======
            PurchasedItem purchasedItem = PurchasedItems.Find(pi => pi.itemPrefab == item);

            if(purchasedItem != null && Quantity == 1)
            {
                campaign.Money -= item.Price;
                purchasedItem.quantity += 1;
            }
            else
            {
                campaign.Money -= (item.Price * Quantity);
                purchasedItem = new PurchasedItem(item, Quantity);
                purchasedItems.Add(purchasedItem);
            }
>>>>>>> 83b0f626

            OnItemsChanged?.Invoke();
        }

        public void SellItem(ItemPrefab item, int quantity = 1)
        {
<<<<<<< HEAD
            campaign.Money += item.GetPrice(campaign.Map.CurrentLocation).BuyPrice;
            purchasedItems.Remove(item);
=======
            campaign.Money += (item.Price * quantity);
            PurchasedItem purchasedItem = PurchasedItems.Find(pi => pi.itemPrefab == item);
            if (purchasedItem != null && purchasedItem.quantity - quantity > 0)
            {
                purchasedItem.quantity -= quantity;
            }
            else
            {
                PurchasedItems.Remove(purchasedItem);
            }
>>>>>>> 83b0f626

            OnItemsChanged?.Invoke();
        }

        public int GetTotalItemCost()
        {
<<<<<<< HEAD
            return purchasedItems.Sum(i => i.GetPrice(campaign.Map.CurrentLocation).BuyPrice);
=======
            return purchasedItems.Sum(i => (i.itemPrefab.Price * i.quantity));
>>>>>>> 83b0f626
        }

        public void CreateItems()
        {
            CreateItems(purchasedItems);
            OnItemsChanged?.Invoke();
        }

        public static void CreateItems(List<PurchasedItem> itemsToSpawn)
        {
            WayPoint wp = WayPoint.GetRandom(SpawnType.Cargo, null, Submarine.MainSub);

            if (wp == null)
            {
                DebugConsole.ThrowError("The submarine must have a waypoint marked as Cargo for bought items to be placed correctly!");
                return;
            }

            Hull cargoRoom = Hull.FindHull(wp.WorldPosition);

            if (cargoRoom == null)
            {
                DebugConsole.ThrowError("A waypoint marked as Cargo must be placed inside a room!");
                return;
            }

            Dictionary<ItemContainer, int> availableContainers = new Dictionary<ItemContainer, int>();
            foreach (PurchasedItem Pi in itemsToSpawn)
            {
                Vector2 position = new Vector2(
                    Rand.Range(cargoRoom.Rect.X + 20, cargoRoom.Rect.Right - 20),
                    cargoRoom.Rect.Y - cargoRoom.Rect.Height + Pi.itemPrefab.Size.Y / 2);

                ItemContainer itemContainer = null;
                if (!string.IsNullOrEmpty(Pi.itemPrefab.CargoContainerName))
                {
                    itemContainer = availableContainers.Keys.ToList().Find(ac => 
                        ac.Item.Prefab.NameMatches(Pi.itemPrefab.CargoContainerName) || 
                        ac.Item.Prefab.Tags.Contains(Pi.itemPrefab.CargoContainerName.ToLowerInvariant()));

                    if (itemContainer == null)
                    {
                        var containerPrefab = MapEntityPrefab.List.Find(ep => 
                            ep.NameMatches(Pi.itemPrefab.CargoContainerName) || 
                            (ep.Tags != null && ep.Tags.Contains(Pi.itemPrefab.CargoContainerName.ToLowerInvariant()))) as ItemPrefab;

                        if (containerPrefab == null)
                        {
                            DebugConsole.ThrowError("Cargo spawning failed - could not find the item prefab for container \"" + containerPrefab.Name + "\"!");
                            continue;
                        }

                        Item containerItem = new Item(containerPrefab, position, wp.Submarine);
                        itemContainer = containerItem.GetComponent<ItemContainer>();
                        if (itemContainer == null)
                        {
                            DebugConsole.ThrowError("Cargo spawning failed - container \"" + containerItem.Name + "\" does not have an ItemContainer component!");
                            continue;
                        }
                        availableContainers.Add(itemContainer, itemContainer.Capacity);
                        if (GameMain.Server != null)
                        {
                            Entity.Spawner.CreateNetworkEvent(itemContainer.Item, false);
                        }
                    }                    
                }
                for (int i = 0; i < Pi.quantity; i++)
                {
                    if (itemContainer == null)
                    {
                        //no container, place at the waypoint
                        if (GameMain.Server != null)
                        {
                            Entity.Spawner.AddToSpawnQueue(Pi.itemPrefab, position, wp.Submarine);
                        }
                        else
                        {
                            new Item(Pi.itemPrefab, position, wp.Submarine);
                        }
                    }
                    else
                    {
                        //place in the container
                        if (GameMain.Server != null)
                        {
                            Entity.Spawner.AddToSpawnQueue(Pi.itemPrefab, itemContainer.Inventory);
                        }
                        else
                        {
                            var item = new Item(Pi.itemPrefab, position, wp.Submarine);
                            itemContainer.Inventory.TryPutItem(item, null);
                        }

                        //reduce the number of available slots in the container
                        availableContainers[itemContainer]--;
                        if (availableContainers[itemContainer] <= 0)
                        {
                            availableContainers.Remove(itemContainer);
                        }
                    }
                }
            }
            itemsToSpawn.Clear();
        }
    }
}<|MERGE_RESOLUTION|>--- conflicted
+++ resolved
@@ -8,13 +8,13 @@
 {
     class PurchasedItem
     {
-        public ItemPrefab itemPrefab;
-        public int quantity;
+        public readonly ItemPrefab ItemPrefab;
+        public int Quantity;
 
         public PurchasedItem(ItemPrefab itemPrefab, int quantity)
         {
-            this.itemPrefab = itemPrefab;
-            this.quantity = quantity;
+            this.ItemPrefab = itemPrefab;
+            this.Quantity = quantity;
         }
     }
 
@@ -45,58 +45,44 @@
             OnItemsChanged?.Invoke();
         }
 
-        public void PurchaseItem(ItemPrefab item, int Quantity = 1)
+        public void PurchaseItem(ItemPrefab item, int quantity = 1)
         {
-<<<<<<< HEAD
-            campaign.Money -= item.GetPrice(campaign.Map.CurrentLocation).BuyPrice;
-            purchasedItems.Add(item);
-=======
-            PurchasedItem purchasedItem = PurchasedItems.Find(pi => pi.itemPrefab == item);
+            PurchasedItem purchasedItem = PurchasedItems.Find(pi => pi.ItemPrefab == item);
 
-            if(purchasedItem != null && Quantity == 1)
+            if (purchasedItem != null && quantity == 1)
             {
-                campaign.Money -= item.Price;
-                purchasedItem.quantity += 1;
+                campaign.Money -= purchasedItem.ItemPrefab.GetPrice(campaign.Map.CurrentLocation).BuyPrice;
+                purchasedItem.Quantity += 1;
             }
             else
             {
-                campaign.Money -= (item.Price * Quantity);
-                purchasedItem = new PurchasedItem(item, Quantity);
+                campaign.Money -= (item.GetPrice(campaign.Map.CurrentLocation).BuyPrice * quantity);
+                purchasedItem = new PurchasedItem(item, quantity);
                 purchasedItems.Add(purchasedItem);
             }
->>>>>>> 83b0f626
 
             OnItemsChanged?.Invoke();
         }
 
         public void SellItem(ItemPrefab item, int quantity = 1)
         {
-<<<<<<< HEAD
-            campaign.Money += item.GetPrice(campaign.Map.CurrentLocation).BuyPrice;
-            purchasedItems.Remove(item);
-=======
-            campaign.Money += (item.Price * quantity);
-            PurchasedItem purchasedItem = PurchasedItems.Find(pi => pi.itemPrefab == item);
-            if (purchasedItem != null && purchasedItem.quantity - quantity > 0)
+            campaign.Money += item.GetPrice(campaign.Map.CurrentLocation).BuyPrice * quantity;
+            PurchasedItem purchasedItem = PurchasedItems.Find(pi => pi.ItemPrefab == item);
+            if (purchasedItem != null && purchasedItem.Quantity - quantity > 0)
             {
-                purchasedItem.quantity -= quantity;
+                purchasedItem.Quantity -= quantity;
             }
             else
             {
                 PurchasedItems.Remove(purchasedItem);
             }
->>>>>>> 83b0f626
 
             OnItemsChanged?.Invoke();
         }
 
         public int GetTotalItemCost()
         {
-<<<<<<< HEAD
-            return purchasedItems.Sum(i => i.GetPrice(campaign.Map.CurrentLocation).BuyPrice);
-=======
-            return purchasedItems.Sum(i => (i.itemPrefab.Price * i.quantity));
->>>>>>> 83b0f626
+            return purchasedItems.Sum(i => i.ItemPrefab.GetPrice(campaign.Map.CurrentLocation).BuyPrice * i.Quantity);
         }
 
         public void CreateItems()
@@ -124,24 +110,24 @@
             }
 
             Dictionary<ItemContainer, int> availableContainers = new Dictionary<ItemContainer, int>();
-            foreach (PurchasedItem Pi in itemsToSpawn)
+            foreach (PurchasedItem pi in itemsToSpawn)
             {
                 Vector2 position = new Vector2(
                     Rand.Range(cargoRoom.Rect.X + 20, cargoRoom.Rect.Right - 20),
-                    cargoRoom.Rect.Y - cargoRoom.Rect.Height + Pi.itemPrefab.Size.Y / 2);
+                    cargoRoom.Rect.Y - cargoRoom.Rect.Height + pi.ItemPrefab.Size.Y / 2);
 
                 ItemContainer itemContainer = null;
-                if (!string.IsNullOrEmpty(Pi.itemPrefab.CargoContainerName))
+                if (!string.IsNullOrEmpty(pi.ItemPrefab.CargoContainerName))
                 {
                     itemContainer = availableContainers.Keys.ToList().Find(ac => 
-                        ac.Item.Prefab.NameMatches(Pi.itemPrefab.CargoContainerName) || 
-                        ac.Item.Prefab.Tags.Contains(Pi.itemPrefab.CargoContainerName.ToLowerInvariant()));
+                        ac.Item.Prefab.NameMatches(pi.ItemPrefab.CargoContainerName) || 
+                        ac.Item.Prefab.Tags.Contains(pi.ItemPrefab.CargoContainerName.ToLowerInvariant()));
 
                     if (itemContainer == null)
                     {
                         var containerPrefab = MapEntityPrefab.List.Find(ep => 
-                            ep.NameMatches(Pi.itemPrefab.CargoContainerName) || 
-                            (ep.Tags != null && ep.Tags.Contains(Pi.itemPrefab.CargoContainerName.ToLowerInvariant()))) as ItemPrefab;
+                            ep.NameMatches(pi.ItemPrefab.CargoContainerName) || 
+                            (ep.Tags != null && ep.Tags.Contains(pi.ItemPrefab.CargoContainerName.ToLowerInvariant()))) as ItemPrefab;
 
                         if (containerPrefab == null)
                         {
@@ -163,18 +149,18 @@
                         }
                     }                    
                 }
-                for (int i = 0; i < Pi.quantity; i++)
+                for (int i = 0; i < pi.Quantity; i++)
                 {
                     if (itemContainer == null)
                     {
                         //no container, place at the waypoint
                         if (GameMain.Server != null)
                         {
-                            Entity.Spawner.AddToSpawnQueue(Pi.itemPrefab, position, wp.Submarine);
+                            Entity.Spawner.AddToSpawnQueue(pi.ItemPrefab, position, wp.Submarine);
                         }
                         else
                         {
-                            new Item(Pi.itemPrefab, position, wp.Submarine);
+                            new Item(pi.ItemPrefab, position, wp.Submarine);
                         }
                     }
                     else
@@ -182,11 +168,11 @@
                         //place in the container
                         if (GameMain.Server != null)
                         {
-                            Entity.Spawner.AddToSpawnQueue(Pi.itemPrefab, itemContainer.Inventory);
+                            Entity.Spawner.AddToSpawnQueue(pi.ItemPrefab, itemContainer.Inventory);
                         }
                         else
                         {
-                            var item = new Item(Pi.itemPrefab, position, wp.Submarine);
+                            var item = new Item(pi.ItemPrefab, position, wp.Submarine);
                             itemContainer.Inventory.TryPutItem(item, null);
                         }
 
