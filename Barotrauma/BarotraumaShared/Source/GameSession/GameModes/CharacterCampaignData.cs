--- conflicted
+++ resolved
@@ -107,36 +107,5 @@
 
             return element;
         }
-<<<<<<< HEAD
-=======
-
-        public void SpawnInventoryItems(Inventory inventory)
-        {
-            SpawnInventoryItems(inventory, itemData);
-        }
-
-        private void SpawnInventoryItems(Inventory inventory, XElement element)
-        {
-            foreach (XElement itemElement in element.Elements())
-            {
-                var newItem = Item.Load(itemElement, inventory.Owner.Submarine);
-                int slotIndex = itemElement.GetAttributeInt("i", 0);
-                if (newItem == null) continue;
-
-                Entity.Spawner.CreateNetworkEvent(newItem, false);
-                inventory.TryPutItem(newItem, slotIndex, false, false, null);
-
-                int itemContainerIndex = 0;
-                var itemContainers = newItem.GetComponents<ItemContainer>();
-                foreach (XElement childInvElement in itemElement.Elements())
-                {
-                    if (itemContainerIndex >= itemContainers.Count) break;
-                    if (childInvElement.Name.ToString().ToLowerInvariant() != "inventory") continue;
-                    SpawnInventoryItems(itemContainers[itemContainerIndex].Inventory, childInvElement);
-                    itemContainerIndex++;
-                }
-            }
-        }        
->>>>>>> 57f9bec3
     }
 }