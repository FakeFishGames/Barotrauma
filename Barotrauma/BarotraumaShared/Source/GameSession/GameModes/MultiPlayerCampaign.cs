--- conflicted
+++ resolved
@@ -59,50 +59,6 @@
             CampaignID = currentCampaignID;
         }
         
-        private void SetDelegates()
-        {
-#if SERVER
-            if (GameMain.Server != null)
-            {
-                CargoManager.OnItemsChanged += () => { LastUpdateID++; };
-                Map.OnLocationSelected += (loc, connection) => { LastUpdateID++; };
-            }
-<<<<<<< HEAD
-#endif
-=======
-        }
-
-        public void DiscardClientCharacterData(Client client)
-        {
-            characterData.RemoveAll(cd => cd.MatchesClient(client));
-        }
-
-        public CharacterCampaignData GetClientCharacterData(Client client)
-        {
-            return characterData.Find(cd => cd.MatchesClient(client));
-        }
-
-        public void AssignClientCharacterInfos(IEnumerable<Client> connectedClients)
-        {
-            foreach (Client client in connectedClients)
-            {
-                var matchingData = GetClientCharacterData(client);
-                if (matchingData != null) client.CharacterInfo = matchingData.CharacterInfo;
-            }
-        }
-
-        public Dictionary<Client, Job> GetAssignedJobs(IEnumerable<Client> connectedClients)
-        {
-            var assignedJobs = new Dictionary<Client, Job>();
-            foreach (Client client in connectedClients)
-            {
-                var matchingData = GetClientCharacterData(client);
-                if (matchingData != null) assignedJobs.Add(client, matchingData.CharacterInfo.Job);
-            }
-            return assignedJobs;
->>>>>>> 57f9bec3
-        }
-
         public override void Start()
         {
             base.Start();            
@@ -201,7 +157,9 @@
             }
 #endif
         }
-        
+
+        partial void SetDelegates();
+
         public static MultiPlayerCampaign LoadNew(XElement element)
         {
             MultiPlayerCampaign campaign = new MultiPlayerCampaign(GameModePreset.list.Find(gm => gm.Name == "Campaign"), null);
@@ -296,73 +254,5 @@
 
             lastSaveID++;
         }
-<<<<<<< HEAD
-=======
-
-        public void ServerWrite(NetBuffer msg, Client c)
-        {
-            System.Diagnostics.Debug.Assert(map.Locations.Count < UInt16.MaxValue);
-
-            msg.Write(CampaignID);
-            msg.Write(lastUpdateID);
-            msg.Write(lastSaveID);
-            msg.Write(map.Seed);
-            msg.Write(map.CurrentLocationIndex == -1 ? UInt16.MaxValue : (UInt16)map.CurrentLocationIndex);
-            msg.Write(map.SelectedLocationIndex == -1 ? UInt16.MaxValue : (UInt16)map.SelectedLocationIndex);
-
-            msg.Write(Money);
-
-            msg.Write((UInt16)CargoManager.PurchasedItems.Count);
-            foreach (PurchasedItem pi in CargoManager.PurchasedItems)
-            {
-                msg.Write((UInt16)MapEntityPrefab.List.IndexOf(pi.ItemPrefab));
-                msg.Write((UInt16)pi.Quantity);
-            }
-
-            var characterData = GetClientCharacterData(c);
-            if (characterData?.CharacterInfo == null)
-            {
-                msg.Write(false);
-            }
-            else
-            {
-                msg.Write(true);
-                characterData.CharacterInfo.ServerWrite(msg);
-            }
-        }
-        
-        public void ServerRead(NetBuffer msg, Client sender)
-        {
-            UInt16 selectedLocIndex = msg.ReadUInt16();
-            UInt16 purchasedItemCount = msg.ReadUInt16();
-
-            List<PurchasedItem> purchasedItems = new List<PurchasedItem>();
-            for (int i = 0; i < purchasedItemCount; i++)
-            {
-                UInt16 itemPrefabIndex = msg.ReadUInt16();
-                UInt16 itemQuantity = msg.ReadUInt16();
-                purchasedItems.Add(new PurchasedItem(MapEntityPrefab.List[itemPrefabIndex] as ItemPrefab, itemQuantity));
-            }
-
-            if (!sender.HasPermission(ClientPermissions.ManageCampaign))
-            {
-                DebugConsole.ThrowError("Client \"" + sender.Name + "\" does not have a permission to manage the campaign");
-                return;
-            }
-
-            Map.SelectLocation(selectedLocIndex == UInt16.MaxValue ? -1 : selectedLocIndex);
-
-            List<PurchasedItem> currentItems = new List<PurchasedItem>(CargoManager.PurchasedItems);
-            foreach (PurchasedItem pi in currentItems)
-            {
-                CargoManager.SellItem(pi.ItemPrefab, pi.Quantity);
-            }
-
-            foreach (PurchasedItem pi in purchasedItems)
-            {
-                CargoManager.PurchaseItem(pi.ItemPrefab, pi.Quantity);
-            }
-        }
->>>>>>> 57f9bec3
     }
 }