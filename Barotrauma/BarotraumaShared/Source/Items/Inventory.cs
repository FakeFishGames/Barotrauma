--- conflicted
+++ resolved
@@ -344,23 +344,24 @@
             {
                 newItemIDs[i] = msg.ReadUInt16();
             }
-<<<<<<< HEAD
-
-            if (this is CharacterInventory)
-            {
-                if (Owner == null || !(Owner is Character)) return;
-                if (!((CharacterInventory)this).AccessibleWhenAlive && !((Character)Owner).IsDead) return;
-            }
-
-            if (c == null || c.Character == null || !c.Character.CanAccessInventory(this))
-            {
-                return;
-            }
-=======
+
             
             if (c == null || c.Character == null) return;
-            
-            if (!c.Character.CanAccessInventory(this))
+
+            bool accessible = c.Character.CanAccessInventory(this);
+            if (this is CharacterInventory && accessible)
+            {
+                if (Owner == null || !(Owner is Character))
+                {
+                    accessible = false;
+                }
+                else if (!((CharacterInventory)this).AccessibleWhenAlive && !((Character)Owner).IsDead)
+                {
+                    accessible = false;
+                }
+            }
+
+            if (!accessible)
             {
                 //create a network event to correct the client's inventory state
                 //otherwise they may have an item in their inventory they shouldn't have been able to pick up,
@@ -379,7 +380,6 @@
             }
             
             List<Inventory> prevItemInventories = new List<Inventory>(Items.Select(i => i?.ParentInventory));
->>>>>>> bf87006b
 
             for (int i = 0; i < capacity; i++)
             {
