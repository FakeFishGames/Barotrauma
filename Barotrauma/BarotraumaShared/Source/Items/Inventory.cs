﻿using Barotrauma.Items.Components;
using Barotrauma.Networking;
using Lidgren.Network;
using Microsoft.Xna.Framework;
using System.Collections.Generic;
using System.Linq;

namespace Barotrauma
{
    partial class Inventory : IServerSerializable, IClientSerializable
    {
        public readonly Entity Owner;

        protected int capacity;

        public Item[] Items;
        protected bool[] hideEmptySlot;
        
        public bool Locked;

        private ushort[] receivedItemIDs;
        private float syncItemsDelay;
        private CoroutineHandle syncItemsCoroutine;

        public int Capacity
        {
            get { return capacity; }
        }

        public Inventory(Entity owner, int capacity, Vector2? centerPos = null, int slotsPerRow = 5)
        {
            this.capacity = capacity;

            this.Owner = owner;

            Items = new Item[capacity];
            hideEmptySlot = new bool[capacity];

#if CLIENT
            this.slotsPerRow = slotsPerRow;
            CenterPos = (centerPos == null) ? new Vector2(0.5f, 0.5f) : (Vector2)centerPos;

            if (slotSpriteSmall == null)
            {
                slotSpriteSmall = new Sprite("Content/UI/inventoryAtlas.png", new Rectangle(532, 395, 75, 71), null, 0);
                slotSpriteVertical = new Sprite("Content/UI/inventoryAtlas.png", new Rectangle(672, 218, 75, 144), null, 0);
                slotSpriteHorizontal = new Sprite("Content/UI/inventoryAtlas.png", new Rectangle(476, 186, 160, 75), null, 0);
                slotSpriteRound = new Sprite("Content/UI/inventoryAtlas.png", new Rectangle(681, 373, 58, 64), null, 0);
                EquipIndicator = new Sprite("Content/UI/inventoryAtlas.png", new Rectangle(673, 182, 73, 27), null, 0);
                EquipIndicatorOn = new Sprite("Content/UI/inventoryAtlas.png", new Rectangle(679, 108, 67, 21), null, 0);
            }
#endif
        }

        public int FindIndex(Item item)
        {
            for (int i = 0; i < capacity; i++)
            {
                if (Items[i] == item) return i;
            }
            return -1;
        }
        
        /// Returns true if the item owns any of the parent inventories
        public virtual bool ItemOwnsSelf(Item item)
        {
            if (Owner == null) return false;
            if (!(Owner is Item)) return false;
            Item ownerItem = Owner as Item;
            if (ownerItem == item) return true;
            if (ownerItem.ParentInventory == null) return false;
            return ownerItem.ParentInventory.ItemOwnsSelf(item);
        }

        public virtual int FindAllowedSlot(Item item)
        {
            if (ItemOwnsSelf(item)) return -1;

            for (int i = 0; i < capacity; i++)
            {
                //item is already in the inventory!
                if (Items[i] == item) return -1;
            }

            for (int i = 0; i < capacity; i++)
            {
                if (Items[i] == null) return i;                   
            }
            
            return -1;
        }

        public virtual bool CanBePut(Item item, int i)
        {
            if (ItemOwnsSelf(item)) return false;
            if (i < 0 || i >= Items.Length) return false;
            return (Items[i] == null);            
        }
        
        /// <summary>
        /// If there is room, puts the item in the inventory and returns true, otherwise returns false
        /// </summary>
        public virtual bool TryPutItem(Item item, Character user, List<InvSlotType> allowedSlots = null, bool createNetworkEvent = true)
        {
            int slot = FindAllowedSlot(item);
            if (slot < 0) return false;

            PutItem(item, slot, user, true, createNetworkEvent);
            return true;
        }

        public virtual bool TryPutItem(Item item, int i, bool allowSwapping, bool allowCombine, Character user, bool createNetworkEvent = true)
        {
            if (Owner == null) return false;
            if (CanBePut(item, i))
            {
                PutItem(item, i, user, true, createNetworkEvent);
                return true;
            }
            else
            {
#if CLIENT
                if (slots != null && createNetworkEvent) slots[i].ShowBorderHighlight(Color.Red, 0.1f, 0.9f);
#endif
                return false;
            }
        }

        protected virtual void PutItem(Item item, int i, Character user, bool removeItem = true, bool createNetworkEvent = true)
        {
            if (Owner == null) return;

            if (removeItem)
            {
                item.Drop(user);
                if (item.ParentInventory != null) item.ParentInventory.RemoveItem(item);
            }

            Items[i] = item;
            item.ParentInventory = this;

#if CLIENT
            if (slots != null) slots[i].ShowBorderHighlight(Color.White, 0.1f, 0.4f);
#endif

            if (item.body != null)
            {
                item.body.Enabled = false;
            }

            if (createNetworkEvent)
            {
                CreateNetworkEvent();
            }
        }

        protected virtual void CreateNetworkEvent()
        {
            if (GameMain.NetworkMember != null)
            {
                GameMain.NetworkMember.CreateEntityEvent(Owner as INetSerializable, new object[] { NetEntityEvent.Type.InventoryState });
            }
        }

        public Item FindItemByTag(string tag)
        {
            if (tag == null) return null;
            return Items.FirstOrDefault(i => i != null && i.HasTag(tag));
        }

        public Item FindItemByIdentifier(string identifier)
        {
            if (identifier == null) return null;
            return Items.FirstOrDefault(i => i != null && i.Prefab.Identifier == identifier);
        }

        /*public Item FindItem(string[] itemNames)
        {
            if (itemNames == null) return null;

            foreach (string itemName in itemNames)
            {
                var item = FindItem(itemName);
                if (item != null) return item;
            }
            return null;
        }*/

        public virtual void RemoveItem(Item item)
        {
            if (item == null) return;

            //go through the inventory and remove the item from all slots
            for (int n = 0; n < capacity; n++)
            {
                if (Items[n] != item) continue;
                
                Items[n] = null;
                item.ParentInventory = null;                
            }
        }

        public void SharedWrite(NetBuffer msg, object[] extraData = null)
        {
            for (int i = 0; i < capacity; i++)
            {
                msg.Write((ushort)(Items[i] == null ? 0 : Items[i].ID));
            }
        }

<<<<<<< HEAD
=======
        /// <summary>
        /// Deletes all items inside the inventory (and also recursively all items inside the items)
        /// </summary>
        public void DeleteAllItems()
        {
            for (int i = 0; i < capacity; i++)
            {
                if (Items[i] == null) continue;
                foreach (ItemContainer itemContainer in Items[i].GetComponents<ItemContainer>())
                {
                    itemContainer.Inventory.DeleteAllItems();
                }
                Items[i].Remove();
            }
        }
            
>>>>>>> 57f9bec3
        public void ClientWrite(NetBuffer msg, object[] extraData = null)
        {
            SharedWrite(msg, extraData);

            syncItemsDelay = 1.0f;
        }
    }
}<|MERGE_RESOLUTION|>--- conflicted
+++ resolved
@@ -207,9 +207,7 @@
                 msg.Write((ushort)(Items[i] == null ? 0 : Items[i].ID));
             }
         }
-
-<<<<<<< HEAD
-=======
+        
         /// <summary>
         /// Deletes all items inside the inventory (and also recursively all items inside the items)
         /// </summary>
@@ -225,8 +223,7 @@
                 Items[i].Remove();
             }
         }
-            
->>>>>>> 57f9bec3
+        
         public void ClientWrite(NetBuffer msg, object[] extraData = null)
         {
             SharedWrite(msg, extraData);
