﻿using Barotrauma.Items.Components;
using Barotrauma.Networking;
using FarseerPhysics;
using FarseerPhysics.Dynamics;
using FarseerPhysics.Dynamics.Contacts;
using Lidgren.Network;
using Microsoft.Xna.Framework;
using Microsoft.Xna.Framework.Graphics;
using System;
using System.Collections.Generic;
using System.Collections.ObjectModel;
using System.Linq;
using System.Xml.Linq;

namespace Barotrauma
{
    public enum ActionType
    {
        Always, OnPicked, OnUse, OnSecondaryUse,
        OnWearing, OnContaining, OnContained, OnNotContained,
        OnActive, OnFailure, OnBroken, 
        OnFire, InWater,
        OnImpact,
        OnDeath = OnBroken
    }

    partial class Item : MapEntity, IDamageable, ISerializableEntity, IServerSerializable, IClientSerializable
    {
        const float MaxVel = 64.0f;

        public static List<Item> ItemList = new List<Item>();
        private ItemPrefab prefab;

        public static bool ShowLinks = true;
        
        private HashSet<string> tags;
        
        public Hull CurrentHull;
        
        public bool Visible = true;

        public SpriteEffects SpriteEffects = SpriteEffects.None;
        
        //components that determine the functionality of the item
        public List<ItemComponent> components;
        public List<IDrawableComponent> drawableComponents;

        public PhysicsBody body;
        
        private Vector2 lastSentPos;
        private bool prevBodyAwake;

        private bool needsPositionUpdate;
        private float lastSentCondition;

        private float condition;

        private bool inWater;
                
        private Inventory parentInventory;
        private Inventory ownInventory;

        private Dictionary<string, Optimizable> optimizables;

        private Dictionary<string, Connection> connections;

        //a dictionary containing lists of the status effects in all the components of the item
        private Dictionary<ActionType, List<StatusEffect>> statusEffectLists;
        
        public readonly Dictionary<string, SerializableProperty> properties;
        public Dictionary<string, SerializableProperty> SerializableProperties
        {
            get { return properties; }
        }

        private bool? hasInGameEditableProperties;
        bool HasInGameEditableProperties
        {
            get
            {
                if (hasInGameEditableProperties==null)
                {
                    hasInGameEditableProperties = GetProperties<InGameEditable>().Any();
                }
                return (bool)hasInGameEditableProperties;
            }
        }

        //the inventory in which the item is contained in
        public Inventory ParentInventory
        {
            get
            {
                return parentInventory;
            }
            set
            {
                parentInventory = value;

                if (parentInventory != null) Container = parentInventory.Owner as Item;                
            }
        }

        public Item Container
        {
            get;
            private set;
        }

        public override bool SelectableInEditor
        {
            get
            {
                return parentInventory == null && (body == null || body.Enabled);
            }
        }

        public List<FixRequirement> FixRequirements;

        public override string Name
        {
            get { return prefab.Name; }
        }

        private string description;
        [Editable, Serialize("", true)]
        public string Description
        {
            get { return description == null ? prefab.Description : description; }
            set { description = value; }
        }

        public float ImpactTolerance
        {
            get { return prefab.ImpactTolerance; }
        }
        
        public float InteractDistance
        {
            get { return prefab.InteractDistance; }
        }

        public float InteractPriority
        {
            get { return prefab.InteractPriority; }
        }

        public override Vector2 Position
        {
            get
            {
                return (body == null) ? base.Position : ConvertUnits.ToDisplayUnits(SimPosition);
            }
        }

        public override Vector2 SimPosition
        {
            get
            {
                return (body == null) ? base.SimPosition : body.SimPosition;
            }
        }

        public Rectangle InteractionRect
        {
            get
            {
                return WorldRect;
            }
        }

        public bool NeedsPositionUpdate
        {
            get
            {
                if (body == null || !body.Enabled) return false;
                return needsPositionUpdate;
            }
            set
            {
                needsPositionUpdate = value;
            }
        }

        protected Color spriteColor;
        [Editable, Serialize("1.0,1.0,1.0,1.0", true)]
        public Color SpriteColor
        {
            get { return spriteColor; }
            set { spriteColor = value; }
        }

        public Color Color
        {
            get { return spriteColor; }
        }

        public float Condition
        {
            get { return condition; }
            set 
            {
                if (GameMain.Client != null) return;
                if (!MathUtils.IsValid(value)) return;
                if (prefab.Indestructible) return;

                float prev = condition;
                condition = MathHelper.Clamp(value, 0.0f, prefab.Health);
                if (condition == 0.0f && prev > 0.0f)
                {
                    ApplyStatusEffects(ActionType.OnBroken, 1.0f, null);
                    foreach (FixRequirement req in FixRequirements)
                    {
                        req.FixProgress = 0.0f;
                    }
                }

                if (GameMain.Server != null && lastSentCondition != condition)
                {
                    if (Math.Abs(lastSentCondition - condition) > 1.0f || condition == 0.0f || condition == prefab.Health)
                    {
                        GameMain.Server.CreateEntityEvent(this, new object[] { NetEntityEvent.Type.Status });
                        lastSentCondition = condition;
                    }
                }
            }
        }

        public float Health
        {
            get { return condition; }
        }

        [Editable, Serialize("", true)]
        public string Tags
        {
            get { return string.Join(",", tags); }
            set
            {
                tags.Clear();
                if (value == null) return;

                string[] newTags = value.Split(',');
                foreach (string tag in newTags)
                {
                    string newTag = tag.Trim();
                    if (!tags.Contains(newTag)) tags.Add(newTag);
                }
            }
        }

        public bool FireProof
        {
            get { return prefab.FireProof; }
        }

        public bool CanUseOnSelf
        {
            get { return prefab.CanUseOnSelf; }
        }

        public bool InWater
        {
            get 
            { 
                //if the item has an active physics body, inWater is updated in the Update method
                if (body != null && body.Enabled) return inWater;

                //if not, we'll just have to check
                return IsInWater();
            }
        }
        
        public ItemPrefab Prefab
        {
            get { return prefab; }
        }

        public string ConfigFile
        {
            get { return prefab.ConfigFile; }
        }
        
        //which type of inventory slots (head, torso, any, etc) the item can be placed in
        public List<InvSlotType> AllowedSlots
        {
            get
            {
                Pickable p = GetComponent<Pickable>();
                return (p==null) ? new List<InvSlotType>() { InvSlotType.Any } : p.AllowedSlots;
            }
        }
        
        public List<Connection> Connections
        {
            get 
            {
                ConnectionPanel panel = GetComponent<ConnectionPanel>();
                if (panel == null) return null;
                return panel.Connections;
            }
        }

        public Item[] ContainedItems
        {
            get
            {
                return (ownInventory == null) ? null : Array.FindAll(ownInventory.Items, i => i != null);
            }
        }

        public override bool Linkable
        {
            get { return prefab.Linkable; }
        }

        public override string ToString()
        {
#if CLIENT
            return (GameMain.DebugDraw) ? Name + "(ID: " + ID + ")" : Name;
#elif SERVER
            return Name + "(ID: " + ID + ")";
#endif
        }

        public List<ISerializableEntity> AllPropertyObjects
        {
            get
            {
                List<ISerializableEntity> pobjects = new List<ISerializableEntity>();
                pobjects.Add(this);
                foreach (ItemComponent ic in components)
                {
                    pobjects.Add(ic);
                }
                return pobjects;
            }
        }

        public Item(ItemPrefab itemPrefab, Vector2 position, Submarine submarine, float? spawnCondition = null)
            : this(new Rectangle(
                (int)(position.X - itemPrefab.sprite.size.X / 2), 
                (int)(position.Y + itemPrefab.sprite.size.Y / 2), 
                (int)itemPrefab.sprite.size.X, 
                (int)itemPrefab.sprite.size.Y), 
            itemPrefab, submarine, spawnCondition)
        {

        }

        public Item(Rectangle newRect, ItemPrefab itemPrefab, Submarine submarine, float? spawnCondition = null)
            : base(itemPrefab, submarine)
        {
            prefab = itemPrefab;

            spriteColor = prefab.SpriteColor;

            linkedTo            = new ObservableCollection<MapEntity>();
            components          = new List<ItemComponent>();
            drawableComponents  = new List<IDrawableComponent>();
            FixRequirements     = new List<FixRequirement>();
            tags                = new HashSet<string>();
                       
            rect = newRect;
                        
            condition = (float)(spawnCondition ?? prefab.Health);
            lastSentCondition = condition;

            XElement element = prefab.ConfigElement;
            if (element == null) return;
            
            properties = SerializableProperty.DeserializeProperties(this, element);

            if (submarine == null || !submarine.Loading) FindHull();

            foreach (XElement subElement in element.Elements())
            {
                switch (subElement.Name.ToString().ToLowerInvariant())
                {
                    case "body":
                        body = new PhysicsBody(subElement, ConvertUnits.ToSimUnits(Position));
                        body.FarseerBody.AngularDamping = 0.2f;
                        body.FarseerBody.LinearDamping  = 0.1f;
                        break;
                    case "trigger":
                    case "inventoryicon":
                    case "sprite":
                    case "deconstruct":
                    case "brokensprite":
                    case "price":
                        break;
                    case "aitarget":
                        aiTarget = new AITarget(this);
                        aiTarget.MinSightRange = subElement.GetAttributeFloat("sightrange", 1000.0f);
                        aiTarget.MinSoundRange = subElement.GetAttributeFloat("soundrange", 0.0f);
                        break;
                    case "fixrequirement":
                        FixRequirements.Add(new FixRequirement(subElement, this));
                        break;
                    default:
                        ItemComponent ic = ItemComponent.Load(subElement, this, prefab.ConfigFile);
                        if (ic == null) break;

                        components.Add(ic);

                        if (ic is IDrawableComponent && ic.Drawable) drawableComponents.Add(ic as IDrawableComponent);
                        
                        break;
                }
            }

            foreach (ItemComponent ic in components)
            {
                if (ic.statusEffectLists == null) continue;

                if (statusEffectLists == null)
                    statusEffectLists = new Dictionary<ActionType, List<StatusEffect>>();

                //go through all the status effects of the component 
                //and add them to the corresponding statuseffect list
                foreach (List<StatusEffect> componentEffectList in ic.statusEffectLists.Values)
                {

                    ActionType actionType = componentEffectList.First().type;

                    List<StatusEffect> statusEffectList;
                    if (!statusEffectLists.TryGetValue(actionType, out statusEffectList))
                    {
                        statusEffectList = new List<StatusEffect>();
                        statusEffectLists.Add(actionType, statusEffectList);
                    }

                    foreach (StatusEffect effect in componentEffectList)
                    {
                        statusEffectList.Add(effect);
                    }
                }
            }
            
            if (body != null)
            {
                body.Submarine = submarine;
            }

            //cache connections into a dictionary for faster lookups
            var connectionPanel = GetComponent<ConnectionPanel>();
            if (connectionPanel != null)
            {
                connections = new Dictionary<string, Connection>();
                foreach (Connection c in connectionPanel.Connections)
                {
                    if (!connections.ContainsKey(c.Name))
                        connections.Add(c.Name, c);
                }
            }

            //containers need to handle collision events to notify items inside them about the impact
            var itemContainer = GetComponent<ItemContainer>();
            if (ImpactTolerance > 0.0f || itemContainer != null)
            {
                if (body != null) body.FarseerBody.OnCollision += OnCollision;
            }

            if (itemContainer != null)
            {
                ownInventory = itemContainer.Inventory;
            }

            optimizables = new Dictionary<string, Optimizable>();
            foreach (Optimizable optimizable in GetComponents<Optimizable>())
            {
                if (optimizables.ContainsKey(optimizable.OptimizationType.ToLowerInvariant()))
                {
                    DebugConsole.ThrowError("Error in item prefab \"" + itemPrefab.Name + "\" - multiple available optimizations with the same type.");
                }
                else
                {
                    optimizables.Add(optimizable.OptimizationType.ToLowerInvariant(), optimizable);
                }
            }

            InsertToList();
            ItemList.Add(this);

            foreach (ItemComponent ic in components)
            {
                ic.OnItemLoaded();
            }
        }

        public override MapEntity Clone()
        {
            Item clone = new Item(rect, prefab, Submarine);
            foreach (KeyValuePair<string, SerializableProperty> property in properties)
            {
                if (!property.Value.Attributes.OfType<Editable>().Any()) continue;
                clone.properties[property.Key].TrySetValue(property.Value.GetValue());
            }
            for (int i = 0; i < components.Count; i++)
            {
                foreach (KeyValuePair<string, SerializableProperty> property in components[i].properties)
                {
                    if (!property.Value.Attributes.OfType<Editable>().Any()) continue;
                    clone.components[i].properties[property.Key].TrySetValue(property.Value.GetValue());
                }
            }
            if (FlippedX) clone.FlipX(false);
            if (FlippedY) clone.FlipY(false);
            if (ContainedItems != null)
            {
                foreach (Item containedItem in ContainedItems)
                {
                    var containedClone = containedItem.Clone();
                    clone.ownInventory.TryPutItem(containedClone as Item, null);
                }
            }
            return clone;
        }

        public T GetComponent<T>()
        {
            foreach (ItemComponent ic in components)
            {
                if (ic is T) return (T)(object)ic;
            }

            return default(T);
        }

        public List<T> GetComponents<T>()
        {
            List<T> components = new List<T>();
            foreach (ItemComponent ic in this.components)
            {
                if (ic is T) components.Add((T)(object)ic);
            }

            return components;
        }
        
        public void RemoveContained(Item contained)
        {
            if (ownInventory != null)
            {
                ownInventory.RemoveItem(contained);
            }

            contained.Container = null;            
        }


        public void SetTransform(Vector2 simPosition, float rotation, bool findNewHull = true)
        {
            if (body != null)
            {
#if DEBUG
                try
                {
#endif
                    if (body.Enabled)
                    {
                        body.SetTransform(simPosition, rotation);
                    }
                    else
                    {
                        body.SetTransformIgnoreContacts(simPosition, rotation);
                    }
#if DEBUG
                }
                catch (Exception e)
                {
                    DebugConsole.ThrowError("Failed to set item transform", e);
                }
#endif
            }

            Vector2 displayPos = ConvertUnits.ToDisplayUnits(simPosition);

            rect.X = (int)(displayPos.X - rect.Width / 2.0f);
            rect.Y = (int)(displayPos.Y + rect.Height / 2.0f);

            if (findNewHull) FindHull();
        }

        public override void Move(Vector2 amount)
        {
            base.Move(amount);

            if (ItemList != null && body != null)
            {
                body.SetTransform(body.SimPosition + ConvertUnits.ToSimUnits(amount), body.Rotation);
            }
            foreach (ItemComponent ic in components)
            {
                ic.Move(amount);
            }

            if (body != null && (Submarine==null || !Submarine.Loading)) FindHull();
        }

        public Rectangle TransformTrigger(Rectangle trigger, bool world = false)
        {
            return world ? 
                new Rectangle(
                    WorldRect.X + trigger.X,
                    WorldRect.Y + trigger.Y,
                    (trigger.Width == 0) ? Rect.Width : trigger.Width,
                    (trigger.Height == 0) ? Rect.Height : trigger.Height)
                    :
                new Rectangle(
                    Rect.X + trigger.X,
                    Rect.Y + trigger.Y,
                    (trigger.Width == 0) ? Rect.Width : trigger.Width,
                    (trigger.Height == 0) ? Rect.Height : trigger.Height);
        }

        /// <summary>
        /// goes through every item and re-checks which hull they are in
        /// </summary>
        public static void UpdateHulls()
        {
            foreach (Item item in ItemList) item.FindHull();
        }
        
        public Hull FindHull()
        {
            if (parentInventory != null && parentInventory.Owner != null)
            {
                if (parentInventory.Owner is Character)
                {
                    CurrentHull = ((Character)parentInventory.Owner).AnimController.CurrentHull;
                }
                else if (parentInventory.Owner is Item)
                {
                    CurrentHull = ((Item)parentInventory.Owner).CurrentHull;
                }

                Submarine = parentInventory.Owner.Submarine;
                if (body != null) body.Submarine = Submarine;

                return CurrentHull;
            }


            CurrentHull = Hull.FindHull(WorldPosition, CurrentHull);
            if (body != null && body.Enabled)
            {
                Submarine = CurrentHull == null ? null : CurrentHull.Submarine;
                body.Submarine = Submarine;
            }

            return CurrentHull;
        }

        public Item GetRootContainer()
        {
            if (Container == null) return null;

            Item rootContainer = Container;

            while (rootContainer.Container != null)
            {
                rootContainer = rootContainer.Container;
            }

            return rootContainer;
        }
                
        public void SetContainedItemPositions()
        {
            foreach (ItemComponent component in components)
            {
<<<<<<< HEAD
                if (contained == null) continue;

                if (contained.body != null)
                {
#if DEBUG
                    try
                    {
#endif
                        contained.body.FarseerBody.SetTransformIgnoreContacts(ref simPos, 0.0f);
#if DEBUG
                    }
                    catch (Exception e)
                    {
                        DebugConsole.ThrowError("SetTransformIgnoreContacts threw an exception in SetContainedItemPositions", e);
                    }
#endif
                }

                contained.Rect =
                    new Rectangle(
                        (int)(displayPos.X - contained.Rect.Width / 2.0f),
                        (int)(displayPos.Y + contained.Rect.Height / 2.0f),
                        contained.Rect.Width, contained.Rect.Height);

                contained.Submarine = Submarine;
                contained.CurrentHull = CurrentHull;

                contained.SetContainedItemPositions();
=======
                (component as ItemContainer)?.SetContainedItemPositions();
>>>>>>> d186d97d
            }
        }
        
        public void AddTag(string tag)
        {
            if (tags.Contains(tag)) return;
            tags.Add(tag);
        }

        public bool HasTag(string tag)
        {
            if (tag == null) return true;

            return tags.Contains(tag) || tags.Contains(tag.ToLowerInvariant()) || 
                prefab.Tags.Contains(tag) || prefab.Tags.Contains(tag.ToLowerInvariant());
        }

        public bool HasTag(IEnumerable<string> allowedTags)
        {
            if (allowedTags == null) return true;

            foreach (string tag in allowedTags)
            {
                if (tags.Contains(tag) || tags.Contains(tag.ToLowerInvariant())) return true;
            }
            return false;
        }

        public bool IsOptimized(string optimizationType)
        {
            Optimizable optimizable;
            if (optimizables.TryGetValue(optimizationType.ToLowerInvariant(),out optimizable))
            {
                return optimizable.IsOptimized;
            }
            return false;
        }

        public void ApplyStatusEffects(ActionType type, float deltaTime, Character character = null, Limb limb = null, bool isNetworkEvent = false)
        {
            if (statusEffectLists == null) return;

            List<StatusEffect> statusEffects;
            if (!statusEffectLists.TryGetValue(type, out statusEffects)) return;

            bool broken = condition <= 0.0f;
            foreach (StatusEffect effect in statusEffects)
            {
                if (broken && effect.type != ActionType.OnBroken) continue;
                ApplyStatusEffect(effect, type, deltaTime, character, limb, isNetworkEvent, false);
            }
        }
        
        public void ApplyStatusEffect(StatusEffect effect, ActionType type, float deltaTime, Character character = null, Limb limb = null, bool isNetworkEvent = false, bool checkCondition = true)
        {
            if (!isNetworkEvent && checkCondition)
            {
                if (condition == 0.0f && effect.type != ActionType.OnBroken) return;
            }
            if (effect.type != type) return;
            
            bool hasTargets = (effect.TargetNames == null);

            Item[] containedItems = ContainedItems;  
            if (effect.OnContainingNames != null)
            {
                foreach (string s in effect.OnContainingNames)
                {
                    if (!containedItems.Any(x => x != null && x.Name == s && x.Condition > 0.0f)) return;
                }
            }

            List<ISerializableEntity> targets = new List<ISerializableEntity>();
            if (containedItems != null)
            {
                if (effect.Targets.HasFlag(StatusEffect.TargetType.Contained))
                {
                    foreach (Item containedItem in containedItems)
                    {
                        if (containedItem == null) continue;
                        if (effect.TargetNames != null && !effect.TargetNames.Contains(containedItem.Name))
                        {
                            bool tagFound = false;
                            foreach (string targetName in effect.TargetNames)
                            {
                                if (!containedItem.HasTag(targetName)) continue;
                                tagFound = true;
                                break;
                            }
                            if (!tagFound) continue;
                        }

                        hasTargets = true;
                        targets.Add(containedItem);
                        //effect.Apply(type, deltaTime, containedItem);
                        //containedItem.ApplyStatusEffect(effect, type, deltaTime, containedItem);
                    }
                }
            }

            if (!hasTargets) return;

            if (effect.Targets.HasFlag(StatusEffect.TargetType.Hull) && CurrentHull != null)
            {
                targets.Add(CurrentHull);
            }

            if (effect.Targets.HasFlag(StatusEffect.TargetType.This))
            {
                foreach (var pobject in AllPropertyObjects)
                {
                    targets.Add(pobject);
                }
            }

            if (effect.Targets.HasFlag(StatusEffect.TargetType.Character)) targets.Add(character);

            if (effect.Targets.HasFlag(StatusEffect.TargetType.Limb))
            {
                targets.Add(limb);
            }
            if (effect.Targets.HasFlag(StatusEffect.TargetType.AllLimbs))
            {
                targets.AddRange(character.AnimController.Limbs.ToList());
            }

            if (Container != null && effect.Targets.HasFlag(StatusEffect.TargetType.Parent)) targets.Add(Container);
            
            effect.Apply(type, deltaTime, this, targets);            
        }


        public AttackResult AddDamage(Character attacker, Vector2 worldPosition, Attack attack, float deltaTime, bool playSound = true)
        {
            if (prefab.Indestructible) return new AttackResult();

            float damageAmount = attack.GetItemDamage(deltaTime);
            Condition -= damageAmount;

            return new AttackResult(damageAmount, null);
        }

        private bool IsInWater()
        {
            if (CurrentHull == null) return true;
                        
            float surfaceY = CurrentHull.Surface;

            return CurrentHull.WaterVolume > 0.0f && Position.Y < surfaceY;
        }


        public override void Update(float deltaTime, Camera cam)
        {
            if (Level.Loaded != null && WorldPosition.Y < Level.MaxEntityDepth)
            {
                Spawner.AddToRemoveQueue(this);
                return;
            }

            //aitarget goes silent/invisible if the components don't keep it active
            if (aiTarget != null)
            {
                aiTarget.SightRange -= deltaTime * 1000.0f;
                aiTarget.SoundRange -= deltaTime * 1000.0f;
            }

            ApplyStatusEffects(ActionType.Always, deltaTime, null);

            foreach (ItemComponent ic in components)
            {
                if (ic.Parent != null) ic.IsActive = ic.Parent.IsActive;

#if CLIENT
                if (!ic.WasUsed)
                {
                    ic.StopSounds(ActionType.OnUse);
                    ic.StopSounds(ActionType.OnSecondaryUse);
                }
#endif
                ic.WasUsed = false;

                ic.ApplyStatusEffects(parentInventory == null ? ActionType.OnNotContained : ActionType.OnContained, deltaTime);

                if (!ic.IsActive) continue;

                if (condition > 0.0f)
                {
                    ic.Update(deltaTime, cam);

#if CLIENT
                    if (ic.IsActive) ic.PlaySound(ActionType.OnActive, WorldPosition);
#endif
                }
                else
                {
                    ic.UpdateBroken(deltaTime, cam);
                }
            }

            if (condition <= 0.0f && FixRequirements.Count > 0)
            {
                bool isFixed = true;
                foreach (FixRequirement fixRequirement in FixRequirements)
                {
                    fixRequirement.Update(deltaTime);
                    if (!fixRequirement.Fixed) isFixed = false;
                }
                if (isFixed)
                {
                    GameMain.Server?.CreateEntityEvent(this, new object[] { NetEntityEvent.Type.Status });
                    condition = prefab.Health;
                }
            }
            
            if (body != null && body.Enabled)
            {
                System.Diagnostics.Debug.Assert(body.FarseerBody.FixtureList != null);

                if (Math.Abs(body.LinearVelocity.X) > 0.01f || Math.Abs(body.LinearVelocity.Y) > 0.01f)
                {
                    UpdateTransform();
                }

                UpdateNetPosition();
            }

            inWater = IsInWater();

            if (inWater) ApplyStatusEffects(ActionType.InWater, deltaTime);

            if (body == null || !body.Enabled || !inWater || ParentInventory != null) return;

            ApplyWaterForces();
            CurrentHull?.ApplyFlowForces(deltaTime, this);
        }

        public void UpdateTransform()
        {
            Submarine prevSub = Submarine;

            FindHull();

            if (Submarine == null && prevSub != null)
            {
                body.SetTransform(body.SimPosition + prevSub.SimPosition, body.Rotation);
            }
            else if (Submarine != null && prevSub == null)
            {
                body.SetTransform(body.SimPosition - Submarine.SimPosition, body.Rotation);
            }

            Vector2 displayPos = ConvertUnits.ToDisplayUnits(body.SimPosition);
            rect.X = (int)(displayPos.X - rect.Width / 2.0f);
            rect.Y = (int)(displayPos.Y + rect.Height / 2.0f);

            if (Math.Abs(body.LinearVelocity.X) > MaxVel || Math.Abs(body.LinearVelocity.Y) > MaxVel)
            {
                body.LinearVelocity = new Vector2(
                    MathHelper.Clamp(body.LinearVelocity.X, -MaxVel, MaxVel),
                    MathHelper.Clamp(body.LinearVelocity.Y, -MaxVel, MaxVel));
            }
        }

        /// <summary>
        /// Applies buoyancy, drag and angular drag caused by water
        /// </summary>
        private void ApplyWaterForces()
        {
            float forceFactor = 1.0f;
            if (CurrentHull != null)
            {
                float floor = CurrentHull.Rect.Y - CurrentHull.Rect.Height;
                float waterLevel = floor + CurrentHull.WaterVolume / CurrentHull.Rect.Width;

                //forceFactor is 1.0f if the item is completely submerged, 
                //and goes to 0.0f as the item goes through the surface
                forceFactor = Math.Min((waterLevel - Position.Y) / rect.Height, 1.0f);
                if (forceFactor <= 0.0f) return;
            }

            float volume = body.Mass / body.Density;

            var uplift = -GameMain.World.Gravity * forceFactor * volume;

            Vector2 drag = body.LinearVelocity * volume;

            body.ApplyForce((uplift - drag) * 10.0f);

            //apply simple angular drag
            body.ApplyTorque(body.AngularVelocity * volume * -0.05f);                    
        }

        private bool OnCollision(Fixture f1, Fixture f2, Contact contact)
        {
            if (GameMain.Client != null) return true;

            Vector2 normal = contact.Manifold.LocalNormal;
            
            float impact = Vector2.Dot(f1.Body.LinearVelocity, -normal);

            if (ImpactTolerance > 0.0f && impact > ImpactTolerance)
            {
                ApplyStatusEffects(ActionType.OnImpact, 1.0f);
            }

            var containedItems = ContainedItems;
            if (containedItems != null)
            {
                foreach (Item contained in containedItems)
                {
                    if (contained.body == null) continue;
                    contained.OnCollision(f1, f2, contact);
                }
            }

            return true;
        }

        public override void FlipX(bool relativeToSub)
        {
            base.FlipX(relativeToSub);
            
            if (prefab.CanSpriteFlipX)
            {
                SpriteEffects ^= SpriteEffects.FlipHorizontally;
            }

            foreach (ItemComponent component in components)
            {
                component.FlipX(relativeToSub);
            }            
        }

        public override void FlipY(bool relativeToSub)
        {
            base.FlipY(relativeToSub);

            if (prefab.CanSpriteFlipY)
            {
                SpriteEffects ^= SpriteEffects.FlipVertically;
            }

            foreach (ItemComponent component in components)
            {
                component.FlipY(relativeToSub);
            }
        }

        public override bool IsVisible(Rectangle worldView)
        {
            return drawableComponents.Count > 0 || body == null || body.Enabled;
        }

        public List<T> GetConnectedComponents<T>(bool recursive = false)
        {
            List<T> connectedComponents = new List<T>();

            if (recursive)
            {
                List<Item> alreadySearched = new List<Item>() {this};
                GetConnectedComponentsRecursive<T>(alreadySearched, connectedComponents);

                return connectedComponents;
            }

            ConnectionPanel connectionPanel = GetComponent<ConnectionPanel>();
            if (connectionPanel == null) return connectedComponents;


            foreach (Connection c in connectionPanel.Connections)
            {
                var recipients = c.Recipients;
                foreach (Connection recipient in recipients)
                {
                    var component = recipient.Item.GetComponent<T>();
                    if (component != null) connectedComponents.Add(component);
                }
            }

            return connectedComponents;
        }

        private void GetConnectedComponentsRecursive<T>(List<Item> alreadySearched, List<T> connectedComponents)
        {
            alreadySearched.Add(this);

            ConnectionPanel connectionPanel = GetComponent<ConnectionPanel>();
            if (connectionPanel == null) return;

            foreach (Connection c in connectionPanel.Connections)
            {
                var recipients = c.Recipients;
                foreach (Connection recipient in recipients)
                {
                    if (alreadySearched.Contains(recipient.Item)) continue;

                    var component = recipient.Item.GetComponent<T>();
                    
                    if (component != null)
                    {
                        connectedComponents.Add(component);
                    }

                    recipient.Item.GetConnectedComponentsRecursive<T>(alreadySearched, connectedComponents);                   
                }
            }
        }

        public List<T> GetConnectedComponentsRecursive<T>(Connection c)
        {
            List<T> connectedComponents = new List<T>();            
            List<Item> alreadySearched = new List<Item>() { this };
            GetConnectedComponentsRecursive<T>(c, alreadySearched, connectedComponents);

            return connectedComponents;
        }

        private void GetConnectedComponentsRecursive<T>(Connection c, List<Item> alreadySearched, List<T> connectedComponents)
        {
            alreadySearched.Add(this);
                        
            var recipients = c.Recipients;
            foreach (Connection recipient in recipients)
            {
                if (alreadySearched.Contains(recipient.Item)) continue;

                var component = recipient.Item.GetComponent<T>();                    
                if (component != null)
                {
                    connectedComponents.Add(component);
                }

                recipient.Item.GetConnectedComponentsRecursive<T>(recipient, alreadySearched, connectedComponents);                   
            }            
        }


        public void SendSignal(int stepsTaken, string signal, string connectionName, Character sender, float power = 0.0f)
        {
            if (connections == null) return;

            stepsTaken++;

            Connection c = null;
            if (!connections.TryGetValue(connectionName, out c)) return;

            if (stepsTaken > 10)
            {
                //use a coroutine to prevent infinite loops by creating a one 
                //frame delay if the "signal chain" gets too long
                CoroutineManager.StartCoroutine(SendSignal(signal, c, sender, power));
            }
            else
            {
                c.SendSignal(stepsTaken, signal, this, sender, power);
            }            
        }

        private IEnumerable<object> SendSignal(string signal, Connection connection, Character sender, float power = 0.0f)
        {
            //wait one frame
            yield return CoroutineStatus.Running;

            connection.SendSignal(0, signal, this, sender, power);

            yield return CoroutineStatus.Success;
        }

        public float GetDrawDepth()
        {
            return Sprite.Depth + ((ID % 255) * 0.000001f);
        }

        public bool IsInsideTrigger(Vector2 worldPosition)
        {
            foreach (Rectangle trigger in prefab.Triggers)
            {
                Rectangle transformedTrigger = TransformTrigger(trigger, true);

                if (Submarine.RectContains(transformedTrigger, worldPosition)) return true;
            }

            return false;
        }

        public bool CanClientAccess(Client c)
        {
            return c != null && c.Character != null && c.Character.CanInteractWith(this);
        }

        public bool TryInteract(Character picker, bool ignoreRequiredItems = false, bool forceSelectKey = false, bool forceActionKey = false)
        {
            bool hasRequiredSkills = true;

            bool picked = false, selected = false;

            Skill requiredSkill = null;
            
            foreach (ItemComponent ic in components)
            {
                bool pickHit = false, selectHit = false;
                if (Screen.Selected == GameMain.SubEditorScreen)
                {
                    pickHit = picker.IsKeyHit(InputType.Select);
                    selectHit = picker.IsKeyHit(InputType.Select);
                }
                else
                {
                    if (forceSelectKey)
                    {
                        if (ic.PickKey == InputType.Select) pickHit = true;
                        if (ic.SelectKey == InputType.Select) selectHit = true;
                    }
                    else if (forceActionKey)
                    {
                        if (ic.PickKey == InputType.Use) pickHit = true;
                        if (ic.SelectKey == InputType.Use) selectHit = true;
                    }
                    else
                    {
                        pickHit = picker.IsKeyHit(ic.PickKey);
                        selectHit = picker.IsKeyHit(ic.SelectKey);

                        //if the cursor is on a UI component, disable interaction with the left mouse button
                        //to prevent accidentally selecting items when clicking UI elements
#if CLIENT
                        if (picker == Character.Controlled && GUI.MouseOn != null)
                        {
                            if (GameMain.Config.KeyBind(ic.PickKey).MouseButton == 0) pickHit = false;
                            if (GameMain.Config.KeyBind(ic.SelectKey).MouseButton == 0) selectHit = false;
                        }
#endif
                    }
                }


                if (!pickHit && !selectHit) continue;

                Skill tempRequiredSkill;
                if (!ic.HasRequiredSkills(picker, out tempRequiredSkill)) hasRequiredSkills = false;

                if (tempRequiredSkill != null) requiredSkill = tempRequiredSkill;

                bool showUiMsg = picker == Character.Controlled && Screen.Selected != GameMain.SubEditorScreen;
                if (!ignoreRequiredItems && !ic.HasRequiredItems(picker, showUiMsg)) continue;
                if ((ic.CanBePicked && pickHit && ic.Pick(picker)) ||
                    (ic.CanBeSelected && selectHit && ic.Select(picker)))
                {
                    picked = true;
                    ic.ApplyStatusEffects(ActionType.OnPicked, 1.0f, picker);

#if CLIENT
                    if (picker == Character.Controlled) GUI.ForceMouseOn(null);
#endif

                    if (ic.CanBeSelected) selected = true;
                }
            }

            if (!picked) return false;

            System.Diagnostics.Debug.WriteLine("Item.Pick(" + picker + ", " + forceSelectKey + ")");

            if (picker.SelectedConstruction == this)
            {
                if (picker.IsKeyHit(InputType.Select) || forceSelectKey) picker.SelectedConstruction = null;
            }
            else if (selected)
            {
                picker.SelectedConstruction = this;
            }

#if CLIENT
            if (!hasRequiredSkills && Character.Controlled == picker && Screen.Selected != GameMain.SubEditorScreen)
            {
                GUI.AddMessage("Your skills may be insufficient to use the item!", Color.Red, 5.0f);
                if (requiredSkill != null)
                {
                    GUI.AddMessage("(" + requiredSkill.Name + " level " + requiredSkill.Level + " required)", Color.Red, 5.0f);
                }
            }
#endif

            if (Container != null) Container.RemoveContained(this);

            return true;         
        }


        public void Use(float deltaTime, Character character = null, Limb targetLimb = null)
        {
            if (condition == 0.0f) return;

            bool remove = false;

            foreach (ItemComponent ic in components)
            {
                if (!ic.HasRequiredContainedItems(character == Character.Controlled)) continue;
                if (ic.Use(deltaTime, character))
                {
                    ic.WasUsed = true;

#if CLIENT
                    ic.PlaySound(ActionType.OnUse, WorldPosition);
#endif
    
                    ic.ApplyStatusEffects(ActionType.OnUse, deltaTime, character, targetLimb);

                    if (ic.DeleteOnUse) remove = true;
                }
            }

            if (remove)
            {
                Spawner.AddToRemoveQueue(this);
            }
        }

        public void SecondaryUse(float deltaTime, Character character = null)
        {
            if (condition == 0.0f) return;

            bool remove = false;

            foreach (ItemComponent ic in components)
            {
                if (!ic.HasRequiredContainedItems(character == Character.Controlled)) continue;
                if (ic.SecondaryUse(deltaTime, character))
                {
                    ic.WasUsed = true;

#if CLIENT
                    ic.PlaySound(ActionType.OnSecondaryUse, WorldPosition);
#endif

                    ic.ApplyStatusEffects(ActionType.OnSecondaryUse, deltaTime, character);

                    if (ic.DeleteOnUse) remove = true;
                }
            }

            if (remove)
            {
                Spawner.AddToRemoveQueue(this);
            }
        }

        public List<ColoredText> GetHUDTexts(Character character)
        {
            List<ColoredText> texts = new List<ColoredText>();
            
            foreach (ItemComponent ic in components)
            {
                if (string.IsNullOrEmpty(ic.Msg)) continue;
                if (!ic.CanBePicked && !ic.CanBeSelected) continue;
               
                Color color = Color.Red;
                if (ic.HasRequiredSkills(character) && ic.HasRequiredItems(character, false)) color = Color.Orange;

                texts.Add(new ColoredText(ic.Msg, color, false));
            }

            return texts;
        }

        public bool Combine(Item item)
        {
            bool isCombined = false;
            foreach (ItemComponent ic in components)
            {
                if (ic.Combine(item)) isCombined = true;
            }
            return isCombined;
        }

        public void Drop(Character dropper = null)
        {
            foreach (ItemComponent ic in components) ic.Drop(dropper);

            if (Container != null)
            {
                if (body != null)
                {
                    body.Enabled = true;
                    body.LinearVelocity = Vector2.Zero;
                }
                SetTransform(Container.SimPosition, 0.0f);

                Container.RemoveContained(this);
                Container = null;
            }

            if (parentInventory != null)
            {
                parentInventory.RemoveItem(this);
                parentInventory = null;
            }

            lastSentPos = SimPosition;
        }

        public void Equip(Character character)
        {
            foreach (ItemComponent ic in components) ic.Equip(character);
        }

        public void Unequip(Character character)
        {
            character.DeselectItem(this);
            foreach (ItemComponent ic in components) ic.Unequip(character);
        }


        public List<SerializableProperty> GetProperties<T>()
        {
            List<SerializableProperty> editableProperties = SerializableProperty.GetProperties<T>(this);
            
            foreach (ItemComponent ic in components)
            {
                List<SerializableProperty> componentProperties = SerializableProperty.GetProperties<T>(ic);
                foreach (var property in componentProperties)
                {
                    editableProperties.Add(property);
                }
            }

            return editableProperties;
        }
        
        public void ServerWrite(NetBuffer msg, Client c, object[] extraData = null) 
        {
            if (extraData == null || extraData.Length == 0 || !(extraData[0] is NetEntityEvent.Type))
            {
                return;
            }

            NetEntityEvent.Type eventType = (NetEntityEvent.Type)extraData[0];
            msg.WriteRangedInteger(0, Enum.GetValues(typeof(NetEntityEvent.Type)).Length - 1, (int)eventType);
            switch (eventType)
            {
                case NetEntityEvent.Type.ComponentState:
                    int componentIndex = (int)extraData[1];
                    msg.WriteRangedInteger(0, components.Count-1, componentIndex);

                    (components[componentIndex] as IServerSerializable).ServerWrite(msg, c, extraData);
                    break;
                case NetEntityEvent.Type.InventoryState:
                    ownInventory.ServerWrite(msg, c, extraData);
                    break;
                case NetEntityEvent.Type.Repair:
                    for (int i = 0; i < FixRequirements.Count; i++)
                    {
                        msg.Write(FixRequirements[i].CurrentFixer == null ? (ushort)0 : FixRequirements[i].CurrentFixer.ID);
                        msg.WriteRangedSingle(FixRequirements[i].FixProgress, 0.0f, 1.0f, 8);
                    }
                    break;
                case NetEntityEvent.Type.Status:
                    //clamp to (MaxHealth / 255.0f) if condition > 0.0f
                    //to prevent condition from being rounded down to 0.0 even if the item is not broken
                    msg.WriteRangedSingle(condition > 0.0f ? Math.Max(condition, prefab.Health / 255.0f) : 0.0f, 0.0f, prefab.Health, 8);

                    if (condition <= 0.0f && FixRequirements.Count > 0)
                    {
                        for (int i = 0; i < FixRequirements.Count; i++)
                            msg.WriteRangedSingle(FixRequirements[i].FixProgress, 0.0f, 1.0f, 8);
                    }
                    break;
                case NetEntityEvent.Type.ApplyStatusEffect:
                    ActionType actionType = (ActionType)extraData[1];
                    ushort targetID = extraData.Length > 2 ? (ushort)extraData[2] : (ushort)0;
                    Limb targetLimb = extraData.Length > 3 ? (Limb)extraData[3] : null;

                    Character targetCharacter = FindEntityByID(targetID) as Character;
                    byte targetLimbIndex = targetLimb != null && targetCharacter != null ? (byte)Array.IndexOf(targetCharacter.AnimController.Limbs, targetLimb) : (byte)255;

                    msg.WriteRangedInteger(0, Enum.GetValues(typeof(ActionType)).Length - 1, (int)actionType);
                    msg.Write(targetID);
                    msg.Write(targetLimbIndex);
                    break;
                case NetEntityEvent.Type.ChangeProperty:
                    WritePropertyChange(msg, extraData);
                    break;
            }
        }

        public void ServerRead(ClientNetObject type, NetBuffer msg, Client c) 
        {
            NetEntityEvent.Type eventType =
                (NetEntityEvent.Type)msg.ReadRangedInteger(0, Enum.GetValues(typeof(NetEntityEvent.Type)).Length - 1);

            switch (eventType)
            {
                case NetEntityEvent.Type.ComponentState:
                    int componentIndex = msg.ReadRangedInteger(0, components.Count - 1);
                    (components[componentIndex] as IClientSerializable).ServerRead(type, msg, c);
                    break;
                case NetEntityEvent.Type.InventoryState:
                    ownInventory.ServerRead(type, msg, c);
                    break;
                case NetEntityEvent.Type.Repair:
                    if (FixRequirements.Count == 0) return;

                    int requirementIndex = FixRequirements.Count == 1 ?
                        0 : msg.ReadRangedInteger(0, FixRequirements.Count - 1);

                    if (c.Character == null || !c.Character.CanInteractWith(this)) return;
                    if (!FixRequirements[requirementIndex].CanBeFixed(c.Character)) return;

                    FixRequirements[requirementIndex].CurrentFixer = c.Character;

                    GameMain.Server.CreateEntityEvent(this, new object[] { NetEntityEvent.Type.Repair });
                    GameMain.Server.CreateEntityEvent(this, new object[] { NetEntityEvent.Type.Status });

                    break;
                case NetEntityEvent.Type.ApplyStatusEffect:
                    if (c.Character == null || !c.Character.CanInteractWith(this)) return;

                    UInt16 characterID = msg.ReadUInt16();
                    byte limbIndex = msg.ReadByte();

                    Character targetCharacter = FindEntityByID(characterID) as Character;
                    if (targetCharacter == null) break;
                    if (targetCharacter != c.Character && c.Character.SelectedCharacter != targetCharacter) break;

                    Limb targetLimb = limbIndex < targetCharacter.AnimController.Limbs.Length ? targetCharacter.AnimController.Limbs[limbIndex] : null;
                    ApplyStatusEffects(ActionType.OnUse, (float)Timing.Step, targetCharacter, targetLimb);

                    if (ContainedItems == null || ContainedItems.All(i => i == null))
                    {
                        GameServer.Log(c.Character.LogName + " used item " + Name, ServerLog.MessageType.ItemInteraction);
                    }
                    else
                    {
                        GameServer.Log(
                            c.Character.LogName + " used item " + Name + " (contained items: " + string.Join(", ", Array.FindAll(ContainedItems, i => i != null).Select(i => i.Name)) + ")", 
                            ServerLog.MessageType.ItemInteraction);
                    }

                    GameMain.Server.CreateEntityEvent(this, new object[] { NetEntityEvent.Type.ApplyStatusEffect, ActionType.OnUse, c.Character.ID });
                    
                    break;
                case NetEntityEvent.Type.ChangeProperty:
                    ReadPropertyChange(msg);
                    break;
            }
        }

        private void WritePropertyChange(NetBuffer msg, object[] extraData)
        {
            var allProperties = GetProperties<InGameEditable>();
            SerializableProperty property = extraData[1] as SerializableProperty;
            if (property != null)
            {
                if (allProperties.Count > 1)
                {
                    msg.WriteRangedInteger(0, allProperties.Count - 1, allProperties.IndexOf(property));
                }

                object value = property.GetValue();
                if (value is string)
                {
                    msg.Write((string)value);
                }
                else if (value is float)
                {
                    msg.Write((float)value);
                }
                else if (value is int)
                {
                    msg.Write((int)value);
                }
                else if (value is bool)
                {
                    msg.Write((bool)value);
                }
                else if (value is Color)
                {
                    Color color = (Color)value;
                    msg.Write(color.R);
                    msg.Write(color.G);
                    msg.Write(color.B);
                    msg.Write(color.A);
                }
                else if (value is Vector2)
                {
                    msg.Write(((Vector2)value).X);
                    msg.Write(((Vector2)value).Y);
                }
                else if (value is Vector3)
                {
                    msg.Write(((Vector3)value).X);
                    msg.Write(((Vector3)value).Y);
                    msg.Write(((Vector3)value).Z);
                }
                else if (value is Vector4)
                {
                    msg.Write(((Vector4)value).X);
                    msg.Write(((Vector4)value).Y);
                    msg.Write(((Vector4)value).Z);
                    msg.Write(((Vector4)value).W);
                }
                else if (value is Rectangle)
                {
                    msg.Write(((Rectangle)value).X);
                    msg.Write(((Rectangle)value).Y);
                    msg.Write(((Rectangle)value).Width);
                    msg.Write(((Rectangle)value).Height);
                }
                else
                {
                    throw new System.NotImplementedException("Serializing item properties of the type \"" + value.GetType() + "\" not supported");
                }
            }
        }

        private void ReadPropertyChange(NetBuffer msg)
        {
            var allProperties = GetProperties<InGameEditable>();
            if (allProperties.Count == 0) return;

            int propertyIndex = 0;
            if (allProperties.Count > 1)
            {
                propertyIndex = msg.ReadRangedInteger(0, allProperties.Count-1);
            }

            SerializableProperty property = allProperties[propertyIndex];

            Type type = property.PropertyType;
            if (type == typeof(string))
            {
                property.TrySetValue(msg.ReadString());
            }
            else if (type == typeof(float))
            {
                property.TrySetValue(msg.ReadFloat());
            }
            else if (type == typeof(int))
            {
                property.TrySetValue(msg.ReadInt32());
            }
            else if (type == typeof(bool))
            {
                property.TrySetValue(msg.ReadBoolean());
            }
            else if (type == typeof(Color))
            {
                property.TrySetValue(new Color(msg.ReadByte(), msg.ReadByte(),msg.ReadByte(),msg.ReadByte()));
            }
            else if (type == typeof(Vector2))
            {
                property.TrySetValue(new Vector2(msg.ReadFloat(), msg.ReadFloat()));
            }
            else if (type == typeof(Vector3))
            {
                property.TrySetValue(new Vector3(msg.ReadFloat(), msg.ReadFloat(), msg.ReadFloat()));
            }
            else if (type == typeof(Vector4))
            {
                property.TrySetValue(new Vector4(msg.ReadFloat(), msg.ReadFloat(), msg.ReadFloat(), msg.ReadFloat()));
            }
            else if (type == typeof(Rectangle))
            {
                property.TrySetValue(new Vector4(msg.ReadInt32(), msg.ReadInt32(), msg.ReadInt32(), msg.ReadInt32()));
            }
            else
            {
                return;
            }

            if (GameMain.Server != null)
            {
                GameMain.Server.CreateEntityEvent(this, new object[] { NetEntityEvent.Type.ChangeProperty, property });
            }
        }

        public void WriteSpawnData(NetBuffer msg)
        {
            if (GameMain.Server == null) return;
            
            msg.Write(Prefab.Name);
            msg.Write(Prefab.Identifier);
            msg.Write(Description != prefab.Description);
            if (Description != prefab.Description)
            {
                msg.Write(Description);
            }            

            msg.Write(ID);

            if (ParentInventory == null || ParentInventory.Owner == null)
            {
                msg.Write((ushort)0);

                msg.Write(Position.X);
                msg.Write(Position.Y);
                msg.Write(Submarine != null ? Submarine.ID : (ushort)0);
            }
            else
            {
                msg.Write(ParentInventory.Owner.ID);

                int index = ParentInventory.FindIndex(this);
                msg.Write(index < 0 ? (byte)255 : (byte)index);
            }
            
            bool tagsChanged = tags.Count != prefab.Tags.Count || !tags.All(t => prefab.Tags.Contains(t));
            msg.Write(tagsChanged);
            if (tagsChanged)
            {
                msg.Write(Tags);
            }

        }

        public static Item ReadSpawnData(NetBuffer msg, bool spawn = true)
        {
            if (GameMain.Server != null) return null;

            string itemName = msg.ReadString();
            string itemIdentifier = msg.ReadString();
            bool descriptionChanged = msg.ReadBoolean();
            string itemDesc = "";
            if (descriptionChanged)
            {
                itemDesc = msg.ReadString();
            }
            ushort itemId = msg.ReadUInt16();
            ushort inventoryId = msg.ReadUInt16();

            DebugConsole.Log("Received entity spawn message for item " + itemName + ".");

            Vector2 pos = Vector2.Zero;
            Submarine sub = null;
            int inventorySlotIndex = -1;

            if (inventoryId > 0)
            {
                inventorySlotIndex = msg.ReadByte();
            }
            else
            {
                pos = new Vector2(msg.ReadSingle(), msg.ReadSingle());

                ushort subID = msg.ReadUInt16();
                if (subID > 0)
                {
                    sub = Submarine.Loaded.Find(s => s.ID == subID);
                }
            }

            bool tagsChanged = msg.ReadBoolean();
            string tags = "";
            if (tagsChanged)
            {
                tags = msg.ReadString();
            }
            
            if (!spawn) return null;

            //----------------------------------------
            
            var itemPrefab = MapEntityPrefab.Find(itemName, itemIdentifier) as ItemPrefab;
            if (itemPrefab == null) return null;

            Inventory inventory = null;

            var inventoryOwner = FindEntityByID(inventoryId);
            if (inventoryOwner != null)
            {
                if (inventoryOwner is Character)
                {
                    inventory = (inventoryOwner as Character).Inventory;
                }
                else if (inventoryOwner is Item)
                {
                    var containers = (inventoryOwner as Item).GetComponents<Items.Components.ItemContainer>();
                    if (containers != null && containers.Any())
                    {
                        inventory = containers.Last().Inventory;
                    }
                }
            }

            var item = new Item(itemPrefab, pos, sub);
            item.ID = itemId;
            if (descriptionChanged) item.Description = itemDesc;
            if (tagsChanged) item.Tags = tags;

            if (sub != null)
            {
                item.CurrentHull = Hull.FindHull(pos + sub.Position, null, true);
                item.Submarine = item.CurrentHull == null ? null : item.CurrentHull.Submarine;
            }

            if (inventory != null)
            {
                if (inventorySlotIndex >= 0 && inventorySlotIndex < 255 &&
                    inventory.TryPutItem(item, inventorySlotIndex, false, false, null, false))
                {
                    return null;
                }
                inventory.TryPutItem(item, null, item.AllowedSlots, false);
            }

            return item;
        }

        private void UpdateNetPosition()
        {
            if (GameMain.Server == null || parentInventory != null) return;
            
            if (prevBodyAwake != body.FarseerBody.Awake || Vector2.Distance(lastSentPos, SimPosition) > NetConfig.ItemPosUpdateDistance)
            {
                needsPositionUpdate = true;
            }

            prevBodyAwake = body.FarseerBody.Awake;            
        }

        public void ServerWritePosition(NetBuffer msg, Client c, object[] extraData = null)
        {
            msg.Write(ID);
            //length in bytes
            if (body.FarseerBody.Awake)
            {
                msg.Write((byte)(4 + 4 + 1 + 3));
            }
            else
            {
                msg.Write((byte)(4 + 4 + 1));
            }

            msg.Write(SimPosition.X);
            msg.Write(SimPosition.Y);

            msg.WriteRangedSingle(MathUtils.WrapAngleTwoPi(body.Rotation), 0.0f, MathHelper.TwoPi, 7);

#if DEBUG
            if (Math.Abs(body.LinearVelocity.X) > MaxVel || Math.Abs(body.LinearVelocity.Y) > MaxVel)
            {

                DebugConsole.ThrowError("Item velocity out of range (" + body.LinearVelocity + ")");

            }
#endif

            msg.Write(body.FarseerBody.Awake);
            if (body.FarseerBody.Awake)
            {
                body.Enabled = true;
                msg.WriteRangedSingle(MathHelper.Clamp(body.LinearVelocity.X, -MaxVel, MaxVel), -MaxVel, MaxVel, 12);
                msg.WriteRangedSingle(MathHelper.Clamp(body.LinearVelocity.Y, -MaxVel, MaxVel), -MaxVel, MaxVel, 12);
            }

            msg.WritePadBits();

            lastSentPos = SimPosition;
        }

        public static Item Load(XElement element, Submarine submarine)
        {
            string name = element.Attribute("name").Value;            
            string identifier = element.GetAttributeString("identifier", "");

            ItemPrefab prefab;
            if (string.IsNullOrEmpty(identifier))
            {
                //legacy support: 
                //1. attempt to find a prefab with an empty identifier and a matching name
                prefab = MapEntityPrefab.Find(name, "") as ItemPrefab;
                //2. not found, attempt to find a prefab with a matching name
                if (prefab == null) prefab = MapEntityPrefab.Find(name) as ItemPrefab;
            }
            else
            {
                prefab = MapEntityPrefab.Find(null, identifier) as ItemPrefab;
            }

            if (prefab == null)
            {
                DebugConsole.ThrowError("Error loading item - item prefab \"" + name + "\" (identifier \"" + identifier + "\") not found.");
                return null;
            }

            Rectangle rect = element.GetAttributeRect("rect", Rectangle.Empty);
            if (rect.Width == 0 && rect.Height == 0)
            {
                rect.Width = (int)prefab.Size.X;
                rect.Height = (int)prefab.Size.Y;
            }

            Item item = new Item(rect, prefab, submarine);
            item.Submarine = submarine;
            item.ID = (ushort)int.Parse(element.Attribute("ID").Value);

            item.linkedToID = new List<ushort>();

            foreach (XAttribute attribute in element.Attributes())
            {
                SerializableProperty property = null;
                if (!item.properties.TryGetValue(attribute.Name.ToString(), out property)) continue;

                bool shouldBeLoaded = false;

                foreach (var propertyAttribute in property.Attributes.OfType<Serialize>())
                {
                    if (propertyAttribute.isSaveable)
                    {
                        shouldBeLoaded = true;
                        break;
                    }
                }

                if (shouldBeLoaded) property.TrySetValue(attribute.Value);
            }

            string linkedToString = element.GetAttributeString("linked", "");
            if (linkedToString != "")
            {
                string[] linkedToIds = linkedToString.Split(',');
                for (int i = 0; i < linkedToIds.Length; i++)
                {
                    item.linkedToID.Add((ushort)int.Parse(linkedToIds[i]));
                }
            }

            List<ItemComponent> unloadedComponents = new List<ItemComponent>(item.components);
            foreach (XElement subElement in element.Elements())
            {
                ItemComponent component = unloadedComponents.Find(x => x.Name == subElement.Name.ToString());
                if (component == null) continue;

                component.Load(subElement);
                unloadedComponents.Remove(component);
            }

            if (element.GetAttributeBool("flippedx", false)) item.FlipX(false);
            if (element.GetAttributeBool("flippedy", false)) item.FlipY(false);

            return item;
        }

        public override XElement Save(XElement parentElement)
        {
            XElement element = new XElement("Item");

            element.Add(
                new XAttribute("name", prefab.Name),
                new XAttribute("identifier", prefab.Identifier),
                new XAttribute("ID", ID));

            if (FlippedX) element.Add(new XAttribute("flippedx", true));
            if (FlippedY) element.Add(new XAttribute("flippedy", true));

            System.Diagnostics.Debug.Assert(Submarine != null);

            element.Add(new XAttribute("rect",
                (int)(rect.X - Submarine.HiddenSubPosition.X) + "," +
                (int)(rect.Y - Submarine.HiddenSubPosition.Y) + "," +
                rect.Width + "," + rect.Height));

            if (linkedTo != null && linkedTo.Count > 0)
            {
                string[] linkedToIDs = new string[linkedTo.Count];

                for (int i = 0; i < linkedTo.Count; i++)
                {
                    linkedToIDs[i] = linkedTo[i].ID.ToString();
                }

                element.Add(new XAttribute("linked", string.Join(",", linkedToIDs)));
            }

            SerializableProperty.SerializeProperties(this, element);

            foreach (ItemComponent ic in components)
            {
                ic.Save(element);
            }

            parentElement.Add(element);

            return element;
        }

        public override void OnMapLoaded()
        {
            FindHull();

            foreach (ItemComponent ic in components)
            {
                ic.OnMapLoaded();
            }
        }
        
        public void CreateServerEvent<T>(T ic) where T : ItemComponent, IServerSerializable
        {
            if (GameMain.Server == null) return;

            int index = components.IndexOf(ic);
            if (index == -1) return;

            GameMain.Server.CreateEntityEvent(this, new object[] { NetEntityEvent.Type.ComponentState, index });
        }
        
        /// <summary>
        /// Remove the item so that it doesn't appear to exist in the game world (stop sounds, remove bodies etc)
        /// but don't reset anything that's required for cloning the item
        /// </summary>
        public override void ShallowRemove()
        {
            base.ShallowRemove();
            
            foreach (ItemComponent ic in components)
            {
                ic.ShallowRemove();
            }
            ItemList.Remove(this);

            if (body != null)
            {
                body.Remove();
                body = null;
            }
        }

        public override void Remove()
        {
            if (Removed)
            {
                DebugConsole.ThrowError("Attempting to remove an already removed item\n" + Environment.StackTrace);
                return;
            }
            DebugConsole.Log("Removing item " + Name + " (ID: " + ID + ")");

            base.Remove();

            foreach (Character character in Character.CharacterList)
            {
                if (character.SelectedConstruction == this) character.SelectedConstruction = null;
                for (int i = 0; i < character.SelectedItems.Length; i++)
                {
                    if (character.SelectedItems[i] == this) character.SelectedItems[i] = null;
                }
            }

            if (parentInventory != null)
            {
                parentInventory.RemoveItem(this);
                parentInventory = null;
            }

            foreach (ItemComponent ic in components)
            {
                ic.Remove();
            }
            ItemList.Remove(this);

            if (body != null)
            {
                body.Remove();
                body = null;
            }

            foreach (Item it in ItemList)
            {
                if (it.linkedTo.Contains(this))
                {
                    it.linkedTo.Remove(this);
                }
            }
        }
    }
}<|MERGE_RESOLUTION|>--- conflicted
+++ resolved
@@ -670,38 +670,7 @@
         {
             foreach (ItemComponent component in components)
             {
-<<<<<<< HEAD
-                if (contained == null) continue;
-
-                if (contained.body != null)
-                {
-#if DEBUG
-                    try
-                    {
-#endif
-                        contained.body.FarseerBody.SetTransformIgnoreContacts(ref simPos, 0.0f);
-#if DEBUG
-                    }
-                    catch (Exception e)
-                    {
-                        DebugConsole.ThrowError("SetTransformIgnoreContacts threw an exception in SetContainedItemPositions", e);
-                    }
-#endif
-                }
-
-                contained.Rect =
-                    new Rectangle(
-                        (int)(displayPos.X - contained.Rect.Width / 2.0f),
-                        (int)(displayPos.Y + contained.Rect.Height / 2.0f),
-                        contained.Rect.Width, contained.Rect.Height);
-
-                contained.Submarine = Submarine;
-                contained.CurrentHull = CurrentHull;
-
-                contained.SetContainedItemPositions();
-=======
                 (component as ItemContainer)?.SetContainedItemPositions();
->>>>>>> d186d97d
             }
         }
         
