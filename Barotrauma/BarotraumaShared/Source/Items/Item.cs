--- conflicted
+++ resolved
@@ -1450,170 +1450,6 @@
             return editableProperties;
         }
         
-<<<<<<< HEAD
-=======
-        public void ServerWrite(NetBuffer msg, Client c, object[] extraData = null) 
-        {
-            string errorMsg = "";
-            if (extraData == null || extraData.Length == 0 || !(extraData[0] is NetEntityEvent.Type))
-            {
-                if (extraData == null)
-                {
-                    errorMsg = "Failed to write a network event for the item \"" + Name + "\" - event data was null.";
-                }
-                else if (extraData.Length == 0)
-                {
-                    errorMsg = "Failed to write a network event for the item \"" + Name + "\" - event data was empty.";
-                }
-                else
-                {
-                    errorMsg = "Failed to write a network event for the item \"" + Name + "\" - event type not set.";
-                }
-                msg.WriteRangedInteger(0, Enum.GetValues(typeof(NetEntityEvent.Type)).Length - 1, (int)NetEntityEvent.Type.Invalid);
-                DebugConsole.Log(errorMsg);
-                GameAnalyticsManager.AddErrorEventOnce("Item.ServerWrite:InvalidData" + Name, GameAnalyticsSDK.Net.EGAErrorSeverity.Error, errorMsg);
-                return;
-            }
-
-            int initialWritePos = msg.LengthBits;
-
-            NetEntityEvent.Type eventType = (NetEntityEvent.Type)extraData[0];
-            msg.WriteRangedInteger(0, Enum.GetValues(typeof(NetEntityEvent.Type)).Length - 1, (int)eventType);
-            switch (eventType)
-            {
-                case NetEntityEvent.Type.ComponentState:
-                    if (extraData.Length < 2 || !(extraData[1] is int))
-                    {
-                        errorMsg = "Failed to write a component state event for the item \"" + Name + "\" - component index not given.";
-                        break;
-                    }
-                    int componentIndex = (int)extraData[1];
-                    if (componentIndex < 0 || componentIndex >= components.Count)
-                    {
-                        errorMsg = "Failed to write a component state event for the item \"" + Name + "\" - component index out of range (" + componentIndex + ").";
-                        break;
-                    }
-                    else if (!(components[componentIndex] is IServerSerializable))
-                    {
-                        errorMsg = "Failed to write a component state event for the item \"" + Name + "\" - component \"" + components[componentIndex] + "\" is not server serializable.";
-                        break;
-                    }
-                    msg.WriteRangedInteger(0, components.Count - 1, componentIndex);
-                    (components[componentIndex] as IServerSerializable).ServerWrite(msg, c, extraData);
-                    break;
-                case NetEntityEvent.Type.InventoryState:
-                    if (extraData.Length < 2 || !(extraData[1] is int))
-                    {
-                        errorMsg = "Failed to write an inventory state event for the item \"" + Name + "\" - component index not given.";
-                        break;
-                    }
-                    int containerIndex = (int)extraData[1];
-                    if (containerIndex < 0 || containerIndex >= components.Count)
-                    {
-                        errorMsg = "Failed to write an inventory state event for the item \"" + Name + "\" - container index out of range (" + containerIndex + ").";
-                        break;
-                    }
-                    else if (!(components[containerIndex] is ItemContainer))
-                    {
-                        errorMsg = "Failed to write an inventory state event for the item \"" + Name + "\" - component \"" + components[containerIndex] + "\" is not server serializable.";
-                        break;
-                    }
-                    msg.WriteRangedInteger(0, components.Count - 1, containerIndex);
-                    (components[containerIndex] as ItemContainer).Inventory.ServerWrite(msg, c);
-                    break;
-                case NetEntityEvent.Type.Status:
-                    msg.Write(condition);
-                    break;
-                case NetEntityEvent.Type.ApplyStatusEffect:
-                    ActionType actionType = (ActionType)extraData[1];
-                    ushort targetID = extraData.Length > 2 ? (ushort)extraData[2] : (ushort)0;
-                    Limb targetLimb = extraData.Length > 3 ? (Limb)extraData[3] : null;
-
-                    Character targetCharacter = FindEntityByID(targetID) as Character;
-                    byte targetLimbIndex = targetLimb != null && targetCharacter != null ? (byte)Array.IndexOf(targetCharacter.AnimController.Limbs, targetLimb) : (byte)255;
-
-                    msg.WriteRangedInteger(0, Enum.GetValues(typeof(ActionType)).Length - 1, (int)actionType);
-                    msg.Write(targetID);
-                    msg.Write(targetLimbIndex);
-                    break;
-                case NetEntityEvent.Type.ChangeProperty:
-                    try
-                    {
-                        WritePropertyChange(msg, extraData, false);
-                    }
-                    catch (Exception e)
-                    {
-                        errorMsg = "Failed to write a ChangeProperty network event for the item \"" + Name + "\" (" + e.Message + ")";
-                    }
-                    break;
-                default:
-                    errorMsg = "Failed to write a network event for the item \"" + Name + "\" - \"" + eventType + "\" is not a valid entity event type for items.";
-                    break;
-            }
-
-            if (!string.IsNullOrEmpty(errorMsg))
-            {
-                //something went wrong - rewind the write position and write invalid event type to prevent creating an unreadable event
-                msg.ReadBits(msg.Data, 0, initialWritePos);
-                msg.LengthBits = initialWritePos;
-                msg.WriteRangedInteger(0, Enum.GetValues(typeof(NetEntityEvent.Type)).Length - 1, (int)NetEntityEvent.Type.Invalid);
-                DebugConsole.Log(errorMsg);
-                GameAnalyticsManager.AddErrorEventOnce("Item.ServerWrite:" + errorMsg, GameAnalyticsSDK.Net.EGAErrorSeverity.Error, errorMsg);
-            }
-
-        }
-
-        public void ServerRead(ClientNetObject type, NetBuffer msg, Client c) 
-        {
-            NetEntityEvent.Type eventType =
-                (NetEntityEvent.Type)msg.ReadRangedInteger(0, Enum.GetValues(typeof(NetEntityEvent.Type)).Length - 1);
-            
-            c.KickAFKTimer = 0.0f;
-
-            switch (eventType)
-            {
-                case NetEntityEvent.Type.ComponentState:
-                    int componentIndex = msg.ReadRangedInteger(0, components.Count - 1);
-                    (components[componentIndex] as IClientSerializable).ServerRead(type, msg, c);
-                    break;
-                case NetEntityEvent.Type.InventoryState:
-                    int containerIndex = msg.ReadRangedInteger(0, components.Count - 1);
-                    (components[containerIndex] as ItemContainer).Inventory.ServerRead(type, msg, c);
-                    break;
-                case NetEntityEvent.Type.ApplyStatusEffect:
-                    if (c.Character == null || !c.Character.CanInteractWith(this)) return;
-                    
-                    UInt16 characterID = msg.ReadUInt16();
-                    byte limbIndex = msg.ReadByte();
-
-                    Character targetCharacter = FindEntityByID(characterID) as Character;
-                    if (targetCharacter == null) break;
-                    if (targetCharacter != c.Character && c.Character.SelectedCharacter != targetCharacter) break;
-
-                    Limb targetLimb = limbIndex < targetCharacter.AnimController.Limbs.Length ? targetCharacter.AnimController.Limbs[limbIndex] : null;
-                    ApplyStatusEffects(ActionType.OnUse, 1.0f, targetCharacter, targetLimb);
-
-                    if (ContainedItems == null || ContainedItems.All(i => i == null))
-                    {
-                        GameServer.Log(c.Character.LogName + " used item " + Name, ServerLog.MessageType.ItemInteraction);
-                    }
-                    else
-                    {
-                        GameServer.Log(
-                            c.Character.LogName + " used item " + Name + " (contained items: " + string.Join(", ", Array.FindAll(ContainedItems, i => i != null).Select(i => i.Name)) + ")", 
-                            ServerLog.MessageType.ItemInteraction);
-                    }
-
-                    GameMain.Server.CreateEntityEvent(this, new object[] { NetEntityEvent.Type.ApplyStatusEffect, ActionType.OnUse, c.Character.ID });
-                    
-                    break;
-                case NetEntityEvent.Type.ChangeProperty:
-                    ReadPropertyChange(msg, true, c);
-                    break;
-            }
-        }
-
->>>>>>> cf44b8e8
         private void WritePropertyChange(NetBuffer msg, object[] extraData, bool inGameEditableOnly)
         {
             var allProperties = inGameEditableOnly ? GetProperties<InGameEditable>() : GetProperties<Editable>();
@@ -1713,7 +1549,7 @@
                 if (!ic.AllowInGameEditing) allowEditing = false;
             }
 
-            if (GameMain.Server != null && !CanClientAccess(sender))
+            if (GameMain.NetworkMember != null && GameMain.NetworkMember.IsServer && !CanClientAccess(sender))
             {
                 allowEditing = false;
             }
