﻿using Barotrauma.Items.Components;
using Barotrauma.Networking;
using FarseerPhysics;
using FarseerPhysics.Dynamics;
using FarseerPhysics.Dynamics.Contacts;
using Lidgren.Network;
using Microsoft.Xna.Framework;
using Microsoft.Xna.Framework.Graphics;
using System;
using System.Collections.Generic;
using System.Collections.ObjectModel;
using System.Globalization;
using System.Linq;
using System.Xml.Linq;

namespace Barotrauma
{
    public enum ActionType
    {
        Always, OnPicked, OnUse, OnSecondaryUse,
        OnWearing, OnContaining, OnContained, OnNotContained,
        OnActive, OnFailure, OnBroken, 
        OnFire, InWater,
        OnImpact,
        OnDeath = OnBroken
    }

    partial class Item : MapEntity, IDamageable, ISerializableEntity, IServerSerializable, IClientSerializable
    {
        const float MaxVel = 64.0f;

        public static List<Item> ItemList = new List<Item>();
        private ItemPrefab prefab;

        public static bool ShowLinks = true;
        
        private HashSet<string> tags;
        
        public Hull CurrentHull;
        
        public bool Visible = true;

        public SpriteEffects SpriteEffects = SpriteEffects.None;
        
        //components that determine the functionality of the item
        public List<ItemComponent> components;
        public List<IDrawableComponent> drawableComponents;

        public PhysicsBody body;

        public readonly XElement StaticBodyConfig;
        
        private Vector2 lastSentPos;
        private bool prevBodyAwake;

        private bool needsPositionUpdate;
        private float lastSentCondition;

        private float condition;

        private bool inWater;
                
        private Inventory parentInventory;
        private Inventory ownInventory;
        
        private Dictionary<string, Connection> connections;

        private List<Repairable> repairables;

        //a dictionary containing lists of the status effects in all the components of the item
        private Dictionary<ActionType, List<StatusEffect>> statusEffectLists;
        
        public readonly Dictionary<string, SerializableProperty> properties;
        public Dictionary<string, SerializableProperty> SerializableProperties
        {
            get { return properties; }
        }

        private bool? hasInGameEditableProperties;
        bool HasInGameEditableProperties
        {
            get
            {
                if (hasInGameEditableProperties==null)
                {
                    hasInGameEditableProperties = GetProperties<InGameEditable>().Any();
                }
                return (bool)hasInGameEditableProperties;
            }
        }

        //the inventory in which the item is contained in
        public Inventory ParentInventory
        {
            get
            {
                return parentInventory;
            }
            set
            {
                parentInventory = value;

                if (parentInventory != null) Container = parentInventory.Owner as Item;                
            }
        }

        public Item Container
        {
            get;
            private set;
        }

        public override bool SelectableInEditor
        {
            get
            {
                return parentInventory == null && (body == null || body.Enabled);
            }
        }
        
        public override string Name
        {
            get { return prefab.Name; }
        }

        private string description;
        [Editable, Serialize("", true)]
        public string Description
        {
            get { return description ?? prefab.Description; }
            set { description = value; }
        }

        public float ImpactTolerance
        {
            get { return prefab.ImpactTolerance; }
        }
        
        public float InteractDistance
        {
            get { return prefab.InteractDistance; }
        }

        public float InteractPriority
        {
            get { return prefab.InteractPriority; }
        }

        public override Vector2 Position
        {
            get
            {
                return (body == null) ? base.Position : ConvertUnits.ToDisplayUnits(SimPosition);
            }
        }

        public override Vector2 SimPosition
        {
            get
            {
                return (body == null) ? base.SimPosition : body.SimPosition;
            }
        }

        public Rectangle InteractionRect
        {
            get
            {
                return WorldRect;
            }
        }

        public bool NeedsPositionUpdate
        {
            get
            {
                if (body == null || !body.Enabled) return false;
                return needsPositionUpdate;
            }
            set
            {
                needsPositionUpdate = value;
            }
        }

        protected Color spriteColor;
        [Editable, Serialize("1.0,1.0,1.0,1.0", true)]
        public Color SpriteColor
        {
            get { return spriteColor; }
            set { spriteColor = value; }
        }

        public Color Color
        {
            get { return spriteColor; }
        }

        public float Condition
        {
            get { return condition; }
            set 
            {
                if (GameMain.Client != null) return;
                if (!MathUtils.IsValid(value)) return;
                if (prefab.Indestructible) return;

                float prev = condition;
                condition = MathHelper.Clamp(value, 0.0f, prefab.Health);
                if (condition == 0.0f && prev > 0.0f)
                {
                    ApplyStatusEffects(ActionType.OnBroken, 1.0f, null);
                    foreach (Repairable repairable in GetComponents<Repairable>())
                    {
                        repairable.RepairProgress = 0.0f;
                    }
                }

                if (GameMain.Server != null && lastSentCondition != condition)
                {
                    if (Math.Abs(lastSentCondition - condition) > 1.0f || condition == 0.0f || condition == prefab.Health)
                    {
                        GameMain.Server.CreateEntityEvent(this, new object[] { NetEntityEvent.Type.Status });
                        lastSentCondition = condition;
                    }
                }
            }
        }

        public float Health
        {
            get { return condition; }
        }

        [Editable, Serialize("", true)]
        public string Tags
        {
            get { return string.Join(",", tags); }
            set
            {
                tags.Clear();
                if (value == null) return;

                string[] newTags = value.Split(',');
                foreach (string tag in newTags)
                {
                    string newTag = tag.Trim();
                    if (!tags.Contains(newTag)) tags.Add(newTag);
                }
            }
        }

        public bool FireProof
        {
            get { return prefab.FireProof; }
        }

        public bool WaterProof
        {
            get { return prefab.WaterProof; }
        }

        public bool CanUseOnSelf
        {
            get { return prefab.CanUseOnSelf; }
        }

        public bool InWater
        {
            get 
            { 
                //if the item has an active physics body, inWater is updated in the Update method
                if (body != null && body.Enabled) return inWater;

                //if not, we'll just have to check
                return IsInWater();
            }
        }

        /// <summary>
        /// A list of items the last signal sent by this item went through
        /// </summary>
        public List<Item> LastSentSignalRecipients
        {
            get;
            private set;
        } = new List<Item>();

        public ItemPrefab Prefab
        {
            get { return prefab; }
        }

        public string ConfigFile
        {
            get { return prefab.ConfigFile; }
        }
        
        //which type of inventory slots (head, torso, any, etc) the item can be placed in
        public List<InvSlotType> AllowedSlots
        {
            get
            {
                Pickable p = GetComponent<Pickable>();
                return (p==null) ? new List<InvSlotType>() { InvSlotType.Any } : p.AllowedSlots;
            }
        }
        
        public List<Connection> Connections
        {
            get 
            {
                ConnectionPanel panel = GetComponent<ConnectionPanel>();
                if (panel == null) return null;
                return panel.Connections;
            }
        }

        public Item[] ContainedItems
        {
            get
            {
                return (ownInventory == null) ? null : Array.FindAll(ownInventory.Items, i => i != null);
            }
        }

        public Inventory OwnInventory
        {
            get { return ownInventory; }
        }

        public IEnumerable<Repairable> Repairables
        {
            get { return repairables; }
        }

        public override bool Linkable
        {
            get { return prefab.Linkable; }
        }

        public override string ToString()
        {
#if CLIENT
            return (GameMain.DebugDraw) ? Name + " (ID: " + ID + ")" : Name;
#elif SERVER
            return Name + " (ID: " + ID + ")";
#endif
        }

        public List<ISerializableEntity> AllPropertyObjects
        {
            get
            {
                List<ISerializableEntity> pobjects = new List<ISerializableEntity>();
                pobjects.Add(this);
                foreach (ItemComponent ic in components)
                {
                    pobjects.Add(ic);
                }
                return pobjects;
            }
        }

        public Item(ItemPrefab itemPrefab, Vector2 position, Submarine submarine)
            : this(new Rectangle(
                (int)(position.X - itemPrefab.sprite.size.X / 2), 
                (int)(position.Y + itemPrefab.sprite.size.Y / 2), 
                (int)itemPrefab.sprite.size.X, 
                (int)itemPrefab.sprite.size.Y), 
            itemPrefab, submarine)
        {

        }

        public Item(Rectangle newRect, ItemPrefab itemPrefab, Submarine submarine)
            : base(itemPrefab, submarine)
        {
            prefab = itemPrefab;

            spriteColor = prefab.SpriteColor;

            linkedTo            = new ObservableCollection<MapEntity>();
            components          = new List<ItemComponent>();
            drawableComponents  = new List<IDrawableComponent>();
            tags                = new HashSet<string>();
            repairables         = new List<Repairable>();
                       
            rect = newRect;
                        
            condition = prefab.Health;
            lastSentCondition = condition;

            XElement element = prefab.ConfigElement;
            if (element == null) return;
            
            properties = SerializableProperty.DeserializeProperties(this, element);

            if (submarine == null || !submarine.Loading) FindHull();

            foreach (XElement subElement in element.Elements())
            {
                switch (subElement.Name.ToString().ToLowerInvariant())
                {
                    case "body":
                        body = new PhysicsBody(subElement, ConvertUnits.ToSimUnits(Position));
                        body.FarseerBody.AngularDamping = 0.2f;
                        body.FarseerBody.LinearDamping  = 0.1f;
                        break;
                    case "trigger":
                    case "inventoryicon":
                    case "sprite":
                    case "deconstruct":
                    case "brokensprite":
                    case "price":
                        break;
                    case "staticbody":
                        StaticBodyConfig = subElement;
                        break;
                    case "aitarget":
                        aiTarget = new AITarget(this, subElement);
                        break;
                    default:
                        ItemComponent ic = ItemComponent.Load(subElement, this, prefab.ConfigFile);
                        if (ic == null) break;

                        components.Add(ic);

                        if (ic is IDrawableComponent && ic.Drawable) drawableComponents.Add(ic as IDrawableComponent);
                        if (ic is Repairable) repairables.Add((Repairable)ic);
                        break;
                }
            }

            foreach (ItemComponent ic in components)
            {
                if (ic.statusEffectLists == null) continue;

                if (statusEffectLists == null)
                    statusEffectLists = new Dictionary<ActionType, List<StatusEffect>>();

                //go through all the status effects of the component 
                //and add them to the corresponding statuseffect list
                foreach (List<StatusEffect> componentEffectList in ic.statusEffectLists.Values)
                {
                    ActionType actionType = componentEffectList.First().type;
                    if (!statusEffectLists.TryGetValue(actionType, out List<StatusEffect> statusEffectList))
                    {
                        statusEffectList = new List<StatusEffect>();
                        statusEffectLists.Add(actionType, statusEffectList);
                    }

                    foreach (StatusEffect effect in componentEffectList)
                    {
                        statusEffectList.Add(effect);
                    }
                }
            }
            
            if (body != null)
            {
                body.Submarine = submarine;
            }

            //cache connections into a dictionary for faster lookups
            var connectionPanel = GetComponent<ConnectionPanel>();
            if (connectionPanel != null)
            {
                connections = new Dictionary<string, Connection>();
                foreach (Connection c in connectionPanel.Connections)
                {
                    if (!connections.ContainsKey(c.Name))
                        connections.Add(c.Name, c);
                }
            }

            //containers need to handle collision events to notify items inside them about the impact
            var itemContainer = GetComponent<ItemContainer>();
            if (ImpactTolerance > 0.0f || itemContainer != null)
            {
                if (body != null) body.FarseerBody.OnCollision += OnCollision;
            }

            if (itemContainer != null)
            {
                ownInventory = itemContainer.Inventory;
            }
            
            InsertToList();
            ItemList.Add(this);

            foreach (ItemComponent ic in components)
            {
                ic.OnItemLoaded();
            }
        }

        public override MapEntity Clone()
        {
            Item clone = new Item(rect, prefab, Submarine);
            foreach (KeyValuePair<string, SerializableProperty> property in properties)
            {
                if (!property.Value.Attributes.OfType<Editable>().Any()) continue;
                clone.properties[property.Key].TrySetValue(property.Value.GetValue());
            }
            for (int i = 0; i < components.Count; i++)
            {
                foreach (KeyValuePair<string, SerializableProperty> property in components[i].properties)
                {
                    if (!property.Value.Attributes.OfType<Editable>().Any()) continue;
                    clone.components[i].properties[property.Key].TrySetValue(property.Value.GetValue());
                }

                //clone requireditem identifiers
                foreach (var kvp in components[i].requiredItems)
                {
                    for (int j = 0; j < kvp.Value.Count; j++)
                    {
                        clone.components[i].requiredItems[kvp.Key][j].JoinedIdentifiers = 
                            kvp.Value[j].JoinedIdentifiers;
                    }
                }
            }

            if (FlippedX) clone.FlipX(false);
            if (FlippedY) clone.FlipY(false);

            if (ContainedItems != null)
            {
                foreach (Item containedItem in ContainedItems)
                {
                    var containedClone = containedItem.Clone();
                    clone.ownInventory.TryPutItem(containedClone as Item, null);
                }
            }
            return clone;
        }

        public T GetComponent<T>()
        {
            foreach (ItemComponent ic in components)
            {
                if (ic is T) return (T)(object)ic;
            }

            return default(T);
        }

        public List<T> GetComponents<T>()
        {
            List<T> components = new List<T>();
            foreach (ItemComponent ic in this.components)
            {
                if (ic is T) components.Add((T)(object)ic);
            }

            return components;
        }
        
        public void RemoveContained(Item contained)
        {
            if (ownInventory != null)
            {
                ownInventory.RemoveItem(contained);
            }

            contained.Container = null;            
        }


        public void SetTransform(Vector2 simPosition, float rotation, bool findNewHull = true)
        {
            if (!MathUtils.IsValid(simPosition))
            {
                string errorMsg =
                    "Attempted to move the item " + Name +
                    " to an invalid position (" + simPosition + ")\n" + Environment.StackTrace;

                DebugConsole.ThrowError(errorMsg);
                GameAnalyticsManager.AddErrorEventOnce(
                    "Item.SetPosition:InvalidPosition" + ID,
                    GameAnalyticsSDK.Net.EGAErrorSeverity.Error,
                    errorMsg);
                return;
            }

            if (body != null)
            {
#if DEBUG
                try
                {
#endif
                    if (body.Enabled)
                    {
                        body.SetTransform(simPosition, rotation);
                    }
                    else
                    {
                        body.SetTransformIgnoreContacts(simPosition, rotation);
                    }
#if DEBUG
                }
                catch (Exception e)
                {
                    DebugConsole.ThrowError("Failed to set item transform", e);
                }
#endif
            }

            Vector2 displayPos = ConvertUnits.ToDisplayUnits(simPosition);

            rect.X = (int)(displayPos.X - rect.Width / 2.0f);
            rect.Y = (int)(displayPos.Y + rect.Height / 2.0f);

            if (findNewHull) FindHull();
        }

        public override void Move(Vector2 amount)
        {
            base.Move(amount);

            if (ItemList != null && body != null)
            {
                body.SetTransform(body.SimPosition + ConvertUnits.ToSimUnits(amount), body.Rotation);
            }
            foreach (ItemComponent ic in components)
            {
                ic.Move(amount);
            }

            if (body != null && (Submarine==null || !Submarine.Loading)) FindHull();
        }

        public Rectangle TransformTrigger(Rectangle trigger, bool world = false)
        {
            return world ? 
                new Rectangle(
                    WorldRect.X + trigger.X,
                    WorldRect.Y + trigger.Y,
                    (trigger.Width == 0) ? Rect.Width : trigger.Width,
                    (trigger.Height == 0) ? Rect.Height : trigger.Height)
                    :
                new Rectangle(
                    Rect.X + trigger.X,
                    Rect.Y + trigger.Y,
                    (trigger.Width == 0) ? Rect.Width : trigger.Width,
                    (trigger.Height == 0) ? Rect.Height : trigger.Height);
        }

        /// <summary>
        /// goes through every item and re-checks which hull they are in
        /// </summary>
        public static void UpdateHulls()
        {
            foreach (Item item in ItemList) item.FindHull();
        }
        
        public Hull FindHull()
        {
            if (parentInventory != null && parentInventory.Owner != null)
            {
                if (parentInventory.Owner is Character)
                {
                    CurrentHull = ((Character)parentInventory.Owner).AnimController.CurrentHull;
                }
                else if (parentInventory.Owner is Item)
                {
                    CurrentHull = ((Item)parentInventory.Owner).CurrentHull;
                }

                Submarine = parentInventory.Owner.Submarine;
                if (body != null) body.Submarine = Submarine;

                return CurrentHull;
            }


            CurrentHull = Hull.FindHull(WorldPosition, CurrentHull);
            if (body != null && body.Enabled)
            {
                Submarine = CurrentHull == null ? null : CurrentHull.Submarine;
                body.Submarine = Submarine;
            }

            return CurrentHull;
        }

        public Item GetRootContainer()
        {
            if (Container == null) return null;

            Item rootContainer = Container;
            while (rootContainer.Container != null)
            {
                rootContainer = rootContainer.Container;
            }

            return rootContainer;
        }
                
        public void SetContainedItemPositions()
        {
            foreach (ItemComponent component in components)
            {
                (component as ItemContainer)?.SetContainedItemPositions();
            }
        }
        
        public void AddTag(string tag)
        {
            if (tags.Contains(tag)) return;
            tags.Add(tag);
        }

        public bool HasTag(string tag)
        {
            if (tag == null) return true;

            return tags.Contains(tag) || tags.Contains(tag.ToLowerInvariant()) || 
                prefab.Tags.Contains(tag) || prefab.Tags.Contains(tag.ToLowerInvariant());
        }

        public bool HasTag(IEnumerable<string> allowedTags)
        {
            if (allowedTags == null) return true;

            foreach (string tag in allowedTags)
            {
                if (tags.Contains(tag) || tags.Contains(tag.ToLowerInvariant())) return true;
            }
            return false;
        }
        
        public void ApplyStatusEffects(ActionType type, float deltaTime, Character character = null, Limb limb = null, bool isNetworkEvent = false)
        {
            if (statusEffectLists == null) return;

            List<StatusEffect> statusEffects;
            if (!statusEffectLists.TryGetValue(type, out statusEffects)) return;

            bool broken = condition <= 0.0f;
            foreach (StatusEffect effect in statusEffects)
            {
                if (broken && effect.type != ActionType.OnBroken) continue;
                ApplyStatusEffect(effect, type, deltaTime, character, limb, isNetworkEvent, false);
            }
        }
        
        public void ApplyStatusEffect(StatusEffect effect, ActionType type, float deltaTime, Character character = null, Limb limb = null, bool isNetworkEvent = false, bool checkCondition = true)
        {
            if (!isNetworkEvent && checkCondition)
            {
                if (condition == 0.0f && effect.type != ActionType.OnBroken) return;
            }
            if (effect.type != type) return;
            
            bool hasTargets = (effect.TargetIdentifiers == null);
            List<ISerializableEntity> targets = new List<ISerializableEntity>();

            Item[] containedItems = ContainedItems;  
            if (containedItems != null)
            {
                if (effect.HasTargetType(StatusEffect.TargetType.Contained))
                {
                    foreach (Item containedItem in containedItems)
                    {
                        if (containedItem == null) continue;
                        if (effect.TargetIdentifiers != null &&
                            !effect.TargetIdentifiers.Contains(containedItem.prefab.Identifier) &&
                            !effect.TargetIdentifiers.Any(id => containedItem.HasTag(id)))
                        {
                            continue;
                        }

                        hasTargets = true;
                        targets.Add(containedItem);
                    }
                }
            }

            if (!hasTargets) return;

            if (effect.HasTargetType(StatusEffect.TargetType.Hull) && CurrentHull != null)
            {
                targets.Add(CurrentHull);
            }

            if (effect.HasTargetType(StatusEffect.TargetType.This))
            {
                foreach (var pobject in AllPropertyObjects)
                {
                    targets.Add(pobject);
                }
            }

            if (effect.HasTargetType(StatusEffect.TargetType.Character)) targets.Add(character);

            if (effect.HasTargetType(StatusEffect.TargetType.Limb))
            {
                targets.Add(limb);
            }
            if (effect.HasTargetType(StatusEffect.TargetType.AllLimbs))
            {
                targets.AddRange(character.AnimController.Limbs.ToList());
            }

            if (Container != null && effect.HasTargetType(StatusEffect.TargetType.Parent)) targets.Add(Container);
            
            effect.Apply(type, deltaTime, this, targets);            
        }


        public AttackResult AddDamage(Character attacker, Vector2 worldPosition, Attack attack, float deltaTime, bool playSound = true)
        {
            if (prefab.Indestructible) return new AttackResult();

            float damageAmount = attack.GetItemDamage(deltaTime);
            Condition -= damageAmount;

            return new AttackResult(damageAmount, null);
        }

        private bool IsInWater()
        {
            if (CurrentHull == null) return true;
                        
            float surfaceY = CurrentHull.Surface;

            return CurrentHull.WaterVolume > 0.0f && Position.Y < surfaceY;
        }


        public override void Update(float deltaTime, Camera cam)
        {
            //aitarget goes silent/invisible if the components don't keep it active
            if (aiTarget != null)
            {
                aiTarget.SightRange -= deltaTime * 1000.0f;
                aiTarget.SoundRange -= deltaTime * 1000.0f;
            }

            ApplyStatusEffects(ActionType.Always, deltaTime, null);

            foreach (ItemComponent ic in components)
            {
                if (ic.Parent != null) ic.IsActive = ic.Parent.IsActive;

#if CLIENT
                if (!ic.WasUsed)
                {
                    ic.StopSounds(ActionType.OnUse);
                    ic.StopSounds(ActionType.OnSecondaryUse);
                }
#endif
                ic.WasUsed = false;

                ic.ApplyStatusEffects(parentInventory == null ? ActionType.OnNotContained : ActionType.OnContained, deltaTime);

                if (!ic.IsActive) continue;

                if (condition > 0.0f)
                {
                    ic.Update(deltaTime, cam);

#if CLIENT
                    if (ic.IsActive) ic.PlaySound(ActionType.OnActive, WorldPosition);
#endif
                }
                else
                {
                    ic.UpdateBroken(deltaTime, cam);
                }
            }

            /*if (condition <= 0.0f && FixRequirements.Count > 0)
            {
                bool isFixed = true;
                foreach (FixRequirement fixRequirement in FixRequirements)
                {
                    fixRequirement.Update(deltaTime);
                    if (!fixRequirement.Fixed) isFixed = false;
                }
                if (isFixed)
                {
                    GameMain.Server?.CreateEntityEvent(this, new object[] { NetEntityEvent.Type.Status });
                    condition = prefab.Health;
                }
            }*/
            
            if (body != null && body.Enabled)
            {
                System.Diagnostics.Debug.Assert(body.FarseerBody.FixtureList != null);

                if (Math.Abs(body.LinearVelocity.X) > 0.01f || Math.Abs(body.LinearVelocity.Y) > 0.01f)
                {
                    UpdateTransform();
                    if (CurrentHull == null && body.SimPosition.Y < ConvertUnits.ToSimUnits(Level.MaxEntityDepth))
                    {
                        Spawner.AddToRemoveQueue(this);
                        return;
                    }
                }

                UpdateNetPosition();
            }

            inWater = IsInWater();
            if (inWater)
            {
                bool waterProof = WaterProof;
                Item container = this.Container;
                while (!waterProof && container != null)
                {
                    waterProof = container.WaterProof;
                    container = container.Container;
                }
                if (!waterProof) ApplyStatusEffects(ActionType.InWater, deltaTime);
            }

            if (body == null || !body.Enabled || !inWater || ParentInventory != null) return;

            ApplyWaterForces();
            CurrentHull?.ApplyFlowForces(deltaTime, this);
        }

        public void UpdateTransform()
        {
            Submarine prevSub = Submarine;

            FindHull();

            if (Submarine == null && prevSub != null)
            {
                body.SetTransform(body.SimPosition + prevSub.SimPosition, body.Rotation);
            }
            else if (Submarine != null && prevSub == null)
            {
                body.SetTransform(body.SimPosition - Submarine.SimPosition, body.Rotation);
            }

            Vector2 displayPos = ConvertUnits.ToDisplayUnits(body.SimPosition);
            rect.X = (int)(displayPos.X - rect.Width / 2.0f);
            rect.Y = (int)(displayPos.Y + rect.Height / 2.0f);

            if (Math.Abs(body.LinearVelocity.X) > MaxVel || Math.Abs(body.LinearVelocity.Y) > MaxVel)
            {
                body.LinearVelocity = new Vector2(
                    MathHelper.Clamp(body.LinearVelocity.X, -MaxVel, MaxVel),
                    MathHelper.Clamp(body.LinearVelocity.Y, -MaxVel, MaxVel));
            }
        }

        /// <summary>
        /// Applies buoyancy, drag and angular drag caused by water
        /// </summary>
        private void ApplyWaterForces()
        {
            float forceFactor = 1.0f;
            if (CurrentHull != null)
            {
                float floor = CurrentHull.Rect.Y - CurrentHull.Rect.Height;
                float waterLevel = floor + CurrentHull.WaterVolume / CurrentHull.Rect.Width;

                //forceFactor is 1.0f if the item is completely submerged, 
                //and goes to 0.0f as the item goes through the surface
                forceFactor = Math.Min((waterLevel - Position.Y) / rect.Height, 1.0f);
                if (forceFactor <= 0.0f) return;
            }

            float volume = body.Mass / body.Density;

            var uplift = -GameMain.World.Gravity * forceFactor * volume;

            Vector2 drag = body.LinearVelocity * volume;

            body.ApplyForce((uplift - drag) * 10.0f);

            //apply simple angular drag
            body.ApplyTorque(body.AngularVelocity * volume * -0.05f);                    
        }

        private bool OnCollision(Fixture f1, Fixture f2, Contact contact)
        {
            if (GameMain.Client != null) return true;

            Vector2 normal = contact.Manifold.LocalNormal;
            
            float impact = Vector2.Dot(f1.Body.LinearVelocity, -normal);

            if (ImpactTolerance > 0.0f && impact > ImpactTolerance)
            {
                ApplyStatusEffects(ActionType.OnImpact, 1.0f);
            }

            var containedItems = ContainedItems;
            if (containedItems != null)
            {
                foreach (Item contained in containedItems)
                {
                    if (contained.body == null) continue;
                    contained.OnCollision(f1, f2, contact);
                }
            }

            return true;
        }

        public override void FlipX(bool relativeToSub)
        {
            base.FlipX(relativeToSub);
            
            if (prefab.CanSpriteFlipX)
            {
                SpriteEffects ^= SpriteEffects.FlipHorizontally;
            }

            foreach (ItemComponent component in components)
            {
                component.FlipX(relativeToSub);
            }            
        }

        public override void FlipY(bool relativeToSub)
        {
            base.FlipY(relativeToSub);

            if (prefab.CanSpriteFlipY)
            {
                SpriteEffects ^= SpriteEffects.FlipVertically;
            }

            foreach (ItemComponent component in components)
            {
                component.FlipY(relativeToSub);
            }
        }

        public override bool IsVisible(Rectangle worldView)
        {
            return drawableComponents.Count > 0 || body == null || body.Enabled;
        }

        public List<T> GetConnectedComponents<T>(bool recursive = false)
        {
            List<T> connectedComponents = new List<T>();

            if (recursive)
            {
                List<Item> alreadySearched = new List<Item>() {this};
                GetConnectedComponentsRecursive<T>(alreadySearched, connectedComponents);

                return connectedComponents;
            }

            ConnectionPanel connectionPanel = GetComponent<ConnectionPanel>();
            if (connectionPanel == null) return connectedComponents;


            foreach (Connection c in connectionPanel.Connections)
            {
                var recipients = c.Recipients;
                foreach (Connection recipient in recipients)
                {
                    var component = recipient.Item.GetComponent<T>();
                    if (component != null) connectedComponents.Add(component);
                }
            }

            return connectedComponents;
        }

        private void GetConnectedComponentsRecursive<T>(List<Item> alreadySearched, List<T> connectedComponents)
        {
            alreadySearched.Add(this);

            ConnectionPanel connectionPanel = GetComponent<ConnectionPanel>();
            if (connectionPanel == null) return;

            foreach (Connection c in connectionPanel.Connections)
            {
                var recipients = c.Recipients;
                foreach (Connection recipient in recipients)
                {
                    if (alreadySearched.Contains(recipient.Item)) continue;

                    var component = recipient.Item.GetComponent<T>();
                    
                    if (component != null)
                    {
                        connectedComponents.Add(component);
                    }

                    recipient.Item.GetConnectedComponentsRecursive<T>(alreadySearched, connectedComponents);                   
                }
            }
        }

        public List<T> GetConnectedComponentsRecursive<T>(Connection c)
        {
            List<T> connectedComponents = new List<T>();            
            List<Item> alreadySearched = new List<Item>() { this };
            GetConnectedComponentsRecursive<T>(c, alreadySearched, connectedComponents);

            return connectedComponents;
        }

        private void GetConnectedComponentsRecursive<T>(Connection c, List<Item> alreadySearched, List<T> connectedComponents)
        {
            alreadySearched.Add(this);
                        
            var recipients = c.Recipients;
            foreach (Connection recipient in recipients)
            {
                if (alreadySearched.Contains(recipient.Item)) continue;

                var component = recipient.Item.GetComponent<T>();                    
                if (component != null)
                {
                    connectedComponents.Add(component);
                }

                recipient.Item.GetConnectedComponentsRecursive<T>(recipient, alreadySearched, connectedComponents);                   
            }            
        }


        public void SendSignal(int stepsTaken, string signal, string connectionName, Character sender, float power = 0.0f, Item source = null, float signalStrength = 1.0f)
        {
            LastSentSignalRecipients.Clear();
            if (connections == null) return;

            stepsTaken++;

            if (!connections.TryGetValue(connectionName, out Connection c)) return;

            if (stepsTaken > 10)
            {
                //use a coroutine to prevent infinite loops by creating a one 
                //frame delay if the "signal chain" gets too long
                CoroutineManager.StartCoroutine(SendSignal(signal, c, sender, power, signalStrength));
            }
            else
            {
                c.SendSignal(stepsTaken, signal, source ?? this, sender, power, signalStrength);
            }            
        }

        private IEnumerable<object> SendSignal(string signal, Connection connection, Character sender, float power = 0.0f, float signalStrength = 1.0f)
        {
            //wait one frame
            yield return CoroutineStatus.Running;

            connection.SendSignal(0, signal, this, sender, power, signalStrength);

            yield return CoroutineStatus.Success;
        }

        public float GetDrawDepth()
        {
            return Sprite.Depth + ((ID % 255) * 0.000001f);
        }

        public bool IsInsideTrigger(Vector2 worldPosition)
        {
            foreach (Rectangle trigger in prefab.Triggers)
            {
                Rectangle transformedTrigger = TransformTrigger(trigger, true);

                if (Submarine.RectContains(transformedTrigger, worldPosition)) return true;
            }

            return false;
        }

        public bool CanClientAccess(Client c)
        {
            return c != null && c.Character != null && c.Character.CanInteractWith(this);
        }

        public bool TryInteract(Character picker, bool ignoreRequiredItems = false, bool forceSelectKey = false, bool forceActionKey = false)
        {
            bool hasRequiredSkills = true;

            bool picked = false, selected = false;

            Skill requiredSkill = null;
            
            foreach (ItemComponent ic in components)
            {
                bool pickHit = false, selectHit = false;
                if (Screen.Selected == GameMain.SubEditorScreen)
                {
                    pickHit = picker.IsKeyHit(InputType.Select);
                    selectHit = picker.IsKeyHit(InputType.Select);
                }
                else
                {
                    if (forceSelectKey)
                    {
                        if (ic.PickKey == InputType.Select) pickHit = true;
                        if (ic.SelectKey == InputType.Select) selectHit = true;
                    }
                    else if (forceActionKey)
                    {
                        if (ic.PickKey == InputType.Use) pickHit = true;
                        if (ic.SelectKey == InputType.Use) selectHit = true;
                    }
                    else
                    {
                        pickHit = picker.IsKeyHit(ic.PickKey);
                        selectHit = picker.IsKeyHit(ic.SelectKey);

                        //if the cursor is on a UI component, disable interaction with the left mouse button
                        //to prevent accidentally selecting items when clicking UI elements
#if CLIENT
                        if (picker == Character.Controlled && GUI.MouseOn != null)
                        {
                            if (GameMain.Config.KeyBind(ic.PickKey).MouseButton == 0) pickHit = false;
                            if (GameMain.Config.KeyBind(ic.SelectKey).MouseButton == 0) selectHit = false;
                        }
#endif
                    }
                }


                if (!pickHit && !selectHit) continue;

                Skill tempRequiredSkill;
                if (!ic.HasRequiredSkills(picker, out tempRequiredSkill)) hasRequiredSkills = false;

                if (tempRequiredSkill != null) requiredSkill = tempRequiredSkill;

                bool showUiMsg = picker == Character.Controlled && Screen.Selected != GameMain.SubEditorScreen;
                if (!ignoreRequiredItems && !ic.HasRequiredItems(picker, showUiMsg)) continue;
                if ((ic.CanBePicked && pickHit && ic.Pick(picker)) ||
                    (ic.CanBeSelected && selectHit && ic.Select(picker)))
                {
                    picked = true;
                    ic.ApplyStatusEffects(ActionType.OnPicked, 1.0f, picker);

#if CLIENT
                    if (picker == Character.Controlled) GUI.ForceMouseOn(null);
#endif

                    if (ic.CanBeSelected) selected = true;
                }
            }

            if (!picked) return false;

            if (picker.SelectedConstruction == this)
            {
                if (picker.IsKeyHit(InputType.Select) || forceSelectKey) picker.SelectedConstruction = null;
            }
            else if (selected)
            {
                picker.SelectedConstruction = this;
            }

#if CLIENT
            if (!hasRequiredSkills && Character.Controlled == picker && Screen.Selected != GameMain.SubEditorScreen)
            {
                if (requiredSkill != null)
                {
                    GUI.AddMessage(TextManager.Get("InsufficientSkills")
                        .Replace("[requiredskill]", TextManager.Get("SkillName." + requiredSkill.Identifier))
                        .Replace("[requiredlevel]", ((int)requiredSkill.Level).ToString()), Color.Red);
                }
            }
#endif

            if (Container != null) Container.RemoveContained(this);

            return true;         
        }


        public void Use(float deltaTime, Character character = null, Limb targetLimb = null)
        {
            if (condition == 0.0f) return;

            bool remove = false;

            foreach (ItemComponent ic in components)
            {
                if (!ic.HasRequiredContainedItems(character == Character.Controlled)) continue;
                if (ic.Use(deltaTime, character))
                {
                    ic.WasUsed = true;

#if CLIENT
                    ic.PlaySound(ActionType.OnUse, WorldPosition, character);
#endif
    
                    ic.ApplyStatusEffects(ActionType.OnUse, deltaTime, character, targetLimb);

                    if (ic.DeleteOnUse) remove = true;
                }
            }

            if (remove)
            {
                Spawner.AddToRemoveQueue(this);
            }
        }

        public void SecondaryUse(float deltaTime, Character character = null)
        {
            if (condition == 0.0f) return;

            bool remove = false;

            foreach (ItemComponent ic in components)
            {
                if (!ic.HasRequiredContainedItems(character == Character.Controlled)) continue;
                if (ic.SecondaryUse(deltaTime, character))
                {
                    ic.WasUsed = true;

#if CLIENT
                    ic.PlaySound(ActionType.OnSecondaryUse, WorldPosition, character);
#endif

                    ic.ApplyStatusEffects(ActionType.OnSecondaryUse, deltaTime, character);

                    if (ic.DeleteOnUse) remove = true;
                }
            }

            if (remove)
            {
                Spawner.AddToRemoveQueue(this);
            }
        }

        public List<ColoredText> GetHUDTexts(Character character)
        {
            List<ColoredText> texts = new List<ColoredText>();
            
            foreach (ItemComponent ic in components)
            {
                if (string.IsNullOrEmpty(ic.Msg)) continue;
                if (!ic.CanBePicked && !ic.CanBeSelected) continue;
                if (ic is Holdable holdable && !holdable.CanBeDeattached()) continue;
               
                Color color = Color.Red;
                if (ic.HasRequiredSkills(character) && ic.HasRequiredItems(character, false)) color = Color.Orange;

                texts.Add(new ColoredText(ic.Msg, color, false));
            }

            return texts;
        }

        public bool Combine(Item item)
        {
            bool isCombined = false;
            foreach (ItemComponent ic in components)
            {
                if (ic.Combine(item)) isCombined = true;
            }
            return isCombined;
        }

        public void Drop(Character dropper = null)
        {
            foreach (ItemComponent ic in components) ic.Drop(dropper);

            if (Container != null)
            {
                if (body != null)
                {
                    body.Enabled = true;
                    body.LinearVelocity = Vector2.Zero;
                }
                SetTransform(Container.SimPosition, 0.0f);

                Container.RemoveContained(this);
                Container = null;
            }

            if (parentInventory != null)
            {
                parentInventory.RemoveItem(this);
                parentInventory = null;
            }

            lastSentPos = SimPosition;
        }

        public void Equip(Character character)
        {
            foreach (ItemComponent ic in components) ic.Equip(character);
        }

        public void Unequip(Character character)
        {
            character.DeselectItem(this);
            foreach (ItemComponent ic in components) ic.Unequip(character);
        }


        public List<SerializableProperty> GetProperties<T>()
        {
            List<SerializableProperty> editableProperties = SerializableProperty.GetProperties<T>(this);
            
            foreach (ItemComponent ic in components)
            {
                List<SerializableProperty> componentProperties = SerializableProperty.GetProperties<T>(ic);
                foreach (var property in componentProperties)
                {
                    editableProperties.Add(property);
                }
            }

            return editableProperties;
        }
        
        public void ServerWrite(NetBuffer msg, Client c, object[] extraData = null) 
        {
            string errorMsg = "";
            if (extraData == null || extraData.Length == 0 || !(extraData[0] is NetEntityEvent.Type))
            {
                if (extraData == null)
                {
                    errorMsg = "Failed to write a network event for the item \"" + Name + "\" - event data was null.";
                }
                else if (extraData.Length == 0)
                {
                    errorMsg = "Failed to write a network event for the item \"" + Name + "\" - event data was empty.";
                }
                else
                {
                    errorMsg = "Failed to write a network event for the item \"" + Name + "\" - event type not set.";
                }
                msg.WriteRangedInteger(0, Enum.GetValues(typeof(NetEntityEvent.Type)).Length - 1, (int)NetEntityEvent.Type.Invalid);
                DebugConsole.Log(errorMsg);
                GameAnalyticsManager.AddErrorEventOnce("Item.ServerWrite:InvalidData" + Name, GameAnalyticsSDK.Net.EGAErrorSeverity.Error, errorMsg);
                return;
            }

            int initialWritePos = msg.LengthBits;

            NetEntityEvent.Type eventType = (NetEntityEvent.Type)extraData[0];
            msg.WriteRangedInteger(0, Enum.GetValues(typeof(NetEntityEvent.Type)).Length - 1, (int)eventType);
            switch (eventType)
            {
                case NetEntityEvent.Type.ComponentState:
                    if (extraData.Length < 2 || !(extraData[1] is int))
                    {
                        errorMsg = "Failed to write a component state event for the item \"" + Name + "\" - component index not given.";
                        break;
                    }
                    int componentIndex = (int)extraData[1];
                    if (componentIndex < 0 || componentIndex >= components.Count)
                    {
                        errorMsg = "Failed to write a component state event for the item \"" + Name + "\" - component index out of range (" + componentIndex + ").";
                        break;
                    }
                    else if (!(components[componentIndex] is IServerSerializable))
                    {
                        errorMsg = "Failed to write a component state event for the item \"" + Name + "\" - component \"" + components[componentIndex] + "\" is not server serializable.";
                        break;
                    }
                    msg.WriteRangedInteger(0, components.Count - 1, componentIndex);
                    (components[componentIndex] as IServerSerializable).ServerWrite(msg, c, extraData);
                    break;
                case NetEntityEvent.Type.InventoryState:
                    if (extraData.Length < 2 || !(extraData[1] is int))
                    {
                        errorMsg = "Failed to write an inventory state event for the item \"" + Name + "\" - component index not given.";
                        break;
                    }
                    int containerIndex = (int)extraData[1];
                    if (containerIndex < 0 || containerIndex >= components.Count)
                    {
                        errorMsg = "Failed to write an inventory state event for the item \"" + Name + "\" - container index out of range (" + containerIndex + ").";
                        break;
                    }
                    else if (!(components[containerIndex] is ItemContainer))
                    {
                        errorMsg = "Failed to write an inventory state event for the item \"" + Name + "\" - component \"" + components[containerIndex] + "\" is not server serializable.";
                        break;
                    }
                    msg.WriteRangedInteger(0, components.Count - 1, containerIndex);
                    (components[containerIndex] as ItemContainer).Inventory.ServerWrite(msg, c);
                    break;
                case NetEntityEvent.Type.Status:
                    msg.Write(condition);
                    break;
                case NetEntityEvent.Type.ApplyStatusEffect:
                    ActionType actionType = (ActionType)extraData[1];
                    ushort targetID = extraData.Length > 2 ? (ushort)extraData[2] : (ushort)0;
                    Limb targetLimb = extraData.Length > 3 ? (Limb)extraData[3] : null;

                    Character targetCharacter = FindEntityByID(targetID) as Character;
                    byte targetLimbIndex = targetLimb != null && targetCharacter != null ? (byte)Array.IndexOf(targetCharacter.AnimController.Limbs, targetLimb) : (byte)255;

                    msg.WriteRangedInteger(0, Enum.GetValues(typeof(ActionType)).Length - 1, (int)actionType);
                    msg.Write(targetID);
                    msg.Write(targetLimbIndex);
                    break;
                case NetEntityEvent.Type.ChangeProperty:
                    try
                    {
                        WritePropertyChange(msg, extraData, false);
                    }
                    catch (Exception e)
                    {
                        errorMsg = "Failed to write a ChangeProperty network event for the item \"" + Name + "\" (" + e.Message + ")";
                    }
                    break;
                default:
                    errorMsg = "Failed to write a network event for the item \"" + Name + "\" - \"" + eventType + "\" is not a valid entity event type for items.";
                    break;
            }

            if (!string.IsNullOrEmpty(errorMsg))
            {
                //something went wrong - rewind the write position and write invalid event type to prevent creating an unreadable event
                msg.ReadBits(msg.Data, 0, initialWritePos);
                msg.LengthBits = initialWritePos;
                msg.WriteRangedInteger(0, Enum.GetValues(typeof(NetEntityEvent.Type)).Length - 1, (int)NetEntityEvent.Type.Invalid);
                DebugConsole.Log(errorMsg);
                GameAnalyticsManager.AddErrorEventOnce("Item.ServerWrite:" + errorMsg, GameAnalyticsSDK.Net.EGAErrorSeverity.Error, errorMsg);
            }

        }

        public void ServerRead(ClientNetObject type, NetBuffer msg, Client c) 
        {
            NetEntityEvent.Type eventType =
                (NetEntityEvent.Type)msg.ReadRangedInteger(0, Enum.GetValues(typeof(NetEntityEvent.Type)).Length - 1);
            
            c.KickAFKTimer = 0.0f;

            switch (eventType)
            {
                case NetEntityEvent.Type.ComponentState:
                    int componentIndex = msg.ReadRangedInteger(0, components.Count - 1);
                    (components[componentIndex] as IClientSerializable).ServerRead(type, msg, c);
                    break;
                case NetEntityEvent.Type.InventoryState:
                    int containerIndex = msg.ReadRangedInteger(0, components.Count - 1);
                    (components[containerIndex] as ItemContainer).Inventory.ServerRead(type, msg, c);
                    break;
                case NetEntityEvent.Type.ApplyStatusEffect:
                    if (c.Character == null || !c.Character.CanInteractWith(this)) return;
                    
                    UInt16 characterID = msg.ReadUInt16();
                    byte limbIndex = msg.ReadByte();

                    Character targetCharacter = FindEntityByID(characterID) as Character;
                    if (targetCharacter == null) break;
                    if (targetCharacter != c.Character && c.Character.SelectedCharacter != targetCharacter) break;

                    Limb targetLimb = limbIndex < targetCharacter.AnimController.Limbs.Length ? targetCharacter.AnimController.Limbs[limbIndex] : null;
                    ApplyStatusEffects(ActionType.OnUse, 1.0f, targetCharacter, targetLimb);

                    if (ContainedItems == null || ContainedItems.All(i => i == null))
                    {
                        GameServer.Log(c.Character.LogName + " used item " + Name, ServerLog.MessageType.ItemInteraction);
                    }
                    else
                    {
                        GameServer.Log(
                            c.Character.LogName + " used item " + Name + " (contained items: " + string.Join(", ", Array.FindAll(ContainedItems, i => i != null).Select(i => i.Name)) + ")", 
                            ServerLog.MessageType.ItemInteraction);
                    }

                    GameMain.Server.CreateEntityEvent(this, new object[] { NetEntityEvent.Type.ApplyStatusEffect, ActionType.OnUse, c.Character.ID });
                    
                    break;
                case NetEntityEvent.Type.ChangeProperty:
                    ReadPropertyChange(msg, true);
                    break;
            }
        }

        private void WritePropertyChange(NetBuffer msg, object[] extraData, bool inGameEditableOnly)
        {
            var allProperties = inGameEditableOnly ? GetProperties<InGameEditable>() : GetProperties<Editable>();
            SerializableProperty property = extraData[1] as SerializableProperty;
            if (property != null)
            {
                if (allProperties.Count > 1)
                {
                    msg.WriteRangedInteger(0, allProperties.Count - 1, allProperties.IndexOf(property));
                }

                object value = property.GetValue();
                if (value is string)
                {
                    msg.Write((string)value);
                }
                else if (value is float)
                {
                    msg.Write((float)value);
                }
                else if (value is int)
                {
                    msg.Write((int)value);
                }
                else if (value is bool)
                {
                    msg.Write((bool)value);
                }
                else if (value is Color)
                {
                    Color color = (Color)value;
                    msg.Write(color.R);
                    msg.Write(color.G);
                    msg.Write(color.B);
                    msg.Write(color.A);
                }
                else if (value is Vector2)
                {
                    msg.Write(((Vector2)value).X);
                    msg.Write(((Vector2)value).Y);
                }
                else if (value is Vector3)
                {
                    msg.Write(((Vector3)value).X);
                    msg.Write(((Vector3)value).Y);
                    msg.Write(((Vector3)value).Z);
                }
                else if (value is Vector4)
                {
                    msg.Write(((Vector4)value).X);
                    msg.Write(((Vector4)value).Y);
                    msg.Write(((Vector4)value).Z);
                    msg.Write(((Vector4)value).W);
                }
                else if (value is Rectangle)
                {
                    msg.Write(((Rectangle)value).X);
                    msg.Write(((Rectangle)value).Y);
                    msg.Write(((Rectangle)value).Width);
                    msg.Write(((Rectangle)value).Height);
                }
                else if (value is Enum)
                {
                    msg.Write((int)value);
                }
                else
                {
                    throw new System.NotImplementedException("Serializing item properties of the type \"" + value.GetType() + "\" not supported");
                }
            }
            else
            {
                throw new ArgumentException("Failed to write propery value - property \"" + (property == null ? "null" : property.Name) + "\" is not serializable.");
            }
        }

        private void ReadPropertyChange(NetBuffer msg, bool inGameEditableOnly)
        {
            var allProperties = inGameEditableOnly ? GetProperties<InGameEditable>() : GetProperties<Editable>();
            if (allProperties.Count == 0) return;

            int propertyIndex = 0;
            if (allProperties.Count > 1)
            {
                propertyIndex = msg.ReadRangedInteger(0, allProperties.Count-1);
            }

            SerializableProperty property = allProperties[propertyIndex];

            Type type = property.PropertyType;
            if (type == typeof(string))
            {
                property.TrySetValue(msg.ReadString());
            }
            else if (type == typeof(float))
            {
                property.TrySetValue(msg.ReadFloat());
            }
            else if (type == typeof(int))
            {
                property.TrySetValue(msg.ReadInt32());
            }
            else if (type == typeof(bool))
            {
                property.TrySetValue(msg.ReadBoolean());
            }
            else if (type == typeof(Color))
            {
                property.TrySetValue(new Color(msg.ReadByte(), msg.ReadByte(),msg.ReadByte(),msg.ReadByte()));
            }
            else if (type == typeof(Vector2))
            {
                property.TrySetValue(new Vector2(msg.ReadFloat(), msg.ReadFloat()));
            }
            else if (type == typeof(Vector3))
            {
                property.TrySetValue(new Vector3(msg.ReadFloat(), msg.ReadFloat(), msg.ReadFloat()));
            }
            else if (type == typeof(Vector4))
            {
                property.TrySetValue(new Vector4(msg.ReadFloat(), msg.ReadFloat(), msg.ReadFloat(), msg.ReadFloat()));
            }
            else if (type == typeof(Rectangle))
            {
                property.TrySetValue(new Vector4(msg.ReadInt32(), msg.ReadInt32(), msg.ReadInt32(), msg.ReadInt32()));
            }
            else if (typeof(Enum).IsAssignableFrom(type))
            {
                int intVal = msg.ReadInt32();
                try
                {
                    property.TrySetValue(Enum.ToObject(type, intVal));
                }
                catch (Exception e)
                {
#if DEBUG
                    DebugConsole.ThrowError("Failed to convert the int value \"" + intVal + "\" to " + type, e);
#endif
                    GameAnalyticsManager.AddErrorEventOnce(
                        "Item.ReadPropertyChange:" + Name + ":" + type,
                        GameAnalyticsSDK.Net.EGAErrorSeverity.Warning,
                        "Failed to convert the int value \"" + intVal + "\" to " + type + " (item " + Name + ")");
                }
            }
            else
            {
                return;
            }

            if (GameMain.Server != null)
            {
                GameMain.Server.CreateEntityEvent(this, new object[] { NetEntityEvent.Type.ChangeProperty, property });
            }
        }

        public void WriteSpawnData(NetBuffer msg)
        {
            if (GameMain.Server == null) return;
            
            msg.Write(Prefab.Name);
            msg.Write(Prefab.Identifier);
            msg.Write(Description != prefab.Description);
            if (Description != prefab.Description)
            {
                msg.Write(Description);
            }            

            msg.Write(ID);

            if (ParentInventory == null || ParentInventory.Owner == null)
            {
                msg.Write((ushort)0);

                msg.Write(Position.X);
                msg.Write(Position.Y);
                msg.Write(Submarine != null ? Submarine.ID : (ushort)0);
            }
            else
            {
                msg.Write(ParentInventory.Owner.ID);

                //find the index of the ItemContainer this item is inside to get the item to
                //spawn in the correct inventory in multi-inventory items like fabricators
                byte containerIndex = 0;
                if (Container != null)
                {
                    for (int i = 0; i < Container.components.Count; i++)
                    {
                        if (Container.components[i] is ItemContainer container && 
                            container.Inventory == ParentInventory)
                        {
                            containerIndex = (byte)i;
                            break;
                        }
                    }
                }
                msg.Write(containerIndex);

                int slotIndex = ParentInventory.FindIndex(this);
                msg.Write(slotIndex < 0 ? (byte)255 : (byte)slotIndex);
            }

            byte teamID = 0;
            foreach (WifiComponent wifiComponent in GetComponents<WifiComponent>())
            {
                teamID = wifiComponent.TeamID;
                break;
            }

            msg.Write(teamID);
            bool tagsChanged = tags.Count != prefab.Tags.Count || !tags.All(t => prefab.Tags.Contains(t));
            msg.Write(tagsChanged);
            if (tagsChanged)
            {
                msg.Write(Tags);
            }

        }

        public static Item ReadSpawnData(NetBuffer msg, bool spawn = true)
        {
            if (GameMain.Server != null) return null;

            string itemName = msg.ReadString();
            string itemIdentifier = msg.ReadString();
            bool descriptionChanged = msg.ReadBoolean();
            string itemDesc = "";
            if (descriptionChanged)
            {
                itemDesc = msg.ReadString();
            }
            ushort itemId = msg.ReadUInt16();
            ushort inventoryId = msg.ReadUInt16();

            DebugConsole.Log("Received entity spawn message for item " + itemName + ".");

            Vector2 pos = Vector2.Zero;
            Submarine sub = null;
            int itemContainerIndex = -1;
            int inventorySlotIndex = -1;

            if (inventoryId > 0)
            {
                itemContainerIndex = msg.ReadByte();
                inventorySlotIndex = msg.ReadByte();
            }
            else
            {
                pos = new Vector2(msg.ReadSingle(), msg.ReadSingle());

                ushort subID = msg.ReadUInt16();
                if (subID > 0)
                {
                    sub = Submarine.Loaded.Find(s => s.ID == subID);
                }
            }

            byte teamID = msg.ReadByte();
            bool tagsChanged = msg.ReadBoolean();
            string tags = "";
            if (tagsChanged)
            {
                tags = msg.ReadString();
            }
            
            if (!spawn) return null;

            //----------------------------------------
            
            var itemPrefab = MapEntityPrefab.Find(itemName, itemIdentifier) as ItemPrefab;
            if (itemPrefab == null) return null;

            Inventory inventory = null;

            var inventoryOwner = FindEntityByID(inventoryId);
            if (inventoryOwner != null)
            {
                if (inventoryOwner is Character)
                {
                    inventory = (inventoryOwner as Character).Inventory;
                }
                else if (inventoryOwner is Item)
                {
                    if ((inventoryOwner as Item).components[itemContainerIndex] is ItemContainer container)
                    {
                        inventory = container.Inventory;
                    }
                }
            }

            var item = new Item(itemPrefab, pos, sub)
            {
                ID = itemId
            };

            foreach (WifiComponent wifiComponent in item.GetComponents<WifiComponent>())
            {
                wifiComponent.TeamID = teamID;
            }
            if (descriptionChanged) item.Description = itemDesc;
            if (tagsChanged) item.Tags = tags;

            if (sub != null)
            {
                item.CurrentHull = Hull.FindHull(pos + sub.Position, null, true);
                item.Submarine = item.CurrentHull?.Submarine;
            }

            if (inventory != null)
            {
                if (inventorySlotIndex >= 0 && inventorySlotIndex < 255 &&
                    inventory.TryPutItem(item, inventorySlotIndex, false, false, null, false))
                {
                    return null;
                }
                inventory.TryPutItem(item, null, item.AllowedSlots, false);
            }

            return item;
        }

        private void UpdateNetPosition()
        {
            if (GameMain.Server == null || parentInventory != null) return;
            
            if (prevBodyAwake != body.FarseerBody.Awake || Vector2.Distance(lastSentPos, SimPosition) > NetConfig.ItemPosUpdateDistance)
            {
                needsPositionUpdate = true;
            }

            prevBodyAwake = body.FarseerBody.Awake;            
        }

        public void ServerWritePosition(NetBuffer msg, Client c, object[] extraData = null)
        {
            msg.Write(ID);
            //length in bytes
            if (body.FarseerBody.Awake)
            {
                msg.Write((byte)(4 + 4 + 1 + 3));
            }
            else
            {
                msg.Write((byte)(4 + 4 + 1));
            }

            msg.Write(SimPosition.X);
            msg.Write(SimPosition.Y);

            msg.WriteRangedSingle(MathUtils.WrapAngleTwoPi(body.Rotation), 0.0f, MathHelper.TwoPi, 7);

#if DEBUG
            if (Math.Abs(body.LinearVelocity.X) > MaxVel || Math.Abs(body.LinearVelocity.Y) > MaxVel)
            {

                DebugConsole.ThrowError("Item velocity out of range (" + body.LinearVelocity + ")");

            }
#endif

            msg.Write(body.FarseerBody.Awake);
            if (body.FarseerBody.Awake)
            {
                body.Enabled = true;
                msg.WriteRangedSingle(MathHelper.Clamp(body.LinearVelocity.X, -MaxVel, MaxVel), -MaxVel, MaxVel, 12);
                msg.WriteRangedSingle(MathHelper.Clamp(body.LinearVelocity.Y, -MaxVel, MaxVel), -MaxVel, MaxVel, 12);
            }

            msg.WritePadBits();

            lastSentPos = SimPosition;
        }

        public static Item Load(XElement element, Submarine submarine)
        {
            string name = element.Attribute("name").Value;            
            string identifier = element.GetAttributeString("identifier", "");

            ItemPrefab prefab;
            if (string.IsNullOrEmpty(identifier))
            {
                //legacy support: 
                //1. attempt to find a prefab with an empty identifier and a matching name
                prefab = MapEntityPrefab.Find(name, "") as ItemPrefab;
                //2. not found, attempt to find a prefab with a matching name
                if (prefab == null) prefab = MapEntityPrefab.Find(name) as ItemPrefab;
            }
            else
            {
                prefab = MapEntityPrefab.Find(null, identifier) as ItemPrefab;
            }

            if (prefab == null)
            {
                DebugConsole.ThrowError("Error loading item - item prefab \"" + name + "\" (identifier \"" + identifier + "\") not found.");
                return null;
            }

            Rectangle rect = element.GetAttributeRect("rect", Rectangle.Empty);
            if (rect.Width == 0 && rect.Height == 0)
            {
                rect.Width = (int)prefab.Size.X;
                rect.Height = (int)prefab.Size.Y;
            }

            Item item = new Item(rect, prefab, submarine)
            {
                Submarine = submarine,
                ID = (ushort)int.Parse(element.Attribute("ID").Value),
                linkedToID = new List<ushort>()
            };

            foreach (XAttribute attribute in element.Attributes())
            {
                if (!item.properties.TryGetValue(attribute.Name.ToString(), out SerializableProperty property)) continue;

                bool shouldBeLoaded = false;

                foreach (var propertyAttribute in property.Attributes.OfType<Serialize>())
                {
                    if (propertyAttribute.isSaveable)
                    {
                        shouldBeLoaded = true;
                        break;
                    }
                }

                if (shouldBeLoaded) property.TrySetValue(attribute.Value);
            }

            string linkedToString = element.GetAttributeString("linked", "");
            if (linkedToString != "")
            {
                string[] linkedToIds = linkedToString.Split(',');
                for (int i = 0; i < linkedToIds.Length; i++)
                {
                    item.linkedToID.Add((ushort)int.Parse(linkedToIds[i]));
                }
            }

            List<ItemComponent> unloadedComponents = new List<ItemComponent>(item.components);
            foreach (XElement subElement in element.Elements())
            {
                ItemComponent component = unloadedComponents.Find(x => x.Name == subElement.Name.ToString());
                if (component == null) continue;

                component.Load(subElement);
                unloadedComponents.Remove(component);
            }

            if (element.GetAttributeBool("flippedx", false)) item.FlipX(false);
            if (element.GetAttributeBool("flippedy", false)) item.FlipY(false);

            item.condition = element.GetAttributeFloat("condition", item.prefab.Health);

            return item;
        }

        public override XElement Save(XElement parentElement)
        {
            XElement element = new XElement("Item");

            element.Add(
                new XAttribute("name", prefab.Name),
                new XAttribute("identifier", prefab.Identifier),
                new XAttribute("ID", ID));

            if (FlippedX) element.Add(new XAttribute("flippedx", true));
            if (FlippedY) element.Add(new XAttribute("flippedy", true));

            if (condition < prefab.Health)
            {
                element.Add(new XAttribute("condition", condition.ToString("G", CultureInfo.InvariantCulture)));
            }
<<<<<<< HEAD

            System.Diagnostics.Debug.Assert(Submarine != null);

            element.Add(new XAttribute("rect",
                (int)(rect.X - Submarine.HiddenSubPosition.X) + "," +
                (int)(rect.Y - Submarine.HiddenSubPosition.Y) + "," +
                rect.Width + "," + rect.Height));

=======
            
>>>>>>> 61466b3b
            if (linkedTo != null && linkedTo.Count > 0)
            {
                var saveableLinked = linkedTo.Where(l => l.ShouldBeSaved).ToList();
                string[] linkedToIDs = new string[saveableLinked.Count];
                for (int i = 0; i < saveableLinked.Count; i++)
                {
                    linkedToIDs[i] = saveableLinked[i].ID.ToString();
                }
                element.Add(new XAttribute("linked", string.Join(",", linkedToIDs)));
            }

            SerializableProperty.SerializeProperties(this, element);

            foreach (ItemComponent ic in components)
            {
                ic.Save(element);
            }

            parentElement.Add(element);

            return element;
        }

        public override void OnMapLoaded()
        {
            FindHull();

            foreach (ItemComponent ic in components)
            {
                ic.OnMapLoaded();
            }
        }
        
        public void CreateServerEvent<T>(T ic) where T : ItemComponent, IServerSerializable
        {
            if (GameMain.Server == null) return;

            int index = components.IndexOf(ic);
            if (index == -1) return;

            GameMain.Server.CreateEntityEvent(this, new object[] { NetEntityEvent.Type.ComponentState, index });
        }
        
        /// <summary>
        /// Remove the item so that it doesn't appear to exist in the game world (stop sounds, remove bodies etc)
        /// but don't reset anything that's required for cloning the item
        /// </summary>
        public override void ShallowRemove()
        {
            base.ShallowRemove();
            
            foreach (ItemComponent ic in components)
            {
                ic.ShallowRemove();
            }
            ItemList.Remove(this);

            if (body != null)
            {
                body.Remove();
                body = null;
            }
        }

        public override void Remove()
        {
            if (Removed)
            {
                DebugConsole.ThrowError("Attempting to remove an already removed item\n" + Environment.StackTrace);
                return;
            }
            DebugConsole.Log("Removing item " + Name + " (ID: " + ID + ")");

            base.Remove();

            foreach (Character character in Character.CharacterList)
            {
                if (character.SelectedConstruction == this) character.SelectedConstruction = null;
                for (int i = 0; i < character.SelectedItems.Length; i++)
                {
                    if (character.SelectedItems[i] == this) character.SelectedItems[i] = null;
                }
            }

            if (parentInventory != null)
            {
                parentInventory.RemoveItem(this);
                parentInventory = null;
            }

            foreach (ItemComponent ic in components)
            {
                ic.Remove();
            }
            ItemList.Remove(this);

            if (body != null)
            {
                body.Remove();
                body = null;
            }

            foreach (Item it in ItemList)
            {
                if (it.linkedTo.Contains(this))
                {
                    it.linkedTo.Remove(this);
                }
            }
        }
    }
}<|MERGE_RESOLUTION|>--- conflicted
+++ resolved
@@ -2051,7 +2051,6 @@
             {
                 element.Add(new XAttribute("condition", condition.ToString("G", CultureInfo.InvariantCulture)));
             }
-<<<<<<< HEAD
 
             System.Diagnostics.Debug.Assert(Submarine != null);
 
@@ -2059,10 +2058,7 @@
                 (int)(rect.X - Submarine.HiddenSubPosition.X) + "," +
                 (int)(rect.Y - Submarine.HiddenSubPosition.Y) + "," +
                 rect.Width + "," + rect.Height));
-
-=======
             
->>>>>>> 61466b3b
             if (linkedTo != null && linkedTo.Count > 0)
             {
                 var saveableLinked = linkedTo.Where(l => l.ShouldBeSaved).ToList();
