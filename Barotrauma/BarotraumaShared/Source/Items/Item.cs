--- conflicted
+++ resolved
@@ -22,13 +22,9 @@
         OnWearing, OnContaining, OnContained, OnNotContained,
         OnActive, OnFailure, OnBroken, 
         OnFire, InWater,
-<<<<<<< HEAD
         OnImpact,
+        OnEating,
         OnDeath = OnBroken
-=======
-        OnImpact, 
-        OnEating
->>>>>>> 55b7187f
     }
 
     partial class Item : MapEntity, IDamageable, ISerializableEntity, IServerSerializable, IClientSerializable
