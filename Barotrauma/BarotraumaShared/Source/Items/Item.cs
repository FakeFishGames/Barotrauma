﻿using Barotrauma.Items.Components;
using Barotrauma.Networking;
using FarseerPhysics;
using FarseerPhysics.Dynamics;
using FarseerPhysics.Dynamics.Contacts;
using Lidgren.Network;
using Microsoft.Xna.Framework;
using Microsoft.Xna.Framework.Graphics;
using System;
using System.Collections.Generic;
using System.Collections.ObjectModel;
using System.Globalization;
using System.Linq;
using System.Xml.Linq;

namespace Barotrauma
{
    public enum ActionType
    {
        Always, OnPicked, OnUse, OnSecondaryUse,
        OnWearing, OnContaining, OnContained, OnNotContained,
        OnActive, OnFailure, OnBroken, 
        OnFire, InWater,
        OnImpact,
        OnDeath = OnBroken
    }

    partial class Item : MapEntity, IDamageable, ISerializableEntity, IServerSerializable, IClientSerializable
    {
        const float MaxVel = 64.0f;

        public static List<Item> ItemList = new List<Item>();
        private ItemPrefab prefab;

        public static bool ShowLinks = true;
        
        private HashSet<string> tags;
        
        public Hull CurrentHull;
        
        public bool Visible = true;

        public SpriteEffects SpriteEffects = SpriteEffects.None;
        
        //components that determine the functionality of the item
        public List<ItemComponent> components;
        public List<IDrawableComponent> drawableComponents;

        public PhysicsBody body;

        public readonly XElement StaticBodyConfig;
        
        private Vector2 lastSentPos;
        private bool prevBodyAwake;

        private bool needsPositionUpdate;
        private float lastSentCondition;

        private float condition;

        private bool inWater;
                
        private Inventory parentInventory;
        private Inventory ownInventory;
        
        private Dictionary<string, Connection> connections;

        private List<Repairable> repairables;

        //a dictionary containing lists of the status effects in all the components of the item
        private Dictionary<ActionType, List<StatusEffect>> statusEffectLists;
        
        public readonly Dictionary<string, SerializableProperty> properties;
        public Dictionary<string, SerializableProperty> SerializableProperties
        {
            get { return properties; }
        }

        private bool? hasInGameEditableProperties;
        bool HasInGameEditableProperties
        {
            get
            {
                if (hasInGameEditableProperties==null)
                {
                    hasInGameEditableProperties = GetProperties<InGameEditable>().Any();
                }
                return (bool)hasInGameEditableProperties;
            }
        }

        //the inventory in which the item is contained in
        public Inventory ParentInventory
        {
            get
            {
                return parentInventory;
            }
            set
            {
                parentInventory = value;

                if (parentInventory != null) Container = parentInventory.Owner as Item;                
            }
        }

        public Item Container
        {
            get;
            private set;
        }
                
        public override string Name
        {
            get { return prefab.Name; }
        }

        private string description;
        [Editable, Serialize("", true)]
        public string Description
        {
            get { return description ?? prefab.Description; }
            set { description = value; }
        }

        public float ImpactTolerance
        {
            get { return prefab.ImpactTolerance; }
        }
        
        public float InteractDistance
        {
            get { return prefab.InteractDistance; }
        }

        public float InteractPriority
        {
            get { return prefab.InteractPriority; }
        }

        public override Vector2 Position
        {
            get
            {
                return (body == null) ? base.Position : ConvertUnits.ToDisplayUnits(SimPosition);
            }
        }

        public override Vector2 SimPosition
        {
            get
            {
                return (body == null) ? base.SimPosition : body.SimPosition;
            }
        }

        public Rectangle InteractionRect
        {
            get
            {
                return WorldRect;
            }
        }

        public bool NeedsPositionUpdate
        {
            get
            {
                if (body == null || !body.Enabled) return false;
                return needsPositionUpdate;
            }
            set
            {
                needsPositionUpdate = value;
            }
        }

        protected Color spriteColor;
        [Editable, Serialize("1.0,1.0,1.0,1.0", true)]
        public Color SpriteColor
        {
            get { return spriteColor; }
            set { spriteColor = value; }
        }

        public Color Color
        {
            get { return spriteColor; }
        }

        public float Condition
        {
            get { return condition; }
            set 
            {
                if (GameMain.Client != null) return;
                if (!MathUtils.IsValid(value)) return;
                if (prefab.Indestructible) return;

                float prev = condition;
                condition = MathHelper.Clamp(value, 0.0f, prefab.Health);
                if (condition == 0.0f && prev > 0.0f)
                {
                    ApplyStatusEffects(ActionType.OnBroken, 1.0f, null);
                    foreach (Repairable repairable in GetComponents<Repairable>())
                    {
                        repairable.RepairProgress = 0.0f;
                    }
                }

                if (GameMain.Server != null && lastSentCondition != condition)
                {
                    if (Math.Abs(lastSentCondition - condition) > 1.0f || condition == 0.0f || condition == prefab.Health)
                    {
                        GameMain.Server.CreateEntityEvent(this, new object[] { NetEntityEvent.Type.Status });
                        lastSentCondition = condition;
                    }
                }
            }
        }

        public float Health
        {
            get { return condition; }
        }

        [Editable, Serialize("", true)]
        public string Tags
        {
            get { return string.Join(",", tags); }
            set
            {
                tags.Clear();
                if (value == null) return;

                string[] newTags = value.Split(',');
                foreach (string tag in newTags)
                {
                    string newTag = tag.Trim();
                    if (!tags.Contains(newTag)) tags.Add(newTag);
                }
            }
        }

        public bool FireProof
        {
            get { return prefab.FireProof; }
        }

        public bool WaterProof
        {
            get { return prefab.WaterProof; }
        }

        public bool CanUseOnSelf
        {
            get { return prefab.CanUseOnSelf; }
        }

        public bool InWater
        {
            get 
            { 
                //if the item has an active physics body, inWater is updated in the Update method
                if (body != null && body.Enabled) return inWater;

                //if not, we'll just have to check
                return IsInWater();
            }
        }

        /// <summary>
        /// A list of items the last signal sent by this item went through
        /// </summary>
        public List<Item> LastSentSignalRecipients
        {
            get;
            private set;
        } = new List<Item>();

        public ItemPrefab Prefab
        {
            get { return prefab; }
        }

        public string ConfigFile
        {
            get { return prefab.ConfigFile; }
        }
        
        //which type of inventory slots (head, torso, any, etc) the item can be placed in
        public List<InvSlotType> AllowedSlots
        {
            get
            {
                Pickable p = GetComponent<Pickable>();
                return (p==null) ? new List<InvSlotType>() { InvSlotType.Any } : p.AllowedSlots;
            }
        }
        
        public List<Connection> Connections
        {
            get 
            {
                ConnectionPanel panel = GetComponent<ConnectionPanel>();
                if (panel == null) return null;
                return panel.Connections;
            }
        }

        public Item[] ContainedItems
        {
            get
            {
                return (ownInventory == null) ? null : Array.FindAll(ownInventory.Items, i => i != null);
            }
        }

        public Inventory OwnInventory
        {
            get { return ownInventory; }
        }

        public IEnumerable<Repairable> Repairables
        {
            get { return repairables; }
        }

        public override bool Linkable
        {
            get { return prefab.Linkable; }
        }

        public override string ToString()
        {
#if CLIENT
            return (GameMain.DebugDraw) ? Name + " (ID: " + ID + ")" : Name;
#elif SERVER
            return Name + " (ID: " + ID + ")";
#endif
        }

        public List<ISerializableEntity> AllPropertyObjects
        {
            get
            {
                List<ISerializableEntity> pobjects = new List<ISerializableEntity>();
                pobjects.Add(this);
                foreach (ItemComponent ic in components)
                {
                    pobjects.Add(ic);
                }
                return pobjects;
            }
        }

        public Item(ItemPrefab itemPrefab, Vector2 position, Submarine submarine)
            : this(new Rectangle(
                (int)(position.X - itemPrefab.sprite.size.X / 2), 
                (int)(position.Y + itemPrefab.sprite.size.Y / 2), 
                (int)itemPrefab.sprite.size.X, 
                (int)itemPrefab.sprite.size.Y), 
            itemPrefab, submarine)
        {

        }

        public Item(Rectangle newRect, ItemPrefab itemPrefab, Submarine submarine)
            : base(itemPrefab, submarine)
        {
            prefab = itemPrefab;

            spriteColor = prefab.SpriteColor;

            linkedTo            = new ObservableCollection<MapEntity>();
            components          = new List<ItemComponent>();
            drawableComponents  = new List<IDrawableComponent>();
            tags                = new HashSet<string>();
            repairables         = new List<Repairable>();
                       
            rect = newRect;
                        
            condition = prefab.Health;
            lastSentCondition = condition;

            XElement element = prefab.ConfigElement;
            if (element == null) return;
            
            properties = SerializableProperty.DeserializeProperties(this, element);

            if (submarine == null || !submarine.Loading) FindHull();

            foreach (XElement subElement in element.Elements())
            {
                switch (subElement.Name.ToString().ToLowerInvariant())
                {
                    case "body":
                        body = new PhysicsBody(subElement, ConvertUnits.ToSimUnits(Position));
                        body.FarseerBody.AngularDamping = 0.2f;
                        body.FarseerBody.LinearDamping  = 0.1f;
                        break;
                    case "trigger":
                    case "inventoryicon":
                    case "sprite":
                    case "deconstruct":
                    case "brokensprite":
                    case "price":
                        break;
                    case "staticbody":
                        StaticBodyConfig = subElement;
                        break;
                    case "aitarget":
                        aiTarget = new AITarget(this, subElement);
                        break;
                    default:
                        ItemComponent ic = ItemComponent.Load(subElement, this, prefab.ConfigFile);
                        if (ic == null) break;

                        components.Add(ic);

                        if (ic is IDrawableComponent && ic.Drawable) drawableComponents.Add(ic as IDrawableComponent);
                        if (ic is Repairable) repairables.Add((Repairable)ic);
                        break;
                }
            }

            foreach (ItemComponent ic in components)
            {
                if (ic.statusEffectLists == null) continue;

                if (statusEffectLists == null)
                    statusEffectLists = new Dictionary<ActionType, List<StatusEffect>>();

                //go through all the status effects of the component 
                //and add them to the corresponding statuseffect list
                foreach (List<StatusEffect> componentEffectList in ic.statusEffectLists.Values)
                {
                    ActionType actionType = componentEffectList.First().type;
                    if (!statusEffectLists.TryGetValue(actionType, out List<StatusEffect> statusEffectList))
                    {
                        statusEffectList = new List<StatusEffect>();
                        statusEffectLists.Add(actionType, statusEffectList);
                    }

                    foreach (StatusEffect effect in componentEffectList)
                    {
                        statusEffectList.Add(effect);
                    }
                }
            }
            
            if (body != null)
            {
                body.Submarine = submarine;
            }

            //cache connections into a dictionary for faster lookups
            var connectionPanel = GetComponent<ConnectionPanel>();
            if (connectionPanel != null)
            {
                connections = new Dictionary<string, Connection>();
                foreach (Connection c in connectionPanel.Connections)
                {
                    if (!connections.ContainsKey(c.Name))
                        connections.Add(c.Name, c);
                }
            }

            //containers need to handle collision events to notify items inside them about the impact
            var itemContainer = GetComponent<ItemContainer>();
            if (ImpactTolerance > 0.0f || itemContainer != null)
            {
                if (body != null) body.FarseerBody.OnCollision += OnCollision;
            }

            if (itemContainer != null)
            {
                ownInventory = itemContainer.Inventory;
            }
            
            InsertToList();
            ItemList.Add(this);

            foreach (ItemComponent ic in components)
            {
                ic.OnItemLoaded();
            }
        }

        public override MapEntity Clone()
        {
            Item clone = new Item(rect, prefab, Submarine);
            foreach (KeyValuePair<string, SerializableProperty> property in properties)
            {
                if (!property.Value.Attributes.OfType<Editable>().Any()) continue;
                clone.properties[property.Key].TrySetValue(property.Value.GetValue());
            }

            if (components.Count != clone.components.Count)
            {
                string errorMsg = "Error while cloning item \"" + Name + "\" - clone does not have the same number of components. ";
                errorMsg += "Original components: " + string.Join(", ", components.Select(c => c.GetType().ToString()));
                errorMsg += ", cloned components: " + string.Join(", ", clone.components.Select(c => c.GetType().ToString()));
                DebugConsole.ThrowError(errorMsg);
                GameAnalyticsManager.AddErrorEventOnce("Item.Clone:" + Name, GameAnalyticsSDK.Net.EGAErrorSeverity.Error, errorMsg);
            }

            for (int i = 0; i < components.Count && i < clone.components.Count; i++)
            {
                foreach (KeyValuePair<string, SerializableProperty> property in components[i].properties)
                {
                    if (!property.Value.Attributes.OfType<Editable>().Any()) continue;
                    clone.components[i].properties[property.Key].TrySetValue(property.Value.GetValue());
                }
<<<<<<< HEAD

                //clone requireditem identifiers
                foreach (var kvp in components[i].requiredItems)
=======
                for (int j = 0; j < components[i].requiredItems.Count && i < clone.components[i].requiredItems.Count; j++)
>>>>>>> 8a88167d
                {
                    for (int j = 0; j < kvp.Value.Count; j++)
                    {
                        clone.components[i].requiredItems[kvp.Key][j].JoinedIdentifiers = 
                            kvp.Value[j].JoinedIdentifiers;
                    }
                }
            }

            if (FlippedX) clone.FlipX(false);
            if (FlippedY) clone.FlipY(false);

            if (ContainedItems != null)
            {
                foreach (Item containedItem in ContainedItems)
                {
                    var containedClone = containedItem.Clone();
                    clone.ownInventory.TryPutItem(containedClone as Item, null);
                }
            }
            return clone;
        }

        public T GetComponent<T>()
        {
            foreach (ItemComponent ic in components)
            {
                if (ic is T) return (T)(object)ic;
            }

            return default(T);
        }

        public List<T> GetComponents<T>()
        {
            List<T> components = new List<T>();
            foreach (ItemComponent ic in this.components)
            {
                if (ic is T) components.Add((T)(object)ic);
            }

            return components;
        }
        
        public void RemoveContained(Item contained)
        {
            if (ownInventory != null)
            {
                ownInventory.RemoveItem(contained);
            }

            contained.Container = null;            
        }


        public void SetTransform(Vector2 simPosition, float rotation, bool findNewHull = true)
        {
            if (!MathUtils.IsValid(simPosition))
            {
                string errorMsg =
                    "Attempted to move the item " + Name +
                    " to an invalid position (" + simPosition + ")\n" + Environment.StackTrace;

                DebugConsole.ThrowError(errorMsg);
                GameAnalyticsManager.AddErrorEventOnce(
                    "Item.SetPosition:InvalidPosition" + ID,
                    GameAnalyticsSDK.Net.EGAErrorSeverity.Error,
                    errorMsg);
                return;
            }

            if (body != null)
            {
#if DEBUG
                try
                {
#endif
                    if (body.Enabled)
                    {
                        body.SetTransform(simPosition, rotation);
                    }
                    else
                    {
                        body.SetTransformIgnoreContacts(simPosition, rotation);
                    }
#if DEBUG
                }
                catch (Exception e)
                {
                    DebugConsole.ThrowError("Failed to set item transform", e);
                }
#endif
            }

            Vector2 displayPos = ConvertUnits.ToDisplayUnits(simPosition);

            rect.X = (int)(displayPos.X - rect.Width / 2.0f);
            rect.Y = (int)(displayPos.Y + rect.Height / 2.0f);

            if (findNewHull) FindHull();
        }

        public override void Move(Vector2 amount)
        {
            base.Move(amount);

            if (ItemList != null && body != null)
            {
                body.SetTransform(body.SimPosition + ConvertUnits.ToSimUnits(amount), body.Rotation);
            }
            foreach (ItemComponent ic in components)
            {
                ic.Move(amount);
            }

            if (body != null && (Submarine==null || !Submarine.Loading)) FindHull();
        }

        public Rectangle TransformTrigger(Rectangle trigger, bool world = false)
        {
            return world ? 
                new Rectangle(
                    WorldRect.X + trigger.X,
                    WorldRect.Y + trigger.Y,
                    (trigger.Width == 0) ? Rect.Width : trigger.Width,
                    (trigger.Height == 0) ? Rect.Height : trigger.Height)
                    :
                new Rectangle(
                    Rect.X + trigger.X,
                    Rect.Y + trigger.Y,
                    (trigger.Width == 0) ? Rect.Width : trigger.Width,
                    (trigger.Height == 0) ? Rect.Height : trigger.Height);
        }

        /// <summary>
        /// goes through every item and re-checks which hull they are in
        /// </summary>
        public static void UpdateHulls()
        {
            foreach (Item item in ItemList) item.FindHull();
        }
        
        public Hull FindHull()
        {
            if (parentInventory != null && parentInventory.Owner != null)
            {
                if (parentInventory.Owner is Character)
                {
                    CurrentHull = ((Character)parentInventory.Owner).AnimController.CurrentHull;
                }
                else if (parentInventory.Owner is Item)
                {
                    CurrentHull = ((Item)parentInventory.Owner).CurrentHull;
                }

                Submarine = parentInventory.Owner.Submarine;
                if (body != null) body.Submarine = Submarine;

                return CurrentHull;
            }


            CurrentHull = Hull.FindHull(WorldPosition, CurrentHull);
            if (body != null && body.Enabled)
            {
                Submarine = CurrentHull == null ? null : CurrentHull.Submarine;
                body.Submarine = Submarine;
            }

            return CurrentHull;
        }

        public Item GetRootContainer()
        {
            if (Container == null) return null;

            Item rootContainer = Container;
            while (rootContainer.Container != null)
            {
                rootContainer = rootContainer.Container;
            }

            return rootContainer;
        }
                
        public void SetContainedItemPositions()
        {
            foreach (ItemComponent component in components)
            {
                (component as ItemContainer)?.SetContainedItemPositions();
            }
        }
        
        public void AddTag(string tag)
        {
            if (tags.Contains(tag)) return;
            tags.Add(tag);
        }

        public bool HasTag(string tag)
        {
            if (tag == null) return true;

            return tags.Contains(tag) || tags.Contains(tag.ToLowerInvariant()) || 
                prefab.Tags.Contains(tag) || prefab.Tags.Contains(tag.ToLowerInvariant());
        }

        public bool HasTag(IEnumerable<string> allowedTags)
        {
            if (allowedTags == null) return true;

            foreach (string tag in allowedTags)
            {
                if (tags.Contains(tag) || tags.Contains(tag.ToLowerInvariant())) return true;
            }
            return false;
        }
        
        public void ApplyStatusEffects(ActionType type, float deltaTime, Character character = null, Limb limb = null, bool isNetworkEvent = false)
        {
            if (statusEffectLists == null) return;

            List<StatusEffect> statusEffects;
            if (!statusEffectLists.TryGetValue(type, out statusEffects)) return;

            bool broken = condition <= 0.0f;
            foreach (StatusEffect effect in statusEffects)
            {
                if (broken && effect.type != ActionType.OnBroken) continue;
                ApplyStatusEffect(effect, type, deltaTime, character, limb, isNetworkEvent, false);
            }
        }
        
        public void ApplyStatusEffect(StatusEffect effect, ActionType type, float deltaTime, Character character = null, Limb limb = null, bool isNetworkEvent = false, bool checkCondition = true)
        {
            if (!isNetworkEvent && checkCondition)
            {
                if (condition == 0.0f && effect.type != ActionType.OnBroken) return;
            }
            if (effect.type != type) return;
            
            bool hasTargets = (effect.TargetIdentifiers == null);
            List<ISerializableEntity> targets = new List<ISerializableEntity>();

            Item[] containedItems = ContainedItems;  
            if (containedItems != null)
            {
                if (effect.HasTargetType(StatusEffect.TargetType.Contained))
                {
                    foreach (Item containedItem in containedItems)
                    {
                        if (containedItem == null) continue;
                        if (effect.TargetIdentifiers != null &&
                            !effect.TargetIdentifiers.Contains(containedItem.prefab.Identifier) &&
                            !effect.TargetIdentifiers.Any(id => containedItem.HasTag(id)))
                        {
                            continue;
                        }

                        hasTargets = true;
                        targets.Add(containedItem);
                    }
                }
            }

            if (!hasTargets) return;

            if (effect.HasTargetType(StatusEffect.TargetType.Hull) && CurrentHull != null)
            {
                targets.Add(CurrentHull);
            }

            if (effect.HasTargetType(StatusEffect.TargetType.This))
            {
                foreach (var pobject in AllPropertyObjects)
                {
                    targets.Add(pobject);
                }
            }

            if (effect.HasTargetType(StatusEffect.TargetType.Character)) targets.Add(character);

            if (effect.HasTargetType(StatusEffect.TargetType.Limb))
            {
                targets.Add(limb);
            }
            if (effect.HasTargetType(StatusEffect.TargetType.AllLimbs))
            {
                targets.AddRange(character.AnimController.Limbs.ToList());
            }

            if (Container != null && effect.HasTargetType(StatusEffect.TargetType.Parent)) targets.Add(Container);
            
            effect.Apply(type, deltaTime, this, targets);            
        }


        public AttackResult AddDamage(Character attacker, Vector2 worldPosition, Attack attack, float deltaTime, bool playSound = true)
        {
            if (prefab.Indestructible) return new AttackResult();

            float damageAmount = attack.GetItemDamage(deltaTime);
            Condition -= damageAmount;

            return new AttackResult(damageAmount, null);
        }

        private bool IsInWater()
        {
            if (CurrentHull == null) return true;
                        
            float surfaceY = CurrentHull.Surface;

            return CurrentHull.WaterVolume > 0.0f && Position.Y < surfaceY;
        }


        public override void Update(float deltaTime, Camera cam)
        {
            //aitarget goes silent/invisible if the components don't keep it active
            if (aiTarget != null)
            {
                aiTarget.SightRange -= deltaTime * 1000.0f;
                aiTarget.SoundRange -= deltaTime * 1000.0f;
            }

            ApplyStatusEffects(ActionType.Always, deltaTime, null);

            foreach (ItemComponent ic in components)
            {
                if (ic.Parent != null) ic.IsActive = ic.Parent.IsActive;

#if CLIENT
                if (!ic.WasUsed)
                {
                    ic.StopSounds(ActionType.OnUse);
                    ic.StopSounds(ActionType.OnSecondaryUse);
                }
#endif
                ic.WasUsed = false;

                ic.ApplyStatusEffects(parentInventory == null ? ActionType.OnNotContained : ActionType.OnContained, deltaTime);

                if (!ic.IsActive) continue;

                if (condition > 0.0f)
                {
                    ic.Update(deltaTime, cam);

#if CLIENT
                    if (ic.IsActive) ic.PlaySound(ActionType.OnActive, WorldPosition);
#endif
                }
                else
                {
                    ic.UpdateBroken(deltaTime, cam);
                }
            }

            /*if (condition <= 0.0f && FixRequirements.Count > 0)
            {
                bool isFixed = true;
                foreach (FixRequirement fixRequirement in FixRequirements)
                {
                    fixRequirement.Update(deltaTime);
                    if (!fixRequirement.Fixed) isFixed = false;
                }
                if (isFixed)
                {
                    GameMain.Server?.CreateEntityEvent(this, new object[] { NetEntityEvent.Type.Status });
                    condition = prefab.Health;
                }
            }*/
            
            if (body != null && body.Enabled)
            {
                System.Diagnostics.Debug.Assert(body.FarseerBody.FixtureList != null);

                if (Math.Abs(body.LinearVelocity.X) > 0.01f || Math.Abs(body.LinearVelocity.Y) > 0.01f)
                {
                    UpdateTransform();
                    if (CurrentHull == null && body.SimPosition.Y < ConvertUnits.ToSimUnits(Level.MaxEntityDepth))
                    {
                        Spawner.AddToRemoveQueue(this);
                        return;
                    }
                }

                UpdateNetPosition();
            }

            inWater = IsInWater();
            if (inWater)
            {
                bool waterProof = WaterProof;
                Item container = this.Container;
                while (!waterProof && container != null)
                {
                    waterProof = container.WaterProof;
                    container = container.Container;
                }
                if (!waterProof) ApplyStatusEffects(ActionType.InWater, deltaTime);
            }

            if (body == null || !body.Enabled || !inWater || ParentInventory != null) return;

            ApplyWaterForces();
            CurrentHull?.ApplyFlowForces(deltaTime, this);
        }

        public void UpdateTransform()
        {
            Submarine prevSub = Submarine;

            FindHull();

            if (Submarine == null && prevSub != null)
            {
                body.SetTransform(body.SimPosition + prevSub.SimPosition, body.Rotation);
            }
            else if (Submarine != null && prevSub == null)
            {
                body.SetTransform(body.SimPosition - Submarine.SimPosition, body.Rotation);
            }

            Vector2 displayPos = ConvertUnits.ToDisplayUnits(body.SimPosition);
            rect.X = (int)(displayPos.X - rect.Width / 2.0f);
            rect.Y = (int)(displayPos.Y + rect.Height / 2.0f);

            if (Math.Abs(body.LinearVelocity.X) > MaxVel || Math.Abs(body.LinearVelocity.Y) > MaxVel)
            {
                body.LinearVelocity = new Vector2(
                    MathHelper.Clamp(body.LinearVelocity.X, -MaxVel, MaxVel),
                    MathHelper.Clamp(body.LinearVelocity.Y, -MaxVel, MaxVel));
            }
        }

        /// <summary>
        /// Applies buoyancy, drag and angular drag caused by water
        /// </summary>
        private void ApplyWaterForces()
        {
            float forceFactor = 1.0f;
            if (CurrentHull != null)
            {
                float floor = CurrentHull.Rect.Y - CurrentHull.Rect.Height;
                float waterLevel = floor + CurrentHull.WaterVolume / CurrentHull.Rect.Width;

                //forceFactor is 1.0f if the item is completely submerged, 
                //and goes to 0.0f as the item goes through the surface
                forceFactor = Math.Min((waterLevel - Position.Y) / rect.Height, 1.0f);
                if (forceFactor <= 0.0f) return;
            }

            float volume = body.Mass / body.Density;

            var uplift = -GameMain.World.Gravity * forceFactor * volume;

            Vector2 drag = body.LinearVelocity * volume;

            body.ApplyForce((uplift - drag) * 10.0f);

            //apply simple angular drag
            body.ApplyTorque(body.AngularVelocity * volume * -0.05f);                    
        }

        private bool OnCollision(Fixture f1, Fixture f2, Contact contact)
        {
            if (GameMain.Client != null) return true;

            Vector2 normal = contact.Manifold.LocalNormal;
            
            float impact = Vector2.Dot(f1.Body.LinearVelocity, -normal);

            if (ImpactTolerance > 0.0f && impact > ImpactTolerance)
            {
                ApplyStatusEffects(ActionType.OnImpact, 1.0f);
            }

            var containedItems = ContainedItems;
            if (containedItems != null)
            {
                foreach (Item contained in containedItems)
                {
                    if (contained.body == null) continue;
                    contained.OnCollision(f1, f2, contact);
                }
            }

            return true;
        }

        public override void FlipX(bool relativeToSub)
        {
            base.FlipX(relativeToSub);
            
            if (prefab.CanSpriteFlipX)
            {
                SpriteEffects ^= SpriteEffects.FlipHorizontally;
            }

            foreach (ItemComponent component in components)
            {
                component.FlipX(relativeToSub);
            }            
        }

        public override void FlipY(bool relativeToSub)
        {
            base.FlipY(relativeToSub);

            if (prefab.CanSpriteFlipY)
            {
                SpriteEffects ^= SpriteEffects.FlipVertically;
            }

            foreach (ItemComponent component in components)
            {
                component.FlipY(relativeToSub);
            }
        }

        public override bool IsVisible(Rectangle worldView)
        {
            return drawableComponents.Count > 0 || body == null || body.Enabled;
        }

        public List<T> GetConnectedComponents<T>(bool recursive = false)
        {
            List<T> connectedComponents = new List<T>();

            if (recursive)
            {
                List<Item> alreadySearched = new List<Item>() {this};
                GetConnectedComponentsRecursive<T>(alreadySearched, connectedComponents);

                return connectedComponents;
            }

            ConnectionPanel connectionPanel = GetComponent<ConnectionPanel>();
            if (connectionPanel == null) return connectedComponents;


            foreach (Connection c in connectionPanel.Connections)
            {
                var recipients = c.Recipients;
                foreach (Connection recipient in recipients)
                {
                    var component = recipient.Item.GetComponent<T>();
                    if (component != null) connectedComponents.Add(component);
                }
            }

            return connectedComponents;
        }

        private void GetConnectedComponentsRecursive<T>(List<Item> alreadySearched, List<T> connectedComponents)
        {
            alreadySearched.Add(this);

            ConnectionPanel connectionPanel = GetComponent<ConnectionPanel>();
            if (connectionPanel == null) return;

            foreach (Connection c in connectionPanel.Connections)
            {
                var recipients = c.Recipients;
                foreach (Connection recipient in recipients)
                {
                    if (alreadySearched.Contains(recipient.Item)) continue;

                    var component = recipient.Item.GetComponent<T>();
                    
                    if (component != null)
                    {
                        connectedComponents.Add(component);
                    }

                    recipient.Item.GetConnectedComponentsRecursive<T>(alreadySearched, connectedComponents);                   
                }
            }
        }

        public List<T> GetConnectedComponentsRecursive<T>(Connection c)
        {
            List<T> connectedComponents = new List<T>();            
            List<Item> alreadySearched = new List<Item>() { this };
            GetConnectedComponentsRecursive<T>(c, alreadySearched, connectedComponents);

            return connectedComponents;
        }

        private void GetConnectedComponentsRecursive<T>(Connection c, List<Item> alreadySearched, List<T> connectedComponents)
        {
            alreadySearched.Add(this);
                        
            var recipients = c.Recipients;
            foreach (Connection recipient in recipients)
            {
                if (alreadySearched.Contains(recipient.Item)) continue;

                var component = recipient.Item.GetComponent<T>();                    
                if (component != null)
                {
                    connectedComponents.Add(component);
                }

                recipient.Item.GetConnectedComponentsRecursive<T>(recipient, alreadySearched, connectedComponents);                   
            }            
        }


        public void SendSignal(int stepsTaken, string signal, string connectionName, Character sender, float power = 0.0f, Item source = null, float signalStrength = 1.0f)
        {
            LastSentSignalRecipients.Clear();
            if (connections == null) return;

            stepsTaken++;

            if (!connections.TryGetValue(connectionName, out Connection c)) return;

            if (stepsTaken > 10)
            {
                //use a coroutine to prevent infinite loops by creating a one 
                //frame delay if the "signal chain" gets too long
                CoroutineManager.StartCoroutine(SendSignal(signal, c, sender, power, signalStrength));
            }
            else
            {
                c.SendSignal(stepsTaken, signal, source ?? this, sender, power, signalStrength);
            }            
        }

        private IEnumerable<object> SendSignal(string signal, Connection connection, Character sender, float power = 0.0f, float signalStrength = 1.0f)
        {
            //wait one frame
            yield return CoroutineStatus.Running;

            connection.SendSignal(0, signal, this, sender, power, signalStrength);

            yield return CoroutineStatus.Success;
        }

        public float GetDrawDepth()
        {
            return Sprite.Depth + ((ID % 255) * 0.000001f);
        }

        public bool IsInsideTrigger(Vector2 worldPosition)
        {
            foreach (Rectangle trigger in prefab.Triggers)
            {
                Rectangle transformedTrigger = TransformTrigger(trigger, true);

                if (Submarine.RectContains(transformedTrigger, worldPosition)) return true;
            }

            return false;
        }

        public bool CanClientAccess(Client c)
        {
            return c != null && c.Character != null && c.Character.CanInteractWith(this);
        }

        public bool TryInteract(Character picker, bool ignoreRequiredItems = false, bool forceSelectKey = false, bool forceActionKey = false)
        {
            bool hasRequiredSkills = true;

            bool picked = false, selected = false;

            Skill requiredSkill = null;
            
            foreach (ItemComponent ic in components)
            {
                bool pickHit = false, selectHit = false;
                if (Screen.Selected == GameMain.SubEditorScreen)
                {
                    pickHit = picker.IsKeyHit(InputType.Select);
                    selectHit = picker.IsKeyHit(InputType.Select);
                }
                else
                {
                    if (forceSelectKey)
                    {
                        if (ic.PickKey == InputType.Select) pickHit = true;
                        if (ic.SelectKey == InputType.Select) selectHit = true;
                    }
                    else if (forceActionKey)
                    {
                        if (ic.PickKey == InputType.Use) pickHit = true;
                        if (ic.SelectKey == InputType.Use) selectHit = true;
                    }
                    else
                    {
                        pickHit = picker.IsKeyHit(ic.PickKey);
                        selectHit = picker.IsKeyHit(ic.SelectKey);

                        //if the cursor is on a UI component, disable interaction with the left mouse button
                        //to prevent accidentally selecting items when clicking UI elements
#if CLIENT
                        if (picker == Character.Controlled && GUI.MouseOn != null)
                        {
                            if (GameMain.Config.KeyBind(ic.PickKey).MouseButton == 0) pickHit = false;
                            if (GameMain.Config.KeyBind(ic.SelectKey).MouseButton == 0) selectHit = false;
                        }
#endif
                    }
                }


                if (!pickHit && !selectHit) continue;

                Skill tempRequiredSkill;
                if (!ic.HasRequiredSkills(picker, out tempRequiredSkill)) hasRequiredSkills = false;

                if (tempRequiredSkill != null) requiredSkill = tempRequiredSkill;

                bool showUiMsg = picker == Character.Controlled && Screen.Selected != GameMain.SubEditorScreen;
                if (!ignoreRequiredItems && !ic.HasRequiredItems(picker, showUiMsg)) continue;
                if ((ic.CanBePicked && pickHit && ic.Pick(picker)) ||
                    (ic.CanBeSelected && selectHit && ic.Select(picker)))
                {
                    picked = true;
                    ic.ApplyStatusEffects(ActionType.OnPicked, 1.0f, picker);

#if CLIENT
                    if (picker == Character.Controlled) GUI.ForceMouseOn(null);
#endif

                    if (ic.CanBeSelected) selected = true;
                }
            }

            if (!picked) return false;

            if (picker.SelectedConstruction == this)
            {
                if (picker.IsKeyHit(InputType.Select) || forceSelectKey) picker.SelectedConstruction = null;
            }
            else if (selected)
            {
                picker.SelectedConstruction = this;
            }

#if CLIENT
            if (!hasRequiredSkills && Character.Controlled == picker && Screen.Selected != GameMain.SubEditorScreen)
            {
                if (requiredSkill != null)
                {
                    GUI.AddMessage(TextManager.Get("InsufficientSkills")
                        .Replace("[requiredskill]", TextManager.Get("SkillName." + requiredSkill.Identifier))
                        .Replace("[requiredlevel]", ((int)requiredSkill.Level).ToString()), Color.Red);
                }
            }
#endif

            if (Container != null) Container.RemoveContained(this);

            return true;         
        }


        public void Use(float deltaTime, Character character = null, Limb targetLimb = null)
        {
            if (condition == 0.0f) return;

            bool remove = false;

            foreach (ItemComponent ic in components)
            {
                if (!ic.HasRequiredContainedItems(character == Character.Controlled)) continue;
                if (ic.Use(deltaTime, character))
                {
                    ic.WasUsed = true;

#if CLIENT
                    ic.PlaySound(ActionType.OnUse, WorldPosition, character);
#endif
    
                    ic.ApplyStatusEffects(ActionType.OnUse, deltaTime, character, targetLimb);

                    if (ic.DeleteOnUse) remove = true;
                }
            }

            if (remove)
            {
                Spawner.AddToRemoveQueue(this);
            }
        }

        public void SecondaryUse(float deltaTime, Character character = null)
        {
            if (condition == 0.0f) return;

            bool remove = false;

            foreach (ItemComponent ic in components)
            {
                if (!ic.HasRequiredContainedItems(character == Character.Controlled)) continue;
                if (ic.SecondaryUse(deltaTime, character))
                {
                    ic.WasUsed = true;

#if CLIENT
                    ic.PlaySound(ActionType.OnSecondaryUse, WorldPosition, character);
#endif

                    ic.ApplyStatusEffects(ActionType.OnSecondaryUse, deltaTime, character);

                    if (ic.DeleteOnUse) remove = true;
                }
            }

            if (remove)
            {
                Spawner.AddToRemoveQueue(this);
            }
        }

        public List<ColoredText> GetHUDTexts(Character character)
        {
            List<ColoredText> texts = new List<ColoredText>();
            
            foreach (ItemComponent ic in components)
            {
                if (string.IsNullOrEmpty(ic.Msg)) continue;
                if (!ic.CanBePicked && !ic.CanBeSelected) continue;
                if (ic is Holdable holdable && !holdable.CanBeDeattached()) continue;
               
                Color color = Color.Red;
                if (ic.HasRequiredSkills(character) && ic.HasRequiredItems(character, false)) color = Color.Orange;

                texts.Add(new ColoredText(ic.Msg, color, false));
            }

            return texts;
        }

        public bool Combine(Item item)
        {
            bool isCombined = false;
            foreach (ItemComponent ic in components)
            {
                if (ic.Combine(item)) isCombined = true;
            }
            return isCombined;
        }

        public void Drop(Character dropper = null)
        {
            foreach (ItemComponent ic in components) ic.Drop(dropper);

            if (Container != null)
            {
                if (body != null)
                {
                    body.Enabled = true;
                    body.LinearVelocity = Vector2.Zero;
                }
                SetTransform(Container.SimPosition, 0.0f);

                Container.RemoveContained(this);
                Container = null;
            }

            if (parentInventory != null)
            {
                parentInventory.RemoveItem(this);
                parentInventory = null;
            }

            lastSentPos = SimPosition;
        }

        public void Equip(Character character)
        {
            foreach (ItemComponent ic in components) ic.Equip(character);
        }

        public void Unequip(Character character)
        {
            character.DeselectItem(this);
            foreach (ItemComponent ic in components) ic.Unequip(character);
        }


        public List<SerializableProperty> GetProperties<T>()
        {
            List<SerializableProperty> editableProperties = SerializableProperty.GetProperties<T>(this);
            
            foreach (ItemComponent ic in components)
            {
                List<SerializableProperty> componentProperties = SerializableProperty.GetProperties<T>(ic);
                foreach (var property in componentProperties)
                {
                    editableProperties.Add(property);
                }
            }

            return editableProperties;
        }
        
        public void ServerWrite(NetBuffer msg, Client c, object[] extraData = null) 
        {
            string errorMsg = "";
            if (extraData == null || extraData.Length == 0 || !(extraData[0] is NetEntityEvent.Type))
            {
                if (extraData == null)
                {
                    errorMsg = "Failed to write a network event for the item \"" + Name + "\" - event data was null.";
                }
                else if (extraData.Length == 0)
                {
                    errorMsg = "Failed to write a network event for the item \"" + Name + "\" - event data was empty.";
                }
                else
                {
                    errorMsg = "Failed to write a network event for the item \"" + Name + "\" - event type not set.";
                }
                msg.WriteRangedInteger(0, Enum.GetValues(typeof(NetEntityEvent.Type)).Length - 1, (int)NetEntityEvent.Type.Invalid);
                DebugConsole.Log(errorMsg);
                GameAnalyticsManager.AddErrorEventOnce("Item.ServerWrite:InvalidData" + Name, GameAnalyticsSDK.Net.EGAErrorSeverity.Error, errorMsg);
                return;
            }

            int initialWritePos = msg.LengthBits;

            NetEntityEvent.Type eventType = (NetEntityEvent.Type)extraData[0];
            msg.WriteRangedInteger(0, Enum.GetValues(typeof(NetEntityEvent.Type)).Length - 1, (int)eventType);
            switch (eventType)
            {
                case NetEntityEvent.Type.ComponentState:
                    if (extraData.Length < 2 || !(extraData[1] is int))
                    {
                        errorMsg = "Failed to write a component state event for the item \"" + Name + "\" - component index not given.";
                        break;
                    }
                    int componentIndex = (int)extraData[1];
                    if (componentIndex < 0 || componentIndex >= components.Count)
                    {
                        errorMsg = "Failed to write a component state event for the item \"" + Name + "\" - component index out of range (" + componentIndex + ").";
                        break;
                    }
                    else if (!(components[componentIndex] is IServerSerializable))
                    {
                        errorMsg = "Failed to write a component state event for the item \"" + Name + "\" - component \"" + components[componentIndex] + "\" is not server serializable.";
                        break;
                    }
                    msg.WriteRangedInteger(0, components.Count - 1, componentIndex);
                    (components[componentIndex] as IServerSerializable).ServerWrite(msg, c, extraData);
                    break;
                case NetEntityEvent.Type.InventoryState:
                    if (extraData.Length < 2 || !(extraData[1] is int))
                    {
                        errorMsg = "Failed to write an inventory state event for the item \"" + Name + "\" - component index not given.";
                        break;
                    }
                    int containerIndex = (int)extraData[1];
                    if (containerIndex < 0 || containerIndex >= components.Count)
                    {
                        errorMsg = "Failed to write an inventory state event for the item \"" + Name + "\" - container index out of range (" + containerIndex + ").";
                        break;
                    }
                    else if (!(components[containerIndex] is ItemContainer))
                    {
                        errorMsg = "Failed to write an inventory state event for the item \"" + Name + "\" - component \"" + components[containerIndex] + "\" is not server serializable.";
                        break;
                    }
                    msg.WriteRangedInteger(0, components.Count - 1, containerIndex);
                    (components[containerIndex] as ItemContainer).Inventory.ServerWrite(msg, c);
                    break;
                case NetEntityEvent.Type.Status:
                    msg.Write(condition);
                    break;
                case NetEntityEvent.Type.ApplyStatusEffect:
                    ActionType actionType = (ActionType)extraData[1];
                    ushort targetID = extraData.Length > 2 ? (ushort)extraData[2] : (ushort)0;
                    Limb targetLimb = extraData.Length > 3 ? (Limb)extraData[3] : null;

                    Character targetCharacter = FindEntityByID(targetID) as Character;
                    byte targetLimbIndex = targetLimb != null && targetCharacter != null ? (byte)Array.IndexOf(targetCharacter.AnimController.Limbs, targetLimb) : (byte)255;

                    msg.WriteRangedInteger(0, Enum.GetValues(typeof(ActionType)).Length - 1, (int)actionType);
                    msg.Write(targetID);
                    msg.Write(targetLimbIndex);
                    break;
                case NetEntityEvent.Type.ChangeProperty:
                    try
                    {
                        WritePropertyChange(msg, extraData, false);
                    }
                    catch (Exception e)
                    {
                        errorMsg = "Failed to write a ChangeProperty network event for the item \"" + Name + "\" (" + e.Message + ")";
                    }
                    break;
                default:
                    errorMsg = "Failed to write a network event for the item \"" + Name + "\" - \"" + eventType + "\" is not a valid entity event type for items.";
                    break;
            }

            if (!string.IsNullOrEmpty(errorMsg))
            {
                //something went wrong - rewind the write position and write invalid event type to prevent creating an unreadable event
                msg.ReadBits(msg.Data, 0, initialWritePos);
                msg.LengthBits = initialWritePos;
                msg.WriteRangedInteger(0, Enum.GetValues(typeof(NetEntityEvent.Type)).Length - 1, (int)NetEntityEvent.Type.Invalid);
                DebugConsole.Log(errorMsg);
                GameAnalyticsManager.AddErrorEventOnce("Item.ServerWrite:" + errorMsg, GameAnalyticsSDK.Net.EGAErrorSeverity.Error, errorMsg);
            }

        }

        public void ServerRead(ClientNetObject type, NetBuffer msg, Client c) 
        {
            NetEntityEvent.Type eventType =
                (NetEntityEvent.Type)msg.ReadRangedInteger(0, Enum.GetValues(typeof(NetEntityEvent.Type)).Length - 1);
            
            c.KickAFKTimer = 0.0f;

            switch (eventType)
            {
                case NetEntityEvent.Type.ComponentState:
                    int componentIndex = msg.ReadRangedInteger(0, components.Count - 1);
                    (components[componentIndex] as IClientSerializable).ServerRead(type, msg, c);
                    break;
                case NetEntityEvent.Type.InventoryState:
                    int containerIndex = msg.ReadRangedInteger(0, components.Count - 1);
                    (components[containerIndex] as ItemContainer).Inventory.ServerRead(type, msg, c);
                    break;
                case NetEntityEvent.Type.ApplyStatusEffect:
                    if (c.Character == null || !c.Character.CanInteractWith(this)) return;
                    
                    UInt16 characterID = msg.ReadUInt16();
                    byte limbIndex = msg.ReadByte();

                    Character targetCharacter = FindEntityByID(characterID) as Character;
                    if (targetCharacter == null) break;
                    if (targetCharacter != c.Character && c.Character.SelectedCharacter != targetCharacter) break;

                    Limb targetLimb = limbIndex < targetCharacter.AnimController.Limbs.Length ? targetCharacter.AnimController.Limbs[limbIndex] : null;
                    ApplyStatusEffects(ActionType.OnUse, 1.0f, targetCharacter, targetLimb);

                    if (ContainedItems == null || ContainedItems.All(i => i == null))
                    {
                        GameServer.Log(c.Character.LogName + " used item " + Name, ServerLog.MessageType.ItemInteraction);
                    }
                    else
                    {
                        GameServer.Log(
                            c.Character.LogName + " used item " + Name + " (contained items: " + string.Join(", ", Array.FindAll(ContainedItems, i => i != null).Select(i => i.Name)) + ")", 
                            ServerLog.MessageType.ItemInteraction);
                    }

                    GameMain.Server.CreateEntityEvent(this, new object[] { NetEntityEvent.Type.ApplyStatusEffect, ActionType.OnUse, c.Character.ID });
                    
                    break;
                case NetEntityEvent.Type.ChangeProperty:
                    ReadPropertyChange(msg, true);
                    break;
            }
        }

        private void WritePropertyChange(NetBuffer msg, object[] extraData, bool inGameEditableOnly)
        {
            var allProperties = inGameEditableOnly ? GetProperties<InGameEditable>() : GetProperties<Editable>();
            SerializableProperty property = extraData[1] as SerializableProperty;
            if (property != null)
            {
                if (allProperties.Count > 1)
                {
                    msg.WriteRangedInteger(0, allProperties.Count - 1, allProperties.IndexOf(property));
                }

                object value = property.GetValue();
                if (value is string)
                {
                    msg.Write((string)value);
                }
                else if (value is float)
                {
                    msg.Write((float)value);
                }
                else if (value is int)
                {
                    msg.Write((int)value);
                }
                else if (value is bool)
                {
                    msg.Write((bool)value);
                }
                else if (value is Color)
                {
                    Color color = (Color)value;
                    msg.Write(color.R);
                    msg.Write(color.G);
                    msg.Write(color.B);
                    msg.Write(color.A);
                }
                else if (value is Vector2)
                {
                    msg.Write(((Vector2)value).X);
                    msg.Write(((Vector2)value).Y);
                }
                else if (value is Vector3)
                {
                    msg.Write(((Vector3)value).X);
                    msg.Write(((Vector3)value).Y);
                    msg.Write(((Vector3)value).Z);
                }
                else if (value is Vector4)
                {
                    msg.Write(((Vector4)value).X);
                    msg.Write(((Vector4)value).Y);
                    msg.Write(((Vector4)value).Z);
                    msg.Write(((Vector4)value).W);
                }
                else if (value is Rectangle)
                {
                    msg.Write(((Rectangle)value).X);
                    msg.Write(((Rectangle)value).Y);
                    msg.Write(((Rectangle)value).Width);
                    msg.Write(((Rectangle)value).Height);
                }
                else if (value is Enum)
                {
                    msg.Write((int)value);
                }
                else
                {
                    throw new System.NotImplementedException("Serializing item properties of the type \"" + value.GetType() + "\" not supported");
                }
            }
            else
            {
                throw new ArgumentException("Failed to write propery value - property \"" + (property == null ? "null" : property.Name) + "\" is not serializable.");
            }
        }

        private void ReadPropertyChange(NetBuffer msg, bool inGameEditableOnly)
        {
            var allProperties = inGameEditableOnly ? GetProperties<InGameEditable>() : GetProperties<Editable>();
            if (allProperties.Count == 0) return;

            int propertyIndex = 0;
            if (allProperties.Count > 1)
            {
                propertyIndex = msg.ReadRangedInteger(0, allProperties.Count-1);
            }

            SerializableProperty property = allProperties[propertyIndex];

            Type type = property.PropertyType;
            if (type == typeof(string))
            {
                property.TrySetValue(msg.ReadString());
            }
            else if (type == typeof(float))
            {
                property.TrySetValue(msg.ReadFloat());
            }
            else if (type == typeof(int))
            {
                property.TrySetValue(msg.ReadInt32());
            }
            else if (type == typeof(bool))
            {
                property.TrySetValue(msg.ReadBoolean());
            }
            else if (type == typeof(Color))
            {
                property.TrySetValue(new Color(msg.ReadByte(), msg.ReadByte(),msg.ReadByte(),msg.ReadByte()));
            }
            else if (type == typeof(Vector2))
            {
                property.TrySetValue(new Vector2(msg.ReadFloat(), msg.ReadFloat()));
            }
            else if (type == typeof(Vector3))
            {
                property.TrySetValue(new Vector3(msg.ReadFloat(), msg.ReadFloat(), msg.ReadFloat()));
            }
            else if (type == typeof(Vector4))
            {
                property.TrySetValue(new Vector4(msg.ReadFloat(), msg.ReadFloat(), msg.ReadFloat(), msg.ReadFloat()));
            }
            else if (type == typeof(Rectangle))
            {
                property.TrySetValue(new Vector4(msg.ReadInt32(), msg.ReadInt32(), msg.ReadInt32(), msg.ReadInt32()));
            }
            else if (typeof(Enum).IsAssignableFrom(type))
            {
                int intVal = msg.ReadInt32();
                try
                {
                    property.TrySetValue(Enum.ToObject(type, intVal));
                }
                catch (Exception e)
                {
#if DEBUG
                    DebugConsole.ThrowError("Failed to convert the int value \"" + intVal + "\" to " + type, e);
#endif
                    GameAnalyticsManager.AddErrorEventOnce(
                        "Item.ReadPropertyChange:" + Name + ":" + type,
                        GameAnalyticsSDK.Net.EGAErrorSeverity.Warning,
                        "Failed to convert the int value \"" + intVal + "\" to " + type + " (item " + Name + ")");
                }
            }
            else
            {
                return;
            }

            if (GameMain.Server != null)
            {
                GameMain.Server.CreateEntityEvent(this, new object[] { NetEntityEvent.Type.ChangeProperty, property });
            }
        }

        public void WriteSpawnData(NetBuffer msg)
        {
            if (GameMain.Server == null) return;
            
            msg.Write(Prefab.Name);
            msg.Write(Prefab.Identifier);
            msg.Write(Description != prefab.Description);
            if (Description != prefab.Description)
            {
                msg.Write(Description);
            }            

            msg.Write(ID);

            if (ParentInventory == null || ParentInventory.Owner == null)
            {
                msg.Write((ushort)0);

                msg.Write(Position.X);
                msg.Write(Position.Y);
                msg.Write(Submarine != null ? Submarine.ID : (ushort)0);
            }
            else
            {
                msg.Write(ParentInventory.Owner.ID);

                //find the index of the ItemContainer this item is inside to get the item to
                //spawn in the correct inventory in multi-inventory items like fabricators
                byte containerIndex = 0;
                if (Container != null)
                {
                    for (int i = 0; i < Container.components.Count; i++)
                    {
                        if (Container.components[i] is ItemContainer container && 
                            container.Inventory == ParentInventory)
                        {
                            containerIndex = (byte)i;
                            break;
                        }
                    }
                }
                msg.Write(containerIndex);

                int slotIndex = ParentInventory.FindIndex(this);
                msg.Write(slotIndex < 0 ? (byte)255 : (byte)slotIndex);
            }

            byte teamID = 0;
            foreach (WifiComponent wifiComponent in GetComponents<WifiComponent>())
            {
                teamID = wifiComponent.TeamID;
                break;
            }

            msg.Write(teamID);
            bool tagsChanged = tags.Count != prefab.Tags.Count || !tags.All(t => prefab.Tags.Contains(t));
            msg.Write(tagsChanged);
            if (tagsChanged)
            {
                msg.Write(Tags);
            }

        }

        public static Item ReadSpawnData(NetBuffer msg, bool spawn = true)
        {
            if (GameMain.Server != null) return null;

            string itemName = msg.ReadString();
            string itemIdentifier = msg.ReadString();
            bool descriptionChanged = msg.ReadBoolean();
            string itemDesc = "";
            if (descriptionChanged)
            {
                itemDesc = msg.ReadString();
            }
            ushort itemId = msg.ReadUInt16();
            ushort inventoryId = msg.ReadUInt16();

            DebugConsole.Log("Received entity spawn message for item " + itemName + ".");

            Vector2 pos = Vector2.Zero;
            Submarine sub = null;
            int itemContainerIndex = -1;
            int inventorySlotIndex = -1;

            if (inventoryId > 0)
            {
                itemContainerIndex = msg.ReadByte();
                inventorySlotIndex = msg.ReadByte();
            }
            else
            {
                pos = new Vector2(msg.ReadSingle(), msg.ReadSingle());

                ushort subID = msg.ReadUInt16();
                if (subID > 0)
                {
                    sub = Submarine.Loaded.Find(s => s.ID == subID);
                }
            }

            byte teamID = msg.ReadByte();
            bool tagsChanged = msg.ReadBoolean();
            string tags = "";
            if (tagsChanged)
            {
                tags = msg.ReadString();
            }
            
            if (!spawn) return null;

            //----------------------------------------
            
            var itemPrefab = MapEntityPrefab.Find(itemName, itemIdentifier) as ItemPrefab;
            if (itemPrefab == null) return null;

            Inventory inventory = null;

            var inventoryOwner = FindEntityByID(inventoryId);
            if (inventoryOwner != null)
            {
                if (inventoryOwner is Character)
                {
                    inventory = (inventoryOwner as Character).Inventory;
                }
                else if (inventoryOwner is Item)
                {
                    if ((inventoryOwner as Item).components[itemContainerIndex] is ItemContainer container)
                    {
                        inventory = container.Inventory;
                    }
                }
            }

            var item = new Item(itemPrefab, pos, sub)
            {
                ID = itemId
            };

            foreach (WifiComponent wifiComponent in item.GetComponents<WifiComponent>())
            {
                wifiComponent.TeamID = teamID;
            }
            if (descriptionChanged) item.Description = itemDesc;
            if (tagsChanged) item.Tags = tags;

            if (sub != null)
            {
                item.CurrentHull = Hull.FindHull(pos + sub.Position, null, true);
                item.Submarine = item.CurrentHull?.Submarine;
            }

            if (inventory != null)
            {
                if (inventorySlotIndex >= 0 && inventorySlotIndex < 255 &&
                    inventory.TryPutItem(item, inventorySlotIndex, false, false, null, false))
                {
                    return null;
                }
                inventory.TryPutItem(item, null, item.AllowedSlots, false);
            }

            return item;
        }

        private void UpdateNetPosition()
        {
            if (GameMain.Server == null || parentInventory != null) return;
            
            if (prevBodyAwake != body.FarseerBody.Awake || Vector2.Distance(lastSentPos, SimPosition) > NetConfig.ItemPosUpdateDistance)
            {
                needsPositionUpdate = true;
            }

            prevBodyAwake = body.FarseerBody.Awake;            
        }

        public void ServerWritePosition(NetBuffer msg, Client c, object[] extraData = null)
        {
            msg.Write(ID);
            //length in bytes
            if (body.FarseerBody.Awake)
            {
                msg.Write((byte)(4 + 4 + 1 + 3));
            }
            else
            {
                msg.Write((byte)(4 + 4 + 1));
            }

            msg.Write(SimPosition.X);
            msg.Write(SimPosition.Y);

            msg.WriteRangedSingle(MathUtils.WrapAngleTwoPi(body.Rotation), 0.0f, MathHelper.TwoPi, 7);

#if DEBUG
            if (Math.Abs(body.LinearVelocity.X) > MaxVel || Math.Abs(body.LinearVelocity.Y) > MaxVel)
            {

                DebugConsole.ThrowError("Item velocity out of range (" + body.LinearVelocity + ")");

            }
#endif

            msg.Write(body.FarseerBody.Awake);
            if (body.FarseerBody.Awake)
            {
                body.Enabled = true;
                msg.WriteRangedSingle(MathHelper.Clamp(body.LinearVelocity.X, -MaxVel, MaxVel), -MaxVel, MaxVel, 12);
                msg.WriteRangedSingle(MathHelper.Clamp(body.LinearVelocity.Y, -MaxVel, MaxVel), -MaxVel, MaxVel, 12);
            }

            msg.WritePadBits();

            lastSentPos = SimPosition;
        }

        public static Item Load(XElement element, Submarine submarine)
        {
            string name = element.Attribute("name").Value;            
            string identifier = element.GetAttributeString("identifier", "");

            ItemPrefab prefab;
            if (string.IsNullOrEmpty(identifier))
            {
                //legacy support: 
                //1. attempt to find a prefab with an empty identifier and a matching name
                prefab = MapEntityPrefab.Find(name, "") as ItemPrefab;
                //2. not found, attempt to find a prefab with a matching name
                if (prefab == null) prefab = MapEntityPrefab.Find(name) as ItemPrefab;
            }
            else
            {
                prefab = MapEntityPrefab.Find(null, identifier) as ItemPrefab;
            }

            if (prefab == null)
            {
                DebugConsole.ThrowError("Error loading item - item prefab \"" + name + "\" (identifier \"" + identifier + "\") not found.");
                return null;
            }

            Rectangle rect = element.GetAttributeRect("rect", Rectangle.Empty);
            if (rect.Width == 0 && rect.Height == 0)
            {
                rect.Width = (int)prefab.Size.X;
                rect.Height = (int)prefab.Size.Y;
            }

            Item item = new Item(rect, prefab, submarine)
            {
                Submarine = submarine,
                ID = (ushort)int.Parse(element.Attribute("ID").Value),
                linkedToID = new List<ushort>()
            };

            foreach (XAttribute attribute in element.Attributes())
            {
                if (!item.properties.TryGetValue(attribute.Name.ToString(), out SerializableProperty property)) continue;

                bool shouldBeLoaded = false;

                foreach (var propertyAttribute in property.Attributes.OfType<Serialize>())
                {
                    if (propertyAttribute.isSaveable)
                    {
                        shouldBeLoaded = true;
                        break;
                    }
                }

                if (shouldBeLoaded) property.TrySetValue(attribute.Value);
            }

            string linkedToString = element.GetAttributeString("linked", "");
            if (linkedToString != "")
            {
                string[] linkedToIds = linkedToString.Split(',');
                for (int i = 0; i < linkedToIds.Length; i++)
                {
                    item.linkedToID.Add((ushort)int.Parse(linkedToIds[i]));
                }
            }

            List<ItemComponent> unloadedComponents = new List<ItemComponent>(item.components);
            foreach (XElement subElement in element.Elements())
            {
                ItemComponent component = unloadedComponents.Find(x => x.Name == subElement.Name.ToString());
                if (component == null) continue;

                component.Load(subElement);
                unloadedComponents.Remove(component);
            }

            if (element.GetAttributeBool("flippedx", false)) item.FlipX(false);
            if (element.GetAttributeBool("flippedy", false)) item.FlipY(false);

            item.condition = element.GetAttributeFloat("condition", item.prefab.Health);

            return item;
        }

        public override XElement Save(XElement parentElement)
        {
            XElement element = new XElement("Item");

            element.Add(
                new XAttribute("name", prefab.Name),
                new XAttribute("identifier", prefab.Identifier),
                new XAttribute("ID", ID));

            if (FlippedX) element.Add(new XAttribute("flippedx", true));
            if (FlippedY) element.Add(new XAttribute("flippedy", true));

            if (condition < prefab.Health)
            {
                element.Add(new XAttribute("condition", condition.ToString("G", CultureInfo.InvariantCulture)));
            }

            System.Diagnostics.Debug.Assert(Submarine != null);

            element.Add(new XAttribute("rect",
                (int)(rect.X - Submarine.HiddenSubPosition.X) + "," +
                (int)(rect.Y - Submarine.HiddenSubPosition.Y) + "," +
                rect.Width + "," + rect.Height));
            
            if (linkedTo != null && linkedTo.Count > 0)
            {
                var saveableLinked = linkedTo.Where(l => l.ShouldBeSaved).ToList();
                string[] linkedToIDs = new string[saveableLinked.Count];
                for (int i = 0; i < saveableLinked.Count; i++)
                {
                    linkedToIDs[i] = saveableLinked[i].ID.ToString();
                }
                element.Add(new XAttribute("linked", string.Join(",", linkedToIDs)));
            }

            SerializableProperty.SerializeProperties(this, element);

            foreach (ItemComponent ic in components)
            {
                ic.Save(element);
            }

            parentElement.Add(element);

            return element;
        }

        public override void OnMapLoaded()
        {
            FindHull();

            foreach (ItemComponent ic in components)
            {
                ic.OnMapLoaded();
            }
        }
        
        public void CreateServerEvent<T>(T ic) where T : ItemComponent, IServerSerializable
        {
            if (GameMain.Server == null) return;

            int index = components.IndexOf(ic);
            if (index == -1) return;

            GameMain.Server.CreateEntityEvent(this, new object[] { NetEntityEvent.Type.ComponentState, index });
        }
        
        /// <summary>
        /// Remove the item so that it doesn't appear to exist in the game world (stop sounds, remove bodies etc)
        /// but don't reset anything that's required for cloning the item
        /// </summary>
        public override void ShallowRemove()
        {
            base.ShallowRemove();
            
            foreach (ItemComponent ic in components)
            {
                ic.ShallowRemove();
            }
            ItemList.Remove(this);

            if (body != null)
            {
                body.Remove();
                body = null;
            }
        }

        public override void Remove()
        {
            if (Removed)
            {
                DebugConsole.ThrowError("Attempting to remove an already removed item\n" + Environment.StackTrace);
                return;
            }
            DebugConsole.Log("Removing item " + Name + " (ID: " + ID + ")");

            base.Remove();

            foreach (Character character in Character.CharacterList)
            {
                if (character.SelectedConstruction == this) character.SelectedConstruction = null;
                for (int i = 0; i < character.SelectedItems.Length; i++)
                {
                    if (character.SelectedItems[i] == this) character.SelectedItems[i] = null;
                }
            }

            if (parentInventory != null)
            {
                parentInventory.RemoveItem(this);
                parentInventory = null;
            }

            foreach (ItemComponent ic in components)
            {
                ic.Remove();
            }
            ItemList.Remove(this);

            if (body != null)
            {
                body.Remove();
                body = null;
            }

            foreach (Item it in ItemList)
            {
                if (it.linkedTo.Contains(this))
                {
                    it.linkedTo.Remove(this);
                }
            }
        }
    }
}<|MERGE_RESOLUTION|>--- conflicted
+++ resolved
@@ -512,16 +512,18 @@
                     if (!property.Value.Attributes.OfType<Editable>().Any()) continue;
                     clone.components[i].properties[property.Key].TrySetValue(property.Value.GetValue());
                 }
-<<<<<<< HEAD
 
                 //clone requireditem identifiers
                 foreach (var kvp in components[i].requiredItems)
-=======
-                for (int j = 0; j < components[i].requiredItems.Count && i < clone.components[i].requiredItems.Count; j++)
->>>>>>> 8a88167d
                 {
                     for (int j = 0; j < kvp.Value.Count; j++)
                     {
+                        if (!clone.components[i].requiredItems.ContainsKey(kvp.Key) ||
+                            clone.components[i].requiredItems[kvp.Key].Count <= j)
+                        {
+                            continue;
+                        }
+
                         clone.components[i].requiredItems[kvp.Key][j].JoinedIdentifiers = 
                             kvp.Value[j].JoinedIdentifiers;
                     }
