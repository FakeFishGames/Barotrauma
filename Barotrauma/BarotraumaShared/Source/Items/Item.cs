--- conflicted
+++ resolved
@@ -1594,8 +1594,7 @@
                     break;
                 case NetEntityEvent.Type.ApplyStatusEffect:
                     if (c.Character == null || !c.Character.CanInteractWith(this)) return;
-
-<<<<<<< HEAD
+                    
                     UInt16 characterID = msg.ReadUInt16();
                     byte limbIndex = msg.ReadByte();
 
@@ -1604,10 +1603,7 @@
                     if (targetCharacter != c.Character && c.Character.SelectedCharacter != targetCharacter) break;
 
                     Limb targetLimb = limbIndex < targetCharacter.AnimController.Limbs.Length ? targetCharacter.AnimController.Limbs[limbIndex] : null;
-                    ApplyStatusEffects(ActionType.OnUse, (float)Timing.Step, targetCharacter, targetLimb);
-=======
-                    ApplyStatusEffects(ActionType.OnUse, 1.0f, c.Character);
->>>>>>> 5121ed30
+                    ApplyStatusEffects(ActionType.OnUse, 1.0f, targetCharacter, targetLimb);
 
                     if (ContainedItems == null || ContainedItems.All(i => i == null))
                     {
