﻿using Barotrauma.Networking;
using Microsoft.Xna.Framework;
using System;
using System.Collections.Generic;
using System.Xml.Linq;

namespace Barotrauma.Items.Components
{
    partial class WifiComponent : ItemComponent
    {
        private static List<WifiComponent> list = new List<WifiComponent>();

        private float range;

        private int channel;

        private float chatMsgCooldown;

        private string prevSignal;

        [Serialize(20000.0f, false)]
        public float Range
        {
            get { return range; }
            set { range = Math.Max(value, 0.0f); }
        }

        [InGameEditable, Serialize(1, true)]
        public int Channel
        {
            get { return channel; }
            set
            {
                channel = MathHelper.Clamp(value, 0, 10000);
            }
        }

        [Editable(ToolTip = 
            "If enabled, any signals received from another chat-linked wifi component are displayed "+
            "as chat messages in the chatbox of the player holding the item."), Serialize(false, false)]
        public bool LinkToChat
        {
            get;
            set;
        }

        [Editable(ToolTip = "How many seconds have to pass between signals for a message to be displayed in the chatbox. "+
            "Setting this to a very low value is not recommended, because it may cause an excessive amount of chat messages to be created "+
            "if there are chat-linked wifi components that transmit a continuous signal."), Serialize(1.0f, true)]
        public float MinChatMessageInterval
        {
            get;
            set;
        }

        [Editable(ToolTip = "If set to true, the component will only create chat messages when the received signal changes."), Serialize(false, true)]
        public bool DiscardDuplicateChatMessages
        {
            get;
            set;
        }

        public WifiComponent(Item item, XElement element)
            : base (item, element)
        {
            list.Add(this);
            IsActive = true;
        }

        public bool CanTransmit()
        {
            return HasRequiredContainedItems(true);
        }
        
        private List<WifiComponent> GetReceiversInRange()
        {
            return list.FindAll(w => w != this && w.CanReceive(this));
        }

        public bool CanReceive(WifiComponent sender)
        {
            if (!HasRequiredContainedItems(false)) return false;

            if (sender == null || sender.channel != channel) return false;

            return Vector2.DistanceSquared(item.WorldPosition, sender.item.WorldPosition) <= sender.range * sender.range;
        }

        public override void Update(float deltaTime, Camera cam)
        {
            chatMsgCooldown -= deltaTime;
        }

        public void TransmitSignal(int stepsTaken, string signal, Item source, Character sender, bool sendToChat, float signalStrength = 1.0f)
        {
            var senderComponent = source?.GetComponent<WifiComponent>();
            if (senderComponent != null && !CanReceive(senderComponent)) return;

            bool chatMsgSent = false;

            var receivers = GetReceiversInRange();
            foreach (WifiComponent wifiComp in receivers)
            {
                //signal strength diminishes by distance
                float sentSignalStrength = signalStrength *
                    MathHelper.Clamp(1.0f - (Vector2.Distance(item.WorldPosition, wifiComp.item.WorldPosition) / wifiComp.range), 0.0f, 1.0f);
                wifiComp.item.SendSignal(stepsTaken, signal, "signal_out", sender, 0, source, sentSignalStrength);

                if (DiscardDuplicateChatMessages && signal == prevSignal) continue;

                if (LinkToChat && wifiComp.LinkToChat && chatMsgCooldown <= 0.0f && sendToChat)
                {
                    if (wifiComp.item.ParentInventory != null &&
                        wifiComp.item.ParentInventory.Owner != null &&
                        GameMain.NetworkMember != null)
                    {
                        string chatMsg = signal;
                        if (senderComponent != null)
                        {
                            chatMsg = ChatMessage.ApplyDistanceEffect(chatMsg, 1.0f - sentSignalStrength);
                        }
                        if (chatMsg.Length > ChatMessage.MaxLength) chatMsg = chatMsg.Substring(0, ChatMessage.MaxLength);
                        if (string.IsNullOrEmpty(chatMsg)) continue;

                        if (wifiComp.item.ParentInventory.Owner == Character.Controlled)
                        {
                            if (GameMain.Client == null)
                                GameMain.NetworkMember.AddChatMessage(signal, ChatMessageType.Radio, source == null ? "" : source.Name);
                        }
                        else if (GameMain.Server != null)
                        {
                            Client recipientClient = GameMain.Server.ConnectedClients.Find(c => c.Character == wifiComp.item.ParentInventory.Owner);
                            if (recipientClient != null)
                            {
                                GameMain.Server.SendDirectChatMessage(
                                    ChatMessage.Create(source == null ? "" : source.Name, chatMsg, ChatMessageType.Radio, null), recipientClient);
                            }
                        }
                        chatMsgSent = true;
                    }
                }
            }
            if (chatMsgSent) chatMsgCooldown = MinChatMessageInterval;

            prevSignal = signal;
        }


<<<<<<< HEAD
        public override void ReceiveSignal(int stepsTaken, string signal, Connection connection, Item source, Character sender, float power = 0.0f, float signalStrength = 1.0f)
        {
            if (connection == null || connection.Name != "signal_in") return;
            TransmitSignal(stepsTaken, signal, source, sender, true, signalStrength);
=======
                    foreach (WifiComponent wifiComp in receivers)
                    {
                        wifiComp.item.SendSignal(stepsTaken, signal, "signal_out", sender);
                        if (source != null)
                        {
                            foreach (Item receiverItem in wifiComp.item.LastSentSignalRecipients)
                            {
                                if (!source.LastSentSignalRecipients.Contains(receiverItem))
                                {
                                    source.LastSentSignalRecipients.Add(receiverItem);
                                }
                            }
                        }
                    }
                    break;
            }
>>>>>>> 82103cf3
        }

        protected override void RemoveComponentSpecific()
        {
            base.RemoveComponentSpecific();

            list.Remove(this);
        }
    }
}<|MERGE_RESOLUTION|>--- conflicted
+++ resolved
@@ -105,6 +105,17 @@
                 float sentSignalStrength = signalStrength *
                     MathHelper.Clamp(1.0f - (Vector2.Distance(item.WorldPosition, wifiComp.item.WorldPosition) / wifiComp.range), 0.0f, 1.0f);
                 wifiComp.item.SendSignal(stepsTaken, signal, "signal_out", sender, 0, source, sentSignalStrength);
+                
+                if (source != null)
+                {
+                    foreach (Item receiverItem in wifiComp.item.LastSentSignalRecipients)
+                    {
+                        if (!source.LastSentSignalRecipients.Contains(receiverItem))
+                        {
+                            source.LastSentSignalRecipients.Add(receiverItem);
+                        }
+                    }
+                }                
 
                 if (DiscardDuplicateChatMessages && signal == prevSignal) continue;
 
@@ -144,31 +155,11 @@
 
             prevSignal = signal;
         }
-
-
-<<<<<<< HEAD
+                
         public override void ReceiveSignal(int stepsTaken, string signal, Connection connection, Item source, Character sender, float power = 0.0f, float signalStrength = 1.0f)
         {
             if (connection == null || connection.Name != "signal_in") return;
             TransmitSignal(stepsTaken, signal, source, sender, true, signalStrength);
-=======
-                    foreach (WifiComponent wifiComp in receivers)
-                    {
-                        wifiComp.item.SendSignal(stepsTaken, signal, "signal_out", sender);
-                        if (source != null)
-                        {
-                            foreach (Item receiverItem in wifiComp.item.LastSentSignalRecipients)
-                            {
-                                if (!source.LastSentSignalRecipients.Contains(receiverItem))
-                                {
-                                    source.LastSentSignalRecipients.Add(receiverItem);
-                                }
-                            }
-                        }
-                    }
-                    break;
-            }
->>>>>>> 82103cf3
         }
 
         protected override void RemoveComponentSpecific()
