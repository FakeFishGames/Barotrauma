﻿using Barotrauma.Networking;
using FarseerPhysics;
using Lidgren.Network;
using Microsoft.Xna.Framework;
using System;
using System.Collections.Generic;
using System.Linq;
using System.Xml.Linq;

namespace Barotrauma.Items.Components
{
    partial class ConnectionPanel : ItemComponent, IServerSerializable, IClientSerializable
    {
        public List<Connection> Connections;

        private Character user;
<<<<<<< HEAD
=======

        [Serialize(false, true), Editable(ToolTip = "Locked connection panels cannot be rewired in-game.")]
        public bool Locked
        {
            get;
            set;
        }
>>>>>>> 48e14347

        public ConnectionPanel(Item item, XElement element)
            : base(item, element)
        {
            Connections = new List<Connection>();

            foreach (XElement subElement in element.Elements())
            {
                switch (subElement.Name.ToString())
                {
                    case "input":                        
                        Connections.Add(new Connection(subElement, item));
                        break;
                    case "output":
                        Connections.Add(new Connection(subElement, item));
                        break;
                }
            }

            IsActive = true;
            InitProjSpecific(element);
        }

        partial void InitProjSpecific(XElement element);

        public override void OnMapLoaded()
        {
            foreach (Connection c in Connections)
            {
                c.ConnectLinked();
            }
        }

        public override void Update(float deltaTime, Camera cam)
        {
            if (user == null || user.SelectedConstruction != item)
            {
                user = null;
                return;
            }

            Vector2 itemPos = item.SimPosition;
            if (user.Submarine == null)
            {
                itemPos = ConvertUnits.ToSimUnits(item.WorldPosition);
            }
            user.AnimController.UpdateUseItem(true, itemPos + Vector2.UnitY * (((float)Timing.TotalTime / 10.0f) % 0.1f));

            if (user.IsKeyHit(InputType.Aim))
            {
                user.DeselectItem(item);
                user = null;
            }
        }

        public override bool Select(Character picker)
        {
            //attaching wires to items with a body is not allowed
            //(signal items remove their bodies when attached to a wall)
            if (item.body != null)
            {
                return false;
            }

            user = picker;
            IsActive = true;
            return true;
        }

        public override bool Use(float deltaTime, Character character = null)
        {
            if (character == null || character != user) return false;

            var powered = item.GetComponent<Powered>();
            if (powered != null)
            {
                if (powered.Voltage < 0.1f) return false;
            }

            float degreeOfSuccess = DegreeOfSuccess(character);
            if (Rand.Range(0.0f, 0.5f) < degreeOfSuccess) return false;

            character.SetStun(5.0f);

            item.ApplyStatusEffects(ActionType.OnFailure, 1.0f, character);

            return true;
        }

        public override void Load(XElement element)
        {
            base.Load(element);
                        
            List<Connection> loadedConnections = new List<Connection>();

            foreach (XElement subElement in element.Elements())
            {
                switch (subElement.Name.ToString())
                {
                    case "input":
                        loadedConnections.Add(new Connection(subElement, item));
                        break;
                    case "output":
                        loadedConnections.Add(new Connection(subElement, item));
                        break;
                }
            }
            
            for (int i = 0; i<loadedConnections.Count && i<Connections.Count; i++)
            {
                loadedConnections[i].wireId.CopyTo(Connections[i].wireId, 0);
            }
        }

        public override XElement Save(XElement parentElement)
        {
            XElement componentElement = base.Save(parentElement);

            foreach (Connection c in Connections)
            {
                c.Save(componentElement);
            }

            return componentElement;
        }

        protected override void ShallowRemoveComponentSpecific()
        {
            //do nothing
        }

        protected override void RemoveComponentSpecific()
        {
            foreach (Connection c in Connections)
            {
                foreach (Wire wire in c.Wires)
                {
                    if (wire == null) continue;

                    if (wire.OtherConnection(c) == null) //wire not connected to anything else
                    {
                        wire.Item.Drop(null);
                    }
                    else
                    {
                        wire.RemoveConnection(item);
                    }
                }
            }
        }

        public void ClientWrite(NetBuffer msg, object[] extraData = null)
        {
            foreach (Connection connection in Connections)
            {
                foreach (Wire wire in connection.Wires)
                {
                    msg.Write(wire.Item == null ? (ushort)0 : wire.Item.ID);
                }
            }
        }
        
        public void ServerRead(ClientNetObject type, NetBuffer msg, Client c)
        {
            List<Wire>[] wires = new List<Wire>[Connections.Count];

            //read wire IDs for each connection
            for (int i = 0; i < Connections.Count; i++)
            {
                wires[i] = new List<Wire>();                
                for (int j = 0; j < Connection.MaxLinked; j++)
                {
                    ushort wireId = msg.ReadUInt16();

                    Item wireItem = Entity.FindEntityByID(wireId) as Item;
                    if (wireItem == null) continue;

                    Wire wireComponent = wireItem.GetComponent<Wire>();
                    if (wireComponent != null)
                    {
                        wires[i].Add(wireComponent);
                    }
                }
            }
            
            //don't allow rewiring locked panels
            if (Locked) return;

            item.CreateServerEvent(this);

            //check if the character can access this connectionpanel 
            //and all the wires they're trying to connect
            if (!item.CanClientAccess(c)) return;
            for (int i = 0; i < Connections.Count; i++)
            {
                foreach (Wire wire in wires[i])
                {
                    //wire not found in any of the connections yet (client is trying to connect a new wire)
                    //  -> we need to check if the client has access to it
                    if (!Connections.Any(connection => connection.Wires.Contains(wire)))
                    {
                        if (!wire.Item.CanClientAccess(c)) return;
                    }                    
                }
            }
            
            //go through existing wire links
            for (int i = 0; i < Connections.Count; i++)
            {
                int j = -1;
                foreach (Wire existingWire in Connections[i].Wires)
                {
                    j++;
                    if (existingWire == null) continue;
                    
                    //existing wire not in the list of new wires -> disconnect it
                    if (!wires[i].Contains(existingWire))
                    {
                        if (existingWire.Locked)
                        {
                            //this should not be possible unless the client is running a modified version of the game
                            GameServer.Log(c.Character.LogName + " attempted to disconnect a locked wire from " +
                                Connections[i].Item.Name + " (" + Connections[i].Name + ")", ServerLog.MessageType.Error);
                            continue;
                        }

                        existingWire.RemoveConnection(item);

                        if (existingWire.Connections[0] == null && existingWire.Connections[1] == null)
                        {
                            GameServer.Log(c.Character.LogName + " disconnected a wire from " +
                                Connections[i].Item.Name + " (" + Connections[i].Name + ")", ServerLog.MessageType.ItemInteraction);
                        }
                        else if (existingWire.Connections[0] != null)
                        {
                            GameServer.Log(c.Character.LogName + " disconnected a wire from " +
                                Connections[i].Item.Name + " (" + Connections[i].Name + ") to " + existingWire.Connections[0].Item.Name + " (" + existingWire.Connections[0].Name + ")", ServerLog.MessageType.ItemInteraction);

                            //wires that are not in anyone's inventory (i.e. not currently being rewired) 
                            //can never be connected to only one connection
                            // -> the client must have dropped the wire from the connection panel
                            if (existingWire.Item.ParentInventory == null && !wires.Any(w => w.Contains(existingWire)))
                            {
                                //let other clients know the item was also disconnected from the other connection
                                existingWire.Connections[0].Item.CreateServerEvent(existingWire.Connections[0].Item.GetComponent<ConnectionPanel>());
                                existingWire.Item.Drop(c.Character);
                            }
                        }
                        else if (existingWire.Connections[1] != null)
                        {
                            GameServer.Log(c.Character.LogName + " disconnected a wire from " +
                                Connections[i].Item.Name + " (" + Connections[i].Name + ") to " + existingWire.Connections[1].Item.Name + " (" + existingWire.Connections[1].Name + ")", ServerLog.MessageType.ItemInteraction);

                            if (existingWire.Item.ParentInventory == null && !wires.Any(w => w.Contains(existingWire)))
                            {
                                //let other clients know the item was also disconnected from the other connection
                                existingWire.Connections[1].Item.CreateServerEvent(existingWire.Connections[1].Item.GetComponent<ConnectionPanel>());
                                existingWire.Item.Drop(c.Character);
                            }
                        }
                        
                        Connections[i].SetWire(j, null);
                    }                    
                }
            }

            //go through new wires
            for (int i = 0; i < Connections.Count; i++)
            {
                foreach (Wire newWire in wires[i])
                {
                    //already connected, no need to do anything
                    if (Connections[i].Wires.Contains(newWire)) continue;

                    Connections[i].TryAddLink(newWire);
                    newWire.Connect(Connections[i], true, true);

                    var otherConnection = newWire.OtherConnection(Connections[i]);

                    if (otherConnection == null)
                    {
                        GameServer.Log(c.Character.LogName + " connected a wire to " +
                            Connections[i].Item.Name + " (" + Connections[i].Name + ")", 
                            ServerLog.MessageType.ItemInteraction);
                    }
                    else
                    {
                        GameServer.Log(c.Character.LogName + " connected a wire from " +
                            Connections[i].Item.Name + " (" + Connections[i].Name + ") to " +
                            (otherConnection == null ? "none" : otherConnection.Item.Name + " (" + (otherConnection.Name) + ")"), 
                            ServerLog.MessageType.ItemInteraction);
                    }
                }
            }
        }

        public void ServerWrite(NetBuffer msg, Client c, object[] extraData = null)
        {
            ClientWrite(msg, extraData);
        }        
    }
}<|MERGE_RESOLUTION|>--- conflicted
+++ resolved
@@ -14,8 +14,6 @@
         public List<Connection> Connections;
 
         private Character user;
-<<<<<<< HEAD
-=======
 
         [Serialize(false, true), Editable(ToolTip = "Locked connection panels cannot be rewired in-game.")]
         public bool Locked
@@ -23,7 +21,6 @@
             get;
             set;
         }
->>>>>>> 48e14347
 
         public ConnectionPanel(Item item, XElement element)
             : base(item, element)
