﻿using Barotrauma.Networking;
using Microsoft.Xna.Framework;
using System;
using System.Collections.Generic;
using System.Linq;
using System.Xml.Linq;

namespace Barotrauma.Items.Components
{
    partial class Sonar : Powered, IServerSerializable, IClientSerializable
    {
        public enum Mode
        {
            Active,
            Passive
        };

        public const float DefaultSonarRange = 10000.0f;

        class ConnectedTransducer
        {
            public readonly SonarTransducer Transducer;
            public float SignalStrength;
            public float DisconnectTimer;

            public ConnectedTransducer(SonarTransducer transducer, float signalStrength, float disconnectTimer)
            {
                Transducer = transducer;
                SignalStrength = signalStrength;
                DisconnectTimer = disconnectTimer;
            }
        }

        private const float DirectionalPingSector = 30.0f;
        private static readonly float DirectionalPingDotProduct;

        static Sonar()
        {
            DirectionalPingDotProduct = (float)Math.Cos(MathHelper.ToRadians(DirectionalPingSector) * 0.5f);
        }

        private float range;

        private const float PingFrequency = 0.5f;

        private Mode currentMode = Mode.Passive;

        private class ActivePing
        {
            public float State;
            public bool IsDirectional;
            public Vector2 Direction;
            public float PrevPingRadius;
        }
        // rotating list of currently active pings
        private ActivePing[] activePings = new ActivePing[8];
        // total number of currently active pings, range [0, activePings.Length[
        private int activePingsCount;
        // currently active ping index on the above list
        private int currentPingIndex = -1;

        private const float MinZoom = 1.0f, MaxZoom = 4.0f;
        private float zoom = 1.0f;

        private bool useDirectionalPing = false;
        private Vector2 pingDirection = new Vector2(1.0f, 0.0f);

<<<<<<< HEAD
        //was the last ping sent with directional pinging
        private bool isLastPingDirectional;

        private Sprite pingCircle, directionalPingCircle;
        private Sprite directionalPingBackground;
        private Sprite[] directionalPingButton;

        private Sprite screenOverlay, screenBackground;

=======
        private Sprite pingCircle, directionalPingCircle, screenOverlay, screenBackground;
>>>>>>> d2d58bc2
        private Sprite sonarBlip;
        private Sprite lineSprite;

        private bool aiPingCheckPending;

        //the float value is a timer used for disconnecting the transducer if no signal is received from it for 1 second
        private readonly List<ConnectedTransducer> connectedTransducers;

        public IEnumerable<SonarTransducer> ConnectedTransducers
        {
            get { return connectedTransducers.Select(t => t.Transducer); }
        }

        [Serialize(DefaultSonarRange, false, description: "The maximum range of the sonar.")]
        public float Range
        {
            get { return range; }
            set { range = MathHelper.Clamp(value, 0.0f, 100000.0f); }
        }

        [Serialize(false, false, description: "Should the sonar display the walls of the submarine it is inside.")]
        public bool DetectSubmarineWalls
        {
            get;
            set;
        }

        [Editable, Serialize(false, false, description: "Does the sonar have to be connected to external transducers to work.")]
        public bool UseTransducers
        {
            get;
            set;
        }

        public float Zoom
        {
            get { return zoom; }
        }

        public Mode CurrentMode
        {
            get => currentMode;
            set
            {
                currentMode = value;
                if (value == Mode.Passive)
                {
                    currentPingIndex = -1;
                    if (item.AiTarget != null)
                    {
                        item.AiTarget.SectorDegrees = 360.0f;
                    }
                }
#if CLIENT
                if (activeTickBox != null) activeTickBox.Selected = value == Mode.Active;
                if (passiveTickBox != null) passiveTickBox.Selected = value == Mode.Passive;
#endif
            }
        }

        public Sonar(Item item, XElement element)
            : base(item, element)
        {
            connectedTransducers = new List<ConnectedTransducer>();

            CurrentMode = Mode.Passive;
            IsActive = true;
            InitProjSpecific(element);
        }

        partial void InitProjSpecific(XElement element);

        public override void Update(float deltaTime, Camera cam)
        {
            currPowerConsumption = powerConsumption;

            UpdateOnActiveEffects(deltaTime);

            if (UseTransducers)
            {
                foreach (ConnectedTransducer transducer in connectedTransducers)
                {
                    transducer.DisconnectTimer -= deltaTime;
                }
                connectedTransducers.RemoveAll(t => t.DisconnectTimer <= 0.0f);
            }

            for (var pingIndex = 0; pingIndex < activePingsCount; ++pingIndex)
            {
                activePings[pingIndex].State += deltaTime * PingFrequency;
            }

            if (currentMode == Mode.Active)
            {
                if ((voltage >= minVoltage || powerConsumption <= 0.0f) &&
                    (!UseTransducers || connectedTransducers.Count > 0))
                {
                    if (currentPingIndex != -1)
                    {
                        var activePing = activePings[currentPingIndex];
                        if (activePing.State > 1.0f)
                        {
                            if (item.AiTarget != null)
                            {
                                float range = MathUtils.InverseLerp(item.AiTarget.MinSoundRange, item.AiTarget.MaxSoundRange, Range * activePing.State / zoom);
                                item.AiTarget.SoundRange = MathHelper.Lerp(item.AiTarget.MinSoundRange, item.AiTarget.MaxSoundRange, range);
                                item.AiTarget.SectorDegrees = activePing.IsDirectional ? DirectionalPingSector : 360.0f;
                                item.AiTarget.SectorDir = new Vector2(pingDirection.X, -pingDirection.Y);
                            }
                            aiPingCheckPending = true;
                            currentPingIndex = -1;
                        }
                    }
                    if (currentPingIndex == -1 && activePingsCount < activePings.Length)
                    {
                        currentPingIndex = activePingsCount++;
                        if (activePings[currentPingIndex] == null)
                        {
                            activePings[currentPingIndex] = new ActivePing();
                        }
                        activePings[currentPingIndex].IsDirectional = useDirectionalPing;
                        activePings[currentPingIndex].Direction = pingDirection;
                        activePings[currentPingIndex].State = 0.0f;
                        activePings[currentPingIndex].PrevPingRadius = 0.0f;
                        item.Use(deltaTime);
                    }
                }
                else
                {
                    if (item.AiTarget != null)
                    {
                        item.AiTarget.SectorDegrees = 360.0f;
                    }
                    currentPingIndex = -1;
                    aiPingCheckPending = false;
                }
            }

            for (var pingIndex = 0; pingIndex < activePingsCount;)
            {
                if (activePings[pingIndex].State > 1.0f)
                {
                    var lastIndex = --activePingsCount;
                    var oldActivePing = activePings[pingIndex];
                    activePings[pingIndex] = activePings[lastIndex];
                    activePings[lastIndex] = oldActivePing;
                    if (currentPingIndex == lastIndex)
                    {
                        currentPingIndex = pingIndex;
                    }
                }
                else
                {
                    ++pingIndex;
                }
            }

            Voltage -= deltaTime;
        }

        public override bool Use(float deltaTime, Character character = null)
        {
            return currentPingIndex != -1;
        }

        protected override void RemoveComponentSpecific()
        {
            sonarBlip?.Remove();
            pingCircle?.Remove();
            directionalPingCircle?.Remove();
            screenOverlay?.Remove();
            screenBackground?.Remove();
            lineSprite?.Remove();
        }

        public override bool AIOperate(float deltaTime, Character character, AIObjectiveOperateItem objective)
        {
            if (currentMode == Mode.Passive || !aiPingCheckPending) return false;

            Dictionary<string, List<Character>> targetGroups = new Dictionary<string, List<Character>>();

            foreach (Character c in Character.CharacterList)
            {
                if (c.AnimController.CurrentHull != null || !c.Enabled) continue;
                if (DetectSubmarineWalls && c.AnimController.CurrentHull == null && item.CurrentHull != null) continue;
                if (Vector2.DistanceSquared(c.WorldPosition, item.WorldPosition) > range * range) continue;

                string directionName = GetDirectionName(c.WorldPosition - item.WorldPosition);

                if (!targetGroups.ContainsKey(directionName))
                {
                    targetGroups.Add(directionName, new List<Character>());
                }
                targetGroups[directionName].Add(c);
            }

            foreach (KeyValuePair<string, List<Character>> targetGroup in targetGroups)
            {
                string dialogTag = "DialogSonarTarget";
                if (targetGroup.Value.Count > 1)
                {
                    dialogTag = "DialogSonarTargetMultiple";
                }
                else if (targetGroup.Value[0].Mass > 100.0f)
                {
                    dialogTag = "DialogSonarTargetLarge";
                }

                character.Speak(TextManager.GetWithVariables(dialogTag, new string[2] { "[direction]", "[count]" }, 
                    new string[2] { targetGroup.Key.ToString(), targetGroup.Value.Count.ToString() },
                    new bool[2] { true, false }), null, 0, "sonartarget" + targetGroup.Value[0].ID, 30);

                //prevent the character from reporting other targets in the group
                for (int i = 1; i < targetGroup.Value.Count; i++)
                {
                    character.DisableLine("sonartarget" + targetGroup.Value[i].ID);
                }
            }

            return true;
        }

        private string GetDirectionName(Vector2 dir)
        {
            float angle = MathUtils.WrapAngleTwoPi((float)-Math.Atan2(dir.Y, dir.X) + MathHelper.PiOver2);

            int clockDir = (int)Math.Round((angle / MathHelper.TwoPi) * 12);
            if (clockDir == 0) clockDir = 12;

            return TextManager.GetWithVariable("roomname.subdiroclock", "[dir]", clockDir.ToString());
        }

        private Vector2 GetTransducerPos()
        {
            if (!UseTransducers || connectedTransducers.Count == 0)
            {
                //use the position of the sub if the item is static (no body) and inside a sub
                return item.Submarine != null && item.body == null ? item.Submarine.WorldPosition : item.WorldPosition;
            }

            Vector2 transducerPosSum = Vector2.Zero;
            foreach (ConnectedTransducer transducer in connectedTransducers)
            {
                if (transducer.Transducer.Item.Submarine != null)
                {
                    return transducer.Transducer.Item.Submarine.WorldPosition;
                }
                transducerPosSum += transducer.Transducer.Item.WorldPosition;
            }
            return transducerPosSum / connectedTransducers.Count;
        }

        public override void ReceiveSignal(int stepsTaken, string signal, Connection connection, Item source, Character sender, float power = 0, float signalStrength = 1.0f)
        {
            base.ReceiveSignal(stepsTaken, signal, connection, source, sender, power, signalStrength);

            if (connection.Name == "transducer_in")
            {
                var transducer = source.GetComponent<SonarTransducer>();
                if (transducer == null) return;

                var connectedTransducer = connectedTransducers.Find(t => t.Transducer == transducer);
                if (connectedTransducer == null)
                {
                    connectedTransducers.Add(new ConnectedTransducer(transducer, signalStrength, 1.0f));
                }
                else
                {
                    connectedTransducer.SignalStrength = signalStrength;
                    connectedTransducer.DisconnectTimer = 1.0f;
                }
            }
        }

        public void ServerRead(ClientNetObject type, IReadMessage msg, Client c)
        {
            bool isActive = msg.ReadBoolean();
            bool directionalPing = useDirectionalPing;
            float zoomT = zoom, pingDirectionT = 0.0f;
            if (isActive)
            {
                zoomT = msg.ReadRangedSingle(0.0f, 1.0f, 8);
                directionalPing = msg.ReadBoolean();
                if (directionalPing)
                {
                    pingDirectionT = msg.ReadRangedSingle(0.0f, 1.0f, 8);
                }
            }

            if (!item.CanClientAccess(c)) return;

            CurrentMode = isActive ? Mode.Active : Mode.Passive;

            //TODO: cleanup
#if CLIENT
            activeTickBox.Selected = currentMode == Mode.Active;
#endif
            if (isActive)
            {
                zoom = MathHelper.Lerp(MinZoom, MaxZoom, zoomT);
                useDirectionalPing = directionalPing;
                if (useDirectionalPing)
                {
                    float pingAngle = MathHelper.Lerp(0.0f, MathHelper.TwoPi, pingDirectionT);
                    pingDirection = new Vector2((float)Math.Cos(pingAngle), (float)Math.Sin(pingAngle));
                }
#if CLIENT
                zoomSlider.BarScroll = zoomT;
                directionalTickBox.Selected = useDirectionalPing;
                directionalSlider.BarScroll = pingDirectionT;
#endif
            }
#if SERVER
            item.CreateServerEvent(this);
#endif
        }

        public void ServerWrite(IWriteMessage msg, Client c, object[] extraData = null)
        {
            msg.Write(currentMode == Mode.Active);
            if (currentMode == Mode.Active)
            {
                msg.WriteRangedSingle(zoom, MinZoom, MaxZoom, 8);
                msg.Write(useDirectionalPing);
                if (useDirectionalPing)
                {
                    float pingAngle = MathUtils.WrapAngleTwoPi(MathUtils.VectorToAngle(pingDirection));
                    msg.WriteRangedSingle(MathUtils.InverseLerp(0.0f, MathHelper.TwoPi, pingAngle), 0.0f, 1.0f, 8);
                }
            }
        }
    }
}<|MERGE_RESOLUTION|>--- conflicted
+++ resolved
@@ -65,19 +65,12 @@
         private bool useDirectionalPing = false;
         private Vector2 pingDirection = new Vector2(1.0f, 0.0f);
 
-<<<<<<< HEAD
-        //was the last ping sent with directional pinging
-        private bool isLastPingDirectional;
-
         private Sprite pingCircle, directionalPingCircle;
         private Sprite directionalPingBackground;
         private Sprite[] directionalPingButton;
 
         private Sprite screenOverlay, screenBackground;
 
-=======
-        private Sprite pingCircle, directionalPingCircle, screenOverlay, screenBackground;
->>>>>>> d2d58bc2
         private Sprite sonarBlip;
         private Sprite lineSprite;
 
