--- conflicted
+++ resolved
@@ -286,18 +286,11 @@
                     var intersection = MathUtils.GetLineIntersection(edge.Point1, edge.Point2, controlledSub.WorldPosition, cell.Center);
                     if (intersection != null)
                     {
-<<<<<<< HEAD
                         Vector2 diff = controlledSub.WorldPosition - (Vector2)intersection;
                         
                         //far enough -> ignore
                         if (Math.Abs(diff.X) > avoidDist.X && Math.Abs(diff.Y) > avoidDist.Y) continue;
-=======
-                        Vector2 diff = item.Submarine.WorldPosition - (Vector2)intersection;
-
-                        float dist = diff.Length();
-                        //far enough or too close to normalize the diff -> ignore
-                        if (dist > avoidRadius || dist < 0.00001f) continue;
->>>>>>> 82103cf3
+                        if (diff.LengthSquared() < 1.0f) diff = Vector2.UnitY;
 
                         float dot = controlledSub.Velocity == Vector2.Zero ?
                             0.0f : Vector2.Dot(controlledSub.Velocity, -Vector2.Normalize(diff));
@@ -325,26 +318,15 @@
                 float thisSize = Math.Max(controlledSub.Borders.Width, controlledSub.Borders.Height);
                 float otherSize = Math.Max(sub.Borders.Width, sub.Borders.Height);
 
-<<<<<<< HEAD
                 Vector2 diff = controlledSub.WorldPosition - sub.WorldPosition;
-
-=======
-                Vector2 diff = item.Submarine.WorldPosition - sub.WorldPosition;
->>>>>>> 82103cf3
                 float dist = diff == Vector2.Zero ? 0.0f : diff.Length();
 
                 //far enough -> ignore
                 if (dist > thisSize + otherSize) continue;
 
                 Vector2 dir = dist <= 0.0001f ? Vector2.UnitY : diff / dist;
-
-<<<<<<< HEAD
                 float dot = controlledSub.Velocity == Vector2.Zero ?
-                    0.0f : Vector2.Dot(Vector2.Normalize(controlledSub.Velocity), -Vector2.Normalize(diff));
-=======
-                float dot = item.Submarine.Velocity == Vector2.Zero ?
-                    0.0f : Vector2.Dot(Vector2.Normalize(item.Submarine.Velocity), -dir);
->>>>>>> 82103cf3
+                    0.0f : Vector2.Dot(Vector2.Normalize(controlledSub.Velocity), -dir);
 
                 //heading away -> ignore
                 if (dot < 0.0f) continue;
