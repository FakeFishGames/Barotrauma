﻿using Barotrauma.Networking;
using Lidgren.Network;
using Microsoft.Xna.Framework;
using System;
using System.Collections.Generic;
using System.Linq;
using System.Xml.Linq;

namespace Barotrauma.Items.Components
{
    class FabricableItem
    {
        public readonly ItemPrefab TargetItem;

<<<<<<< HEAD
        public readonly string DisplayName;

=======
        //TODO: refactor this (maybe make it a struct)
>>>>>>> 091dcf35
        public readonly List<Tuple<ItemPrefab, int, float, bool>> RequiredItems;

        public readonly float RequiredTime;

        public readonly float OutCondition; //Percentage-based from 0 to 1

        public readonly List<Skill> RequiredSkills;

        public FabricableItem(XElement element)
        {
            string name = element.GetAttributeString("name", "");

            TargetItem = MapEntityPrefab.Find(name) as ItemPrefab;
            
            if (TargetItem == null)
            {
                DebugConsole.ThrowError("Error in fabricable item config - item prefab \"" + name + "\" not found.");
                return;
            }

            DisplayName = element.GetAttributeString("displayname", name);

            RequiredSkills = new List<Skill>();
            RequiredTime = element.GetAttributeFloat("requiredtime", 1.0f);
            OutCondition = element.GetAttributeFloat("outcondition", 1.0f);
            RequiredItems = new List<Tuple<ItemPrefab, int, float, bool>>();
            //Backwards compatibility for string lists
            string[] requiredItemNames = element.GetAttributeString("requireditems", "").Split(',');
            foreach (string requiredItemName in requiredItemNames)
            {
                if (string.IsNullOrWhiteSpace(requiredItemName)) continue;

                ItemPrefab requiredItem = MapEntityPrefab.Find(requiredItemName.Trim()) as ItemPrefab;
                if (requiredItem == null)
                {
                    DebugConsole.ThrowError("Error in fabricable item " + name + "! Required item \"" + requiredItemName + "\" not found.");
                    continue;
                }

                var existing = RequiredItems.Find(r => r.Item1 == requiredItem);
                if (existing == null)
                {
                    RequiredItems.Add(new Tuple<ItemPrefab, int, float, bool>(requiredItem, 1, 1.0f, false));
                }
                else
                {
                    RequiredItems.Remove(existing);
                    RequiredItems.Add(new Tuple<ItemPrefab, int, float, bool>(requiredItem, existing.Item2 + 1, 1.0f, false));
                }
            }

            foreach (XElement subElement in element.Elements())
            {
                switch (subElement.Name.ToString().ToLowerInvariant())
                {
                    case "requiredskill":
                        RequiredSkills.Add(new Skill(
                            subElement.GetAttributeString("name", ""), 
                            subElement.GetAttributeInt("level", 0)));
                        break;
                    case "item": //New system allowing for setting minimal item condition
                        string requiredItemName = subElement.GetAttributeString("name", "");
                        float minCondition = subElement.GetAttributeFloat("mincondition", 1.0f);
                        //Substract mincondition from required item's condition or delete it regardless?
                        bool useCondition = subElement.GetAttributeBool("usecondition", true);
                        int count = subElement.GetAttributeInt("count", 1);

                        if (string.IsNullOrWhiteSpace(requiredItemName)) continue;

                        ItemPrefab requiredItem = MapEntityPrefab.Find(requiredItemName.Trim()) as ItemPrefab;
                        if (requiredItem == null)
                        {
                            DebugConsole.ThrowError("Error in fabricable item " + name + "! Required item \"" + requiredItemName + "\" not found.");
                            continue;
                        }

                        var existing = RequiredItems.Find(r => r.Item1 == requiredItem);
                        if (existing == null)
                        {
                            RequiredItems.Add(new Tuple<ItemPrefab, int, float, bool>(requiredItem, count, minCondition, useCondition));
                        }
                        else
                        {
                            RequiredItems.Remove(existing);
                            RequiredItems.Add(new Tuple<ItemPrefab, int, float, bool>(requiredItem, existing.Item2 + count, minCondition, useCondition));
                        }

                        break;
                }
            }

        }
    }

    partial class Fabricator : Powered, IServerSerializable, IClientSerializable
    {
        public const float SkillIncreaseMultiplier = 0.5f;

        private List<FabricableItem> fabricableItems;

        private FabricableItem fabricatedItem;
        private float timeUntilReady;

        //used for checking if contained items have changed 
        //(in which case we need to recheck which items can be fabricated)
        private Item[] prevContainedItems;

        private Character user;
        
        public Fabricator(Item item, XElement element) 
            : base(item, element)
        {
            fabricableItems = new List<FabricableItem>();

            foreach (XElement subElement in element.Elements())
            {
                if (subElement.Name.ToString().ToLowerInvariant() != "fabricableitem") continue;

                FabricableItem fabricableItem = new FabricableItem(subElement);
                if (fabricableItem.TargetItem == null)
                {
                    DebugConsole.ThrowError("Error in item " + item.Name + "! Fabricable item \"" + subElement.GetAttributeString("name", "") + "\" not found.");
                }
                else
                {
                    fabricableItems.Add(fabricableItem);
                }             
            }

            InitProjSpecific();
        }

        partial void InitProjSpecific();

        public override bool Select(Character character)
        {
            CheckFabricableItems(character);
#if CLIENT
            if (itemList.Selected != null)
            {
                SelectItem(itemList.Selected, itemList.Selected.UserData);                
            }
#endif
            return base.Select(character);
        }

        public override bool Pick(Character picker)
        {
            return (picker != null);
        }

        /// <summary>
        /// check which of the items can be fabricated by the character
        /// and update the text colors of the item list accordingly
        /// </summary>
        private void CheckFabricableItems(Character character)
        {
#if CLIENT
            foreach (GUIComponent child in itemList.Content.Children)
            {
                var itemPrefab = child.UserData as FabricableItem;
                if (itemPrefab == null) continue;

                bool canBeFabricated = CanBeFabricated(itemPrefab, character);


                child.GetChild<GUITextBlock>().TextColor = Color.White * (canBeFabricated ? 1.0f : 0.5f);
                child.GetChild<GUIImage>().Color = itemPrefab.TargetItem.SpriteColor * (canBeFabricated ? 1.0f : 0.5f);
            }
#endif

            var itemContainer = item.GetComponent<ItemContainer>();
            prevContainedItems = new Item[itemContainer.Inventory.Items.Length];
            itemContainer.Inventory.Items.CopyTo(prevContainedItems, 0);
        }

        private void StartFabricating(FabricableItem selectedItem, Character user = null)
        {
            if (selectedItem == null) return;

            if (user != null)
            {
                GameServer.Log(user.LogName + " started fabricating " + selectedItem.DisplayName + " in " + item.Name, ServerLog.MessageType.ItemInteraction);
            }

#if CLIENT
            itemList.Enabled = false;
            activateButton.Text = "Cancel";
#endif

            fabricatedItem = selectedItem;
            IsActive = true;
            this.user = user;

            timeUntilReady = fabricatedItem.RequiredTime;

            var containers = item.GetComponents<ItemContainer>();
            containers[0].Inventory.Locked = true;
            containers[1].Inventory.Locked = true;

            currPowerConsumption = powerConsumption;
            if (item.IsOptimized("electrical")) currPowerConsumption *= 0.5f;
        }

        private void CancelFabricating(Character user = null)
        {
            if (fabricatedItem != null && user != null)
            {
                GameServer.Log(user.LogName + " cancelled the fabrication of " + fabricatedItem.DisplayName + " in " + item.Name, ServerLog.MessageType.ItemInteraction);
            }

            IsActive = false;
            fabricatedItem = null;
            this.user = null;

            currPowerConsumption = 0.0f;

#if CLIENT
            itemList.Enabled = true;
            if (activateButton != null)
            {
                activateButton.Text = "Create";
            }
            if (progressBar != null) progressBar.BarSize = 0.0f;
#endif

            timeUntilReady = 0.0f;

            var containers = item.GetComponents<ItemContainer>();
            containers[0].Inventory.Locked = false;
            containers[1].Inventory.Locked = false;
        }

        public override void Update(float deltaTime, Camera cam)
        {
            if (fabricatedItem == null)
            {
                CancelFabricating();
                return;
            }

#if CLIENT
            if (progressBar != null)
            {
                progressBar.BarSize = fabricatedItem == null ? 0.0f : (fabricatedItem.RequiredTime - timeUntilReady) / fabricatedItem.RequiredTime;
            }
#endif

            if (voltage < minVoltage) return;

            ApplyStatusEffects(ActionType.OnActive, deltaTime, null);

            if (powerConsumption == 0) voltage = 1.0f;

            timeUntilReady -= deltaTime*voltage;

            voltage -= deltaTime * 10.0f;

            if (timeUntilReady > 0.0f) return;

            var containers = item.GetComponents<ItemContainer>();
            if (containers.Count < 2)
            {
                DebugConsole.ThrowError("Error while fabricating a new item: fabricators must have two ItemContainer components");
                return;
            }

            foreach (Tuple<ItemPrefab, int, float, bool> ip in fabricatedItem.RequiredItems)
            {
                for (int i = 0; i < ip.Item2; i++)
                {
                    var requiredItem = containers[0].Inventory.Items.FirstOrDefault(it => it != null && it.Prefab == ip.Item1 && it.Condition >= ip.Item1.Health * ip.Item3);
                    if (requiredItem == null) continue;
                    
                    //Item4 = use condition bool
                    if (ip.Item4 && requiredItem.Condition - ip.Item1.Health * ip.Item3 > 0.0f) //Leave it behind with reduced condition if it has enough to stay above 0
                    {
                        requiredItem.Condition -= ip.Item1.Health * ip.Item3;
                        continue;
                    }
                    Entity.Spawner.AddToRemoveQueue(requiredItem);
                    containers[0].Inventory.RemoveItem(requiredItem);
                }
            }

            if (containers[1].Inventory.Items.All(i => i != null))
            {
                Entity.Spawner.AddToSpawnQueue(fabricatedItem.TargetItem, item.Position, item.Submarine, fabricatedItem.TargetItem.Health * fabricatedItem.OutCondition);
            }
            else
            {
                Entity.Spawner.AddToSpawnQueue(fabricatedItem.TargetItem, containers[1].Inventory, fabricatedItem.TargetItem.Health * fabricatedItem.OutCondition);
            }

            if (GameMain.Client == null && user != null)
            {
                foreach (Skill skill in fabricatedItem.RequiredSkills)
                {
                    user.Info.IncreaseSkillLevel(skill.Name, skill.Level / 100.0f * SkillIncreaseMultiplier, user.WorldPosition + Vector2.UnitY * 150.0f);
                }
            }

            CancelFabricating(null);
        }

        private bool CanBeFabricated(FabricableItem fabricableItem, Character user)
        {
            if (fabricableItem == null) return false;

            if (user != null && 
                fabricableItem.RequiredSkills.Any(skill => user.GetSkillLevel(skill.Name) < skill.Level))
            {
                return false;
            }
            ItemContainer container = item.GetComponent<ItemContainer>();
            foreach (Tuple<ItemPrefab, int, float, bool> ip in fabricableItem.RequiredItems)
            {
                if (Array.FindAll(container.Inventory.Items, it => it != null && it.Prefab == ip.Item1 && it.Condition >= ip.Item1.Health * ip.Item3).Length < ip.Item2) return false;
            }

            return true;
        }

        public void ServerRead(ClientNetObject type, NetBuffer msg, Client c)
        {
            int itemIndex = msg.ReadRangedInteger(-1, fabricableItems.Count - 1);

            item.CreateServerEvent(this);

            if (!item.CanClientAccess(c)) return;

            if (itemIndex == -1)
            {
                CancelFabricating(c.Character);
            }
            else
            {
                //if already fabricating the selected item, return
                if (fabricatedItem != null && fabricableItems.IndexOf(fabricatedItem) == itemIndex) return;
                if (itemIndex < 0 || itemIndex >= fabricableItems.Count) return;

#if CLIENT
                SelectItem(null, fabricableItems[itemIndex]);
#endif
                StartFabricating(fabricableItems[itemIndex], c.Character);
            }
        }

        public void ServerWrite(NetBuffer msg, Client c, object[] extraData = null)
        {
            int itemIndex = fabricatedItem == null ? -1 : fabricableItems.IndexOf(fabricatedItem);
            msg.WriteRangedInteger(-1, fabricableItems.Count - 1, itemIndex);
        }

    }
}<|MERGE_RESOLUTION|>--- conflicted
+++ resolved
@@ -11,13 +11,10 @@
     class FabricableItem
     {
         public readonly ItemPrefab TargetItem;
-
-<<<<<<< HEAD
+        
         public readonly string DisplayName;
-
-=======
+        
         //TODO: refactor this (maybe make it a struct)
->>>>>>> 091dcf35
         public readonly List<Tuple<ItemPrefab, int, float, bool>> RequiredItems;
 
         public readonly float RequiredTime;
