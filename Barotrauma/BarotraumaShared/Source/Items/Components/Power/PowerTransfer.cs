--- conflicted
+++ resolved
@@ -11,14 +11,7 @@
         private static float fullLoad;
 
         private int updateCount;
-<<<<<<< HEAD
-
-        const float FireProbabilityMin = 0.05f;
-        const float FireProbabilityMax = 0.5f;
-
-=======
-        
->>>>>>> 091dcf35
+
         //affects how fast changes in power/load are carried over the grid
         static float inertia = 5.0f;
 
@@ -179,22 +172,17 @@
                 //(except if running as a client)
                 if (GameMain.Client != null) continue;
 
-<<<<<<< HEAD
-                float maxOverVoltage = 2.0f;
+                float maxOverVoltage = OverloadVoltage;
                 if (pt.item.IsOptimized("electrical")) maxOverVoltage *= 2.0f;
-=======
+
                 //if the item can't be fixed, don't allow it to break
                 if (item.FixRequirements.Count == 0 || !CanBeOverloaded) continue;
->>>>>>> 091dcf35
 
                 //relays don't blow up if the power is higher than load, only if the output is high enough 
                 //(i.e. enough power passing through the relay)
                 if (this is RelayComponent) continue;
-<<<<<<< HEAD
-                if (-pt.currPowerConsumption < Math.Max(pt.powerLoad * maxOverVoltage, 200.0f)) continue;
-=======
-                if (-pt.currPowerConsumption < Math.Max(pt.powerLoad, 200.0f) * OverloadVoltage) continue;
->>>>>>> 091dcf35
+
+                if (-pt.currPowerConsumption < Math.Max(pt.powerLoad, 200.0f) * maxOverVoltage) continue;
 
                 float prevCondition = pt.item.Condition;
                 pt.item.Condition -= deltaTime * 10.0f;
@@ -219,13 +207,10 @@
                     
                     float currentIntensity = GameMain.GameSession?.EventManager != null ? 
                         GameMain.GameSession.EventManager.CurrentIntensity : 0.5f;
-
-<<<<<<< HEAD
+                    
                     //higher probability for fires if the current intensity is low
-                    if (Rand.Range(0.0f, 1.0f) < MathHelper.Lerp(FireProbabilityMax, FireProbabilityMin, currentIntensity) && !pt.item.IsOptimized("electrical"))
-=======
-                    if (FireProbability > 0.0f && FireProbability < Rand.Range(0.0f, 1.0f))
->>>>>>> 091dcf35
+                    if (FireProbability > 0.0f && 
+                        Rand.Range(0.0f, 1.0f) < MathHelper.Lerp(FireProbability, FireProbability * 0.1f, currentIntensity) && !pt.item.IsOptimized("electrical"))
                     {
                         new FireSource(pt.item.WorldPosition);
                     }
