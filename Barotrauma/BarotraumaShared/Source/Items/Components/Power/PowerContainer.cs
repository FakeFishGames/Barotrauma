﻿using Barotrauma.Networking;
using Microsoft.Xna.Framework;
using System;
using System.Collections.Generic;
using System.Globalization;
using System.Xml.Linq;

namespace Barotrauma.Items.Components
{
    partial class PowerContainer : Powered, IDrawableComponent, IServerSerializable, IClientSerializable
    {
        //[power/min]        
        private float capacity;

        private float charge;

        //private float rechargeVoltage;

        //how fast the battery can be recharged
        private float maxRechargeSpeed;

        //how fast it's currently being recharged (can be changed, so that
        //charging can be slowed down or disabled if there's a shortage of power)
        private float rechargeSpeed;
        private float lastSentCharge;

        //charge indicator description
        protected Vector2 indicatorPosition, indicatorSize;

        protected bool isHorizontal;
        
        public float CurrPowerOutput
        {
            get;
            private set;
        }

        [Serialize("0,0", true, description: "The position of the progress bar indicating the charge of the item. In pixels as an offset from the upper left corner of the sprite.")]
        public Vector2 IndicatorPosition
        {
            get { return indicatorPosition; }
            set { indicatorPosition = value; }
        }

        [Serialize("0,0", true, description: "The size of the progress bar indicating the charge of the item (in pixels).")]
        public Vector2 IndicatorSize
        {
            get { return indicatorSize; }
            set { indicatorSize = value; }
        }

        [Serialize(false, true, description: "Should the progress bar indicating the charge of the item fill up horizontally or vertically.")]
        public bool IsHorizontal
        {
            get { return isHorizontal; }
            set { isHorizontal = value; }
        }

        [Editable, Serialize(10.0f, true, description: "Maximum output of the device when fully charged (kW).")]
        public float MaxOutPut { set; get; }

        [Editable, Serialize(10.0f, true, description: "The maximum capacity of the device (kW * min). For example, a value of 1000 means the device can output 100 kilowatts of power for 10 minutes, or 1000 kilowatts for 1 minute.")]
        public float Capacity
        {
            get { return capacity; }
            set { capacity = Math.Max(value, 1.0f); }
        }

        [Editable, Serialize(0.0f, true, description: "The current charge of the device.")]
        public float Charge
        {
            get { return charge; }
            set 
            {
                if (!MathUtils.IsValid(value)) return;
                charge = MathHelper.Clamp(value, 0.0f, capacity); 

                //send a network event if the charge has changed by more than 5%
                if (Math.Abs(charge - lastSentCharge) / capacity > 0.05f)
                {
#if SERVER
                    if (GameMain.Server != null) item.CreateServerEvent(this);
#endif
                    lastSentCharge = charge;
                }
            }
        }

        public float ChargePercentage => MathUtils.Percentage(Charge, Capacity);
        
        [Editable, Serialize(10.0f, true, description: "How fast the device can be recharged. For example, a recharge speed of 100 kW and a capacity of 1000 kW*min would mean it takes 10 minutes to fully charge the device.")]
        public float MaxRechargeSpeed
        {
            get { return maxRechargeSpeed; }
            set { maxRechargeSpeed = Math.Max(value, 1.0f); }
        }

        [Editable, Serialize(10.0f, true, description: "The current recharge speed of the device.")]
        public float RechargeSpeed
        {
            get { return rechargeSpeed; }
            set
            {
                if (!MathUtils.IsValid(value)) return;              
                rechargeSpeed = MathHelper.Clamp(value, 0.0f, maxRechargeSpeed);
                rechargeSpeed = MathUtils.RoundTowardsClosest(rechargeSpeed, Math.Max(maxRechargeSpeed * 0.1f, 1.0f));
                if (isRunning)
                {
                    HasBeenTuned = true;
                }
            }
        }

        public float RechargeRatio => RechargeSpeed / MaxRechargeSpeed;

        public const float aiRechargeTargetRatio = 0.5f;
        private bool isRunning;
        public bool HasBeenTuned { get; private set; }

        public PowerContainer(Item item, XElement element)
            : base(item, element)
        {
            IsActive = true;

            InitProjSpecific();
        }

        partial void InitProjSpecific();

        public override bool Pick(Character picker)
        {
            return picker != null;
        }

        public override void Update(float deltaTime, Camera cam) 
        {
            isRunning = true;
            float chargeRatio = charge / capacity;
            float gridPower = 0.0f;
            float gridLoad = 0.0f;
            foreach (Connection c in item.Connections)
            {
                if (!c.IsPower || !c.IsOutput) { continue; }
                foreach (Connection c2 in c.Recipients)
                {
                    if (c2.Item.Condition <= 0.0f) { continue; }

                    PowerTransfer pt = c2.Item.GetComponent<PowerTransfer>();
                    if (pt == null)
                    {
                        foreach (Powered powered in c2.Item.GetComponents<Powered>())
                        {
                            if (!powered.IsActive) continue;
                            gridLoad += powered.CurrPowerConsumption;
                        }
                        continue;
                    }
                    if (!pt.IsActive || !pt.CanTransfer) { continue; }
                    gridPower -= pt.CurrPowerConsumption;
                    gridLoad += pt.PowerLoad;
                }
            }
            
            if (chargeRatio > 0.0f)
            {
                ApplyStatusEffects(ActionType.OnActive, deltaTime, null);
            }
            
            if (charge >= capacity)
            {
                //rechargeVoltage = 0.0f;
                charge = capacity;
                CurrPowerConsumption = 0.0f;
            }
            else
            {
                currPowerConsumption = MathHelper.Lerp(currPowerConsumption, rechargeSpeed, 0.05f);
                Charge += currPowerConsumption * Voltage / 3600.0f;
            }
                       

            if (charge <= 0.0f)
            {
                CurrPowerOutput = 0.0f;
                charge = 0.0f;
                return;
            }

            //output starts dropping when the charge is less than 10%
            float maxOutputRatio = 1.0f;
            if (chargeRatio < 0.1f)
            {
                maxOutputRatio = Math.Max(chargeRatio * 10.0f, 0.0f);
            }

            CurrPowerOutput += (gridLoad - gridPower) * deltaTime;

            float maxOutput = Math.Min(MaxOutPut * maxOutputRatio, gridLoad);
            CurrPowerOutput = MathHelper.Clamp(CurrPowerOutput, 0.0f, maxOutput);
            Charge -= CurrPowerOutput / 3600.0f;
            
            item.SendSignal(0, ((int)Math.Round(Charge)).ToString(), "charge", null);
            item.SendSignal(0, ((int)Math.Round((Charge / capacity) * 100)).ToString(), "charge_%", null);
            item.SendSignal(0, ((int)Math.Round((RechargeSpeed / maxRechargeSpeed) * 100)).ToString(), "charge_rate", null);
        }

        public override bool AIOperate(float deltaTime, Character character, AIObjectiveOperateItem objective)
        {
<<<<<<< HEAD
            if (GameMain.NetworkMember != null && GameMain.NetworkMember.IsClient) { return false; }
=======
#if CLIENT
            if (GameMain.Client != null) return false;
#endif
            if (objective.Override)
            {
                HasBeenTuned = false;
            }
            if (HasBeenTuned) { return true; }
>>>>>>> 2856a6a0

            if (string.IsNullOrEmpty(objective.Option) || objective.Option.ToLowerInvariant() == "charge")
            {
                if (Math.Abs(rechargeSpeed - maxRechargeSpeed * aiRechargeTargetRatio) > 0.05f)
                {
#if SERVER
                    item.CreateServerEvent(this);
#endif
                    RechargeSpeed = maxRechargeSpeed * aiRechargeTargetRatio;
#if CLIENT
                    if (rechargeSpeedSlider != null)
                    {
                        rechargeSpeedSlider.BarScroll = RechargeSpeed / Math.Max(maxRechargeSpeed, 1.0f);
                    }
#endif
                    
                    character.Speak(TextManager.GetWithVariables("DialogChargeBatteries", new string[2] { "[itemname]", "[rate]" }, 
                        new string[2] { item.Name, ((int)(rechargeSpeed / maxRechargeSpeed * 100.0f)).ToString() },
                        new bool[2] { true, false }), null, 1.0f, "chargebattery", 10.0f);
                }
            }
            else
            {
                if (rechargeSpeed > 0.0f)
                {
#if SERVER
                    item.CreateServerEvent(this);
#endif
                    RechargeSpeed = 0.0f;
#if CLIENT
                    if (rechargeSpeedSlider != null)
                    {
                        rechargeSpeedSlider.BarScroll = RechargeSpeed / Math.Max(maxRechargeSpeed, 1.0f);
                    }
#endif
                    character.Speak(TextManager.GetWithVariables("DialogStopChargingBatteries", new string[2] { "[itemname]", "[rate]" },
                        new string[2] { item.Name, ((int)(rechargeSpeed / maxRechargeSpeed * 100.0f)).ToString() },
                        new bool[2] { true, false }), null, 1.0f, "chargebattery", 10.0f);
                }
            }

            return true;
        }

        public override void ReceiveSignal(int stepsTaken, string signal, Connection connection, Item source, Character sender, float power, float signalStrength = 1.0f)
        {
            if (connection.IsPower) { return; }

            if (connection.Name == "set_rate")
            {
                if (float.TryParse(signal, NumberStyles.Any, CultureInfo.InvariantCulture, out float tempSpeed))
                {
                    if (!MathUtils.IsValid(tempSpeed)) { return; }

                    float rechargeRate = MathHelper.Clamp(tempSpeed / 100.0f, 0.0f, 1.0f);
                    RechargeSpeed = rechargeRate * MaxRechargeSpeed;
#if CLIENT
                    if (rechargeSpeedSlider != null)
                    {
                        rechargeSpeedSlider.BarScroll = rechargeRate;
                    }
#endif
                }
            }
        }
    }
}<|MERGE_RESOLUTION|>--- conflicted
+++ resolved
@@ -206,18 +206,13 @@
 
         public override bool AIOperate(float deltaTime, Character character, AIObjectiveOperateItem objective)
         {
-<<<<<<< HEAD
             if (GameMain.NetworkMember != null && GameMain.NetworkMember.IsClient) { return false; }
-=======
-#if CLIENT
-            if (GameMain.Client != null) return false;
-#endif
+
             if (objective.Override)
             {
                 HasBeenTuned = false;
             }
             if (HasBeenTuned) { return true; }
->>>>>>> 2856a6a0
 
             if (string.IsNullOrEmpty(objective.Option) || objective.Option.ToLowerInvariant() == "charge")
             {
