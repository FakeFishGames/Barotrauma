﻿using Barotrauma.Networking;
using FarseerPhysics;
using Lidgren.Network;
using Microsoft.Xna.Framework;
using System.Collections.Generic;
using System.Xml.Linq;

namespace Barotrauma.Items.Components
{
    class Holdable : Pickable, IServerSerializable
    {
        //the position(s) in the item that the Character grabs
        protected Vector2[] handlePos;

        private InputType prevPickKey;
        private string prevMsg;
        private List<RelatedItem> prevRequiredItems;

        //the distance from the holding characters elbow to center of the physics body of the item
        protected Vector2 holdPos;

        protected Vector2 aimPos;

        private float swingState;

        private bool attachable, attached, attachedByDefault;
        private PhysicsBody body;
        public PhysicsBody Pusher
        {
            get;
            private set;
        }

        //the angle in which the Character holds the item
        protected float holdAngle;

        [Serialize(false, true)]
        public bool Attached
        {
            get { return attached && item.ParentInventory == null; }
            set { attached = value; }
        }

        [Serialize(true, true)]
        public bool Aimable
        {
            get;
            set;
        }

        [Serialize(false, false)]
        public bool ControlPose
        {
            get;
            set;
        }

        [Serialize(false, false)]
        public bool Attachable
        {
            get { return attachable; }
            set { attachable = value; }
        }

        [Serialize(false, false)]
        public bool AttachedByDefault
        {
            get { return attachedByDefault; }
            set { attachedByDefault = value; }
        }

        [Serialize("0.0,0.0", false)]
        public Vector2 HoldPos
        {
            get { return ConvertUnits.ToDisplayUnits(holdPos); }
            set { holdPos = ConvertUnits.ToSimUnits(value); }
        }

        [Serialize("0.0,0.0", false)]
        public Vector2 AimPos
        {
            get { return ConvertUnits.ToDisplayUnits(aimPos); }
            set { aimPos = ConvertUnits.ToSimUnits(value); }
        }


        [Serialize(0.0f, false)]
        public float HoldAngle
        {
            get { return MathHelper.ToDegrees(holdAngle); }
            set { holdAngle = MathHelper.ToRadians(value); }
        }

        private Vector2 swingAmount;
        [Serialize("0.0,0.0", false), Editable]
        public Vector2 SwingAmount
        {
            get { return ConvertUnits.ToDisplayUnits(swingAmount); }
            set { swingAmount = ConvertUnits.ToSimUnits(value); }
        }
        
        [Serialize(0.0f, false), Editable]
        public float SwingSpeed { get; set; }

        [Serialize(false, false), Editable]
        public bool SwingWhenHolding { get; set; }
        [Serialize(false, false), Editable]
        public bool SwingWhenAiming { get; set; }
        [Serialize(false, false), Editable]
        public bool SwingWhenUsing { get; set; }


        public Holdable(Item item, XElement element)
            : base(item, element)
        {
            body = item.body;

            Pusher = null;
            if (element.GetAttributeBool("blocksplayers",false))
            {
                Pusher = new PhysicsBody(item.body.width, item.body.height, item.body.radius, item.body.Density);
                Pusher.BodyType = FarseerPhysics.Dynamics.BodyType.Dynamic;
                Pusher.FarseerBody.FixedRotation = false;
                Pusher.FarseerBody.GravityScale = 0.0f;
                Pusher.CollidesWith = Physics.CollisionCharacter;
                Pusher.CollisionCategories = Physics.CollisionItemBlocking;
                Pusher.Enabled = false;
            }

            handlePos = new Vector2[2];

            for (int i = 1; i < 3; i++)
            {
                handlePos[i - 1] = element.GetAttributeVector2("handle" + i, Vector2.Zero);

                handlePos[i - 1] = ConvertUnits.ToSimUnits(handlePos[i - 1]);
            }

            canBePicked = true;
            
            if (attachable)
            {
                prevMsg = Msg;
                prevPickKey = PickKey;
                prevRequiredItems = new List<RelatedItem>(requiredItems);
                                
                if (item.Submarine != null)
                {
                    if (item.Submarine.Loading)
                    {
                        AttachToWall();
                        attached = false;
                    }
                    else //the submarine is not being loaded, which means we're either in the sub editor or the item has been spawned mid-round
                    {
                        if (Screen.Selected == GameMain.SubEditorScreen)
                        {
                            //in the sub editor, attach
                            AttachToWall();
                        }
                        else
                        {
                            //spawned mid-round, deattach
                            DeattachFromWall();
                        }
                    }
                }
            }    
        }

        public override void Load(XElement componentElement)
        {
            base.Load(componentElement);
            if (attachable)
            {
                prevMsg = Msg;
                prevPickKey = PickKey;
                prevRequiredItems = new List<RelatedItem>(requiredItems);
            }
        }

        public override void Drop(Character dropper)
        {
            Drop(true, dropper);
        }

        private void Drop(bool dropConnectedWires, Character dropper)
        {
            if (dropConnectedWires)
            {
                DropConnectedWires(dropper);
            }

            if (attachable)
            {
                DeattachFromWall();

                if (body != null)
                {
                    item.body = body;
                }
            }
            
            if (Pusher != null) Pusher.Enabled = false;
            if (item.body != null) item.body.Enabled = true;
            IsActive = false;

            if (picker == null)
            {
                if (dropper == null) return;
                picker = dropper;
            }
            if (picker.Inventory == null) return;

            item.Submarine = picker.Submarine;
            if (item.body != null)
            {
                item.body.ResetDynamics();
                Limb heldHand;
                Limb arm;
                if (picker.Inventory.IsInLimbSlot(item, InvSlotType.LeftHand))
                {
                    heldHand = picker.AnimController.GetLimb(LimbType.LeftHand);
                    arm = picker.AnimController.GetLimb(LimbType.LeftArm);

                }
                else
                {
                    heldHand = picker.AnimController.GetLimb(LimbType.RightHand);
                    arm = picker.AnimController.GetLimb(LimbType.RightArm);
                }
                
                float xDif = (heldHand.SimPosition.X - arm.SimPosition.X) / 2f;
                float yDif = (heldHand.SimPosition.Y - arm.SimPosition.Y) / 2.5f;
                //hand simPosition is actually in the wrist so need to move the item out from it slightly
                item.SetTransform(heldHand.SimPosition + new Vector2(xDif,yDif), 0.0f);
            }

            picker.DeselectItem(item);
            picker.Inventory.RemoveItem(item);
            picker = null;
        }

        public override void Equip(Character character)
        {
            picker = character;

            if (character != null) item.Submarine = character.Submarine;

            if (item.body == null)
            {
                if (body != null)
                {
                    item.body = body;
                }
                else
                {
                    return;
                }
            }

            if (!item.body.Enabled)
            {
                Limb rightHand = picker.AnimController.GetLimb(LimbType.RightHand);
                item.SetTransform(rightHand.SimPosition, 0.0f);
            }

            bool alreadySelected = character.HasEquippedItem(item);
            if (picker.TrySelectItem(item) || picker.HasEquippedItem(item))
            {
                item.body.Enabled = true;
                IsActive = true;

                if (!alreadySelected) GameServer.Log(character.LogName + " equipped " + item.Name, ServerLog.MessageType.ItemInteraction);
            }
        }

        public override void Unequip(Character character)
        {
            if (picker == null) return;

            picker.DeselectItem(item);

            GameServer.Log(character.LogName + " unequipped " + item.Name, ServerLog.MessageType.ItemInteraction);

            item.body.Enabled = false;
            IsActive = false;
        }

        public override bool Pick(Character picker)
        {
            if (!attachable)
            {
                return base.Pick(picker);
            }

            if (Attached)
            {
                return base.Pick(picker);
            }
            else
            {
                //not attached -> pick the item instantly, ignoring picking time
                return OnPicked(picker);
            }
        }

        public override bool OnPicked(Character picker)
        {
            if (base.OnPicked(picker))
            {
                DeattachFromWall();

                if (GameMain.Server != null && attachable)
                {
                    item.CreateServerEvent(this);
                    if (picker != null)
                    {
                        Networking.GameServer.Log(picker.LogName + " detached " + item.Name + " from a wall", ServerLog.MessageType.ItemInteraction);
                    }
                }
                return true;
            }

            return false;
        }

        private void AttachToWall()
        {
            if (!attachable) return;

            var containedItems = item.ContainedItems;
            if (containedItems != null)
            {
                foreach (Item contained in containedItems)
                {
                    if (contained.body == null) continue;
                    contained.SetTransform(item.SimPosition, contained.body.Rotation);
                }
            }

            body.Enabled = false;
            item.body = null;
            
            Msg = prevMsg;
            PickKey = prevPickKey;
            requiredItems = new List<RelatedItem>(prevRequiredItems);

            attached = true;
        }

        private void DeattachFromWall()
        {
            if (!attachable) return;

            attached = false;

            //make the item pickable with the default pick key and with no specific tools/items when it's deattached
            requiredItems.Clear();
            Msg = "";
            PickKey = InputType.Select;
        }

        public override bool Use(float deltaTime, Character character = null)
        {
            if (!attachable || item.body == null) return (character == null || character.IsKeyDown(InputType.Aim));
            if (character != null)
            {
                if (!character.IsKeyDown(InputType.Aim)) return false;
                if (character.CurrentHull == null) return false;
                if (GameMain.Server != null)
                {
                    item.CreateServerEvent(this);
                    GameServer.Log(character.LogName + " attached " + item.Name+" to a wall", ServerLog.MessageType.ItemInteraction);
                }
                item.Drop();
            }
            
            AttachToWall();

            return true;
        }

        public override void UpdateBroken(float deltaTime, Camera cam)
        {
            Update(deltaTime, cam);
        }

        public override void Update(float deltaTime, Camera cam)
        {
            if (item.body == null || !item.body.Enabled) return;
            if (picker == null || !picker.HasEquippedItem(item))
            {
                if (Pusher != null) Pusher.Enabled = false;
                IsActive = false;
                return;
            }

            Vector2 swing = Vector2.Zero;
            if (swingAmount != Vector2.Zero)
            {
                swingState += deltaTime;
                if (SwingWhenHolding ||
                    (SwingWhenAiming && picker.IsKeyDown(InputType.Aim)) ||
                    (SwingWhenUsing && picker.IsKeyDown(InputType.Aim) && picker.IsKeyDown(InputType.Use)))
                {
                    swing = swingAmount * new Vector2(
                    (float)PerlinNoise.Perlin((swingState * SwingSpeed) % 255, (swingState * SwingSpeed) % 255, 0) - 0.5f,
                    (float)PerlinNoise.Perlin((swingState * SwingSpeed) % 255, (swingState * SwingSpeed) % 255, 0.5) - 0.5f);
                }
            }


            ApplyStatusEffects(ActionType.OnActive, deltaTime, picker);

            if (item.body.Dir != picker.AnimController.Dir) Flip(item);

            item.Submarine = picker.Submarine;

            if (picker.HasSelectedItem(item))
            {
<<<<<<< HEAD
                picker.AnimController.HoldItem(deltaTime, item, handlePos, holdPos + swing, aimPos + swing, picker.IsKeyDown(InputType.Aim), holdAngle);
=======
                picker.AnimController.HoldItem(deltaTime, item, handlePos, holdPos, aimPos, picker.IsKeyDown(InputType.Aim) && aimPos != Vector2.Zero, holdAngle);
>>>>>>> 1e02d740
            }
            else
            {
                Limb equipLimb = null;
                if (picker.Inventory.IsInLimbSlot(item, InvSlotType.Headset) || picker.Inventory.IsInLimbSlot(item, InvSlotType.Head))
                {
                    equipLimb = picker.AnimController.GetLimb(LimbType.Head);
                }
                else if (picker.Inventory.IsInLimbSlot(item, InvSlotType.InnerClothes) || 
                    picker.Inventory.IsInLimbSlot(item, InvSlotType.OuterClothes))
                {
                    equipLimb = picker.AnimController.GetLimb(LimbType.Torso);
                }

                if (equipLimb != null)
                {
                    float itemAngle = (equipLimb.Rotation + holdAngle * picker.AnimController.Dir);

                    Matrix itemTransfrom = Matrix.CreateRotationZ(equipLimb.Rotation);
                    Vector2 transformedHandlePos = Vector2.Transform(handlePos[0], itemTransfrom);

                    item.body.ResetDynamics();
                    item.SetTransform(equipLimb.SimPosition - transformedHandlePos, itemAngle);
                }
            }
        }

        protected void Flip(Item item)
        {
            handlePos[0].X = -handlePos[0].X;
            handlePos[1].X = -handlePos[1].X;
            item.body.Dir = -item.body.Dir;
        }

        public override void OnItemLoaded()
        {
            if (item.Submarine != null && item.Submarine.Loading) return;
            OnMapLoaded();
        }

        public override void OnMapLoaded()
        {
            if (!attachable) return;
            
            if (Attached)
            {
                AttachToWall();
            }
            else
            {
                if (item.ParentInventory != null)
                {
                    if (body != null)
                    {
                        item.body = body;
                        body.Enabled = false;
                    }
                }
                DeattachFromWall();
            }
        }

        public override void ServerWrite(NetBuffer msg, Client c, object[] extraData = null)
        {
            base.ServerWrite(msg, c, extraData);
            if (!attachable || body == null) return;

            msg.Write(Attached);
            msg.Write(body.SimPosition.X);
            msg.Write(body.SimPosition.Y);
        }

        public override void ClientRead(ServerNetObject type, NetBuffer msg, float sendingTime)
        {
            base.ClientRead(type, msg, sendingTime);
            bool shouldBeAttached = msg.ReadBoolean();
            Vector2 simPosition = new Vector2(msg.ReadFloat(), msg.ReadFloat());

            if (!attachable)
            {
                DebugConsole.ThrowError("Received an attachment event for an item that's not attachable.");
                return;
            }

            if (shouldBeAttached)
            {
                if (!attached)
                {
                    Drop(false, null);
                    item.SetTransform(simPosition, 0.0f);
                    AttachToWall();
                }
            }
            else
            {
                if (attached)
                {
                    DropConnectedWires(null);

                    if (body != null)
                    {
                        item.body = body;
                        item.body.Enabled = true;
                    }
                    IsActive = false;

                    DeattachFromWall();
                }
            }
        }
    }
}<|MERGE_RESOLUTION|>--- conflicted
+++ resolved
@@ -419,11 +419,7 @@
 
             if (picker.HasSelectedItem(item))
             {
-<<<<<<< HEAD
-                picker.AnimController.HoldItem(deltaTime, item, handlePos, holdPos + swing, aimPos + swing, picker.IsKeyDown(InputType.Aim), holdAngle);
-=======
-                picker.AnimController.HoldItem(deltaTime, item, handlePos, holdPos, aimPos, picker.IsKeyDown(InputType.Aim) && aimPos != Vector2.Zero, holdAngle);
->>>>>>> 1e02d740
+                picker.AnimController.HoldItem(deltaTime, item, handlePos, holdPos + swing, aimPos + swing, picker.IsKeyDown(InputType.Aim) && aimPos != Vector2.Zero, holdAngle);
             }
             else
             {
