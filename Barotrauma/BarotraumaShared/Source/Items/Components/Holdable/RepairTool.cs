--- conflicted
+++ resolved
@@ -178,11 +178,7 @@
 
         private void Repair(Vector2 rayStart, Vector2 rayEnd, float deltaTime, Character user, float degreeOfSuccess, List<Body> ignoredBodies)
         {
-<<<<<<< HEAD
-            Body targetBody = Submarine.PickBody(rayStart, rayEnd, ignoredBodies,
-=======
             Body targetBody = Submarine.PickBody(rayStart, rayEnd, ignoredBodies, 
->>>>>>> f5cde0d5
                 Physics.CollisionWall | Physics.CollisionCharacter | Physics.CollisionItem | Physics.CollisionLevel | Physics.CollisionRepair, false);
 
             if (ExtinquishAmount > 0.0f && item.CurrentHull != null)
@@ -195,23 +191,12 @@
                     displayPos += item.CurrentHull.Submarine.Position;
 
                     Hull hull = Hull.FindHull(displayPos, item.CurrentHull);
-<<<<<<< HEAD
                     if (hull == null) continue;
                     foreach (FireSource fs in hull.FireSources)
                     {
                         if (fs.IsInDamageRange(displayPos, 100.0f) && !fireSourcesInRange.Contains(fs))
                         {
                             fireSourcesInRange.Add(fs);
-=======
-                    if (hull != null)
-                    {
-                        foreach (FireSource fs in hull.FireSources)
-                        {
-                            if (fs.IsInDamageRange(displayPos, 100.0f) && !fireSourcesInRange.Contains(fs))
-                            {
-                                fireSourcesInRange.Add(fs);
-                            }
->>>>>>> f5cde0d5
                         }
                     }
                 }
