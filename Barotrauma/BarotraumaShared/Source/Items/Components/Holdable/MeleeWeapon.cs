--- conflicted
+++ resolved
@@ -305,13 +305,9 @@
             }
 
             if (targetCharacter != null) //TODO: Allow OnUse to happen on structures too maybe??
-<<<<<<< HEAD
             {
                 ApplyStatusEffects(ActionType.OnUse, 1.0f, targetCharacter, targetLimb);
             }
-=======
-                ApplyStatusEffects(ActionType.OnUse, 1.0f, targetCharacter);
->>>>>>> bc691f0b
 
             if (DeleteOnUse)
             {
