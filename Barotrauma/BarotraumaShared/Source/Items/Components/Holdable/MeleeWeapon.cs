﻿using FarseerPhysics;
using FarseerPhysics.Dynamics;
using FarseerPhysics.Dynamics.Contacts;
using Microsoft.Xna.Framework;
using System;
using System.Collections.Generic;
using System.Linq;
using System.Xml.Linq;

namespace Barotrauma.Items.Components
{
    class MeleeWeapon : Holdable
    {
        private float hitPos;

        private bool hitting;

        private float range;
        private float reload;

        private float reloadTimer;

        private readonly Attack attack;

        private readonly HashSet<Entity> hitTargets = new HashSet<Entity>();

        private readonly Queue<Fixture> impactQueue = new Queue<Fixture>();

        public Character User { get; private set; }

        [Serialize(0.0f, false, description: "An estimation of how close the item has to be to the target for it to hit. Used by AI characters to determine when they're close enough to hit a target.")]
        public float Range
        {
            get { return ConvertUnits.ToDisplayUnits(range); }
            set { range = ConvertUnits.ToSimUnits(value); }
        }

        [Serialize(0.5f, false, description: "How long the user has to wait before they can hit with the weapon again (in seconds).")]
        public float Reload
        {
            get { return reload; }
            set { reload = Math.Max(0.0f, value); }
        }

        [Serialize(false, false, description: "Can the weapon hit multiple targets per swing.")]
        public bool AllowHitMultiple
        {
            get;
            set;
        }

        public MeleeWeapon(Item item, XElement element)
            : base(item, element)
        {
            foreach (XElement subElement in element.Elements())
            {
                if (subElement.Name.ToString().ToLowerInvariant() != "attack") { continue; }
                attack = new Attack(subElement, item.Name + ", MeleeWeapon");
            }
            item.IsShootable = true;
            // TODO: should define this in xml if we have melee weapons that don't require aim to use
            item.RequireAimToUse = true;
        }

        public override bool Use(float deltaTime, Character character = null)
        {
            if (character == null || reloadTimer > 0.0f) { return false; }
            if (Item.RequireAimToUse && !character.IsKeyDown(InputType.Aim) || hitting) { return false; }

            //don't allow hitting if the character is already hitting with another weapon
            for (int i = 0; i < 2; i++ )
            {
                if (character.SelectedItems[i] == null || character.SelectedItems[i] == Item) { continue; }

                var otherWeapon = character.SelectedItems[i].GetComponent<MeleeWeapon>();
                if (otherWeapon == null) { continue; }
                if (otherWeapon.hitting) { return false; }
            }

            SetUser(character);

            if (hitPos < MathHelper.PiOver4) { return false; }

            ActivateNearbySleepingCharacters();
            reloadTimer = reload;

            item.body.FarseerBody.CollisionCategories = Physics.CollisionProjectile;
            item.body.FarseerBody.CollidesWith = Physics.CollisionCharacter | Physics.CollisionWall;
            item.body.FarseerBody.OnCollision += OnCollision;
            item.body.FarseerBody.IsBullet = true;
            item.body.PhysEnabled = true;

            if (!character.AnimController.InWater)
            {
                foreach (Limb l in character.AnimController.Limbs)
                {
                    if (l.type == LimbType.LeftFoot || l.type == LimbType.LeftThigh || l.type == LimbType.LeftLeg) { continue; }
                    if (l.type == LimbType.Head || l.type == LimbType.Torso)
                    {
                        l.body.ApplyLinearImpulse(new Vector2(character.AnimController.Dir * 7.0f, -4.0f));                   
                    }
                    else
                    {
                        l.body.ApplyLinearImpulse(new Vector2(character.AnimController.Dir * 5.0f, -2.0f));
                    }                
                }
            }
            
            hitting = true;
            hitTargets.Clear();

            IsActive = true;
            return false;
        }
        
        public override void Drop(Character dropper)
        {
            base.Drop(dropper);
            hitting = false;
            hitPos = 0.0f;
        }

        public override void UpdateBroken(float deltaTime, Camera cam)
        {
            Update(deltaTime, cam);
        }
        
        public override void Update(float deltaTime, Camera cam)
        {
            if (!item.body.Enabled) { impactQueue.Clear(); return; }
            if (!picker.HasSelectedItem(item)) { impactQueue.Clear(); IsActive = false; }

            while (impactQueue.Count > 0)
            {
                var impact = impactQueue.Dequeue();
                HandleImpact(impact.Body);
            }

            reloadTimer -= deltaTime;
            if (reloadTimer < 0) { reloadTimer = 0; }

            if (!picker.IsKeyDown(InputType.Aim) && !hitting) { hitPos = 0.0f; }

            ApplyStatusEffects(ActionType.OnActive, deltaTime, picker);

            if (item.body.Dir != picker.AnimController.Dir) { Flip(); }

            AnimController ac = picker.AnimController;

            //TODO: refactor the hitting logic (get rid of the magic numbers, make it possible to use different kinds of animations for different items)
            if (!hitting)
            {
                bool aim = picker.AllowInput && picker.IsKeyDown(InputType.Aim) && reloadTimer <= 0 && (picker.SelectedConstruction == null || picker.SelectedConstruction.GetComponent<Ladder>() != null);
                if (aim)
                {
                    hitPos = MathUtils.WrapAnglePi(Math.Min(hitPos + deltaTime * 5f, MathHelper.PiOver4));
                    ac.HoldItem(deltaTime, item, handlePos, aimPos, Vector2.Zero, false, hitPos, holdAngle + hitPos);
                }
                else
                {
                    hitPos = 0;
                    ac.HoldItem(deltaTime, item, handlePos, holdPos, Vector2.Zero, false, holdAngle);
                }
            }
            else
            {
                hitPos = MathUtils.WrapAnglePi(hitPos - deltaTime * 15f);
                ac.HoldItem(deltaTime, item, handlePos, new Vector2(2, 0), Vector2.Zero, false, hitPos, holdAngle + hitPos); // aimPos not used -> zero (new Vector2(-0.3f, 0.2f)), holdPos new Vector2(0.6f, -0.1f)
                if (hitPos < -MathHelper.PiOver2)
                {
                    RestoreCollision();
                    hitting = false;
                    hitTargets.Clear();
                    hitPos = 0;
                }
            }
        }

        /// <summary>
        /// Activate sleeping ragdolls that are close enough to hit with the weapon (otherwise the collision will not be registered)
        /// </summary>
        private void ActivateNearbySleepingCharacters()
        {
            foreach (Character c in Character.CharacterList)
            {
                if (!c.Enabled || !c.AnimController.BodyInRest) { continue; }
                //do a broad check first
                if (Math.Abs(c.WorldPosition.X - item.WorldPosition.X) > 1000.0f) { continue; }
                if (Math.Abs(c.WorldPosition.Y - item.WorldPosition.Y) > 1000.0f) { continue; }

                foreach (Limb limb in c.AnimController.Limbs)
                {
                    float hitRange = 2.0f;
                    if (Vector2.DistanceSquared(limb.SimPosition, item.SimPosition) < hitRange * hitRange)
                    {
                        c.AnimController.BodyInRest = false;
                        break;
                    }
                }
            }
        }

        private void SetUser(Character character)
        {
            if (User == character) { return; }
            if (User != null && User.Removed) { User = null; }

            User = character;
        }

        private void RestoreCollision()
        {
            impactQueue.Clear();
            item.body.FarseerBody.OnCollision -= OnCollision;
            item.body.CollisionCategories = Physics.CollisionItem;
            item.body.CollidesWith = Physics.CollisionWall;
            item.body.FarseerBody.IsBullet = false;
            item.body.PhysEnabled = false;
        }


        private bool OnCollision(Fixture f1, Fixture f2, Contact contact)
        {
            if (User == null || User.Removed)
            {
<<<<<<< HEAD
                impactQueue.Enqueue(f2);
                return false;
=======
                RestoreCollision();
                hitting = false;
                User = null;
                return true;
>>>>>>> e696e744
            }

            //ignore collision if there's a wall between the user and the weapon to prevent hitting through walls
            if (Submarine.PickBody(User.AnimController.AimSourceSimPos, 
                item.SimPosition,
                collisionCategory: Physics.CollisionWall | Physics.CollisionLevel | Physics.CollisionItemBlocking,
                allowInsideFixture: true) != null)
            {
                return false;
            }

            Character targetCharacter = null;
            Limb targetLimb = null;
            Structure targetStructure = null;
            Item targetItem = null;

            if (f2.Body.UserData is Limb)
            {
                targetLimb = (Limb)f2.Body.UserData;
                if (targetLimb.IsSevered || targetLimb.character == null || targetLimb.character == User) { return false; }
                targetCharacter = targetLimb.character;
                if (targetCharacter == picker) { return false; }
                if (AllowHitMultiple)
                {
                    if (hitTargets.Contains(targetCharacter)) { return false; }
                }
                else
                {
                    if (hitTargets.Any(t => t is Character)) { return false; }
                }
                hitTargets.Add(targetCharacter);
            }
            else if (f2.Body.UserData is Character)
            {
                targetCharacter = (Character)f2.Body.UserData;
                if (targetCharacter == picker || targetCharacter == User) { return false; }
                targetLimb = targetCharacter.AnimController.GetLimb(LimbType.Torso); //Otherwise armor can be bypassed in strange ways
                if (AllowHitMultiple)
                {
                    if (hitTargets.Contains(targetCharacter)) { return false; }
                }
                else
                {
                    if (hitTargets.Any(t => t is Character)) { return false; }
                }
                hitTargets.Add(targetCharacter);
            }
            else if (f2.Body.UserData is Structure)
            {
                targetStructure = (Structure)f2.Body.UserData;
                if (AllowHitMultiple)
                {
                    if (hitTargets.Contains(targetStructure)) { return true; }
                }
                else
                {
                    if (hitTargets.Any(t => t is Structure)) { return true; }
                }
                hitTargets.Add(targetStructure);
            }
            else if (f2.Body.UserData is Item)
            {
                targetItem = (Item)f2.Body.UserData;
                if (AllowHitMultiple)
                {
                    if (hitTargets.Contains(targetItem)) { return true; }
                }
                else
                {
                    if (hitTargets.Any(t => t is Item)) { return true; }
                }
                hitTargets.Add(targetItem);
            }
            else
            {
                return false;
            }

            if (attack != null)
            {
                if (targetLimb == null && targetCharacter == null && targetStructure == null && (targetItem == null || ! targetItem.Prefab.DamagedByMeleeWeapons))
                {
                    return false;
                }

                if (targetLimb != null)
                {
                    targetLimb.character.LastDamageSource = item;
                    attack.DoDamageToLimb(User, targetLimb, item.WorldPosition, 1.0f);
                }
                else if (targetCharacter != null)
                {
                    targetCharacter.LastDamageSource = item;
                    attack.DoDamage(User, targetCharacter, item.WorldPosition, 1.0f);
                }
                else if (targetStructure != null)
                {
                    attack.DoDamage(User, targetStructure, item.WorldPosition, 1.0f);
                }
                else if (targetItem != null && targetItem.Prefab.DamagedByMeleeWeapons)
                {
                    attack.DoDamage(User, targetItem, item.WorldPosition, 1.0f);
                }
                else
                {
                    return false;
                }
            }

            if (GameMain.NetworkMember != null && GameMain.NetworkMember.IsClient) { return true; }

#if SERVER
            if (GameMain.Server != null && targetCharacter != null) //TODO: Log structure hits
            {

                GameMain.Server.CreateEntityEvent(item, new object[] 
                {
                    Networking.NetEntityEvent.Type.ApplyStatusEffect,                    
                    ActionType.OnUse,
                    null, //itemcomponent
                    targetCharacter.ID, targetLimb
                });

                string logStr = picker?.LogName + " used " + item.Name;
                if (item.ContainedItems != null && item.ContainedItems.Any())
                {
                    logStr += " (" + string.Join(", ", item.ContainedItems.Select(i => i?.Name)) + ")";
                }
                logStr += " on " + targetCharacter.LogName + ".";
                Networking.GameServer.Log(logStr, Networking.ServerLog.MessageType.Attack);
            }
#endif

            if (targetCharacter != null) //TODO: Allow OnUse to happen on structures too maybe??
            {
                ApplyStatusEffects(ActionType.OnUse, 1.0f, targetCharacter, targetLimb, user: User);
            }

            if (DeleteOnUse)
            {
                Entity.Spawner.AddToRemoveQueue(item);
            }

            return true;
        }

        private void HandleImpact(Body target)
        {
            if (User == null || User.Removed || target == null)
            {
                RestoreCollision();
                hitting = false;
                User = null;
                return;
            }
            
            Limb targetLimb = target.UserData as Limb;
            Character targetCharacter = targetLimb?.character ?? target.UserData as Character;
            Structure targetStructure = target.UserData as Structure;
            Item targetItem = target.UserData as Item;
            
            if (attack != null)
            {
                attack.SetUser(User);

                if (targetLimb != null)
                {
                    if (targetLimb.character.Removed) { return; }
                    targetLimb.character.LastDamageSource = item;
                    attack.DoDamageToLimb(User, targetLimb, item.WorldPosition, 1.0f);
                }
                else if (targetCharacter != null)
                {
                    if (targetCharacter.Removed) { return; }
                    targetCharacter.LastDamageSource = item;
                    attack.DoDamage(User, targetCharacter, item.WorldPosition, 1.0f);
                }
                else if (targetStructure != null)
                {
                    if (targetStructure.Removed) { return; }
                    attack.DoDamage(User, targetStructure, item.WorldPosition, 1.0f);
                }
                else if (targetItem != null && targetItem.Prefab.DamagedByMeleeWeapons)
                {
                    if (targetItem.Removed) { return; }
                    attack.DoDamage(User, targetItem, item.WorldPosition, 1.0f);
                }
                else
                {
                    return;
                }
            }

            if (GameMain.NetworkMember != null && GameMain.NetworkMember.IsClient) { return; }

#if SERVER
            if (GameMain.Server != null && targetCharacter != null) //TODO: Log structure hits
            {
                GameMain.Server.CreateEntityEvent(item, new object[] 
                {
                    Networking.NetEntityEvent.Type.ApplyStatusEffect,                    
                    ActionType.OnUse,
                    null, //itemcomponent
                    targetCharacter.ID, targetLimb
                });

                string logStr = picker?.LogName + " used " + item.Name;
                if (item.ContainedItems != null && item.ContainedItems.Any())
                {
                    logStr += " (" + string.Join(", ", item.ContainedItems.Select(i => i?.Name)) + ")";
                }
                logStr += " on " + targetCharacter.LogName + ".";
                Networking.GameServer.Log(logStr, Networking.ServerLog.MessageType.Attack);
            }
#endif

            if (targetCharacter != null) //TODO: Allow OnUse to happen on structures too maybe??
            {
                ApplyStatusEffects(ActionType.OnUse, 1.0f, targetCharacter, targetLimb, user: User);
            }

            if (DeleteOnUse)
            {
                Entity.Spawner.AddToRemoveQueue(item);
            }
        }
    }
}<|MERGE_RESOLUTION|>--- conflicted
+++ resolved
@@ -223,15 +223,8 @@
         {
             if (User == null || User.Removed)
             {
-<<<<<<< HEAD
                 impactQueue.Enqueue(f2);
-                return false;
-=======
-                RestoreCollision();
-                hitting = false;
-                User = null;
                 return true;
->>>>>>> e696e744
             }
 
             //ignore collision if there's a wall between the user and the weapon to prevent hitting through walls
