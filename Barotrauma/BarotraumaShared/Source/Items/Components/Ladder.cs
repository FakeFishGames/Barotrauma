﻿using System.Collections.Generic;
using System.Xml.Linq;

namespace Barotrauma.Items.Components
{
    class Ladder : ItemComponent
    {
        private static List<Ladder> list = new List<Ladder>();
        public static List<Ladder> List
        {
            get { return list; }
        }

        public Ladder(Item item, XElement element)
            : base(item, element)
        {
            list.Add(this);
        }

        public override bool Select(Character character)
        {
            if (character == null || character.LockHands || character.Removed || !(character.AnimController is HumanoidAnimController)) return false;

            character.AnimController.Anim = AnimController.Animation.Climbing;
<<<<<<< HEAD
=======

>>>>>>> 7aeb74e4
            return true;
        }

        protected override void RemoveComponentSpecific()
        {
            list.Remove(this);
        }
    }
}<|MERGE_RESOLUTION|>--- conflicted
+++ resolved
@@ -22,10 +22,6 @@
             if (character == null || character.LockHands || character.Removed || !(character.AnimController is HumanoidAnimController)) return false;
 
             character.AnimController.Anim = AnimController.Animation.Climbing;
-<<<<<<< HEAD
-=======
-
->>>>>>> 7aeb74e4
             return true;
         }
 
