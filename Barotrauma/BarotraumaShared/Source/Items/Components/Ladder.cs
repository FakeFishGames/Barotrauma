﻿using System.Xml.Linq;

namespace Barotrauma.Items.Components
{
    class Ladder : ItemComponent
    {

        public Ladder(Item item, XElement element)
            : base(item, element)
        {
        }

        public override bool Select(Character character)
        {
<<<<<<< HEAD
            if (character == null || character.LockHands || !(character.AnimController is HumanoidAnimController)) return false;
=======
            if (character == null || character.LockHands || character.Removed) return false;

>>>>>>> 38e80be0
            character.AnimController.Anim = AnimController.Animation.Climbing;
            return true;
        }
    }
}<|MERGE_RESOLUTION|>--- conflicted
+++ resolved
@@ -12,12 +12,8 @@
 
         public override bool Select(Character character)
         {
-<<<<<<< HEAD
-            if (character == null || character.LockHands || !(character.AnimController is HumanoidAnimController)) return false;
-=======
-            if (character == null || character.LockHands || character.Removed) return false;
+            if (character == null || character.LockHands || character.Removed || !(character.AnimController is HumanoidAnimController)) return false;
 
->>>>>>> 38e80be0
             character.AnimController.Anim = AnimController.Animation.Climbing;
             return true;
         }
