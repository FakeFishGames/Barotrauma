﻿//using Microsoft.Xna.Framework.Graphics;
using Barotrauma.Items.Components;
using FarseerPhysics;
using FarseerPhysics.Dynamics;
using FarseerPhysics.Dynamics.Contacts;
using FarseerPhysics.Dynamics.Joints;
using Microsoft.Xna.Framework;
using System;
using System.Collections.Generic;
using System.Linq;
using System.Xml.Linq;

namespace Barotrauma
{
    public enum LimbType
    {
        None, LeftHand, RightHand, LeftArm, RightArm, LeftForearm, RightForearm,
        LeftLeg, RightLeg, LeftFoot, RightFoot, Head, Torso, Tail, Legs, RightThigh, LeftThigh, Waist
    };
    
    partial class LimbJoint : RevoluteJoint
    {
        public bool IsSevered;
        public bool CanBeSevered => jointParams.CanBeSevered;
        public readonly JointParams jointParams;
        public readonly Ragdoll ragdoll;
        public readonly Limb LimbA, LimbB;

        public LimbJoint(Limb limbA, Limb limbB, JointParams jointParams, Ragdoll ragdoll) : this(limbA, limbB, Vector2.One, Vector2.One)
        {
            this.jointParams = jointParams;
            this.ragdoll = ragdoll;
            LoadParams();
        }

        public LimbJoint(Limb limbA, Limb limbB, Vector2 anchor1, Vector2 anchor2)
            : base(limbA.body.FarseerBody, limbB.body.FarseerBody, anchor1, anchor2)
        {
            CollideConnected = false;
            MotorEnabled = true;
            //TODO: expose this to character editor (a torque that makes the joint more stiff)
            MaxMotorTorque = 0.25f;
            LimbA = limbA;
            LimbB = limbB;
        }

        public void SaveParams()
        {
            if (ragdoll.IsFlipped)
            {
                jointParams.Limb1Anchor = ConvertUnits.ToDisplayUnits(new Vector2(-LocalAnchorA.X, LocalAnchorA.Y) / jointParams.Ragdoll.JointScale);
                jointParams.Limb2Anchor = ConvertUnits.ToDisplayUnits(new Vector2(-LocalAnchorB.X, LocalAnchorB.Y) / jointParams.Ragdoll.JointScale);
                if (!float.IsNaN(jointParams.LowerLimit))
                {
                    jointParams.UpperLimit = MathHelper.ToDegrees(-LowerLimit);
                }
                if (!float.IsNaN(jointParams.UpperLimit))
                {
                    jointParams.LowerLimit = MathHelper.ToDegrees(-UpperLimit);
                }
            }
            else
            {
                jointParams.Limb1Anchor = ConvertUnits.ToDisplayUnits(LocalAnchorA / jointParams.Ragdoll.JointScale);
                jointParams.Limb2Anchor = ConvertUnits.ToDisplayUnits(LocalAnchorB / jointParams.Ragdoll.JointScale);
                if (!float.IsNaN(jointParams.UpperLimit))
                {
                    jointParams.UpperLimit = MathHelper.ToDegrees(UpperLimit);
                }
                if (!float.IsNaN(jointParams.LowerLimit))
                {
                    jointParams.LowerLimit = MathHelper.ToDegrees(LowerLimit);
                }
            }
        }

        public void LoadParams()
        {
            // If neither of the limits have been defined, disable the limits
            if (float.IsNaN(jointParams.LowerLimit) && float.IsNaN(jointParams.UpperLimit))
            {
                jointParams.LimitEnabled = false;
            }
            LimitEnabled = jointParams.LimitEnabled;
            if (LimitEnabled)
            {
                // If limits are enabled, don't allow NaN
                if (float.IsNaN(jointParams.LowerLimit))
                {
                    jointParams.LowerLimit = 0;
                }
                if (float.IsNaN(jointParams.UpperLimit))
                {
                    jointParams.UpperLimit = 0;
                }
            }
            if (ragdoll.IsFlipped)
            {
                LocalAnchorA = ConvertUnits.ToSimUnits(new Vector2(-jointParams.Limb1Anchor.X, jointParams.Limb1Anchor.Y) * jointParams.Ragdoll.JointScale);
                LocalAnchorB = ConvertUnits.ToSimUnits(new Vector2(-jointParams.Limb2Anchor.X, jointParams.Limb2Anchor.Y) * jointParams.Ragdoll.JointScale);
                if (!float.IsNaN(jointParams.LowerLimit) && !float.IsNaN(jointParams.UpperLimit))
                {
                    UpperLimit = MathHelper.ToRadians(-jointParams.LowerLimit);
                    LowerLimit = MathHelper.ToRadians(-jointParams.UpperLimit);
                }
            }
            else
            {
                LocalAnchorA = ConvertUnits.ToSimUnits(jointParams.Limb1Anchor * jointParams.Ragdoll.JointScale);
                LocalAnchorB = ConvertUnits.ToSimUnits(jointParams.Limb2Anchor * jointParams.Ragdoll.JointScale);
                if (!float.IsNaN(jointParams.LowerLimit) && !float.IsNaN(jointParams.UpperLimit))
                {
                    UpperLimit = MathHelper.ToRadians(jointParams.UpperLimit);
                    LowerLimit = MathHelper.ToRadians(jointParams.LowerLimit);
                }
            }
        }
    }
    
    partial class Limb : ISerializableEntity
    {
        private const float LimbDensity = 15;
        private const float LimbAngularDamping = 7;

        //how long it takes for severed limbs to fade out
        private const float SeveredFadeOutTime = 10.0f;

        public readonly Character character;
        /// <summary>
        /// Note that during the limb initialization, character.AnimController returns null, whereas this field is already assigned.
        /// </summary>
        public readonly Ragdoll ragdoll;
        public readonly LimbParams limbParams;

        //the physics body of the limb
        public PhysicsBody body;
                        
        public Vector2 StepOffset => ConvertUnits.ToSimUnits(limbParams.StepOffset) * ragdoll.RagdollParams.JointScale;

        public bool inWater;

        private readonly FixedMouseJoint pullJoint;

        public readonly LimbType type;

        public readonly bool ignoreCollisions;
        
        private bool isSevered;
        private float severedFadeOutTimer;
                
        public Vector2? MouthPos;
        
        public readonly Attack attack;
        private List<DamageModifier> damageModifiers;

        private Direction dir;
        
        public float AttackTimer;

        public int HealthIndex => limbParams.HealthIndex;
        public float Scale => limbParams.Ragdoll.LimbScale;
        public float AttackPriority => limbParams.AttackPriority;
        public bool DoesFlip => limbParams.Flip;
        public float SteerForce => limbParams.SteerForce;

        public bool IsSevered
        {
            get { return isSevered; }
            set
            {
                isSevered = value;
                if (!isSevered) severedFadeOutTimer = 0.0f;
#if CLIENT
                if (isSevered) damageOverlayStrength = 100.0f;
#endif
            }
        }

        public Vector2 WorldPosition
        {
            get { return character.Submarine == null ? Position : Position + character.Submarine.Position; }
        }

        public Vector2 Position
        {
            get { return ConvertUnits.ToDisplayUnits(body.SimPosition); }
        }

        public Vector2 SimPosition
        {
            get { return body.SimPosition; }
        }

        public float Rotation
        {
            get { return body.Rotation; }
        }

        //where an animcontroller is trying to pull the limb, only used for debug visualization
        public Vector2 AnimTargetPos { get; private set; }

        public float Mass
        {
            get { return body.Mass; }
        }

        public bool Disabled { get; set; }
 
        public Vector2 LinearVelocity
        {
            get { return body.LinearVelocity; }
        }

        public float Dir
        {
            get { return ((dir == Direction.Left) ? -1.0f : 1.0f); }
            set { dir = (value == -1.0f) ? Direction.Left : Direction.Right; }
        }

        public int RefJointIndex => limbParams.RefJoint;

        private List<WearableSprite> wearingItems;
        public List<WearableSprite> WearingItems
        {
            get { return wearingItems; }
        }

        public bool PullJointEnabled
        {
            get { return pullJoint.Enabled; }
            set { pullJoint.Enabled = value; }
        }

        public float PullJointMaxForce
        {
            get { return pullJoint.MaxForce; }
            set { pullJoint.MaxForce = value; }
        }

        public Vector2 PullJointWorldAnchorA
        {
            get { return pullJoint.WorldAnchorA; }
            set
            {
                if (!MathUtils.IsValid(value))
                {
                    string errorMsg = "Attempted to set the anchor of a limb's pull joint to an invalid value (" + value + ")\n" + Environment.StackTrace;
                    DebugConsole.ThrowError(errorMsg);
                    GameAnalyticsManager.AddErrorEventOnce("Limb.SetPullJointAnchorA:InvalidValue", GameAnalyticsSDK.Net.EGAErrorSeverity.Error, errorMsg);
                    return;
                }

                if (Vector2.DistanceSquared(pullJoint.WorldAnchorB, value) > 50.0f * 50.0f)
                {
                    string errorMsg = "Attempted to move the anchor of a limb's pull joint extremely far from the limb (" + value + ")\n" + Environment.StackTrace;
                    DebugConsole.ThrowError(errorMsg);
                    GameAnalyticsManager.AddErrorEventOnce("Limb.SetPullJointAnchorA:ExcessiveValue", GameAnalyticsSDK.Net.EGAErrorSeverity.Error, errorMsg);
                    return;
                }

                pullJoint.WorldAnchorA = value;
            }
        }
        
        public Vector2 PullJointWorldAnchorB
        {
            get { return pullJoint.WorldAnchorB; }
            set
            {
                if (!MathUtils.IsValid(value))
                {
                    string errorMsg = "Attempted to set the anchor of a limb's pull joint to an invalid value (" + value + ")\n" + Environment.StackTrace;
                    DebugConsole.ThrowError(errorMsg);
                    GameAnalyticsManager.AddErrorEventOnce("Limb.SetPullJointAnchorB:InvalidValue", GameAnalyticsSDK.Net.EGAErrorSeverity.Error, errorMsg);
                    return;
                }

                if (Vector2.DistanceSquared(pullJoint.WorldAnchorA, value) > 50.0f * 50.0f)
                {
                    string errorMsg = "Attempted to move the anchor of a limb's pull joint extremely far from the limb (" + value + ")\n" + Environment.StackTrace;
                    DebugConsole.ThrowError(errorMsg);
                    GameAnalyticsManager.AddErrorEventOnce("Limb.SetPullJointAnchorB:ExcessiveValue", GameAnalyticsSDK.Net.EGAErrorSeverity.Error, errorMsg);
                    return;
                }

                pullJoint.WorldAnchorB = value;                
            }
        }

        public Vector2 PullJointLocalAnchorA
        {
            get { return pullJoint.LocalAnchorA; }
        }

        public string Name => limbParams.Name;

        public Dictionary<string, SerializableProperty> SerializableProperties
        {
            get;
            private set;
        }

        public Limb(Ragdoll ragdoll, Character character, LimbParams limbParams)
        {
            this.ragdoll = ragdoll;
            this.character = character;
            this.limbParams = limbParams;
            wearingItems = new List<WearableSprite>();            
            dir = Direction.Right;
            body = new PhysicsBody(limbParams, Scale);
            type = limbParams.Type;
            if (limbParams.IgnoreCollisions)
            {
                body.CollisionCategories = Category.None;
                body.CollidesWith = Category.None;
                ignoreCollisions = true;
            }
            else
            {
                //limbs don't collide with each other
                body.CollisionCategories = Physics.CollisionCharacter;
                body.CollidesWith = Physics.CollisionAll & ~Physics.CollisionCharacter & ~Physics.CollisionItem & ~Physics.CollisionItemBlocking;
            }
            body.UserData = this;
            pullJoint = new FixedMouseJoint(body.FarseerBody, ConvertUnits.ToSimUnits(limbParams.PullPos * Scale))
            {
                Enabled = false,
                MaxForce = ((type == LimbType.LeftHand || type == LimbType.RightHand) ? 400.0f : 150.0f) * body.Mass
            };

            GameMain.World.AddJoint(pullJoint);

            var element = limbParams.Element;
            if (element.Attribute("mouthpos") != null)
            {
                MouthPos = ConvertUnits.ToSimUnits(element.GetAttributeVector2("mouthpos", Vector2.Zero));
            }

            body.BodyType = BodyType.Dynamic;
            body.FarseerBody.AngularDamping = LimbAngularDamping;

            damageModifiers = new List<DamageModifier>();

            foreach (XElement subElement in element.Elements())
            {
                switch (subElement.Name.ToString().ToLowerInvariant())
                {
<<<<<<< HEAD
                    // DeformableSprites handled by client only
                    case "sprite":
                        string spritePath = subElement.Attribute("texture")?.Value;
                        string spritePathWithTags = spritePath;
                        if (character.Info != null)
                        {
                            spritePath = spritePath.Replace("[GENDER]", (character.Info.Gender == Gender.Female) ? "f" : "");
                            spritePath = spritePath.Replace("[HEADID]", character.Info.HeadSpriteId.ToString());

                            if (character.Info.HeadSprite != null && character.Info.SpriteTags.Any())
                            {
                                string tags = "";
                                character.Info.SpriteTags.ForEach(tag => tags += "[" + tag + "]");

                                spritePathWithTags = Path.Combine(
                                    Path.GetDirectoryName(spritePath),
                                    Path.GetFileNameWithoutExtension(spritePath) + tags + Path.GetExtension(spritePath));
                            }
                        }
                        if (File.Exists(spritePathWithTags))
                        {
                            Sprite = new Sprite(subElement, "", spritePathWithTags);
                        }
                        else
                        {
                            Sprite = new Sprite(subElement, "", spritePath);
                        }
                        break;
                    case "damagedsprite":
                        string damagedSpritePath = subElement.Attribute("texture").Value;
                        if (character.Info != null)
                        {
                            damagedSpritePath = damagedSpritePath.Replace("[GENDER]", (character.Info.Gender == Gender.Female) ? "f" : "");
                            damagedSpritePath = damagedSpritePath.Replace("[HEADID]", character.Info.HeadSpriteId.ToString());
                        }
                        DamagedSprite = new Sprite(subElement, "", damagedSpritePath);
                        break;
=======
>>>>>>> 24c50acc
                    case "attack":
                        attack = new Attack(subElement, (character == null ? "null" : character.Name) + ", limb " + type);
                        break;
                    case "damagemodifier":
                        damageModifiers.Add(new DamageModifier(subElement, character.Name));
                        break;
                }
            }

            SerializableProperties = SerializableProperty.GetProperties(this);

            InitProjSpecific(element);
        }
        partial void InitProjSpecific(XElement element);

        public void MoveToPos(Vector2 pos, float force, bool pullFromCenter = false)
        {
            Vector2 pullPos = body.SimPosition;
            if (!pullFromCenter)
            {
                pullPos = pullJoint.WorldAnchorA;
            }

            AnimTargetPos = pos;

            body.MoveToPos(pos, force, pullPos);
        }

        public void MirrorPullJoint()
        {
            pullJoint.LocalAnchorA = new Vector2(-pullJoint.LocalAnchorA.X, pullJoint.LocalAnchorA.Y);
        }
        
        public AttackResult AddDamage(Vector2 position, float damage, float bleedingDamage, float burnDamage, bool playSound)
        {
            List<Affliction> afflictions = new List<Affliction>();
            if (damage > 0.0f) afflictions.Add(AfflictionPrefab.InternalDamage.Instantiate(damage));
            if (bleedingDamage > 0.0f) afflictions.Add(AfflictionPrefab.Bleeding.Instantiate(bleedingDamage));
            if (burnDamage > 0.0f) afflictions.Add(AfflictionPrefab.Burn.Instantiate(burnDamage));

            return AddDamage(position, afflictions, playSound);
        }

        public AttackResult AddDamage(Vector2 position, List<Affliction> afflictions, bool playSound)
        {
            List<DamageModifier> appliedDamageModifiers = new List<DamageModifier>();
            //create a copy of the original affliction list to prevent modifying the afflictions of an Attack/StatusEffect etc
            afflictions = new List<Affliction>(afflictions);
            for (int i = 0; i < afflictions.Count; i++)
            {
                foreach (DamageModifier damageModifier in damageModifiers)
                {
                    if (!damageModifier.MatchesAffliction(afflictions[i])) continue;
                    if (SectorHit(damageModifier.ArmorSector, position))
                    {
                        afflictions[i] = afflictions[i].CreateMultiplied(damageModifier.DamageMultiplier);
                        appliedDamageModifiers.Add(damageModifier);
                    }
                }

                foreach (WearableSprite wearable in wearingItems)
                {
                    foreach (DamageModifier damageModifier in wearable.WearableComponent.DamageModifiers)
                    {
                        if (!damageModifier.MatchesAffliction(afflictions[i])) continue;
                        if (SectorHit(damageModifier.ArmorSector, position))
                        {
                            afflictions[i] = afflictions[i].CreateMultiplied(damageModifier.DamageMultiplier);
                            appliedDamageModifiers.Add(damageModifier);
                        }
                    }
                }
            }

            AddDamageProjSpecific(position, afflictions, playSound, appliedDamageModifiers);

            return new AttackResult(afflictions, this, appliedDamageModifiers);
        }

        partial void AddDamageProjSpecific(Vector2 position, List<Affliction> afflictions, bool playSound, List<DamageModifier> appliedDamageModifiers);

        public bool SectorHit(Vector2 armorSector, Vector2 simPosition)
        {
            if (armorSector == Vector2.Zero) return false;
            
            float rot = body.Rotation;
            if (Dir == -1) rot -= MathHelper.Pi;

            Vector2 armorLimits = new Vector2(rot - armorSector.X * Dir, rot - armorSector.Y * Dir);

            float mid = (armorLimits.X + armorLimits.Y) / 2.0f;
            float angleDiff = MathUtils.GetShortestAngle(MathUtils.VectorToAngle(simPosition - SimPosition), mid);

            return (Math.Abs(angleDiff) < (armorSector.Y - armorSector.X) / 2.0f);
        }

        public void Update(float deltaTime)
        {
            UpdateProjSpecific(deltaTime);
            
            if (LinearVelocity.X > 500.0f)
            {
                //DebugConsole.ThrowError("CHARACTER EXPLODED");
                body.ResetDynamics();
                body.SetTransform(character.SimPosition, 0.0f);           
            }

            if (inWater)
            {
                body.ApplyWaterForces();
            }

            if (isSevered)
            {
                severedFadeOutTimer += deltaTime;
                if (severedFadeOutTimer > SeveredFadeOutTime)
                {
                    body.Enabled = false;
                }
            }
        }

        partial void UpdateProjSpecific(float deltaTime);
        
        /// <summary>
        /// Returns true if the attack successfully hit something
        /// </summary>
        public bool UpdateAttack(float deltaTime, Vector2 attackPosition, IDamageable damageTarget)
        {
            float dist = ConvertUnits.ToDisplayUnits(Vector2.Distance(SimPosition, attackPosition));

            AttackTimer += deltaTime;

            body.ApplyTorque(Mass * character.AnimController.Dir * attack.Torque);

            bool wasHit = false;
            if (damageTarget != null)
            {
                switch (attack.HitDetectionType)
                {
                    case HitDetection.Distance:
                        wasHit = dist < attack.DamageRange;
                        break;
                    case HitDetection.Contact:
                        List<Body> targetBodies = new List<Body>();
                        if (damageTarget is Character targetCharacter)
                        {
                            foreach (Limb limb in targetCharacter.AnimController.Limbs)
                            {
                                if (!limb.IsSevered && limb.body?.FarseerBody != null) targetBodies.Add(limb.body.FarseerBody);
                            }
                        }
                        else if (damageTarget is Structure targetStructure)
                        {
                            if (character.Submarine == null && targetStructure.Submarine != null)
                            {
                                targetBodies.Add(targetStructure.Submarine.PhysicsBody.FarseerBody);
                            }
                            else
                            {
                                targetBodies.AddRange(targetStructure.Bodies);
                            }
                        }
                        else if (damageTarget is Item)
                        {
                            Item targetItem = damageTarget as Item;
                            if (targetItem.body?.FarseerBody != null) targetBodies.Add(targetItem.body.FarseerBody);
                        }

                        if (targetBodies != null)
                        {
                            ContactEdge contactEdge = body.FarseerBody.ContactList;
                            while (contactEdge != null)
                            {
                                if (contactEdge.Contact != null &&
                                    contactEdge.Contact.IsTouching &&
                                    targetBodies.Any(b => b == contactEdge.Contact.FixtureA?.Body || b == contactEdge.Contact.FixtureB?.Body))
                                {
                                    wasHit = true;
                                    break;
                                }

                                contactEdge = contactEdge.Next;
                            }
                        }
                        break;
                }
            }

            if (wasHit)
            {
                if (AttackTimer >= attack.Duration && damageTarget != null)
                {
#if CLIENT
                    bool playSound = LastAttackSoundTime < Timing.TotalTime - SoundInterval;
                    attack.DoDamage(character, damageTarget, WorldPosition, 1.0f, playSound);
                    if (playSound)
                    {
                        LastAttackSoundTime = (float)SoundInterval;
                    }
#else
                    attack.DoDamage(character, damageTarget, WorldPosition, 1.0f, false);
#endif
                }
                else
                {
                    wasHit = false;
                }
            }

            Vector2 diff = attackPosition - SimPosition;
            if (diff.LengthSquared() < 0.00001f) return wasHit;
            
            if (attack.ApplyForceOnLimbs != null)
            {
                foreach (int limbIndex in attack.ApplyForceOnLimbs)
                {
                    if (limbIndex < 0 || limbIndex >= character.AnimController.Limbs.Length) continue;

                    Limb limb = character.AnimController.Limbs[limbIndex];
                    Vector2 forcePos = limb.pullJoint == null ? limb.body.SimPosition : limb.pullJoint.WorldAnchorA;
                    limb.body.ApplyLinearImpulse(
                        limb.Mass * attack.Force * Vector2.Normalize(attackPosition - SimPosition), forcePos);
                }
            }
            else
            {
                Vector2 forcePos = pullJoint == null ? body.SimPosition : pullJoint.WorldAnchorA;
                body.ApplyLinearImpulse(Mass * attack.Force *
                    Vector2.Normalize(attackPosition - SimPosition), forcePos);
            }
            return wasHit;
        }
        
        public void Remove()
        {
            body?.Remove();
            body = null;
            RemoveProjSpecific();
        }

        partial void RemoveProjSpecific();

        public void LoadParams()
        {
            bool isFlipped = dir == Direction.Left;
            pullJoint.LocalAnchorA = ConvertUnits.ToSimUnits(limbParams.PullPos * Scale);
            LoadParamsProjSpecific();
        }

        partial void LoadParamsProjSpecific();
    }
}<|MERGE_RESOLUTION|>--- conflicted
+++ resolved
@@ -345,46 +345,6 @@
             {
                 switch (subElement.Name.ToString().ToLowerInvariant())
                 {
-<<<<<<< HEAD
-                    // DeformableSprites handled by client only
-                    case "sprite":
-                        string spritePath = subElement.Attribute("texture")?.Value;
-                        string spritePathWithTags = spritePath;
-                        if (character.Info != null)
-                        {
-                            spritePath = spritePath.Replace("[GENDER]", (character.Info.Gender == Gender.Female) ? "f" : "");
-                            spritePath = spritePath.Replace("[HEADID]", character.Info.HeadSpriteId.ToString());
-
-                            if (character.Info.HeadSprite != null && character.Info.SpriteTags.Any())
-                            {
-                                string tags = "";
-                                character.Info.SpriteTags.ForEach(tag => tags += "[" + tag + "]");
-
-                                spritePathWithTags = Path.Combine(
-                                    Path.GetDirectoryName(spritePath),
-                                    Path.GetFileNameWithoutExtension(spritePath) + tags + Path.GetExtension(spritePath));
-                            }
-                        }
-                        if (File.Exists(spritePathWithTags))
-                        {
-                            Sprite = new Sprite(subElement, "", spritePathWithTags);
-                        }
-                        else
-                        {
-                            Sprite = new Sprite(subElement, "", spritePath);
-                        }
-                        break;
-                    case "damagedsprite":
-                        string damagedSpritePath = subElement.Attribute("texture").Value;
-                        if (character.Info != null)
-                        {
-                            damagedSpritePath = damagedSpritePath.Replace("[GENDER]", (character.Info.Gender == Gender.Female) ? "f" : "");
-                            damagedSpritePath = damagedSpritePath.Replace("[HEADID]", character.Info.HeadSpriteId.ToString());
-                        }
-                        DamagedSprite = new Sprite(subElement, "", damagedSpritePath);
-                        break;
-=======
->>>>>>> 24c50acc
                     case "attack":
                         attack = new Attack(subElement, (character == null ? "null" : character.Name) + ", limb " + type);
                         break;
