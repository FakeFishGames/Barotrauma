﻿//using Microsoft.Xna.Framework.Graphics;
using Barotrauma.Items.Components;
using FarseerPhysics;
using FarseerPhysics.Dynamics;
using FarseerPhysics.Dynamics.Contacts;
using FarseerPhysics.Dynamics.Joints;
using Microsoft.Xna.Framework;
using System;
using System.Collections.Generic;
using System.IO;
using System.Linq;
using System.Xml.Linq;

namespace Barotrauma
{
    public enum LimbType
    {
        None, LeftHand, RightHand, LeftArm, RightArm,
        LeftLeg, RightLeg, LeftFoot, RightFoot, Head, Torso, Tail, Legs, RightThigh, LeftThigh, Waist
    };
    
    partial class LimbJoint : RevoluteJoint
    {
        public bool IsSevered;
        public bool CanBeSevered => jointParams.CanBeSevered;
        public readonly JointParams jointParams;
        public readonly Ragdoll ragdoll;
        public readonly Limb LimbA, LimbB;

        public LimbJoint(Limb limbA, Limb limbB, JointParams jointParams, Ragdoll ragdoll) : this(limbA, limbB, Vector2.One, Vector2.One)
        {
            this.jointParams = jointParams;
            this.ragdoll = ragdoll;
            LoadParams();
        }

        public LimbJoint(Limb limbA, Limb limbB, Vector2 anchor1, Vector2 anchor2)
            : base(limbA.body.FarseerBody, limbB.body.FarseerBody, anchor1, anchor2)
        {
            CollideConnected = false;
            MotorEnabled = true;
            MaxMotorTorque = 0.25f;
            LimbA = limbA;
            LimbB = limbB;
        }

        public void SaveParams()
        {
            if (ragdoll.IsFlipped)
            {
                jointParams.Limb1Anchor = ConvertUnits.ToDisplayUnits(new Vector2(-LocalAnchorA.X, LocalAnchorA.Y) / jointParams.Ragdoll.JointScale);
                jointParams.Limb2Anchor = ConvertUnits.ToDisplayUnits(new Vector2(-LocalAnchorB.X, LocalAnchorB.Y) / jointParams.Ragdoll.JointScale);
                if (!float.IsNaN(jointParams.LowerLimit))
                {
                    jointParams.UpperLimit = MathHelper.ToDegrees(-LowerLimit);
                }
                if (!float.IsNaN(jointParams.UpperLimit))
                {
                    jointParams.LowerLimit = MathHelper.ToDegrees(-UpperLimit);
                }
            }
            else
            {
                jointParams.Limb1Anchor = ConvertUnits.ToDisplayUnits(LocalAnchorA / jointParams.Ragdoll.JointScale);
                jointParams.Limb2Anchor = ConvertUnits.ToDisplayUnits(LocalAnchorB / jointParams.Ragdoll.JointScale);
                if (!float.IsNaN(jointParams.UpperLimit))
                {
                    jointParams.UpperLimit = MathHelper.ToDegrees(UpperLimit);
                }
                if (!float.IsNaN(jointParams.LowerLimit))
                {
                    jointParams.LowerLimit = MathHelper.ToDegrees(LowerLimit);
                }
            }
        }

        public void LoadParams()
        {
            // If neither of the limits have been defined, disable the limits
            if (float.IsNaN(jointParams.LowerLimit) && float.IsNaN(jointParams.UpperLimit))
            {
                jointParams.LimitEnabled = false;
            }
            LimitEnabled = jointParams.LimitEnabled;
            if (LimitEnabled)
            {
                // If limits are enabled, don't allow NaN
                if (float.IsNaN(jointParams.LowerLimit))
                {
                    jointParams.LowerLimit = 0;
                }
                if (float.IsNaN(jointParams.UpperLimit))
                {
                    jointParams.UpperLimit = 0;
                }
            }
            if (ragdoll.IsFlipped)
            {
                LocalAnchorA = ConvertUnits.ToSimUnits(new Vector2(-jointParams.Limb1Anchor.X, jointParams.Limb1Anchor.Y) * jointParams.Ragdoll.JointScale);
                LocalAnchorB = ConvertUnits.ToSimUnits(new Vector2(-jointParams.Limb2Anchor.X, jointParams.Limb2Anchor.Y) * jointParams.Ragdoll.JointScale);
                if (!float.IsNaN(jointParams.LowerLimit) && !float.IsNaN(jointParams.UpperLimit))
                {
                    UpperLimit = MathHelper.ToRadians(-jointParams.LowerLimit);
                    LowerLimit = MathHelper.ToRadians(-jointParams.UpperLimit);
                }
            }
            else
            {
                LocalAnchorA = ConvertUnits.ToSimUnits(jointParams.Limb1Anchor * jointParams.Ragdoll.JointScale);
                LocalAnchorB = ConvertUnits.ToSimUnits(jointParams.Limb2Anchor * jointParams.Ragdoll.JointScale);
                if (!float.IsNaN(jointParams.LowerLimit) && !float.IsNaN(jointParams.UpperLimit))
                {
                    UpperLimit = MathHelper.ToRadians(jointParams.UpperLimit);
                    LowerLimit = MathHelper.ToRadians(jointParams.LowerLimit);
                }
            }
        }
    }
    
    partial class Limb : ISerializableEntity
    {
        private const float LimbDensity = 15;
        private const float LimbAngularDamping = 7;

        //how long it takes for severed limbs to fade out
        private const float SeveredFadeOutTime = 10.0f;

        public readonly Character character;
        /// <summary>
        /// Note that during the limb initialization, character.AnimController returns null, whereas this field is already assigned.
        /// </summary>
        public readonly Ragdoll ragdoll;
        public readonly LimbParams limbParams;

        //the physics body of the limb
        public PhysicsBody body;
                        
        public Vector2 StepOffset => ConvertUnits.ToSimUnits(limbParams.StepOffset) * ragdoll.RagdollParams.JointScale;

        public Sprite Sprite { get; protected set; }
        public DeformableSprite DeformSprite { get; protected set; }
        public Sprite ActiveSprite => DeformSprite != null ? DeformSprite.Sprite : Sprite;

        public Sprite DamagedSprite { get; set; }

        public bool inWater;

        private readonly FixedMouseJoint pullJoint;

        public readonly LimbType type;

        public readonly bool ignoreCollisions;
        
        private bool isSevered;
        private float severedFadeOutTimer;
                
        public Vector2? MouthPos;
        
        public readonly Attack attack;
        private List<DamageModifier> damageModifiers;

        private Direction dir;
        
        public float AttackTimer;

        public int HealthIndex => limbParams.HealthIndex;
        public float Scale => limbParams.Ragdoll.LimbScale;
        public float AttackPriority => limbParams.AttackPriority;
        public bool DoesFlip => limbParams.Flip;
        public float SteerForce => limbParams.SteerForce;

        public bool IsSevered
        {
            get { return isSevered; }
            set
            {
                isSevered = value;
                if (!isSevered) severedFadeOutTimer = 0.0f;
#if CLIENT
                if (isSevered) damageOverlayStrength = 100.0f;
#endif
            }
        }

        public Vector2 WorldPosition
        {
            get { return character.Submarine == null ? Position : Position + character.Submarine.Position; }
        }

        public Vector2 Position
        {
            get { return ConvertUnits.ToDisplayUnits(body.SimPosition); }
        }

        public Vector2 SimPosition
        {
            get { return body.SimPosition; }
        }

        public float Rotation
        {
            get { return body.Rotation; }
        }

        //where an animcontroller is trying to pull the limb, only used for debug visualization
        public Vector2 AnimTargetPos { get; private set; }

        public float Mass
        {
            get { return body.Mass; }
        }

        public bool Disabled { get; set; }
 
        public Vector2 LinearVelocity
        {
            get { return body.LinearVelocity; }
        }

        public float Dir
        {
            get { return ((dir == Direction.Left) ? -1.0f : 1.0f); }
            set { dir = (value==-1.0f) ? Direction.Left : Direction.Right; }
        }

        public int RefJointIndex { get; private set; }

        private List<WearableSprite> wearingItems;
        public List<WearableSprite> WearingItems
        {
            get { return wearingItems; }
        }
<<<<<<< HEAD
=======

        public bool PullJointEnabled
        {
            get { return pullJoint.Enabled; }
            set { pullJoint.Enabled = value; }
        }

        public float PullJointMaxForce
        {
            get { return pullJoint.MaxForce; }
            set { pullJoint.MaxForce = value; }
        }

        public Vector2 PullJointWorldAnchorA
        {
            get { return pullJoint.WorldAnchorA; }
        }
        
        public Vector2 PullJointWorldAnchorB
        {
            get { return pullJoint.WorldAnchorB; }
            set
            {                
                if (!MathUtils.IsValid(value))
                {
                    string errorMsg = "Attempted to set the anchor of a limb's pull joint to an invalid value (" + value + ")\n" + Environment.StackTrace;
                    DebugConsole.ThrowError(errorMsg);
                    GameAnalyticsManager.AddErrorEventOnce("Limb.SetPullJointAnchor:InvalidValue", GameAnalyticsSDK.Net.EGAErrorSeverity.Error, errorMsg);
                    return;
                }

                if (Vector2.DistanceSquared(pullJoint.WorldAnchorA, value) > 50.0f * 50.0f)
                {
                    string errorMsg = "Attempted to move the anchor of a limb's pull joint extremely far from the limb (" + value + ")\n" + Environment.StackTrace;
                    DebugConsole.ThrowError(errorMsg);
                    GameAnalyticsManager.AddErrorEventOnce("Limb.SetPullJointAnchor:ExcessiveValue", GameAnalyticsSDK.Net.EGAErrorSeverity.Error, errorMsg);
                    return;
                }

                pullJoint.WorldAnchorB = value;                
            }
        }
        public List<WearableSprite> WearingItems { get; private set; }
>>>>>>> 89a1642b

        public string Name
        {
            get;
            private set;
        }

        public Dictionary<string, SerializableProperty> SerializableProperties
        {
            get;
            private set;
        }

        public Limb(Ragdoll ragdoll, Character character, LimbParams limbParams)
        {
            this.ragdoll = ragdoll;
            this.character = character;
            this.limbParams = limbParams;
            wearingItems = new List<WearableSprite>();            
            dir = Direction.Right;
            var element = limbParams.Element;
            // TODO: reduce (or get rid of) parsing here and use the LimbParams directly
            body = new PhysicsBody(element, Scale);
            if (element.GetAttributeBool("ignorecollisions", false))
            {
                body.CollisionCategories = Category.None;
                body.CollidesWith = Category.None;
                ignoreCollisions = true;
            }
            else
            {
                //limbs don't collide with each other
                body.CollisionCategories = Physics.CollisionCharacter;
                body.CollidesWith = Physics.CollisionAll & ~Physics.CollisionCharacter & ~Physics.CollisionItem & ~Physics.CollisionItemBlocking;
            }
            
            body.UserData = this;

            RefJointIndex = -1;

            Vector2 pullJointPos = Vector2.Zero;
            if (element.Attribute("type") != null)
            {
                try
                {
                    type = (LimbType)Enum.Parse(typeof(LimbType), element.Attribute("type").Value, true);
                }
                catch
                {
                    type = LimbType.None;
                    DebugConsole.ThrowError("Error in "+element+"! \""+element.Attribute("type").Value+"\" is not a valid limb type");
                }


                pullJointPos = element.GetAttributeVector2("pullpos", Vector2.Zero) * Scale;
                pullJointPos = ConvertUnits.ToSimUnits(pullJointPos);

                RefJointIndex = element.GetAttributeInt("refjoint", -1);

            }
            else
            {
                type = LimbType.None;
            }

<<<<<<< HEAD
            Name = type.ToString();
=======
            pullJoint = new FixedMouseJoint(body.FarseerBody, pullJointPos)
            {
                Enabled = false,
                MaxForce = ((type == LimbType.LeftHand || type == LimbType.RightHand) ? 400.0f : 150.0f) * body.Mass
            };
>>>>>>> 89a1642b

            pullJoint = new FixedMouseJoint(body.FarseerBody, pullJointPos)
            {
                Enabled = false,
                MaxForce = ((type == LimbType.LeftHand || type == LimbType.RightHand) ? 400.0f : 150.0f) * body.Mass
            };

            GameMain.World.AddJoint(pullJoint);
            
            if (element.Attribute("mouthpos") != null)
            {
                MouthPos = ConvertUnits.ToSimUnits(element.GetAttributeVector2("mouthpos", Vector2.Zero));
            }

            body.BodyType = BodyType.Dynamic;
            body.FarseerBody.AngularDamping = LimbAngularDamping;

            damageModifiers = new List<DamageModifier>();

            foreach (XElement subElement in element.Elements())
            {
                switch (subElement.Name.ToString().ToLowerInvariant())
                {
                    // DeformableSprites handled by client only
                    case "sprite":
                        string spritePath = subElement.Attribute("texture").Value;
                        string spritePathWithTags = spritePath;
                        if (character.Info != null)
                        {
                            spritePath = spritePath.Replace("[GENDER]", (character.Info.Gender == Gender.Female) ? "f" : "");
                            spritePath = spritePath.Replace("[HEADID]", character.Info.HeadSpriteId.ToString());

                            if (character.Info.HeadSprite != null && character.Info.SpriteTags.Any())
                            {
                                string tags = "";
                                character.Info.SpriteTags.ForEach(tag => tags += "[" + tag + "]");

                                spritePathWithTags = Path.Combine(
                                    Path.GetDirectoryName(spritePath),
                                    Path.GetFileNameWithoutExtension(spritePath) + tags + Path.GetExtension(spritePath));
                            }
                        }
                        if (File.Exists(spritePathWithTags))
                        {
                            Sprite = new Sprite(subElement, "", spritePathWithTags);
                        }
                        else
                        {
                            Sprite = new Sprite(subElement, "", spritePath);
                        }
                        break;
                    case "damagedsprite":
                        string damagedSpritePath = subElement.Attribute("texture").Value;
                        if (character.Info != null)
                        {
                            damagedSpritePath = damagedSpritePath.Replace("[GENDER]", (character.Info.Gender == Gender.Female) ? "f" : "");
                            damagedSpritePath = damagedSpritePath.Replace("[HEADID]", character.Info.HeadSpriteId.ToString());
                        }
                        DamagedSprite = new Sprite(subElement, "", damagedSpritePath);
                        break;
                    case "attack":
                        attack = new Attack(subElement, (character == null ? "null" : character.Name) + ", limb " + type);
                        break;
                    case "damagemodifier":
                        damageModifiers.Add(new DamageModifier(subElement, character.Name));
                        break;
                }
            }

            SerializableProperties = SerializableProperty.GetProperties(this);

            InitProjSpecific(element);
        }
        partial void InitProjSpecific(XElement element);

        public void MoveToPos(Vector2 pos, float force, bool pullFromCenter = false)
        {
            Vector2 pullPos = body.SimPosition;
            if (!pullFromCenter)
            {
                pullPos = pullJoint.WorldAnchorA;
            }

            AnimTargetPos = pos;

            body.MoveToPos(pos, force, pullPos);
        }

<<<<<<< HEAD
        public AttackResult AddDamage(Vector2 position, float damage, float bleedingDamage, float burnDamage, bool playSound)
=======
        public void MirrorPullJoint()
        {
            pullJoint.LocalAnchorA = new Vector2(-pullJoint.LocalAnchorA.X, pullJoint.LocalAnchorA.Y);
        }
        
        public AttackResult AddDamage(Vector2 position, DamageType damageType, float amount, float bleedingAmount, bool playSound)
>>>>>>> 89a1642b
        {
            List<Affliction> afflictions = new List<Affliction>();
            if (damage > 0.0f) afflictions.Add(AfflictionPrefab.InternalDamage.Instantiate(damage));
            if (bleedingDamage > 0.0f) afflictions.Add(AfflictionPrefab.Bleeding.Instantiate(bleedingDamage));
            if (burnDamage > 0.0f) afflictions.Add(AfflictionPrefab.Burn.Instantiate(burnDamage));

            return AddDamage(position, afflictions, playSound);
        }

        public AttackResult AddDamage(Vector2 position, List<Affliction> afflictions, bool playSound)
        {
            List<DamageModifier> appliedDamageModifiers = new List<DamageModifier>();
            //create a copy of the original affliction list to prevent modifying the afflictions of an Attack/StatusEffect etc
            afflictions = new List<Affliction>(afflictions);
            for (int i = 0; i < afflictions.Count; i++)
            {
                foreach (DamageModifier damageModifier in damageModifiers)
                {
                    if (!damageModifier.MatchesAffliction(afflictions[i])) continue;
                    if (SectorHit(damageModifier.ArmorSector, position))
                    {
                        afflictions[i] = afflictions[i].CreateMultiplied(damageModifier.DamageMultiplier);
                        appliedDamageModifiers.Add(damageModifier);
                    }
                }

                foreach (WearableSprite wearable in wearingItems)
                {
                    foreach (DamageModifier damageModifier in wearable.WearableComponent.DamageModifiers)
                    {
                        if (!damageModifier.MatchesAffliction(afflictions[i])) continue;
                        if (SectorHit(damageModifier.ArmorSector, position))
                        {
                            afflictions[i] = afflictions[i].CreateMultiplied(damageModifier.DamageMultiplier);
                            appliedDamageModifiers.Add(damageModifier);
                        }
                    }
                }
            }

            AddDamageProjSpecific(position, afflictions, playSound, appliedDamageModifiers);

            return new AttackResult(afflictions, this, appliedDamageModifiers);
        }

        partial void AddDamageProjSpecific(Vector2 position, List<Affliction> afflictions, bool playSound, List<DamageModifier> appliedDamageModifiers);

        public bool SectorHit(Vector2 armorSector, Vector2 simPosition)
        {
            if (armorSector == Vector2.Zero) return false;
            
            float rot = body.Rotation;
            if (Dir == -1) rot -= MathHelper.Pi;

            Vector2 armorLimits = new Vector2(rot - armorSector.X * Dir, rot - armorSector.Y * Dir);

            float mid = (armorLimits.X + armorLimits.Y) / 2.0f;
            float angleDiff = MathUtils.GetShortestAngle(MathUtils.VectorToAngle(simPosition - SimPosition), mid);

            return (Math.Abs(angleDiff) < (armorSector.Y - armorSector.X) / 2.0f);
        }

        public void Update(float deltaTime)
        {
            UpdateProjSpecific(deltaTime);
            
            if (LinearVelocity.X > 500.0f)
            {
                //DebugConsole.ThrowError("CHARACTER EXPLODED");
                body.ResetDynamics();
                body.SetTransform(character.SimPosition, 0.0f);           
            }

            if (inWater)
            {
                body.ApplyWaterForces();
            }

            if (isSevered)
            {
                severedFadeOutTimer += deltaTime;
                if (severedFadeOutTimer > SeveredFadeOutTime)
                {
                    body.Enabled = false;
                }
            }
        }

        partial void UpdateProjSpecific(float deltaTime);
        
        public void UpdateAttack(float deltaTime, Vector2 attackPosition, IDamageable damageTarget)
        {
            float dist = ConvertUnits.ToDisplayUnits(Vector2.Distance(SimPosition, attackPosition));

            AttackTimer += deltaTime;

            body.ApplyTorque(Mass * character.AnimController.Dir * attack.Torque);

            bool wasHit = false;

            if (damageTarget != null)
            {
                switch (attack.HitDetectionType)
                {
                    case HitDetection.Distance:
                        wasHit = dist < attack.DamageRange;
                        break;
                    case HitDetection.Contact:
                        List<Body> targetBodies = new List<Body>();
                        if (damageTarget is Character targetCharacter)
                        {
                            foreach (Limb limb in targetCharacter.AnimController.Limbs)
                            {
                                if (!limb.IsSevered && limb.body?.FarseerBody != null) targetBodies.Add(limb.body.FarseerBody);
                            }
                        }
                        else if (damageTarget is Structure targetStructure)
                        {
                            if (character.Submarine == null && targetStructure.Submarine != null)
                            {
                                targetBodies.Add(targetStructure.Submarine.PhysicsBody.FarseerBody);
                            }
                            else
                            {
                                targetBodies.AddRange(targetStructure.Bodies);
                            }
                        }
                        else if (damageTarget is Item)
                        {
                            Item targetItem = damageTarget as Item;
                            if (targetItem.body?.FarseerBody != null) targetBodies.Add(targetItem.body.FarseerBody);
                        }

                        if (targetBodies != null)
                        {
                            ContactEdge contactEdge = body.FarseerBody.ContactList;
                            while (contactEdge != null)
                            {
                                if (contactEdge.Contact != null &&
                                    contactEdge.Contact.IsTouching &&
                                    targetBodies.Any(b => b == contactEdge.Contact.FixtureA?.Body || b == contactEdge.Contact.FixtureB?.Body))
                                {
                                    wasHit = true;
                                    break;
                                }

                                contactEdge = contactEdge.Next;
                            }
                        }
                        break;
                }
            }

            if (wasHit)
            {
                if (AttackTimer >= attack.Duration && damageTarget != null)
                {
#if CLIENT
                    bool playSound = LastAttackSoundTime < Timing.TotalTime - SoundInterval;
                    attack.DoDamage(character, damageTarget, WorldPosition, 1.0f, playSound);
                    if (playSound)
                    {
                        LastAttackSoundTime = (float)SoundInterval;
                    }
#else
                    attack.DoDamage(character, damageTarget, WorldPosition, 1.0f, false);
#endif
                }
            }

            Vector2 diff = attackPosition - SimPosition;
            if (diff.LengthSquared() < 0.00001f) return;
            
            if (attack.ApplyForceOnLimbs != null)
            {
                foreach (int limbIndex in attack.ApplyForceOnLimbs)
                {
                    if (limbIndex < 0 || limbIndex >= character.AnimController.Limbs.Length) continue;

                    Limb limb = character.AnimController.Limbs[limbIndex];
                    Vector2 forcePos = limb.pullJoint == null ? limb.body.SimPosition : limb.pullJoint.WorldAnchorA;
                    limb.body.ApplyLinearImpulse(
                        limb.Mass * attack.Force * Vector2.Normalize(attackPosition - SimPosition), forcePos);
                }
            }
            else
            {
                Vector2 forcePos = pullJoint == null ? body.SimPosition : pullJoint.WorldAnchorA;
                body.ApplyLinearImpulse(Mass * attack.Force *
                    Vector2.Normalize(attackPosition - SimPosition), forcePos);
            }

        }
        
        public void Remove()
        {
            if (Sprite != null)
            {
                Sprite.Remove();
                Sprite = null;
            }
            
            if (DamagedSprite != null)
            {
                DamagedSprite.Remove();
                DamagedSprite = null;
            }

            if (DeformSprite != null)
            {
                DeformSprite.Sprite?.Remove();
                DeformSprite = null;
            }

            if (body != null)
            {
                body.Remove();
                body = null;
            }

#if CLIENT
            if (LightSource != null)
            {
                LightSource.Remove();
            }
#endif
        }

        public void LoadParams()
        {
            bool isFlipped = dir == Direction.Left;
            Sprite?.LoadParams(limbParams.normalSpriteParams, isFlipped);
            DamagedSprite?.LoadParams(limbParams.damagedSpriteParams, isFlipped);
            DeformSprite?.Sprite.LoadParams(limbParams.deformSpriteParams, isFlipped);
        }
    }
}<|MERGE_RESOLUTION|>--- conflicted
+++ resolved
@@ -230,8 +230,6 @@
         {
             get { return wearingItems; }
         }
-<<<<<<< HEAD
-=======
 
         public bool PullJointEnabled
         {
@@ -274,8 +272,6 @@
                 pullJoint.WorldAnchorB = value;                
             }
         }
-        public List<WearableSprite> WearingItems { get; private set; }
->>>>>>> 89a1642b
 
         public string Name
         {
@@ -341,15 +337,7 @@
                 type = LimbType.None;
             }
 
-<<<<<<< HEAD
             Name = type.ToString();
-=======
-            pullJoint = new FixedMouseJoint(body.FarseerBody, pullJointPos)
-            {
-                Enabled = false,
-                MaxForce = ((type == LimbType.LeftHand || type == LimbType.RightHand) ? 400.0f : 150.0f) * body.Mass
-            };
->>>>>>> 89a1642b
 
             pullJoint = new FixedMouseJoint(body.FarseerBody, pullJointPos)
             {
@@ -438,16 +426,12 @@
             body.MoveToPos(pos, force, pullPos);
         }
 
-<<<<<<< HEAD
+        public void MirrorPullJoint()
+        {
+            pullJoint.LocalAnchorA = new Vector2(-pullJoint.LocalAnchorA.X, pullJoint.LocalAnchorA.Y);
+        }
+        
         public AttackResult AddDamage(Vector2 position, float damage, float bleedingDamage, float burnDamage, bool playSound)
-=======
-        public void MirrorPullJoint()
-        {
-            pullJoint.LocalAnchorA = new Vector2(-pullJoint.LocalAnchorA.X, pullJoint.LocalAnchorA.Y);
-        }
-        
-        public AttackResult AddDamage(Vector2 position, DamageType damageType, float amount, float bleedingAmount, bool playSound)
->>>>>>> 89a1642b
         {
             List<Affliction> afflictions = new List<Affliction>();
             if (damage > 0.0f) afflictions.Add(AfflictionPrefab.InternalDamage.Instantiate(damage));
