﻿//using Microsoft.Xna.Framework.Graphics;
using Barotrauma.Items.Components;
using FarseerPhysics;
using FarseerPhysics.Dynamics;
using FarseerPhysics.Dynamics.Contacts;
using FarseerPhysics.Dynamics.Joints;
using Microsoft.Xna.Framework;
using System;
using System.Collections.Generic;
using System.IO;
using System.Linq;
using System.Xml.Linq;

namespace Barotrauma
{
    public enum LimbType
    {
        None, LeftHand, RightHand, LeftArm, RightArm,
        LeftLeg, RightLeg, LeftFoot, RightFoot, Head, Torso, Tail, Legs, RightThigh, LeftThigh, Waist
    };
    
    class LimbJoint : RevoluteJoint
    {
        public bool IsSevered;
        public bool CanBeSevered;

        public readonly Limb LimbA, LimbB;

        public LimbJoint(Limb limbA, Limb limbB, Vector2 anchor1, Vector2 anchor2)
            : base(limbA.body.FarseerBody, limbB.body.FarseerBody, anchor1, anchor2)
        {
            CollideConnected = false;
            MotorEnabled = true;
            MaxMotorTorque = 0.25f;

            LimbA = limbA;
            LimbB = limbB;
        }
    }
    
    partial class Limb : ISerializableEntity
    {
        private const float LimbDensity = 15;
        private const float LimbAngularDamping = 7;

        //how long it takes for severed limbs to fade out
        private const float SeveredFadeOutTime = 10.0f;

        public readonly Character character;
        
        //the physics body of the limb
        public PhysicsBody body;

        protected readonly Vector2 stepOffset;
        
        public Sprite sprite, damagedSprite;

        public bool inWater;

        public FixedMouseJoint pullJoint;

        public readonly LimbType type;

        public readonly bool ignoreCollisions;
        
<<<<<<< HEAD
        private float damageOverlayStrength, burnOverLayStrength;

=======
>>>>>>> 73b3d38e
        private bool isSevered;
        private float severedFadeOutTimer;
                
        public Vector2? MouthPos;
        
        public readonly Attack attack;
        private List<DamageModifier> damageModifiers;

        private Direction dir;
        
        public float AttackTimer;

        public readonly int HealthIndex;
        
        public readonly float AttackPriority;

        public bool IsSevered
        {
            get { return isSevered; }
            set
            {
                isSevered = value;
<<<<<<< HEAD
                if (isSevered)
                {
                    damageOverlayStrength = 100.0f;
                }
=======
#if CLIENT
                if (isSevered) damage = 100.0f;
#endif                
>>>>>>> 73b3d38e
            }
        }

        public bool DoesFlip { get; private set; }

        public Vector2 WorldPosition
        {
            get { return character.Submarine == null ? Position : Position + character.Submarine.Position; }
        }

        public Vector2 Position
        {
            get { return ConvertUnits.ToDisplayUnits(body.SimPosition); }
        }

        public Vector2 SimPosition
        {
            get { return body.SimPosition; }
        }

        public float Rotation
        {
            get { return body.Rotation; }
        }

        public float Scale { get; private set; }

        //where an animcontroller is trying to pull the limb, only used for debug visualization
        public Vector2 AnimTargetPos { get; private set; }

        public float SteerForce { get; private set; }

        public float Mass
        {
            get { return body.Mass; }
        }

        public bool Disabled { get; set; }
 
        public Vector2 LinearVelocity
        {
            get { return body.LinearVelocity; }
        }

        public float Dir
        {
            get { return ((dir == Direction.Left) ? -1.0f : 1.0f); }
            set { dir = (value==-1.0f) ? Direction.Left : Direction.Right; }
        }

        public int RefJointIndex { get; private set; }

        public Vector2 StepOffset
        {
            get { return stepOffset; }
        }
        
<<<<<<< HEAD
        public float DamageOverlayStrength
        {
            get { return damageOverlayStrength; }
            set { damageOverlayStrength = MathHelper.Clamp(value, 0.0f, 100.0f); }
        }

        public float BurnOverlayStrength
        {
            get { return burnOverLayStrength; }
            set { burnOverLayStrength = MathHelper.Clamp(value, 0.0f, 100.0f); }
        }

        /*public float Damage
        {
            get { return character.CharacterHealth.GetDamage(this); }
            set { character.CharacterHealth.SetDamage(this, value); }
        }

        public float BurnDamage
        {
            get { return character.CharacterHealth.GetBurnDamage(this); }
            set { character.CharacterHealth.SetBurnDamage(this, value); }
        }

        public float BleedingAmount
        {
            get { return character.CharacterHealth.GetBleedingAmount(this); }
            set { character.CharacterHealth.SetBleedingAmount(this, value); }
        }*/

        public List<WearableSprite> WearingItems
        {
            get { return wearingItems; }
        }

        public string Name
=======
        public List<WearableSprite> WearingItems { get; private set; }

        public Limb (Character character, XElement element, float scale = 1.0f)
>>>>>>> 73b3d38e
        {
            get { return type.ToString(); }
        }

<<<<<<< HEAD
        public Dictionary<string, SerializableProperty> SerializableProperties
        {
            get;
            private set;
        }

        public Limb(Character character, XElement element, float scale = 1.0f)
        {
            this.character = character;
            wearingItems = new List<WearableSprite>();            
            dir = Direction.Right;
            this.scale = scale;

            HealthIndex = element.GetAttributeInt("healthindex", 0);
            AttackPriority = element.GetAttributeFloat("attackpriority", 0);

            doesFlip = element.GetAttributeBool("flip", false);
=======
            WearingItems = new List<WearableSprite>();
            
            dir = Direction.Right;
            DoesFlip = element.GetAttributeBool("flip", false);

            Scale = scale;
>>>>>>> 73b3d38e

            body = new PhysicsBody(element, scale);
            if (element.GetAttributeBool("ignorecollisions", false))
            {
                body.CollisionCategories = Category.None;
                body.CollidesWith = Category.None;

                ignoreCollisions = true;
            }
            else
            {
                //limbs don't collide with each other
                body.CollisionCategories = Physics.CollisionCharacter;
                body.CollidesWith = Physics.CollisionAll & ~Physics.CollisionCharacter & ~Physics.CollisionItem & ~Physics.CollisionItemBlocking;
            }
            
            body.UserData = this;
<<<<<<< HEAD
            refJointIndex = -1;
=======

            RefJointIndex = -1;

>>>>>>> 73b3d38e
            Vector2 pullJointPos = Vector2.Zero;
            if (element.Attribute("type") != null)
            {
                try
                {
                    type = (LimbType)Enum.Parse(typeof(LimbType), element.Attribute("type").Value, true);
                }
                catch
                {
                    type = LimbType.None;
                    DebugConsole.ThrowError("Error in "+element+"! \""+element.Attribute("type").Value+"\" is not a valid limb type");
                }


                pullJointPos = element.GetAttributeVector2("pullpos", Vector2.Zero) * scale;
                pullJointPos = ConvertUnits.ToSimUnits(pullJointPos);

                stepOffset = element.GetAttributeVector2("stepoffset", Vector2.Zero) * scale;
                stepOffset = ConvertUnits.ToSimUnits(stepOffset);

                RefJointIndex = element.GetAttributeInt("refjoint", -1);

            }
            else
            {
                type = LimbType.None;
            }

            pullJoint = new FixedMouseJoint(body.FarseerBody, pullJointPos);
            pullJoint.Enabled = false;
            pullJoint.MaxForce = ((type == LimbType.LeftHand || type == LimbType.RightHand) ? 400.0f : 150.0f) * body.Mass;

            GameMain.World.AddJoint(pullJoint);

            SteerForce = element.GetAttributeFloat("steerforce", 0.0f);
            
            if (element.Attribute("mouthpos") != null)
            {
                MouthPos = ConvertUnits.ToSimUnits(element.GetAttributeVector2("mouthpos", Vector2.Zero));
            }

            body.BodyType = BodyType.Dynamic;
            body.FarseerBody.AngularDamping = LimbAngularDamping;

            damageModifiers = new List<DamageModifier>();

            foreach (XElement subElement in element.Elements())
            {
                switch (subElement.Name.ToString().ToLowerInvariant())
                {
                    case "sprite":
                        string spritePath = subElement.Attribute("texture").Value;

                        string spritePathWithTags = spritePath;

                        if (character.Info != null)
                        {
                            spritePath = spritePath.Replace("[GENDER]", (character.Info.Gender == Gender.Female) ? "f" : "");
                            spritePath = spritePath.Replace("[HEADID]", character.Info.HeadSpriteId.ToString());

                            if (character.Info.HeadSprite != null && character.Info.SpriteTags.Any())
                            {
                                string tags = "";
                                character.Info.SpriteTags.ForEach(tag => tags += "[" + tag + "]");

                                spritePathWithTags = Path.Combine(
                                    Path.GetDirectoryName(spritePath),
                                    Path.GetFileNameWithoutExtension(spritePath) + tags + Path.GetExtension(spritePath));
                            }
                        }

                        if (File.Exists(spritePathWithTags))
                        {
                            sprite = new Sprite(subElement, "", spritePathWithTags);
                        }
                        else
                        {

                            sprite = new Sprite(subElement, "", spritePath);
                        }

                        break;
                    case "damagedsprite":
                        string damagedSpritePath = subElement.Attribute("texture").Value;

                        if (character.Info != null)
                        {
                            damagedSpritePath = damagedSpritePath.Replace("[GENDER]", (character.Info.Gender == Gender.Female) ? "f" : "");
                            damagedSpritePath = damagedSpritePath.Replace("[HEADID]", character.Info.HeadSpriteId.ToString());
                        }

                        damagedSprite = new Sprite(subElement, "", damagedSpritePath);
                        break;
                    case "attack":
                        attack = new Attack(subElement);
                        break;
                    case "damagemodifier":
                        damageModifiers.Add(new DamageModifier(subElement));
                        break;
                }
            }

            SerializableProperties = SerializableProperty.GetProperties(this);

            InitProjSpecific(element);
        }
        partial void InitProjSpecific(XElement element);

        public void MoveToPos(Vector2 pos, float force, bool pullFromCenter=false)
        {
            Vector2 pullPos = body.SimPosition;
            if (pullJoint != null && !pullFromCenter)
            {
                pullPos = pullJoint.WorldAnchorA;
            }

            AnimTargetPos = pos;

            body.MoveToPos(pos, force, pullPos);
        }

        public AttackResult AddDamage(Vector2 position, float damage, float bleedingDamage, float burnDamage, bool playSound)
        {
            List<Affliction> afflictions = new List<Affliction>();
            if (damage > 0.0f) afflictions.Add(AfflictionPrefab.InternalDamage.Instantiate(damage));
            if (bleedingDamage > 0.0f) afflictions.Add(AfflictionPrefab.Bleeding.Instantiate(bleedingDamage));
            if (burnDamage > 0.0f) afflictions.Add(AfflictionPrefab.Burn.Instantiate(burnDamage));

<<<<<<< HEAD
            return AddDamage(position, afflictions, playSound);
        }

        public AttackResult AddDamage(Vector2 position, List<Affliction> afflictions, bool playSound)
        {
            List<DamageModifier> appliedDamageModifiers = new List<DamageModifier>();
            //create a copy of the original affliction list to prevent modifying the afflictions of an Attack/StatusEffect etc
            afflictions = new List<Affliction>(afflictions);
            for (int i = 0; i < afflictions.Count; i++)
=======
            foreach (DamageModifier damageModifier in damageModifiers)
            {
                if (damageModifier.DamageType == DamageType.None) continue;
                if (damageModifier.DamageType.HasFlag(damageType) && SectorHit(damageModifier.ArmorSector, position))
                {
                    appliedDamageModifiers.Add(damageModifier);
                }
            }
            
            foreach (WearableSprite wearable in WearingItems)
>>>>>>> 73b3d38e
            {
                foreach (DamageModifier damageModifier in damageModifiers)
                {
                    if (!damageModifier.MatchesAffliction(afflictions[i])) continue;
                    if (SectorHit(damageModifier.ArmorSector, position))
                    {
                        afflictions[i] = afflictions[i].CreateMultiplied(damageModifier.DamageMultiplier);
                        appliedDamageModifiers.Add(damageModifier);
                    }
                }

                foreach (WearableSprite wearable in wearingItems)
                {
                    foreach (DamageModifier damageModifier in wearable.WearableComponent.DamageModifiers)
                    {
                        if (!damageModifier.MatchesAffliction(afflictions[i])) continue;
                        if (SectorHit(damageModifier.ArmorSector, position))
                        {
                            afflictions[i] = afflictions[i].CreateMultiplied(damageModifier.DamageMultiplier);
                            appliedDamageModifiers.Add(damageModifier);
                        }
                    }
                }
            }

<<<<<<< HEAD
#if CLIENT
            float bleedingDamage = afflictions.FindAll(a => a is AfflictionBleeding).Sum(a => a.GetVitalityDecrease(character.CharacterHealth));
            float damage = afflictions.FindAll(a => a.Prefab.AfflictionType == "damage").Sum(a => a.GetVitalityDecrease(character.CharacterHealth));

            if (playSound)
            {
                string damageSoundType = (bleedingDamage > damage) ? "LimbSlash" : "LimbBlunt";

                foreach (DamageModifier damageModifier in appliedDamageModifiers)
                {
                    if (!string.IsNullOrWhiteSpace(damageModifier.DamageSound))
                    {
                        damageSoundType = damageModifier.DamageSound;
                        break;
                    }
                }
                
                SoundPlayer.PlayDamageSound(damageSoundType, Math.Max(damage, bleedingDamage), position);
            }
            
            if (character.UseBloodParticles)
            {
                float bloodParticleAmount = (int)Math.Min(bleedingDamage * 5, 10);
                float bloodParticleSize = MathHelper.Clamp(bleedingDamage, 0.1f, 1.0f);

                for (int i = 0; i < bloodParticleAmount; i++)
                {
                    var blood = GameMain.ParticleManager.CreateParticle(inWater ? "waterblood" : "blood", WorldPosition, Vector2.Zero, 0.0f, character.AnimController.CurrentHull);
                    if (blood != null)
                    {
                        blood.Size *= bloodParticleSize;
                    }
                }

                if (bloodParticleAmount > 0 && character.CurrentHull != null)
                {
                    character.CurrentHull.AddDecal("blood", WorldPosition, MathHelper.Clamp(bloodParticleSize, 0.5f, 1.0f));
                }
            }
#endif

            return new AttackResult(afflictions, this, appliedDamageModifiers);
=======
            AddDamageProjSpecific(position, damageType, amount, bleedingAmount, playSound, appliedDamageModifiers);

            return new AttackResult(amount, bleedingAmount, appliedDamageModifiers);
>>>>>>> 73b3d38e
        }

        partial void AddDamageProjSpecific(Vector2 position, DamageType damageType, float amount, float bleedingAmount, bool playSound, List<DamageModifier> appliedDamageModifiers);

        public bool SectorHit(Vector2 armorSector, Vector2 simPosition)
        {
            if (armorSector == Vector2.Zero) return false;
            
            float rot = body.Rotation;
            if (Dir == -1) rot -= MathHelper.Pi;

            Vector2 armorLimits = new Vector2(rot - armorSector.X * Dir, rot - armorSector.Y * Dir);

            float mid = (armorLimits.X + armorLimits.Y) / 2.0f;
            float angleDiff = MathUtils.GetShortestAngle(MathUtils.VectorToAngle(simPosition - SimPosition), mid);

            return (Math.Abs(angleDiff) < (armorSector.Y - armorSector.X) / 2.0f);
        }

        public void Update(float deltaTime)
        {
<<<<<<< HEAD
            UpdateProjSpecific();
            
=======
            UpdateProjSpecific(deltaTime);

>>>>>>> 73b3d38e
            if (LinearVelocity.X > 500.0f)
            {
                //DebugConsole.ThrowError("CHARACTER EXPLODED");
                body.ResetDynamics();
                body.SetTransform(character.SimPosition, 0.0f);           
            }

            if (inWater)
            {
                body.ApplyWaterForces();
            }

            if (isSevered)
            {
                severedFadeOutTimer += deltaTime;
                if (severedFadeOutTimer > SeveredFadeOutTime)
                {
                    body.Enabled = false;
                }
            }

            if (character.IsDead) return;

<<<<<<< HEAD
            damageOverlayStrength = Math.Max(0.0f, damageOverlayStrength - deltaTime * 0.1f);
        }

        partial void UpdateProjSpecific();

        public void ActivateDamagedSprite()
        {
            damageOverlayStrength = 100.0f;
        }
        
=======
            SoundTimer -= deltaTime;
        }

        partial void UpdateProjSpecific(float deltaTime);
                
>>>>>>> 73b3d38e
        public void UpdateAttack(float deltaTime, Vector2 attackPosition, IDamageable damageTarget)
        {
            float dist = ConvertUnits.ToDisplayUnits(Vector2.Distance(SimPosition, attackPosition));

            AttackTimer += deltaTime;

            body.ApplyTorque(Mass * character.AnimController.Dir * attack.Torque);

            bool wasHit = false;

            if (damageTarget != null)
            {
                switch (attack.HitDetectionType)
                {
                    case HitDetection.Distance:
                        wasHit = dist < attack.DamageRange;
                        break;
                    case HitDetection.Contact:
                        List<Body> targetBodies = new List<Body>();
                        if (damageTarget is Character)
                        {
                            Character targetCharacter = (Character)damageTarget;
                            foreach (Limb limb in targetCharacter.AnimController.Limbs)
                            {
                                if (!limb.IsSevered && limb.body?.FarseerBody != null) targetBodies.Add(limb.body.FarseerBody);
                            }
                        }
                        else if (damageTarget is Structure)
                        {
                            Structure targetStructure = (Structure)damageTarget;
                            
                            if (character.Submarine == null && targetStructure.Submarine != null)
                            {
                                targetBodies.Add(targetStructure.Submarine.PhysicsBody.FarseerBody);
                            }
                            else
                            {
                                targetBodies.AddRange(targetStructure.Bodies);
                            }
                        }
                        else if (damageTarget is Item)
                        {
                            Item targetItem = damageTarget as Item;
                            if (targetItem.body?.FarseerBody != null) targetBodies.Add(targetItem.body.FarseerBody);
                        }
                        
                        if (targetBodies != null)
                        {
                            ContactEdge contactEdge = body.FarseerBody.ContactList;
                            while (contactEdge != null)
                            {
                                if (contactEdge.Contact != null &&
                                    contactEdge.Contact.IsTouching &&
                                    targetBodies.Any(b => b == contactEdge.Contact.FixtureA?.Body || b == contactEdge.Contact.FixtureB?.Body))
                                {
                                    wasHit = true;
                                    break;
                                }

                                contactEdge = contactEdge.Next;
                            }
                        }
                        break;
                }
            }

            if (wasHit)
            {
                if (AttackTimer >= attack.Duration && damageTarget != null)
                {
#if CLIENT
                    bool playSound = LastAttackSoundTime < Timing.TotalTime - SoundInterval;
                    attack.DoDamage(character, damageTarget, WorldPosition, 1.0f, playSound);
                    if (playSound)
                    {
                        LastAttackSoundTime = (float)SoundInterval;
                    }
#else
                    attack.DoDamage(character, damageTarget, WorldPosition, 1.0f, false);
#endif
                }
            }

            Vector2 diff = attackPosition - SimPosition;
            if (diff.LengthSquared() < 0.00001f) return;
            
            if (attack.ApplyForceOnLimbs != null)
            {
                foreach (int limbIndex in attack.ApplyForceOnLimbs)
                {
                    if (limbIndex < 0 || limbIndex >= character.AnimController.Limbs.Length) continue;

                    Limb limb = character.AnimController.Limbs[limbIndex];
                    Vector2 forcePos = limb.pullJoint == null ? limb.body.SimPosition : limb.pullJoint.WorldAnchorA;
                    limb.body.ApplyLinearImpulse(
                        limb.Mass * attack.Force * Vector2.Normalize(attackPosition - SimPosition), forcePos);
                }
            }
            else
            {
                Vector2 forcePos = pullJoint == null ? body.SimPosition : pullJoint.WorldAnchorA;
                body.ApplyLinearImpulse(Mass * attack.Force *
                    Vector2.Normalize(attackPosition - SimPosition), forcePos);
            }

        }
        
        public void Remove()
        {
            if (sprite != null)
            {
                sprite.Remove();
                sprite = null;
            }
            
            if (damagedSprite != null)
            {
                damagedSprite.Remove();
                damagedSprite = null;
            }

            if (body != null)
            {
                body.Remove();
                body = null;
            }

#if CLIENT
            if (LightSource != null)
            {
                LightSource.Remove();
            }
#endif
        }
    }
}<|MERGE_RESOLUTION|>--- conflicted
+++ resolved
@@ -50,7 +50,7 @@
         
         //the physics body of the limb
         public PhysicsBody body;
-
+                        
         protected readonly Vector2 stepOffset;
         
         public Sprite sprite, damagedSprite;
@@ -63,11 +63,6 @@
 
         public readonly bool ignoreCollisions;
         
-<<<<<<< HEAD
-        private float damageOverlayStrength, burnOverLayStrength;
-
-=======
->>>>>>> 73b3d38e
         private bool isSevered;
         private float severedFadeOutTimer;
                 
@@ -90,16 +85,9 @@
             set
             {
                 isSevered = value;
-<<<<<<< HEAD
-                if (isSevered)
-                {
-                    damageOverlayStrength = 100.0f;
-                }
-=======
 #if CLIENT
-                if (isSevered) damage = 100.0f;
-#endif                
->>>>>>> 73b3d38e
+                if (isSevered) damageOverlayStrength = 100.0f;
+#endif
             }
         }
 
@@ -156,54 +144,19 @@
         {
             get { return stepOffset; }
         }
-        
-<<<<<<< HEAD
-        public float DamageOverlayStrength
-        {
-            get { return damageOverlayStrength; }
-            set { damageOverlayStrength = MathHelper.Clamp(value, 0.0f, 100.0f); }
-        }
-
-        public float BurnOverlayStrength
-        {
-            get { return burnOverLayStrength; }
-            set { burnOverLayStrength = MathHelper.Clamp(value, 0.0f, 100.0f); }
-        }
-
-        /*public float Damage
-        {
-            get { return character.CharacterHealth.GetDamage(this); }
-            set { character.CharacterHealth.SetDamage(this, value); }
-        }
-
-        public float BurnDamage
-        {
-            get { return character.CharacterHealth.GetBurnDamage(this); }
-            set { character.CharacterHealth.SetBurnDamage(this, value); }
-        }
-
-        public float BleedingAmount
-        {
-            get { return character.CharacterHealth.GetBleedingAmount(this); }
-            set { character.CharacterHealth.SetBleedingAmount(this, value); }
-        }*/
-
+
+        private List<WearableSprite> wearingItems;
         public List<WearableSprite> WearingItems
         {
             get { return wearingItems; }
         }
 
         public string Name
-=======
-        public List<WearableSprite> WearingItems { get; private set; }
-
-        public Limb (Character character, XElement element, float scale = 1.0f)
->>>>>>> 73b3d38e
-        {
-            get { return type.ToString(); }
-        }
-
-<<<<<<< HEAD
+        {
+            get;
+            private set;
+        }
+
         public Dictionary<string, SerializableProperty> SerializableProperties
         {
             get;
@@ -215,20 +168,12 @@
             this.character = character;
             wearingItems = new List<WearableSprite>();            
             dir = Direction.Right;
-            this.scale = scale;
+            Scale = scale;
 
             HealthIndex = element.GetAttributeInt("healthindex", 0);
             AttackPriority = element.GetAttributeFloat("attackpriority", 0);
 
-            doesFlip = element.GetAttributeBool("flip", false);
-=======
-            WearingItems = new List<WearableSprite>();
-            
-            dir = Direction.Right;
             DoesFlip = element.GetAttributeBool("flip", false);
-
-            Scale = scale;
->>>>>>> 73b3d38e
 
             body = new PhysicsBody(element, scale);
             if (element.GetAttributeBool("ignorecollisions", false))
@@ -246,13 +191,9 @@
             }
             
             body.UserData = this;
-<<<<<<< HEAD
-            refJointIndex = -1;
-=======
 
             RefJointIndex = -1;
 
->>>>>>> 73b3d38e
             Vector2 pullJointPos = Vector2.Zero;
             if (element.Attribute("type") != null)
             {
@@ -281,9 +222,13 @@
                 type = LimbType.None;
             }
 
-            pullJoint = new FixedMouseJoint(body.FarseerBody, pullJointPos);
-            pullJoint.Enabled = false;
-            pullJoint.MaxForce = ((type == LimbType.LeftHand || type == LimbType.RightHand) ? 400.0f : 150.0f) * body.Mass;
+            Name = type.ToString();
+
+            pullJoint = new FixedMouseJoint(body.FarseerBody, pullJointPos)
+            {
+                Enabled = false,
+                MaxForce = ((type == LimbType.LeftHand || type == LimbType.RightHand) ? 400.0f : 150.0f) * body.Mass
+            };
 
             GameMain.World.AddJoint(pullJoint);
 
@@ -381,7 +326,6 @@
             if (bleedingDamage > 0.0f) afflictions.Add(AfflictionPrefab.Bleeding.Instantiate(bleedingDamage));
             if (burnDamage > 0.0f) afflictions.Add(AfflictionPrefab.Burn.Instantiate(burnDamage));
 
-<<<<<<< HEAD
             return AddDamage(position, afflictions, playSound);
         }
 
@@ -391,18 +335,6 @@
             //create a copy of the original affliction list to prevent modifying the afflictions of an Attack/StatusEffect etc
             afflictions = new List<Affliction>(afflictions);
             for (int i = 0; i < afflictions.Count; i++)
-=======
-            foreach (DamageModifier damageModifier in damageModifiers)
-            {
-                if (damageModifier.DamageType == DamageType.None) continue;
-                if (damageModifier.DamageType.HasFlag(damageType) && SectorHit(damageModifier.ArmorSector, position))
-                {
-                    appliedDamageModifiers.Add(damageModifier);
-                }
-            }
-            
-            foreach (WearableSprite wearable in WearingItems)
->>>>>>> 73b3d38e
             {
                 foreach (DamageModifier damageModifier in damageModifiers)
                 {
@@ -428,57 +360,12 @@
                 }
             }
 
-<<<<<<< HEAD
-#if CLIENT
-            float bleedingDamage = afflictions.FindAll(a => a is AfflictionBleeding).Sum(a => a.GetVitalityDecrease(character.CharacterHealth));
-            float damage = afflictions.FindAll(a => a.Prefab.AfflictionType == "damage").Sum(a => a.GetVitalityDecrease(character.CharacterHealth));
-
-            if (playSound)
-            {
-                string damageSoundType = (bleedingDamage > damage) ? "LimbSlash" : "LimbBlunt";
-
-                foreach (DamageModifier damageModifier in appliedDamageModifiers)
-                {
-                    if (!string.IsNullOrWhiteSpace(damageModifier.DamageSound))
-                    {
-                        damageSoundType = damageModifier.DamageSound;
-                        break;
-                    }
-                }
-                
-                SoundPlayer.PlayDamageSound(damageSoundType, Math.Max(damage, bleedingDamage), position);
-            }
-            
-            if (character.UseBloodParticles)
-            {
-                float bloodParticleAmount = (int)Math.Min(bleedingDamage * 5, 10);
-                float bloodParticleSize = MathHelper.Clamp(bleedingDamage, 0.1f, 1.0f);
-
-                for (int i = 0; i < bloodParticleAmount; i++)
-                {
-                    var blood = GameMain.ParticleManager.CreateParticle(inWater ? "waterblood" : "blood", WorldPosition, Vector2.Zero, 0.0f, character.AnimController.CurrentHull);
-                    if (blood != null)
-                    {
-                        blood.Size *= bloodParticleSize;
-                    }
-                }
-
-                if (bloodParticleAmount > 0 && character.CurrentHull != null)
-                {
-                    character.CurrentHull.AddDecal("blood", WorldPosition, MathHelper.Clamp(bloodParticleSize, 0.5f, 1.0f));
-                }
-            }
-#endif
+            AddDamageProjSpecific(position, afflictions, playSound, appliedDamageModifiers);
 
             return new AttackResult(afflictions, this, appliedDamageModifiers);
-=======
-            AddDamageProjSpecific(position, damageType, amount, bleedingAmount, playSound, appliedDamageModifiers);
-
-            return new AttackResult(amount, bleedingAmount, appliedDamageModifiers);
->>>>>>> 73b3d38e
-        }
-
-        partial void AddDamageProjSpecific(Vector2 position, DamageType damageType, float amount, float bleedingAmount, bool playSound, List<DamageModifier> appliedDamageModifiers);
+        }
+
+        partial void AddDamageProjSpecific(Vector2 position, List<Affliction> afflictions, bool playSound, List<DamageModifier> appliedDamageModifiers);
 
         public bool SectorHit(Vector2 armorSector, Vector2 simPosition)
         {
@@ -497,13 +384,8 @@
 
         public void Update(float deltaTime)
         {
-<<<<<<< HEAD
-            UpdateProjSpecific();
+            UpdateProjSpecific(deltaTime);
             
-=======
-            UpdateProjSpecific(deltaTime);
-
->>>>>>> 73b3d38e
             if (LinearVelocity.X > 500.0f)
             {
                 //DebugConsole.ThrowError("CHARACTER EXPLODED");
@@ -524,27 +406,10 @@
                     body.Enabled = false;
                 }
             }
-
-            if (character.IsDead) return;
-
-<<<<<<< HEAD
-            damageOverlayStrength = Math.Max(0.0f, damageOverlayStrength - deltaTime * 0.1f);
-        }
-
-        partial void UpdateProjSpecific();
-
-        public void ActivateDamagedSprite()
-        {
-            damageOverlayStrength = 100.0f;
-        }
-        
-=======
-            SoundTimer -= deltaTime;
         }
 
         partial void UpdateProjSpecific(float deltaTime);
-                
->>>>>>> 73b3d38e
+        
         public void UpdateAttack(float deltaTime, Vector2 attackPosition, IDamageable damageTarget)
         {
             float dist = ConvertUnits.ToDisplayUnits(Vector2.Distance(SimPosition, attackPosition));
@@ -564,18 +429,15 @@
                         break;
                     case HitDetection.Contact:
                         List<Body> targetBodies = new List<Body>();
-                        if (damageTarget is Character)
-                        {
-                            Character targetCharacter = (Character)damageTarget;
+                        if (damageTarget is Character targetCharacter)
+                        {
                             foreach (Limb limb in targetCharacter.AnimController.Limbs)
                             {
                                 if (!limb.IsSevered && limb.body?.FarseerBody != null) targetBodies.Add(limb.body.FarseerBody);
                             }
                         }
-                        else if (damageTarget is Structure)
-                        {
-                            Structure targetStructure = (Structure)damageTarget;
-                            
+                        else if (damageTarget is Structure targetStructure)
+                        {
                             if (character.Submarine == null && targetStructure.Submarine != null)
                             {
                                 targetBodies.Add(targetStructure.Submarine.PhysicsBody.FarseerBody);
@@ -590,7 +452,7 @@
                             Item targetItem = damageTarget as Item;
                             if (targetItem.body?.FarseerBody != null) targetBodies.Add(targetItem.body.FarseerBody);
                         }
-                        
+
                         if (targetBodies != null)
                         {
                             ContactEdge contactEdge = body.FarseerBody.ContactList;
