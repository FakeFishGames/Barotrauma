--- conflicted
+++ resolved
@@ -1,4 +1,3 @@
-<<<<<<< HEAD
 ﻿//using Microsoft.Xna.Framework.Graphics;
 using Barotrauma.Items.Components;
 using FarseerPhysics;
@@ -341,410 +340,25 @@
 
         public AttackResult AddDamage(Vector2 position, DamageType damageType, float amount, float bleedingAmount, bool playSound)
         {
-            List<DamageModifier> appliedDamageModifiers = new List<DamageModifier>();
-
-
-            foreach (DamageModifier damageModifier in damageModifiers)
-            {
-                if (damageModifier.DamageType.HasFlag(damageType) && SectorHit(damageModifier.ArmorSector, position))
-                {
-                    appliedDamageModifiers.Add(damageModifier);
-                }
-            }
-
-            foreach (WearableSprite wearable in wearingItems)
-            {
-                foreach (DamageModifier damageModifier in wearable.WearableComponent.DamageModifiers)
-                {
-                    if (damageModifier.DamageType.HasFlag(damageType) && SectorHit(damageModifier.ArmorSector, position))
-                    {
-                        appliedDamageModifiers.Add(damageModifier);
-                    }
-                }
-            }
-            float originalamount = amount;
-            float originalbleed = bleedingAmount;
-
-            foreach (DamageModifier damageModifier in appliedDamageModifiers)
-            {
-                amount = CalculateNewHealth(amount, originalamount, damageModifier.DamageMultiplier);
-                bleedingAmount = CalculateNewBleed(bleedingAmount, originalbleed, damageModifier.BleedingMultiplier);
-            }
-
-=======
-﻿//using Microsoft.Xna.Framework.Graphics;
-using Barotrauma.Items.Components;
-using FarseerPhysics;
-using FarseerPhysics.Dynamics;
-using FarseerPhysics.Dynamics.Joints;
-using Microsoft.Xna.Framework;
-using System;
-using System.Collections.Generic;
-using System.IO;
-using System.Linq;
-using System.Xml.Linq;
-
-namespace Barotrauma
-{
-    public enum LimbType
-    {
-        None, LeftHand, RightHand, LeftArm, RightArm,
-        LeftLeg, RightLeg, LeftFoot, RightFoot, Head, Torso, Tail, Legs, RightThigh, LeftThigh, Waist
-    };
-    
-    class LimbJoint : RevoluteJoint
-    {
-        public bool IsSevered;
-        public bool CanBeSevered;
-
-        public readonly Limb LimbA, LimbB;
-
-        public LimbJoint(Limb limbA, Limb limbB, Vector2 anchor1, Vector2 anchor2)
-            : base(limbA.body.FarseerBody, limbB.body.FarseerBody, anchor1, anchor2)
-        {
-            CollideConnected = false;
-            MotorEnabled = true;
-            MaxMotorTorque = 0.25f;
-
-            LimbA = limbA;
-            LimbB = limbB;
-        }
-    }
-    
-    partial class Limb
-    {
-        private const float LimbDensity = 15;
-        private const float LimbAngularDamping = 7;
-
-        //how long it takes for severed limbs to fade out
-        private const float SeveredFadeOutTime = 10.0f;
-
-        public readonly Character character;
-        
-        //the physics body of the limb
-        public PhysicsBody body;
-
-        private readonly int refJointIndex;
-
-        private readonly float steerForce;
-
-        private readonly bool doesFlip;
-        
-        protected readonly Vector2 stepOffset;
-        
-        public Sprite sprite, damagedSprite;
-
-        public bool inWater;
-
-        public FixedMouseJoint pullJoint;
-
-        public readonly LimbType type;
-
-        public readonly bool ignoreCollisions;
-        
-        private float damage, burnt;
-
-        private bool isSevered;
-        private float severedFadeOutTimer;
-
-        private readonly Vector2 armorSector;
-        private readonly float armorValue;
-        
-        public Vector2? MouthPos;
-        
-        //a timer for delaying when a hitsound/attacksound can be played again
-        public float SoundTimer;
-        public const float SoundInterval = 0.4f;
-
-        public readonly Attack attack;
-
-        private Direction dir;
-
-        private List<WearableSprite> wearingItems;
-
-        private Vector2 animTargetPos;
-
-        private float scale;
-        
-        public float AttackTimer;
-
-        public bool IsSevered
-        {
-            get { return isSevered; }
-            set
-            {
-                isSevered = value;
-                if (isSevered)
-                {
-                    damage = 100.0f;
-                }
-            }
-        }
-
-        public bool DoesFlip
-        {
-            get { return doesFlip; }
-        }
-
-        public Vector2 WorldPosition
-        {
-            get { return character.Submarine == null ? Position : Position + character.Submarine.Position; }
-        }
-
-        public Vector2 Position
-        {
-            get { return ConvertUnits.ToDisplayUnits(body.SimPosition); }
-        }
-
-        public Vector2 SimPosition
-        {
-            get { return body.SimPosition; }
-        }
-
-        public float Rotation
-        {
-            get { return body.Rotation; }
-        }
-
-        public float Scale
-        {
-            get { return scale; }
-        }
-
-        //where an animcontroller is trying to pull the limb, only used for debug visualization
-        public Vector2 AnimTargetPos
-        {
-            get { return animTargetPos; }
-        }
-
-        public float SteerForce
-        {
-            get { return steerForce; }
-        }
-
-        public float Mass
-        {
-            get { return body.Mass; }
-        }
-
-        public bool Disabled { get; set; }
- 
-        public Vector2 LinearVelocity
-        {
-            get { return body.LinearVelocity; }
-        }
-
-        public float Dir
-        {
-            get { return ((dir == Direction.Left) ? -1.0f : 1.0f); }
-            set { dir = (value==-1.0f) ? Direction.Left : Direction.Right; }
-        }
-
-        public int RefJointIndex
-        {
-            get { return refJointIndex; }
-        }
-
-        public Vector2 StepOffset
-        {
-            get { return stepOffset; }
-        }
-        
-        public float Burnt
-        {
-            get { return burnt; }
-            set { burnt = MathHelper.Clamp(value,0.0f,100.0f); }
-        }
-        
-        public List<WearableSprite> WearingItems
-        {
-            get { return wearingItems; }
-        }
-  
-        public Limb (Character character, XElement element, float scale = 1.0f)
-        {
-            this.character = character;
-
-            wearingItems = new List<WearableSprite>();
-            
-            dir = Direction.Right;
-
-            doesFlip = ToolBox.GetAttributeBool(element, "flip", false);
-
-            this.scale = scale;
-
-            body = new PhysicsBody(element, scale);
-
-            if (ToolBox.GetAttributeBool(element, "ignorecollisions", false))
-            {
-                body.CollisionCategories = Category.None;
-                body.CollidesWith = Category.None;
-
-                ignoreCollisions = true;
-            }
-            else
-            {
-                //limbs don't collide with each other
-                body.CollisionCategories = Physics.CollisionCharacter;
-                body.CollidesWith = Physics.CollisionAll & ~Physics.CollisionCharacter & ~Physics.CollisionItem;
-            }
-            
-            body.UserData = this;
-
-            refJointIndex = -1;
-
-            Vector2 pullJointPos = Vector2.Zero;
-
-            if (element.Attribute("type") != null)
-            {
-                try
-                {
-                    type = (LimbType)Enum.Parse(typeof(LimbType), element.Attribute("type").Value, true);
-                }
-                catch
-                {
-                    type = LimbType.None;
-                    DebugConsole.ThrowError("Error in "+element+"! \""+element.Attribute("type").Value+"\" is not a valid limb type");
-                }
-
-
-                pullJointPos = ToolBox.GetAttributeVector2(element, "pullpos", Vector2.Zero) * scale;
-                pullJointPos = ConvertUnits.ToSimUnits(pullJointPos);
-
-                stepOffset = ToolBox.GetAttributeVector2(element, "stepoffset", Vector2.Zero) * scale;
-                stepOffset = ConvertUnits.ToSimUnits(stepOffset);
-
-                refJointIndex = ToolBox.GetAttributeInt(element, "refjoint", -1);
-
-            }
-            else
-            {
-                type = LimbType.None;
-            }
-
-            pullJoint = new FixedMouseJoint(body.FarseerBody, pullJointPos);
-            pullJoint.Enabled = false;
-            pullJoint.MaxForce = ((type == LimbType.LeftHand || type == LimbType.RightHand) ? 400.0f : 150.0f) * body.Mass;
-
-            GameMain.World.AddJoint(pullJoint);
-
-            steerForce = ToolBox.GetAttributeFloat(element, "steerforce", 0.0f);
-
-            //maxHealth = Math.Max(ToolBox.GetAttributeFloat(element, "health", 100.0f),1.0f);
-
-            armorSector = ToolBox.GetAttributeVector2(element, "armorsector", Vector2.Zero);
-            armorSector.X = MathHelper.ToRadians(armorSector.X);
-            armorSector.Y = MathHelper.ToRadians(armorSector.Y);
-
-            armorValue = Math.Max(ToolBox.GetAttributeFloat(element, "armor", 0.0f), 0.0f);
-
-            if (element.Attribute("mouthpos") != null)
-            {
-                MouthPos = ConvertUnits.ToSimUnits(ToolBox.GetAttributeVector2(element, "mouthpos", Vector2.Zero));
-            }
-
-            body.BodyType = BodyType.Dynamic;
-            body.FarseerBody.AngularDamping = LimbAngularDamping;
-
-            foreach (XElement subElement in element.Elements())
-            {
-                switch (subElement.Name.ToString().ToLowerInvariant())
-                {
-                    case "sprite":
-                        string spritePath = subElement.Attribute("texture").Value;
-
-                        string spritePathWithTags = spritePath;
-
-                        if (character.Info != null)
-                        {
-                            spritePath = spritePath.Replace("[GENDER]", (character.Info.Gender == Gender.Female) ? "f" : "");
-                            spritePath = spritePath.Replace("[HEADID]", character.Info.HeadSpriteId.ToString());
-
-                            if (character.Info.HeadSprite != null && character.Info.SpriteTags.Any())
-                            {
-                                string tags = "";
-                                character.Info.SpriteTags.ForEach(tag => tags += "[" + tag + "]");
-
-                                spritePathWithTags = Path.Combine(
-                                    Path.GetDirectoryName(spritePath),
-                                    Path.GetFileNameWithoutExtension(spritePath) + tags + Path.GetExtension(spritePath));
-                            }
-                        }
-
-                        if (File.Exists(spritePathWithTags))
-                        {
-                            sprite = new Sprite(subElement, "", spritePathWithTags);
-                        }
-                        else
-                        {
-
-                            sprite = new Sprite(subElement, "", spritePath);
-                        }
-
-                        break;
-                    case "damagedsprite":
-                        string damagedSpritePath = subElement.Attribute("texture").Value;
-
-                        if (character.Info != null)
-                        {
-                            damagedSpritePath = damagedSpritePath.Replace("[GENDER]", (character.Info.Gender == Gender.Female) ? "f" : "");
-                            damagedSpritePath = damagedSpritePath.Replace("[HEADID]", character.Info.HeadSpriteId.ToString());
-                        }
-
-                        damagedSprite = new Sprite(subElement, "", damagedSpritePath);
-                        break;
-                    case "attack":
-                        attack = new Attack(subElement);
-                        break;
-                }
-            }
-
-            InitProjSpecific(element);
-        }
-        partial void InitProjSpecific(XElement element);
-
-        public void MoveToPos(Vector2 pos, float force, bool pullFromCenter=false)
-        {
-            Vector2 pullPos = body.SimPosition;
-            if (pullJoint!=null && !pullFromCenter)
-            {
-                pullPos = pullJoint.WorldAnchorA;
-            }
-
-            animTargetPos = pos;
-
-            body.MoveToPos(pos, force, pullPos);
-        }
-
-        public AttackResult AddDamage(Vector2 position, DamageType damageType, float amount, float bleedingAmount, bool playSound)
-        {
             bool hitArmor = false;
             float totalArmorValue = 0.0f;
 
-            //Fire damage soak check
-            if (damageType != DamageType.Burn || damageType == DamageType.Burn && GameMain.NilMod.ArmourSoakFireDamage)
-            {
-                if (armorValue > 0.0f && SectorHit(armorSector, position))
+            if (armorValue > 0.0f && SectorHit(armorSector, position))
+            {
+                hitArmor = true;
+                totalArmorValue += armorValue;
+            }
+
+            foreach (WearableSprite wearable in wearingItems)
+            {
+                if (wearable.WearableComponent.ArmorValue > 0.0f &&
+                    SectorHit(wearable.WearableComponent.ArmorSectorLimits, position))
                 {
                     hitArmor = true;
-                    totalArmorValue += armorValue;
-                }
-
-                foreach (WearableSprite wearable in wearingItems)
-                {
-                    if (wearable.WearableComponent.ArmorValue > 0.0f &&
-                        SectorHit(wearable.WearableComponent.ArmorSectorLimits, position))
-                    {
-                        hitArmor = true;
-                        totalArmorValue += wearable.WearableComponent.ArmorValue;
-                    }
-                }
-            }
-
-            float bloodAmount = hitArmor || bleedingAmount <= 0.0f ? 0 : (int)Math.Min((int)(amount * 2.0f), 20);
-
->>>>>>> 05552e3e
-            /*
+                    totalArmorValue += wearable.WearableComponent.ArmorValue;
+                }
+            }            
+
             if (hitArmor)
             {
                 totalArmorValue = Math.Max(totalArmorValue, 0.0f);
@@ -752,57 +366,20 @@
                 amount = Math.Max(0.0f, amount - totalArmorValue);
                 bleedingAmount = Math.Max(0.0f, bleedingAmount - totalArmorValue);
             }
-            */
-
-            //NilMod Armour Rebalance
-<<<<<<< HEAD
-            /*
-=======
->>>>>>> 05552e3e
-            if (hitArmor)
-            {
-                totalArmorValue = Math.Max(totalArmorValue, 0.0f);
-
-                //Health Damage Mechanics
-                amount = CalculateHealthArmor(amount, totalArmorValue);
-
-                //Armour Bleeding Mechanics
-                if ((amount == 0.0f && GameMain.NilMod.ArmourBleedBypassNoDamage) | amount > 0.0f)
-                {
-                    bleedingAmount = CalculateBleedArmor(bleedingAmount, totalArmorValue);
-                }
-                else
-                {
-                    //No Damage and not allowed to cause bleed without damage.
-                    bleedingAmount = 0.0f;
-                }
-
-                //Don't allow negative values
-                amount = Math.Max(0.0f, amount);
-                bleedingAmount = Math.Max(0.0f, bleedingAmount);
-            }
-<<<<<<< HEAD
-            */
 
 #if CLIENT
-
             if (playSound)
             {
                 DamageSoundType damageSoundType = (damageType == DamageType.Blunt) ? DamageSoundType.LimbBlunt : DamageSoundType.LimbSlash;
-
-                foreach (DamageModifier damageModifier in appliedDamageModifiers)
-                {
-                    if (damageModifier.DamageSoundType != DamageSoundType.None)
-                    {
-                        damageSoundType = damageModifier.DamageSoundType;
-                        break;
-                    }
-                }
+                if (hitArmor) 
+                {
+                    damageSoundType = DamageSoundType.LimbArmor;
+                } 
 
                 SoundPlayer.PlayDamageSound(damageSoundType, amount, position);
             }
-
-            float bloodParticleAmount = bleedingAmount <= 0.0f ? 0 : (int)Math.Min(amount / 5, 10);
+            
+            float bloodParticleAmount = hitArmor || bleedingAmount <= 0.0f ? 0 : (int)Math.Min(amount / 5, 10);
             float bloodParticleSize = MathHelper.Clamp(amount / 50.0f, 0.1f, 1.0f);
 
             for (int i = 0; i < bloodParticleAmount; i++)
@@ -960,6 +537,88 @@
             }
 #endif
         }
+    }
+}
+
+            List<DamageModifier> appliedDamageModifiers = new List<DamageModifier>();
+
+
+            foreach (DamageModifier damageModifier in damageModifiers)
+            {
+                if (damageModifier.DamageType.HasFlag(damageType) && SectorHit(damageModifier.ArmorSector, position))
+                {
+                    appliedDamageModifiers.Add(damageModifier);
+                }
+            }
+
+            foreach (WearableSprite wearable in wearingItems)
+            {
+                foreach (DamageModifier damageModifier in wearable.WearableComponent.DamageModifiers)
+                {
+                    if (damageModifier.DamageType.HasFlag(damageType) && SectorHit(damageModifier.ArmorSector, position))
+                    {
+                        appliedDamageModifiers.Add(damageModifier);
+                    }
+                }
+            }
+            float originalamount = amount;
+            float originalbleed = bleedingAmount;
+
+            foreach (DamageModifier damageModifier in appliedDamageModifiers)
+            {
+                amount = CalculateNewHealth(amount, originalamount, damageModifier.DamageMultiplier);
+                bleedingAmount = CalculateNewBleed(bleedingAmount, originalbleed, damageModifier.BleedingMultiplier);
+            }
+
+            /*
+            if (hitArmor)
+            {
+                totalArmorValue = Math.Max(totalArmorValue, 0.0f);
+
+                amount = Math.Max(0.0f, amount - totalArmorValue);
+                bleedingAmount = Math.Max(0.0f, bleedingAmount - totalArmorValue);
+            }
+            */
+
+            //NilMod Armour Rebalance
+            /*
+            if (hitArmor)
+            {
+                totalArmorValue = Math.Max(totalArmorValue, 0.0f);
+
+                //Health Damage Mechanics
+                amount = CalculateHealthArmor(amount, totalArmorValue);
+
+                //Armour Bleeding Mechanics
+                if ((amount == 0.0f && GameMain.NilMod.ArmourBleedBypassNoDamage) | amount > 0.0f)
+                {
+                    bleedingAmount = CalculateBleedArmor(bleedingAmount, totalArmorValue);
+                }
+                else
+                {
+                    //No Damage and not allowed to cause bleed without damage.
+                    bleedingAmount = 0.0f;
+                }
+
+                //Don't allow negative values
+                amount = Math.Max(0.0f, amount);
+                bleedingAmount = Math.Max(0.0f, bleedingAmount);
+            }
+            */
+
+
+                DamageSoundType damageSoundType = (damageType == DamageType.Blunt) ? DamageSoundType.LimbBlunt : DamageSoundType.LimbSlash;
+
+                foreach (DamageModifier damageModifier in appliedDamageModifiers)
+                {
+                    if (damageModifier.DamageSoundType != DamageSoundType.None)
+                    {
+                        damageSoundType = damageModifier.DamageSoundType;
+                        break;
+                    }
+                }
+
+            float bloodParticleAmount = bleedingAmount <= 0.0f ? 0 : (int)Math.Min(amount / 5, 10);
 
         public static float CalculateNewHealth(float health, float originalhealth, float damageModifier)
         {
@@ -1054,223 +713,4 @@
 
             return bleedingAmount;
         }
-        */
-    }
-}
-=======
-
-#if CLIENT
-
-            if (playSound)
-            {
-                DamageSoundType damageSoundType = (damageType == DamageType.Blunt) ? DamageSoundType.LimbBlunt : DamageSoundType.LimbSlash;
-        
-                if (hitArmor)
-                {
-                    damageSoundType = DamageSoundType.LimbArmor;
-                }
-
-                SoundPlayer.PlayDamageSound(damageSoundType, amount, position);
-            }
-
-            float bloodParticleAmount = hitArmor || bleedingAmount <= 0.0f ? 0 : (int)Math.Min(amount / 5, 10);
-            float bloodParticleSize = MathHelper.Clamp(amount / 50.0f, 0.1f, 1.0f);
-
-            for (int i = 0; i < bloodParticleAmount; i++)
-            {
-                var blood = GameMain.ParticleManager.CreateParticle(inWater ? "waterblood" : "blood", WorldPosition, Vector2.Zero, 0.0f, character.AnimController.CurrentHull);
-                if (blood != null)
-                {
-                    blood.Size *= bloodParticleSize;
-                }
-            }
-
-            if (bloodParticleAmount > 0 && character.CurrentHull != null)
-            {
-                character.CurrentHull.AddDecal("blood", WorldPosition, MathHelper.Clamp(bloodParticleSize, 0.5f, 1.0f));
-            }
-#endif
-
-            damage += Math.Max(amount,bleedingAmount) / character.MaxHealth * 100.0f;
-
-            return new AttackResult(amount, bleedingAmount, hitArmor);
-        }
-
-        public bool SectorHit(Vector2 armorSector, Vector2 simPosition)
-        {
-            if (armorSector == Vector2.Zero) return false;
-            
-            float rot = body.Rotation;
-            if (Dir == -1) rot -= MathHelper.Pi;
-
-            Vector2 armorLimits = new Vector2(rot - armorSector.X * Dir, rot - armorSector.Y * Dir);
-
-            float mid = (armorLimits.X + armorLimits.Y) / 2.0f;
-            float angleDiff = MathUtils.GetShortestAngle(MathUtils.VectorToAngle(simPosition - SimPosition), mid);
-
-            return (Math.Abs(angleDiff) < (armorSector.Y - armorSector.X) / 2.0f);
-        }
-
-        public void Update(float deltaTime)
-        {
-            UpdateProjSpecific();
-
-            if (!character.IsDead) damage = Math.Max(0.0f, damage - deltaTime * 0.1f);
-            if (burnt > 0.0f) Burnt -= deltaTime;
-
-            if (LinearVelocity.X > 500.0f)
-            {
-                //DebugConsole.ThrowError("CHARACTER EXPLODED");
-                body.ResetDynamics();
-                body.SetTransform(character.SimPosition, 0.0f);           
-            }
-
-            if (inWater)
-            {
-                body.ApplyWaterForces();
-            }
-
-            if (isSevered)
-            {
-                severedFadeOutTimer += deltaTime;
-                if (severedFadeOutTimer > SeveredFadeOutTime)
-                {
-                    body.Enabled = false;
-                }
-            }
-
-            if (character.IsDead) return;
-
-            damage = Math.Max(0.0f, damage - deltaTime * 0.1f);
-            SoundTimer -= deltaTime;
-        }
-
-        partial void UpdateProjSpecific();
-
-        public void ActivateDamagedSprite()
-        {
-            damage = 100.0f;
-        }
-        
-        public void UpdateAttack(float deltaTime, Vector2 attackPosition, IDamageable damageTarget)
-        {
-            float dist = ConvertUnits.ToDisplayUnits(Vector2.Distance(SimPosition, attackPosition));
-
-            AttackTimer += deltaTime;
-
-            body.ApplyTorque(Mass * character.AnimController.Dir * attack.Torque);
-
-            if (dist < attack.Range * 0.5f)
-            {
-                if (AttackTimer >= attack.Duration && damageTarget != null)
-                {
-                    attack.DoDamage(character, damageTarget, WorldPosition, 1.0f, (SoundTimer <= 0.0f));
-
-                    SoundTimer = SoundInterval;
-                }
-            }
-
-            Vector2 diff = attackPosition - SimPosition;
-            if (diff.LengthSquared() < 0.00001f) return;
-            
-            if (attack.ApplyForceOnLimbs != null)
-            {
-                foreach (int limbIndex in attack.ApplyForceOnLimbs)
-                {
-                    if (limbIndex < 0 || limbIndex >= character.AnimController.Limbs.Length) continue;
-
-                    Limb limb = character.AnimController.Limbs[limbIndex];
-                    Vector2 forcePos = limb.pullJoint == null ? limb.body.SimPosition : limb.pullJoint.WorldAnchorA;
-                    limb.body.ApplyLinearImpulse(
-                        limb.Mass * attack.Force * Vector2.Normalize(attackPosition - SimPosition), forcePos);
-                }
-            }
-            else
-            {
-                Vector2 forcePos = pullJoint == null ? body.SimPosition : pullJoint.WorldAnchorA;
-                body.ApplyLinearImpulse(Mass * attack.Force *
-                    Vector2.Normalize(attackPosition - SimPosition), forcePos);
-            }
-
-        }
-        
-        public void Remove()
-        {
-            if (sprite != null)
-            {
-                sprite.Remove();
-                sprite = null;
-            }
-            
-            if (damagedSprite != null)
-            {
-                damagedSprite.Remove();
-                damagedSprite = null;
-            }
-
-            if (body != null)
-            {
-                body.Remove();
-                body = null;
-            }
-
-#if CLIENT
-            if (hitSound != null)
-            {                                
-                hitSound.Remove();
-                hitSound = null;
-            }
-
-            if (LightSource != null)
-            {
-                LightSource.Remove();
-            }
-#endif
-        }
-        public static float CalculateHealthArmor(float health, float totalArmorValue)
-        {
-            float amount = health;
-            //Calculate health reduction
-            amount = Math.Max(health * (GameMain.NilMod.ArmourMinimumHealthPercent / 100f), amount - (totalArmorValue * GameMain.NilMod.ArmourDirectReductionHealth));
-
-            //Calculate health absorption after flat reduction - and prevent it turning to 0 if armourabsorption is nothing.
-            if (GameMain.NilMod.ArmourAbsorptionHealth > 0f)
-            {
-                amount = Math.Max(health * (GameMain.NilMod.ArmourMinimumHealthPercent / 100f), amount - (amount * (totalArmorValue * GameMain.NilMod.ArmourAbsorptionHealth)));
-            }
-
-            if (GameMain.NilMod.ArmourResistancePowerHealth > 0f && GameMain.NilMod.ArmourResistancePowerHealth > 0f)
-            {
-                amount = Math.Max(health * (GameMain.NilMod.ArmourMinimumHealthPercent / 100f), amount - (amount * (1 - Convert.ToSingle(Math.Pow(Convert.ToDouble(GameMain.NilMod.ArmourResistancePowerHealth), Convert.ToDouble(totalArmorValue / GameMain.NilMod.ArmourResistanceMultiplierHealth))))));
-            }
-
-            if (amount <= 0.0001f) amount = 0f;
-
-            return amount;
-        }
-
-        public static float CalculateBleedArmor(float bleed, float totalArmorValue)
-        {
-            float bleedingAmount = bleed;
-
-            //Calculate bleed reduction
-            bleedingAmount = Math.Max(bleed * (GameMain.NilMod.ArmourMinimumBleedPercent / 100f), bleedingAmount - (totalArmorValue * GameMain.NilMod.ArmourDirectReductionBleed));
-
-            //Calculate bleed absorption after flat reduction - and prevent it turning to 0 if armourabsorption is nothing.
-            if (GameMain.NilMod.ArmourAbsorptionBleed > 0f)
-            {
-                bleedingAmount = Math.Max(bleed * (GameMain.NilMod.ArmourMinimumBleedPercent / 100f), bleedingAmount - (bleedingAmount * (totalArmorValue * GameMain.NilMod.ArmourAbsorptionBleed)));
-            }
-
-            if (GameMain.NilMod.ArmourResistancePowerBleed > 0f && GameMain.NilMod.ArmourResistanceMultiplierBleed > 0f)
-            {
-                bleedingAmount = Math.Max(bleed * (GameMain.NilMod.ArmourMinimumBleedPercent / 100f), bleedingAmount - (bleedingAmount * (1 - Convert.ToSingle(Math.Pow(Convert.ToDouble(GameMain.NilMod.ArmourResistancePowerBleed), Convert.ToDouble(totalArmorValue / GameMain.NilMod.ArmourResistanceMultiplierBleed))))));
-            }
-
-            if (bleedingAmount <= 0.0001f) bleedingAmount = 0f;
-
-            return bleedingAmount;
-        }
-    }
-}
->>>>>>> 05552e3e
+        */