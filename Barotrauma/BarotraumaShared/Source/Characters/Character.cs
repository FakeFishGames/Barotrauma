﻿using Barotrauma.Networking;
using FarseerPhysics;
using FarseerPhysics.Dynamics.Joints;
using Microsoft.Xna.Framework;
using System;
using System.Collections.Generic;
using System.Linq;
using System.Xml.Linq;
using Barotrauma.Items.Components;
using FarseerPhysics.Dynamics;

namespace Barotrauma
{
    partial class Character : Entity, IDamageable, ISerializableEntity, IClientSerializable, IServerSerializable
    {
        public static List<Character> CharacterList = new List<Character>();

        private bool enabled = true;
        public bool Enabled
        {
            get
            {
                return enabled && !Removed;
            }
            set
            {
                if (value == enabled) return;

                if (Removed)
                {
                    enabled = false;
                    return;
                }

                enabled = value;

                foreach (Limb limb in AnimController.Limbs)
                {
                    if (limb.body != null)
                    {
                        limb.body.Enabled = enabled;
                    }
#if CLIENT
                    if (limb.LightSource != null)
                    {
                        limb.LightSource.Enabled = enabled;
                    }
#endif
                }
                AnimController.Collider.Enabled = value;
            }
        }

        public Hull PreviousHull = null;
        public Hull CurrentHull = null;

        public bool IsRemotePlayer;
        public readonly Dictionary<string, SerializableProperty> Properties;
        public Dictionary<string, SerializableProperty> SerializableProperties
        {
            get { return Properties; }
        }

        protected Key[] keys;
        private Item[] selectedItems;

        private byte teamID;
        public byte TeamID
        {
            get { return teamID; }
            set
            {
                teamID = value;
                if (info != null) info.TeamID = value;
            }
        }

        public AnimController AnimController;

        private Vector2 cursorPosition;

        protected bool needsAir;
        protected float oxygenAvailable;

        //seed used to generate this character
        private readonly string seed;
        protected Item focusedItem;
        private Character focusedCharacter, selectedCharacter, selectedBy;
        public Character LastAttacker;
        public Entity LastDamageSource;

        public readonly bool IsHumanoid;

        //the name of the species (e.q. human)
        public readonly string SpeciesName;
        
        private float attackCoolDown;

        private Order currentOrder;
        public Order CurrentOrder
        {
            get { return currentOrder; }
        }

        private string currentOrderOption;

        private List<StatusEffect> statusEffects = new List<StatusEffect>();
        
        public Entity ViewTarget
        {
            get;
            set;
        }

        private CharacterInfo info;
        public CharacterInfo Info
        {
            get
            {
                return info;
            }
            set
            {
                if (info != null && info != value) info.Remove();

                info = value;
                if (info != null) info.Character = this;
            }
        }

        public string Name
        {
            get
            {
                return info != null && !string.IsNullOrWhiteSpace(info.Name) ? info.Name : SpeciesName;
            }
        }
        //Only used by server logs to determine "true identity" of the player for cases when they're disguised
        public string LogName
        {
            get
            {
                return info != null && !string.IsNullOrWhiteSpace(info.Name) ? info.Name + (info.DisplayName != info.Name ? " (as " + info.DisplayName + ")" : "") : SpeciesName;
            }
        }

        private float hideFaceTimer;
        public bool HideFace
        {
            get
            {
                return hideFaceTimer > 0.0f;
            }
            set
            {
                hideFaceTimer = MathHelper.Clamp(hideFaceTimer + (value ? 1.0f : -0.5f), 0.0f, 10.0f);
            }
        }

        public string ConfigPath
        {
            get;
            private set;
        }

        public float Mass
        {
            get { return AnimController.Mass; }
        }

        public CharacterInventory Inventory { get; private set; }

        private Color speechBubbleColor;
        private float speechBubbleTimer;

        private float lockHandsTimer;
        public bool LockHands
        {
            get
            {
                return lockHandsTimer > 0.0f;
            }
            set
            {
                lockHandsTimer = MathHelper.Clamp(lockHandsTimer + (value ? 1.0f : -0.5f), 0.0f, 10.0f);
            }
        }

        public bool AllowInput
        {
            get { return !IsUnconscious && Stun <= 0.0f && !IsDead; }
        }

        public bool CanInteract
        {
            get { return AllowInput && IsHumanoid && !LockHands && !Removed; }
        }

        public Vector2 CursorPosition
        {
            get { return cursorPosition; }
            set
            {
                if (!MathUtils.IsValid(value)) return;
                cursorPosition = value;
            }
        }

        public Vector2 CursorWorldPosition
        {
            get { return Submarine == null ? cursorPosition : cursorPosition + Submarine.Position; }
        }

        public Character FocusedCharacter
        {
            get { return focusedCharacter; }
        }

        public Character SelectedCharacter
        {
            get { return selectedCharacter; }
            set
            {
                if (value == selectedCharacter) return;
                if (selectedCharacter != null)
                    selectedCharacter.selectedBy = null;
                selectedCharacter = value;
                if (selectedCharacter != null)
                    selectedCharacter.selectedBy = this;
            }
        }

        public Character SelectedBy
        {
            get { return selectedBy; }
            set
            {
                if (selectedBy != null)
                    selectedBy.selectedCharacter = null;
                selectedBy = value;
                if (selectedBy != null)
                    selectedBy.selectedCharacter = this;
            }
        }

        private float lowPassMultiplier;
        public float LowPassMultiplier
        {
            get { return lowPassMultiplier; }
            set { lowPassMultiplier = MathHelper.Clamp(value, 0.0f, 1.0f); }
        }

        private float obstructVisionAmount;
        public bool ObstructVision
        {
            get
            {
                return obstructVisionAmount > 0.5f;
            }
            set
            {
                obstructVisionAmount = 1.0f;
            }
        }

        public float SoundRange
        {
            get { return aiTarget.SoundRange; }
        }

        public float SightRange
        {
            get { return aiTarget.SightRange; }
        }

        private float pressureProtection;
        public float PressureProtection
        {
            get { return pressureProtection; }
            set
            {
                pressureProtection = MathHelper.Clamp(value, 0.0f, 100.0f);
            }
        }

        public bool IsRagdolled;
        public bool IsForceRagdolled;

        public bool IsUnconscious
        {
            get { return CharacterHealth.IsUnconscious; }
        }

        public bool NeedsAir
        {
            get { return needsAir; }
            set { needsAir = value; }
        }

        public float Oxygen
        {
            get { return CharacterHealth.OxygenAmount; }
            set
            {
                if (!MathUtils.IsValid(value)) return;
                CharacterHealth.OxygenAmount = MathHelper.Clamp(value, -100.0f, 100.0f);
            }
        }

        public float OxygenAvailable
        {
            get { return oxygenAvailable; }
            set { oxygenAvailable = MathHelper.Clamp(value, 0.0f, 100.0f); }
        }
                
        public float Stun
        {
            get { return IsRagdolled ? 1.0f : CharacterHealth.StunTimer; }
            set
            {
                if (GameMain.Client != null) return;

                SetStun(value, true);
            }
        }

        public CharacterHealth CharacterHealth { get; private set; }

        public float Vitality
        {
            get { return CharacterHealth.Vitality; }
        }

        public float Health
        {
            get { return CharacterHealth.Vitality; }
        }

        public float MaxVitality
        {
            get { return CharacterHealth.MaxVitality; }
        }

        public float Bloodloss
        {
            get { return CharacterHealth.BloodlossAmount; }
            set
            {
                if (!MathUtils.IsValid(value)) return;
                CharacterHealth.BloodlossAmount = MathHelper.Clamp(value, 0.0f, 100.0f);
            }
        }

        public bool UseBloodParticles
        {
            get { return CharacterHealth.UseBloodParticles; }
        }

        public float Bleeding
        {
            get { return CharacterHealth.GetAfflictionStrength("bleeding", true); }
        }
        
        public float HuskInfectionState
        {
            get
            {
                var huskAffliction = CharacterHealth.GetAffliction("huskinfection", false) as AfflictionHusk;
                return huskAffliction == null ? 0.0f : huskAffliction.Strength;
            }
            set
            {
                var huskAffliction = CharacterHealth.GetAffliction("huskinfection", false) as AfflictionHusk;
                if (huskAffliction == null)
                {
                    CharacterHealth.ApplyAffliction(null, AfflictionPrefab.Husk.Instantiate(value));
                }
                else
                {
                    huskAffliction.Strength = value;
                }
            }
        }

        private bool canSpeak;
        public bool CanSpeak
        {
            get
            {
                if (!canSpeak) return false;
                var huskAffliction = CharacterHealth.GetAffliction("huskinfection", false) as AfflictionHusk;
                if (huskAffliction != null && !huskAffliction.CanSpeak) return false;
                return !IsUnconscious && Stun <= 0.0f;
            }
        }

        public float PressureTimer
        {
            get;
            private set;
        }

        public float DisableImpactDamageTimer
        {
            get;
            set;
        }

        public float SpeedMultiplier
        {
            get;
            set;
        }

        public Item[] SelectedItems
        {
            get { return selectedItems; }
        }

        public Item SelectedConstruction { get; set; }

        public Item FocusedItem
        {
            get { return focusedItem; }
        }

        public Item PickingItem
        {
            get;
            set;
        }

        public virtual AIController AIController
        {
            get { return null; }
        }

        public bool IsDead { get; private set; }

        public CauseOfDeath CauseOfDeath
        {
            get;
            private set;
        }

        //can other characters select (= grab) this character
        public bool CanBeSelected
        {
            get
            {
                return !Removed;
            }
        }

        public bool CanBeDragged
        {
            get
            {
                if (Removed || !AnimController.Draggable) return false;
                return IsDead || Stun > 0.0f || LockHands || IsUnconscious;
            }
        }
        
        //can other characters access the inventory of this character
        public bool CanInventoryBeAccessed
        {
            get
            {
                if (Removed || Inventory == null) return false;

                if (!Inventory.AccessibleWhenAlive)
                {
                    return IsDead;
                }
                else
                {
                    return (IsDead || Stun > 0.0f || LockHands || IsUnconscious);
                }
            }
        }

        public override Vector2 SimPosition
        {
            get { return AnimController.Collider.SimPosition; }
        }

        public override Vector2 Position
        {
            get { return ConvertUnits.ToDisplayUnits(SimPosition); }
        }

        public override Vector2 DrawPosition
        {
            get { return AnimController.MainLimb.body.DrawPosition; }
        }

        public delegate void OnDeathHandler(Character character, CauseOfDeath causeOfDeath);
        public OnDeathHandler OnDeath;

        public delegate void OnAttackedHandler(Character attacker, AttackResult attackResult);
        public OnAttackedHandler OnAttacked;

        /// <summary>
        /// Create a new character
        /// </summary>
        /// <param name="characterInfo">The name, gender, config file, etc of the character.</param>
        /// <param name="position">Position in display units.</param>
        /// <param name="seed">RNG seed to use if the character config has randomizable parameters.</param>
        /// <param name="isRemotePlayer">Is the character controlled by a remote player.</param>
        /// <param name="hasAi">Is the character controlled by AI.</param>
        public static Character Create(CharacterInfo characterInfo, Vector2 position, string seed, bool isRemotePlayer = false, bool hasAi = true)
        {
            return Create(characterInfo.File, position, seed, characterInfo, isRemotePlayer, hasAi);
        }
        /// <summary>
        /// Create a new character
        /// </summary>
        /// <param name="file">The path to the character's config file.</param>
        /// <param name="position">Position in display units.</param>
        /// <param name="seed">RNG seed to use if the character config has randomizable parameters.</param>
        /// <param name="characterInfo">The name, gender, etc of the character. Only used for humans, and if the parameter is not given, a random CharacterInfo is generated.</param>
        /// <param name="isRemotePlayer">Is the character controlled by a remote player.</param>
        /// <param name="hasAi">Is the character controlled by AI.</param>
        /// <param name="createNetworkEvent">Should clients receive a network event about the creation of this character?</param>
        public static Character Create(string file, Vector2 position, string seed, CharacterInfo characterInfo = null, bool isRemotePlayer = false, bool hasAi = true, bool createNetworkEvent = true)
        {
#if LINUX
            if (!System.IO.File.Exists(file)) 
            {
                //if the file was not found, attempt to convert the name of the folder to upper case
                var splitPath = file.Split('/');
                if (splitPath.Length > 2)
                {
                    splitPath[splitPath.Length-2] = 
                        splitPath[splitPath.Length-2].First().ToString().ToUpper() + splitPath[splitPath.Length-2].Substring(1);
                    
                    file = string.Join("/", splitPath);
                }

                if (!System.IO.File.Exists(file))
                {
                    DebugConsole.ThrowError("Spawning a character failed - file \""+file+"\" not found!");
                    return null;
                }
            }
#else
            if (!System.IO.File.Exists(file))
            {
                DebugConsole.ThrowError("Spawning a character failed - file \"" + file + "\" not found!");
                return null;
            }
#endif
            Character newCharacter = null;
            if (file != humanConfigFile)
            {
                var aiCharacter = new AICharacter(file, position, seed, characterInfo, isRemotePlayer);
                var ai = new EnemyAIController(aiCharacter, file, seed);
                aiCharacter.SetAI(ai);

                //aiCharacter.minVitality = 0.0f;
                
                newCharacter = aiCharacter;
            }
            else if (hasAi)
            {
                var aiCharacter = new AICharacter(file, position, seed, characterInfo, isRemotePlayer);
                var ai = new HumanAIController(aiCharacter);
                aiCharacter.SetAI(ai);

                //aiCharacter.minVitality = -100.0f;

                newCharacter = aiCharacter;
            }
            else
            {
                newCharacter = new Character(file, position, seed, characterInfo, isRemotePlayer);
                //newCharacter.minVitality = -100.0f;
            }

            if (GameMain.Server != null && Spawner != null && createNetworkEvent)
            {
                Spawner.CreateNetworkEvent(newCharacter, false);
            }

            return newCharacter;
        }

        protected Character(string file, Vector2 position, string seed, CharacterInfo characterInfo = null, bool isRemotePlayer = false)
            : base(null)
        {
            ConfigPath = file;
            this.seed = seed;
            MTRandom rand = new MTRandom(ToolBox.StringToInt(seed));

            selectedItems = new Item[2];

            IsRemotePlayer = isRemotePlayer;
            
            oxygenAvailable = 100.0f;
            aiTarget = new AITarget(this);

            lowPassMultiplier = 1.0f;

            Properties = SerializableProperty.GetProperties(this);

            Info = characterInfo;
            if (file == humanConfigFile && characterInfo == null)
            {
                Info = new CharacterInfo(file);
            }

            XDocument doc = XMLExtensions.TryLoadXml(file);
            if (doc == null || doc.Root == null) return;

            InitProjSpecific(doc);

            SpeciesName = doc.Root.GetAttributeString("name", "Unknown");            
            IsHumanoid = doc.Root.GetAttributeBool("humanoid", false);
            canSpeak = doc.Root.GetAttributeBool("canspeak", false);
            needsAir = doc.Root.GetAttributeBool("needsair", false);

            List<XElement> ragdollElements = new List<XElement>();
            List<float> ragdollCommonness = new List<float>();
            foreach (XElement element in doc.Root.Elements())
            {
                if (element.Name.ToString().ToLowerInvariant() != "ragdoll") continue;                
                ragdollElements.Add(element);
                ragdollCommonness.Add(element.GetAttributeFloat("commonness", 1.0f));                
            }
            
            //choose a random ragdoll element
            MTRandom random = new MTRandom(ToolBox.StringToInt(seed));
            XElement ragdollElement = ragdollElements.Count == 1 ?
                ragdollElements[0] : ToolBox.SelectWeightedRandom(ragdollElements, ragdollCommonness, random);

            if (IsHumanoid)
            {
                AnimController = new HumanoidAnimController(this, ragdollElement, seed);
                AnimController.TargetDir = Direction.Right;
                
            }
            else
            {
                AnimController = new FishAnimController(this, ragdollElement, seed);
                PressureProtection = 100.0f;
            }

            foreach (XElement subElement in doc.Root.Elements())
            {
                switch (subElement.Name.ToString().ToLowerInvariant())
                {
                    case "inventory":
                        Inventory = new CharacterInventory(subElement, this);
                        break;
                    case "health":
                        CharacterHealth = new CharacterHealth(subElement, this);
                        break;
                    case "statuseffect":
                        statusEffects.Add(StatusEffect.Load(subElement));
                        break;
                }
            }
            
            if (CharacterHealth == null) CharacterHealth = new CharacterHealth(this);

            AnimController.SetPosition(ConvertUnits.ToSimUnits(position));
                        
            if (file == humanConfigFile && Info.PickedItemIDs.Any())
            {
                for (ushort i = 0; i < Info.PickedItemIDs.Count; i++ )
                {
                    if (Info.PickedItemIDs[i] == 0) continue;

                    Item item = FindEntityByID(Info.PickedItemIDs[i]) as Item;

                    System.Diagnostics.Debug.Assert(item != null);
                    if (item == null) continue;

                    item.TryInteract(this, true, true, true);
                    Inventory.TryPutItem(item, i, false, false, null, false);
                }                
            }

            AnimController.FindHull(null);
            if (AnimController.CurrentHull != null) Submarine = AnimController.CurrentHull.Submarine;

            CharacterList.Add(this);

            //characters start disabled in the multiplayer mode, and are enabled if/when
            //  - controlled by the player
            //  - client receives a position update from the server
            //  - server receives an input message from the client controlling the character
            //  - if an AICharacter, the server enables it when close enough to any of the players
            Enabled = GameMain.NetworkMember == null;
        }
        partial void InitProjSpecific(XDocument doc);

        private static string humanConfigFile;
        public static string HumanConfigFile
        {
            get 
            {
                if (string.IsNullOrEmpty(humanConfigFile))
                {
                    var characterFiles = GameMain.Instance.GetFilesOfType(ContentType.Character);

                    humanConfigFile = characterFiles.FirstOrDefault(c => c.EndsWith("human.xml"));
                    if (humanConfigFile == null)
                    {
                        DebugConsole.ThrowError("Couldn't find a config file for humans from the selected content packages!");
                        DebugConsole.ThrowError("(The config file must end with \"human.xml\")");
                        return "";
                    }
                }
                return humanConfigFile; 
            }
        }

        public bool IsKeyHit(InputType inputType)
        {
            if (GameMain.Server != null && Controlled != this)
            {
                switch (inputType)
                {
                    case InputType.Left:
                        return !(dequeuedInput.HasFlag(InputNetFlags.Left)) && (prevDequeuedInput.HasFlag(InputNetFlags.Left));
                    case InputType.Right:
                        return !(dequeuedInput.HasFlag(InputNetFlags.Right)) && (prevDequeuedInput.HasFlag(InputNetFlags.Right));
                    case InputType.Up:
                        return !(dequeuedInput.HasFlag(InputNetFlags.Up)) && (prevDequeuedInput.HasFlag(InputNetFlags.Up));
                    case InputType.Down:
                        return !(dequeuedInput.HasFlag(InputNetFlags.Down)) && (prevDequeuedInput.HasFlag(InputNetFlags.Down));
                    case InputType.Run:
                        return !(dequeuedInput.HasFlag(InputNetFlags.Run)) && (prevDequeuedInput.HasFlag(InputNetFlags.Run));
                    case InputType.Crouch:
                        return !(dequeuedInput.HasFlag(InputNetFlags.Crouch)) && (prevDequeuedInput.HasFlag(InputNetFlags.Crouch));
                    case InputType.Select:
                        return dequeuedInput.HasFlag(InputNetFlags.Select); //TODO: clean up the way this input is registered    
                    case InputType.Health:
                        return dequeuedInput.HasFlag(InputNetFlags.Health);                                                                      
                    case InputType.Use:
                        return !(dequeuedInput.HasFlag(InputNetFlags.Use)) && (prevDequeuedInput.HasFlag(InputNetFlags.Use));
                    case InputType.Ragdoll:
                        return !(dequeuedInput.HasFlag(InputNetFlags.Ragdoll)) && (prevDequeuedInput.HasFlag(InputNetFlags.Ragdoll));
                    default:
                        return false;
                }
            }

            return keys[(int)inputType].Hit;
        }

        public bool IsKeyDown(InputType inputType)
        {
            if (GameMain.Server != null && Character.Controlled != this)
            {
                switch (inputType)
                {
                    case InputType.Left:
                        return dequeuedInput.HasFlag(InputNetFlags.Left);
                    case InputType.Right:
                        return dequeuedInput.HasFlag(InputNetFlags.Right);
                    case InputType.Up:
                        return dequeuedInput.HasFlag(InputNetFlags.Up);                        
                    case InputType.Down:
                        return dequeuedInput.HasFlag(InputNetFlags.Down);
                    case InputType.Run:
                        return dequeuedInput.HasFlag(InputNetFlags.Run);
                    case InputType.Crouch:
                        return dequeuedInput.HasFlag(InputNetFlags.Crouch);
                    case InputType.Select:
                        return false; //TODO: clean up the way this input is registered
                    case InputType.Aim:
                        return dequeuedInput.HasFlag(InputNetFlags.Aim);
                    case InputType.Use:
                        return dequeuedInput.HasFlag(InputNetFlags.Use);
                    case InputType.Attack:
                        return dequeuedInput.HasFlag(InputNetFlags.Attack);
                    case InputType.Ragdoll:
                        return dequeuedInput.HasFlag(InputNetFlags.Ragdoll);
                }
                return false;
            }
            
            return keys[(int)inputType].Held;
        }

        public void SetInput(InputType inputType, bool hit, bool held)
        {
            keys[(int)inputType].Hit = hit;
            keys[(int)inputType].Held = held;
        }

        public void ClearInput(InputType inputType)
        {
            keys[(int)inputType].Hit = false;
            keys[(int)inputType].Held = false;            
        }

        public void ClearInputs()
        {
            if (keys == null) return;
            foreach (Key key in keys)
            {
                key.Hit = false;
                key.Held = false;
            }
        }

        public override string ToString()
        {
            return (info != null && !string.IsNullOrWhiteSpace(info.Name)) ? info.Name : SpeciesName;
        }

        public void GiveJobItems(WayPoint spawnPoint)
        {
            if (info == null || info.Job == null) return;

            info.Job.GiveJobItems(this, spawnPoint);
        }

        public float GetSkillLevel(string skillName)
        {
            return (Info == null || Info.Job == null) ? 0.0f : Info.Job.GetSkillLevel(skillName);
        }

        float findFocusedTimer;

        public Vector2 GetTargetMovement()
        {
            Vector2 targetMovement = Vector2.Zero;
            if (IsKeyDown(InputType.Left))  targetMovement.X -= 1.0f;
            if (IsKeyDown(InputType.Right)) targetMovement.X += 1.0f;
            if (IsKeyDown(InputType.Up))    targetMovement.Y += 1.0f;
            if (IsKeyDown(InputType.Down))  targetMovement.Y -= 1.0f;

            //the vertical component is only used for falling through platforms and climbing ladders when not in water,
            //so the movement can't be normalized or the Character would walk slower when pressing down/up
            if (AnimController.InWater)
            {
                float length = targetMovement.Length();
                if (length > 0.0f) targetMovement = targetMovement / length;
            }

            if (IsKeyDown(InputType.Run))
            {
                //can't run if
                //  - dragging someone
                //  - crouching
                //  - moving backwards
                if ((SelectedCharacter == null || !SelectedCharacter.CanBeDragged) &&
                    (!(AnimController is HumanoidAnimController) || !((HumanoidAnimController)AnimController).Crouching) &&
                    Math.Sign(targetMovement.X) != -Math.Sign(AnimController.Dir))
                {
                    targetMovement *= AnimController.InWater ? AnimController.SwimSpeedMultiplier : AnimController.RunSpeedMultiplier;
                }
            }
            
            targetMovement *= SpeedMultiplier;
            float maxSpeed = GetCurrentMaxSpeed();
            targetMovement.X = MathHelper.Clamp(targetMovement.X, -maxSpeed, maxSpeed);
            targetMovement.Y = MathHelper.Clamp(targetMovement.Y, -maxSpeed, maxSpeed);
            SpeedMultiplier = 1.0f;

            return targetMovement;
        }

        public float GetCurrentMaxSpeed()
        {
            float currMaxSpeed = AnimController.InWater ? AnimController.SwimSpeedMultiplier : AnimController.RunSpeedMultiplier;

            currMaxSpeed *= 1.5f;

            var leftFoot = AnimController.GetLimb(LimbType.LeftFoot);
            if (leftFoot != null)
            {
                float footAfflictionStrength = CharacterHealth.GetAfflictionStrength("damage", leftFoot, true);
                currMaxSpeed *= MathHelper.Lerp(1.0f, 0.25f, MathHelper.Clamp(footAfflictionStrength / 100.0f, 0.0f, 1.0f));
            }

            var rightFoot = AnimController.GetLimb(LimbType.RightFoot);
            if (rightFoot != null)
            {
                float footAfflictionStrength = CharacterHealth.GetAfflictionStrength("damage", rightFoot, true);
                currMaxSpeed *= MathHelper.Lerp(1.0f, 0.25f, MathHelper.Clamp(footAfflictionStrength / 100.0f, 0.0f, 1.0f));
            }

            return currMaxSpeed;
        }

        public void Control(float deltaTime, Camera cam)
        {
            ViewTarget = null;
            if (!AllowInput) return;

            if (!(this is AICharacter) || controlled == this || IsRemotePlayer)
            {
                Vector2 targetMovement = GetTargetMovement();

                AnimController.TargetMovement = targetMovement;
                AnimController.IgnorePlatforms = AnimController.TargetMovement.Y < 0.0f;
            }

            if (AnimController is HumanoidAnimController)
            {
                ((HumanoidAnimController) AnimController).Crouching = IsKeyDown(InputType.Crouch);
            }

            if (AnimController.onGround &&
                !AnimController.InWater &&
                AnimController.Anim != AnimController.Animation.UsingConstruction &&
                AnimController.Anim != AnimController.Animation.CPR)
            {
                //Limb head = AnimController.GetLimb(LimbType.Head);

                if (cursorPosition.X < AnimController.Collider.Position.X - 10.0f)
                {
                    AnimController.TargetDir = Direction.Left;
                }
                else if (cursorPosition.X > AnimController.Collider.Position.X + 10.0f)
                {
                    AnimController.TargetDir = Direction.Right;
                }
            }

            if (GameMain.Server != null && Character.Controlled != this)
            {
                if (dequeuedInput.HasFlag(InputNetFlags.FacingLeft))
                {
                    AnimController.TargetDir = Direction.Left;
                }
                else
                {
                    AnimController.TargetDir = Direction.Right;
                }
            }
            else if (GameMain.Client != null && Character.controlled != this)
            {
                if (memState.Count > 0)
                {
                    AnimController.TargetDir = memState[0].Direction;
                }
            }

            if (attackCoolDown >0.0f)
            {
                attackCoolDown -= deltaTime;
            }
            else if (IsKeyDown(InputType.Attack))
            {
                var attackLimb = AnimController.Limbs.FirstOrDefault(l => l.attack != null);

                if (attackLimb != null)
                {
                    Vector2 attackPos =
                        attackLimb.SimPosition + Vector2.Normalize(cursorPosition - attackLimb.Position) * ConvertUnits.ToSimUnits(attackLimb.attack.Range);

                    List<Body> ignoredBodies = AnimController.Limbs.Select(l => l.body.FarseerBody).ToList();
                    ignoredBodies.Add(AnimController.Collider.FarseerBody);

                    var body = Submarine.PickBody(
                        attackLimb.SimPosition,
                        attackPos,
                        ignoredBodies,
                        Physics.CollisionCharacter | Physics.CollisionWall);
                    
                    IDamageable attackTarget = null;
                    if (body != null)
                    {
                        attackPos = Submarine.LastPickedPosition;

                        if (body.UserData is Submarine)
                        {
                            var sub = ((Submarine)body.UserData);

                            body = Submarine.PickBody(
                                attackLimb.SimPosition - ((Submarine)body.UserData).SimPosition,
                                attackPos - ((Submarine)body.UserData).SimPosition,
                                ignoredBodies,
                                Physics.CollisionWall);

                            if (body != null)
                            {
                                attackPos = Submarine.LastPickedPosition + sub.SimPosition;
                                attackTarget = body.UserData as IDamageable;
                            }
                        }
                        else
                        {
                            if (body.UserData is IDamageable)
                            {
                                attackTarget = (IDamageable)body.UserData;
                            }
                            else if (body.UserData is Limb)
                            {
                                attackTarget = ((Limb)body.UserData).character;                            
                            }                            
                        }
                    }

                    attackLimb.UpdateAttack(deltaTime, attackPos, attackTarget);

                    if (attackLimb.AttackTimer > attackLimb.attack.Duration)
                    {
                        attackLimb.AttackTimer = 0.0f;
                        attackCoolDown = 1.0f;
                    }
                }
            }

            if (SelectedConstruction == null || !SelectedConstruction.Prefab.DisableItemUsageWhenSelected)
            {
                for (int i = 0; i < selectedItems.Length; i++ )
                {
                    if (selectedItems[i] == null) continue;
                    if (i == 1 && selectedItems[0] == selectedItems[1]) continue;

                    if (IsKeyDown(InputType.Use)) selectedItems[i].Use(deltaTime, this);
                    if (IsKeyDown(InputType.Aim) && selectedItems[i] != null) selectedItems[i].SecondaryUse(deltaTime, this);                
                }
            }

            if (SelectedConstruction != null)
            {
                if (IsKeyDown(InputType.Use)) SelectedConstruction.Use(deltaTime, this);
                if (SelectedConstruction != null && IsKeyDown(InputType.Aim)) SelectedConstruction.SecondaryUse(deltaTime, this);
            }

            if (SelectedCharacter != null)
            {
                if (Vector2.DistanceSquared(SelectedCharacter.WorldPosition, WorldPosition) > 90000.0f || !SelectedCharacter.CanBeSelected)
                {
                    DeselectCharacter();
                }
            }

            
            if (IsRemotePlayer && keys!=null)
            {
                foreach (Key key in keys)
                {
                    key.ResetHit();
                }
            }
        }

        public bool CanSeeCharacter(Character character)
        {
            Limb selfLimb = AnimController.GetLimb(LimbType.Head);
            if (selfLimb == null) selfLimb = AnimController.GetLimb(LimbType.Torso);
            if (selfLimb == null) selfLimb = AnimController.Limbs[0];

            Limb targetLimb = character.AnimController.GetLimb(LimbType.Head);
            if (targetLimb == null) targetLimb = character.AnimController.GetLimb(LimbType.Torso);
            if (targetLimb == null) targetLimb = character.AnimController.Limbs[0];

            if (selfLimb != null && targetLimb != null)
            {
                Vector2 diff = ConvertUnits.ToSimUnits(targetLimb.WorldPosition - selfLimb.WorldPosition);
                
                Body closestBody = null;
                //both inside the same sub (or both outside)
                //OR the we're inside, the other character outside
                if (character.Submarine == Submarine || character.Submarine == null)
                {
                    closestBody = Submarine.CheckVisibility(selfLimb.SimPosition, selfLimb.SimPosition + diff);
                    if (closestBody == null) return true;
                }
                //we're outside, the other character inside
                else if (Submarine == null)
                {
                    closestBody = Submarine.CheckVisibility(targetLimb.SimPosition, targetLimb.SimPosition - diff);
                    if (closestBody == null) return true;
                }
                //both inside different subs
                else
                {
                    closestBody = Submarine.CheckVisibility(selfLimb.SimPosition, selfLimb.SimPosition + diff);
                    if (closestBody != null && closestBody.UserData is Structure)
                    {
                        if (((Structure)closestBody.UserData).CastShadow) return false;
                    }
                    closestBody = Submarine.CheckVisibility(targetLimb.SimPosition, targetLimb.SimPosition - diff);
                    if (closestBody == null) return true;

                }
                
                Structure wall = closestBody.UserData as Structure;
                return wall == null || !wall.CastShadow;
            }
            else
            {
                return false;
            }
        }
        
        public bool HasEquippedItem(Item item)
        {
            for (int i = 0; i < Inventory.Capacity; i++)
            {
                if (Inventory.Items[i] == item && Inventory.SlotTypes[i] != InvSlotType.Any) return true;
            }

            return false;
        }

        public bool HasEquippedItem(string itemName, bool allowBroken = true)
        {
            if (Inventory == null) return false;
            for (int i = 0; i < Inventory.Capacity; i++)
            {
                if (Inventory.SlotTypes[i] == InvSlotType.Any || Inventory.Items[i] == null) continue;
                if (!allowBroken && Inventory.Items[i].Condition <= 0.0f) continue;
                if (Inventory.Items[i].Prefab.NameMatches(itemName) || Inventory.Items[i].HasTag(itemName)) return true;
                if (!string.IsNullOrEmpty(Inventory.Items[i].Prefab.Identifier) && Inventory.Items[i].Prefab.Identifier == itemName) return true;
            }

            return false;
        }

        public bool HasSelectedItem(Item item)
        {
            return selectedItems.Contains(item);
        }

        public bool TrySelectItem(Item item)
        {
            bool rightHand = Inventory.IsInLimbSlot(item, InvSlotType.RightHand);
            bool leftHand = Inventory.IsInLimbSlot(item, InvSlotType.LeftHand);

            bool selected = false;
            if (rightHand && SelectedItems[0] == null)
            {
                selectedItems[0] = item;
                selected = true;
            }
            if (leftHand && SelectedItems[1] == null)
            {
                selectedItems[1] = item;
                selected = true;
            }

            return selected;
        }

        public bool TrySelectItem(Item item, int index)
        {
            if (selectedItems[index] != null) return false;

            selectedItems[index] = item;
            return true;
        }

        public void DeselectItem(Item item)
        {
            for (int i = 0; i < selectedItems.Length; i++)
            {
                if (selectedItems[i] == item) selectedItems[i] = null;
            }
        }

        public bool CanAccessInventory(Inventory inventory)
        {
            if (!CanInteract) return false;

            //the inventory belongs to some other character
            if (inventory.Owner is Character && inventory.Owner != this)
            {
                var owner = (Character)inventory.Owner;

                //can only be accessed if the character is incapacitated and has been selected
                return SelectedCharacter == owner && owner.CanInventoryBeAccessed;
            }

            if (inventory.Owner is Item)
            {
                var owner = (Item)inventory.Owner;
                if (!CanInteractWith(owner))
                {
                    return false;
                }
            }
            return true;
        }

        public bool CanInteractWith(Character c, float maxDist = 200.0f)
        {
            if (c == this || Removed || !c.Enabled || !c.CanBeSelected) return false;
            if (!c.CharacterHealth.UseHealthWindow && !c.CanBeDragged) return false;

            maxDist = ConvertUnits.ToSimUnits(maxDist);
            if (Vector2.DistanceSquared(SimPosition, c.SimPosition) > maxDist * maxDist) return false;

            return true;
        }
        
        public bool CanInteractWith(Item item)
        {
            float distanceToItem;
            return CanInteractWith(item, out distanceToItem);
        }

        public bool CanInteractWith(Item item, out float distanceToItem)
        {
            distanceToItem = -1.0f;

            if (!CanInteract) return false;

            if (item.ParentInventory != null)
            {
                return CanAccessInventory(item.ParentInventory);
            }

            Wire wire = item.GetComponent<Wire>();
            if (wire != null)
            {
                //locked wires are never interactable
                if (wire.Locked) return false;

                //wires are interactable if the character has selected either of the items the wire is connected to
                if (wire.Connections[0]?.Item != null && SelectedConstruction == wire.Connections[0].Item) return true;
                if (wire.Connections[1]?.Item != null && SelectedConstruction == wire.Connections[1].Item) return true;
            }

            if (item.InteractDistance == 0.0f && !item.Prefab.Triggers.Any()) return false;

            Pickable pickableComponent = item.GetComponent<Pickable>();
            if (pickableComponent != null && (pickableComponent.Picker != null && !pickableComponent.Picker.IsDead)) return false;
                        
            Vector2 characterDirection = Vector2.Transform(Vector2.UnitY, Matrix.CreateRotationZ(AnimController.Collider.Rotation));

            Vector2 upperBodyPosition = Position + (characterDirection * 20.0f);
            Vector2 lowerBodyPosition = Position - (characterDirection * 60.0f);

            if (Submarine != null)
            {
                upperBodyPosition += Submarine.Position;
                lowerBodyPosition += Submarine.Position;
            }

            bool insideTrigger = item.IsInsideTrigger(upperBodyPosition) || item.IsInsideTrigger(lowerBodyPosition);
            if (item.Prefab.Triggers.Count > 0 && !insideTrigger) return false;

            Rectangle itemDisplayRect = new Rectangle(item.InteractionRect.X, item.InteractionRect.Y - item.InteractionRect.Height, item.InteractionRect.Width, item.InteractionRect.Height);

            // Get the point along the line between lowerBodyPosition and upperBodyPosition which is closest to the center of itemDisplayRect
            Vector2 playerDistanceCheckPosition = Vector2.Clamp(itemDisplayRect.Center.ToVector2(), lowerBodyPosition, upperBodyPosition);

            // Here we get the point on the itemDisplayRect which is closest to playerDistanceCheckPosition
            Vector2 rectIntersectionPoint = new Vector2(
                MathHelper.Clamp(playerDistanceCheckPosition.X, itemDisplayRect.X, itemDisplayRect.Right),
                MathHelper.Clamp(playerDistanceCheckPosition.Y, itemDisplayRect.Y, itemDisplayRect.Bottom));

            // If playerDistanceCheckPosition is inside the itemDisplayRect then we consider the character to within 0 distance of the item
            if (!itemDisplayRect.Contains(playerDistanceCheckPosition))
            {
                distanceToItem = Vector2.Distance(rectIntersectionPoint, playerDistanceCheckPosition);
            }

            if (distanceToItem > item.InteractDistance && item.InteractDistance > 0.0f) return false;

            if (!item.Prefab.InteractThroughWalls && Screen.Selected != GameMain.SubEditorScreen && !insideTrigger)
            {
                Vector2 itemPosition = item.SimPosition;
                if (Submarine == null && item.Submarine != null)
                {
                    //character is outside, item inside
                    itemPosition += item.Submarine.SimPosition;
                }
                else if (Submarine != null && item.Submarine == null)
                {
                    //character is inside, item outside
                    itemPosition -= Submarine.SimPosition;
                }
                else if (Submarine != item.Submarine)
                {
                    //character and the item are inside different subs
                    itemPosition += item.Submarine.SimPosition;
                    itemPosition -= Submarine.SimPosition;
                }
                var body = Submarine.CheckVisibility(SimPosition, itemPosition, true);
                if (body != null && body.UserData as Item != item) return false;
            }

            return true;
        }

        /// <summary>
        ///   Finds the front (lowest depth) interactable item at a position. "Interactable" in this case means that the character can "reach" the item.
        /// </summary>
        /// <param name="character">The Character who is looking for the interactable item, only items that are close enough to this character are returned</param>
        /// <param name="simPosition">The item at the simPosition, with the lowest depth, is returned</param>
        /// <param name="allowFindingNearestItem">If this is true and an item cannot be found at simPosition then a nearest item will be returned if possible</param>
        /// <param name="hull">If a hull is specified, only items within that hull are returned</param>
        public Item FindItemAtPosition(Vector2 simPosition, float aimAssistModifier = 0.0f, Hull hull = null, Item[] ignoredItems = null)
        {
            if (Submarine != null)
            {
                simPosition += Submarine.SimPosition;
            }

            Vector2 displayPosition = ConvertUnits.ToDisplayUnits(simPosition);

            Item highestPriorityItemAtPosition = null;
            Item closestItem = null;
            float closestItemDistance = 0.0f;

            foreach (Item item in Item.ItemList)
            {
                if (ignoredItems != null && ignoredItems.Contains(item)) continue;
                if (hull != null && item.CurrentHull != hull) continue;
                if (item.body != null && !item.body.Enabled) continue;
                if (item.ParentInventory != null) continue;
                
                if (CanInteractWith(item))
                {
                    if (item.IsMouseOn(displayPosition) && (highestPriorityItemAtPosition == null || 
                        ((highestPriorityItemAtPosition.InteractPriority < item.InteractPriority) ||
                        (highestPriorityItemAtPosition.InteractPriority == item.InteractPriority && highestPriorityItemAtPosition.GetDrawDepth() > item.GetDrawDepth()))))
                    {
                        highestPriorityItemAtPosition = item;
                    }
                    else if (aimAssistModifier > 0.0f && SelectedConstruction == null)
                    {
                        float distanceToItem = item.IsInsideTrigger(displayPosition) ? 0.0f : Vector2.Distance(item.WorldPosition, displayPosition);

                        //aim assist can only be used if no item has been selected 
                        //= can't switch selection to another item without deselecting the current one first UNLESS the cursor is directly on the item
                        //otherwise it would be too easy to accidentally switch the selected item when rewiring items
                        if (distanceToItem < (100.0f * aimAssistModifier) && (closestItem == null || distanceToItem < closestItemDistance))
                        {
                            closestItem = item;
                            closestItemDistance = distanceToItem;
                        }
                    }
                }
            }

            if (highestPriorityItemAtPosition == null)
            {
                return closestItem;
            }

            return highestPriorityItemAtPosition;
        }

        private Character FindCharacterAtPosition(Vector2 mouseSimPos, float maxDist = 150.0f)
        {
            Character closestCharacter = null;
            float closestDist = 0.0f;

            maxDist = ConvertUnits.ToSimUnits(maxDist);
            
            foreach (Character c in CharacterList)
            {
                if (!CanInteractWith(c)) continue;

                float dist = Vector2.DistanceSquared(mouseSimPos, c.SimPosition);
                if (dist < maxDist*maxDist && (closestCharacter == null || dist < closestDist))
                {
                    closestCharacter = c;
                    closestDist = dist;
                }
                
                /*FarseerPhysics.Common.Transform transform;
                c.AnimController.Collider.FarseerBody.GetTransform(out transform);
                for (int i = 0; i < c.AnimController.Collider.FarseerBody.FixtureList.Count; i++)
                {
                    if (c.AnimController.Collider.FarseerBody.FixtureList[i].Shape.TestPoint(ref transform, ref mouseSimPos))
                    {
                        Console.WriteLine("Hit: " + i);
                        closestCharacter = c;
                    }
                }*/
            }

            return closestCharacter;
        }

        private void TransformCursorPos()
        {
            if (Submarine == null)
            {
                //character is outside but cursor position inside
                if (cursorPosition.Y > Level.Loaded.Size.Y)
                {
                    var sub = Submarine.FindContaining(cursorPosition);
                    if (sub != null) cursorPosition += sub.Position;
                }
            }
            else
            {
                //character is inside but cursor position is outside
                if (cursorPosition.Y < Level.Loaded.Size.Y)
                {
                    cursorPosition -= Submarine.Position;
                }
            }
        }

        public void SelectCharacter(Character character)
        {
            if (character == null) return;
            
            SelectedCharacter = character;
        }

        public void DeselectCharacter()
        {
            if (SelectedCharacter == null) return;

            if (SelectedCharacter.AnimController != null)
            {
                foreach (Limb limb in SelectedCharacter.AnimController.Limbs)
                {
                    if (limb.pullJoint != null) limb.pullJoint.Enabled = false;
                }
            }

            SelectedCharacter = null;
        }

        public void DoInteractionUpdate(float deltaTime, Vector2 mouseSimPos)
        {
            bool isLocalPlayer = (controlled == this);
            if (!isLocalPlayer && (this is AICharacter && !IsRemotePlayer))
            {
                return;
            }

            if (!CanInteract)
            {
                SelectedConstruction = null;
                focusedItem = null;
                if (!AllowInput)
                {
                    focusedCharacter = null;
                    if (SelectedCharacter != null) DeselectCharacter();
                    return;
                }
            }
            if ((!isLocalPlayer && IsKeyHit(InputType.Select) && GameMain.Server == null) || 
                (isLocalPlayer && (findFocusedTimer <= 0.0f || Screen.Selected == GameMain.SubEditorScreen)))
            {
                focusedCharacter = FindCharacterAtPosition(mouseSimPos);
                focusedItem = CanInteract ? FindItemAtPosition(mouseSimPos, AnimController.InWater ? 0.5f : 0.25f) : null;

                if (focusedCharacter != null && focusedItem != null)
                {
                    if (Vector2.DistanceSquared(mouseSimPos, focusedCharacter.SimPosition) > Vector2.DistanceSquared(mouseSimPos, focusedItem.SimPosition))
                    {
                        focusedCharacter = null;
                    }
                    else
                    {
                        focusedItem = null;
                    }
                }
                findFocusedTimer = 0.05f;
            }
            else
            {
                findFocusedTimer -= deltaTime;
            }

            //climb ladders automatically when pressing up/down inside their trigger area
            if (SelectedConstruction == null && !AnimController.InWater)
            {
                bool climbInput = IsKeyDown(InputType.Up) || IsKeyDown(InputType.Down);
                
                Ladder nearbyLadder = null;
                if (Controlled == this || climbInput)
                {
                    float minDist = float.PositiveInfinity;
                    foreach (Ladder ladder in Ladder.List)
                    {
                        float dist;
                        if (CanInteractWith(ladder.Item, out dist) && dist < minDist)
                        {
                            minDist = dist;
                            nearbyLadder = ladder;
                            if (Controlled == this) ladder.Item.IsHighlighted = true;
                            break;
                        }
                    }
                }

                if (nearbyLadder != null && climbInput)
                {
                    if (nearbyLadder.Select(this)) SelectedConstruction = nearbyLadder.Item;
                }
            }
            
            if (SelectedCharacter != null && focusedItem == null && IsKeyHit(InputType.Select)) //Let people use ladders and buttons and stuff when dragging chars
            {
                DeselectCharacter();
            }
            else if (focusedCharacter != null && IsKeyHit(InputType.Select) && FocusedCharacter.CanInventoryBeAccessed)
            {
                SelectCharacter(focusedCharacter);
            }
            else if (focusedCharacter != null && IsKeyHit(InputType.Health))
            {
                SelectCharacter(focusedCharacter);
#if CLIENT
                if (Controlled == this) CharacterHealth.OpenHealthWindow = focusedCharacter.CharacterHealth;
#endif
            }
            else if (focusedItem != null)
            {
                if (Controlled == this)
                {
                    focusedItem.IsHighlighted = true;
                }
                if (focusedItem.TryInteract(this))
                {
#if CLIENT
                    if (Controlled == this) CharacterHealth.OpenHealthWindow = null;
#endif
                }
            }
            else if (IsKeyHit(InputType.Select) && SelectedConstruction != null)
            {
                SelectedConstruction = null;
#if CLIENT
                CharacterHealth.OpenHealthWindow = null;
#endif
            }
        }
        
        public static void UpdateAnimAll(float deltaTime)
        {
            foreach (Character c in CharacterList)
            {
                if (!c.Enabled || c.AnimController.Frozen) continue;
                
                c.AnimController.UpdateAnim(deltaTime);
            }
        }

        public static void UpdateAll(float deltaTime, Camera cam)
        {
            if (GameMain.Client == null)
            {
                foreach (Character c in CharacterList)
                {
                    if (!(c is AICharacter) && !c.IsRemotePlayer) continue;
                    
                    if (GameMain.Server != null)
                    {
                        //disable AI characters that are far away from all clients and the host's character and not controlled by anyone
                        c.Enabled =
                            c == controlled ||
                            c.IsRemotePlayer ||
                            CharacterList.Any(c2 => 
                                c != c2 &&
                                (c2.IsRemotePlayer || c2 == GameMain.Server.Character) && 
                                Vector2.DistanceSquared(c2.WorldPosition, c.WorldPosition) < NetConfig.CharacterIgnoreDistanceSqr);
                    }
                    else if (Submarine.MainSub != null)
                    {
                        //disable AI characters that are far away from the sub and the controlled character
                        c.Enabled = Vector2.DistanceSquared(Submarine.MainSub.WorldPosition, c.WorldPosition) < NetConfig.CharacterIgnoreDistanceSqr ||
                            (controlled != null && Vector2.DistanceSquared(controlled.WorldPosition, c.WorldPosition) < NetConfig.CharacterIgnoreDistanceSqr);
                    }
                }
            }

            for (int i = 0; i < CharacterList.Count; i++)
            {
                CharacterList[i].Update(deltaTime, cam);
            }
        }

        public virtual void Update(float deltaTime, Camera cam)
        {
            UpdateProjSpecific(deltaTime, cam);

            if (GameMain.Client != null && this == Controlled && !isSynced) return;

            if (!Enabled) return;

            if (Level.Loaded != null && WorldPosition.Y < Level.MaxEntityDepth ||
                (Submarine != null && Submarine.WorldPosition.Y < Level.MaxEntityDepth))
            {
                Enabled = false;
                Kill(CauseOfDeathType.Pressure, null);
                return;
            }

            PreviousHull = CurrentHull;
            CurrentHull = Hull.FindHull(WorldPosition, CurrentHull, true);

            speechBubbleTimer = Math.Max(0.0f, speechBubbleTimer - deltaTime);

            obstructVisionAmount = Math.Max(obstructVisionAmount - deltaTime, 0.0f);

            if (Inventory != null)
            {
                foreach (Item item in Inventory.Items)
                {
                    if (item == null || item.body == null || item.body.Enabled) continue;

                    item.SetTransform(SimPosition, 0.0f);
                    item.Submarine = Submarine;
                }
            }

            HideFace = false;

            if (IsDead) return;
            
            if (GameMain.NetworkMember != null)
            {
                UpdateNetInput();
            }
            else
            {
                AnimController.Frozen = false;
            }

            DisableImpactDamageTimer -= deltaTime;
            
            if (needsAir)
            {
                bool protectedFromPressure = PressureProtection > 0.0f;
                
                protectedFromPressure = protectedFromPressure && WorldPosition.Y > SubmarineBody.DamageDepth;
                           
                if (!protectedFromPressure && 
                    (AnimController.CurrentHull == null || AnimController.CurrentHull.LethalPressure >= 80.0f))
                {
                    PressureTimer += ((AnimController.CurrentHull == null) ?
                        100.0f : AnimController.CurrentHull.LethalPressure) * deltaTime;

                    if (PressureTimer >= 100.0f)
                    {
                        if (controlled == this) cam.Zoom = 5.0f;
                        if (GameMain.Client == null)
                        {
                            Implode();
                            return;
                        }
                    }
                }
                else
                {
                    PressureTimer = 0.0f;
                }
            }

            if (AnimController.InWater) ApplyStatusEffects(ActionType.InWater, deltaTime);            

            UpdateControlled(deltaTime, cam);
            
            //Health effects
            if (needsAir) UpdateOxygen(deltaTime);
            CharacterHealth.Update(deltaTime);
            
            if (IsUnconscious)
            {
                UpdateUnconscious(deltaTime);
                return;
            }

            UpdateAIChatMessages(deltaTime);

            //Do ragdoll shenanigans before Stun because it's still technically a stun, innit? Less network updates for us!
            if (IsForceRagdolled)
                IsRagdolled = IsForceRagdolled;
            else if ((GameMain.Server == null || GameMain.Server.AllowRagdollButton) && (!IsRagdolled || AnimController.Collider.LinearVelocity.Length() < 1f)) //Keep us ragdolled if we were forced or we're too speedy to unragdoll
                IsRagdolled = IsKeyDown(InputType.Ragdoll); //Handle this here instead of Control because we can stop being ragdolled ourselves
            
            if (!IsDead) LockHands = false;

            //ragdoll button
            if (IsRagdolled)
            {
                if (AnimController is HumanoidAnimController) ((HumanoidAnimController)AnimController).Crouching = false;
                /*if(GameMain.Server != null)
                    GameMain.Server.CreateEntityEvent(this, new object[] { NetEntityEvent.Type.Status });*/
                AnimController.ResetPullJoints();
                SelectedConstruction = null;
                return;
            }

            //AI and control stuff

            Control(deltaTime, cam);
            if (controlled != this && (!(this is AICharacter) || IsRemotePlayer))
            {
                Vector2 mouseSimPos = ConvertUnits.ToSimUnits(cursorPosition);
                DoInteractionUpdate(deltaTime, mouseSimPos);
            }
                        
            if (SelectedConstruction != null && !CanInteractWith(SelectedConstruction))
            {
                SelectedConstruction = null;
            }

            UpdateSightRange();
            if (aiTarget != null) aiTarget.SoundRange = 0.0f;

            lowPassMultiplier = MathHelper.Lerp(lowPassMultiplier, 1.0f, 0.1f);
            
            if (!IsDead) LockHands = false;
            //CPR stuff is handled in the UpdateCPR function in HumanoidAnimController
        }

        partial void UpdateControlled(float deltaTime, Camera cam);

        partial void UpdateProjSpecific(float deltaTime, Camera cam);

        private void UpdateOxygen(float deltaTime)
        {
            PressureProtection -= deltaTime * 100.0f;
            float hullAvailableOxygen = 0.0f;
            if (!AnimController.HeadInWater && AnimController.CurrentHull != null)
            {
                //don't decrease the amount of oxygen in the hull if the character has more oxygen available than the hull
                //(i.e. if the character has some external source of oxygen)
                if (OxygenAvailable * 0.98f < AnimController.CurrentHull.OxygenPercentage)
                {
                    AnimController.CurrentHull.Oxygen -= Hull.OxygenConsumptionSpeed * deltaTime;
                }
                hullAvailableOxygen = AnimController.CurrentHull.OxygenPercentage;
            }

            OxygenAvailable += MathHelper.Clamp(hullAvailableOxygen - oxygenAvailable, -deltaTime * 50.0f, deltaTime * 50.0f);
        }
        partial void UpdateOxygenProjSpecific(float prevOxygen);

        private void UpdateUnconscious(float deltaTime)
        {
            Stun = Math.Max(5.0f, Stun);

            AnimController.ResetPullJoints();
            SelectedConstruction = null;
        }

        private void UpdateSightRange()
        {
            if (aiTarget == null) return;

            aiTarget.SightRange = MathHelper.Clamp((float)Math.Sqrt(Mass) * 1000.0f + AnimController.Collider.LinearVelocity.Length() * 500.0f, 2000.0f, 50000.0f);
        }

        public void SetOrder(Order order, string orderOption, Character orderGiver, bool speak = true)
        {
            if (orderGiver != null)
            {
                //set the character order only if the character is close enough to hear the message
                ChatMessageType messageType = ChatMessage.CanUseRadio(orderGiver) && ChatMessage.CanUseRadio(this) ? 
                    ChatMessageType.Radio : ChatMessageType.Default;
                if (string.IsNullOrEmpty(ChatMessage.ApplyDistanceEffect("message", messageType, orderGiver, this))) return;
            }

            HumanAIController humanAI = AIController as HumanAIController;
            humanAI?.SetOrder(order, orderOption, orderGiver, speak);

            currentOrder = order;
            currentOrderOption = orderOption;
        }

        private List<AIChatMessage> aiChatMessageQueue = new List<AIChatMessage>();
        private List<AIChatMessage> prevAiChatMessages = new List<AIChatMessage>();

        public void DisableLine(string identifier)
        {
            var dummyMsg = new AIChatMessage("", ChatMessageType.Default, identifier)
            {
                SendTime = Timing.TotalTime
            };
            prevAiChatMessages.Add(dummyMsg);
        }

        public void Speak(string message, ChatMessageType? messageType, float delay = 0.0f, string identifier = "", float minDurationBetweenSimilar = 0.0f)
        {
            if (GameMain.Client != null) return;

            //already sent a similar message a moment ago
            if (!string.IsNullOrEmpty(identifier) && minDurationBetweenSimilar > 0.0f &&
                (aiChatMessageQueue.Any(m => m.Identifier == identifier) ||
                prevAiChatMessages.Any(m => m.Identifier == identifier && m.SendTime > Timing.TotalTime - minDurationBetweenSimilar)))
            {
                return;
            }

            aiChatMessageQueue.Add(new AIChatMessage(message, messageType, identifier, delay));
        }

        private void UpdateAIChatMessages(float deltaTime)
        {
            if (GameMain.Client != null) return;

            List<AIChatMessage> sentMessages = new List<AIChatMessage>();
            foreach (AIChatMessage message in aiChatMessageQueue)
            {
                message.SendDelay -= deltaTime;
                if (message.SendDelay > 0.0f) continue;

                if (message.MessageType == null)
                {
                    message.MessageType = ChatMessage.CanUseRadio(this) ? ChatMessageType.Radio : ChatMessageType.Default;
                }
#if CLIENT
                if (GameMain.GameSession?.CrewManager != null && GameMain.GameSession.CrewManager.IsSinglePlayer)
                {
                    string modifiedMessage = ChatMessage.ApplyDistanceEffect(message.Message, message.MessageType.Value, this, Controlled);
                    if (!string.IsNullOrEmpty(modifiedMessage))
                    {
                        GameMain.GameSession.CrewManager.AddSinglePlayerChatMessage(info.DisplayName, modifiedMessage, message.MessageType.Value, this);
                    }
                }
#endif
                if (GameMain.Server != null && message.MessageType != ChatMessageType.Order)
                {
                    GameMain.Server.SendChatMessage(message.Message, message.MessageType.Value, null, this);
                }
                ShowSpeechBubble(2.0f, ChatMessage.MessageColor[(int)message.MessageType.Value]);
                sentMessages.Add(message);
            }

            foreach (AIChatMessage sent in sentMessages)
            {
                sent.SendTime = Timing.TotalTime;
                aiChatMessageQueue.Remove(sent);
                prevAiChatMessages.Add(sent);
            }

            for (int i = prevAiChatMessages.Count - 1; i >= 0; i--)
            {
                if (prevAiChatMessages[i].SendTime < Timing.TotalTime - 60.0f)
                {
                    prevAiChatMessages.RemoveRange(0, i + 1);
                    break;
                }
            }
        }


        public void ShowSpeechBubble(float duration, Color color)
        {
            speechBubbleTimer = Math.Max(speechBubbleTimer, duration);
            speechBubbleColor = color;
        }

        private void AdjustKarma(Character attacker, AttackResult attackResult)
        {
            if (GameMain.Server == null || attacker == null) return;
            
            Client attackerClient = GameMain.Server.ConnectedClients.Find(c => c.Character == attacker);
            if (attackerClient == null) return;
            
            Client targetClient = GameMain.Server.ConnectedClients.Find(c => c.Character == this);
            if (targetClient != null || this == Controlled)
            {
                if (attacker.TeamID == TeamID)
                {
                    attackerClient.Karma -= attackResult.Damage * 0.01f;
                    if (CharacterHealth.MaxVitality <= CharacterHealth.MinVitality) attackerClient.Karma = 0.0f;
                }
            }                              
        }
        
        partial void DamageHUD(float amount);

        public void SetAllDamage(float damageAmount, float bleedingDamageAmount, float burnDamageAmount)
        {
            CharacterHealth.SetAllDamage(damageAmount, bleedingDamageAmount, burnDamageAmount);
        }

        public AttackResult AddDamage(Character attacker, Vector2 worldPosition, Attack attack, float deltaTime, bool playSound = true)
        {
            return ApplyAttack(attacker, worldPosition, attack, deltaTime, playSound, null);
        }

        /// <summary>
        /// Apply the specified attack to this character. If the targetLimb is not specified, the limb closest to worldPosition will receive the damage.
        /// </summary>
        public AttackResult ApplyAttack(Character attacker, Vector2 worldPosition, Attack attack, float deltaTime, bool playSound = false, Limb targetLimb = null)
        {
            Limb limbHit = targetLimb;
            var attackResult = targetLimb == null ?
                AddDamage(worldPosition, attack.Afflictions, attack.Stun, playSound, attack.TargetForce, out limbHit, attacker) :
                DamageLimb(worldPosition, targetLimb, attack.Afflictions, attack.Stun, playSound, attack.TargetForce, attacker);

            if (limbHit == null) return new AttackResult();

            var attackingCharacter = attacker as Character;
            if (attackingCharacter != null && attackingCharacter.AIController == null)
            {
                string logMsg = LogName + " attacked by " + attackingCharacter.LogName + ".";
                foreach (Affliction affliction in attackResult.Afflictions)
                {
                    if (affliction.Strength == 0.0f) continue;
                    logMsg += affliction.Prefab.Name + ": " + affliction.Strength;
                }
                GameServer.Log(logMsg, ServerLog.MessageType.Attack);            
            }

            if (GameMain.Client == null &&
                IsDead && Rand.Range(0.0f, 1.0f) < attack.SeverLimbsProbability)
            {
                foreach (LimbJoint joint in AnimController.LimbJoints)
                {
                    if (joint.CanBeSevered && (joint.LimbA == limbHit || joint.LimbB == limbHit))
                    {
#if CLIENT
                        if (CurrentHull != null)
                        {
                            CurrentHull.AddDecal("blood", WorldPosition, Rand.Range(0.5f, 1.5f));                            
                        }
#endif

                        AnimController.SeverLimbJoint(joint);

                        if (joint.LimbA == limbHit)
                        {
                            joint.LimbB.body.LinearVelocity += limbHit.LinearVelocity * 0.5f;
                        }
                        else
                        {
                            joint.LimbA.body.LinearVelocity += limbHit.LinearVelocity * 0.5f;
                        }
                    }
                }
            }

            return attackResult;
        }
        
        public AttackResult AddDamage(Vector2 worldPosition, List<Affliction> afflictions, float stun, bool playSound, float attackForce = 0.0f, Character attacker = null)
        {
            return AddDamage(worldPosition, afflictions, stun, playSound, attackForce, out _, attacker);
        }

        public AttackResult AddDamage(Vector2 worldPosition, List<Affliction> afflictions, float stun, bool playSound, float attackForce, out Limb hitLimb, Character attacker = null)
        {
            hitLimb = null;

            if (Removed) return new AttackResult();

            float closestDistance = 0.0f;
            foreach (Limb limb in AnimController.Limbs)
            {
                float distance = Vector2.DistanceSquared(worldPosition, limb.WorldPosition);
                if (hitLimb == null || distance < closestDistance)
                {
                    hitLimb = limb;
                    closestDistance = distance;
                }
            }

            return DamageLimb(worldPosition, hitLimb, afflictions, stun, playSound, attackForce, attacker);
        }

        public AttackResult DamageLimb(Vector2 worldPosition, Limb hitLimb, List<Affliction> afflictions, float stun, bool playSound, float attackForce, Character attacker = null)
        {
            if (Removed) return new AttackResult();

            SetStun(stun);

            if (Math.Abs(attackForce) > 0.0f)
            {
                Vector2 diff = hitLimb.WorldPosition - worldPosition;
                if (diff == Vector2.Zero) diff = Rand.Vector(1.0f);
                hitLimb.body.ApplyForce(Vector2.Normalize(diff) * attackForce, hitLimb.SimPosition + ConvertUnits.ToSimUnits(diff));
            }

            AttackResult attackResult = hitLimb.AddDamage(worldPosition, afflictions, playSound);
            CharacterHealth.ApplyDamage(hitLimb, attackResult);
            OnAttacked?.Invoke(attacker, attackResult);
            AdjustKarma(attacker, attackResult);

            if (attacker != null && attackResult.Damage > 0.0f)
            {
                LastAttacker = attacker;
            }

            return attackResult;
        }

        public void SetStun(float newStun, bool allowStunDecrease = false, bool isNetworkMessage = false)
        {
            if (GameMain.Client != null && !isNetworkMessage) return;
            
            if ((newStun <= Stun && !allowStunDecrease) || !MathUtils.IsValid(newStun)) return;
            
            if (Math.Sign(newStun) != Math.Sign(Stun)) AnimController.ResetPullJoints();

            CharacterHealth.StunTimer = newStun;
            if (newStun > 0.0f)
            {
                SelectedConstruction = null;
            }
        }

        public void ApplyStatusEffects(ActionType actionType, float deltaTime)
        {
            foreach (StatusEffect statusEffect in statusEffects)
            {
                if (statusEffect.type != actionType) continue;
                statusEffect.Apply(actionType, deltaTime, this, this);
            }
        }

        private void Implode(bool isNetworkMessage = false)
        {
            if (!isNetworkMessage)
            {
                if (GameMain.Client != null) return; 
            }

            Kill(CauseOfDeathType.Pressure, null, isNetworkMessage);
            CharacterHealth.PressureAffliction.Strength = CharacterHealth.PressureAffliction.Prefab.MaxStrength;
            CharacterHealth.SetAllDamage(CharacterHealth.MaxVitality, 0.0f, 0.0f);
            BreakJoints();            
        }

        public void BreakJoints()
        {
            Vector2 centerOfMass = AnimController.GetCenterOfMass();

            foreach (Limb limb in AnimController.Limbs)
            {
                limb.AddDamage(limb.SimPosition, 500.0f, 0.0f, 0.0f, false);

                Vector2 diff = centerOfMass - limb.SimPosition;
                if (diff == Vector2.Zero) continue;
                limb.body.ApplyLinearImpulse(diff * 50.0f);
            }

            ImplodeFX();

            foreach (var joint in AnimController.LimbJoints)
            {
                joint.LimitEnabled = false;
            }
        }

        partial void ImplodeFX();

        public void Kill(CauseOfDeathType causeOfDeath, AfflictionPrefab causeOfDeathAffliction, bool isNetworkMessage = false)
        {
            if (IsDead) return;

            //clients aren't allowed to kill characters unless they receive a network message
            if (!isNetworkMessage && GameMain.Client != null)
            {
                return;
            }

            ApplyStatusEffects(ActionType.OnDeath, 1.0f);

            AnimController.Frozen = false;

<<<<<<< HEAD
            if (causeOfDeath == CauseOfDeathType.Affliction)
            {
                GameServer.Log(LogName + " has died (Cause of death: " + causeOfDeathAffliction.Name + ")", ServerLog.MessageType.Attack);
            }
            else
            {
                GameServer.Log(LogName + " has died (Cause of death: " + causeOfDeath + ")", ServerLog.MessageType.Attack);
            }

            CauseOfDeath = new CauseOfDeath(causeOfDeath, causeOfDeathAffliction, LastAttacker, LastDamageSource);
            OnDeath?.Invoke(this, CauseOfDeath);

            SteamAchievementManager.OnCharacterKilled(this, CauseOfDeath);
=======
            GameServer.Log(LogName + " has died (Cause of death: " + causeOfDeath + ")", ServerLog.MessageType.Attack);
            if (GameSettings.SendUserStatistics)
            {
                string characterType = "Unknown";
                if (this == controlled)
                    characterType = "Player";
                else if (IsRemotePlayer)
                    characterType = "RemotePlayer";
                else if (AIController is EnemyAIController)
                    characterType = "Enemy";
                else if (AIController is HumanAIController)
                    characterType = "AICrew";
                GameAnalyticsSDK.Net.GameAnalytics.AddDesignEvent("Kill:" + characterType + ":" + SpeciesName + ":" + causeOfDeath);
            }
                        
            if (OnDeath != null) OnDeath(this, causeOfDeath);
>>>>>>> 5d342e24

            KillProjSpecific();

            IsDead = true;

            if (info != null) info.CauseOfDeath = CauseOfDeath;
            AnimController.movement = Vector2.Zero;
            AnimController.TargetMovement = Vector2.Zero;

            for (int i = 0; i < selectedItems.Length; i++ )
            {
                if (selectedItems[i] != null) selectedItems[i].Drop(this);            
            }
            
            foreach (Limb limb in AnimController.Limbs)
            {
                if (limb.pullJoint == null) continue;
                limb.pullJoint.Enabled = false;
            }

            foreach (RevoluteJoint joint in AnimController.LimbJoints)
            {
                joint.MotorEnabled = false;
            }

            if (GameMain.GameSession != null)
            {
                GameMain.GameSession.KillCharacter(this);
            }
        }
        partial void KillProjSpecific();

        public void Revive(bool isNetworkMessage)
        {
            if (Removed)
            {
                DebugConsole.ThrowError("Attempting to revive an already removed character\n" + Environment.StackTrace);
                return;
            }

            IsDead = false;

            if (aiTarget != null)
            {
                aiTarget.Remove();
            }

            aiTarget = new AITarget(this);
            SetAllDamage(0.0f, 0.0f, 0.0f);
            CharacterHealth.RemoveAllAfflictions();

            foreach (LimbJoint joint in AnimController.LimbJoints)
            {
                joint.MotorEnabled = true;
                joint.Enabled = true;
                joint.IsSevered = false;
            }

            foreach (Limb limb in AnimController.Limbs)
            {
                limb.IsSevered = false;
            }

            if (GameMain.GameSession != null)
            {
                GameMain.GameSession.ReviveCharacter(this);
            }
        }
        
        public override void Remove()
        {
            if (Removed)
            {
                DebugConsole.ThrowError("Attempting to remove an already removed character\n" + Environment.StackTrace);
                return;
            }
            DebugConsole.Log("Removing character " + Name + " (ID: " + ID + ")");

            base.Remove();

            if (info != null) info.Remove();

#if CLIENT
            GameMain.GameSession?.CrewManager?.RemoveCharacter(this);
#endif

            CharacterList.Remove(this);

            DisposeProjSpecific();

            if (aiTarget != null) aiTarget.Remove();
            if (AnimController != null) AnimController.Remove();
            if (selectedItems[0] != null) selectedItems[0].Drop(this);
            if (selectedItems[1] != null) selectedItems[1].Drop(this);

            CharacterHealth.Remove();

            foreach (Character c in CharacterList)
            {
                if (c.focusedCharacter == this) c.focusedCharacter = null;
                if (c.SelectedCharacter == this) c.SelectedCharacter = null;
            }
        }
        partial void DisposeProjSpecific();
    }
}<|MERGE_RESOLUTION|>--- conflicted
+++ resolved
@@ -2054,8 +2054,7 @@
             ApplyStatusEffects(ActionType.OnDeath, 1.0f);
 
             AnimController.Frozen = false;
-
-<<<<<<< HEAD
+            
             if (causeOfDeath == CauseOfDeathType.Affliction)
             {
                 GameServer.Log(LogName + " has died (Cause of death: " + causeOfDeathAffliction.Name + ")", ServerLog.MessageType.Attack);
@@ -2065,12 +2064,6 @@
                 GameServer.Log(LogName + " has died (Cause of death: " + causeOfDeath + ")", ServerLog.MessageType.Attack);
             }
 
-            CauseOfDeath = new CauseOfDeath(causeOfDeath, causeOfDeathAffliction, LastAttacker, LastDamageSource);
-            OnDeath?.Invoke(this, CauseOfDeath);
-
-            SteamAchievementManager.OnCharacterKilled(this, CauseOfDeath);
-=======
-            GameServer.Log(LogName + " has died (Cause of death: " + causeOfDeath + ")", ServerLog.MessageType.Attack);
             if (GameSettings.SendUserStatistics)
             {
                 string characterType = "Unknown";
@@ -2082,11 +2075,16 @@
                     characterType = "Enemy";
                 else if (AIController is HumanAIController)
                     characterType = "AICrew";
-                GameAnalyticsSDK.Net.GameAnalytics.AddDesignEvent("Kill:" + characterType + ":" + SpeciesName + ":" + causeOfDeath);
-            }
-                        
-            if (OnDeath != null) OnDeath(this, causeOfDeath);
->>>>>>> 5d342e24
+
+                string causeOfDeathStr = causeOfDeathAffliction == null ?
+                    causeOfDeathAffliction.ToString() : causeOfDeathAffliction.Name.Replace(" ", "");
+                GameAnalyticsSDK.Net.GameAnalytics.AddDesignEvent("Kill:" + characterType + ":" + SpeciesName + ":" + causeOfDeathStr);
+            }
+
+            CauseOfDeath = new CauseOfDeath(causeOfDeath, causeOfDeathAffliction, LastAttacker, LastDamageSource);
+            OnDeath?.Invoke(this, CauseOfDeath);
+
+            SteamAchievementManager.OnCharacterKilled(this, CauseOfDeath);
 
             KillProjSpecific();
 
