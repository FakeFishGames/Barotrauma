﻿using Barotrauma.Networking;
using FarseerPhysics;
using FarseerPhysics.Dynamics.Joints;
using Microsoft.Xna.Framework;
using System;
using System.IO;
using System.Collections.Generic;
using System.Linq;
using System.Xml.Linq;
using Barotrauma.Items.Components;
using FarseerPhysics.Dynamics;
using Barotrauma.Extensions;
using System.Text;

namespace Barotrauma
{
    partial class Character : Entity, IDamageable, ISerializableEntity, IClientSerializable, IServerSerializable, ISpatialEntity
    {
        public static List<Character> CharacterList = new List<Character>();

        partial void UpdateLimbLightSource(Limb limb);

        private bool enabled = true;
        public bool Enabled
        {
            get
            {
                return enabled && !Removed;
            }
            set
            {
                if (value == enabled) return;

                if (Removed)
                {
                    enabled = false;
                    return;
                }

                enabled = value;

                foreach (Limb limb in AnimController.Limbs)
                {
                    if (limb.body != null)
                    {
                        limb.body.Enabled = enabled;
                    }
                    UpdateLimbLightSource(limb);
                }
                AnimController.Collider.Enabled = value;
            }
        }

        public Hull PreviousHull = null;
        public Hull CurrentHull = null;

        public bool IsRemotePlayer;
        public readonly Dictionary<string, SerializableProperty> Properties;
        public Dictionary<string, SerializableProperty> SerializableProperties
        {
            get { return Properties; }
        }

        public Key[] Keys
        {
            get { return keys; }
        }

        protected Key[] keys;
        private Item[] selectedItems;

        public enum TeamType
        {
            None,
            Team1,
            Team2,
            FriendlyNPC
        }

        private TeamType teamID;
        public TeamType TeamID
        {
            get { return teamID; }
            set
            {
                teamID = value;
                if (info != null) info.TeamID = value;
            }
        }

        public AnimController AnimController;

        private Vector2 cursorPosition;

        protected bool needsAir;
        protected float oxygenAvailable;

        //seed used to generate this character
        private readonly string seed;
        protected Item focusedItem;
        private Character focusedCharacter, selectedCharacter, selectedBy;
        public Character LastAttacker;
        public Entity LastDamageSource;

        public readonly bool IsHumanoid;

        //the name of the species (e.q. human)
        public readonly string SpeciesName;
        
        private float attackCoolDown;

        private Order currentOrder;
        public Order CurrentOrder
        {
            get { return currentOrder; }
        }

        private string currentOrderOption;

        private List<StatusEffect> statusEffects = new List<StatusEffect>();
        private List<float> speedMultipliers = new List<float>();

        public Entity ViewTarget
        {
            get;
            set;
        }

        public Vector2 AimRefPosition
        {
            get
            {
                if (ViewTarget == null) { return AnimController.AimSourcePos; }

                Vector2 viewTargetWorldPos = ViewTarget.WorldPosition;
                if (ViewTarget is Item targetItem)
                {
                    Turret turret = targetItem.GetComponent<Turret>();
                    if (turret != null)
                    {
                        viewTargetWorldPos = new Vector2(
                            targetItem.WorldRect.X + turret.TransformedBarrelPos.X, 
                            targetItem.WorldRect.Y - turret.TransformedBarrelPos.Y);
                    }
                }
                return Position + (viewTargetWorldPos - WorldPosition);
            }
        }

        private CharacterInfo info;
        public CharacterInfo Info
        {
            get
            {
                return info;
            }
            set
            {
                if (info != null && info != value) info.Remove();

                info = value;
                if (info != null) info.Character = this;
            }
        }

        public string Name
        {
            get
            {
                return info != null && !string.IsNullOrWhiteSpace(info.Name) ? info.Name : SpeciesName;
            }
        }

        private string displayName;
        public string DisplayName
        {
            get
            {
                return displayName != null && displayName.Length > 0 ? displayName : Name;
            }
        }

        //Only used by server logs to determine "true identity" of the player for cases when they're disguised
        public string LogName
        {
            get
            {
                if (GameMain.NetworkMember != null && !GameMain.NetworkMember.ServerSettings.AllowDisguises) return Name;
                return info != null && !string.IsNullOrWhiteSpace(info.Name) ? info.Name + (info.DisplayName != info.Name ? " (as " + info.DisplayName + ")" : "") : SpeciesName;
            }
        }

        private float hideFaceTimer;
        public bool HideFace
        {
            get
            {
                return hideFaceTimer > 0.0f;
            }
            set
            {
                hideFaceTimer = MathHelper.Clamp(hideFaceTimer + (value ? 1.0f : -0.5f), 0.0f, 10.0f);
            }
        }

        public string ConfigPath
        {
            get;
            private set;
        }

        public float Mass
        {
            get { return AnimController.Mass; }
        }

        public CharacterInventory Inventory { get; private set; }

        private Color speechBubbleColor;
        private float speechBubbleTimer;

        public bool ResetInteract;

        //text displayed when the character is highlighted if custom interact is set
        public string customInteractHUDText;
        private Action<Character, Character> onCustomInteract;
        
        private float lockHandsTimer;
        public bool LockHands
        {
            get
            {
                return lockHandsTimer > 0.0f;
            }
            set
            {
                lockHandsTimer = MathHelper.Clamp(lockHandsTimer + (value ? 1.0f : -0.5f), 0.0f, 10.0f);
            }
        }

        public bool AllowInput
        {
            get { return !IsUnconscious && Stun <= 0.0f && !IsDead; }
        }

        public bool CanInteract
        {
            get { return AllowInput && IsHumanoid && !LockHands && !Removed; }
        }

        public Vector2 CursorPosition
        {
            get { return cursorPosition; }
            set
            {
                if (!MathUtils.IsValid(value)) return;
                cursorPosition = value;
            }
        }

        public Vector2 SmoothedCursorPosition
        {
            get;
            private set;
        }

        public Vector2 CursorWorldPosition
        {
            get { return Submarine == null ? cursorPosition : cursorPosition + Submarine.Position; }
        }

        public Character FocusedCharacter
        {
            get { return focusedCharacter; }
            set { focusedCharacter = value; }
        }

        public Character SelectedCharacter
        {
            get { return selectedCharacter; }
            set
            {
                if (value == selectedCharacter) return;
                if (selectedCharacter != null)
                    selectedCharacter.selectedBy = null;
                selectedCharacter = value;
                if (selectedCharacter != null)
                    selectedCharacter.selectedBy = this;
            }
        }

        public Character SelectedBy
        {
            get { return selectedBy; }
            set
            {
                if (selectedBy != null)
                    selectedBy.selectedCharacter = null;
                selectedBy = value;
                if (selectedBy != null)
                    selectedBy.selectedCharacter = this;
            }
        }

        private float lowPassMultiplier;
        public float LowPassMultiplier
        {
            get { return lowPassMultiplier; }
            set { lowPassMultiplier = MathHelper.Clamp(value, 0.0f, 1.0f); }
        }

        private float obstructVisionAmount;
        public bool ObstructVision
        {
            get
            {
                return obstructVisionAmount > 0.5f;
            }
            set
            {
                obstructVisionAmount = 1.0f;
            }
        }

        private float Noise { get; set; }

        private float pressureProtection;
        public float PressureProtection
        {
            get { return pressureProtection; }
            set
            {
                pressureProtection = MathHelper.Clamp(value, 0.0f, 100.0f);
            }
        }
        
        private float ragdollingLockTimer;
        public bool IsRagdolled;
        public bool IsForceRagdolled;
        public bool dontFollowCursor;

        public bool IsUnconscious
        {
            get { return CharacterHealth.IsUnconscious; }
        }

        public bool NeedsAir
        {
            get { return needsAir; }
            set { needsAir = value; }
        }

        public float Oxygen
        {
            get { return CharacterHealth.OxygenAmount; }
            set
            {
                if (!MathUtils.IsValid(value)) return;
                CharacterHealth.OxygenAmount = MathHelper.Clamp(value, -100.0f, 100.0f);
            }
        }

        public float OxygenAvailable
        {
            get { return oxygenAvailable; }
            set { oxygenAvailable = MathHelper.Clamp(value, 0.0f, 100.0f); }
        }
                
        public float Stun
        {
            get { return IsRagdolled ? 1.0f : CharacterHealth.StunTimer; }
            set
            {
                if (GameMain.NetworkMember != null && GameMain.NetworkMember.IsClient) return;

                SetStun(value, true);
            }
        }

        public CharacterHealth CharacterHealth { get; private set; }

        public float Vitality
        {
            get { return CharacterHealth.Vitality; }
        }

        public float Health
        {
            get { return CharacterHealth.Vitality; }
        }

        public float MaxVitality
        {
            get { return CharacterHealth.MaxVitality; }
        }

        public float Bloodloss
        {
            get { return CharacterHealth.BloodlossAmount; }
            set
            {
                if (!MathUtils.IsValid(value)) return;
                CharacterHealth.BloodlossAmount = MathHelper.Clamp(value, 0.0f, 100.0f);
            }
        }

        public float Bleeding
        {
            get { return CharacterHealth.GetAfflictionStrength("bleeding", true); }
        }
        
        public float HuskInfectionState
        {
            get
            {
                var huskAffliction = CharacterHealth.GetAffliction("huskinfection", false) as AfflictionHusk;
                return huskAffliction == null ? 0.0f : huskAffliction.Strength;
            }
            set
            {
                var huskAffliction = CharacterHealth.GetAffliction("huskinfection", false) as AfflictionHusk;
                if (huskAffliction == null)
                {
                    CharacterHealth.ApplyAffliction(null, AfflictionPrefab.Husk.Instantiate(value));
                }
                else
                {
                    huskAffliction.Strength = value;
                }
            }
        }

        public bool CanSpeak;

        private bool speechImpedimentSet;

        //value between 0-100 (50 = speech range is reduced by 50%)
        private float speechImpediment;
        public float SpeechImpediment
        {
            get
            {
                if (!CanSpeak || IsUnconscious || Stun > 0.0f || IsDead) return 100.0f;
                return speechImpediment;
            }
            set
            {
                if (value < speechImpediment) return;
                speechImpedimentSet = true;
                speechImpediment = MathHelper.Clamp(value, 0.0f, 100.0f);
            }
        }

        public float PressureTimer
        {
            get;
            private set;
        }

        public float DisableImpactDamageTimer
        {
            get;
            set;
        }       

        public Item[] SelectedItems
        {
            get { return selectedItems; }
        }

        public Item SelectedConstruction { get; set; }

        public Item FocusedItem
        {
            get { return focusedItem; }
            set { focusedItem = value; }
        }

        public Item PickingItem
        {
            get;
            set;
        }

        public virtual AIController AIController
        {
            get { return null; }
        }

        public bool IsDead { get; private set; }

        public CauseOfDeath CauseOfDeath
        {
            get;
            private set;
        }

        //can other characters select (= grab) this character
        public bool CanBeSelected
        {
            get
            {
                return !Removed;
            }
        }

        private bool canBeDragged = true;
        public bool CanBeDragged
        {
            get
            {
                if (!canBeDragged) { return false; }
                if (Removed || !AnimController.Draggable) { return false; }
                return IsDead || Stun > 0.0f || LockHands || IsUnconscious;
            }
            set { canBeDragged = value; }
        }

        //can other characters access the inventory of this character
        private bool canInventoryBeAccessed = true;
        public bool CanInventoryBeAccessed
        {
            get
            {
                if (!canInventoryBeAccessed || Removed || Inventory == null) { return false; }
                if (!Inventory.AccessibleWhenAlive)
                {
                    return IsDead;
                }
                else
                {
                    return (IsDead || Stun > 0.0f || LockHands || IsUnconscious);
                }
            }
            set { canInventoryBeAccessed = value; }
        }

        public override Vector2 SimPosition
        {
            get
            {
                if (AnimController?.Collider == null)
                {
                    string errorMsg = "Attempted to access a potentially removed character. Character: " + Name + ", id: " + ID + ", removed: " + Removed+".";
                    if (AnimController == null)
                    {
                        errorMsg += " AnimController == null";
                    }
                    else if (AnimController.Collider == null)
                    {
                        errorMsg += " AnimController.Collider == null";
                    }

                    DebugConsole.NewMessage(errorMsg, Color.Red);
                    GameAnalyticsManager.AddErrorEventOnce(
                        "Character.SimPosition:AccessRemoved",
                        GameAnalyticsSDK.Net.EGAErrorSeverity.Error,
                        errorMsg + "\n" + Environment.StackTrace);

                    return Vector2.Zero;
                }

                return AnimController.Collider.SimPosition;
            }
        }

        public override Vector2 Position
        {
            get { return ConvertUnits.ToDisplayUnits(SimPosition); }
        }

        public override Vector2 DrawPosition
        {
            get
            {
                if (AnimController.MainLimb == null) { return Vector2.Zero; }
                return AnimController.MainLimb.body.DrawPosition;
            }
        }

        public delegate void OnDeathHandler(Character character, CauseOfDeath causeOfDeath);
        public OnDeathHandler OnDeath;

        public delegate void OnAttackedHandler(Character attacker, AttackResult attackResult);
        public OnAttackedHandler OnAttacked;

        /// <summary>
        /// Create a new character
        /// </summary>
        /// <param name="characterInfo">The name, gender, config file, etc of the character.</param>
        /// <param name="position">Position in display units.</param>
        /// <param name="seed">RNG seed to use if the character config has randomizable parameters.</param>
        /// <param name="isRemotePlayer">Is the character controlled by a remote player.</param>
        /// <param name="hasAi">Is the character controlled by AI.</param>
        /// <param name="ragdoll">Ragdoll configuration file. If null, will select the default.</param>
        public static Character Create(CharacterInfo characterInfo, Vector2 position, string seed, bool isRemotePlayer = false, bool hasAi = true, RagdollParams ragdoll = null)
        {
            return Create(characterInfo.File, position, seed, characterInfo, isRemotePlayer, hasAi, true, ragdoll);
        }

        /// <summary>
        /// Create a new character
        /// </summary>
        /// <param name="file">The path to the character's config file.</param>
        /// <param name="position">Position in display units.</param>
        /// <param name="seed">RNG seed to use if the character config has randomizable parameters.</param>
        /// <param name="characterInfo">The name, gender, etc of the character. Only used for humans, and if the parameter is not given, a random CharacterInfo is generated.</param>
        /// <param name="isRemotePlayer">Is the character controlled by a remote player.</param>
        /// <param name="hasAi">Is the character controlled by AI.</param>
        /// <param name="createNetworkEvent">Should clients receive a network event about the creation of this character?</param>
        /// <param name="ragdoll">Ragdoll configuration file. If null, will select the default.</param>
        public static Character Create(string file, Vector2 position, string seed, CharacterInfo characterInfo = null, bool isRemotePlayer = false, bool hasAi = true, bool createNetworkEvent = true, RagdollParams ragdoll = null)
        {
#if LINUX
            if (!System.IO.File.Exists(file)) 
            {
                //if the file was not found, attempt to convert the name of the folder to upper case
                var splitPath = file.Split('/');
                if (splitPath.Length > 2)
                {
                    splitPath[splitPath.Length-2] = 
                        splitPath[splitPath.Length-2].First().ToString().ToUpper() + splitPath[splitPath.Length-2].Substring(1);
                    
                    file = string.Join("/", splitPath);
                }

                if (!System.IO.File.Exists(file))
                {
                    DebugConsole.ThrowError("Spawning a character failed - file \""+file+"\" not found!");
                    return null;
                }
            }
#else
            if (!System.IO.File.Exists(file))
            {
                DebugConsole.ThrowError("Spawning a character failed - file \"" + file + "\" not found!");
                return null;
            }
#endif
            Character newCharacter = null;
            if (file != HumanConfigFile)
            {
                var aiCharacter = new AICharacter(file, position, seed, characterInfo, isRemotePlayer, ragdoll);
                var ai = new EnemyAIController(aiCharacter, file, seed);
                aiCharacter.SetAI(ai);

                //aiCharacter.minVitality = 0.0f;
                
                newCharacter = aiCharacter;
            }
            else if (hasAi)
            {
                var aiCharacter = new AICharacter(file, position, seed, characterInfo, isRemotePlayer, ragdoll);
                var ai = new HumanAIController(aiCharacter);
                aiCharacter.SetAI(ai);

                //aiCharacter.minVitality = -100.0f;

                newCharacter = aiCharacter;
            }
            else
            {
                newCharacter = new Character(file, position, seed, characterInfo, isRemotePlayer, ragdoll);
                //newCharacter.minVitality = -100.0f;
            }

#if SERVER
            if (GameMain.Server != null && Spawner != null && createNetworkEvent)
            {
                Spawner.CreateNetworkEvent(newCharacter, false);
            }
#endif
            return newCharacter;
        }

        protected Character(string file, Vector2 position, string seed, CharacterInfo characterInfo = null, bool isRemotePlayer = false, RagdollParams ragdollParams = null)
            : base(null)
        {
            ConfigPath = file;
            this.seed = seed;
            MTRandom random = new MTRandom(ToolBox.StringToInt(seed));

            selectedItems = new Item[2];

            IsRemotePlayer = isRemotePlayer;
            
            oxygenAvailable = 100.0f;
            aiTarget = new AITarget(this);

            lowPassMultiplier = 1.0f;

            Properties = SerializableProperty.GetProperties(this);

            Info = characterInfo;
            if (file == HumanConfigFile || file == GetConfigFile("humanhusk"))
            {
                if (characterInfo == null)
                {
                    Info = new CharacterInfo(HumanConfigFile);
                }
            }

            keys = new Key[Enum.GetNames(typeof(InputType)).Length];
            for (int i = 0; i < Enum.GetNames(typeof(InputType)).Length; i++)
            {
                keys[i] = new Key((InputType)i);
            }

            XDocument doc = XMLExtensions.TryLoadXml(file);
            if (doc == null || doc.Root == null) return;

            InitProjSpecific(doc);
            SpeciesName = doc.Root.GetAttributeString("name", "Unknown");
            displayName = TextManager.Get($"Character.{Path.GetFileName(Path.GetDirectoryName(file))}", true);

            IsHumanoid = doc.Root.GetAttributeBool("humanoid", false);
            CanSpeak = doc.Root.GetAttributeBool("canspeak", false);
            needsAir = doc.Root.GetAttributeBool("needsair", false);
            Noise = doc.Root.GetAttributeFloat("noise", 100f);

            //List<XElement> ragdollElements = new List<XElement>();
            //List<float> ragdollCommonness = new List<float>();
            //foreach (XElement element in doc.Root.Elements())
            //{
            //    if (element.Name.ToString().ToLowerInvariant() != "ragdoll") continue;                
            //    ragdollElements.Add(element);
            //    ragdollCommonness.Add(element.GetAttributeFloat("commonness", 1.0f));                
            //}

            ////choose a random ragdoll element
            //XElement ragdollElement = ragdollElements.Count == 1 ?
            //    ragdollElements[0] : ToolBox.SelectWeightedRandom(ragdollElements, ragdollCommonness, random);

            if (IsHumanoid)
            {
                AnimController = new HumanoidAnimController(this, seed, ragdollParams as HumanRagdollParams);
                AnimController.TargetDir = Direction.Right;
                
            }
            else
            {
                AnimController = new FishAnimController(this, seed, ragdollParams as FishRagdollParams);
                PressureProtection = 100.0f;
            }

            List<XElement> inventoryElements = new List<XElement>();
            List<float> inventoryCommonness = new List<float>();
            List<XElement> healthElements = new List<XElement>();
            List<float> healthCommonness = new List<float>();
            foreach (XElement subElement in doc.Root.Elements())
            {
                switch (subElement.Name.ToString().ToLowerInvariant())
                {
                    case "inventory":
                        inventoryElements.Add(subElement);
                        inventoryCommonness.Add(subElement.GetAttributeFloat("commonness", 1.0f));
                        break;
                    case "health":
                        healthElements.Add(subElement);
                        healthCommonness.Add(subElement.GetAttributeFloat("commonness", 1.0f));
                        break;
                    case "statuseffect":
                        statusEffects.Add(StatusEffect.Load(subElement, Name));
                        break;
                }
            }
            if (inventoryElements.Count > 0)
            {
                Inventory = new CharacterInventory(
                    inventoryElements.Count == 1 ? inventoryElements[0] : ToolBox.SelectWeightedRandom(inventoryElements, inventoryCommonness, random), 
                    this);
            }
            if (healthElements.Count == 0)
            {
                CharacterHealth = new CharacterHealth(this);
            }
            else
            {
                CharacterHealth = new CharacterHealth(
                    healthElements.Count == 1 ? healthElements[0] : ToolBox.SelectWeightedRandom(healthElements, healthCommonness, random), 
                    this);
            }

            AnimController.SetPosition(ConvertUnits.ToSimUnits(position));

            AnimController.FindHull(null);
            if (AnimController.CurrentHull != null) Submarine = AnimController.CurrentHull.Submarine;

            CharacterList.Add(this);

            //characters start disabled in the multiplayer mode, and are enabled if/when
            //  - controlled by the player
            //  - client receives a position update from the server
            //  - server receives an input message from the client controlling the character
            //  - if an AICharacter, the server enables it when close enough to any of the players
            Enabled = GameMain.NetworkMember == null;

            if (Info != null)
            {
                LoadHeadAttachments();
            }
        }
        partial void InitProjSpecific(XDocument doc);

        public void ReloadHead(int? headId = null, int hairIndex = -1, int beardIndex = -1, int moustacheIndex = -1, int faceAttachmentIndex = -1)
        {
            if (Info == null) { return; }
            var head = AnimController.GetLimb(LimbType.Head);
            if (head == null) { return; }
            Info.RecreateHead(headId ?? Info.HeadSpriteId, Info.Race, Info.Gender, hairIndex, beardIndex, moustacheIndex, faceAttachmentIndex);
#if CLIENT
            head.RecreateSprite();
#endif
            LoadHeadAttachments();
        }

        public void LoadHeadAttachments()
        {
            if (Info == null) { return; }
            if (AnimController == null) { return; }
            var head = AnimController.GetLimb(LimbType.Head);
            if (head == null) { return; }
            // Note that if there are any other wearables on the head, they are removed here.
            head.OtherWearables.ForEach(w => w.Sprite.Remove());
            head.OtherWearables.Clear();

            //if the element has not been set at this point, the character has no hair and the index should be zero (= no hair)
            if (info.FaceAttachment == null) { info.FaceAttachmentIndex = 0; }
            Info.FaceAttachment?.Elements("sprite").ForEach(s => head.OtherWearables.Add(new WearableSprite(s, WearableType.FaceAttachment)));
            if (info.BeardElement == null) { info.BeardIndex = 0; }
            Info.BeardElement?.Elements("sprite").ForEach(s => head.OtherWearables.Add(new WearableSprite(s, WearableType.Beard)));
            if (info.MoustacheElement == null) { info.MoustacheIndex = 0; }
            Info.MoustacheElement?.Elements("sprite").ForEach(s => head.OtherWearables.Add(new WearableSprite(s, WearableType.Moustache)));
            if (info.HairElement == null) { info.HairIndex = 0; }
            Info.HairElement?.Elements("sprite").ForEach(s => head.OtherWearables.Add(new WearableSprite(s, WearableType.Hair)));

#if CLIENT
            head.LoadHuskSprite();
            head.LoadHerpesSprite();
#endif
        }

        private static string humanConfigFile;
        public static string HumanConfigFile
        {
            get
            {
                if (string.IsNullOrEmpty(humanConfigFile))
                {
                    humanConfigFile = GameMain.Instance.GetFilesOfType(ContentType.Character)?
                            .FirstOrDefault(c => Path.GetFileName(c).ToLowerInvariant() == "human.xml");

                    if (humanConfigFile == null)
                    {
                        DebugConsole.ThrowError($"Couldn't find a human config file from the selected content packages!");
                        DebugConsole.ThrowError($"(The config file must end with \"human.xml\")");
                        return string.Empty;
                    }
                }
                return humanConfigFile;
            }
        }

        private static IEnumerable<string> characterConfigFiles;
        private static IEnumerable<string> CharacterConfigFiles
        {
            get
            {
                if (characterConfigFiles == null)
                {
                    characterConfigFiles = GameMain.Instance.GetFilesOfType(ContentType.Character);
                }
                return characterConfigFiles;
            }
        }

        /// <summary>
        /// Searches for a character config file from all currently selected content packages, 
        /// or from a specific package if the contentPackage parameter is given.
        /// </summary>
        public static string GetConfigFile(string speciesName, ContentPackage contentPackage = null)
        {
            string configFile = null;
            if (contentPackage == null)
            {
                configFile = GameMain.Instance.GetFilesOfType(ContentType.Character)
                    .FirstOrDefault(c => Path.GetFileName(c).ToLowerInvariant() == $"{speciesName.ToLowerInvariant()}.xml");
            }
            else
            {
                configFile = contentPackage.GetFilesOfType(ContentType.Character)?
                    .FirstOrDefault(c => Path.GetFileName(c).ToLowerInvariant() == $"{speciesName.ToLowerInvariant()}.xml");
            }

            if (configFile == null)
            {
                DebugConsole.ThrowError($"Couldn't find a config file for {speciesName} from the selected content packages!");
                DebugConsole.ThrowError($"(The config file must end with \"{speciesName}.xml\")");
                return string.Empty;
            }
            return configFile;
        }

        public bool IsKeyHit(InputType inputType)
        {
#if SERVER
            if (GameMain.Server != null && IsRemotePlayer)
            {
                switch (inputType)
                {
                    case InputType.Left:
                        return !(dequeuedInput.HasFlag(InputNetFlags.Left)) && (prevDequeuedInput.HasFlag(InputNetFlags.Left));
                    case InputType.Right:
                        return !(dequeuedInput.HasFlag(InputNetFlags.Right)) && (prevDequeuedInput.HasFlag(InputNetFlags.Right));
                    case InputType.Up:
                        return !(dequeuedInput.HasFlag(InputNetFlags.Up)) && (prevDequeuedInput.HasFlag(InputNetFlags.Up));
                    case InputType.Down:
                        return !(dequeuedInput.HasFlag(InputNetFlags.Down)) && (prevDequeuedInput.HasFlag(InputNetFlags.Down));
                    case InputType.Run:
                        return !(dequeuedInput.HasFlag(InputNetFlags.Run)) && (prevDequeuedInput.HasFlag(InputNetFlags.Run));
                    case InputType.Crouch:
                        return !(dequeuedInput.HasFlag(InputNetFlags.Crouch)) && (prevDequeuedInput.HasFlag(InputNetFlags.Crouch));
                    case InputType.Select:
                        return dequeuedInput.HasFlag(InputNetFlags.Select); //TODO: clean up the way this input is registered
                    case InputType.Deselect:
                        return dequeuedInput.HasFlag(InputNetFlags.Deselect);
                    case InputType.Health:
                        return dequeuedInput.HasFlag(InputNetFlags.Health);
                    case InputType.Grab:
                        return dequeuedInput.HasFlag(InputNetFlags.Grab);
                    case InputType.Use:
                        return !(dequeuedInput.HasFlag(InputNetFlags.Use)) && (prevDequeuedInput.HasFlag(InputNetFlags.Use));
                    case InputType.Shoot:
                        return !(dequeuedInput.HasFlag(InputNetFlags.Shoot)) && (prevDequeuedInput.HasFlag(InputNetFlags.Shoot));
                    case InputType.Ragdoll:
                        return !(dequeuedInput.HasFlag(InputNetFlags.Ragdoll)) && (prevDequeuedInput.HasFlag(InputNetFlags.Ragdoll));
                    default:
                        return false;
                }
            }
#endif

            return keys[(int)inputType].Hit;
        }

        public bool IsKeyDown(InputType inputType)
        {
#if SERVER
            if (GameMain.Server != null && IsRemotePlayer)
            {
                switch (inputType)
                {
                    case InputType.Left:
                        return dequeuedInput.HasFlag(InputNetFlags.Left);
                    case InputType.Right:
                        return dequeuedInput.HasFlag(InputNetFlags.Right);
                    case InputType.Up:
                        return dequeuedInput.HasFlag(InputNetFlags.Up);                        
                    case InputType.Down:
                        return dequeuedInput.HasFlag(InputNetFlags.Down);
                    case InputType.Run:
                        return dequeuedInput.HasFlag(InputNetFlags.Run);
                    case InputType.Crouch:
                        return dequeuedInput.HasFlag(InputNetFlags.Crouch);
                    case InputType.Select:
                        return false; //TODO: clean up the way this input is registered
                    case InputType.Deselect:
                        return false;
                    case InputType.Aim:
                        return dequeuedInput.HasFlag(InputNetFlags.Aim);
                    case InputType.Use:
                        return dequeuedInput.HasFlag(InputNetFlags.Use);
                    case InputType.Shoot:
                        return dequeuedInput.HasFlag(InputNetFlags.Shoot);
                    case InputType.Attack:
                        return dequeuedInput.HasFlag(InputNetFlags.Attack);
                    case InputType.Ragdoll:
                        return dequeuedInput.HasFlag(InputNetFlags.Ragdoll);
                }
                return false;
            }
#endif
            if (inputType == InputType.Up || inputType == InputType.Down ||
                inputType == InputType.Left || inputType == InputType.Right)
            {
                var invertControls = CharacterHealth.GetAffliction("invertcontrols");
                if (invertControls != null)
                {
                    switch (inputType)
                    {
                        case InputType.Left:
                            inputType = InputType.Right;
                            break;
                        case InputType.Right:
                            inputType = InputType.Left;
                            break;
                        case InputType.Up:
                            inputType = InputType.Down;
                            break;
                        case InputType.Down:
                            inputType = InputType.Up;
                            break;
                    }
                }
            }

            return keys[(int)inputType].Held;
        }

        public void SetInput(InputType inputType, bool hit, bool held)
        {
            keys[(int)inputType].Hit = hit;
            keys[(int)inputType].Held = held;
            keys[(int)inputType].SetState(hit, held);
        }

        public void ClearInput(InputType inputType)
        {
            keys[(int)inputType].Hit = false;
            keys[(int)inputType].Held = false;            
        }

        public void ClearInputs()
        {
            if (keys == null) return;
            foreach (Key key in keys)
            {
                key.Hit = false;
                key.Held = false;
            }
        }

        public override string ToString()
        {
            return (info != null && !string.IsNullOrWhiteSpace(info.Name)) ? info.Name : SpeciesName;
        }

        public void GiveJobItems(WayPoint spawnPoint = null)
        {
            if (info == null || info.Job == null) return;

            info.Job.GiveJobItems(this, spawnPoint);
        }

        public float GetSkillLevel(string skillIdentifier)
        {
            return (Info == null || Info.Job == null) ? 0.0f : Info.Job.GetSkillLevel(skillIdentifier);
        }
        
        // TODO: reposition? there's also the overrideTargetMovement variable, but it's not in the same manner
        public Vector2? OverrideMovement { get; set; }
        public bool ForceRun { get; set; }

        public bool IsClimbing => AnimController.Anim == AnimController.Animation.Climbing;

        public Vector2 GetTargetMovement()
        {
            Vector2 targetMovement = Vector2.Zero;
            if (OverrideMovement.HasValue)
            {
                targetMovement = OverrideMovement.Value;
            }
            else
            {
                if (IsKeyDown(InputType.Left)) targetMovement.X -= 1.0f;
                if (IsKeyDown(InputType.Right)) targetMovement.X += 1.0f;
                if (IsKeyDown(InputType.Up)) targetMovement.Y += 1.0f;
                if (IsKeyDown(InputType.Down)) targetMovement.Y -= 1.0f;
            }

            //the vertical component is only used for falling through platforms and climbing ladders when not in water,
            //so the movement can't be normalized or the Character would walk slower when pressing down/up
            if (AnimController.InWater)
            {
                float length = targetMovement.Length();
                if (length > 0.0f) targetMovement = targetMovement / length;
            }

            bool run = false;
            if ((IsKeyDown(InputType.Run) && AnimController.ForceSelectAnimationType == AnimationType.NotDefined) || ForceRun)
            {
                //can't run if
                //  - dragging someone
                //  - crouching
                //  - moving backwards
                run = (SelectedCharacter == null || !SelectedCharacter.CanBeDragged) &&
                    (!(AnimController is HumanoidAnimController) || !((HumanoidAnimController)AnimController).Crouching) &&
                    !AnimController.IsMovingBackwards;
            }
            
            float currentSpeed = AnimController.GetCurrentSpeed(run);
            targetMovement *= currentSpeed;
            float maxSpeed = ApplyTemporarySpeedLimits(currentSpeed);
            targetMovement.X = MathHelper.Clamp(targetMovement.X, -maxSpeed, maxSpeed);
            targetMovement.Y = MathHelper.Clamp(targetMovement.Y, -maxSpeed, maxSpeed);

            //apply speed multiplier if 
            //  a. it's boosting the movement speed and the character is trying to move fast (= running)
            //  b. it's a debuff that decreases movement speed
            float speedMultiplier = SpeedMultiplier;
            if (run || speedMultiplier <= 0.0f) targetMovement *= speedMultiplier;

            ResetSpeedMultiplier(); // Reset, items will set the value before the next update

            return targetMovement;
        }

        /// <summary>
        /// Can be used to modify the character's speed via StatusEffects
        /// </summary>
        public float SpeedMultiplier
        {
            get
            {
                if (speedMultipliers.Count == 0) return 1f;

                float greatestPositive = 1f;
                float greatestNegative = 1f;

                for (int i = 0; i < speedMultipliers.Count; i++)
                {
                    float val = speedMultipliers[i];
                    if (val < 1f)
                    {
                        if (val < greatestNegative)
                        {
                            greatestNegative = val;
                        }
                    }
                    else
                    {
                        if (val > greatestPositive)
                        {
                            greatestPositive = val;
                        }
                    }
                }

                return greatestPositive - (1f - greatestNegative);
            }
            set
            {
                if (value == 1f) return;
                speedMultipliers.Add(value);
            }
        }

        public void ResetSpeedMultiplier()
        {
            speedMultipliers.Clear();
        }

        public float ApplyTemporarySpeedLimits(float speed)
        {
            var leftFoot = AnimController.GetLimb(LimbType.LeftFoot);
            if (leftFoot != null)
            {
                float footAfflictionStrength = CharacterHealth.GetAfflictionStrength("damage", leftFoot, true);
                speed *= MathHelper.Lerp(1.0f, 0.4f, MathHelper.Clamp(footAfflictionStrength / 80.0f, 0.0f, 1.0f));
            }

            var rightFoot = AnimController.GetLimb(LimbType.RightFoot);
            if (rightFoot != null)
            {
                float footAfflictionStrength = CharacterHealth.GetAfflictionStrength("damage", rightFoot, true);
                speed *= MathHelper.Lerp(1.0f, 0.4f, MathHelper.Clamp(footAfflictionStrength / 80.0f, 0.0f, 1.0f));
            }

            return speed;
        }

        public void Control(float deltaTime, Camera cam)
        {
            ViewTarget = null;
            if (!AllowInput) return;

            if (Controlled == this || (GameMain.NetworkMember != null && GameMain.NetworkMember.IsServer))
            {
                SmoothedCursorPosition = cursorPosition;
            }
            else
            {
                //apply some smoothing to the cursor positions of remote players when playing as a client
                //to make aiming look a little less choppy
                Vector2 smoothedCursorDiff = cursorPosition - SmoothedCursorPosition;
                smoothedCursorDiff = NetConfig.InterpolateCursorPositionError(smoothedCursorDiff);
                SmoothedCursorPosition = cursorPosition - smoothedCursorDiff;
            }
            
            if (!(this is AICharacter) || Controlled == this || IsRemotePlayer)
            {
                Vector2 targetMovement = GetTargetMovement();

                AnimController.TargetMovement = targetMovement;
                AnimController.IgnorePlatforms = AnimController.TargetMovement.Y < -0.1f;
            }

            if (AnimController is HumanoidAnimController)
            {
                ((HumanoidAnimController) AnimController).Crouching = IsKeyDown(InputType.Crouch);
            }

            if (AnimController.onGround &&
                !AnimController.InWater &&
                AnimController.Anim != AnimController.Animation.UsingConstruction &&
                AnimController.Anim != AnimController.Animation.CPR &&
                (GameMain.NetworkMember == null || !GameMain.NetworkMember.IsClient || Controlled == this))
            {
                //Limb head = AnimController.GetLimb(LimbType.Head);
                // Values lower than this seem to cause constantious flipping when the mouse is near the player and the player is running, because the root collider moves after flipping.
                float followMargin = 40;
                if (dontFollowCursor)
                {
                    AnimController.TargetDir = Direction.Right;
                }
                else if (cursorPosition.X < AnimController.Collider.Position.X - followMargin)
                {
                    AnimController.TargetDir = Direction.Left;
                }
                else if (cursorPosition.X > AnimController.Collider.Position.X + followMargin)
                {
                    AnimController.TargetDir = Direction.Right;
                }
            }
            
            if (GameMain.NetworkMember != null)
            {
                if (GameMain.NetworkMember.IsServer)
                {
                    if (dequeuedInput.HasFlag(InputNetFlags.FacingLeft))
                    {
                        AnimController.TargetDir = Direction.Left;
                    }
                    else
                    {
                        AnimController.TargetDir = Direction.Right;
                    }
                }
                else if (GameMain.NetworkMember.IsClient && Controlled != this)
                {
                    if (memState.Count > 0)
                    {
                        AnimController.TargetDir = memState[0].Direction;
                    }
                }
            }

#if DEBUG
            if (PlayerInput.KeyHit(Microsoft.Xna.Framework.Input.Keys.F))
            {
                AnimController.ReleaseStuckLimbs();
                if (AIController != null && AIController is EnemyAIController enemyAI)
                {
                    enemyAI.LatchOntoAI?.DeattachFromBody();
                }
            }
#endif

            if (attackCoolDown > 0.0f)
            {
                attackCoolDown -= deltaTime;
            }
            else if (IsKeyDown(InputType.Attack))
            {
                AttackContext currentContext = GetAttackContext();
                var validLimbs = AnimController.Limbs.Where(l => !l.IsSevered && !l.IsStuck && l.attack != null && l.attack.IsValidContext(currentContext));
                var sortedLimbs = validLimbs.OrderBy(l => Vector2.DistanceSquared(ConvertUnits.ToDisplayUnits(l.SimPosition), cursorPosition));
                // Select closest
                var attackLimb = sortedLimbs.FirstOrDefault();
                if (attackLimb != null)
                {
                    Vector2 attackPos = attackLimb.SimPosition + Vector2.Normalize(cursorPosition - attackLimb.Position) * ConvertUnits.ToSimUnits(attackLimb.attack.Range);

                    List<Body> ignoredBodies = AnimController.Limbs.Select(l => l.body.FarseerBody).ToList();
                    ignoredBodies.Add(AnimController.Collider.FarseerBody);

                    var body = Submarine.PickBody(
                        attackLimb.SimPosition,
                        attackPos,
                        ignoredBodies,
                        Physics.CollisionCharacter | Physics.CollisionWall);

                    IDamageable attackTarget = null;
                    if (body != null)
                    {
                        attackPos = Submarine.LastPickedPosition;

                        if (body.UserData is Submarine sub)
                        {
                            body = Submarine.PickBody(
                                attackLimb.SimPosition - ((Submarine)body.UserData).SimPosition,
                                attackPos - ((Submarine)body.UserData).SimPosition,
                                ignoredBodies,
                                Physics.CollisionWall);

                            if (body != null)
                            {
                                attackPos = Submarine.LastPickedPosition + sub.SimPosition;
                                attackTarget = body.UserData as IDamageable;
                            }
                        }
                        else
                        {
                            if (body.UserData is IDamageable)
                            {
                                attackTarget = (IDamageable)body.UserData;
                            }
                            else if (body.UserData is Limb)
                            {
                                attackTarget = ((Limb)body.UserData).character;                            
                            }                            
                        }
                    }

                    attackLimb.UpdateAttack(deltaTime, attackPos, attackTarget, out AttackResult attackResult);

                    if (!attackLimb.attack.IsRunning)
                    {
                        attackCoolDown = 1.0f;
                    }
                }
            }

            if (SelectedConstruction == null || !SelectedConstruction.Prefab.DisableItemUsageWhenSelected)
            {
                for (int i = 0; i < selectedItems.Length; i++ )
                {
                    if (selectedItems[i] == null) { continue; }
                    if (i == 1 && selectedItems[0] == selectedItems[1]) { continue; }
                    var item = selectedItems[i];
                    if (item == null) { continue; }
                    if (IsKeyDown(InputType.Aim) || !item.RequireAimToSecondaryUse)
                    {
                        item.SecondaryUse(deltaTime, this);
                    }
                    if (IsKeyDown(InputType.Use) && !item.IsShootable)
                    {
                        if (!item.RequireAimToUse || IsKeyDown(InputType.Aim))
                        {
                            item.Use(deltaTime, this);
                        }
                    }
                    if (IsKeyDown(InputType.Shoot) && item.IsShootable)
                    {
                        if (!item.RequireAimToUse || IsKeyDown(InputType.Aim))
                        {
                            item.Use(deltaTime, this);
                        }
                    }
                }
            }
            
            if (SelectedConstruction != null)
            {
                if (IsKeyDown(InputType.Aim) || !SelectedConstruction.RequireAimToSecondaryUse)
                {
                    SelectedConstruction.SecondaryUse(deltaTime, this);
                }
                if (IsKeyDown(InputType.Use) && !SelectedConstruction.IsShootable)
                {
                    if (!SelectedConstruction.RequireAimToUse || IsKeyDown(InputType.Aim))
                    {
                        SelectedConstruction.Use(deltaTime, this);
                    }
                }
                if (IsKeyDown(InputType.Shoot) && SelectedConstruction.IsShootable)
                {
                    if (!SelectedConstruction.RequireAimToUse || IsKeyDown(InputType.Aim))
                    {
                        SelectedConstruction.Use(deltaTime, this);
                    }
                }
            }

            if (SelectedCharacter != null)
            {
                if (Vector2.DistanceSquared(SelectedCharacter.WorldPosition, WorldPosition) > 90000.0f || !SelectedCharacter.CanBeSelected)
                {
                    DeselectCharacter();
                }
            }
            
            if (IsRemotePlayer && keys!=null)
            {
                foreach (Key key in keys)
                {
                    key.ResetHit();
                }
            }
        }

        public bool CanSeeCharacter(Character target)
        {
            Limb seeingLimb = GetSeeingLimb();
            foreach (var targetLimb in target.AnimController.Limbs)
            {
                if (CanSeeTarget(targetLimb, seeingLimb))
                {
                    return true;
                }
            }
            return false;
        }

        private Limb GetSeeingLimb()
        {
            Limb selfLimb = AnimController.GetLimb(LimbType.Head);
            if (selfLimb == null) { selfLimb = AnimController.GetLimb(LimbType.Torso); }
            if (selfLimb == null) { selfLimb = AnimController.Limbs.FirstOrDefault(); }
            return selfLimb;
        }

        public bool CanSeeTarget(ISpatialEntity target, Limb seeingLimb = null)
        {
            seeingLimb = seeingLimb ?? GetSeeingLimb();
            if (seeingLimb == null) { return false; }
            // TODO: Could we just use the method below? If not, let's refactor it so that we can.
            Vector2 diff = ConvertUnits.ToSimUnits(target.WorldPosition - seeingLimb.WorldPosition);
            Body closestBody;
            //both inside the same sub (or both outside)
            //OR the we're inside, the other character outside
            if (target.Submarine == Submarine || target.Submarine == null)
            {
                closestBody = Submarine.CheckVisibility(seeingLimb.SimPosition, seeingLimb.SimPosition + diff);
            }
            //we're outside, the other character inside
            else if (Submarine == null)
            {
                closestBody = Submarine.CheckVisibility(target.SimPosition, target.SimPosition - diff);
            }
            //both inside different subs
            else
            {
                closestBody = Submarine.CheckVisibility(seeingLimb.SimPosition, seeingLimb.SimPosition + diff);
                if (!IsBlocking(closestBody))
                {
                    closestBody = Submarine.CheckVisibility(target.SimPosition, target.SimPosition - diff);
                }
            }
            return !IsBlocking(closestBody);

            bool IsBlocking(Body body)
            {
                if (body == null) { return false; }
                if (body.UserData is Structure wall && wall.CastShadow)
                {
                    return wall != target;
                }
                else if (body.UserData is Item item && item != target)
                {
                    var door = item.GetComponent<Door>();
                    if (door != null)
                    {
                        return !door.IsOpen;
                    }
                }
                return false;
            }
        }

        /// <summary>
        /// TODO: ensure that works. CheckVisibility takes positions in sim space, but this method uses world positions
        /// </summary>
        public bool CanSeeCharacter(Character target, Vector2 sourceWorldPos)
        {
            Vector2 diff = ConvertUnits.ToSimUnits(target.WorldPosition - sourceWorldPos);
            Body closestBody;
            if (target.Submarine == null)
            {
                closestBody = Submarine.CheckVisibility(sourceWorldPos, sourceWorldPos + diff);
                if (closestBody == null) return true;
            }
            else
            {
                closestBody = Submarine.CheckVisibility(target.WorldPosition, target.WorldPosition - diff);
                if (closestBody == null) return true;
            }
            Structure wall = closestBody.UserData as Structure;
            Item item = closestBody.UserData as Item;
            Door door = item?.GetComponent<Door>();
            return (wall == null || !wall.CastShadow) && (door == null || door.IsOpen);
        }

        public bool HasEquippedItem(Item item)
        {
            for (int i = 0; i < Inventory.Capacity; i++)
            {
                if (Inventory.Items[i] == item && Inventory.SlotTypes[i] != InvSlotType.Any) return true;
            }

            return false;
        }

        public bool HasEquippedItem(string itemIdentifier, bool allowBroken = true)
        {
            if (Inventory == null) return false;
            for (int i = 0; i < Inventory.Capacity; i++)
            {
                if (Inventory.SlotTypes[i] == InvSlotType.Any || Inventory.Items[i] == null) continue;
                if (!allowBroken && Inventory.Items[i].Condition <= 0.0f) continue;
                if (Inventory.Items[i].Prefab.Identifier == itemIdentifier || Inventory.Items[i].HasTag(itemIdentifier)) return true;
            }

            return false;
        }

        public bool HasSelectedItem(Item item)
        {
            return selectedItems.Contains(item);
        }

        public bool TrySelectItem(Item item)
        {
            bool rightHand = Inventory.IsInLimbSlot(item, InvSlotType.RightHand);
            bool leftHand = Inventory.IsInLimbSlot(item, InvSlotType.LeftHand);

            bool selected = false;
            if (rightHand && SelectedItems[0] == null)
            {
                selectedItems[0] = item;
                selected = true;
            }
            if (leftHand && SelectedItems[1] == null)
            {
                selectedItems[1] = item;
                selected = true;
            }

            return selected;
        }

        public bool TrySelectItem(Item item, int index)
        {
            if (selectedItems[index] != null) return false;

            selectedItems[index] = item;
            return true;
        }

        public void DeselectItem(Item item)
        {
            for (int i = 0; i < selectedItems.Length; i++)
            {
                if (selectedItems[i] == item) selectedItems[i] = null;
            }
        }

        public bool CanAccessInventory(Inventory inventory)
        {
            if (!CanInteract || inventory.Locked) { return false; }

            //the inventory belongs to some other character
            if (inventory.Owner is Character && inventory.Owner != this)
            {
                var owner = (Character)inventory.Owner;

                //can only be accessed if the character is incapacitated and has been selected
                return SelectedCharacter == owner && owner.CanInventoryBeAccessed;
            }

            if (inventory.Owner is Item)
            {
                var owner = (Item)inventory.Owner;
                if (!CanInteractWith(owner)) { return false; }
                ItemContainer container = owner.GetComponents<ItemContainer>().FirstOrDefault(ic => ic.Inventory == inventory);
                if (container != null && !container.HasRequiredItems(this, addMessage: false)) { return false; }
            }
            return true;
        }

        public bool CanInteractWith(Character c, float maxDist = 200.0f, bool checkVisibility = true)
        {
            if (c == this || Removed || !c.Enabled || !c.CanBeSelected) return false;
            if (!c.CharacterHealth.UseHealthWindow && !c.CanBeDragged && c.onCustomInteract == null) return false;

            maxDist = ConvertUnits.ToSimUnits(maxDist);
            if (Vector2.DistanceSquared(SimPosition, c.SimPosition) > maxDist * maxDist) return false;

            return checkVisibility ? CanSeeCharacter(c) : true;
        }
        
        public bool CanInteractWith(Item item)
        {
            return CanInteractWith(item, out float distanceToItem, checkLinked: true);
        }

        public bool CanInteractWith(Item item, out float distanceToItem, bool checkLinked)
        {
            distanceToItem = -1.0f;

            bool hidden = item.HiddenInGame;
#if CLIENT
            if (Screen.Selected == GameMain.SubEditorScreen) { hidden = false; }
#endif  
            if (!CanInteract || hidden) return false;

            if (item.ParentInventory != null)
            {
                return CanAccessInventory(item.ParentInventory);
            }

            Wire wire = item.GetComponent<Wire>();
            if (wire != null)
            {
                //locked wires are never interactable
                if (wire.Locked) return false;

                //wires are interactable if the character has selected an item the wire is connected to,
                //and it's disconnected from the other end
                if (wire.Connections[0]?.Item != null && SelectedConstruction == wire.Connections[0].Item)
                {
                    return wire.Connections[1] == null;
                }
                if (wire.Connections[1]?.Item != null && SelectedConstruction == wire.Connections[1].Item)
                {
                    return wire.Connections[0] == null;
                }
            }

            if (checkLinked && item.DisplaySideBySideWhenLinked)
            {
                foreach (MapEntity linked in item.linkedTo)
                {
                    if (linked is Item linkedItem)
                    {
                        if (CanInteractWith(linkedItem, out float distToLinked, checkLinked: false))
                        {
                            distanceToItem = distToLinked;
                            return true;
                        }
                    }
                }
            }
            
            if (item.InteractDistance == 0.0f && !item.Prefab.Triggers.Any()) { return false; }
            
            Pickable pickableComponent = item.GetComponent<Pickable>();
            if (pickableComponent != null && (pickableComponent.Picker != null && !pickableComponent.Picker.IsDead)) { return false; }
                        
            Vector2 characterDirection = Vector2.Transform(Vector2.UnitY, Matrix.CreateRotationZ(AnimController.Collider.Rotation));

            Vector2 upperBodyPosition = Position + (characterDirection * 20.0f);
            Vector2 lowerBodyPosition = Position - (characterDirection * 60.0f);

            if (Submarine != null)
            {
                upperBodyPosition += Submarine.Position;
                lowerBodyPosition += Submarine.Position;
            }

            bool insideTrigger = item.IsInsideTrigger(upperBodyPosition) || item.IsInsideTrigger(lowerBodyPosition);
            if (item.Prefab.Triggers.Count > 0 && !insideTrigger && item.Prefab.RequireBodyInsideTrigger) { return false; }

            Rectangle itemDisplayRect = new Rectangle(item.InteractionRect.X, item.InteractionRect.Y - item.InteractionRect.Height, item.InteractionRect.Width, item.InteractionRect.Height);

            // Get the point along the line between lowerBodyPosition and upperBodyPosition which is closest to the center of itemDisplayRect
            Vector2 playerDistanceCheckPosition = Vector2.Clamp(itemDisplayRect.Center.ToVector2(), lowerBodyPosition, upperBodyPosition);
            
            // If playerDistanceCheckPosition is inside the itemDisplayRect then we consider the character to within 0 distance of the item
            if (itemDisplayRect.Contains(playerDistanceCheckPosition))
            {
                distanceToItem = 0.0f;
            }
            else
            {
                // Here we get the point on the itemDisplayRect which is closest to playerDistanceCheckPosition
                Vector2 rectIntersectionPoint = new Vector2(
                    MathHelper.Clamp(playerDistanceCheckPosition.X, itemDisplayRect.X, itemDisplayRect.Right),
                    MathHelper.Clamp(playerDistanceCheckPosition.Y, itemDisplayRect.Y, itemDisplayRect.Bottom));
                distanceToItem = Vector2.Distance(rectIntersectionPoint, playerDistanceCheckPosition);
            }

            if (distanceToItem > item.InteractDistance && item.InteractDistance > 0.0f) return false;

            if (!item.Prefab.InteractThroughWalls && Screen.Selected != GameMain.SubEditorScreen && !insideTrigger)
            {
                Vector2 itemPosition = item.SimPosition;
                if (Submarine == null && item.Submarine != null)
                {
                    //character is outside, item inside
                    itemPosition += item.Submarine.SimPosition;
                }
                else if (Submarine != null && item.Submarine == null)
                {
                    //character is inside, item outside
                    itemPosition -= Submarine.SimPosition;
                }
                else if (Submarine != item.Submarine)
                {
                    //character and the item are inside different subs
                    itemPosition += item.Submarine.SimPosition;
                    itemPosition -= Submarine.SimPosition;
                }
                var body = Submarine.CheckVisibility(SimPosition, itemPosition, true);
                if (body != null && body.UserData as Item != item) return false;
            }

            return true;
        }

        /// <summary>
        /// Set an action that's invoked when another character interacts with this one.
        /// </summary>
        /// <param name="onCustomInteract">Action invoked when another character interacts with this one. T1 = this character, T2 = the interacting character</param>
        /// <param name="hudText">Displayed on the character when highlighted.</param>
        public void SetCustomInteract(Action<Character, Character> onCustomInteract, string hudText)
        {
            this.onCustomInteract = onCustomInteract;
            customInteractHUDText = hudText;
        }

        private void TransformCursorPos()
        {
            if (Submarine == null)
            {
                //character is outside but cursor position inside
                if (cursorPosition.Y > Level.Loaded.Size.Y)
                {
                    var sub = Submarine.FindContaining(cursorPosition);
                    if (sub != null) cursorPosition += sub.Position;
                }
            }
            else
            {
                //character is inside but cursor position is outside
                if (cursorPosition.Y < Level.Loaded.Size.Y)
                {
                    cursorPosition -= Submarine.Position;
                }
            }
        }

        public void SelectCharacter(Character character)
        {
            if (character == null) return;
            
            SelectedCharacter = character;
        }

        public void DeselectCharacter()
        {
            if (SelectedCharacter == null) return;
            SelectedCharacter.AnimController?.ResetPullJoints();
            SelectedCharacter = null;
        }

        public void DoInteractionUpdate(float deltaTime, Vector2 mouseSimPos)
        {
            bool isLocalPlayer = Controlled == this;

            if (!isLocalPlayer && (this is AICharacter && !IsRemotePlayer))
            {
                return;
            }

            if (ResetInteract)
            {
                ResetInteract = false;
                return;
            }

            if (!CanInteract)
            {
                SelectedConstruction = null;
                focusedItem = null;
                if (!AllowInput)
                {
                    focusedCharacter = null;
                    if (SelectedCharacter != null) DeselectCharacter();
                    return;
                }
            }

#if CLIENT
            if (isLocalPlayer)
            {
                if (GUI.MouseOn == null && 
                    (!CharacterInventory.IsMouseOnInventory() || CharacterInventory.DraggingItemToWorld))
                {
                    if (findFocusedTimer <= 0.0f || Screen.Selected == GameMain.SubEditorScreen)
                    {
                        focusedCharacter = FindCharacterAtPosition(mouseSimPos);
                        focusedItem = CanInteract ?
                            FindItemAtPosition(mouseSimPos, GameMain.Config.AimAssistAmount * (AnimController.InWater ? 1.5f : 1.0f)) : null;
                        findFocusedTimer = 0.05f;
                    }
                }
                else
                {
                    focusedItem = null; 
                }
                findFocusedTimer -= deltaTime;
            }
#endif
            //climb ladders automatically when pressing up/down inside their trigger area
            Ladder currentLadder = SelectedConstruction?.GetComponent<Ladder>();
            if ((SelectedConstruction == null || currentLadder != null) && 
                !AnimController.InWater && Screen.Selected != GameMain.SubEditorScreen)
            {
                bool climbInput = IsKeyDown(InputType.Up) || IsKeyDown(InputType.Down);
                bool isControlled = Controlled == this;

                Ladder nearbyLadder = null;
                if (isControlled || climbInput)
                {
                    float minDist = float.PositiveInfinity;
                    foreach (Ladder ladder in Ladder.List)
                    {
                        if (ladder == currentLadder)
                        {
                            continue;
                        }
                        else if (currentLadder != null)
                        {
                            //only switch from ladder to another if the ladders are above the current ladders and pressing up, or vice versa
                            if (ladder.Item.WorldPosition.Y > currentLadder.Item.WorldPosition.Y != IsKeyDown(InputType.Up))
                            {
                                continue;
                            }
                        }

                        if (CanInteractWith(ladder.Item, out float dist, checkLinked: false) && dist < minDist)
                        {
                            minDist = dist;
                            nearbyLadder = ladder;
                            if (isControlled) ladder.Item.IsHighlighted = true;
                            break;
                        }
                    }
                }

                if (nearbyLadder != null && climbInput)
                {
                    if (nearbyLadder.Select(this)) SelectedConstruction = nearbyLadder.Item;
                }
            }
            
            if (SelectedCharacter != null && (IsKeyHit(InputType.Grab) || IsKeyHit(InputType.Health))) //Let people use ladders and buttons and stuff when dragging chars
            {
                DeselectCharacter();
            }
            else if (focusedCharacter != null && IsKeyHit(InputType.Grab) && FocusedCharacter.CanInventoryBeAccessed)
            {
                SelectCharacter(focusedCharacter);
            }
            else if (focusedCharacter != null && IsKeyHit(InputType.Health) && focusedCharacter.CharacterHealth.UseHealthWindow && CanInteractWith(focusedCharacter, 160f, false))
            {
                if (focusedCharacter == SelectedCharacter)
                {
                    DeselectCharacter();
#if CLIENT
                    if (Controlled == this) CharacterHealth.OpenHealthWindow = null;
#endif
                }
                else
                {
                    SelectCharacter(focusedCharacter);
#if CLIENT
                    if (Controlled == this) CharacterHealth.OpenHealthWindow = focusedCharacter.CharacterHealth;
#endif
                }
            }
            else if (focusedCharacter != null && IsKeyHit(InputType.Select) && FocusedCharacter.onCustomInteract != null)
            {
                FocusedCharacter.onCustomInteract(focusedCharacter, this);
            }
            else if (focusedItem != null)
            {
#if CLIENT
                if (CharacterInventory.DraggingItemToWorld) { return; }
#endif
                bool canInteract = focusedItem.TryInteract(this);
#if CLIENT
                if (Controlled == this)
                {
                    focusedItem.IsHighlighted = true;
                    if (canInteract)
                    {
                        CharacterHealth.OpenHealthWindow = null;
                    }
                }
#endif
            }
            else if (IsKeyHit(InputType.Deselect) && SelectedConstruction != null)
            {
                SelectedConstruction = null;
#if CLIENT
                CharacterHealth.OpenHealthWindow = null;
#endif
            }
        }
        
        public static void UpdateAnimAll(float deltaTime)
        {
            foreach (Character c in CharacterList)
            {
                if (!c.Enabled || c.AnimController.Frozen) continue;
                
                c.AnimController.UpdateAnim(deltaTime);
            }
        }

        public static void UpdateAll(float deltaTime, Camera cam)
        {
            if (GameMain.NetworkMember == null || !GameMain.NetworkMember.IsClient)
            {
                foreach (Character c in CharacterList)
                {
                    if (!(c is AICharacter) && !c.IsRemotePlayer) continue;

                    if (GameMain.NetworkMember != null && GameMain.NetworkMember.IsServer)
                    {
                        //disable AI characters that are far away from all clients and the host's character and not controlled by anyone
                        if (c == Controlled || c.IsRemotePlayer)
                        {
                            c.Enabled = true;
                        }
                        else
                        {
                            float distSqr = float.MaxValue;
                            foreach (Character otherCharacter in CharacterList)
                            {
                                if (otherCharacter == c || !otherCharacter.IsRemotePlayer) { continue; }
                                distSqr = Math.Min(distSqr, Vector2.DistanceSquared(otherCharacter.WorldPosition, c.WorldPosition));
                            }

#if SERVER
                            for (int i = 0; i < GameMain.Server.ConnectedClients.Count; i++)
                            {
                                var spectatePos = GameMain.Server.ConnectedClients[i].SpectatePos;
                                if (spectatePos != null)
                                {
                                    distSqr = Math.Min(distSqr, Vector2.DistanceSquared(spectatePos.Value, c.WorldPosition));
                                }
                            }
#endif

                            if (distSqr > NetConfig.DisableCharacterDistSqr)
                            {
                                c.Enabled = false;
                                if (c.IsDead && c.AIController is EnemyAIController)
                                {
                                    Entity.Spawner?.AddToRemoveQueue(c);
                                }
                            }
                            else if (distSqr < NetConfig.EnableCharacterDistSqr)
                            {
                                c.Enabled = true;
                            }
                        }
                    }
                    else if (Submarine.MainSub != null)
                    {
                        //disable AI characters that are far away from the sub and the controlled character
                        float distSqr = Vector2.DistanceSquared(Submarine.MainSub.WorldPosition, c.WorldPosition);
                        if (Controlled != null)
                        {
                            distSqr = Math.Min(distSqr, Vector2.DistanceSquared(Controlled.WorldPosition, c.WorldPosition));
                        }
<<<<<<< HEAD

=======
                        else
                        {
                            distSqr = Math.Min(distSqr, Vector2.DistanceSquared(GameMain.GameScreen.Cam.GetPosition(), c.WorldPosition));
                        }
                        
>>>>>>> 206b45bf
                        if (distSqr > NetConfig.DisableCharacterDistSqr)
                        {
                            c.Enabled = false;
                            if (c.IsDead && c.AIController is EnemyAIController)
                            {
                                Entity.Spawner?.AddToRemoveQueue(c);
                            }
                        }
                        else if (distSqr < NetConfig.EnableCharacterDistSqr)
                        {
                            c.Enabled = true;
                        }
                    }
                }
            }

            for (int i = 0; i < CharacterList.Count; i++)
            {
                CharacterList[i].Update(deltaTime, cam);
            }
        }

        public virtual void Update(float deltaTime, Camera cam)
        {
            UpdateProjSpecific(deltaTime, cam);
            
            if (GameMain.NetworkMember != null && GameMain.NetworkMember.IsClient && this == Controlled && !isSynced) return;

            if (!Enabled) return;

            if (Level.Loaded != null && WorldPosition.Y < Level.MaxEntityDepth ||
                (Submarine != null && Submarine.WorldPosition.Y < Level.MaxEntityDepth))
            {
                Enabled = false;
                Kill(CauseOfDeathType.Pressure, null);
                return;
            }

            ApplyStatusEffects(ActionType.Always, deltaTime);

            PreviousHull = CurrentHull;
            CurrentHull = Hull.FindHull(WorldPosition, CurrentHull, true);

            speechBubbleTimer = Math.Max(0.0f, speechBubbleTimer - deltaTime);

            obstructVisionAmount = Math.Max(obstructVisionAmount - deltaTime, 0.0f);

            if (Inventory != null)
            {
                foreach (Item item in Inventory.Items)
                {
                    if (item == null || item.body == null || item.body.Enabled) continue;

                    item.SetTransform(SimPosition, 0.0f);
                    item.Submarine = Submarine;
                }
            }

            HideFace = false;

            if (IsDead) return;
            
            if (GameMain.NetworkMember != null)
            {
                UpdateNetInput();
            }
            else
            {
                AnimController.Frozen = false;
            }

            DisableImpactDamageTimer -= deltaTime;

            if (!speechImpedimentSet)
            {
                //if no statuseffect or anything else has set a speech impediment, allow speaking normally
                speechImpediment = 0.0f;
            }
            speechImpedimentSet = false;
            
            if (needsAir)
            {
                bool protectedFromPressure = PressureProtection > 0.0f;            
                //cannot be protected from pressure when below crush depth
                protectedFromPressure = protectedFromPressure && WorldPosition.Y > CharacterHealth.CrushDepth;
                //implode if not protected from pressure, and either outside or in a high-pressure hull
                if (!protectedFromPressure &&
                    (AnimController.CurrentHull == null || AnimController.CurrentHull.LethalPressure >= 80.0f))
                {
                    if (CharacterHealth.PressureKillDelay <= 0.0f)
                    {
                        PressureTimer = 100.0f;
                    }
                    else
                    {
                        PressureTimer += ((AnimController.CurrentHull == null) ?
                            100.0f : AnimController.CurrentHull.LethalPressure) / CharacterHealth.PressureKillDelay * deltaTime;
                    }

                    if (PressureTimer >= 100.0f)
                    {
                        if (Controlled == this) { cam.Zoom = 5.0f; }
                        if (GameMain.NetworkMember == null || !GameMain.NetworkMember.IsClient)
                        {
                            Implode();
                            return;
                        }
                    }
                }
                else
                {
                    PressureTimer = 0.0f;
                }
            }
            else if ((GameMain.NetworkMember == null || !GameMain.NetworkMember.IsClient) && WorldPosition.Y < CharacterHealth.CrushDepth)
            {
                //implode if below crush depth, and either outside or in a high-pressure hull                
                if (AnimController.CurrentHull == null || AnimController.CurrentHull.LethalPressure >= 80.0f)
                {
                    Implode();
                    return;
                }
            }

            ApplyStatusEffects(AnimController.InWater ? ActionType.InWater : ActionType.NotInWater, deltaTime);            

            UpdateControlled(deltaTime, cam);
            
            //Health effects
            if (needsAir) UpdateOxygen(deltaTime);
            CharacterHealth.Update(deltaTime);
            
            if (IsUnconscious)
            {
                UpdateUnconscious(deltaTime);
                return;
            }

            UpdateAIChatMessages(deltaTime);

            //Do ragdoll shenanigans before Stun because it's still technically a stun, innit? Less network updates for us!
            bool allowRagdoll = GameMain.NetworkMember != null ? GameMain.NetworkMember.ServerSettings.AllowRagdollButton : true;
            bool tooFastToUnragdoll = AnimController.Collider.LinearVelocity.LengthSquared() > 1f;
            if (GameMain.NetworkMember != null && GameMain.NetworkMember.IsClient)
            {
                tooFastToUnragdoll = false;
            }
            if (IsForceRagdolled)
            {
                IsRagdolled = IsForceRagdolled;
            }
            else if (IsRemotePlayer)
            {
                IsRagdolled = IsKeyDown(InputType.Ragdoll);
            }
            //Keep us ragdolled if we were forced or we're too speedy to unragdoll
            else if (allowRagdoll && (!IsRagdolled || !tooFastToUnragdoll))
            {
                if (ragdollingLockTimer > 0.0f)
                {
                    ragdollingLockTimer -= deltaTime;
                }
                else
                {
                    bool wasRagdolled = IsRagdolled;
                    IsRagdolled = IsKeyDown(InputType.Ragdoll); //Handle this here instead of Control because we can stop being ragdolled ourselves
                    if (wasRagdolled != IsRagdolled) { ragdollingLockTimer = 0.25f; }
                }
           }
            
            UpdateSightRange();
            UpdateSoundRange();

            lowPassMultiplier = MathHelper.Lerp(lowPassMultiplier, 1.0f, 0.1f);
            
            //ragdoll button
            if (IsRagdolled)
            {
                if (AnimController is HumanoidAnimController) ((HumanoidAnimController)AnimController).Crouching = false;
                /*if(GameMain.Server != null)
                    GameMain.Server.CreateEntityEvent(this, new object[] { NetEntityEvent.Type.Status });*/
                AnimController.ResetPullJoints();
                SelectedConstruction = null;
                return;
            }

            //AI and control stuff

            Control(deltaTime, cam);

            bool isNotControlled = Controlled != this;

            if (isNotControlled && (!(this is AICharacter) || IsRemotePlayer))
            {
                Vector2 mouseSimPos = ConvertUnits.ToSimUnits(cursorPosition);
                DoInteractionUpdate(deltaTime, mouseSimPos);
            }
                        
            if (SelectedConstruction != null && !CanInteractWith(SelectedConstruction))
            {
                SelectedConstruction = null;
            }
            
            if (!IsDead) LockHands = false;
        }

        partial void UpdateControlled(float deltaTime, Camera cam);

        partial void UpdateProjSpecific(float deltaTime, Camera cam);

        private void UpdateOxygen(float deltaTime)
        {
            PressureProtection -= deltaTime * 100.0f;
            float hullAvailableOxygen = 0.0f;
            if (!AnimController.HeadInWater && AnimController.CurrentHull != null)
            {
                //don't decrease the amount of oxygen in the hull if the character has more oxygen available than the hull
                //(i.e. if the character has some external source of oxygen)
                if (OxygenAvailable * 0.98f < AnimController.CurrentHull.OxygenPercentage)
                {
                    AnimController.CurrentHull.Oxygen -= Hull.OxygenConsumptionSpeed * deltaTime;
                }
                hullAvailableOxygen = AnimController.CurrentHull.OxygenPercentage;
            }

            OxygenAvailable += MathHelper.Clamp(hullAvailableOxygen - oxygenAvailable, -deltaTime * 50.0f, deltaTime * 50.0f);
        }
        partial void UpdateOxygenProjSpecific(float prevOxygen);

        private void UpdateUnconscious(float deltaTime)
        {
            Stun = Math.Max(5.0f, Stun);

            AnimController.ResetPullJoints();
            SelectedConstruction = null;
        }

        private void UpdateSightRange()
        {
            if (aiTarget == null) { return; }
            // TODO: the formula might need some tweaking
            float range = (float)Math.Sqrt(Mass) * 1000.0f + AnimController.Collider.LinearVelocity.Length() * 500.0f;
            aiTarget.SightRange = MathHelper.Clamp(range, 0, 15000.0f);
        }

        private void UpdateSoundRange()
        {
            if (aiTarget == null) { return; }
            float range = Mass / 5 * AnimController.TargetMovement.Length() * Noise;
            aiTarget.SoundRange = MathHelper.Clamp(range, 0f, 5000f);
        }

        public void SetOrder(Order order, string orderOption, Character orderGiver, bool speak = true)
        {
            if (orderGiver != null)
            {
                //set the character order only if the character is close enough to hear the message
                ChatMessageType messageType = ChatMessage.CanUseRadio(orderGiver) && ChatMessage.CanUseRadio(this) ? 
                    ChatMessageType.Radio : ChatMessageType.Default;
                if (string.IsNullOrEmpty(ChatMessage.ApplyDistanceEffect("message", messageType, orderGiver, this))) return;
            }

            HumanAIController humanAI = AIController as HumanAIController;
            humanAI?.SetOrder(order, orderOption, orderGiver, speak);

            currentOrder = order;
            currentOrderOption = orderOption;
        }

        private List<AIChatMessage> aiChatMessageQueue = new List<AIChatMessage>();
        private List<AIChatMessage> prevAiChatMessages = new List<AIChatMessage>();

        public void DisableLine(string identifier)
        {
            var dummyMsg = new AIChatMessage("", ChatMessageType.Default, identifier)
            {
                SendTime = Timing.TotalTime
            };
            prevAiChatMessages.Add(dummyMsg);
        }

        public void Speak(string message, ChatMessageType? messageType = null, float delay = 0.0f, string identifier = "", float minDurationBetweenSimilar = 0.0f)
        {
            if (GameMain.NetworkMember != null && GameMain.NetworkMember.IsClient) { return; }
            if (string.IsNullOrEmpty(message)) { return; }

            //already sent a similar message a moment ago
            if (!string.IsNullOrEmpty(identifier) && minDurationBetweenSimilar > 0.0f &&
                (aiChatMessageQueue.Any(m => m.Identifier == identifier) ||
                prevAiChatMessages.Any(m => m.Identifier == identifier && m.SendTime > Timing.TotalTime - minDurationBetweenSimilar)))
            {
                return;
            }
            aiChatMessageQueue.Add(new AIChatMessage(message, messageType, identifier, delay));
        }

        private void UpdateAIChatMessages(float deltaTime)
        {
            if (GameMain.NetworkMember != null && GameMain.NetworkMember.IsClient) return;

            List<AIChatMessage> sentMessages = new List<AIChatMessage>();
            foreach (AIChatMessage message in aiChatMessageQueue)
            {
                message.SendDelay -= deltaTime;
                if (message.SendDelay > 0.0f) continue;

                if (message.MessageType == null)
                {
                    message.MessageType = ChatMessage.CanUseRadio(this) ? ChatMessageType.Radio : ChatMessageType.Default;
                }
#if CLIENT
                if (GameMain.GameSession?.CrewManager != null && GameMain.GameSession.CrewManager.IsSinglePlayer)
                {
                    string modifiedMessage = ChatMessage.ApplyDistanceEffect(message.Message, message.MessageType.Value, this, Controlled);
                    if (!string.IsNullOrEmpty(modifiedMessage))
                    {
                        GameMain.GameSession.CrewManager.AddSinglePlayerChatMessage(info.Name, modifiedMessage, message.MessageType.Value, this);
                    }
                }
#endif
#if SERVER
                if (GameMain.Server != null && message.MessageType != ChatMessageType.Order)
                {
                    GameMain.Server.SendChatMessage(message.Message, message.MessageType.Value, null, this);
                }
#endif
                ShowSpeechBubble(2.0f, ChatMessage.MessageColor[(int)message.MessageType.Value]);
                sentMessages.Add(message);
            }

            foreach (AIChatMessage sent in sentMessages)
            {
                sent.SendTime = Timing.TotalTime;
                aiChatMessageQueue.Remove(sent);
                prevAiChatMessages.Add(sent);
            }

            for (int i = prevAiChatMessages.Count - 1; i >= 0; i--)
            {
                if (prevAiChatMessages[i].SendTime < Timing.TotalTime - 60.0f)
                {
                    prevAiChatMessages.RemoveRange(0, i + 1);
                    break;
                }
            }
        }


        public void ShowSpeechBubble(float duration, Color color)
        {
            speechBubbleTimer = Math.Max(speechBubbleTimer, duration);
            speechBubbleColor = color;
        }

        partial void DamageHUD(float amount);

        public void SetAllDamage(float damageAmount, float bleedingDamageAmount, float burnDamageAmount)
        {
            CharacterHealth.SetAllDamage(damageAmount, bleedingDamageAmount, burnDamageAmount);
        }

        public AttackResult AddDamage(Character attacker, Vector2 worldPosition, Attack attack, float deltaTime, bool playSound = true)
        {
            return ApplyAttack(attacker, worldPosition, attack, deltaTime, playSound, null);
        }

        /// <summary>
        /// Apply the specified attack to this character. If the targetLimb is not specified, the limb closest to worldPosition will receive the damage.
        /// </summary>
        public AttackResult ApplyAttack(Character attacker, Vector2 worldPosition, Attack attack, float deltaTime, bool playSound = false, Limb targetLimb = null)
        {
            if (Removed)
            {
                string errorMsg = "Tried to apply an attack to a removed character (" + Name + ").\n" + Environment.StackTrace;
                DebugConsole.ThrowError(errorMsg);
                GameAnalyticsManager.AddErrorEventOnce("Character.ApplyAttack:RemovedCharacter", GameAnalyticsSDK.Net.EGAErrorSeverity.Error, errorMsg);
                return new AttackResult();
            }

            Limb limbHit = targetLimb;

            float attackImpulse = attack.TargetImpulse + attack.TargetForce * deltaTime;

            var attackResult = targetLimb == null ?
                AddDamage(worldPosition, attack.Afflictions, attack.Stun, playSound, attackImpulse, out limbHit, attacker) :
                DamageLimb(worldPosition, targetLimb, attack.Afflictions, attack.Stun, playSound, attackImpulse, attacker);

            if (limbHit == null) return new AttackResult();
            
            limbHit.body?.ApplyLinearImpulse(attack.TargetImpulseWorld + attack.TargetForceWorld * deltaTime, maxVelocity: NetConfig.MaxPhysicsBodyVelocity);
#if SERVER
            if (attacker is Character attackingCharacter && attackingCharacter.AIController == null)
            {
                StringBuilder sb = new StringBuilder();
                sb.Append(LogName + " attacked by " + attackingCharacter.LogName + ".");
                if (attackResult.Afflictions != null)
                {
                    foreach (Affliction affliction in attackResult.Afflictions)
                    {
                        if (affliction.Strength == 0.0f) continue;
                        sb.Append($" {affliction.Prefab.Name}: {affliction.Strength}");
                    }
                }
                GameServer.Log(sb.ToString(), ServerLog.MessageType.Attack);            
            }
#endif

            bool isNotClient = GameMain.NetworkMember == null || !GameMain.NetworkMember.IsClient;

            if (isNotClient &&
                IsDead && Rand.Range(0.0f, 1.0f) < attack.SeverLimbsProbability)
            {
                foreach (LimbJoint joint in AnimController.LimbJoints)
                {
                    if (joint.CanBeSevered && (joint.LimbA == limbHit || joint.LimbB == limbHit))
                    {
#if CLIENT
                        if (CurrentHull != null)
                        {
                            CurrentHull.AddDecal("blood", WorldPosition, Rand.Range(0.5f, 1.5f));                            
                        }
#endif

                        AnimController.SeverLimbJoint(joint);

                        if (joint.LimbA == limbHit)
                        {
                            joint.LimbB.body.LinearVelocity += limbHit.LinearVelocity * 0.5f;
                        }
                        else
                        {
                            joint.LimbA.body.LinearVelocity += limbHit.LinearVelocity * 0.5f;
                        }
                    }
                }
            }

            return attackResult;
        }
        
        public AttackResult AddDamage(Vector2 worldPosition, List<Affliction> afflictions, float stun, bool playSound, float attackImpulse = 0.0f, Character attacker = null)
        {
            return AddDamage(worldPosition, afflictions, stun, playSound, attackImpulse, out _, attacker);
        }

        public AttackResult AddDamage(Vector2 worldPosition, List<Affliction> afflictions, float stun, bool playSound, float attackImpulse, out Limb hitLimb, Character attacker = null)
        {
            hitLimb = null;

            if (Removed) { return new AttackResult(); }

            if (attacker != null && GameMain.NetworkMember != null && !GameMain.NetworkMember.ServerSettings.AllowFriendlyFire)
            {
                if (attacker.TeamID == TeamID) { return new AttackResult(); }
            }

            float closestDistance = 0.0f;
            foreach (Limb limb in AnimController.Limbs)
            {
                float distance = Vector2.DistanceSquared(worldPosition, limb.WorldPosition);
                if (hitLimb == null || distance < closestDistance)
                {
                    hitLimb = limb;
                    closestDistance = distance;
                }
            }

            return DamageLimb(worldPosition, hitLimb, afflictions, stun, playSound, attackImpulse, attacker);
        }

        public AttackResult DamageLimb(Vector2 worldPosition, Limb hitLimb, List<Affliction> afflictions, float stun, bool playSound, float attackImpulse, Character attacker = null)
        {
            if (Removed) { return new AttackResult(); }

            if (attacker != null && attacker != this && GameMain.NetworkMember != null && !GameMain.NetworkMember.ServerSettings.AllowFriendlyFire)
            {
                if (attacker.TeamID == TeamID) { return new AttackResult(); }
            }

            SetStun(stun);
            Vector2 dir = hitLimb.WorldPosition - worldPosition;
            if (Math.Abs(attackImpulse) > 0.0f)
            {
                Vector2 diff = dir;
                if (diff == Vector2.Zero) diff = Rand.Vector(1.0f);
                hitLimb.body.ApplyLinearImpulse(Vector2.Normalize(diff) * attackImpulse, hitLimb.SimPosition + ConvertUnits.ToSimUnits(diff),
                        maxVelocity: NetConfig.MaxPhysicsBodyVelocity);
            }
            Vector2 simPos = hitLimb.SimPosition + ConvertUnits.ToSimUnits(dir);
            AttackResult attackResult = hitLimb.AddDamage(simPos, afflictions, playSound);
            CharacterHealth.ApplyDamage(hitLimb, attackResult);
            if (attacker != this)
            {
                OnAttacked?.Invoke(attacker, attackResult);
                OnAttackedProjSpecific(attacker, attackResult);
            };

            if (attacker != null && attackResult.Damage > 0.0f)
            {
                LastAttacker = attacker;
            }

            return attackResult;
        }

        partial void OnAttackedProjSpecific(Character attacker, AttackResult attackResult);

        public void SetStun(float newStun, bool allowStunDecrease = false, bool isNetworkMessage = false)
        {
            if (GameMain.NetworkMember != null && GameMain.NetworkMember.IsClient && !isNetworkMessage) return;
            
            if ((newStun <= Stun && !allowStunDecrease) || !MathUtils.IsValid(newStun)) return;
            
            if (Math.Sign(newStun) != Math.Sign(Stun)) AnimController.ResetPullJoints();

            CharacterHealth.StunTimer = newStun;
            if (newStun > 0.0f)
            {
                SelectedConstruction = null;
            }
        }

        public void ApplyStatusEffects(ActionType actionType, float deltaTime)
        {
            foreach (StatusEffect statusEffect in statusEffects)
            {
                if (statusEffect.type != actionType) { continue; }
                if (statusEffect.HasTargetType(StatusEffect.TargetType.NearbyItems) ||
                    statusEffect.HasTargetType(StatusEffect.TargetType.NearbyCharacters))
                {
                    var targets = new List<ISerializableEntity>();
                    statusEffect.GetNearbyTargets(WorldPosition, targets);
                    statusEffect.Apply(ActionType.OnActive, deltaTime, this, targets);
                }
                else
                {
                    statusEffect.Apply(actionType, deltaTime, this, this);
                }
            }
        }

        private void Implode(bool isNetworkMessage = false)
        {
            if (CharacterHealth.Unkillable) { return; }

            if (!isNetworkMessage)
            {
                if (GameMain.NetworkMember != null && GameMain.NetworkMember.IsClient) return; 
            }

            Kill(CauseOfDeathType.Pressure, null, isNetworkMessage);
            CharacterHealth.PressureAffliction.Strength = CharacterHealth.PressureAffliction.Prefab.MaxStrength;
            CharacterHealth.SetAllDamage(200.0f, 0.0f, 0.0f);
            BreakJoints();
        }

        public void BreakJoints()
        {
            Vector2 centerOfMass = AnimController.GetCenterOfMass();
            foreach (Limb limb in AnimController.Limbs)
            {
                limb.AddDamage(limb.SimPosition, 500.0f, 0.0f, 0.0f, false);

                Vector2 diff = centerOfMass - limb.SimPosition;

                if (!MathUtils.IsValid(diff))
                {
                    string errorMsg = "Attempted to apply an invalid impulse to a limb in Character.BreakJoints (" + diff + "). Limb position: " + limb.SimPosition + ", center of mass: " + centerOfMass + ".";
                    DebugConsole.ThrowError(errorMsg);
                    GameAnalyticsManager.AddErrorEventOnce("Ragdoll.GetCenterOfMass", GameAnalyticsSDK.Net.EGAErrorSeverity.Error, errorMsg);
                    return;
                }

                if (diff == Vector2.Zero) { continue; }
                limb.body.ApplyLinearImpulse(diff * 50.0f, maxVelocity: NetConfig.MaxPhysicsBodyVelocity);
            }

            ImplodeFX();

            foreach (var joint in AnimController.LimbJoints)
            {
                joint.LimitEnabled = false;
            }
        }

        partial void ImplodeFX();

        public void Kill(CauseOfDeathType causeOfDeath, Affliction causeOfDeathAffliction, bool isNetworkMessage = false)
        {
            if (IsDead || CharacterHealth.Unkillable) { return; }

            HealthUpdateInterval = 0.0f;
            
            //clients aren't allowed to kill characters unless they receive a network message
            if (!isNetworkMessage && GameMain.NetworkMember != null && GameMain.NetworkMember.IsClient)
            {
                return;
            }

            ApplyStatusEffects(ActionType.OnDeath, 1.0f);

            AnimController.Frozen = false;
            
            if (GameSettings.SendUserStatistics)
            {
                string characterType = "Unknown";

                if (this == Controlled)
                    characterType = "Player";
                else if (IsRemotePlayer)
                    characterType = "RemotePlayer";
                else if (AIController is EnemyAIController)
                    characterType = "Enemy";
                else if (AIController is HumanAIController)
                    characterType = "AICrew";

                string causeOfDeathStr = causeOfDeathAffliction == null ?
                    causeOfDeath.ToString() : causeOfDeathAffliction.Prefab.Name.Replace(" ", "");
                GameAnalyticsManager.AddDesignEvent("Kill:" + characterType + ":" + SpeciesName + ":" + causeOfDeathStr);
            }

            CauseOfDeath = new CauseOfDeath(
                causeOfDeath, causeOfDeathAffliction?.Prefab, 
                causeOfDeathAffliction?.Source ?? LastAttacker, LastDamageSource);
            OnDeath?.Invoke(this, CauseOfDeath);

            SteamAchievementManager.OnCharacterKilled(this, CauseOfDeath);

            KillProjSpecific(causeOfDeath, causeOfDeathAffliction);

            IsDead = true;

            if (info != null) info.CauseOfDeath = CauseOfDeath;
            AnimController.movement = Vector2.Zero;
            AnimController.TargetMovement = Vector2.Zero;

            for (int i = 0; i < selectedItems.Length; i++ )
            {
                if (selectedItems[i] != null) selectedItems[i].Drop(this);            
            }
            
            AnimController.ResetPullJoints();

            foreach (RevoluteJoint joint in AnimController.LimbJoints)
            {
                joint.MotorEnabled = false;
            }

            if (GameMain.GameSession != null)
            {
                GameMain.GameSession.KillCharacter(this);
            }
        }
        partial void KillProjSpecific(CauseOfDeathType causeOfDeath, Affliction causeOfDeathAffliction);

        public void Revive()
        {
            if (Removed)
            {
                DebugConsole.ThrowError("Attempting to revive an already removed character\n" + Environment.StackTrace);
                return;
            }

            IsDead = false;

            if (aiTarget != null)
            {
                aiTarget.Remove();
            }

            aiTarget = new AITarget(this);
            SetAllDamage(0.0f, 0.0f, 0.0f);
            CharacterHealth.RemoveAllAfflictions();

            foreach (LimbJoint joint in AnimController.LimbJoints)
            {
                joint.MotorEnabled = true;
                joint.Enabled = true;
                joint.IsSevered = false;
            }

            foreach (Limb limb in AnimController.Limbs)
            {
#if CLIENT
                if (limb.LightSource != null) limb.LightSource.Color = limb.InitialLightSourceColor;
#endif
                limb.body.Enabled = true;
                limb.IsSevered = false;
            }

            if (GameMain.GameSession != null)
            {
                GameMain.GameSession.ReviveCharacter(this);
            }
        }

        public override void Remove()
        {
            if (Removed)
            {
                DebugConsole.ThrowError("Attempting to remove an already removed character\n" + Environment.StackTrace);
                return;
            }
            DebugConsole.Log("Removing character " + Name + " (ID: " + ID + ")");

            base.Remove();

            if (selectedItems[0] != null) { selectedItems[0].Drop(this); }
            if (selectedItems[1] != null) { selectedItems[1].Drop(this); }

            if (info != null) { info.Remove(); }

#if CLIENT
            GameMain.GameSession?.CrewManager?.KillCharacter(this);
#endif

            CharacterList.Remove(this);

            if (Controlled == this) { Controlled = null; }

            if (Inventory != null)
            {
                foreach (Item item in Inventory.Items)
                {
                    if (item != null)
                    {
                        Spawner?.AddToRemoveQueue(item);
                    }
                }
            }

            DisposeProjSpecific();

            aiTarget?.Remove();
            AnimController?.Remove();
            CharacterHealth?.Remove();

            foreach (Character c in CharacterList)
            {
                if (c.focusedCharacter == this) { c.focusedCharacter = null; }
                if (c.SelectedCharacter == this) { c.SelectedCharacter = null; }
            }
        }
        partial void DisposeProjSpecific();

        public void TeleportTo(Vector2 worldPos)
        {
            AnimController.CurrentHull = null;
            Submarine = null;
            AnimController.SetPosition(ConvertUnits.ToSimUnits(worldPos), false);
            AnimController.FindHull(worldPos, true);
        }

        public void SaveInventory(Inventory inventory, XElement parentElement)
        {
            var items = Array.FindAll(inventory.Items, i => i != null).Distinct();
            foreach (Item item in items)
            {
                item.Submarine = inventory.Owner.Submarine;
                var itemElement = item.Save(parentElement);

                List<int> slotIndices = new List<int>();
                for (int i = 0; i < inventory.Capacity; i++)
                {
                    if (inventory.Items[i] == item) { slotIndices.Add(i); }
                }

                itemElement.Add(new XAttribute("i", string.Join(",", slotIndices)));

                foreach (ItemContainer container in item.GetComponents<ItemContainer>())
                {
                    XElement childInvElement = new XElement("inventory");
                    itemElement.Add(childInvElement);
                    SaveInventory(container.Inventory, childInvElement);
                }
            }
        }

        public AttackContext GetAttackContext() => AnimController.CurrentAnimationParams.IsGroundedAnimation ? AttackContext.Ground : AttackContext.Water;

        private readonly List<Hull> visibleHulls = new List<Hull>();
        private readonly HashSet<Hull> tempList = new HashSet<Hull>();
        /// <summary>
        /// Returns hulls that are visible to the player, including the current hull.
        /// Can be heavy if used every frame.
        /// </summary>
        public List<Hull> GetVisibleHulls()
        {
            visibleHulls.Clear();
            tempList.Clear();
            if (CurrentHull != null)
            {
                visibleHulls.Add(CurrentHull);
                var adjacentHulls = CurrentHull.GetConnectedHulls(true, 1);
                float maxDistance = 1000f;
                foreach (var hull in adjacentHulls)
                {
                    if (hull.ConnectedGaps.Any(g => g.Open > 0.9f && g.linkedTo.Contains(CurrentHull) &&
                        Vector2.DistanceSquared(g.WorldPosition, WorldPosition) < Math.Pow(maxDistance / 2, 2)))
                    {
                        if (Vector2.DistanceSquared(hull.WorldPosition, WorldPosition) < Math.Pow(maxDistance, 2))
                        {
                            visibleHulls.Add(hull);
                        }
                    }
                }
                visibleHulls.AddRange(CurrentHull.GetLinkedEntities<Hull>(tempList, filter: h =>
                {
                    // Ignore adjacent hulls because they were already handled above
                    if (adjacentHulls.Contains(h))
                    {
                        return false;
                    }
                    else
                    {
                        if (h.ConnectedGaps.Any(g =>
                            g.Open > 0.9f &&
                            Vector2.DistanceSquared(g.WorldPosition, WorldPosition) < Math.Pow(maxDistance / 2, 2) &&
                            CanSeeTarget(g)))
                        {
                            return Vector2.DistanceSquared(h.WorldPosition, WorldPosition) < Math.Pow(maxDistance, 2);
                        }
                        else
                        {
                            return false;
                        }
                    }
                }));
            }
            return visibleHulls;
        }
    }
}<|MERGE_RESOLUTION|>--- conflicted
+++ resolved
@@ -1955,17 +1955,9 @@
                         float distSqr = Vector2.DistanceSquared(Submarine.MainSub.WorldPosition, c.WorldPosition);
                         if (Controlled != null)
                         {
-                            distSqr = Math.Min(distSqr, Vector2.DistanceSquared(Controlled.WorldPosition, c.WorldPosition));
-                        }
-<<<<<<< HEAD
-
-=======
-                        else
-                        {
                             distSqr = Math.Min(distSqr, Vector2.DistanceSquared(GameMain.GameScreen.Cam.GetPosition(), c.WorldPosition));
                         }
-                        
->>>>>>> 206b45bf
+
                         if (distSqr > NetConfig.DisableCharacterDistSqr)
                         {
                             c.Enabled = false;
