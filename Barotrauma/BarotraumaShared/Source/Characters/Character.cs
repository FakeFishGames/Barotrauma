--- conflicted
+++ resolved
@@ -1926,15 +1926,11 @@
                         {
                             distSqr = Math.Min(distSqr, Vector2.DistanceSquared(Controlled.WorldPosition, c.WorldPosition));
                         }
-<<<<<<< HEAD
-
-=======
                         else
                         {
                             distSqr = Math.Min(distSqr, Vector2.DistanceSquared(GameMain.GameScreen.Cam.GetPosition(), c.WorldPosition));
                         }
                         
->>>>>>> fa4f8ffc
                         if (distSqr > NetConfig.DisableCharacterDistSqr)
                         {
                             c.Enabled = false;
