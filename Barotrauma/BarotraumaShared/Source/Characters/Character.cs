﻿using Barotrauma.Networking;
using FarseerPhysics;
using FarseerPhysics.Dynamics.Joints;
using Microsoft.Xna.Framework;
using System;
using System.IO;
using System.Collections.Generic;
using System.Linq;
using System.Xml.Linq;
using Barotrauma.Items.Components;
using FarseerPhysics.Dynamics;
using Barotrauma.Extensions;

namespace Barotrauma
{
    partial class Character : Entity, IDamageable, ISerializableEntity, IClientSerializable, IServerSerializable
    {
        public static List<Character> CharacterList = new List<Character>();

        partial void UpdateLimbLightSource(Limb limb);

        private bool enabled = true;
        public bool Enabled
        {
            get
            {
                return enabled && !Removed;
            }
            set
            {
                if (value == enabled) return;

                if (Removed)
                {
                    enabled = false;
                    return;
                }

                enabled = value;

                foreach (Limb limb in AnimController.Limbs)
                {
                    if (limb.body != null)
                    {
                        limb.body.Enabled = enabled;
                    }
                    UpdateLimbLightSource(limb);
                }
                AnimController.Collider.Enabled = value;
            }
        }

        public Hull PreviousHull = null;
        public Hull CurrentHull = null;

        public bool IsRemotePlayer;
        public readonly Dictionary<string, SerializableProperty> Properties;
        public Dictionary<string, SerializableProperty> SerializableProperties
        {
            get { return Properties; }
        }

        protected Key[] keys;
        private Item[] selectedItems;

        private byte teamID;
        public byte TeamID
        {
            get { return teamID; }
            set
            {
                teamID = value;
                if (info != null) info.TeamID = value;
            }
        }

        public AnimController AnimController;

        private Vector2 cursorPosition;

        protected bool needsAir;
        protected float oxygenAvailable;

        //seed used to generate this character
        private readonly string seed;
        protected Item focusedItem;
        private Character focusedCharacter, selectedCharacter, selectedBy;
        public Character LastAttacker;
        public Entity LastDamageSource;

        public readonly bool IsHumanoid;

        //the name of the species (e.q. human)
        public readonly string SpeciesName;
        
        private float attackCoolDown;

        private Order currentOrder;
        public Order CurrentOrder
        {
            get { return currentOrder; }
        }

        private string currentOrderOption;

        private List<StatusEffect> statusEffects = new List<StatusEffect>();
        
        public Entity ViewTarget
        {
            get;
            set;
        }

        private CharacterInfo info;
        public CharacterInfo Info
        {
            get
            {
                return info;
            }
            set
            {
                if (info != null && info != value) info.Remove();

                info = value;
                if (info != null) info.Character = this;
            }
        }

        public string Name
        {
            get
            {
                return info != null && !string.IsNullOrWhiteSpace(info.Name) ? info.Name : SpeciesName;
            }
        }
        //Only used by server logs to determine "true identity" of the player for cases when they're disguised
        public string LogName
        {
            get
            {
                if (GameMain.NetworkMember != null && !GameMain.NetworkMember.ServerSettings.AllowDisguises) return Name;
                return info != null && !string.IsNullOrWhiteSpace(info.Name) ? info.Name + (info.DisplayName != info.Name ? " (as " + info.DisplayName + ")" : "") : SpeciesName;
            }
        }

        private float hideFaceTimer;
        public bool HideFace
        {
            get
            {
                return hideFaceTimer > 0.0f;
            }
            set
            {
                hideFaceTimer = MathHelper.Clamp(hideFaceTimer + (value ? 1.0f : -0.5f), 0.0f, 10.0f);
            }
        }

        public string ConfigPath
        {
            get;
            private set;
        }

        public float Mass
        {
            get { return AnimController.Mass; }
        }

        public CharacterInventory Inventory { get; private set; }

        private Color speechBubbleColor;
        private float speechBubbleTimer;

        private float lockHandsTimer;
        public bool LockHands
        {
            get
            {
                return lockHandsTimer > 0.0f;
            }
            set
            {
                lockHandsTimer = MathHelper.Clamp(lockHandsTimer + (value ? 1.0f : -0.5f), 0.0f, 10.0f);
            }
        }

        public bool AllowInput
        {
            get { return !IsUnconscious && Stun <= 0.0f && !IsDead; }
        }

        public bool CanInteract
        {
            get { return AllowInput && IsHumanoid && !LockHands && !Removed; }
        }

        public Vector2 CursorPosition
        {
            get { return cursorPosition; }
            set
            {
                if (!MathUtils.IsValid(value)) return;
                cursorPosition = value;
            }
        }

        public Vector2 CursorWorldPosition
        {
            get { return Submarine == null ? cursorPosition : cursorPosition + Submarine.Position; }
        }

        public Character FocusedCharacter
        {
            get { return focusedCharacter; }
        }

        public Character SelectedCharacter
        {
            get { return selectedCharacter; }
            set
            {
                if (value == selectedCharacter) return;
                if (selectedCharacter != null)
                    selectedCharacter.selectedBy = null;
                selectedCharacter = value;
                if (selectedCharacter != null)
                    selectedCharacter.selectedBy = this;
            }
        }

        public Character SelectedBy
        {
            get { return selectedBy; }
            set
            {
                if (selectedBy != null)
                    selectedBy.selectedCharacter = null;
                selectedBy = value;
                if (selectedBy != null)
                    selectedBy.selectedCharacter = this;
            }
        }

        private float lowPassMultiplier;
        public float LowPassMultiplier
        {
            get { return lowPassMultiplier; }
            set { lowPassMultiplier = MathHelper.Clamp(value, 0.0f, 1.0f); }
        }

        private float obstructVisionAmount;
        public bool ObstructVision
        {
            get
            {
                return obstructVisionAmount > 0.5f;
            }
            set
            {
                obstructVisionAmount = 1.0f;
            }
        }

        public float SoundRange
        {
            get { return aiTarget.SoundRange; }
        }

        public float SightRange
        {
            get { return aiTarget.SightRange; }
        }

        private float pressureProtection;
        public float PressureProtection
        {
            get { return pressureProtection; }
            set
            {
                pressureProtection = MathHelper.Clamp(value, 0.0f, 100.0f);
            }
        }

        public bool IsRagdolled;
        public bool IsForceRagdolled;
        public bool dontFollowCursor;

        public bool IsUnconscious
        {
            get { return CharacterHealth.IsUnconscious; }
        }

        public bool NeedsAir
        {
            get { return needsAir; }
            set { needsAir = value; }
        }

        public float Oxygen
        {
            get { return CharacterHealth.OxygenAmount; }
            set
            {
                if (!MathUtils.IsValid(value)) return;
                CharacterHealth.OxygenAmount = MathHelper.Clamp(value, -100.0f, 100.0f);
            }
        }

        public float OxygenAvailable
        {
            get { return oxygenAvailable; }
            set { oxygenAvailable = MathHelper.Clamp(value, 0.0f, 100.0f); }
        }
                
        public float Stun
        {
            get { return IsRagdolled ? 1.0f : CharacterHealth.StunTimer; }
            set
            {
                if (GameMain.NetworkMember != null && GameMain.NetworkMember.IsClient) return;

                SetStun(value, true);
            }
        }

        public CharacterHealth CharacterHealth { get; private set; }

        public float Vitality
        {
            get { return CharacterHealth.Vitality; }
        }

        public float Health
        {
            get { return CharacterHealth.Vitality; }
        }

        public float MaxVitality
        {
            get { return CharacterHealth.MaxVitality; }
        }

        public float Bloodloss
        {
            get { return CharacterHealth.BloodlossAmount; }
            set
            {
                if (!MathUtils.IsValid(value)) return;
                CharacterHealth.BloodlossAmount = MathHelper.Clamp(value, 0.0f, 100.0f);
            }
        }

        public float Bleeding
        {
            get { return CharacterHealth.GetAfflictionStrength("bleeding", true); }
        }
        
        public float HuskInfectionState
        {
            get
            {
                var huskAffliction = CharacterHealth.GetAffliction("huskinfection", false) as AfflictionHusk;
                return huskAffliction == null ? 0.0f : huskAffliction.Strength;
            }
            set
            {
                var huskAffliction = CharacterHealth.GetAffliction("huskinfection", false) as AfflictionHusk;
                if (huskAffliction == null)
                {
                    CharacterHealth.ApplyAffliction(null, AfflictionPrefab.Husk.Instantiate(value));
                }
                else
                {
                    huskAffliction.Strength = value;
                }
            }
        }

        private bool canSpeak;

        private bool speechImpedimentSet;

        //value between 0-100 (50 = speech range is reduced by 50%)
        private float speechImpediment;
        public float SpeechImpediment
        {
            get
            {
                if (!canSpeak || IsUnconscious || Stun > 0.0f || IsDead) return 100.0f;
                return speechImpediment;
            }
            set
            {
                if (value < speechImpediment) return;
                speechImpedimentSet = true;
                speechImpediment = MathHelper.Clamp(value, 0.0f, 100.0f);
            }
        }

        public float PressureTimer
        {
            get;
            private set;
        }

        public float DisableImpactDamageTimer
        {
            get;
            set;
        }

        /// <summary>
        /// Can be used to modify the character's speed via StatusEffects
        /// </summary>
        public float SpeedMultiplier
        {
            get;
            set;
        }

        public Item[] SelectedItems
        {
            get { return selectedItems; }
        }

        public Item SelectedConstruction { get; set; }

        public Item FocusedItem
        {
            get { return focusedItem; }
        }

        public Item PickingItem
        {
            get;
            set;
        }

        public virtual AIController AIController
        {
            get { return null; }
        }

        public bool IsDead { get; private set; }

        public CauseOfDeath CauseOfDeath
        {
            get;
            private set;
        }

        //can other characters select (= grab) this character
        public bool CanBeSelected
        {
            get
            {
                return !Removed;
            }
        }

        public bool CanBeDragged
        {
            get
            {
                if (Removed || !AnimController.Draggable) return false;
                return IsDead || Stun > 0.0f || LockHands || IsUnconscious;
            }
        }
        
        //can other characters access the inventory of this character
        public bool CanInventoryBeAccessed
        {
            get
            {
                if (Removed || Inventory == null) return false;

                if (!Inventory.AccessibleWhenAlive)
                {
                    return IsDead;
                }
                else
                {
                    return (IsDead || Stun > 0.0f || LockHands || IsUnconscious);
                }
            }
        }

        public override Vector2 SimPosition
        {
            get { return AnimController.Collider.SimPosition; }
        }

        public override Vector2 Position
        {
            get { return ConvertUnits.ToDisplayUnits(SimPosition); }
        }

        public override Vector2 DrawPosition
        {
            get { return AnimController.MainLimb.body.DrawPosition; }
        }

        public delegate void OnDeathHandler(Character character, CauseOfDeath causeOfDeath);
        public OnDeathHandler OnDeath;

        public delegate void OnAttackedHandler(Character attacker, AttackResult attackResult);
        public OnAttackedHandler OnAttacked;

        /// <summary>
        /// Create a new character
        /// </summary>
        /// <param name="characterInfo">The name, gender, config file, etc of the character.</param>
        /// <param name="position">Position in display units.</param>
        /// <param name="seed">RNG seed to use if the character config has randomizable parameters.</param>
        /// <param name="isRemotePlayer">Is the character controlled by a remote player.</param>
        /// <param name="hasAi">Is the character controlled by AI.</param>
        /// <param name="ragdoll">Ragdoll configuration file. If null, will select randomly.</param>
        public static Character Create(CharacterInfo characterInfo, Vector2 position, string seed, bool isRemotePlayer = false, bool hasAi = true, RagdollParams ragdoll = null)
        {
            return Create(characterInfo.File, position, seed, characterInfo, isRemotePlayer, hasAi, true, ragdoll);
        }

        /// <summary>
        /// Create a new character
        /// </summary>
        /// <param name="file">The path to the character's config file.</param>
        /// <param name="position">Position in display units.</param>
        /// <param name="seed">RNG seed to use if the character config has randomizable parameters.</param>
        /// <param name="characterInfo">The name, gender, etc of the character. Only used for humans, and if the parameter is not given, a random CharacterInfo is generated.</param>
        /// <param name="isRemotePlayer">Is the character controlled by a remote player.</param>
        /// <param name="hasAi">Is the character controlled by AI.</param>
        /// <param name="createNetworkEvent">Should clients receive a network event about the creation of this character?</param>
        /// <param name="ragdoll">Ragdoll configuration file. If null, will select randomly.</param>
        public static Character Create(string file, Vector2 position, string seed, CharacterInfo characterInfo = null, bool isRemotePlayer = false, bool hasAi = true, bool createNetworkEvent = true, RagdollParams ragdoll = null)
        {
#if LINUX
            if (!System.IO.File.Exists(file)) 
            {
                //if the file was not found, attempt to convert the name of the folder to upper case
                var splitPath = file.Split('/');
                if (splitPath.Length > 2)
                {
                    splitPath[splitPath.Length-2] = 
                        splitPath[splitPath.Length-2].First().ToString().ToUpper() + splitPath[splitPath.Length-2].Substring(1);
                    
                    file = string.Join("/", splitPath);
                }

                if (!System.IO.File.Exists(file))
                {
                    DebugConsole.ThrowError("Spawning a character failed - file \""+file+"\" not found!");
                    return null;
                }
            }
#else
            if (!System.IO.File.Exists(file))
            {
                DebugConsole.ThrowError("Spawning a character failed - file \"" + file + "\" not found!");
                return null;
            }
#endif
            Character newCharacter = null;
            if (file != humanConfigFile)
            {
                var aiCharacter = new AICharacter(file, position, seed, characterInfo, isRemotePlayer, ragdoll);
                var ai = new EnemyAIController(aiCharacter, file, seed);
                aiCharacter.SetAI(ai);

                //aiCharacter.minVitality = 0.0f;
                
                newCharacter = aiCharacter;
            }
            else if (hasAi)
            {
                var aiCharacter = new AICharacter(file, position, seed, characterInfo, isRemotePlayer, ragdoll);
                var ai = new HumanAIController(aiCharacter);
                aiCharacter.SetAI(ai);

                //aiCharacter.minVitality = -100.0f;

                newCharacter = aiCharacter;
            }
            else
            {
                newCharacter = new Character(file, position, seed, characterInfo, isRemotePlayer, ragdoll);
                //newCharacter.minVitality = -100.0f;
            }

#if SERVER
            if (GameMain.Server != null && Spawner != null && createNetworkEvent)
            {
                Spawner.CreateNetworkEvent(newCharacter, false);
            }
#endif

            return newCharacter;
        }

        protected Character(string file, Vector2 position, string seed, CharacterInfo characterInfo = null, bool isRemotePlayer = false, RagdollParams ragdollParams = null)
            : base(null)
        {
            ConfigPath = file;
            this.seed = seed;
            MTRandom random = new MTRandom(ToolBox.StringToInt(seed));

            selectedItems = new Item[2];

            IsRemotePlayer = isRemotePlayer;
            
            oxygenAvailable = 100.0f;
            aiTarget = new AITarget(this);

            lowPassMultiplier = 1.0f;

            Properties = SerializableProperty.GetProperties(this);

            Info = characterInfo;
            if (file == humanConfigFile && characterInfo == null)
            {
                Info = new CharacterInfo(file);
            }

            XDocument doc = XMLExtensions.TryLoadXml(file);
            if (doc == null || doc.Root == null) return;

            InitProjSpecific(doc);

            SpeciesName = doc.Root.GetAttributeString("name", "Unknown");            
            IsHumanoid = doc.Root.GetAttributeBool("humanoid", false);
            canSpeak = doc.Root.GetAttributeBool("canspeak", false);
            needsAir = doc.Root.GetAttributeBool("needsair", false);

            //List<XElement> ragdollElements = new List<XElement>();
            //List<float> ragdollCommonness = new List<float>();
            //foreach (XElement element in doc.Root.Elements())
            //{
            //    if (element.Name.ToString().ToLowerInvariant() != "ragdoll") continue;                
            //    ragdollElements.Add(element);
            //    ragdollCommonness.Add(element.GetAttributeFloat("commonness", 1.0f));                
            //}

            ////choose a random ragdoll element
            //XElement ragdollElement = ragdollElements.Count == 1 ?
            //    ragdollElements[0] : ToolBox.SelectWeightedRandom(ragdollElements, ragdollCommonness, random);

            if (IsHumanoid)
            {
                AnimController = new HumanoidAnimController(this, seed, ragdollParams as HumanRagdollParams);
                AnimController.TargetDir = Direction.Right;
                
            }
            else
            {
                AnimController = new FishAnimController(this, seed, ragdollParams as FishRagdollParams);
                PressureProtection = 100.0f;
            }

            foreach (XElement subElement in doc.Root.Elements())
            {
                switch (subElement.Name.ToString().ToLowerInvariant())
                {
                    case "inventory":
                        Inventory = new CharacterInventory(subElement, this);
                        break;
                    case "health":
                        CharacterHealth = new CharacterHealth(subElement, this);
                        break;
                    case "statuseffect":
                        statusEffects.Add(StatusEffect.Load(subElement, Name));
                        break;
                }
            }
            
            List<XElement> healthElements = new List<XElement>();
            List<float> healthCommonness = new List<float>();
            foreach (XElement element in doc.Root.Elements())
            {
                if (element.Name.ToString().ToLowerInvariant() != "health") continue;
                healthElements.Add(element);
                healthCommonness.Add(element.GetAttributeFloat("commonness", 1.0f));
            }

            if (healthElements.Count == 0)
            {
                CharacterHealth = new CharacterHealth(this);
            }
            else
            {
                CharacterHealth = new CharacterHealth(
                    healthElements.Count == 1 ? healthElements[0] : ToolBox.SelectWeightedRandom(healthElements, healthCommonness, random), 
                    this);
            }

            AnimController.SetPosition(ConvertUnits.ToSimUnits(position));
                        
            if (file == humanConfigFile && Info.PickedItemIDs.Any())
            {
                for (ushort i = 0; i < Info.PickedItemIDs.Count; i++ )
                {
                    if (Info.PickedItemIDs[i] == 0) continue;

                    Item item = FindEntityByID(Info.PickedItemIDs[i]) as Item;

                    System.Diagnostics.Debug.Assert(item != null);
                    if (item == null) continue;

                    item.TryInteract(this, true, true, true);
                    Inventory.TryPutItem(item, i, false, false, null, false);
                }                
            }

            AnimController.FindHull(null);
            if (AnimController.CurrentHull != null) Submarine = AnimController.CurrentHull.Submarine;

            CharacterList.Add(this);

            //characters start disabled in the multiplayer mode, and are enabled if/when
            //  - controlled by the player
            //  - client receives a position update from the server
            //  - server receives an input message from the client controlling the character
            //  - if an AICharacter, the server enables it when close enough to any of the players
            Enabled = GameMain.NetworkMember == null;
        }
        partial void InitProjSpecific(XDocument doc);

        private static string humanConfigFile;
        public static string HumanConfigFile
        {
            get 
            {
                if (string.IsNullOrEmpty(humanConfigFile))
                {
                    humanConfigFile = GetConfigFile("human");
                }
                return humanConfigFile; 
            }
        }

        private static IEnumerable<string> characterConfigFiles;
        private static IEnumerable<string> CharacterConfigFiles
        {
            get
            {
                if (characterConfigFiles == null)
                {
                    characterConfigFiles = GameMain.Instance.GetFilesOfType(ContentType.Character);
                }
                return characterConfigFiles;
            }
        }

        public static string GetConfigFile(string speciesName)
        {
            string configFile = CharacterConfigFiles.FirstOrDefault(c => Path.GetFileName(c) == $"{speciesName}.xml");
            if (configFile == null)
            {
                DebugConsole.ThrowError($"Couldn't find a config file for {speciesName} from the selected content packages!");
                DebugConsole.ThrowError($"(The config file must end with \"{speciesName}.xml\")");
                return string.Empty;
            }
            return configFile;
        }

        public bool IsKeyHit(InputType inputType)
        {
#if SERVER
            if (GameMain.Server != null)
            {
                switch (inputType)
                {
                    case InputType.Left:
                        return !(dequeuedInput.HasFlag(InputNetFlags.Left)) && (prevDequeuedInput.HasFlag(InputNetFlags.Left));
                    case InputType.Right:
                        return !(dequeuedInput.HasFlag(InputNetFlags.Right)) && (prevDequeuedInput.HasFlag(InputNetFlags.Right));
                    case InputType.Up:
                        return !(dequeuedInput.HasFlag(InputNetFlags.Up)) && (prevDequeuedInput.HasFlag(InputNetFlags.Up));
                    case InputType.Down:
                        return !(dequeuedInput.HasFlag(InputNetFlags.Down)) && (prevDequeuedInput.HasFlag(InputNetFlags.Down));
                    case InputType.Run:
                        return !(dequeuedInput.HasFlag(InputNetFlags.Run)) && (prevDequeuedInput.HasFlag(InputNetFlags.Run));
                    case InputType.Crouch:
                        return !(dequeuedInput.HasFlag(InputNetFlags.Crouch)) && (prevDequeuedInput.HasFlag(InputNetFlags.Crouch));
                    case InputType.Select:
                        return dequeuedInput.HasFlag(InputNetFlags.Select); //TODO: clean up the way this input is registered
                    case InputType.Health:
                        return dequeuedInput.HasFlag(InputNetFlags.Health);
                    case InputType.Grab:
                        return dequeuedInput.HasFlag(InputNetFlags.Grab);
                    case InputType.Use:
                        return !(dequeuedInput.HasFlag(InputNetFlags.Use)) && (prevDequeuedInput.HasFlag(InputNetFlags.Use));
                    case InputType.Ragdoll:
                        return !(dequeuedInput.HasFlag(InputNetFlags.Ragdoll)) && (prevDequeuedInput.HasFlag(InputNetFlags.Ragdoll));
                    default:
                        return false;
                }
            }
#endif

            return keys[(int)inputType].Hit;
        }

        public bool IsKeyDown(InputType inputType)
        {
#if SERVER
            if (GameMain.Server != null)
            {
                switch (inputType)
                {
                    case InputType.Left:
                        return dequeuedInput.HasFlag(InputNetFlags.Left);
                    case InputType.Right:
                        return dequeuedInput.HasFlag(InputNetFlags.Right);
                    case InputType.Up:
                        return dequeuedInput.HasFlag(InputNetFlags.Up);                        
                    case InputType.Down:
                        return dequeuedInput.HasFlag(InputNetFlags.Down);
                    case InputType.Run:
                        return dequeuedInput.HasFlag(InputNetFlags.Run);
                    case InputType.Crouch:
                        return dequeuedInput.HasFlag(InputNetFlags.Crouch);
                    case InputType.Select:
                        return false; //TODO: clean up the way this input is registered
                    case InputType.Aim:
                        return dequeuedInput.HasFlag(InputNetFlags.Aim);
                    case InputType.Use:
                        return dequeuedInput.HasFlag(InputNetFlags.Use);
                    case InputType.Attack:
                        return dequeuedInput.HasFlag(InputNetFlags.Attack);
                    case InputType.Ragdoll:
                        return dequeuedInput.HasFlag(InputNetFlags.Ragdoll);
                }
                return false;
            }
#endif
            
            return keys[(int)inputType].Held;
        }

        public void SetInput(InputType inputType, bool hit, bool held)
        {
            keys[(int)inputType].Hit = hit;
            keys[(int)inputType].Held = held;
        }

        public void ClearInput(InputType inputType)
        {
            keys[(int)inputType].Hit = false;
            keys[(int)inputType].Held = false;            
        }

        public void ClearInputs()
        {
            if (keys == null) return;
            foreach (Key key in keys)
            {
                key.Hit = false;
                key.Held = false;
            }
        }

        public override string ToString()
        {
            return (info != null && !string.IsNullOrWhiteSpace(info.Name)) ? info.Name : SpeciesName;
        }

        public void GiveJobItems(WayPoint spawnPoint)
        {
            if (info == null || info.Job == null) return;

            info.Job.GiveJobItems(this, spawnPoint);
        }

        public float GetSkillLevel(string skillIdentifier)
        {
            return (Info == null || Info.Job == null) ? 0.0f : Info.Job.GetSkillLevel(skillIdentifier);
        }

        float findFocusedTimer;

        // TODO: reposition? there's also the overrideTargetMovement variable, but it's not in the same manner
        public Vector2? OverrideMovement { get; set; }
        public bool ForceRun { get; set; }

        public Vector2 GetTargetMovement()
        {
            Vector2 targetMovement = Vector2.Zero;
            if (OverrideMovement.HasValue)
            {
                targetMovement = OverrideMovement.Value;
            }
            else
            {
                if (IsKeyDown(InputType.Left)) targetMovement.X -= 1.0f;
                if (IsKeyDown(InputType.Right)) targetMovement.X += 1.0f;
                if (IsKeyDown(InputType.Up)) targetMovement.Y += 1.0f;
                if (IsKeyDown(InputType.Down)) targetMovement.Y -= 1.0f;
            }

            //the vertical component is only used for falling through platforms and climbing ladders when not in water,
            //so the movement can't be normalized or the Character would walk slower when pressing down/up
            if (AnimController.InWater)
            {
                float length = targetMovement.Length();
                if (length > 0.0f) targetMovement = targetMovement / length;
            }

            bool run = false;
            if ((IsKeyDown(InputType.Run) && AnimController.ForceSelectAnimationType == AnimationType.NotDefined) || ForceRun)
            {
                //can't run if
                //  - dragging someone
                //  - crouching
                //  - moving backwards
                run = (SelectedCharacter == null || !SelectedCharacter.CanBeDragged) &&
                    (!(AnimController is HumanoidAnimController) || !((HumanoidAnimController)AnimController).Crouching) &&
                    !AnimController.IsMovingBackwards;
            }
            
            targetMovement *= AnimController.GetCurrentSpeed(run);
            float maxSpeed = GetCurrentMaxSpeed(run);
            targetMovement.X = MathHelper.Clamp(targetMovement.X, -maxSpeed, maxSpeed);
            targetMovement.Y = MathHelper.Clamp(targetMovement.Y, -maxSpeed, maxSpeed);

            //apply speed multiplier if 
            //  a. it's boosting the movement speed and the character is trying to move fast (= running)
            //  b. it's a debuff that decreases movement speed
            if (run || SpeedMultiplier <= 0.0f) targetMovement *= SpeedMultiplier;

            SpeedMultiplier = 1; // Reset, items will set the value before the next update

            return targetMovement;
        }

        /// <summary>
        /// Applies temporary limits to the speed (damage).
        /// </summary>
        public float GetCurrentMaxSpeed(bool run)
        {
            float currMaxSpeed = AnimController.GetCurrentSpeed(run);

            //?
            //currMaxSpeed *= 1.5f;

            var leftFoot = AnimController.GetLimb(LimbType.LeftFoot);
            if (leftFoot != null)
            {
                float footAfflictionStrength = CharacterHealth.GetAfflictionStrength("damage", leftFoot, true);
                currMaxSpeed *= MathHelper.Lerp(1.0f, 0.25f, MathHelper.Clamp(footAfflictionStrength / 100.0f, 0.0f, 1.0f));
            }

            var rightFoot = AnimController.GetLimb(LimbType.RightFoot);
            if (rightFoot != null)
            {
                float footAfflictionStrength = CharacterHealth.GetAfflictionStrength("damage", rightFoot, true);
                currMaxSpeed *= MathHelper.Lerp(1.0f, 0.25f, MathHelper.Clamp(footAfflictionStrength / 100.0f, 0.0f, 1.0f));
            }

            return currMaxSpeed;
        }

        public void Control(float deltaTime, Camera cam)
        {
            ViewTarget = null;
            if (!AllowInput) return;
            
            if (!(this is AICharacter) || Controlled == this || IsRemotePlayer)
            {
                Vector2 targetMovement = GetTargetMovement();

                AnimController.TargetMovement = targetMovement;
                AnimController.IgnorePlatforms = AnimController.TargetMovement.Y < 0.0f;
            }

            if (AnimController is HumanoidAnimController)
            {
                ((HumanoidAnimController) AnimController).Crouching = IsKeyDown(InputType.Crouch);
            }

            if (AnimController.onGround &&
                !AnimController.InWater &&
                AnimController.Anim != AnimController.Animation.UsingConstruction &&
                AnimController.Anim != AnimController.Animation.CPR)
            {
                //Limb head = AnimController.GetLimb(LimbType.Head);
                // Values lower than this seem to cause constantious flipping when the mouse is near the player and the player is running, because the root collider moves after flipping.
                float followMargin = 30;
                if (dontFollowCursor)
                {
                    AnimController.TargetDir = Direction.Right;
                }
                else if (cursorPosition.X < AnimController.Collider.Position.X - followMargin)
                {
                    AnimController.TargetDir = Direction.Left;
                }
                else if (cursorPosition.X > AnimController.Collider.Position.X + followMargin)
                {
                    AnimController.TargetDir = Direction.Right;
                }
            }
            
            if (GameMain.NetworkMember != null)
            {
                if (GameMain.NetworkMember.IsServer)
                {
                    if (dequeuedInput.HasFlag(InputNetFlags.FacingLeft))
                    {
                        AnimController.TargetDir = Direction.Left;
                    }
                    else
                    {
                        AnimController.TargetDir = Direction.Right;
                    }
                }
                else if (GameMain.NetworkMember.IsClient && Controlled != this)
                {
                    if (memState.Count > 0)
                    {
                        AnimController.TargetDir = memState[0].Direction;
                    }
                }
            }

            if (attackCoolDown > 0.0f)
            {
                attackCoolDown -= deltaTime;
            }
            else if (IsKeyDown(InputType.Attack))
            {
                var attackLimb = AnimController.Limbs.FirstOrDefault(l => l.attack != null);

                if (attackLimb != null)
                {
                    Vector2 attackPos =
                        attackLimb.SimPosition + Vector2.Normalize(cursorPosition - attackLimb.Position) * ConvertUnits.ToSimUnits(attackLimb.attack.Range);

                    List<Body> ignoredBodies = AnimController.Limbs.Select(l => l.body.FarseerBody).ToList();
                    ignoredBodies.Add(AnimController.Collider.FarseerBody);

                    var body = Submarine.PickBody(
                        attackLimb.SimPosition,
                        attackPos,
                        ignoredBodies,
                        Physics.CollisionCharacter | Physics.CollisionWall);
                    
                    IDamageable attackTarget = null;
                    if (body != null)
                    {
                        attackPos = Submarine.LastPickedPosition;

                        if (body.UserData is Submarine sub)
                        {
                            body = Submarine.PickBody(
                                attackLimb.SimPosition - ((Submarine)body.UserData).SimPosition,
                                attackPos - ((Submarine)body.UserData).SimPosition,
                                ignoredBodies,
                                Physics.CollisionWall);

                            if (body != null)
                            {
                                attackPos = Submarine.LastPickedPosition + sub.SimPosition;
                                attackTarget = body.UserData as IDamageable;
                            }
                        }
                        else
                        {
                            if (body.UserData is IDamageable)
                            {
                                attackTarget = (IDamageable)body.UserData;
                            }
                            else if (body.UserData is Limb)
                            {
                                attackTarget = ((Limb)body.UserData).character;                            
                            }                            
                        }
                    }

                    attackLimb.UpdateAttack(deltaTime, attackPos, attackTarget);

                    if (attackLimb.AttackTimer > attackLimb.attack.Duration)
                    {
                        attackLimb.AttackTimer = 0.0f;
                        attackCoolDown = 1.0f;
                    }
                }
            }

            if (SelectedConstruction == null || !SelectedConstruction.Prefab.DisableItemUsageWhenSelected)
            {
                for (int i = 0; i < selectedItems.Length; i++ )
                {
                    if (selectedItems[i] == null) continue;
                    if (i == 1 && selectedItems[0] == selectedItems[1]) continue;

                    if (IsKeyDown(InputType.Use)) selectedItems[i].Use(deltaTime, this);
                    if (IsKeyDown(InputType.Aim) && selectedItems[i] != null) selectedItems[i].SecondaryUse(deltaTime, this);
                }
            }

#if CLIENT
            if (SelectedConstruction != null && SelectedConstruction.ActiveHUDs.Any(ic => ic.GuiFrame != null && HUD.CloseHUD(ic.GuiFrame.Rect))) 
            { 
                //emulate a Select input to get the character to deselect the item server-side
                keys[(int)InputType.Select].Hit = true;
                SelectedConstruction = null;
            }
#endif
            if (SelectedConstruction != null)
            {
                if (IsKeyDown(InputType.Use)) SelectedConstruction.Use(deltaTime, this);
                if (SelectedConstruction != null && IsKeyDown(InputType.Aim)) SelectedConstruction.SecondaryUse(deltaTime, this);
            }

            if (SelectedCharacter != null)
            {
                if (Vector2.DistanceSquared(SelectedCharacter.WorldPosition, WorldPosition) > 90000.0f || !SelectedCharacter.CanBeSelected)
                {
                    DeselectCharacter();
                }
            }

            
            if (IsRemotePlayer && keys!=null)
            {
                foreach (Key key in keys)
                {
                    key.ResetHit();
                }
            }
        }

        public bool CanSeeCharacter(Character character)
        {
            Limb selfLimb = AnimController.GetLimb(LimbType.Head);
            if (selfLimb == null) selfLimb = AnimController.GetLimb(LimbType.Torso);
            if (selfLimb == null) selfLimb = AnimController.Limbs[0];

            Limb targetLimb = character.AnimController.GetLimb(LimbType.Head);
            if (targetLimb == null) targetLimb = character.AnimController.GetLimb(LimbType.Torso);
            if (targetLimb == null) targetLimb = character.AnimController.Limbs[0];

            if (selfLimb != null && targetLimb != null)
            {
                Vector2 diff = ConvertUnits.ToSimUnits(targetLimb.WorldPosition - selfLimb.WorldPosition);
                
                Body closestBody = null;
                //both inside the same sub (or both outside)
                //OR the we're inside, the other character outside
                if (character.Submarine == Submarine || character.Submarine == null)
                {
                    closestBody = Submarine.CheckVisibility(selfLimb.SimPosition, selfLimb.SimPosition + diff);
                    if (closestBody == null) return true;
                }
                //we're outside, the other character inside
                else if (Submarine == null)
                {
                    closestBody = Submarine.CheckVisibility(targetLimb.SimPosition, targetLimb.SimPosition - diff);
                    if (closestBody == null) return true;
                }
                //both inside different subs
                else
                {
                    closestBody = Submarine.CheckVisibility(selfLimb.SimPosition, selfLimb.SimPosition + diff);
                    if (closestBody != null && closestBody.UserData is Structure)
                    {
                        if (((Structure)closestBody.UserData).CastShadow) return false;
                    }
                    closestBody = Submarine.CheckVisibility(targetLimb.SimPosition, targetLimb.SimPosition - diff);
                    if (closestBody == null) return true;

                }
                
                Structure wall = closestBody.UserData as Structure;
                return wall == null || !wall.CastShadow;
            }
            else
            {
                return false;
            }
        }
        
        public bool HasEquippedItem(Item item)
        {
            for (int i = 0; i < Inventory.Capacity; i++)
            {
                if (Inventory.Items[i] == item && Inventory.SlotTypes[i] != InvSlotType.Any) return true;
            }

            return false;
        }

        public bool HasEquippedItem(string itemIdentifier, bool allowBroken = true)
        {
            if (Inventory == null) return false;
            for (int i = 0; i < Inventory.Capacity; i++)
            {
                if (Inventory.SlotTypes[i] == InvSlotType.Any || Inventory.Items[i] == null) continue;
                if (!allowBroken && Inventory.Items[i].Condition <= 0.0f) continue;
                if (Inventory.Items[i].Prefab.Identifier == itemIdentifier || Inventory.Items[i].HasTag(itemIdentifier)) return true;
            }

            return false;
        }

        public bool HasSelectedItem(Item item)
        {
            return selectedItems.Contains(item);
        }

        public bool TrySelectItem(Item item)
        {
            bool rightHand = Inventory.IsInLimbSlot(item, InvSlotType.RightHand);
            bool leftHand = Inventory.IsInLimbSlot(item, InvSlotType.LeftHand);

            bool selected = false;
            if (rightHand && SelectedItems[0] == null)
            {
                selectedItems[0] = item;
                selected = true;
            }
            if (leftHand && SelectedItems[1] == null)
            {
                selectedItems[1] = item;
                selected = true;
            }

            return selected;
        }

        public bool TrySelectItem(Item item, int index)
        {
            if (selectedItems[index] != null) return false;

            selectedItems[index] = item;
            return true;
        }

        public void DeselectItem(Item item)
        {
            for (int i = 0; i < selectedItems.Length; i++)
            {
                if (selectedItems[i] == item) selectedItems[i] = null;
            }
        }

        public bool CanAccessInventory(Inventory inventory)
        {
            if (!CanInteract) return false;

            //the inventory belongs to some other character
            if (inventory.Owner is Character && inventory.Owner != this)
            {
                var owner = (Character)inventory.Owner;

                //can only be accessed if the character is incapacitated and has been selected
                return SelectedCharacter == owner && owner.CanInventoryBeAccessed;
            }

            if (inventory.Owner is Item)
            {
                var owner = (Item)inventory.Owner;
                if (!CanInteractWith(owner))
                {
                    return false;
                }
            }
            return true;
        }

        public bool CanInteractWith(Character c, float maxDist = 200.0f)
        {
            if (c == this || Removed || !c.Enabled || !c.CanBeSelected) return false;
            if (!c.CharacterHealth.UseHealthWindow && !c.CanBeDragged) return false;

            maxDist = ConvertUnits.ToSimUnits(maxDist);
            if (Vector2.DistanceSquared(SimPosition, c.SimPosition) > maxDist * maxDist) return false;

            return true;
        }
        
        public bool CanInteractWith(Item item)
        {
            return CanInteractWith(item, out float distanceToItem);
        }

        public bool CanInteractWith(Item item, out float distanceToItem)
        {
            distanceToItem = -1.0f;

            if (!CanInteract) return false;

            if (item.ParentInventory != null)
            {
                return CanAccessInventory(item.ParentInventory);
            }

            Wire wire = item.GetComponent<Wire>();
            if (wire != null)
            {
                //locked wires are never interactable
                if (wire.Locked) return false;

                //wires are interactable if the character has selected either of the items the wire is connected to
                if (wire.Connections[0]?.Item != null && SelectedConstruction == wire.Connections[0].Item) return true;
                if (wire.Connections[1]?.Item != null && SelectedConstruction == wire.Connections[1].Item) return true;
            }

            if (item.InteractDistance == 0.0f && !item.Prefab.Triggers.Any()) return false;
            
            Pickable pickableComponent = item.GetComponent<Pickable>();
            if (pickableComponent != null && (pickableComponent.Picker != null && !pickableComponent.Picker.IsDead)) return false;
                        
            Vector2 characterDirection = Vector2.Transform(Vector2.UnitY, Matrix.CreateRotationZ(AnimController.Collider.Rotation));

            Vector2 upperBodyPosition = Position + (characterDirection * 20.0f);
            Vector2 lowerBodyPosition = Position - (characterDirection * 60.0f);

            if (Submarine != null)
            {
                upperBodyPosition += Submarine.Position;
                lowerBodyPosition += Submarine.Position;
            }

            bool insideTrigger = item.IsInsideTrigger(upperBodyPosition) || item.IsInsideTrigger(lowerBodyPosition);
            if (item.Prefab.Triggers.Count > 0 && !insideTrigger) return false;

            Rectangle itemDisplayRect = new Rectangle(item.InteractionRect.X, item.InteractionRect.Y - item.InteractionRect.Height, item.InteractionRect.Width, item.InteractionRect.Height);

            // Get the point along the line between lowerBodyPosition and upperBodyPosition which is closest to the center of itemDisplayRect
            Vector2 playerDistanceCheckPosition = Vector2.Clamp(itemDisplayRect.Center.ToVector2(), lowerBodyPosition, upperBodyPosition);
            
            // If playerDistanceCheckPosition is inside the itemDisplayRect then we consider the character to within 0 distance of the item
            if (itemDisplayRect.Contains(playerDistanceCheckPosition))
            {
                distanceToItem = 0.0f;
            }
            else
            {
                // Here we get the point on the itemDisplayRect which is closest to playerDistanceCheckPosition
                Vector2 rectIntersectionPoint = new Vector2(
                    MathHelper.Clamp(playerDistanceCheckPosition.X, itemDisplayRect.X, itemDisplayRect.Right),
                    MathHelper.Clamp(playerDistanceCheckPosition.Y, itemDisplayRect.Y, itemDisplayRect.Bottom));
                distanceToItem = Vector2.Distance(rectIntersectionPoint, playerDistanceCheckPosition);
            }

            if (distanceToItem > item.InteractDistance && item.InteractDistance > 0.0f) return false;

            if (!item.Prefab.InteractThroughWalls && Screen.Selected != GameMain.SubEditorScreen && !insideTrigger)
            {
                Vector2 itemPosition = item.SimPosition;
                if (Submarine == null && item.Submarine != null)
                {
                    //character is outside, item inside
                    itemPosition += item.Submarine.SimPosition;
                }
                else if (Submarine != null && item.Submarine == null)
                {
                    //character is inside, item outside
                    itemPosition -= Submarine.SimPosition;
                }
                else if (Submarine != item.Submarine)
                {
                    //character and the item are inside different subs
                    itemPosition += item.Submarine.SimPosition;
                    itemPosition -= Submarine.SimPosition;
                }
                var body = Submarine.CheckVisibility(SimPosition, itemPosition, true);
                if (body != null && body.UserData as Item != item) return false;
            }

            return true;
        }

        private List<Item> debugInteractablesInRange = new List<Item>();
        private List<Item> debugInteractablesAtCursor = new List<Item>();
        private List<Pair<Item, float>> debugInteractablesNearCursor = new List<Pair<Item, float>>();

        /// <summary>
        ///   Finds the front (lowest depth) interactable item at a position. "Interactable" in this case means that the character can "reach" the item.
        /// </summary>
        /// <param name="character">The Character who is looking for the interactable item, only items that are close enough to this character are returned</param>
        /// <param name="simPosition">The item at the simPosition, with the lowest depth, is returned</param>
        /// <param name="allowFindingNearestItem">If this is true and an item cannot be found at simPosition then a nearest item will be returned if possible</param>
        /// <param name="hull">If a hull is specified, only items within that hull are returned</param>
        public Item FindItemAtPosition(Vector2 simPosition, float aimAssistModifier = 0.0f, Hull hull = null, Item[] ignoredItems = null)
        {
            if (Submarine != null)
            {
                simPosition += Submarine.SimPosition;
            }

            debugInteractablesInRange.Clear();
            debugInteractablesAtCursor.Clear();
            debugInteractablesNearCursor.Clear();

            Vector2 displayPosition = ConvertUnits.ToDisplayUnits(simPosition);
            
            Item closestItem = null;
            float closestItemDistance = 0.0f;
            foreach (Item item in Item.ItemList)
            {
                if (ignoredItems != null && ignoredItems.Contains(item)) continue;
                if (hull != null && item.CurrentHull != hull) continue;
                if (item.body != null && !item.body.Enabled) continue;
                if (item.ParentInventory != null) continue;

                if (!CanInteractWith(item)) continue;

                debugInteractablesInRange.Add(item);
                
                float distanceToItem = float.PositiveInfinity;
                if (item.IsInsideTrigger(displayPosition, out Rectangle transformedTrigger))
                {
                    debugInteractablesAtCursor.Add(item);
                    //distance is between 0-1 when the cursor is directly on the item
                    distanceToItem =
                        Math.Abs(transformedTrigger.Center.X - displayPosition.X) / transformedTrigger.Width +
                        Math.Abs((transformedTrigger.Y - transformedTrigger.Height / 2.0f) - displayPosition.Y) / transformedTrigger.Height;
                    //modify the distance based on the size of the trigger (preferring smaller items)
                    distanceToItem *= MathHelper.Lerp(0.05f, 2.0f, (transformedTrigger.Width + transformedTrigger.Height) / 250.0f);
                }
                else
                {
                    Rectangle itemDisplayRect = new Rectangle(item.InteractionRect.X, item.InteractionRect.Y - item.InteractionRect.Height, item.InteractionRect.Width, item.InteractionRect.Height);

                    if (itemDisplayRect.Contains(displayPosition))
                    {
                        debugInteractablesAtCursor.Add(item);
                        //distance is between 0-1 when the cursor is directly on the item
                        distanceToItem = 
                            Math.Abs(itemDisplayRect.Center.X - displayPosition.X) / itemDisplayRect.Width +
                            Math.Abs(itemDisplayRect.Center.Y - displayPosition.Y) / itemDisplayRect.Height;
                        //modify the distance based on the size of the item (preferring smaller ones)
                        distanceToItem *= MathHelper.Lerp(0.05f, 2.0f, (itemDisplayRect.Width + itemDisplayRect.Height) / 250.0f);
                    }
                    else
                    {
                        //get the point on the itemDisplayRect which is closest to the cursor
                        Vector2 rectIntersectionPoint = new Vector2(
                            MathHelper.Clamp(displayPosition.X, itemDisplayRect.X, itemDisplayRect.Right),
                            MathHelper.Clamp(displayPosition.Y, itemDisplayRect.Y, itemDisplayRect.Bottom));
                        distanceToItem = 2.0f + Vector2.Distance(rectIntersectionPoint, displayPosition);
                    }
                }

                //reduce the amount of aim assist if an item has been selected 
                //= can't switch selection to another item without deselecting the current one first UNLESS the cursor is directly on the item
                //otherwise it would be too easy to accidentally switch the selected item when rewiring items
                float aimAssistAmount = SelectedConstruction == null ? 100.0f * aimAssistModifier : 1.0f;
                if (distanceToItem < Math.Max(aimAssistAmount, 1.0f))
                {
                    debugInteractablesNearCursor.Add(new Pair<Item, float>(item, 1.0f - distanceToItem / (100.0f * aimAssistModifier)));
                    if (closestItem == null || distanceToItem < closestItemDistance)
                    {
                        closestItem = item;
                        closestItemDistance = distanceToItem;
                    }
                }
            }

            return closestItem;            
        }

        private Character FindCharacterAtPosition(Vector2 mouseSimPos, float maxDist = 150.0f)
        {
            Character closestCharacter = null;
            float closestDist = 0.0f;

            maxDist = ConvertUnits.ToSimUnits(maxDist);
            
            foreach (Character c in CharacterList)
            {
                if (!CanInteractWith(c)) continue;

                float dist = Vector2.DistanceSquared(mouseSimPos, c.SimPosition);
                if (dist < maxDist*maxDist && (closestCharacter == null || dist < closestDist))
                {
                    closestCharacter = c;
                    closestDist = dist;
                }
                
                /*FarseerPhysics.Common.Transform transform;
                c.AnimController.Collider.FarseerBody.GetTransform(out transform);
                for (int i = 0; i < c.AnimController.Collider.FarseerBody.FixtureList.Count; i++)
                {
                    if (c.AnimController.Collider.FarseerBody.FixtureList[i].Shape.TestPoint(ref transform, ref mouseSimPos))
                    {
                        Console.WriteLine("Hit: " + i);
                        closestCharacter = c;
                    }
                }*/
            }

            return closestCharacter;
        }

        private void TransformCursorPos()
        {
            if (Submarine == null)
            {
                //character is outside but cursor position inside
                if (cursorPosition.Y > Level.Loaded.Size.Y)
                {
                    var sub = Submarine.FindContaining(cursorPosition);
                    if (sub != null) cursorPosition += sub.Position;
                }
            }
            else
            {
                //character is inside but cursor position is outside
                if (cursorPosition.Y < Level.Loaded.Size.Y)
                {
                    cursorPosition -= Submarine.Position;
                }
            }
        }

        public void SelectCharacter(Character character)
        {
            if (character == null) return;
            
            SelectedCharacter = character;
        }

        public void DeselectCharacter()
        {
            if (SelectedCharacter == null) return;
            SelectedCharacter.AnimController?.ResetPullJoints();
            SelectedCharacter = null;
        }

        public void DoInteractionUpdate(float deltaTime, Vector2 mouseSimPos)
        {
            bool isLocalPlayer = Controlled == this;

            if (!isLocalPlayer && (this is AICharacter && !IsRemotePlayer))
            {
                return;
            }

            if (!CanInteract)
            {
                SelectedConstruction = null;
                focusedItem = null;
                if (!AllowInput)
                {
                    focusedCharacter = null;
                    if (SelectedCharacter != null) DeselectCharacter();
                    return;
                }
            }
            bool canFocus = (isLocalPlayer && (findFocusedTimer <= 0.0f || Screen.Selected == GameMain.SubEditorScreen));
            canFocus = canFocus||(!isLocalPlayer && IsKeyHit(InputType.Select) && (GameMain.NetworkMember == null || !GameMain.NetworkMember.IsServer));

            if (canFocus)
            {
                focusedCharacter = FindCharacterAtPosition(mouseSimPos);
                //TODO: allow players to change the amount of aim assist?
                focusedItem = CanInteract ? FindItemAtPosition(mouseSimPos, AnimController.InWater ? 0.6f : 0.3f) : null;
                
                findFocusedTimer = 0.05f;
            }
            else
            {
                findFocusedTimer -= deltaTime;
            }

            //climb ladders automatically when pressing up/down inside their trigger area
            if (SelectedConstruction == null && !AnimController.InWater && Screen.Selected != GameMain.SubEditorScreen)
            {
                bool climbInput = IsKeyDown(InputType.Up) || IsKeyDown(InputType.Down);
                bool isControlled = Controlled == this;

                Ladder nearbyLadder = null;
                if (isControlled || climbInput)
                {
                    float minDist = float.PositiveInfinity;
                    foreach (Ladder ladder in Ladder.List)
                    {
                        if (CanInteractWith(ladder.Item, out float dist) && dist < minDist)
                        {
                            minDist = dist;
                            nearbyLadder = ladder;
                            if (isControlled) ladder.Item.IsHighlighted = true;
                            break;
                        }
                    }
                }

                if (nearbyLadder != null && climbInput)
                {
                    if (nearbyLadder.Select(this)) SelectedConstruction = nearbyLadder.Item;
                }
            }
            
            if (SelectedCharacter != null && IsKeyHit(InputType.Grab)) //Let people use ladders and buttons and stuff when dragging chars
            {
                DeselectCharacter();
            }
            else if (focusedCharacter != null && IsKeyHit(InputType.Grab) && FocusedCharacter.CanInventoryBeAccessed)
            {
                SelectCharacter(focusedCharacter);
            }
            else if (focusedCharacter != null && IsKeyHit(InputType.Health))
            {
                SelectCharacter(focusedCharacter);
#if CLIENT
                if (Controlled == this) CharacterHealth.OpenHealthWindow = focusedCharacter.CharacterHealth;
#endif
            }
            else if (focusedItem != null)
            {
                bool canInteract = focusedItem.TryInteract(this);
#if CLIENT
                if (Controlled == this)
                {
                    focusedItem.IsHighlighted = true;
                    if (canInteract)
                    {
                        CharacterHealth.OpenHealthWindow = null;
                    }
                }
#endif
            }
            else if (IsKeyHit(InputType.Select) && SelectedConstruction != null)
            {
                SelectedConstruction = null;
#if CLIENT
                CharacterHealth.OpenHealthWindow = null;
#endif
            }
        }
        
        public static void UpdateAnimAll(float deltaTime)
        {
            foreach (Character c in CharacterList)
            {
                if (!c.Enabled || c.AnimController.Frozen) continue;
                
                c.AnimController.UpdateAnim(deltaTime);
            }
        }

        public static void UpdateAll(float deltaTime, Camera cam)
        {
            if (GameMain.NetworkMember == null || !GameMain.NetworkMember.IsClient)
            {
                foreach (Character c in CharacterList)
                {
                    if (!(c is AICharacter) && !c.IsRemotePlayer) continue;

                    if (GameMain.NetworkMember != null && GameMain.NetworkMember.IsServer)
                    {
                        //disable AI characters that are far away from all clients and the host's character and not controlled by anyone
                        c.Enabled =
                            c.IsRemotePlayer ||
                            CharacterList.Any(c2 =>
                                c != c2 &&
                                (c2.IsRemotePlayer) &&
                                Vector2.DistanceSquared(c2.WorldPosition, c.WorldPosition) < NetConfig.CharacterIgnoreDistanceSqr);
                    }
                    else if (Submarine.MainSub != null)
                    {
                        //disable AI characters that are far away from the sub and the controlled character
                        c.Enabled = Vector2.DistanceSquared(Submarine.MainSub.WorldPosition, c.WorldPosition) < NetConfig.CharacterIgnoreDistanceSqr ||
                            (Controlled != null && Vector2.DistanceSquared(Controlled.WorldPosition, c.WorldPosition) < NetConfig.CharacterIgnoreDistanceSqr);
                    }

                }
            }

            for (int i = 0; i < CharacterList.Count; i++)
            {
                CharacterList[i].Update(deltaTime, cam);
            }
        }

        public virtual void Update(float deltaTime, Camera cam)
        {
            UpdateProjSpecific(deltaTime, cam);
            
            if (GameMain.NetworkMember != null && GameMain.NetworkMember.IsClient && this == Controlled && !isSynced) return;

            if (!Enabled) return;

            if (Level.Loaded != null && WorldPosition.Y < Level.MaxEntityDepth ||
                (Submarine != null && Submarine.WorldPosition.Y < Level.MaxEntityDepth))
            {
                Enabled = false;
                Kill(CauseOfDeathType.Pressure, null);
                return;
            }

            PreviousHull = CurrentHull;
            CurrentHull = Hull.FindHull(WorldPosition, CurrentHull, true);

            speechBubbleTimer = Math.Max(0.0f, speechBubbleTimer - deltaTime);

            obstructVisionAmount = Math.Max(obstructVisionAmount - deltaTime, 0.0f);

            if (Inventory != null)
            {
                foreach (Item item in Inventory.Items)
                {
                    if (item == null || item.body == null || item.body.Enabled) continue;

                    item.SetTransform(SimPosition, 0.0f);
                    item.Submarine = Submarine;
                }
            }

            HideFace = false;

            if (IsDead) return;
            
            if (GameMain.NetworkMember != null)
            {
                UpdateNetInput();
            }
            else
            {
                AnimController.Frozen = false;
            }

            DisableImpactDamageTimer -= deltaTime;

            if (!speechImpedimentSet)
            {
                //if no statuseffect or anything else has set a speech impediment, allow speaking normally
                speechImpediment = 0.0f;
            }
            speechImpedimentSet = false;
            


            if (needsAir)
            {
                bool protectedFromPressure = PressureProtection > 0.0f;            
                //cannot be protected from pressure when below crush depth
                protectedFromPressure = protectedFromPressure && WorldPosition.Y > CharacterHealth.CrushDepth;
                //implode if not protected from pressure, and either outside or in a high-pressure hull
                if (!protectedFromPressure && 
                    (AnimController.CurrentHull == null || AnimController.CurrentHull.LethalPressure >= 80.0f))
                {
                    PressureTimer += ((AnimController.CurrentHull == null) ?
                        100.0f : AnimController.CurrentHull.LethalPressure) * deltaTime;

                    if (PressureTimer >= 100.0f)
                    {
                        if (Controlled == this) cam.Zoom = 5.0f;
                        if (GameMain.NetworkMember == null || !GameMain.NetworkMember.IsClient)
                        {
                            Implode();
                            return;
                        }
                    }
                }
                else
                {
                    PressureTimer = 0.0f;
                }
            }
            else if ((GameMain.NetworkMember == null || !GameMain.NetworkMember.IsClient) && WorldPosition.Y < CharacterHealth.CrushDepth)
            {
                //implode if below crush depth, and either outside or in a high-pressure hull                
                if (AnimController.CurrentHull == null || AnimController.CurrentHull.LethalPressure >= 80.0f)
                {
                    Implode();
                    return;
                }
            }

            if (AnimController.InWater) ApplyStatusEffects(ActionType.InWater, deltaTime);            

            UpdateControlled(deltaTime, cam);
            
            //Health effects
            if (needsAir) UpdateOxygen(deltaTime);
            CharacterHealth.Update(deltaTime);
            
            if (IsUnconscious)
            {
                UpdateUnconscious(deltaTime);
                return;
            }

            UpdateAIChatMessages(deltaTime);

            //Do ragdoll shenanigans before Stun because it's still technically a stun, innit? Less network updates for us!
            bool allowRagdoll = GameMain.NetworkMember != null ? GameMain.NetworkMember.ServerSettings.AllowRagdollButton : true;
            if (IsForceRagdolled)
                IsRagdolled = IsForceRagdolled;
            else if (allowRagdoll && (!IsRagdolled || AnimController.Collider.LinearVelocity.LengthSquared() < 1f)) //Keep us ragdolled if we were forced or we're too speedy to unragdoll
                IsRagdolled = IsKeyDown(InputType.Ragdoll); //Handle this here instead of Control because we can stop being ragdolled ourselves
            
            UpdateSightRange();
            if (aiTarget != null) aiTarget.SoundRange = 0.0f;

            lowPassMultiplier = MathHelper.Lerp(lowPassMultiplier, 1.0f, 0.1f);
            
            //ragdoll button
            if (IsRagdolled)
            {
                if (AnimController is HumanoidAnimController) ((HumanoidAnimController)AnimController).Crouching = false;
                /*if(GameMain.Server != null)
                    GameMain.Server.CreateEntityEvent(this, new object[] { NetEntityEvent.Type.Status });*/
                AnimController.ResetPullJoints();
                SelectedConstruction = null;
                return;
            }

            //AI and control stuff

            Control(deltaTime, cam);

            bool isNotControlled = Controlled != this;

            if (isNotControlled && (!(this is AICharacter) || IsRemotePlayer))
            {
                Vector2 mouseSimPos = ConvertUnits.ToSimUnits(cursorPosition);
                DoInteractionUpdate(deltaTime, mouseSimPos);
            }
                        
            if (SelectedConstruction != null && !CanInteractWith(SelectedConstruction))
            {
                SelectedConstruction = null;
            }
            
            if (!IsDead) LockHands = false;
        }

        partial void UpdateControlled(float deltaTime, Camera cam);

        partial void UpdateProjSpecific(float deltaTime, Camera cam);

        private void UpdateOxygen(float deltaTime)
        {
            PressureProtection -= deltaTime * 100.0f;
            float hullAvailableOxygen = 0.0f;
            if (!AnimController.HeadInWater && AnimController.CurrentHull != null)
            {
                //don't decrease the amount of oxygen in the hull if the character has more oxygen available than the hull
                //(i.e. if the character has some external source of oxygen)
                if (OxygenAvailable * 0.98f < AnimController.CurrentHull.OxygenPercentage)
                {
                    AnimController.CurrentHull.Oxygen -= Hull.OxygenConsumptionSpeed * deltaTime;
                }
                hullAvailableOxygen = AnimController.CurrentHull.OxygenPercentage;
            }

            OxygenAvailable += MathHelper.Clamp(hullAvailableOxygen - oxygenAvailable, -deltaTime * 50.0f, deltaTime * 50.0f);
        }
        partial void UpdateOxygenProjSpecific(float prevOxygen);

        private void UpdateUnconscious(float deltaTime)
        {
            Stun = Math.Max(5.0f, Stun);

            AnimController.ResetPullJoints();
            SelectedConstruction = null;
        }

        private void UpdateSightRange()
        {
            if (aiTarget == null) return;

            aiTarget.SightRange = MathHelper.Clamp((float)Math.Sqrt(Mass) * 1000.0f + AnimController.Collider.LinearVelocity.Length() * 500.0f, 2000.0f, 50000.0f);
        }

        public void SetOrder(Order order, string orderOption, Character orderGiver, bool speak = true)
        {
            if (orderGiver != null)
            {
                //set the character order only if the character is close enough to hear the message
                ChatMessageType messageType = ChatMessage.CanUseRadio(orderGiver) && ChatMessage.CanUseRadio(this) ? 
                    ChatMessageType.Radio : ChatMessageType.Default;
                if (string.IsNullOrEmpty(ChatMessage.ApplyDistanceEffect("message", messageType, orderGiver, this))) return;
            }

            HumanAIController humanAI = AIController as HumanAIController;
            humanAI?.SetOrder(order, orderOption, orderGiver, speak);

            currentOrder = order;
            currentOrderOption = orderOption;
        }

        private List<AIChatMessage> aiChatMessageQueue = new List<AIChatMessage>();
        private List<AIChatMessage> prevAiChatMessages = new List<AIChatMessage>();

        public void DisableLine(string identifier)
        {
            var dummyMsg = new AIChatMessage("", ChatMessageType.Default, identifier)
            {
                SendTime = Timing.TotalTime
            };
            prevAiChatMessages.Add(dummyMsg);
        }

        public void Speak(string message, ChatMessageType? messageType, float delay = 0.0f, string identifier = "", float minDurationBetweenSimilar = 0.0f)
        {
            if (GameMain.NetworkMember != null && GameMain.NetworkMember.IsClient) return;

            //already sent a similar message a moment ago
            if (!string.IsNullOrEmpty(identifier) && minDurationBetweenSimilar > 0.0f &&
                (aiChatMessageQueue.Any(m => m.Identifier == identifier) ||
                prevAiChatMessages.Any(m => m.Identifier == identifier && m.SendTime > Timing.TotalTime - minDurationBetweenSimilar)))
            {
                return;
            }

            aiChatMessageQueue.Add(new AIChatMessage(message, messageType, identifier, delay));
        }

        private void UpdateAIChatMessages(float deltaTime)
        {
            if (GameMain.NetworkMember != null && GameMain.NetworkMember.IsClient) return;

            List<AIChatMessage> sentMessages = new List<AIChatMessage>();
            foreach (AIChatMessage message in aiChatMessageQueue)
            {
                message.SendDelay -= deltaTime;
                if (message.SendDelay > 0.0f) continue;

                if (message.MessageType == null)
                {
                    message.MessageType = ChatMessage.CanUseRadio(this) ? ChatMessageType.Radio : ChatMessageType.Default;
                }
#if CLIENT
                if (GameMain.GameSession?.CrewManager != null && GameMain.GameSession.CrewManager.IsSinglePlayer)
                {
                    string modifiedMessage = ChatMessage.ApplyDistanceEffect(message.Message, message.MessageType.Value, this, Controlled);
                    if (!string.IsNullOrEmpty(modifiedMessage))
                    {
                        GameMain.GameSession.CrewManager.AddSinglePlayerChatMessage(info.DisplayName, modifiedMessage, message.MessageType.Value, this);
                    }
                }
#endif
#if SERVER
                if (GameMain.Server != null && message.MessageType != ChatMessageType.Order)
                {
                    GameMain.Server.SendChatMessage(message.Message, message.MessageType.Value, null, this);
                }
#endif
                ShowSpeechBubble(2.0f, ChatMessage.MessageColor[(int)message.MessageType.Value]);
                sentMessages.Add(message);
            }

            foreach (AIChatMessage sent in sentMessages)
            {
                sent.SendTime = Timing.TotalTime;
                aiChatMessageQueue.Remove(sent);
                prevAiChatMessages.Add(sent);
            }

            for (int i = prevAiChatMessages.Count - 1; i >= 0; i--)
            {
                if (prevAiChatMessages[i].SendTime < Timing.TotalTime - 60.0f)
                {
                    prevAiChatMessages.RemoveRange(0, i + 1);
                    break;
                }
            }
        }


        public void ShowSpeechBubble(float duration, Color color)
        {
            speechBubbleTimer = Math.Max(speechBubbleTimer, duration);
            speechBubbleColor = color;
        }

        partial void AdjustKarma(Character attacker, AttackResult attackResult);
        
        partial void DamageHUD(float amount);

        public void SetAllDamage(float damageAmount, float bleedingDamageAmount, float burnDamageAmount)
        {
            CharacterHealth.SetAllDamage(damageAmount, bleedingDamageAmount, burnDamageAmount);
        }

        public AttackResult AddDamage(Character attacker, Vector2 worldPosition, Attack attack, float deltaTime, bool playSound = true)
        {
            return ApplyAttack(attacker, worldPosition, attack, deltaTime, playSound, null);
        }

        /// <summary>
        /// Apply the specified attack to this character. If the targetLimb is not specified, the limb closest to worldPosition will receive the damage.
        /// </summary>
        public AttackResult ApplyAttack(Character attacker, Vector2 worldPosition, Attack attack, float deltaTime, bool playSound = false, Limb targetLimb = null)
        {
            Limb limbHit = targetLimb;

            float attackImpulse = attack.TargetImpulse + attack.TargetForce * deltaTime;

            var attackResult = targetLimb == null ?
                AddDamage(worldPosition, attack.Afflictions, attack.Stun, playSound, attackImpulse, out limbHit, attacker) :
                DamageLimb(worldPosition, targetLimb, attack.Afflictions, attack.Stun, playSound, attackImpulse, attacker);

            if (limbHit == null) return new AttackResult();

<<<<<<< HEAD
            var attackingCharacter = attacker as Character;
#if SERVER
            if (attackingCharacter != null && attackingCharacter.AIController == null)
=======
            limbHit.body.ApplyLinearImpulse(attack.TargetImpulseWorld + attack.TargetForceWorld * deltaTime);

            if (attacker is Character attackingCharacter && attackingCharacter.AIController == null)
>>>>>>> ae342c13
            {
                string logMsg = LogName + " attacked by " + attackingCharacter.LogName + ".";
                foreach (Affliction affliction in attackResult.Afflictions)
                {
                    if (affliction.Strength == 0.0f) continue;
                    logMsg += affliction.Prefab.Name + ": " + affliction.Strength;
                }
                GameServer.Log(logMsg, ServerLog.MessageType.Attack);            
            }
#endif

            bool isNotClient = GameMain.NetworkMember == null || !GameMain.NetworkMember.IsClient;

            if (isNotClient &&
                IsDead && Rand.Range(0.0f, 1.0f) < attack.SeverLimbsProbability)
            {
                foreach (LimbJoint joint in AnimController.LimbJoints)
                {
                    if (joint.CanBeSevered && (joint.LimbA == limbHit || joint.LimbB == limbHit))
                    {
#if CLIENT
                        if (CurrentHull != null)
                        {
                            CurrentHull.AddDecal("blood", WorldPosition, Rand.Range(0.5f, 1.5f));                            
                        }
#endif

                        AnimController.SeverLimbJoint(joint);

                        if (joint.LimbA == limbHit)
                        {
                            joint.LimbB.body.LinearVelocity += limbHit.LinearVelocity * 0.5f;
                        }
                        else
                        {
                            joint.LimbA.body.LinearVelocity += limbHit.LinearVelocity * 0.5f;
                        }
                    }
                }
            }

            return attackResult;
        }
        
        public AttackResult AddDamage(Vector2 worldPosition, List<Affliction> afflictions, float stun, bool playSound, float attackImpulse = 0.0f, Character attacker = null)
        {
            return AddDamage(worldPosition, afflictions, stun, playSound, attackImpulse, out _, attacker);
        }

        public AttackResult AddDamage(Vector2 worldPosition, List<Affliction> afflictions, float stun, bool playSound, float attackImpulse, out Limb hitLimb, Character attacker = null)
        {
            hitLimb = null;

            if (Removed) return new AttackResult();

            float closestDistance = 0.0f;
            foreach (Limb limb in AnimController.Limbs)
            {
                float distance = Vector2.DistanceSquared(worldPosition, limb.WorldPosition);
                if (hitLimb == null || distance < closestDistance)
                {
                    hitLimb = limb;
                    closestDistance = distance;
                }
            }

            return DamageLimb(worldPosition, hitLimb, afflictions, stun, playSound, attackImpulse, attacker);
        }

        public AttackResult DamageLimb(Vector2 worldPosition, Limb hitLimb, List<Affliction> afflictions, float stun, bool playSound, float attackImpulse, Character attacker = null)
        {
            if (Removed) return new AttackResult();

            SetStun(stun);

            if (Math.Abs(attackImpulse) > 0.0f)
            {
                Vector2 diff = hitLimb.WorldPosition - worldPosition;
                if (diff == Vector2.Zero) diff = Rand.Vector(1.0f);
                hitLimb.body.ApplyLinearImpulse(Vector2.Normalize(diff) * attackImpulse, hitLimb.SimPosition + ConvertUnits.ToSimUnits(diff));
            }

            AttackResult attackResult = hitLimb.AddDamage(worldPosition, afflictions, playSound);
            CharacterHealth.ApplyDamage(hitLimb, attackResult);
            OnAttacked?.Invoke(attacker, attackResult);
            AdjustKarma(attacker, attackResult);

            if (attacker != null && attackResult.Damage > 0.0f)
            {
                LastAttacker = attacker;
            }

            return attackResult;
        }

        public void SetStun(float newStun, bool allowStunDecrease = false, bool isNetworkMessage = false)
        {
            if (GameMain.NetworkMember != null && GameMain.NetworkMember.IsClient && !isNetworkMessage) return;
            
            if ((newStun <= Stun && !allowStunDecrease) || !MathUtils.IsValid(newStun)) return;
            
            if (Math.Sign(newStun) != Math.Sign(Stun)) AnimController.ResetPullJoints();

            CharacterHealth.StunTimer = newStun;
            if (newStun > 0.0f)
            {
                SelectedConstruction = null;
            }
        }

        public void ApplyStatusEffects(ActionType actionType, float deltaTime)
        {
            foreach (StatusEffect statusEffect in statusEffects)
            {
                if (statusEffect.type != actionType) continue;
                statusEffect.Apply(actionType, deltaTime, this, this);
            }
        }

        private void Implode(bool isNetworkMessage = false)
        {
            if (!isNetworkMessage)
            {
                if (GameMain.NetworkMember != null && GameMain.NetworkMember.IsClient) return; 
            }

            Kill(CauseOfDeathType.Pressure, null, isNetworkMessage);
            CharacterHealth.PressureAffliction.Strength = CharacterHealth.PressureAffliction.Prefab.MaxStrength;
            CharacterHealth.SetAllDamage(CharacterHealth.MaxVitality, 0.0f, 0.0f);
            BreakJoints();            
        }

        public void BreakJoints()
        {
            Vector2 centerOfMass = AnimController.GetCenterOfMass();

            foreach (Limb limb in AnimController.Limbs)
            {
                limb.AddDamage(limb.SimPosition, 500.0f, 0.0f, 0.0f, false);

                Vector2 diff = centerOfMass - limb.SimPosition;
                if (diff == Vector2.Zero) continue;
                limb.body.ApplyLinearImpulse(diff * 50.0f);
            }

            ImplodeFX();

            foreach (var joint in AnimController.LimbJoints)
            {
                joint.LimitEnabled = false;
            }
        }

        partial void ImplodeFX();

        public void Kill(CauseOfDeathType causeOfDeath, AfflictionPrefab causeOfDeathAffliction, bool isNetworkMessage = false)
        {
            if (IsDead) return;
            
            //clients aren't allowed to kill characters unless they receive a network message
            if (!isNetworkMessage && GameMain.NetworkMember != null && GameMain.NetworkMember.IsClient)
            {
                return;
            }

            ApplyStatusEffects(ActionType.OnDeath, 1.0f);

            AnimController.Frozen = false;

#if SERVER
            if (causeOfDeath == CauseOfDeathType.Affliction)
            {
                GameServer.Log(LogName + " has died (Cause of death: " + causeOfDeathAffliction.Name + ")", ServerLog.MessageType.Attack);
            }
            else
            {
                GameServer.Log(LogName + " has died (Cause of death: " + causeOfDeath + ")", ServerLog.MessageType.Attack);
            }
#endif

            if (GameSettings.SendUserStatistics)
            {
                string characterType = "Unknown";

                if (this == Controlled)
                    characterType = "Player";
                else if (IsRemotePlayer)
                    characterType = "RemotePlayer";
                else if (AIController is EnemyAIController)
                    characterType = "Enemy";
                else if (AIController is HumanAIController)
                    characterType = "AICrew";

                string causeOfDeathStr = causeOfDeathAffliction == null ?
                    causeOfDeath.ToString() : causeOfDeathAffliction.Name.Replace(" ", "");
                GameAnalyticsManager.AddDesignEvent("Kill:" + characterType + ":" + SpeciesName + ":" + causeOfDeathStr);
            }

            CauseOfDeath = new CauseOfDeath(causeOfDeath, causeOfDeathAffliction, LastAttacker, LastDamageSource);
            OnDeath?.Invoke(this, CauseOfDeath);

            SteamAchievementManager.OnCharacterKilled(this, CauseOfDeath);

            KillProjSpecific();

            IsDead = true;

            if (info != null) info.CauseOfDeath = CauseOfDeath;
            AnimController.movement = Vector2.Zero;
            AnimController.TargetMovement = Vector2.Zero;

            for (int i = 0; i < selectedItems.Length; i++ )
            {
                if (selectedItems[i] != null) selectedItems[i].Drop(this);            
            }
            
            AnimController.ResetPullJoints();

            foreach (RevoluteJoint joint in AnimController.LimbJoints)
            {
                joint.MotorEnabled = false;
            }

            if (GameMain.GameSession != null)
            {
                GameMain.GameSession.KillCharacter(this);
            }
        }
        partial void KillProjSpecific();

        public void Revive()
        {
            if (Removed)
            {
                DebugConsole.ThrowError("Attempting to revive an already removed character\n" + Environment.StackTrace);
                return;
            }

            IsDead = false;

            if (aiTarget != null)
            {
                aiTarget.Remove();
            }

            aiTarget = new AITarget(this);
            SetAllDamage(0.0f, 0.0f, 0.0f);
            CharacterHealth.RemoveAllAfflictions();

            foreach (LimbJoint joint in AnimController.LimbJoints)
            {
                joint.MotorEnabled = true;
                joint.Enabled = true;
                joint.IsSevered = false;
            }

            foreach (Limb limb in AnimController.Limbs)
            {
#if CLIENT
                if (limb.LightSource != null) limb.LightSource.Color = limb.InitialLightSourceColor;
#endif
                limb.body.Enabled = true;
                limb.IsSevered = false;
            }

            if (GameMain.GameSession != null)
            {
                GameMain.GameSession.ReviveCharacter(this);
            }
        }
        
        public override void Remove()
        {
            if (Removed)
            {
                DebugConsole.ThrowError("Attempting to remove an already removed character\n" + Environment.StackTrace);
                return;
            }
            DebugConsole.Log("Removing character " + Name + " (ID: " + ID + ")");

            base.Remove();

            if (selectedItems[0] != null) selectedItems[0].Drop(this);
            if (selectedItems[1] != null) selectedItems[1].Drop(this);

            if (info != null) info.Remove();

#if CLIENT
            GameMain.GameSession?.CrewManager?.RemoveCharacter(this);
#endif

            CharacterList.Remove(this);

            DisposeProjSpecific();

            if (aiTarget != null) aiTarget.Remove();
            if (AnimController != null) AnimController.Remove();

            CharacterHealth.Remove();

            foreach (Character c in CharacterList)
            {
                if (c.focusedCharacter == this) c.focusedCharacter = null;
                if (c.SelectedCharacter == this) c.SelectedCharacter = null;
            }
        }
        partial void DisposeProjSpecific();
    }
}<|MERGE_RESOLUTION|>--- conflicted
+++ resolved
@@ -1999,15 +1999,9 @@
 
             if (limbHit == null) return new AttackResult();
 
-<<<<<<< HEAD
-            var attackingCharacter = attacker as Character;
+            limbHit.body.ApplyLinearImpulse(attack.TargetImpulseWorld + attack.TargetForceWorld * deltaTime);
 #if SERVER
-            if (attackingCharacter != null && attackingCharacter.AIController == null)
-=======
-            limbHit.body.ApplyLinearImpulse(attack.TargetImpulseWorld + attack.TargetForceWorld * deltaTime);
-
             if (attacker is Character attackingCharacter && attackingCharacter.AIController == null)
->>>>>>> ae342c13
             {
                 string logMsg = LogName + " attacked by " + attackingCharacter.LogName + ".";
                 foreach (Affliction affliction in attackResult.Afflictions)
