﻿using Barotrauma.Networking;
using FarseerPhysics;
using FarseerPhysics.Dynamics.Joints;
using Microsoft.Xna.Framework;
using System;
using System.Collections.Generic;
using System.Linq;
using System.Xml.Linq;
using Barotrauma.Items.Components;
using FarseerPhysics.Dynamics;

namespace Barotrauma
{
    partial class Character : Entity, IDamageable, ISerializableEntity, IClientSerializable, IServerSerializable
    {
        public static List<Character> CharacterList = new List<Character>();

        private bool enabled = true;
        public bool Enabled
        {
            get
            {
                return enabled && !Removed;
            }
            set
            {
                if (value == enabled) return;

                if (Removed)
                {
                    enabled = false;
                    return;
                }

                enabled = value;

                foreach (Limb limb in AnimController.Limbs)
                {
                    if (limb.body != null)
                    {
                        limb.body.Enabled = enabled;
                    }
#if CLIENT
                    if (limb.LightSource != null)
                    {
                        limb.LightSource.Enabled = enabled;
                    }
#endif
                }
                AnimController.Collider.Enabled = value;
            }
        }

        public Hull PreviousHull = null;
        public Hull CurrentHull = null;

        public bool IsRemotePlayer;
        public readonly Dictionary<string, SerializableProperty> Properties;
        public Dictionary<string, SerializableProperty> SerializableProperties
        {
            get { return Properties; }
        }

        protected Key[] keys;
        private Item[] selectedItems;

        private byte teamID;
        public byte TeamID
        {
            get { return teamID; }
            set
            {
                teamID = value;
                if (info != null) info.TeamID = value;
            }
        }

        public AnimController AnimController;

        private Vector2 cursorPosition;

        protected bool needsAir;
        protected float oxygenAvailable;

        //seed used to generate this character
        private readonly string seed;
        protected Item focusedItem;
        private Character focusedCharacter, selectedCharacter, selectedBy;
        public Character LastAttacker;
        public Entity LastDamageSource;

        public readonly bool IsHumanoid;

        //the name of the species (e.q. human)
        public readonly string SpeciesName;
        
        private float attackCoolDown;

        private Order currentOrder;
        public Order CurrentOrder
        {
            get { return currentOrder; }
        }

        private string currentOrderOption;

        private List<StatusEffect> statusEffects = new List<StatusEffect>();
        
        public Entity ViewTarget
        {
            get;
            set;
        }

        private CharacterInfo info;
        public CharacterInfo Info
        {
            get
            {
                return info;
            }
            set
            {
                if (info != null && info != value) info.Remove();

                info = value;
                if (info != null) info.Character = this;
            }
        }

        public string Name
        {
            get
            {
                return info != null && !string.IsNullOrWhiteSpace(info.Name) ? info.Name : SpeciesName;
            }
        }
        //Only used by server logs to determine "true identity" of the player for cases when they're disguised
        public string LogName
        {
            get
            {
                return info != null && !string.IsNullOrWhiteSpace(info.Name) ? info.Name + (info.DisplayName != info.Name ? " (as " + info.DisplayName + ")" : "") : SpeciesName;
            }
        }

        private float hideFaceTimer;
        public bool HideFace
        {
            get
            {
                return hideFaceTimer > 0.0f;
            }
            set
            {
                hideFaceTimer = MathHelper.Clamp(hideFaceTimer + (value ? 1.0f : -0.5f), 0.0f, 10.0f);
            }
        }

        public string ConfigPath
        {
            get;
            private set;
        }

        public float Mass
        {
            get { return AnimController.Mass; }
        }

        public CharacterInventory Inventory { get; private set; }

        private Color speechBubbleColor;
        private float speechBubbleTimer;

        private float lockHandsTimer;
        public bool LockHands
        {
            get
            {
                return lockHandsTimer > 0.0f;
            }
            set
            {
                lockHandsTimer = MathHelper.Clamp(lockHandsTimer + (value ? 1.0f : -0.5f), 0.0f, 10.0f);
            }
        }

        public bool AllowInput
        {
            get { return !IsUnconscious && Stun <= 0.0f && !IsDead; }
        }

        public bool CanInteract
        {
            get { return AllowInput && IsHumanoid && !LockHands && !Removed; }
        }

        public Vector2 CursorPosition
        {
            get { return cursorPosition; }
            set
            {
                if (!MathUtils.IsValid(value)) return;
                cursorPosition = value;
            }
        }

        public Vector2 CursorWorldPosition
        {
            get { return Submarine == null ? cursorPosition : cursorPosition + Submarine.Position; }
        }

        public Character FocusedCharacter
        {
            get { return focusedCharacter; }
        }

        public Character SelectedCharacter
        {
            get { return selectedCharacter; }
            set
            {
                if (value == selectedCharacter) return;
                if (selectedCharacter != null)
                    selectedCharacter.selectedBy = null;
                selectedCharacter = value;
                if (selectedCharacter != null)
                    selectedCharacter.selectedBy = this;
            }
        }

        public Character SelectedBy
        {
            get { return selectedBy; }
            set
            {
                if (selectedBy != null)
                    selectedBy.selectedCharacter = null;
                selectedBy = value;
                if (selectedBy != null)
                    selectedBy.selectedCharacter = this;
            }
        }

        private float lowPassMultiplier;
        public float LowPassMultiplier
        {
            get { return lowPassMultiplier; }
            set { lowPassMultiplier = MathHelper.Clamp(value, 0.0f, 1.0f); }
        }

        private float obstructVisionAmount;
        public bool ObstructVision
        {
            get
            {
                return obstructVisionAmount > 0.5f;
            }
            set
            {
                obstructVisionAmount = 1.0f;
            }
        }

        public float SoundRange
        {
            get { return aiTarget.SoundRange; }
        }

        public float SightRange
        {
            get { return aiTarget.SightRange; }
        }

        private float pressureProtection;
        public float PressureProtection
        {
            get { return pressureProtection; }
            set
            {
                pressureProtection = MathHelper.Clamp(value, 0.0f, 100.0f);
            }
        }

        public bool IsRagdolled;
        public bool IsForceRagdolled;

        public bool IsUnconscious
        {
            get { return CharacterHealth.IsUnconscious; }
        }

        public bool NeedsAir
        {
            get { return needsAir; }
            set { needsAir = value; }
        }

        public float Oxygen
        {
            get { return CharacterHealth.OxygenAmount; }
            set
            {
                if (!MathUtils.IsValid(value)) return;
                CharacterHealth.OxygenAmount = MathHelper.Clamp(value, -100.0f, 100.0f);
            }
        }

        public float OxygenAvailable
        {
            get { return oxygenAvailable; }
            set { oxygenAvailable = MathHelper.Clamp(value, 0.0f, 100.0f); }
        }
                
        public float Stun
        {
            get { return IsRagdolled ? 1.0f : CharacterHealth.StunTimer; }
            set
            {
                if (GameMain.Client != null) return;

                SetStun(value, true);
            }
        }

        public CharacterHealth CharacterHealth { get; private set; }

        public float Vitality
        {
            get { return CharacterHealth.Vitality; }
        }

        public float Health
        {
            get { return CharacterHealth.Vitality; }
        }

        public float MaxVitality
        {
            get { return CharacterHealth.MaxVitality; }
        }

        public float Bloodloss
        {
            get { return CharacterHealth.BloodlossAmount; }
            set
            {
                if (!MathUtils.IsValid(value)) return;
                CharacterHealth.BloodlossAmount = MathHelper.Clamp(value, 0.0f, 100.0f);
            }
        }

        public bool UseBloodParticles
        {
            get { return CharacterHealth.UseBloodParticles; }
        }

        public float Bleeding
        {
            get { return CharacterHealth.GetAfflictionStrength("bleeding", true); }
        }
        
        public float HuskInfectionState
        {
            get
            {
                var huskAffliction = CharacterHealth.GetAffliction("huskinfection", false) as AfflictionHusk;
                return huskAffliction == null ? 0.0f : huskAffliction.Strength;
            }
            set
            {
                var huskAffliction = CharacterHealth.GetAffliction("huskinfection", false) as AfflictionHusk;
                if (huskAffliction == null)
                {
                    CharacterHealth.ApplyAffliction(null, AfflictionPrefab.Husk.Instantiate(value));
                }
                else
                {
                    huskAffliction.Strength = value;
                }
            }
        }

        private bool canSpeak;
        public bool CanSpeak
        {
            get
            {
                if (!canSpeak) return false;
                var huskAffliction = CharacterHealth.GetAffliction("huskinfection", false) as AfflictionHusk;
                if (huskAffliction != null && !huskAffliction.CanSpeak) return false;
                return !IsUnconscious && Stun <= 0.0f;
            }
        }

        public float PressureTimer
        {
            get;
            private set;
        }

        public float DisableImpactDamageTimer
        {
            get;
            set;
        }

        public float SpeedMultiplier
        {
            get;
            set;
        }

        public Item[] SelectedItems
        {
            get { return selectedItems; }
        }

        public Item SelectedConstruction { get; set; }

        public Item FocusedItem
        {
            get { return focusedItem; }
        }

        public Item PickingItem
        {
            get;
            set;
        }

        public virtual AIController AIController
        {
            get { return null; }
        }

        public bool IsDead { get; private set; }

        public CauseOfDeath CauseOfDeath
        {
            get;
            private set;
        }

        //can other characters select (= grab) this character
        public bool CanBeSelected
        {
            get
            {
                return !Removed;
            }
        }

        public bool CanBeDragged
        {
            get
            {
                if (Removed || !AnimController.Draggable) return false;
                return IsDead || Stun > 0.0f || LockHands || IsUnconscious;
            }
        }
        
        //can other characters access the inventory of this character
        public bool CanInventoryBeAccessed
        {
            get
            {
                if (Removed || Inventory == null) return false;

                if (!Inventory.AccessibleWhenAlive)
                {
                    return IsDead;
                }
                else
                {
                    return (IsDead || Stun > 0.0f || LockHands || IsUnconscious);
                }
            }
        }

        public override Vector2 SimPosition
        {
            get { return AnimController.Collider.SimPosition; }
        }

        public override Vector2 Position
        {
            get { return ConvertUnits.ToDisplayUnits(SimPosition); }
        }

        public override Vector2 DrawPosition
        {
            get { return AnimController.MainLimb.body.DrawPosition; }
        }

        public delegate void OnDeathHandler(Character character, CauseOfDeath causeOfDeath);
        public OnDeathHandler OnDeath;

        public delegate void OnAttackedHandler(Character attacker, AttackResult attackResult);
        public OnAttackedHandler OnAttacked;

        /// <summary>
        /// Create a new character
        /// </summary>
        /// <param name="characterInfo">The name, gender, config file, etc of the character.</param>
        /// <param name="position">Position in display units.</param>
        /// <param name="seed">RNG seed to use if the character config has randomizable parameters.</param>
        /// <param name="isRemotePlayer">Is the character controlled by a remote player.</param>
        /// <param name="hasAi">Is the character controlled by AI.</param>
        public static Character Create(CharacterInfo characterInfo, Vector2 position, string seed, bool isRemotePlayer = false, bool hasAi = true)
        {
            return Create(characterInfo.File, position, seed, characterInfo, isRemotePlayer, hasAi);
        }
        /// <summary>
        /// Create a new character
        /// </summary>
        /// <param name="file">The path to the character's config file.</param>
        /// <param name="position">Position in display units.</param>
        /// <param name="seed">RNG seed to use if the character config has randomizable parameters.</param>
        /// <param name="characterInfo">The name, gender, etc of the character. Only used for humans, and if the parameter is not given, a random CharacterInfo is generated.</param>
        /// <param name="isRemotePlayer">Is the character controlled by a remote player.</param>
        /// <param name="hasAi">Is the character controlled by AI.</param>
        /// <param name="createNetworkEvent">Should clients receive a network event about the creation of this character?</param>
        public static Character Create(string file, Vector2 position, string seed, CharacterInfo characterInfo = null, bool isRemotePlayer = false, bool hasAi = true, bool createNetworkEvent = true)
        {
#if LINUX
            if (!System.IO.File.Exists(file)) 
            {
                //if the file was not found, attempt to convert the name of the folder to upper case
                var splitPath = file.Split('/');
                if (splitPath.Length > 2)
                {
                    splitPath[splitPath.Length-2] = 
                        splitPath[splitPath.Length-2].First().ToString().ToUpper() + splitPath[splitPath.Length-2].Substring(1);
                    
                    file = string.Join("/", splitPath);
                }

                if (!System.IO.File.Exists(file))
                {
                    DebugConsole.ThrowError("Spawning a character failed - file \""+file+"\" not found!");
                    return null;
                }
            }
#else
            if (!System.IO.File.Exists(file))
            {
                DebugConsole.ThrowError("Spawning a character failed - file \"" + file + "\" not found!");
                return null;
            }
#endif
            Character newCharacter = null;
            if (file != humanConfigFile)
            {
                var aiCharacter = new AICharacter(file, position, seed, characterInfo, isRemotePlayer);
                var ai = new EnemyAIController(aiCharacter, file, seed);
                aiCharacter.SetAI(ai);

                //aiCharacter.minVitality = 0.0f;
                
                newCharacter = aiCharacter;
            }
            else if (hasAi)
            {
                var aiCharacter = new AICharacter(file, position, seed, characterInfo, isRemotePlayer);
                var ai = new HumanAIController(aiCharacter);
                aiCharacter.SetAI(ai);

                //aiCharacter.minVitality = -100.0f;

                newCharacter = aiCharacter;
            }
            else
            {
                newCharacter = new Character(file, position, seed, characterInfo, isRemotePlayer);
                //newCharacter.minVitality = -100.0f;
            }

            if (GameMain.Server != null && Spawner != null && createNetworkEvent)
            {
                Spawner.CreateNetworkEvent(newCharacter, false);
            }

            return newCharacter;
        }

        protected Character(string file, Vector2 position, string seed, CharacterInfo characterInfo = null, bool isRemotePlayer = false)
            : base(null)
        {
            ConfigPath = file;
            this.seed = seed;
            MTRandom rand = new MTRandom(ToolBox.StringToInt(seed));

            selectedItems = new Item[2];

            IsRemotePlayer = isRemotePlayer;
            
            oxygenAvailable = 100.0f;
            aiTarget = new AITarget(this);

            lowPassMultiplier = 1.0f;

            Properties = SerializableProperty.GetProperties(this);

            Info = characterInfo;
            if (file == humanConfigFile && characterInfo == null)
            {
                Info = new CharacterInfo(file);
            }

            XDocument doc = XMLExtensions.TryLoadXml(file);
            if (doc == null || doc.Root == null) return;

            InitProjSpecific(doc);

            SpeciesName = doc.Root.GetAttributeString("name", "Unknown");            
            IsHumanoid = doc.Root.GetAttributeBool("humanoid", false);
            canSpeak = doc.Root.GetAttributeBool("canspeak", false);
            needsAir = doc.Root.GetAttributeBool("needsair", false);

            List<XElement> ragdollElements = new List<XElement>();
            List<float> ragdollCommonness = new List<float>();
            foreach (XElement element in doc.Root.Elements())
            {
                if (element.Name.ToString().ToLowerInvariant() != "ragdoll") continue;                
                ragdollElements.Add(element);
                ragdollCommonness.Add(element.GetAttributeFloat("commonness", 1.0f));                
            }
            
            //choose a random ragdoll element
            MTRandom random = new MTRandom(ToolBox.StringToInt(seed));
            XElement ragdollElement = ragdollElements.Count == 1 ?
                ragdollElements[0] : ToolBox.SelectWeightedRandom(ragdollElements, ragdollCommonness, random);

            if (IsHumanoid)
            {
                AnimController = new HumanoidAnimController(this, ragdollElement, seed);
                AnimController.TargetDir = Direction.Right;
                
            }
            else
            {
                AnimController = new FishAnimController(this, ragdollElement, seed);
                PressureProtection = 100.0f;
            }

            foreach (XElement subElement in doc.Root.Elements())
            {
                switch (subElement.Name.ToString().ToLowerInvariant())
                {
                    case "inventory":
                        Inventory = new CharacterInventory(subElement, this);
                        break;
                    case "health":
                        CharacterHealth = new CharacterHealth(subElement, this);
                        break;
                    case "statuseffect":
                        statusEffects.Add(StatusEffect.Load(subElement));
                        break;
                }
            }
            
            if (CharacterHealth == null) CharacterHealth = new CharacterHealth(this);

            AnimController.SetPosition(ConvertUnits.ToSimUnits(position));
                        
            if (file == humanConfigFile && Info.PickedItemIDs.Any())
            {
                for (ushort i = 0; i < Info.PickedItemIDs.Count; i++ )
                {
                    if (Info.PickedItemIDs[i] == 0) continue;

                    Item item = FindEntityByID(Info.PickedItemIDs[i]) as Item;

                    System.Diagnostics.Debug.Assert(item != null);
                    if (item == null) continue;

                    item.TryInteract(this, true, true, true);
                    Inventory.TryPutItem(item, i, false, false, null, false);
                }                
            }

            AnimController.FindHull(null);
            if (AnimController.CurrentHull != null) Submarine = AnimController.CurrentHull.Submarine;

            CharacterList.Add(this);

            //characters start disabled in the multiplayer mode, and are enabled if/when
            //  - controlled by the player
            //  - client receives a position update from the server
            //  - server receives an input message from the client controlling the character
            //  - if an AICharacter, the server enables it when close enough to any of the players
            Enabled = GameMain.NetworkMember == null;
        }
        partial void InitProjSpecific(XDocument doc);

        private static string humanConfigFile;
        public static string HumanConfigFile
        {
            get 
            {
                if (string.IsNullOrEmpty(humanConfigFile))
                {
                    var characterFiles = GameMain.Instance.GetFilesOfType(ContentType.Character);

                    humanConfigFile = characterFiles.FirstOrDefault(c => c.EndsWith("human.xml"));
                    if (humanConfigFile == null)
                    {
                        DebugConsole.ThrowError("Couldn't find a config file for humans from the selected content packages!");
                        DebugConsole.ThrowError("(The config file must end with \"human.xml\")");
                        return "";
                    }
                }
                return humanConfigFile; 
            }
        }

        public bool IsKeyHit(InputType inputType)
        {
            if (GameMain.Server != null && Controlled != this)
            {
                switch (inputType)
                {
                    case InputType.Left:
                        return !(dequeuedInput.HasFlag(InputNetFlags.Left)) && (prevDequeuedInput.HasFlag(InputNetFlags.Left));
                    case InputType.Right:
                        return !(dequeuedInput.HasFlag(InputNetFlags.Right)) && (prevDequeuedInput.HasFlag(InputNetFlags.Right));
                    case InputType.Up:
                        return !(dequeuedInput.HasFlag(InputNetFlags.Up)) && (prevDequeuedInput.HasFlag(InputNetFlags.Up));
                    case InputType.Down:
                        return !(dequeuedInput.HasFlag(InputNetFlags.Down)) && (prevDequeuedInput.HasFlag(InputNetFlags.Down));
                    case InputType.Run:
                        return !(dequeuedInput.HasFlag(InputNetFlags.Run)) && (prevDequeuedInput.HasFlag(InputNetFlags.Run));
                    case InputType.Crouch:
                        return !(dequeuedInput.HasFlag(InputNetFlags.Crouch)) && (prevDequeuedInput.HasFlag(InputNetFlags.Crouch));
                    case InputType.Select:
                        return dequeuedInput.HasFlag(InputNetFlags.Select); //TODO: clean up the way this input is registered    
                    case InputType.Health:
                        return dequeuedInput.HasFlag(InputNetFlags.Health);                                                                      
                    case InputType.Use:
                        return !(dequeuedInput.HasFlag(InputNetFlags.Use)) && (prevDequeuedInput.HasFlag(InputNetFlags.Use));
                    case InputType.Ragdoll:
                        return !(dequeuedInput.HasFlag(InputNetFlags.Ragdoll)) && (prevDequeuedInput.HasFlag(InputNetFlags.Ragdoll));
                    default:
                        return false;
                }
            }

            return keys[(int)inputType].Hit;
        }

        public bool IsKeyDown(InputType inputType)
        {
            if (GameMain.Server != null && Character.Controlled != this)
            {
                switch (inputType)
                {
                    case InputType.Left:
                        return dequeuedInput.HasFlag(InputNetFlags.Left);
                    case InputType.Right:
                        return dequeuedInput.HasFlag(InputNetFlags.Right);
                    case InputType.Up:
                        return dequeuedInput.HasFlag(InputNetFlags.Up);                        
                    case InputType.Down:
                        return dequeuedInput.HasFlag(InputNetFlags.Down);
                    case InputType.Run:
                        return dequeuedInput.HasFlag(InputNetFlags.Run);
                    case InputType.Crouch:
                        return dequeuedInput.HasFlag(InputNetFlags.Crouch);
                    case InputType.Select:
                        return false; //TODO: clean up the way this input is registered
                    case InputType.Aim:
                        return dequeuedInput.HasFlag(InputNetFlags.Aim);
                    case InputType.Use:
                        return dequeuedInput.HasFlag(InputNetFlags.Use);
                    case InputType.Attack:
                        return dequeuedInput.HasFlag(InputNetFlags.Attack);
                    case InputType.Ragdoll:
                        return dequeuedInput.HasFlag(InputNetFlags.Ragdoll);
                }
                return false;
            }
            
            return keys[(int)inputType].Held;
        }

        public void SetInput(InputType inputType, bool hit, bool held)
        {
            keys[(int)inputType].Hit = hit;
            keys[(int)inputType].Held = held;
        }

        public void ClearInput(InputType inputType)
        {
            keys[(int)inputType].Hit = false;
            keys[(int)inputType].Held = false;            
        }

        public void ClearInputs()
        {
            if (keys == null) return;
            foreach (Key key in keys)
            {
                key.Hit = false;
                key.Held = false;
            }
        }

        public override string ToString()
        {
            return (info != null && !string.IsNullOrWhiteSpace(info.Name)) ? info.Name : SpeciesName;
        }

        public void GiveJobItems(WayPoint spawnPoint)
        {
            if (info == null || info.Job == null) return;

            info.Job.GiveJobItems(this, spawnPoint);
        }

        public float GetSkillLevel(string skillName)
        {
            return (Info == null || Info.Job == null) ? 0.0f : Info.Job.GetSkillLevel(skillName);
        }

        float findFocusedTimer;

        public Vector2 GetTargetMovement()
        {
            Vector2 targetMovement = Vector2.Zero;
            if (IsKeyDown(InputType.Left))  targetMovement.X -= 1.0f;
            if (IsKeyDown(InputType.Right)) targetMovement.X += 1.0f;
            if (IsKeyDown(InputType.Up))    targetMovement.Y += 1.0f;
            if (IsKeyDown(InputType.Down))  targetMovement.Y -= 1.0f;

            //the vertical component is only used for falling through platforms and climbing ladders when not in water,
            //so the movement can't be normalized or the Character would walk slower when pressing down/up
            if (AnimController.InWater)
            {
                float length = targetMovement.Length();
                if (length > 0.0f) targetMovement = targetMovement / length;
            }

            if (IsKeyDown(InputType.Run))
            {
                //can't run if
                //  - dragging someone
                //  - crouching
                //  - moving backwards
                if ((SelectedCharacter == null || !SelectedCharacter.CanBeDragged) &&
                    (!(AnimController is HumanoidAnimController) || !((HumanoidAnimController)AnimController).Crouching) &&
                    Math.Sign(targetMovement.X) != -Math.Sign(AnimController.Dir))
                {
                    targetMovement *= AnimController.InWater ? AnimController.SwimSpeedMultiplier : AnimController.RunSpeedMultiplier;
                }
            }
            
            targetMovement *= SpeedMultiplier;
            float maxSpeed = GetCurrentMaxSpeed();
            targetMovement.X = MathHelper.Clamp(targetMovement.X, -maxSpeed, maxSpeed);
            targetMovement.Y = MathHelper.Clamp(targetMovement.Y, -maxSpeed, maxSpeed);
            SpeedMultiplier = 1.0f;

            return targetMovement;
        }

        public float GetCurrentMaxSpeed()
        {
            float currMaxSpeed = AnimController.InWater ? AnimController.SwimSpeedMultiplier : AnimController.RunSpeedMultiplier;

            currMaxSpeed *= 1.5f;

            var leftFoot = AnimController.GetLimb(LimbType.LeftFoot);
            if (leftFoot != null)
            {
                float footAfflictionStrength = CharacterHealth.GetAfflictionStrength("damage", leftFoot, true);
                currMaxSpeed *= MathHelper.Lerp(1.0f, 0.25f, MathHelper.Clamp(footAfflictionStrength / 100.0f, 0.0f, 1.0f));
            }

            var rightFoot = AnimController.GetLimb(LimbType.RightFoot);
            if (rightFoot != null)
            {
                float footAfflictionStrength = CharacterHealth.GetAfflictionStrength("damage", rightFoot, true);
                currMaxSpeed *= MathHelper.Lerp(1.0f, 0.25f, MathHelper.Clamp(footAfflictionStrength / 100.0f, 0.0f, 1.0f));
            }

            return currMaxSpeed;
        }

        public void Control(float deltaTime, Camera cam)
        {
            ViewTarget = null;
            if (!AllowInput) return;

            if (!(this is AICharacter) || controlled == this || IsRemotePlayer)
            {
                Vector2 targetMovement = GetTargetMovement();

                AnimController.TargetMovement = targetMovement;
                AnimController.IgnorePlatforms = AnimController.TargetMovement.Y < 0.0f;
            }

            if (AnimController is HumanoidAnimController)
            {
                ((HumanoidAnimController) AnimController).Crouching = IsKeyDown(InputType.Crouch);
            }

            if (AnimController.onGround &&
                !AnimController.InWater &&
                AnimController.Anim != AnimController.Animation.UsingConstruction &&
                AnimController.Anim != AnimController.Animation.CPR)
            {
                //Limb head = AnimController.GetLimb(LimbType.Head);

                if (cursorPosition.X < AnimController.Collider.Position.X - 10.0f)
                {
                    AnimController.TargetDir = Direction.Left;
                }
                else if (cursorPosition.X > AnimController.Collider.Position.X + 10.0f)
                {
                    AnimController.TargetDir = Direction.Right;
                }
            }

            if (GameMain.Server != null && Character.Controlled != this)
            {
                if (dequeuedInput.HasFlag(InputNetFlags.FacingLeft))
                {
                    AnimController.TargetDir = Direction.Left;
                }
                else
                {
                    AnimController.TargetDir = Direction.Right;
                }
            }
            else if (GameMain.Client != null && Character.controlled != this)
            {
                if (memState.Count > 0)
                {
                    AnimController.TargetDir = memState[0].Direction;
                }
            }

            if (attackCoolDown >0.0f)
            {
                attackCoolDown -= deltaTime;
            }
            else if (IsKeyDown(InputType.Attack))
            {
                var attackLimb = AnimController.Limbs.FirstOrDefault(l => l.attack != null);

                if (attackLimb != null)
                {
                    Vector2 attackPos =
                        attackLimb.SimPosition + Vector2.Normalize(cursorPosition - attackLimb.Position) * ConvertUnits.ToSimUnits(attackLimb.attack.Range);

                    List<Body> ignoredBodies = AnimController.Limbs.Select(l => l.body.FarseerBody).ToList();
                    ignoredBodies.Add(AnimController.Collider.FarseerBody);

                    var body = Submarine.PickBody(
                        attackLimb.SimPosition,
                        attackPos,
                        ignoredBodies,
                        Physics.CollisionCharacter | Physics.CollisionWall);
                    
                    IDamageable attackTarget = null;
                    if (body != null)
                    {
                        attackPos = Submarine.LastPickedPosition;

                        if (body.UserData is Submarine)
                        {
                            var sub = ((Submarine)body.UserData);

                            body = Submarine.PickBody(
                                attackLimb.SimPosition - ((Submarine)body.UserData).SimPosition,
                                attackPos - ((Submarine)body.UserData).SimPosition,
                                ignoredBodies,
                                Physics.CollisionWall);

                            if (body != null)
                            {
                                attackPos = Submarine.LastPickedPosition + sub.SimPosition;
                                attackTarget = body.UserData as IDamageable;
                            }
                        }
                        else
                        {
                            if (body.UserData is IDamageable)
                            {
                                attackTarget = (IDamageable)body.UserData;
                            }
                            else if (body.UserData is Limb)
                            {
                                attackTarget = ((Limb)body.UserData).character;                            
                            }                            
                        }
                    }

                    attackLimb.UpdateAttack(deltaTime, attackPos, attackTarget);

                    if (attackLimb.AttackTimer > attackLimb.attack.Duration)
                    {
                        attackLimb.AttackTimer = 0.0f;
                        attackCoolDown = 1.0f;
                    }
                }
            }

            if (SelectedConstruction == null || !SelectedConstruction.Prefab.DisableItemUsageWhenSelected)
            {
                for (int i = 0; i < selectedItems.Length; i++ )
                {
                    if (selectedItems[i] == null) continue;
                    if (i == 1 && selectedItems[0] == selectedItems[1]) continue;

                    if (IsKeyDown(InputType.Use)) selectedItems[i].Use(deltaTime, this);
                    if (IsKeyDown(InputType.Aim) && selectedItems[i] != null) selectedItems[i].SecondaryUse(deltaTime, this);                
                }
            }

            if (SelectedConstruction != null)
            {
                if (IsKeyDown(InputType.Use)) SelectedConstruction.Use(deltaTime, this);
                if (SelectedConstruction != null && IsKeyDown(InputType.Aim)) SelectedConstruction.SecondaryUse(deltaTime, this);
            }

            if (SelectedCharacter != null)
            {
                if (Vector2.DistanceSquared(SelectedCharacter.WorldPosition, WorldPosition) > 90000.0f || !SelectedCharacter.CanBeSelected)
                {
                    DeselectCharacter();
                }
            }

            
            if (IsRemotePlayer && keys!=null)
            {
                foreach (Key key in keys)
                {
                    key.ResetHit();
                }
            }
        }

        public bool CanSeeCharacter(Character character)
        {
            Limb selfLimb = AnimController.GetLimb(LimbType.Head);
            if (selfLimb == null) selfLimb = AnimController.GetLimb(LimbType.Torso);
            if (selfLimb == null) selfLimb = AnimController.Limbs[0];

            Limb targetLimb = character.AnimController.GetLimb(LimbType.Head);
            if (targetLimb == null) targetLimb = character.AnimController.GetLimb(LimbType.Torso);
            if (targetLimb == null) targetLimb = character.AnimController.Limbs[0];

            if (selfLimb != null && targetLimb != null)
            {
                Vector2 diff = ConvertUnits.ToSimUnits(targetLimb.WorldPosition - selfLimb.WorldPosition);
                
                Body closestBody = null;
                //both inside the same sub (or both outside)
                //OR the we're inside, the other character outside
                if (character.Submarine == Submarine || character.Submarine == null)
                {
                    closestBody = Submarine.CheckVisibility(selfLimb.SimPosition, selfLimb.SimPosition + diff);
                    if (closestBody == null) return true;
                }
                //we're outside, the other character inside
                else if (Submarine == null)
                {
                    closestBody = Submarine.CheckVisibility(targetLimb.SimPosition, targetLimb.SimPosition - diff);
                    if (closestBody == null) return true;
                }
                //both inside different subs
                else
                {
                    closestBody = Submarine.CheckVisibility(selfLimb.SimPosition, selfLimb.SimPosition + diff);
                    if (closestBody != null && closestBody.UserData is Structure)
                    {
                        if (((Structure)closestBody.UserData).CastShadow) return false;
                    }
                    closestBody = Submarine.CheckVisibility(targetLimb.SimPosition, targetLimb.SimPosition - diff);
                    if (closestBody == null) return true;

                }
                
                Structure wall = closestBody.UserData as Structure;
                return wall == null || !wall.CastShadow;
            }
            else
            {
                return false;
            }
        }
        
        public bool HasEquippedItem(Item item)
        {
            for (int i = 0; i < Inventory.Capacity; i++)
            {
                if (Inventory.Items[i] == item && Inventory.SlotTypes[i] != InvSlotType.Any) return true;
            }

            return false;
        }

        public bool HasEquippedItem(string itemName, bool allowBroken = true)
        {
            if (Inventory == null) return false;
            for (int i = 0; i < Inventory.Capacity; i++)
            {
                if (Inventory.SlotTypes[i] == InvSlotType.Any || Inventory.Items[i] == null) continue;
                if (!allowBroken && Inventory.Items[i].Condition <= 0.0f) continue;
                if (Inventory.Items[i].Prefab.NameMatches(itemName) || Inventory.Items[i].HasTag(itemName)) return true;
                if (!string.IsNullOrEmpty(Inventory.Items[i].Prefab.Identifier) && Inventory.Items[i].Prefab.Identifier == itemName) return true;
            }

            return false;
        }

        public bool HasSelectedItem(Item item)
        {
            return selectedItems.Contains(item);
        }

        public bool TrySelectItem(Item item)
        {
            bool rightHand = Inventory.IsInLimbSlot(item, InvSlotType.RightHand);
            bool leftHand = Inventory.IsInLimbSlot(item, InvSlotType.LeftHand);

            bool selected = false;
            if (rightHand && SelectedItems[0] == null)
            {
                selectedItems[0] = item;
                selected = true;
            }
            if (leftHand && SelectedItems[1] == null)
            {
                selectedItems[1] = item;
                selected = true;
            }

            return selected;
        }

        public bool TrySelectItem(Item item, int index)
        {
            if (selectedItems[index] != null) return false;

            selectedItems[index] = item;
            return true;
        }

        public void DeselectItem(Item item)
        {
            for (int i = 0; i < selectedItems.Length; i++)
            {
                if (selectedItems[i] == item) selectedItems[i] = null;
            }
        }

        public bool CanAccessInventory(Inventory inventory)
        {
            if (!CanInteract) return false;

            //the inventory belongs to some other character
            if (inventory.Owner is Character && inventory.Owner != this)
            {
                var owner = (Character)inventory.Owner;

                //can only be accessed if the character is incapacitated and has been selected
                return SelectedCharacter == owner && owner.CanInventoryBeAccessed;
            }

            if (inventory.Owner is Item)
            {
                var owner = (Item)inventory.Owner;
                if (!CanInteractWith(owner))
                {
                    return false;
                }
            }
            return true;
        }

        public bool CanInteractWith(Character c, float maxDist = 200.0f)
        {
            if (c == this || Removed || !c.Enabled || !c.CanBeSelected) return false;
            if (!c.CharacterHealth.UseHealthWindow && !c.CanBeDragged) return false;

            maxDist = ConvertUnits.ToSimUnits(maxDist);
            if (Vector2.DistanceSquared(SimPosition, c.SimPosition) > maxDist * maxDist) return false;

            return true;
        }
        
        public bool CanInteractWith(Item item)
        {
            float distanceToItem;
            return CanInteractWith(item, out distanceToItem);
        }

        public bool CanInteractWith(Item item, out float distanceToItem)
        {
            distanceToItem = -1.0f;

            if (!CanInteract) return false;

            if (item.ParentInventory != null)
            {
                return CanAccessInventory(item.ParentInventory);
            }

            Wire wire = item.GetComponent<Wire>();
            if (wire != null)
            {
                //locked wires are never interactable
                if (wire.Locked) return false;

                //wires are interactable if the character has selected either of the items the wire is connected to
                if (wire.Connections[0]?.Item != null && SelectedConstruction == wire.Connections[0].Item) return true;
                if (wire.Connections[1]?.Item != null && SelectedConstruction == wire.Connections[1].Item) return true;
            }

            if (item.InteractDistance == 0.0f && !item.Prefab.Triggers.Any()) return false;

            Pickable pickableComponent = item.GetComponent<Pickable>();
            if (pickableComponent != null && (pickableComponent.Picker != null && !pickableComponent.Picker.IsDead)) return false;
                        
            Vector2 characterDirection = Vector2.Transform(Vector2.UnitY, Matrix.CreateRotationZ(AnimController.Collider.Rotation));

            Vector2 upperBodyPosition = Position + (characterDirection * 20.0f);
            Vector2 lowerBodyPosition = Position - (characterDirection * 60.0f);

            if (Submarine != null)
            {
                upperBodyPosition += Submarine.Position;
                lowerBodyPosition += Submarine.Position;
            }

            bool insideTrigger = item.IsInsideTrigger(upperBodyPosition) || item.IsInsideTrigger(lowerBodyPosition);
            if (item.Prefab.Triggers.Count > 0 && !insideTrigger) return false;

            Rectangle itemDisplayRect = new Rectangle(item.InteractionRect.X, item.InteractionRect.Y - item.InteractionRect.Height, item.InteractionRect.Width, item.InteractionRect.Height);

            // Get the point along the line between lowerBodyPosition and upperBodyPosition which is closest to the center of itemDisplayRect
            Vector2 playerDistanceCheckPosition = Vector2.Clamp(itemDisplayRect.Center.ToVector2(), lowerBodyPosition, upperBodyPosition);

            // Here we get the point on the itemDisplayRect which is closest to playerDistanceCheckPosition
            Vector2 rectIntersectionPoint = new Vector2(
                MathHelper.Clamp(playerDistanceCheckPosition.X, itemDisplayRect.X, itemDisplayRect.Right),
                MathHelper.Clamp(playerDistanceCheckPosition.Y, itemDisplayRect.Y, itemDisplayRect.Bottom));

            // If playerDistanceCheckPosition is inside the itemDisplayRect then we consider the character to within 0 distance of the item
            if (!itemDisplayRect.Contains(playerDistanceCheckPosition))
            {
                distanceToItem = Vector2.Distance(rectIntersectionPoint, playerDistanceCheckPosition);
            }

            if (distanceToItem > item.InteractDistance && item.InteractDistance > 0.0f) return false;

            if (!item.Prefab.InteractThroughWalls && Screen.Selected != GameMain.SubEditorScreen && !insideTrigger)
            {
                Vector2 itemPosition = item.SimPosition;
                if (Submarine == null && item.Submarine != null)
                {
                    //character is outside, item inside
                    itemPosition += item.Submarine.SimPosition;
                }
                else if (Submarine != null && item.Submarine == null)
                {
                    //character is inside, item outside
                    itemPosition -= Submarine.SimPosition;
                }
                else if (Submarine != item.Submarine)
                {
                    //character and the item are inside different subs
                    itemPosition += item.Submarine.SimPosition;
                    itemPosition -= Submarine.SimPosition;
                }
                var body = Submarine.CheckVisibility(SimPosition, itemPosition, true);
                if (body != null && body.UserData as Item != item) return false;
            }

            return true;
        }

        /// <summary>
        ///   Finds the front (lowest depth) interactable item at a position. "Interactable" in this case means that the character can "reach" the item.
        /// </summary>
        /// <param name="character">The Character who is looking for the interactable item, only items that are close enough to this character are returned</param>
        /// <param name="simPosition">The item at the simPosition, with the lowest depth, is returned</param>
        /// <param name="allowFindingNearestItem">If this is true and an item cannot be found at simPosition then a nearest item will be returned if possible</param>
        /// <param name="hull">If a hull is specified, only items within that hull are returned</param>
        public Item FindItemAtPosition(Vector2 simPosition, float aimAssistModifier = 0.0f, Hull hull = null, Item[] ignoredItems = null)
        {
            if (Submarine != null)
            {
                simPosition += Submarine.SimPosition;
            }

            Vector2 displayPosition = ConvertUnits.ToDisplayUnits(simPosition);

            Item highestPriorityItemAtPosition = null;
            Item closestItem = null;
            float closestItemDistance = 0.0f;

            foreach (Item item in Item.ItemList)
            {
                if (ignoredItems != null && ignoredItems.Contains(item)) continue;
                if (hull != null && item.CurrentHull != hull) continue;
                if (item.body != null && !item.body.Enabled) continue;
                if (item.ParentInventory != null) continue;
                
                if (CanInteractWith(item))
                {
                    if (item.IsMouseOn(displayPosition) && (highestPriorityItemAtPosition == null || 
                        ((highestPriorityItemAtPosition.InteractPriority < item.InteractPriority) ||
                        (highestPriorityItemAtPosition.InteractPriority == item.InteractPriority && highestPriorityItemAtPosition.GetDrawDepth() > item.GetDrawDepth()))))
                    {
                        highestPriorityItemAtPosition = item;
                    }
                    else if (aimAssistModifier > 0.0f && SelectedConstruction == null)
                    {
                        float distanceToItem = item.IsInsideTrigger(displayPosition) ? 0.0f : Vector2.Distance(item.WorldPosition, displayPosition);

                        //aim assist can only be used if no item has been selected 
                        //= can't switch selection to another item without deselecting the current one first UNLESS the cursor is directly on the item
                        //otherwise it would be too easy to accidentally switch the selected item when rewiring items
                        if (distanceToItem < (100.0f * aimAssistModifier) && (closestItem == null || distanceToItem < closestItemDistance))
                        {
                            closestItem = item;
                            closestItemDistance = distanceToItem;
                        }
                    }
                }
            }

            if (highestPriorityItemAtPosition == null)
            {
                return closestItem;
            }

            return highestPriorityItemAtPosition;
        }

        private Character FindCharacterAtPosition(Vector2 mouseSimPos, float maxDist = 150.0f)
        {
            Character closestCharacter = null;
            float closestDist = 0.0f;

            maxDist = ConvertUnits.ToSimUnits(maxDist);
            
            foreach (Character c in CharacterList)
            {
                if (!CanInteractWith(c)) continue;

                float dist = Vector2.DistanceSquared(mouseSimPos, c.SimPosition);
                if (dist < maxDist*maxDist && (closestCharacter == null || dist < closestDist))
                {
                    closestCharacter = c;
                    closestDist = dist;
                }
                
                /*FarseerPhysics.Common.Transform transform;
                c.AnimController.Collider.FarseerBody.GetTransform(out transform);
                for (int i = 0; i < c.AnimController.Collider.FarseerBody.FixtureList.Count; i++)
                {
                    if (c.AnimController.Collider.FarseerBody.FixtureList[i].Shape.TestPoint(ref transform, ref mouseSimPos))
                    {
                        Console.WriteLine("Hit: " + i);
                        closestCharacter = c;
                    }
                }*/
            }

            return closestCharacter;
        }

        private void TransformCursorPos()
        {
            if (Submarine == null)
            {
                //character is outside but cursor position inside
                if (cursorPosition.Y > Level.Loaded.Size.Y)
                {
                    var sub = Submarine.FindContaining(cursorPosition);
                    if (sub != null) cursorPosition += sub.Position;
                }
            }
            else
            {
                //character is inside but cursor position is outside
                if (cursorPosition.Y < Level.Loaded.Size.Y)
                {
                    cursorPosition -= Submarine.Position;
                }
            }
        }

        public void SelectCharacter(Character character)
        {
            if (character == null) return;
            
            SelectedCharacter = character;
        }

        public void DeselectCharacter()
        {
            if (SelectedCharacter == null) return;

            if (SelectedCharacter.AnimController != null)
            {
                foreach (Limb limb in SelectedCharacter.AnimController.Limbs)
                {
                    if (limb.pullJoint != null) limb.pullJoint.Enabled = false;
                }
            }

            SelectedCharacter = null;
        }

        public void DoInteractionUpdate(float deltaTime, Vector2 mouseSimPos)
        {
            bool isLocalPlayer = (controlled == this);
            if (!isLocalPlayer && (this is AICharacter && !IsRemotePlayer))
            {
                return;
            }

            if (!CanInteract)
            {
                SelectedConstruction = null;
                focusedItem = null;
                if (!AllowInput)
                {
                    focusedCharacter = null;
                    if (SelectedCharacter != null) DeselectCharacter();
                    return;
                }
            }
            if ((!isLocalPlayer && IsKeyHit(InputType.Select) && GameMain.Server == null) || 
                (isLocalPlayer && (findFocusedTimer <= 0.0f || Screen.Selected == GameMain.SubEditorScreen)))
            {
                focusedCharacter = FindCharacterAtPosition(mouseSimPos);
                focusedItem = CanInteract ? FindItemAtPosition(mouseSimPos, AnimController.InWater ? 0.5f : 0.25f) : null;

                if (focusedCharacter != null && focusedItem != null)
                {
                    if (Vector2.DistanceSquared(mouseSimPos, focusedCharacter.SimPosition) > Vector2.DistanceSquared(mouseSimPos, focusedItem.SimPosition))
                    {
                        focusedCharacter = null;
                    }
                    else
                    {
                        focusedItem = null;
                    }
                }
                findFocusedTimer = 0.05f;
            }
            else
            {
                findFocusedTimer -= deltaTime;
            }

            //climb ladders automatically when pressing up/down inside their trigger area
            if (SelectedConstruction == null && !AnimController.InWater)
            {
                bool climbInput = IsKeyDown(InputType.Up) || IsKeyDown(InputType.Down);
                
                Ladder nearbyLadder = null;
                if (Controlled == this || climbInput)
                {
                    float minDist = float.PositiveInfinity;
                    foreach (Ladder ladder in Ladder.List)
                    {
                        float dist;
                        if (CanInteractWith(ladder.Item, out dist) && dist < minDist)
                        {
                            minDist = dist;
                            nearbyLadder = ladder;
                            if (Controlled == this) ladder.Item.IsHighlighted = true;
                            break;
                        }
                    }
                }

                if (nearbyLadder != null && climbInput)
                {
                    if (nearbyLadder.Select(this)) SelectedConstruction = nearbyLadder.Item;
                }
            }
            
            if (SelectedCharacter != null && focusedItem == null && IsKeyHit(InputType.Select)) //Let people use ladders and buttons and stuff when dragging chars
            {
                DeselectCharacter();
            }
            else if (focusedCharacter != null && IsKeyHit(InputType.Select) && FocusedCharacter.CanInventoryBeAccessed)
            {
                SelectCharacter(focusedCharacter);
            }
            else if (focusedCharacter != null && IsKeyHit(InputType.Health))
            {
                SelectCharacter(focusedCharacter);
#if CLIENT
                if (Controlled == this) CharacterHealth.OpenHealthWindow = focusedCharacter.CharacterHealth;
#endif
            }
            else if (focusedItem != null)
            {
                if (Controlled == this)
                {
                    focusedItem.IsHighlighted = true;
                }
                if (focusedItem.TryInteract(this))
                {
#if CLIENT
                    if (Controlled == this) CharacterHealth.OpenHealthWindow = null;
#endif
                }
            }
            else if (IsKeyHit(InputType.Select) && SelectedConstruction != null)
            {
                SelectedConstruction = null;
#if CLIENT
                CharacterHealth.OpenHealthWindow = null;
#endif
            }
        }
        
        public static void UpdateAnimAll(float deltaTime)
        {
            foreach (Character c in CharacterList)
            {
                if (!c.Enabled || c.AnimController.Frozen) continue;
                
                c.AnimController.UpdateAnim(deltaTime);
            }
        }

        public static void UpdateAll(float deltaTime, Camera cam)
        {
            if (GameMain.Client == null)
            {
                foreach (Character c in CharacterList)
                {
                    if (!(c is AICharacter) && !c.IsRemotePlayer) continue;
                    
                    if (GameMain.Server != null)
                    {
                        //disable AI characters that are far away from all clients and the host's character and not controlled by anyone
                        c.Enabled =
                            c == controlled ||
                            c.IsRemotePlayer ||
                            CharacterList.Any(c2 => 
                                c != c2 &&
                                (c2.IsRemotePlayer || c2 == GameMain.Server.Character) && 
                                Vector2.DistanceSquared(c2.WorldPosition, c.WorldPosition) < NetConfig.CharacterIgnoreDistanceSqr);
                    }
                    else if (Submarine.MainSub != null)
                    {
                        //disable AI characters that are far away from the sub and the controlled character
                        c.Enabled = Vector2.DistanceSquared(Submarine.MainSub.WorldPosition, c.WorldPosition) < NetConfig.CharacterIgnoreDistanceSqr ||
                            (controlled != null && Vector2.DistanceSquared(controlled.WorldPosition, c.WorldPosition) < NetConfig.CharacterIgnoreDistanceSqr);
                    }
                }
            }

            for (int i = 0; i < CharacterList.Count; i++)
            {
                CharacterList[i].Update(deltaTime, cam);
            }
        }

        public virtual void Update(float deltaTime, Camera cam)
        {
            UpdateProjSpecific(deltaTime, cam);

            if (GameMain.Client != null && this == Controlled && !isSynced) return;

            if (!Enabled) return;

            if (Level.Loaded != null && WorldPosition.Y < Level.MaxEntityDepth ||
                (Submarine != null && Submarine.WorldPosition.Y < Level.MaxEntityDepth))
            {
                Enabled = false;
                Kill(CauseOfDeathType.Pressure, null);
                return;
            }

            PreviousHull = CurrentHull;
            CurrentHull = Hull.FindHull(WorldPosition, CurrentHull, true);

            speechBubbleTimer = Math.Max(0.0f, speechBubbleTimer - deltaTime);

            obstructVisionAmount = Math.Max(obstructVisionAmount - deltaTime, 0.0f);

            if (Inventory != null)
            {
                foreach (Item item in Inventory.Items)
                {
                    if (item == null || item.body == null || item.body.Enabled) continue;

                    item.SetTransform(SimPosition, 0.0f);
                    item.Submarine = Submarine;
                }
            }

            HideFace = false;

            if (IsDead) return;
            
            if (GameMain.NetworkMember != null)
            {
                UpdateNetInput();
            }
            else
            {
                AnimController.Frozen = false;
            }

            DisableImpactDamageTimer -= deltaTime;
            
            if (needsAir)
            {
                bool protectedFromPressure = PressureProtection > 0.0f;
                
                protectedFromPressure = protectedFromPressure && WorldPosition.Y > SubmarineBody.DamageDepth;
                           
                if (!protectedFromPressure && 
                    (AnimController.CurrentHull == null || AnimController.CurrentHull.LethalPressure >= 80.0f))
                {
                    PressureTimer += ((AnimController.CurrentHull == null) ?
                        100.0f : AnimController.CurrentHull.LethalPressure) * deltaTime;

                    if (PressureTimer >= 100.0f)
                    {
                        if (controlled == this) cam.Zoom = 5.0f;
                        if (GameMain.Client == null)
                        {
                            Implode();
                            return;
                        }
                    }
                }
                else
                {
                    PressureTimer = 0.0f;
                }
            }

            if (AnimController.InWater) ApplyStatusEffects(ActionType.InWater, deltaTime);            

            UpdateControlled(deltaTime, cam);
            
            //Health effects
            if (needsAir) UpdateOxygen(deltaTime);
            CharacterHealth.Update(deltaTime);
            
            if (IsUnconscious)
            {
                UpdateUnconscious(deltaTime);
                return;
            }

            UpdateAIChatMessages(deltaTime);

            //Do ragdoll shenanigans before Stun because it's still technically a stun, innit? Less network updates for us!
            if (IsForceRagdolled)
                IsRagdolled = IsForceRagdolled;
            else if ((GameMain.Server == null || GameMain.Server.AllowRagdollButton) && (!IsRagdolled || AnimController.Collider.LinearVelocity.Length() < 1f)) //Keep us ragdolled if we were forced or we're too speedy to unragdoll
                IsRagdolled = IsKeyDown(InputType.Ragdoll); //Handle this here instead of Control because we can stop being ragdolled ourselves
            
            if (!IsDead) LockHands = false;

            //ragdoll button
            if (IsRagdolled)
            {
                if (AnimController is HumanoidAnimController) ((HumanoidAnimController)AnimController).Crouching = false;
                /*if(GameMain.Server != null)
                    GameMain.Server.CreateEntityEvent(this, new object[] { NetEntityEvent.Type.Status });*/
                AnimController.ResetPullJoints();
                SelectedConstruction = null;
                return;
            }

            //AI and control stuff

            Control(deltaTime, cam);
            if (controlled != this && (!(this is AICharacter) || IsRemotePlayer))
            {
                Vector2 mouseSimPos = ConvertUnits.ToSimUnits(cursorPosition);
                DoInteractionUpdate(deltaTime, mouseSimPos);
            }
                        
            if (SelectedConstruction != null && !CanInteractWith(SelectedConstruction))
            {
                SelectedConstruction = null;
            }

            UpdateSightRange();
            if (aiTarget != null) aiTarget.SoundRange = 0.0f;

            lowPassMultiplier = MathHelper.Lerp(lowPassMultiplier, 1.0f, 0.1f);
            
            if (!IsDead) LockHands = false;
            //CPR stuff is handled in the UpdateCPR function in HumanoidAnimController
        }

        partial void UpdateControlled(float deltaTime, Camera cam);

        partial void UpdateProjSpecific(float deltaTime, Camera cam);

        private void UpdateOxygen(float deltaTime)
        {
            PressureProtection -= deltaTime * 100.0f;
            float hullAvailableOxygen = 0.0f;
            if (!AnimController.HeadInWater && AnimController.CurrentHull != null)
            {
                //don't decrease the amount of oxygen in the hull if the character has more oxygen available than the hull
                //(i.e. if the character has some external source of oxygen)
                if (OxygenAvailable * 0.98f < AnimController.CurrentHull.OxygenPercentage)
                {
                    AnimController.CurrentHull.Oxygen -= Hull.OxygenConsumptionSpeed * deltaTime;
                }
                hullAvailableOxygen = AnimController.CurrentHull.OxygenPercentage;
            }

            OxygenAvailable += MathHelper.Clamp(hullAvailableOxygen - oxygenAvailable, -deltaTime * 50.0f, deltaTime * 50.0f);
        }
        partial void UpdateOxygenProjSpecific(float prevOxygen);

        private void UpdateUnconscious(float deltaTime)
        {
            Stun = Math.Max(5.0f, Stun);

            AnimController.ResetPullJoints();
            SelectedConstruction = null;
        }

        private void UpdateSightRange()
        {
            if (aiTarget == null) return;

            aiTarget.SightRange = MathHelper.Clamp((float)Math.Sqrt(Mass) * 1000.0f + AnimController.Collider.LinearVelocity.Length() * 500.0f, 2000.0f, 50000.0f);
        }

        public void SetOrder(Order order, string orderOption, Character orderGiver, bool speak = true)
        {
            if (orderGiver != null)
            {
                //set the character order only if the character is close enough to hear the message
                ChatMessageType messageType = ChatMessage.CanUseRadio(orderGiver) && ChatMessage.CanUseRadio(this) ? 
                    ChatMessageType.Radio : ChatMessageType.Default;
                if (string.IsNullOrEmpty(ChatMessage.ApplyDistanceEffect("message", messageType, orderGiver, this))) return;
            }

            HumanAIController humanAI = AIController as HumanAIController;
            humanAI?.SetOrder(order, orderOption, orderGiver, speak);

            currentOrder = order;
            currentOrderOption = orderOption;
        }

        private List<AIChatMessage> aiChatMessageQueue = new List<AIChatMessage>();
        private List<AIChatMessage> prevAiChatMessages = new List<AIChatMessage>();

        public void DisableLine(string identifier)
        {
            var dummyMsg = new AIChatMessage("", ChatMessageType.Default, identifier)
            {
                SendTime = Timing.TotalTime
            };
            prevAiChatMessages.Add(dummyMsg);
        }

        public void Speak(string message, ChatMessageType? messageType, float delay = 0.0f, string identifier = "", float minDurationBetweenSimilar = 0.0f)
        {
            if (GameMain.Client != null) return;

            //already sent a similar message a moment ago
            if (!string.IsNullOrEmpty(identifier) && minDurationBetweenSimilar > 0.0f &&
                (aiChatMessageQueue.Any(m => m.Identifier == identifier) ||
                prevAiChatMessages.Any(m => m.Identifier == identifier && m.SendTime > Timing.TotalTime - minDurationBetweenSimilar)))
            {
                return;
            }

            aiChatMessageQueue.Add(new AIChatMessage(message, messageType, identifier, delay));
        }

        private void UpdateAIChatMessages(float deltaTime)
        {
            if (GameMain.Client != null) return;

            List<AIChatMessage> sentMessages = new List<AIChatMessage>();
            foreach (AIChatMessage message in aiChatMessageQueue)
            {
                message.SendDelay -= deltaTime;
                if (message.SendDelay > 0.0f) continue;

                if (message.MessageType == null)
                {
                    message.MessageType = ChatMessage.CanUseRadio(this) ? ChatMessageType.Radio : ChatMessageType.Default;
                }
#if CLIENT
                if (GameMain.GameSession?.CrewManager != null && GameMain.GameSession.CrewManager.IsSinglePlayer)
                {
                    string modifiedMessage = ChatMessage.ApplyDistanceEffect(message.Message, message.MessageType.Value, this, Controlled);
                    if (!string.IsNullOrEmpty(modifiedMessage))
                    {
                        GameMain.GameSession.CrewManager.AddSinglePlayerChatMessage(info.DisplayName, modifiedMessage, message.MessageType.Value, this);
                    }
                }
#endif
                if (GameMain.Server != null && message.MessageType != ChatMessageType.Order)
                {
                    GameMain.Server.SendChatMessage(message.Message, message.MessageType.Value, null, this);
                }
                ShowSpeechBubble(2.0f, ChatMessage.MessageColor[(int)message.MessageType.Value]);
                sentMessages.Add(message);
            }

            foreach (AIChatMessage sent in sentMessages)
            {
                sent.SendTime = Timing.TotalTime;
                aiChatMessageQueue.Remove(sent);
                prevAiChatMessages.Add(sent);
            }

            for (int i = prevAiChatMessages.Count - 1; i >= 0; i--)
            {
                if (prevAiChatMessages[i].SendTime < Timing.TotalTime - 60.0f)
                {
                    prevAiChatMessages.RemoveRange(0, i + 1);
                    break;
                }
            }
        }


        public void ShowSpeechBubble(float duration, Color color)
        {
            speechBubbleTimer = Math.Max(speechBubbleTimer, duration);
            speechBubbleColor = color;
        }

        private void AdjustKarma(Character attacker, AttackResult attackResult)
        {
            if (GameMain.Server == null || attacker == null) return;
            
            Client attackerClient = GameMain.Server.ConnectedClients.Find(c => c.Character == attacker);
            if (attackerClient == null) return;
            
            Client targetClient = GameMain.Server.ConnectedClients.Find(c => c.Character == this);
            if (targetClient != null || this == Controlled)
            {
                if (attacker.TeamID == TeamID)
                {
                    attackerClient.Karma -= attackResult.Damage * 0.01f;
                    if (CharacterHealth.MaxVitality <= CharacterHealth.MinVitality) attackerClient.Karma = 0.0f;
                }
            }                              
        }
        
        partial void DamageHUD(float amount);

        public void SetAllDamage(float damageAmount, float bleedingDamageAmount, float burnDamageAmount)
        {
            CharacterHealth.SetAllDamage(damageAmount, bleedingDamageAmount, burnDamageAmount);
        }

        public AttackResult AddDamage(Character attacker, Vector2 worldPosition, Attack attack, float deltaTime, bool playSound = true)
        {
            return ApplyAttack(attacker, worldPosition, attack, deltaTime, playSound, null);
        }

        /// <summary>
        /// Apply the specified attack to this character. If the targetLimb is not specified, the limb closest to worldPosition will receive the damage.
        /// </summary>
        public AttackResult ApplyAttack(Character attacker, Vector2 worldPosition, Attack attack, float deltaTime, bool playSound = false, Limb targetLimb = null)
        {
            Limb limbHit = targetLimb;
            var attackResult = targetLimb == null ?
                AddDamage(worldPosition, attack.Afflictions, attack.Stun, playSound, attack.TargetForce, out limbHit, attacker) :
                DamageLimb(worldPosition, targetLimb, attack.Afflictions, attack.Stun, playSound, attack.TargetForce, attacker);

            if (limbHit == null) return new AttackResult();

            var attackingCharacter = attacker as Character;
            if (attackingCharacter != null && attackingCharacter.AIController == null)
            {
                string logMsg = LogName + " attacked by " + attackingCharacter.LogName + ".";
                foreach (Affliction affliction in attackResult.Afflictions)
                {
                    if (affliction.Strength == 0.0f) continue;
                    logMsg += affliction.Prefab.Name + ": " + affliction.Strength;
                }
                GameServer.Log(logMsg, ServerLog.MessageType.Attack);            
            }

            if (GameMain.Client == null &&
                IsDead && Rand.Range(0.0f, 1.0f) < attack.SeverLimbsProbability)
            {
                foreach (LimbJoint joint in AnimController.LimbJoints)
                {
                    if (joint.CanBeSevered && (joint.LimbA == limbHit || joint.LimbB == limbHit))
                    {
#if CLIENT
                        if (CurrentHull != null)
                        {
                            CurrentHull.AddDecal("blood", WorldPosition, Rand.Range(0.5f, 1.5f));                            
                        }
#endif

                        AnimController.SeverLimbJoint(joint);

                        if (joint.LimbA == limbHit)
                        {
                            joint.LimbB.body.LinearVelocity += limbHit.LinearVelocity * 0.5f;
                        }
                        else
                        {
                            joint.LimbA.body.LinearVelocity += limbHit.LinearVelocity * 0.5f;
                        }
                    }
                }
            }

            return attackResult;
        }
        
        public AttackResult AddDamage(Vector2 worldPosition, List<Affliction> afflictions, float stun, bool playSound, float attackForce = 0.0f, Character attacker = null)
        {
            return AddDamage(worldPosition, afflictions, stun, playSound, attackForce, out _, attacker);
        }

        public AttackResult AddDamage(Vector2 worldPosition, List<Affliction> afflictions, float stun, bool playSound, float attackForce, out Limb hitLimb, Character attacker = null)
        {
            hitLimb = null;

            if (Removed) return new AttackResult();

            float closestDistance = 0.0f;
            foreach (Limb limb in AnimController.Limbs)
            {
                float distance = Vector2.DistanceSquared(worldPosition, limb.WorldPosition);
                if (hitLimb == null || distance < closestDistance)
                {
                    hitLimb = limb;
                    closestDistance = distance;
                }
            }

            return DamageLimb(worldPosition, hitLimb, afflictions, stun, playSound, attackForce, attacker);
        }

        public AttackResult DamageLimb(Vector2 worldPosition, Limb hitLimb, List<Affliction> afflictions, float stun, bool playSound, float attackForce, Character attacker = null)
        {
            if (Removed) return new AttackResult();

            SetStun(stun);

            if (Math.Abs(attackForce) > 0.0f)
            {
                Vector2 diff = hitLimb.WorldPosition - worldPosition;
                if (diff == Vector2.Zero) diff = Rand.Vector(1.0f);
                hitLimb.body.ApplyForce(Vector2.Normalize(diff) * attackForce, hitLimb.SimPosition + ConvertUnits.ToSimUnits(diff));
            }

            AttackResult attackResult = hitLimb.AddDamage(worldPosition, afflictions, playSound);
            CharacterHealth.ApplyDamage(hitLimb, attackResult);
            OnAttacked?.Invoke(attacker, attackResult);
            AdjustKarma(attacker, attackResult);

            if (attacker != null && attackResult.Damage > 0.0f)
            {
                LastAttacker = attacker;
            }

            return attackResult;
        }

        public void SetStun(float newStun, bool allowStunDecrease = false, bool isNetworkMessage = false)
        {
            if (GameMain.Client != null && !isNetworkMessage) return;
            
            if ((newStun <= Stun && !allowStunDecrease) || !MathUtils.IsValid(newStun)) return;
            
            if (Math.Sign(newStun) != Math.Sign(Stun)) AnimController.ResetPullJoints();

            CharacterHealth.StunTimer = newStun;
            if (newStun > 0.0f)
            {
                SelectedConstruction = null;
            }
        }

        public void ApplyStatusEffects(ActionType actionType, float deltaTime)
        {
            foreach (StatusEffect statusEffect in statusEffects)
            {
                if (statusEffect.type != actionType) continue;
                statusEffect.Apply(actionType, deltaTime, this, this);
            }
        }

        private void Implode(bool isNetworkMessage = false)
        {
            if (!isNetworkMessage)
            {
                if (GameMain.Client != null) return; 
            }

            Kill(CauseOfDeathType.Pressure, null, isNetworkMessage);
            CharacterHealth.PressureAffliction.Strength = CharacterHealth.PressureAffliction.Prefab.MaxStrength;
            CharacterHealth.SetAllDamage(CharacterHealth.MaxVitality, 0.0f, 0.0f);
            BreakJoints();            
        }

        public void BreakJoints()
        {
            Vector2 centerOfMass = AnimController.GetCenterOfMass();

            foreach (Limb limb in AnimController.Limbs)
            {
                limb.AddDamage(limb.SimPosition, 500.0f, 0.0f, 0.0f, false);

                Vector2 diff = centerOfMass - limb.SimPosition;
                if (diff == Vector2.Zero) continue;
                limb.body.ApplyLinearImpulse(diff * 50.0f);
            }

            ImplodeFX();

            foreach (var joint in AnimController.LimbJoints)
            {
                joint.LimitEnabled = false;
            }
        }

        partial void ImplodeFX();

        public void Kill(CauseOfDeathType causeOfDeath, AfflictionPrefab causeOfDeathAffliction, bool isNetworkMessage = false)
        {
            if (IsDead) return;

            //clients aren't allowed to kill characters unless they receive a network message
            if (!isNetworkMessage && GameMain.Client != null)
            {
                return;
            }

            ApplyStatusEffects(ActionType.OnDeath, 1.0f);

            AnimController.Frozen = false;
            
            if (causeOfDeath == CauseOfDeathType.Affliction)
            {
                GameServer.Log(LogName + " has died (Cause of death: " + causeOfDeathAffliction.Name + ")", ServerLog.MessageType.Attack);
            }
            else
            {
                GameServer.Log(LogName + " has died (Cause of death: " + causeOfDeath + ")", ServerLog.MessageType.Attack);
            }

            if (GameSettings.SendUserStatistics)
            {
                string characterType = "Unknown";
                if (this == controlled)
                    characterType = "Player";
                else if (IsRemotePlayer)
                    characterType = "RemotePlayer";
                else if (AIController is EnemyAIController)
                    characterType = "Enemy";
                else if (AIController is HumanAIController)
                    characterType = "AICrew";
<<<<<<< HEAD

                string causeOfDeathStr = causeOfDeathAffliction == null ?
                    causeOfDeathAffliction.ToString() : causeOfDeathAffliction.Name.Replace(" ", "");
                GameAnalyticsSDK.Net.GameAnalytics.AddDesignEvent("Kill:" + characterType + ":" + SpeciesName + ":" + causeOfDeathStr);
=======
                GameAnalyticsManager.AddDesignEvent("Kill:" + characterType + ":" + SpeciesName + ":" + causeOfDeath);
>>>>>>> 9880a742
            }

            CauseOfDeath = new CauseOfDeath(causeOfDeath, causeOfDeathAffliction, LastAttacker, LastDamageSource);
            OnDeath?.Invoke(this, CauseOfDeath);

            SteamAchievementManager.OnCharacterKilled(this, CauseOfDeath);

            KillProjSpecific();

            IsDead = true;

            if (info != null) info.CauseOfDeath = CauseOfDeath;
            AnimController.movement = Vector2.Zero;
            AnimController.TargetMovement = Vector2.Zero;

            for (int i = 0; i < selectedItems.Length; i++ )
            {
                if (selectedItems[i] != null) selectedItems[i].Drop(this);            
            }
            
            foreach (Limb limb in AnimController.Limbs)
            {
                if (limb.pullJoint == null) continue;
                limb.pullJoint.Enabled = false;
            }

            foreach (RevoluteJoint joint in AnimController.LimbJoints)
            {
                joint.MotorEnabled = false;
            }

            if (GameMain.GameSession != null)
            {
                GameMain.GameSession.KillCharacter(this);
            }
        }
        partial void KillProjSpecific();

        public void Revive(bool isNetworkMessage)
        {
            if (Removed)
            {
                DebugConsole.ThrowError("Attempting to revive an already removed character\n" + Environment.StackTrace);
                return;
            }

            IsDead = false;

            if (aiTarget != null)
            {
                aiTarget.Remove();
            }

            aiTarget = new AITarget(this);
            SetAllDamage(0.0f, 0.0f, 0.0f);
            CharacterHealth.RemoveAllAfflictions();

            foreach (LimbJoint joint in AnimController.LimbJoints)
            {
                joint.MotorEnabled = true;
                joint.Enabled = true;
                joint.IsSevered = false;
            }

            foreach (Limb limb in AnimController.Limbs)
            {
                limb.IsSevered = false;
            }

            if (GameMain.GameSession != null)
            {
                GameMain.GameSession.ReviveCharacter(this);
            }
        }
        
        public override void Remove()
        {
            if (Removed)
            {
                DebugConsole.ThrowError("Attempting to remove an already removed character\n" + Environment.StackTrace);
                return;
            }
            DebugConsole.Log("Removing character " + Name + " (ID: " + ID + ")");

            base.Remove();

            if (info != null) info.Remove();

#if CLIENT
            GameMain.GameSession?.CrewManager?.RemoveCharacter(this);
#endif

            CharacterList.Remove(this);

            DisposeProjSpecific();

            if (aiTarget != null) aiTarget.Remove();
            if (AnimController != null) AnimController.Remove();
            if (selectedItems[0] != null) selectedItems[0].Drop(this);
            if (selectedItems[1] != null) selectedItems[1].Drop(this);

            CharacterHealth.Remove();

            foreach (Character c in CharacterList)
            {
                if (c.focusedCharacter == this) c.focusedCharacter = null;
                if (c.SelectedCharacter == this) c.SelectedCharacter = null;
            }
        }
        partial void DisposeProjSpecific();
    }
}<|MERGE_RESOLUTION|>--- conflicted
+++ resolved
@@ -2075,14 +2075,10 @@
                     characterType = "Enemy";
                 else if (AIController is HumanAIController)
                     characterType = "AICrew";
-<<<<<<< HEAD
 
                 string causeOfDeathStr = causeOfDeathAffliction == null ?
                     causeOfDeathAffliction.ToString() : causeOfDeathAffliction.Name.Replace(" ", "");
-                GameAnalyticsSDK.Net.GameAnalytics.AddDesignEvent("Kill:" + characterType + ":" + SpeciesName + ":" + causeOfDeathStr);
-=======
-                GameAnalyticsManager.AddDesignEvent("Kill:" + characterType + ":" + SpeciesName + ":" + causeOfDeath);
->>>>>>> 9880a742
+                GameAnalyticsManager.AddDesignEvent("Kill:" + characterType + ":" + SpeciesName + ":" + causeOfDeathStr);
             }
 
             CauseOfDeath = new CauseOfDeath(causeOfDeath, causeOfDeathAffliction, LastAttacker, LastDamageSource);
