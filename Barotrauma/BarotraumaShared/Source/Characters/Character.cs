﻿using Barotrauma.Networking;
using FarseerPhysics;
using FarseerPhysics.Dynamics.Joints;
using Microsoft.Xna.Framework;
using System;
using System.IO;
using System.Collections.Generic;
using System.Linq;
using System.Xml.Linq;
using Barotrauma.Items.Components;
using FarseerPhysics.Dynamics;
using Barotrauma.Extensions;

namespace Barotrauma
{
    partial class Character : Entity, IDamageable, ISerializableEntity, IClientSerializable, IServerSerializable
    {
        public static List<Character> CharacterList = new List<Character>();

        partial void UpdateLimbLightSource(Limb limb);

        private bool enabled = true;
        public bool Enabled
        {
            get
            {
                return enabled && !Removed;
            }
            set
            {
                if (value == enabled) return;

                if (Removed)
                {
                    enabled = false;
                    return;
                }

                enabled = value;

                foreach (Limb limb in AnimController.Limbs)
                {
                    if (limb.body != null)
                    {
                        limb.body.Enabled = enabled;
                    }
                    UpdateLimbLightSource(limb);
                }
                AnimController.Collider.Enabled = value;
            }
        }

        public Hull PreviousHull = null;
        public Hull CurrentHull = null;

        public bool IsRemotePlayer;
        public readonly Dictionary<string, SerializableProperty> Properties;
        public Dictionary<string, SerializableProperty> SerializableProperties
        {
            get { return Properties; }
        }

        public Key[] Keys
        {
            get { return keys; }
        }

        protected Key[] keys;
        private Item[] selectedItems;

        private byte teamID;
        public byte TeamID
        {
            get { return teamID; }
            set
            {
                teamID = value;
                if (info != null) info.TeamID = value;
            }
        }

        public AnimController AnimController;

        private Vector2 cursorPosition;

        protected bool needsAir;
        protected float oxygenAvailable;

        //seed used to generate this character
        private readonly string seed;
        protected Item focusedItem;
        private Character focusedCharacter, selectedCharacter, selectedBy;
        public Character LastAttacker;
        public Entity LastDamageSource;

        public readonly bool IsHumanoid;

        //the name of the species (e.q. human)
        public readonly string SpeciesName;
        
        private float attackCoolDown;

        private Order currentOrder;
        public Order CurrentOrder
        {
            get { return currentOrder; }
        }

        private string currentOrderOption;

        private List<StatusEffect> statusEffects = new List<StatusEffect>();
        
        public Entity ViewTarget
        {
            get;
            set;
        }

        public Vector2 AimRefPosition
        {
            get
            {
                if (ViewTarget == null) return AnimController.AimSourcePos;
                if (ViewTarget is Item targetItem)
                {
                    Turret turret = targetItem.GetComponent<Turret>();
                    if (turret != null)
                    {
                        return new Vector2(targetItem.Rect.X + turret.TransformedBarrelPos.X, targetItem.Rect.Y - turret.TransformedBarrelPos.Y);
                    }
                }
                return ViewTarget.Position;
            }
        }

        private CharacterInfo info;
        public CharacterInfo Info
        {
            get
            {
                return info;
            }
            set
            {
                if (info != null && info != value) info.Remove();

                info = value;
                if (info != null) info.Character = this;
            }
        }

        public string Name
        {
            get
            {
                return info != null && !string.IsNullOrWhiteSpace(info.Name) ? info.Name : SpeciesName;
            }
        }
        //Only used by server logs to determine "true identity" of the player for cases when they're disguised
        public string LogName
        {
            get
            {
                if (GameMain.NetworkMember != null && !GameMain.NetworkMember.ServerSettings.AllowDisguises) return Name;
                return info != null && !string.IsNullOrWhiteSpace(info.Name) ? info.Name + (info.DisplayName != info.Name ? " (as " + info.DisplayName + ")" : "") : SpeciesName;
            }
        }

        private float hideFaceTimer;
        public bool HideFace
        {
            get
            {
                return hideFaceTimer > 0.0f;
            }
            set
            {
                hideFaceTimer = MathHelper.Clamp(hideFaceTimer + (value ? 1.0f : -0.5f), 0.0f, 10.0f);
            }
        }

        public string ConfigPath
        {
            get;
            private set;
        }

        public float Mass
        {
            get { return AnimController.Mass; }
        }

        public CharacterInventory Inventory { get; private set; }

        private Color speechBubbleColor;
        private float speechBubbleTimer;

        public bool ResetInteract;

        //text displayed when the character is highlighted if custom interact is set
        public string customInteractHUDText;
        private Action<Character, Character> onCustomInteract;
        
        private float lockHandsTimer;
        public bool LockHands
        {
            get
            {
                return lockHandsTimer > 0.0f;
            }
            set
            {
                lockHandsTimer = MathHelper.Clamp(lockHandsTimer + (value ? 1.0f : -0.5f), 0.0f, 10.0f);
            }
        }

        public bool AllowInput
        {
            get { return !IsUnconscious && Stun <= 0.0f && !IsDead; }
        }

        public bool CanInteract
        {
            get { return AllowInput && IsHumanoid && !LockHands && !Removed; }
        }

        public Vector2 CursorPosition
        {
            get { return cursorPosition; }
            set
            {
                if (!MathUtils.IsValid(value)) return;
                cursorPosition = value;
            }
        }

        public Vector2 CursorWorldPosition
        {
            get { return Submarine == null ? cursorPosition : cursorPosition + Submarine.Position; }
        }

        public Character FocusedCharacter
        {
            get { return focusedCharacter; }
        }

        public Character SelectedCharacter
        {
            get { return selectedCharacter; }
            set
            {
                if (value == selectedCharacter) return;
                if (selectedCharacter != null)
                    selectedCharacter.selectedBy = null;
                selectedCharacter = value;
                if (selectedCharacter != null)
                    selectedCharacter.selectedBy = this;
            }
        }

        public Character SelectedBy
        {
            get { return selectedBy; }
            set
            {
                if (selectedBy != null)
                    selectedBy.selectedCharacter = null;
                selectedBy = value;
                if (selectedBy != null)
                    selectedBy.selectedCharacter = this;
            }
        }

        private float lowPassMultiplier;
        public float LowPassMultiplier
        {
            get { return lowPassMultiplier; }
            set { lowPassMultiplier = MathHelper.Clamp(value, 0.0f, 1.0f); }
        }

        private float obstructVisionAmount;
        public bool ObstructVision
        {
            get
            {
                return obstructVisionAmount > 0.5f;
            }
            set
            {
                obstructVisionAmount = 1.0f;
            }
        }

        private float Noise { get; set; }

        private float pressureProtection;
        public float PressureProtection
        {
            get { return pressureProtection; }
            set
            {
                pressureProtection = MathHelper.Clamp(value, 0.0f, 100.0f);
            }
        }

        public bool IsRagdolled;
        public bool IsForceRagdolled;
        public bool dontFollowCursor;

        public bool IsUnconscious
        {
            get { return CharacterHealth.IsUnconscious; }
        }

        public bool NeedsAir
        {
            get { return needsAir; }
            set { needsAir = value; }
        }

        public float Oxygen
        {
            get { return CharacterHealth.OxygenAmount; }
            set
            {
                if (!MathUtils.IsValid(value)) return;
                CharacterHealth.OxygenAmount = MathHelper.Clamp(value, -100.0f, 100.0f);
            }
        }

        public float OxygenAvailable
        {
            get { return oxygenAvailable; }
            set { oxygenAvailable = MathHelper.Clamp(value, 0.0f, 100.0f); }
        }
                
        public float Stun
        {
            get { return IsRagdolled ? 1.0f : CharacterHealth.StunTimer; }
            set
            {
                if (GameMain.NetworkMember != null && GameMain.NetworkMember.IsClient) return;

                SetStun(value, true);
            }
        }

        public CharacterHealth CharacterHealth { get; private set; }

        public float Vitality
        {
            get { return CharacterHealth.Vitality; }
        }

        public float Health
        {
            get { return CharacterHealth.Vitality; }
        }

        public float MaxVitality
        {
            get { return CharacterHealth.MaxVitality; }
        }

        public float Bloodloss
        {
            get { return CharacterHealth.BloodlossAmount; }
            set
            {
                if (!MathUtils.IsValid(value)) return;
                CharacterHealth.BloodlossAmount = MathHelper.Clamp(value, 0.0f, 100.0f);
            }
        }

        public float Bleeding
        {
            get { return CharacterHealth.GetAfflictionStrength("bleeding", true); }
        }
        
        public float HuskInfectionState
        {
            get
            {
                var huskAffliction = CharacterHealth.GetAffliction("huskinfection", false) as AfflictionHusk;
                return huskAffliction == null ? 0.0f : huskAffliction.Strength;
            }
            set
            {
                var huskAffliction = CharacterHealth.GetAffliction("huskinfection", false) as AfflictionHusk;
                if (huskAffliction == null)
                {
                    CharacterHealth.ApplyAffliction(null, AfflictionPrefab.Husk.Instantiate(value));
                }
                else
                {
                    huskAffliction.Strength = value;
                }
            }
        }

        private bool canSpeak;

        private bool speechImpedimentSet;

        //value between 0-100 (50 = speech range is reduced by 50%)
        private float speechImpediment;
        public float SpeechImpediment
        {
            get
            {
                if (!canSpeak || IsUnconscious || Stun > 0.0f || IsDead) return 100.0f;
                return speechImpediment;
            }
            set
            {
                if (value < speechImpediment) return;
                speechImpedimentSet = true;
                speechImpediment = MathHelper.Clamp(value, 0.0f, 100.0f);
            }
        }

        public float PressureTimer
        {
            get;
            private set;
        }

        public float DisableImpactDamageTimer
        {
            get;
            set;
        }

        /// <summary>
        /// Can be used to modify the character's speed via StatusEffects
        /// </summary>
        public float SpeedMultiplier
        {
            get;
            set;
        }

        public Item[] SelectedItems
        {
            get { return selectedItems; }
        }

        public Item SelectedConstruction { get; set; }

        public Item FocusedItem
        {
            get { return focusedItem; }
        }

        public Item PickingItem
        {
            get;
            set;
        }

        public virtual AIController AIController
        {
            get { return null; }
        }

        public bool IsDead { get; private set; }

        public CauseOfDeath CauseOfDeath
        {
            get;
            private set;
        }

        //can other characters select (= grab) this character
        public bool CanBeSelected
        {
            get
            {
                return !Removed;
            }
        }

        private bool canBeDragged = true;
        public bool CanBeDragged
        {
            get
            {
                if (!canBeDragged) { return false; }
                if (Removed || !AnimController.Draggable) { return false; }
                return IsDead || Stun > 0.0f || LockHands || IsUnconscious;
            }
            set { canBeDragged = value; }
        }

        //can other characters access the inventory of this character
        private bool canInventoryBeAccessed = true;
        public bool CanInventoryBeAccessed
        {
            get
            {
                if (!canInventoryBeAccessed || Removed || Inventory == null) { return false; }
                if (!Inventory.AccessibleWhenAlive)
                {
                    return IsDead;
                }
                else
                {
                    return (IsDead || Stun > 0.0f || LockHands || IsUnconscious);
                }
            }
            set { canInventoryBeAccessed = value; }
        }

        public override Vector2 SimPosition
        {
            get { return AnimController.Collider.SimPosition; }
        }

        public override Vector2 Position
        {
            get { return ConvertUnits.ToDisplayUnits(SimPosition); }
        }

        public override Vector2 DrawPosition
        {
            get
            {
                if (AnimController.MainLimb == null) { return Vector2.Zero; }
                return AnimController.MainLimb.body.DrawPosition;
            }
        }

        public delegate void OnDeathHandler(Character character, CauseOfDeath causeOfDeath);
        public OnDeathHandler OnDeath;

        public delegate void OnAttackedHandler(Character attacker, AttackResult attackResult);
        public OnAttackedHandler OnAttacked;

        /// <summary>
        /// Create a new character
        /// </summary>
        /// <param name="characterInfo">The name, gender, config file, etc of the character.</param>
        /// <param name="position">Position in display units.</param>
        /// <param name="seed">RNG seed to use if the character config has randomizable parameters.</param>
        /// <param name="isRemotePlayer">Is the character controlled by a remote player.</param>
        /// <param name="hasAi">Is the character controlled by AI.</param>
        /// <param name="ragdoll">Ragdoll configuration file. If null, will select randomly.</param>
        public static Character Create(CharacterInfo characterInfo, Vector2 position, string seed, bool isRemotePlayer = false, bool hasAi = true, RagdollParams ragdoll = null)
        {
            return Create(characterInfo.File, position, seed, characterInfo, isRemotePlayer, hasAi, true, ragdoll);
        }

        /// <summary>
        /// Create a new character
        /// </summary>
        /// <param name="file">The path to the character's config file.</param>
        /// <param name="position">Position in display units.</param>
        /// <param name="seed">RNG seed to use if the character config has randomizable parameters.</param>
        /// <param name="characterInfo">The name, gender, etc of the character. Only used for humans, and if the parameter is not given, a random CharacterInfo is generated.</param>
        /// <param name="isRemotePlayer">Is the character controlled by a remote player.</param>
        /// <param name="hasAi">Is the character controlled by AI.</param>
        /// <param name="createNetworkEvent">Should clients receive a network event about the creation of this character?</param>
        /// <param name="ragdoll">Ragdoll configuration file. If null, will select randomly.</param>
        public static Character Create(string file, Vector2 position, string seed, CharacterInfo characterInfo = null, bool isRemotePlayer = false, bool hasAi = true, bool createNetworkEvent = true, RagdollParams ragdoll = null)
        {
#if LINUX
            if (!System.IO.File.Exists(file)) 
            {
                //if the file was not found, attempt to convert the name of the folder to upper case
                var splitPath = file.Split('/');
                if (splitPath.Length > 2)
                {
                    splitPath[splitPath.Length-2] = 
                        splitPath[splitPath.Length-2].First().ToString().ToUpper() + splitPath[splitPath.Length-2].Substring(1);
                    
                    file = string.Join("/", splitPath);
                }

                if (!System.IO.File.Exists(file))
                {
                    DebugConsole.ThrowError("Spawning a character failed - file \""+file+"\" not found!");
                    return null;
                }
            }
#else
            if (!System.IO.File.Exists(file))
            {
                DebugConsole.ThrowError("Spawning a character failed - file \"" + file + "\" not found!");
                return null;
            }
#endif
            Character newCharacter = null;
            if (file.ToLower() != HumanConfigFile?.ToLower())
            {
                var aiCharacter = new AICharacter(file, position, seed, characterInfo, isRemotePlayer, ragdoll);
                var ai = new EnemyAIController(aiCharacter, file, seed);
                aiCharacter.SetAI(ai);

                //aiCharacter.minVitality = 0.0f;
                
                newCharacter = aiCharacter;
            }
            else if (hasAi)
            {
                var aiCharacter = new AICharacter(file, position, seed, characterInfo, isRemotePlayer, ragdoll);
                var ai = new HumanAIController(aiCharacter);
                aiCharacter.SetAI(ai);

                //aiCharacter.minVitality = -100.0f;

                newCharacter = aiCharacter;
            }
            else
            {
                newCharacter = new Character(file, position, seed, characterInfo, isRemotePlayer, ragdoll);
                //newCharacter.minVitality = -100.0f;
            }

#if SERVER
            if (GameMain.Server != null && Spawner != null && createNetworkEvent)
            {
                Spawner.CreateNetworkEvent(newCharacter, false);
            }
#endif

            if (characterInfo != null)
            {
               newCharacter.LoadHeadAttachments();
            }

            return newCharacter;
        }

        protected Character(string file, Vector2 position, string seed, CharacterInfo characterInfo = null, bool isRemotePlayer = false, RagdollParams ragdollParams = null)
            : base(null)
        {
            ConfigPath = file;
            this.seed = seed;
            MTRandom random = new MTRandom(ToolBox.StringToInt(seed));

            selectedItems = new Item[2];

            IsRemotePlayer = isRemotePlayer;
            
            oxygenAvailable = 100.0f;
            aiTarget = new AITarget(this);

            lowPassMultiplier = 1.0f;

            Properties = SerializableProperty.GetProperties(this);

            Info = characterInfo;
            if (file == humanConfigFile && characterInfo == null)
            {
                Info = new CharacterInfo(file);
            }

            XDocument doc = XMLExtensions.TryLoadXml(file);
            if (doc == null || doc.Root == null) return;

            InitProjSpecific(doc);

            SpeciesName = doc.Root.GetAttributeString("name", "Unknown");            
            IsHumanoid = doc.Root.GetAttributeBool("humanoid", false);
            canSpeak = doc.Root.GetAttributeBool("canspeak", false);
            needsAir = doc.Root.GetAttributeBool("needsair", false);
            Noise = doc.Root.GetAttributeFloat("noise", 100f);

            //List<XElement> ragdollElements = new List<XElement>();
            //List<float> ragdollCommonness = new List<float>();
            //foreach (XElement element in doc.Root.Elements())
            //{
            //    if (element.Name.ToString().ToLowerInvariant() != "ragdoll") continue;                
            //    ragdollElements.Add(element);
            //    ragdollCommonness.Add(element.GetAttributeFloat("commonness", 1.0f));                
            //}

            ////choose a random ragdoll element
            //XElement ragdollElement = ragdollElements.Count == 1 ?
            //    ragdollElements[0] : ToolBox.SelectWeightedRandom(ragdollElements, ragdollCommonness, random);

            if (IsHumanoid)
            {
                AnimController = new HumanoidAnimController(this, seed, ragdollParams as HumanRagdollParams);
                AnimController.TargetDir = Direction.Right;
                
            }
            else
            {
                AnimController = new FishAnimController(this, seed, ragdollParams as FishRagdollParams);
                PressureProtection = 100.0f;
            }

            foreach (XElement subElement in doc.Root.Elements())
            {
                switch (subElement.Name.ToString().ToLowerInvariant())
                {
                    case "inventory":
                        Inventory = new CharacterInventory(subElement, this);
                        break;
                    case "health":
                        CharacterHealth = new CharacterHealth(subElement, this);
                        break;
                    case "statuseffect":
                        statusEffects.Add(StatusEffect.Load(subElement, Name));
                        break;
                }
            }
            
            List<XElement> healthElements = new List<XElement>();
            List<float> healthCommonness = new List<float>();
            foreach (XElement element in doc.Root.Elements())
            {
                if (element.Name.ToString().ToLowerInvariant() != "health") continue;
                healthElements.Add(element);
                healthCommonness.Add(element.GetAttributeFloat("commonness", 1.0f));
            }

            if (healthElements.Count == 0)
            {
                CharacterHealth = new CharacterHealth(this);
            }
            else
            {
                CharacterHealth = new CharacterHealth(
                    healthElements.Count == 1 ? healthElements[0] : ToolBox.SelectWeightedRandom(healthElements, healthCommonness, random), 
                    this);
            }

            AnimController.SetPosition(ConvertUnits.ToSimUnits(position));

            AnimController.FindHull(null);
            if (AnimController.CurrentHull != null) Submarine = AnimController.CurrentHull.Submarine;

            CharacterList.Add(this);

            //characters start disabled in the multiplayer mode, and are enabled if/when
            //  - controlled by the player
            //  - client receives a position update from the server
            //  - server receives an input message from the client controlling the character
            //  - if an AICharacter, the server enables it when close enough to any of the players
            Enabled = GameMain.NetworkMember == null;
        }
        partial void InitProjSpecific(XDocument doc);

        public void ReloadHead(int? headId = null, int? hairIndex = null, int? beardIndex = null, int? moustacheIndex = null, int? faceAttachmentIndex = null)
        {
            if (Info == null) { return; }
            var head = AnimController.GetLimb(LimbType.Head);
            if (head == null) { return; }
            if (headId.HasValue)
            {
                Info.Head.HeadSpriteId = headId.Value;
                Info.LoadHeadSprite();
                Info.HairIndex = hairIndex ?? -1;
                Info.BeardIndex = beardIndex ?? -1;
                Info.MoustacheIndex = moustacheIndex ?? -1;
                Info.FaceAttachmentIndex = faceAttachmentIndex ?? -1;
                Info.LoadHeadAttachments();
            }
#if CLIENT
            head.RecreateSprite();
#endif
            LoadHeadAttachments();
        }

        public void LoadHeadAttachments()
        {
            if (AnimController == null) { return; }
            var head = AnimController.GetLimb(LimbType.Head);
            if (head == null) { return; }
            // Note that if there are any other wearables on the head, they are removed here.
            head.OtherWearables.ForEach(w => w.Sprite.Remove());
            head.OtherWearables.Clear();

            //if the element has not been set at this point, the character has no hair and the index should be zero (= no hair)
            if (info.FaceAttachment == null) { info.FaceAttachmentIndex = 0; }
            Info.FaceAttachment?.Elements("sprite").ForEach(s => head.OtherWearables.Add(new WearableSprite(s, WearableType.FaceAttachment)));
            if (info.BeardElement == null) { info.BeardIndex = 0; }
            Info.BeardElement?.Elements("sprite").ForEach(s => head.OtherWearables.Add(new WearableSprite(s, WearableType.Beard)));
            if (info.MoustacheElement == null) { info.MoustacheIndex = 0; }
            Info.MoustacheElement?.Elements("sprite").ForEach(s => head.OtherWearables.Add(new WearableSprite(s, WearableType.Moustache)));
            if (info.HairElement == null) { info.HairIndex = 0; }
            Info.HairElement?.Elements("sprite").ForEach(s => head.OtherWearables.Add(new WearableSprite(s, WearableType.Hair)));
        }

        private static string humanConfigFile;
        public static string HumanConfigFile
        {
            get 
            {
                if (string.IsNullOrEmpty(humanConfigFile))
                {
                    humanConfigFile = GetConfigFile("Human");
                }
                return humanConfigFile; 
            }
        }

        private static IEnumerable<string> characterConfigFiles;
        private static IEnumerable<string> CharacterConfigFiles
        {
            get
            {
                if (characterConfigFiles == null)
                {
                    characterConfigFiles = GameMain.Instance.GetFilesOfType(ContentType.Character);
                }
                return characterConfigFiles;
            }
        }

        public static string GetConfigFile(string speciesName)
        {
            string configFile = CharacterConfigFiles.FirstOrDefault(c => Path.GetFileName(c) == $"{speciesName}.xml");
            if (configFile == null)
            {
                DebugConsole.ThrowError($"Couldn't find a config file for {speciesName} from the selected content packages!");
                DebugConsole.ThrowError($"(The config file must end with \"{speciesName}.xml\")");
                return string.Empty;
            }
            return configFile;
        }

        public bool IsKeyHit(InputType inputType)
        {
#if SERVER
            if (GameMain.Server != null)
            {
                switch (inputType)
                {
                    case InputType.Left:
                        return !(dequeuedInput.HasFlag(InputNetFlags.Left)) && (prevDequeuedInput.HasFlag(InputNetFlags.Left));
                    case InputType.Right:
                        return !(dequeuedInput.HasFlag(InputNetFlags.Right)) && (prevDequeuedInput.HasFlag(InputNetFlags.Right));
                    case InputType.Up:
                        return !(dequeuedInput.HasFlag(InputNetFlags.Up)) && (prevDequeuedInput.HasFlag(InputNetFlags.Up));
                    case InputType.Down:
                        return !(dequeuedInput.HasFlag(InputNetFlags.Down)) && (prevDequeuedInput.HasFlag(InputNetFlags.Down));
                    case InputType.Run:
                        return !(dequeuedInput.HasFlag(InputNetFlags.Run)) && (prevDequeuedInput.HasFlag(InputNetFlags.Run));
                    case InputType.Crouch:
                        return !(dequeuedInput.HasFlag(InputNetFlags.Crouch)) && (prevDequeuedInput.HasFlag(InputNetFlags.Crouch));
                    case InputType.Select:
                        return dequeuedInput.HasFlag(InputNetFlags.Select); //TODO: clean up the way this input is registered
                    case InputType.Health:
                        return dequeuedInput.HasFlag(InputNetFlags.Health);
                    case InputType.Grab:
                        return dequeuedInput.HasFlag(InputNetFlags.Grab);
                    case InputType.Use:
                        return !(dequeuedInput.HasFlag(InputNetFlags.Use)) && (prevDequeuedInput.HasFlag(InputNetFlags.Use));
                    case InputType.Ragdoll:
                        return !(dequeuedInput.HasFlag(InputNetFlags.Ragdoll)) && (prevDequeuedInput.HasFlag(InputNetFlags.Ragdoll));
                    default:
                        return false;
                }
            }
#endif

            return keys[(int)inputType].Hit;
        }

        public bool IsKeyDown(InputType inputType)
        {
#if SERVER
            if (GameMain.Server != null)
            {
                switch (inputType)
                {
                    case InputType.Left:
                        return dequeuedInput.HasFlag(InputNetFlags.Left);
                    case InputType.Right:
                        return dequeuedInput.HasFlag(InputNetFlags.Right);
                    case InputType.Up:
                        return dequeuedInput.HasFlag(InputNetFlags.Up);                        
                    case InputType.Down:
                        return dequeuedInput.HasFlag(InputNetFlags.Down);
                    case InputType.Run:
                        return dequeuedInput.HasFlag(InputNetFlags.Run);
                    case InputType.Crouch:
                        return dequeuedInput.HasFlag(InputNetFlags.Crouch);
                    case InputType.Select:
                        return false; //TODO: clean up the way this input is registered
                    case InputType.Aim:
                        return dequeuedInput.HasFlag(InputNetFlags.Aim);
                    case InputType.Use:
                        return dequeuedInput.HasFlag(InputNetFlags.Use);
                    case InputType.Attack:
                        return dequeuedInput.HasFlag(InputNetFlags.Attack);
                    case InputType.Ragdoll:
                        return dequeuedInput.HasFlag(InputNetFlags.Ragdoll);
                }
                return false;
            }
#endif
            
            return keys[(int)inputType].Held;
        }

        public void SetInput(InputType inputType, bool hit, bool held)
        {
            keys[(int)inputType].Hit = hit;
            keys[(int)inputType].Held = held;
        }

        public void ClearInput(InputType inputType)
        {
            keys[(int)inputType].Hit = false;
            keys[(int)inputType].Held = false;            
        }

        public void ClearInputs()
        {
            if (keys == null) return;
            foreach (Key key in keys)
            {
                key.Hit = false;
                key.Held = false;
            }
        }

        public override string ToString()
        {
            return (info != null && !string.IsNullOrWhiteSpace(info.Name)) ? info.Name : SpeciesName;
        }

        public void GiveJobItems(WayPoint spawnPoint = null)
        {
            if (info == null || info.Job == null) return;

            info.Job.GiveJobItems(this, spawnPoint);
        }

        public float GetSkillLevel(string skillIdentifier)
        {
            return (Info == null || Info.Job == null) ? 0.0f : Info.Job.GetSkillLevel(skillIdentifier);
        }

        float findFocusedTimer;

        // TODO: reposition? there's also the overrideTargetMovement variable, but it's not in the same manner
        public Vector2? OverrideMovement { get; set; }
        public bool ForceRun { get; set; }

        public Vector2 GetTargetMovement()
        {
            Vector2 targetMovement = Vector2.Zero;
            if (OverrideMovement.HasValue)
            {
                targetMovement = OverrideMovement.Value;
            }
            else
            {
                if (IsKeyDown(InputType.Left)) targetMovement.X -= 1.0f;
                if (IsKeyDown(InputType.Right)) targetMovement.X += 1.0f;
                if (IsKeyDown(InputType.Up)) targetMovement.Y += 1.0f;
                if (IsKeyDown(InputType.Down)) targetMovement.Y -= 1.0f;
            }

            //the vertical component is only used for falling through platforms and climbing ladders when not in water,
            //so the movement can't be normalized or the Character would walk slower when pressing down/up
            if (AnimController.InWater)
            {
                float length = targetMovement.Length();
                if (length > 0.0f) targetMovement = targetMovement / length;
            }

            bool run = false;
            if ((IsKeyDown(InputType.Run) && AnimController.ForceSelectAnimationType == AnimationType.NotDefined) || ForceRun)
            {
                //can't run if
                //  - dragging someone
                //  - crouching
                //  - moving backwards
                run = (SelectedCharacter == null || !SelectedCharacter.CanBeDragged) &&
                    (!(AnimController is HumanoidAnimController) || !((HumanoidAnimController)AnimController).Crouching) &&
                    !AnimController.IsMovingBackwards;
            }
            
            targetMovement *= AnimController.GetCurrentSpeed(run);
            float maxSpeed = GetCurrentMaxSpeed(run);
            targetMovement.X = MathHelper.Clamp(targetMovement.X, -maxSpeed, maxSpeed);
            targetMovement.Y = MathHelper.Clamp(targetMovement.Y, -maxSpeed, maxSpeed);

            //apply speed multiplier if 
            //  a. it's boosting the movement speed and the character is trying to move fast (= running)
            //  b. it's a debuff that decreases movement speed
            if (run || SpeedMultiplier <= 0.0f) targetMovement *= SpeedMultiplier;

            SpeedMultiplier = 1; // Reset, items will set the value before the next update

            return targetMovement;
        }

        /// <summary>
        /// Applies temporary limits to the speed (damage).
        /// </summary>
        public float GetCurrentMaxSpeed(bool run)
        {
            float currMaxSpeed = AnimController.GetCurrentSpeed(run);

            //?
            //currMaxSpeed *= 1.5f;

            var leftFoot = AnimController.GetLimb(LimbType.LeftFoot);
            if (leftFoot != null)
            {
                float footAfflictionStrength = CharacterHealth.GetAfflictionStrength("damage", leftFoot, true);
                currMaxSpeed *= MathHelper.Lerp(1.0f, 0.25f, MathHelper.Clamp(footAfflictionStrength / 100.0f, 0.0f, 1.0f));
            }

            var rightFoot = AnimController.GetLimb(LimbType.RightFoot);
            if (rightFoot != null)
            {
                float footAfflictionStrength = CharacterHealth.GetAfflictionStrength("damage", rightFoot, true);
                currMaxSpeed *= MathHelper.Lerp(1.0f, 0.25f, MathHelper.Clamp(footAfflictionStrength / 100.0f, 0.0f, 1.0f));
            }

            return currMaxSpeed;
        }

        public void Control(float deltaTime, Camera cam)
        {
            ViewTarget = null;
            if (!AllowInput) return;
            
            if (!(this is AICharacter) || Controlled == this || IsRemotePlayer)
            {
                Vector2 targetMovement = GetTargetMovement();

                AnimController.TargetMovement = targetMovement;
                AnimController.IgnorePlatforms = AnimController.TargetMovement.Y < 0.0f;
            }

            if (AnimController is HumanoidAnimController)
            {
                ((HumanoidAnimController) AnimController).Crouching = IsKeyDown(InputType.Crouch);
            }

            if (AnimController.onGround &&
                !AnimController.InWater &&
                AnimController.Anim != AnimController.Animation.UsingConstruction &&
                AnimController.Anim != AnimController.Animation.CPR)
            {
                //Limb head = AnimController.GetLimb(LimbType.Head);
                // Values lower than this seem to cause constantious flipping when the mouse is near the player and the player is running, because the root collider moves after flipping.
                float followMargin = 30;
                if (dontFollowCursor)
                {
                    AnimController.TargetDir = Direction.Right;
                }
                else if (cursorPosition.X < AnimController.Collider.Position.X - followMargin)
                {
                    AnimController.TargetDir = Direction.Left;
                }
                else if (cursorPosition.X > AnimController.Collider.Position.X + followMargin)
                {
                    AnimController.TargetDir = Direction.Right;
                }
            }
            
            if (GameMain.NetworkMember != null)
            {
                if (GameMain.NetworkMember.IsServer)
                {
                    if (dequeuedInput.HasFlag(InputNetFlags.FacingLeft))
                    {
                        AnimController.TargetDir = Direction.Left;
                    }
                    else
                    {
                        AnimController.TargetDir = Direction.Right;
                    }
                }
                else if (GameMain.NetworkMember.IsClient && Controlled != this)
                {
                    if (memState.Count > 0)
                    {
                        AnimController.TargetDir = memState[0].Direction;
                    }
                }
            }

            // TODO: remove, dev test only
            if (PlayerInput.KeyHit(Microsoft.Xna.Framework.Input.Keys.F))
            {
                AnimController.ReleaseStuckLimbs();
            }

            if (attackCoolDown > 0.0f)
            {
                attackCoolDown -= deltaTime;
            }
            else if (IsKeyDown(InputType.Attack))
            {
                AttackContext currentContext = GetAttackContext();
                var validLimbs = AnimController.Limbs.Where(l => !l.IsSevered && !l.IsStuck && l.attack != null && l.attack.IsValidContext(currentContext));
                var sortedLimbs = validLimbs.OrderBy(l => Vector2.DistanceSquared(ConvertUnits.ToDisplayUnits(l.SimPosition), cursorPosition));
                // Select closest
                var attackLimb = sortedLimbs.FirstOrDefault();
                if (attackLimb != null)
                {
                    Vector2 attackPos = attackLimb.SimPosition + Vector2.Normalize(cursorPosition - attackLimb.Position) * ConvertUnits.ToSimUnits(attackLimb.attack.Range);

                    List<Body> ignoredBodies = AnimController.Limbs.Select(l => l.body.FarseerBody).ToList();
                    ignoredBodies.Add(AnimController.Collider.FarseerBody);

                    var body = Submarine.PickBody(
                        attackLimb.SimPosition,
                        attackPos,
                        ignoredBodies,
                        Physics.CollisionCharacter | Physics.CollisionWall);

                    IDamageable attackTarget = null;
                    if (body != null)
                    {
                        attackPos = Submarine.LastPickedPosition;

                        if (body.UserData is Submarine sub)
                        {
                            body = Submarine.PickBody(
                                attackLimb.SimPosition - ((Submarine)body.UserData).SimPosition,
                                attackPos - ((Submarine)body.UserData).SimPosition,
                                ignoredBodies,
                                Physics.CollisionWall);

                            if (body != null)
                            {
                                attackPos = Submarine.LastPickedPosition + sub.SimPosition;
                                attackTarget = body.UserData as IDamageable;
                            }
                        }
                        else
                        {
                            if (body.UserData is IDamageable)
                            {
                                attackTarget = (IDamageable)body.UserData;
                            }
                            else if (body.UserData is Limb)
                            {
                                attackTarget = ((Limb)body.UserData).character;                            
                            }                            
                        }
                    }

                    attackLimb.UpdateAttack(deltaTime, attackPos, attackTarget, out AttackResult attackResult);

                    if (!attackLimb.attack.IsRunning)
                    {
                        attackCoolDown = 1.0f;
                    }
                }
            }

            if (SelectedConstruction == null || !SelectedConstruction.Prefab.DisableItemUsageWhenSelected)
            {
                for (int i = 0; i < selectedItems.Length; i++ )
                {
                    if (selectedItems[i] == null) continue;
                    if (i == 1 && selectedItems[0] == selectedItems[1]) continue;

                    if (IsKeyDown(InputType.Use)) selectedItems[i].Use(deltaTime, this);
                    if (IsKeyDown(InputType.Aim) && selectedItems[i] != null) selectedItems[i].SecondaryUse(deltaTime, this);
                }
            }

#if CLIENT
            if (SelectedConstruction != null && SelectedConstruction.ActiveHUDs.Any(ic => ic.GuiFrame != null && HUD.CloseHUD(ic.GuiFrame.Rect))) 
            { 
                //emulate a Select input to get the character to deselect the item server-side
                keys[(int)InputType.Select].Hit = true;
                SelectedConstruction = null;
            }
#endif
            if (SelectedConstruction != null)
            {
                if (IsKeyDown(InputType.Use)) SelectedConstruction.Use(deltaTime, this);
                if (SelectedConstruction != null && IsKeyDown(InputType.Aim)) SelectedConstruction.SecondaryUse(deltaTime, this);
            }

            if (SelectedCharacter != null)
            {
                if (Vector2.DistanceSquared(SelectedCharacter.WorldPosition, WorldPosition) > 90000.0f || !SelectedCharacter.CanBeSelected)
                {
                    DeselectCharacter();
                }
            }

            
            if (IsRemotePlayer && keys!=null)
            {
                foreach (Key key in keys)
                {
                    key.ResetHit();
                }
            }
        }

        public bool CanSeeCharacter(Character character)
        {
            Limb selfLimb = AnimController.GetLimb(LimbType.Head);
            if (selfLimb == null) selfLimb = AnimController.GetLimb(LimbType.Torso);
            if (selfLimb == null) selfLimb = AnimController.Limbs[0];

            Limb targetLimb = character.AnimController.GetLimb(LimbType.Head);
            if (targetLimb == null) targetLimb = character.AnimController.GetLimb(LimbType.Torso);
            if (targetLimb == null) targetLimb = character.AnimController.Limbs[0];

            if (selfLimb != null && targetLimb != null)
            {
                Vector2 diff = ConvertUnits.ToSimUnits(targetLimb.WorldPosition - selfLimb.WorldPosition);
                
                Body closestBody = null;
                //both inside the same sub (or both outside)
                //OR the we're inside, the other character outside
                if (character.Submarine == Submarine || character.Submarine == null)
                {
                    closestBody = Submarine.CheckVisibility(selfLimb.SimPosition, selfLimb.SimPosition + diff);
                    if (closestBody == null) return true;
                }
                //we're outside, the other character inside
                else if (Submarine == null)
                {
                    closestBody = Submarine.CheckVisibility(targetLimb.SimPosition, targetLimb.SimPosition - diff);
                    if (closestBody == null) return true;
                }
                //both inside different subs
                else
                {
                    closestBody = Submarine.CheckVisibility(selfLimb.SimPosition, selfLimb.SimPosition + diff);
                    if (closestBody != null && closestBody.UserData is Structure)
                    {
                        if (((Structure)closestBody.UserData).CastShadow) return false;
                    }
                    closestBody = Submarine.CheckVisibility(targetLimb.SimPosition, targetLimb.SimPosition - diff);
                    if (closestBody == null) return true;

                }
                
                Structure wall = closestBody.UserData as Structure;
                return wall == null || !wall.CastShadow;
            }
            else
            {
                return false;
            }
        }

        public bool CanSeeCharacter(Character character, Vector2 sourceWorldPos)
        {
            Vector2 diff = ConvertUnits.ToSimUnits(character.WorldPosition - sourceWorldPos);

            Body closestBody = null;
            if (character.Submarine == null)
            {
                closestBody = Submarine.CheckVisibility(sourceWorldPos, sourceWorldPos + diff);
                if (closestBody == null) return true;
            }
            else
            {
                closestBody = Submarine.CheckVisibility(character.WorldPosition, character.WorldPosition - diff);
                if (closestBody == null) return true;
            }

            Structure wall = closestBody.UserData as Structure;
            return wall == null || !wall.CastShadow;
        }

        public bool HasEquippedItem(Item item)
        {
            for (int i = 0; i < Inventory.Capacity; i++)
            {
                if (Inventory.Items[i] == item && Inventory.SlotTypes[i] != InvSlotType.Any) return true;
            }

            return false;
        }

        public bool HasEquippedItem(string itemIdentifier, bool allowBroken = true)
        {
            if (Inventory == null) return false;
            for (int i = 0; i < Inventory.Capacity; i++)
            {
                if (Inventory.SlotTypes[i] == InvSlotType.Any || Inventory.Items[i] == null) continue;
                if (!allowBroken && Inventory.Items[i].Condition <= 0.0f) continue;
                if (Inventory.Items[i].Prefab.Identifier == itemIdentifier || Inventory.Items[i].HasTag(itemIdentifier)) return true;
            }

            return false;
        }

        public bool HasSelectedItem(Item item)
        {
            return selectedItems.Contains(item);
        }

        public bool TrySelectItem(Item item)
        {
            bool rightHand = Inventory.IsInLimbSlot(item, InvSlotType.RightHand);
            bool leftHand = Inventory.IsInLimbSlot(item, InvSlotType.LeftHand);

            bool selected = false;
            if (rightHand && SelectedItems[0] == null)
            {
                selectedItems[0] = item;
                selected = true;
            }
            if (leftHand && SelectedItems[1] == null)
            {
                selectedItems[1] = item;
                selected = true;
            }

            return selected;
        }

        public bool TrySelectItem(Item item, int index)
        {
            if (selectedItems[index] != null) return false;

            selectedItems[index] = item;
            return true;
        }

        public void DeselectItem(Item item)
        {
            for (int i = 0; i < selectedItems.Length; i++)
            {
                if (selectedItems[i] == item) selectedItems[i] = null;
            }
        }

        public bool CanAccessInventory(Inventory inventory)
        {
            if (!CanInteract) return false;

            //the inventory belongs to some other character
            if (inventory.Owner is Character && inventory.Owner != this)
            {
                var owner = (Character)inventory.Owner;

                //can only be accessed if the character is incapacitated and has been selected
                return SelectedCharacter == owner && owner.CanInventoryBeAccessed;
            }

            if (inventory.Owner is Item)
            {
                var owner = (Item)inventory.Owner;
                if (!CanInteractWith(owner))
                {
                    return false;
                }
            }
            return true;
        }

        public bool CanInteractWith(Character c, float maxDist = 200.0f)
        {
            if (c == this || Removed || !c.Enabled || !c.CanBeSelected) return false;
            if (!c.CharacterHealth.UseHealthWindow && !c.CanBeDragged && c.onCustomInteract == null) return false;

            maxDist = ConvertUnits.ToSimUnits(maxDist);
            if (Vector2.DistanceSquared(SimPosition, c.SimPosition) > maxDist * maxDist) return false;

            return true;
        }
        
        public bool CanInteractWith(Item item)
        {
            return CanInteractWith(item, out float distanceToItem, checkLinked: true);
        }

        public bool CanInteractWith(Item item, out float distanceToItem, bool checkLinked)
        {
            distanceToItem = -1.0f;

            if (!CanInteract || item.HiddenInGame) return false;

            if (item.ParentInventory != null)
            {
                return CanAccessInventory(item.ParentInventory);
            }

            Wire wire = item.GetComponent<Wire>();
            if (wire != null)
            {
                //locked wires are never interactable
                if (wire.Locked) return false;

                //wires are interactable if the character has selected either of the items the wire is connected to
                if (wire.Connections[0]?.Item != null && SelectedConstruction == wire.Connections[0].Item) return true;
                if (wire.Connections[1]?.Item != null && SelectedConstruction == wire.Connections[1].Item) return true;
            }

            if (checkLinked && item.DisplaySideBySideWhenLinked)
            {
                foreach (MapEntity linked in item.linkedTo)
                {
                    if (linked is Item linkedItem)
                    {
                        if (CanInteractWith(linkedItem, out float distToLinked, checkLinked: false))
                        {
                            distanceToItem = distToLinked;
                            return true;
                        }
                    }
                }
            }


            if (item.InteractDistance == 0.0f && !item.Prefab.Triggers.Any()) return false;
            
            Pickable pickableComponent = item.GetComponent<Pickable>();
            if (pickableComponent != null && (pickableComponent.Picker != null && !pickableComponent.Picker.IsDead)) return false;
                        
            Vector2 characterDirection = Vector2.Transform(Vector2.UnitY, Matrix.CreateRotationZ(AnimController.Collider.Rotation));

            Vector2 upperBodyPosition = Position + (characterDirection * 20.0f);
            Vector2 lowerBodyPosition = Position - (characterDirection * 60.0f);

            if (Submarine != null)
            {
                upperBodyPosition += Submarine.Position;
                lowerBodyPosition += Submarine.Position;
            }

            bool insideTrigger = item.IsInsideTrigger(upperBodyPosition) || item.IsInsideTrigger(lowerBodyPosition);
            if (item.Prefab.Triggers.Count > 0 && !insideTrigger) return false;

            Rectangle itemDisplayRect = new Rectangle(item.InteractionRect.X, item.InteractionRect.Y - item.InteractionRect.Height, item.InteractionRect.Width, item.InteractionRect.Height);

            // Get the point along the line between lowerBodyPosition and upperBodyPosition which is closest to the center of itemDisplayRect
            Vector2 playerDistanceCheckPosition = Vector2.Clamp(itemDisplayRect.Center.ToVector2(), lowerBodyPosition, upperBodyPosition);
            
            // If playerDistanceCheckPosition is inside the itemDisplayRect then we consider the character to within 0 distance of the item
            if (itemDisplayRect.Contains(playerDistanceCheckPosition))
            {
                distanceToItem = 0.0f;
            }
            else
            {
                // Here we get the point on the itemDisplayRect which is closest to playerDistanceCheckPosition
                Vector2 rectIntersectionPoint = new Vector2(
                    MathHelper.Clamp(playerDistanceCheckPosition.X, itemDisplayRect.X, itemDisplayRect.Right),
                    MathHelper.Clamp(playerDistanceCheckPosition.Y, itemDisplayRect.Y, itemDisplayRect.Bottom));
                distanceToItem = Vector2.Distance(rectIntersectionPoint, playerDistanceCheckPosition);
            }

            if (distanceToItem > item.InteractDistance && item.InteractDistance > 0.0f) return false;

            if (!item.Prefab.InteractThroughWalls && Screen.Selected != GameMain.SubEditorScreen && !insideTrigger)
            {
                Vector2 itemPosition = item.SimPosition;
                if (Submarine == null && item.Submarine != null)
                {
                    //character is outside, item inside
                    itemPosition += item.Submarine.SimPosition;
                }
                else if (Submarine != null && item.Submarine == null)
                {
                    //character is inside, item outside
                    itemPosition -= Submarine.SimPosition;
                }
                else if (Submarine != item.Submarine)
                {
                    //character and the item are inside different subs
                    itemPosition += item.Submarine.SimPosition;
                    itemPosition -= Submarine.SimPosition;
                }
                var body = Submarine.CheckVisibility(SimPosition, itemPosition, true);
                if (body != null && body.UserData as Item != item) return false;
            }

            return true;
        }

        /// <summary>
        /// Set an action that's invoked when another character interacts with this one.
        /// </summary>
        /// <param name="onCustomInteract">Action invoked when another character interacts with this one. T1 = this character, T2 = the interacting character</param>
        /// <param name="hudText">Displayed on the character when highlighted.</param>
        public void SetCustomInteract(Action<Character, Character> onCustomInteract, string hudText)
        {
            this.onCustomInteract = onCustomInteract;
            customInteractHUDText = hudText;
        }

        private List<Item> debugInteractablesInRange = new List<Item>();
        private List<Item> debugInteractablesAtCursor = new List<Item>();
        private List<Pair<Item, float>> debugInteractablesNearCursor = new List<Pair<Item, float>>();

        /// <summary>
        ///   Finds the front (lowest depth) interactable item at a position. "Interactable" in this case means that the character can "reach" the item.
        /// </summary>
        /// <param name="character">The Character who is looking for the interactable item, only items that are close enough to this character are returned</param>
        /// <param name="simPosition">The item at the simPosition, with the lowest depth, is returned</param>
        /// <param name="allowFindingNearestItem">If this is true and an item cannot be found at simPosition then a nearest item will be returned if possible</param>
        /// <param name="hull">If a hull is specified, only items within that hull are returned</param>
        public Item FindItemAtPosition(Vector2 simPosition, float aimAssistModifier = 0.0f, Hull hull = null, Item[] ignoredItems = null)
        {
            if (Submarine != null)
            {
                simPosition += Submarine.SimPosition;
            }

            debugInteractablesInRange.Clear();
            debugInteractablesAtCursor.Clear();
            debugInteractablesNearCursor.Clear();

            Vector2 displayPosition = ConvertUnits.ToDisplayUnits(simPosition);
            
            Item closestItem = null;
            float closestItemDistance = 0.0f;
            foreach (Item item in Item.ItemList)
            {
                if (ignoredItems != null && ignoredItems.Contains(item)) continue;
                if (hull != null && item.CurrentHull != hull) continue;
                if (item.body != null && !item.body.Enabled) continue;
                if (item.ParentInventory != null) continue;

                if (!CanInteractWith(item)) continue;

                debugInteractablesInRange.Add(item);
                
                float distanceToItem = float.PositiveInfinity;
                if (item.IsInsideTrigger(displayPosition, out Rectangle transformedTrigger))
                {
                    debugInteractablesAtCursor.Add(item);
                    //distance is between 0-1 when the cursor is directly on the item
                    distanceToItem =
                        Math.Abs(transformedTrigger.Center.X - displayPosition.X) / transformedTrigger.Width +
                        Math.Abs((transformedTrigger.Y - transformedTrigger.Height / 2.0f) - displayPosition.Y) / transformedTrigger.Height;
                    //modify the distance based on the size of the trigger (preferring smaller items)
                    distanceToItem *= MathHelper.Lerp(0.05f, 2.0f, (transformedTrigger.Width + transformedTrigger.Height) / 250.0f);
                }
                else
                {
                    Rectangle itemDisplayRect = new Rectangle(item.InteractionRect.X, item.InteractionRect.Y - item.InteractionRect.Height, item.InteractionRect.Width, item.InteractionRect.Height);

                    if (itemDisplayRect.Contains(displayPosition))
                    {
                        debugInteractablesAtCursor.Add(item);
                        //distance is between 0-1 when the cursor is directly on the item
                        distanceToItem = 
                            Math.Abs(itemDisplayRect.Center.X - displayPosition.X) / itemDisplayRect.Width +
                            Math.Abs(itemDisplayRect.Center.Y - displayPosition.Y) / itemDisplayRect.Height;
                        //modify the distance based on the size of the item (preferring smaller ones)
                        distanceToItem *= MathHelper.Lerp(0.05f, 2.0f, (itemDisplayRect.Width + itemDisplayRect.Height) / 250.0f);
                    }
                    else
                    {
                        //get the point on the itemDisplayRect which is closest to the cursor
                        Vector2 rectIntersectionPoint = new Vector2(
                            MathHelper.Clamp(displayPosition.X, itemDisplayRect.X, itemDisplayRect.Right),
                            MathHelper.Clamp(displayPosition.Y, itemDisplayRect.Y, itemDisplayRect.Bottom));
                        distanceToItem = 2.0f + Vector2.Distance(rectIntersectionPoint, displayPosition);
                    }
                }

                //reduce the amount of aim assist if an item has been selected 
                //= can't switch selection to another item without deselecting the current one first UNLESS the cursor is directly on the item
                //otherwise it would be too easy to accidentally switch the selected item when rewiring items
                float aimAssistAmount = SelectedConstruction == null ? 100.0f * aimAssistModifier : 1.0f;
                if (distanceToItem < Math.Max(aimAssistAmount, 1.0f))
                {
                    debugInteractablesNearCursor.Add(new Pair<Item, float>(item, 1.0f - distanceToItem / (100.0f * aimAssistModifier)));
                    if (closestItem == null || distanceToItem < closestItemDistance)
                    {
                        closestItem = item;
                        closestItemDistance = distanceToItem;
                    }
                }
            }

            return closestItem;            
        }

        private Character FindCharacterAtPosition(Vector2 mouseSimPos, float maxDist = 150.0f)
        {
            Character closestCharacter = null;
            float closestDist = 0.0f;

            maxDist = ConvertUnits.ToSimUnits(maxDist);
            
            foreach (Character c in CharacterList)
            {
                if (!CanInteractWith(c)) continue;

                float dist = Vector2.DistanceSquared(mouseSimPos, c.SimPosition);
                if (dist < maxDist * maxDist && (closestCharacter == null || dist < closestDist))
                {
                    closestCharacter = c;
                    closestDist = dist;
                }

                /*FarseerPhysics.Common.Transform transform;
                c.AnimController.Collider.FarseerBody.GetTransform(out transform);
                for (int i = 0; i < c.AnimController.Collider.FarseerBody.FixtureList.Count; i++)
                {
                    if (c.AnimController.Collider.FarseerBody.FixtureList[i].Shape.TestPoint(ref transform, ref mouseSimPos))
                    {
                        Console.WriteLine("Hit: " + i);
                        closestCharacter = c;
                    }
                }*/
            }

            return closestCharacter;
        }

        private void TransformCursorPos()
        {
            if (Submarine == null)
            {
                //character is outside but cursor position inside
                if (cursorPosition.Y > Level.Loaded.Size.Y)
                {
                    var sub = Submarine.FindContaining(cursorPosition);
                    if (sub != null) cursorPosition += sub.Position;
                }
            }
            else
            {
                //character is inside but cursor position is outside
                if (cursorPosition.Y < Level.Loaded.Size.Y)
                {
                    cursorPosition -= Submarine.Position;
                }
            }
        }

        public void SelectCharacter(Character character)
        {
            if (character == null) return;
            
            SelectedCharacter = character;
        }

        public void DeselectCharacter()
        {
            if (SelectedCharacter == null) return;
            SelectedCharacter.AnimController?.ResetPullJoints();
            SelectedCharacter = null;
        }

        public void DoInteractionUpdate(float deltaTime, Vector2 mouseSimPos)
        {
            bool isLocalPlayer = Controlled == this;

            if (!isLocalPlayer && (this is AICharacter && !IsRemotePlayer))
            {
                return;
            }

            if (ResetInteract)
            {
                ResetInteract = false;
                return;
            }

            if (!CanInteract)
            {
                SelectedConstruction = null;
                focusedItem = null;
                if (!AllowInput)
                {
                    focusedCharacter = null;
                    if (SelectedCharacter != null) DeselectCharacter();
                    return;
                }
            }

#if CLIENT
            if (isLocalPlayer)
            {
                if (GUI.MouseOn == null && !CharacterInventory.IsMouseOnInventory())
                {
                    if (findFocusedTimer <= 0.0f || Screen.Selected == GameMain.SubEditorScreen)
                    {
                        focusedCharacter = FindCharacterAtPosition(mouseSimPos);
                        focusedItem = CanInteract ?
                            FindItemAtPosition(mouseSimPos, GameMain.Config.AimAssistAmount * (AnimController.InWater ? 1.5f : 1.0f)) : null;
                        findFocusedTimer = 0.05f;
                    }
                }
                else
                {
                    focusedItem = null; 
                }
                findFocusedTimer -= deltaTime;
            }            
#endif
            //climb ladders automatically when pressing up/down inside their trigger area
            if (SelectedConstruction == null && !AnimController.InWater && Screen.Selected != GameMain.SubEditorScreen)
            {
                bool climbInput = IsKeyDown(InputType.Up) || IsKeyDown(InputType.Down);
                bool isControlled = Controlled == this;

                Ladder nearbyLadder = null;
                if (isControlled || climbInput)
                {
                    float minDist = float.PositiveInfinity;
                    foreach (Ladder ladder in Ladder.List)
                    {
                        if (CanInteractWith(ladder.Item, out float dist, checkLinked: false) && dist < minDist)
                        {
                            minDist = dist;
                            nearbyLadder = ladder;
                            if (isControlled) ladder.Item.IsHighlighted = true;
                            break;
                        }
                    }
                }

                if (nearbyLadder != null && climbInput)
                {
                    if (nearbyLadder.Select(this)) SelectedConstruction = nearbyLadder.Item;
                }
            }
            
            if (SelectedCharacter != null && IsKeyHit(InputType.Grab)) //Let people use ladders and buttons and stuff when dragging chars
            {
                DeselectCharacter();
            }
            else if (focusedCharacter != null && IsKeyHit(InputType.Grab) && FocusedCharacter.CanInventoryBeAccessed)
            {
                SelectCharacter(focusedCharacter);
            }
            else if (focusedCharacter != null && IsKeyHit(InputType.Health) && focusedCharacter.CharacterHealth.UseHealthWindow)
            {
                if (focusedCharacter == SelectedCharacter)
                {
                    DeselectCharacter();
#if CLIENT
                    if (Controlled == this) CharacterHealth.OpenHealthWindow = null;
#endif
                }
                else
                {
                    SelectCharacter(focusedCharacter);
#if CLIENT
                    if (Controlled == this) CharacterHealth.OpenHealthWindow = focusedCharacter.CharacterHealth;
#endif
                }
            }
            else if (focusedCharacter != null && IsKeyHit(InputType.Select) && FocusedCharacter.onCustomInteract != null)
            {
                FocusedCharacter.onCustomInteract(focusedCharacter, this);
            }
            else if (focusedItem != null)
            {
                bool canInteract = focusedItem.TryInteract(this);
#if CLIENT
                if (Controlled == this)
                {
                    focusedItem.IsHighlighted = true;
                    if (canInteract)
                    {
                        CharacterHealth.OpenHealthWindow = null;
                    }
                }
#endif
            }
            else if (IsKeyHit(InputType.Select) && SelectedConstruction != null)
            {
                SelectedConstruction = null;
#if CLIENT
                CharacterHealth.OpenHealthWindow = null;
#endif
            }
        }
        
        public static void UpdateAnimAll(float deltaTime)
        {
            foreach (Character c in CharacterList)
            {
                if (!c.Enabled || c.AnimController.Frozen) continue;
                
                c.AnimController.UpdateAnim(deltaTime);
            }
        }

        public static void UpdateAll(float deltaTime, Camera cam)
        {
            if (GameMain.NetworkMember == null || !GameMain.NetworkMember.IsClient)
            {
                foreach (Character c in CharacterList)
                {
                    if (!(c is AICharacter) && !c.IsRemotePlayer) continue;

                    if (GameMain.NetworkMember != null && GameMain.NetworkMember.IsServer)
                    {
                        //disable AI characters that are far away from all clients and the host's character and not controlled by anyone
<<<<<<< HEAD
                        c.Enabled =
                            c.IsRemotePlayer ||
                            CharacterList.Any(c2 =>
                                c != c2 &&
                                (c2.IsRemotePlayer) &&
                                Vector2.DistanceSquared(c2.WorldPosition, c.WorldPosition) < NetConfig.CharacterIgnoreDistanceSqr);
=======
                        if (c == controlled || c.IsRemotePlayer)
                        {
                            c.Enabled = true;
                        }
                        else
                        {
                            float distSqr = float.MaxValue;
                            foreach (Character otherCharacter in CharacterList)
                            {
                                if (otherCharacter == c) { continue; }
                                if (!otherCharacter.IsRemotePlayer && otherCharacter != GameMain.NetworkMember.Character) { continue; }
                                distSqr = Math.Min(distSqr, Vector2.DistanceSquared(otherCharacter.WorldPosition, c.WorldPosition));
                            }

                            if (distSqr > NetConfig.DisableCharacterDistSqr)
                            {
                                c.Enabled = false;
                            }
                            else if (distSqr < NetConfig.EnableCharacterDistSqr)
                            {
                                c.Enabled = true;
                            }
                        }                        
>>>>>>> d0ec94da
                    }
                    else if (Submarine.MainSub != null)
                    {
                        //disable AI characters that are far away from the sub and the controlled character
<<<<<<< HEAD
                        c.Enabled = Vector2.DistanceSquared(Submarine.MainSub.WorldPosition, c.WorldPosition) < NetConfig.CharacterIgnoreDistanceSqr ||
                            (Controlled != null && Vector2.DistanceSquared(Controlled.WorldPosition, c.WorldPosition) < NetConfig.CharacterIgnoreDistanceSqr);
=======
                        float distSqr = Vector2.DistanceSquared(Submarine.MainSub.WorldPosition, c.WorldPosition);
                        if (Controlled != null)
                        {
                            distSqr = Math.Min(distSqr, Vector2.DistanceSquared(controlled.WorldPosition, c.WorldPosition));
                        }
                        
                        if (distSqr > NetConfig.DisableCharacterDistSqr)
                        {
                            c.Enabled = false;
                        }
                        else if ( distSqr < NetConfig.EnableCharacterDistSqr)
                        {
                            c.Enabled = true;
                        }
>>>>>>> d0ec94da
                    }

                }
            }

            for (int i = 0; i < CharacterList.Count; i++)
            {
                CharacterList[i].Update(deltaTime, cam);
            }
        }

        public virtual void Update(float deltaTime, Camera cam)
        {
            UpdateProjSpecific(deltaTime, cam);
            
            if (GameMain.NetworkMember != null && GameMain.NetworkMember.IsClient && this == Controlled && !isSynced) return;

            if (!Enabled) return;

            if (Level.Loaded != null && WorldPosition.Y < Level.MaxEntityDepth ||
                (Submarine != null && Submarine.WorldPosition.Y < Level.MaxEntityDepth))
            {
                Enabled = false;
                Kill(CauseOfDeathType.Pressure, null);
                return;
            }

            ApplyStatusEffects(ActionType.Always, deltaTime);

            PreviousHull = CurrentHull;
            CurrentHull = Hull.FindHull(WorldPosition, CurrentHull, true);

            speechBubbleTimer = Math.Max(0.0f, speechBubbleTimer - deltaTime);

            obstructVisionAmount = Math.Max(obstructVisionAmount - deltaTime, 0.0f);

            if (Inventory != null)
            {
                foreach (Item item in Inventory.Items)
                {
                    if (item == null || item.body == null || item.body.Enabled) continue;

                    item.SetTransform(SimPosition, 0.0f);
                    item.Submarine = Submarine;
                }
            }

            HideFace = false;

            if (IsDead) return;
            
            if (GameMain.NetworkMember != null)
            {
                UpdateNetInput();
            }
            else
            {
                AnimController.Frozen = false;
            }

            DisableImpactDamageTimer -= deltaTime;

            if (!speechImpedimentSet)
            {
                //if no statuseffect or anything else has set a speech impediment, allow speaking normally
                speechImpediment = 0.0f;
            }
            speechImpedimentSet = false;
            


            if (needsAir)
            {
                bool protectedFromPressure = PressureProtection > 0.0f;            
                //cannot be protected from pressure when below crush depth
                protectedFromPressure = protectedFromPressure && WorldPosition.Y > CharacterHealth.CrushDepth;
                //implode if not protected from pressure, and either outside or in a high-pressure hull
                if (!protectedFromPressure && 
                    (AnimController.CurrentHull == null || AnimController.CurrentHull.LethalPressure >= 80.0f))
                {
                    PressureTimer += ((AnimController.CurrentHull == null) ?
                        100.0f : AnimController.CurrentHull.LethalPressure) * deltaTime;

                    if (PressureTimer >= 100.0f)
                    {
                        if (Controlled == this) cam.Zoom = 5.0f;
                        if (GameMain.NetworkMember == null || !GameMain.NetworkMember.IsClient)
                        {
                            Implode();
                            return;
                        }
                    }
                }
                else
                {
                    PressureTimer = 0.0f;
                }
            }
            else if ((GameMain.NetworkMember == null || !GameMain.NetworkMember.IsClient) && WorldPosition.Y < CharacterHealth.CrushDepth)
            {
                //implode if below crush depth, and either outside or in a high-pressure hull                
                if (AnimController.CurrentHull == null || AnimController.CurrentHull.LethalPressure >= 80.0f)
                {
                    Implode();
                    return;
                }
            }

            ApplyStatusEffects(AnimController.InWater ? ActionType.InWater : ActionType.NotInWater, deltaTime);            

            UpdateControlled(deltaTime, cam);
            
            //Health effects
            if (needsAir) UpdateOxygen(deltaTime);
            CharacterHealth.Update(deltaTime);
            
            if (IsUnconscious)
            {
                UpdateUnconscious(deltaTime);
                return;
            }

            UpdateAIChatMessages(deltaTime);

            //Do ragdoll shenanigans before Stun because it's still technically a stun, innit? Less network updates for us!
            bool allowRagdoll = GameMain.NetworkMember != null ? GameMain.NetworkMember.ServerSettings.AllowRagdollButton : true;
            if (IsForceRagdolled)
                IsRagdolled = IsForceRagdolled;
            else if (allowRagdoll && (!IsRagdolled || AnimController.Collider.LinearVelocity.LengthSquared() < 1f)) //Keep us ragdolled if we were forced or we're too speedy to unragdoll
                IsRagdolled = IsKeyDown(InputType.Ragdoll); //Handle this here instead of Control because we can stop being ragdolled ourselves
            
            UpdateSightRange();
            UpdateSoundRange();

            lowPassMultiplier = MathHelper.Lerp(lowPassMultiplier, 1.0f, 0.1f);
            
            //ragdoll button
            if (IsRagdolled)
            {
                if (AnimController is HumanoidAnimController) ((HumanoidAnimController)AnimController).Crouching = false;
                /*if(GameMain.Server != null)
                    GameMain.Server.CreateEntityEvent(this, new object[] { NetEntityEvent.Type.Status });*/
                AnimController.ResetPullJoints();
                SelectedConstruction = null;
                return;
            }

            //AI and control stuff

            Control(deltaTime, cam);

            bool isNotControlled = Controlled != this;

            if (isNotControlled && (!(this is AICharacter) || IsRemotePlayer))
            {
                Vector2 mouseSimPos = ConvertUnits.ToSimUnits(cursorPosition);
                DoInteractionUpdate(deltaTime, mouseSimPos);
            }
                        
            if (SelectedConstruction != null && !CanInteractWith(SelectedConstruction))
            {
                SelectedConstruction = null;
            }
            
            if (!IsDead) LockHands = false;
        }

        partial void UpdateControlled(float deltaTime, Camera cam);

        partial void UpdateProjSpecific(float deltaTime, Camera cam);

        private void UpdateOxygen(float deltaTime)
        {
            PressureProtection -= deltaTime * 100.0f;
            float hullAvailableOxygen = 0.0f;
            if (!AnimController.HeadInWater && AnimController.CurrentHull != null)
            {
                //don't decrease the amount of oxygen in the hull if the character has more oxygen available than the hull
                //(i.e. if the character has some external source of oxygen)
                if (OxygenAvailable * 0.98f < AnimController.CurrentHull.OxygenPercentage)
                {
                    AnimController.CurrentHull.Oxygen -= Hull.OxygenConsumptionSpeed * deltaTime;
                }
                hullAvailableOxygen = AnimController.CurrentHull.OxygenPercentage;
            }

            OxygenAvailable += MathHelper.Clamp(hullAvailableOxygen - oxygenAvailable, -deltaTime * 50.0f, deltaTime * 50.0f);
        }
        partial void UpdateOxygenProjSpecific(float prevOxygen);

        private void UpdateUnconscious(float deltaTime)
        {
            Stun = Math.Max(5.0f, Stun);

            AnimController.ResetPullJoints();
            SelectedConstruction = null;
        }

        private void UpdateSightRange()
        {
            if (aiTarget == null) { return; }
            // TODO: the formula might need some tweaking
            float range = (float)Math.Sqrt(Mass) * 1000.0f + AnimController.Collider.LinearVelocity.Length() * 500.0f;
            aiTarget.SightRange = MathHelper.Clamp(range, 0, 15000.0f);
        }

        private void UpdateSoundRange()
        {
            if (aiTarget == null) { return; }
            float range = Mass / 5 * AnimController.TargetMovement.Length() * Noise;
            aiTarget.SoundRange = MathHelper.Clamp(range, 0f, 5000f);
        }

        public void SetOrder(Order order, string orderOption, Character orderGiver, bool speak = true)
        {
            if (orderGiver != null)
            {
                //set the character order only if the character is close enough to hear the message
                ChatMessageType messageType = ChatMessage.CanUseRadio(orderGiver) && ChatMessage.CanUseRadio(this) ? 
                    ChatMessageType.Radio : ChatMessageType.Default;
                if (string.IsNullOrEmpty(ChatMessage.ApplyDistanceEffect("message", messageType, orderGiver, this))) return;
            }

            HumanAIController humanAI = AIController as HumanAIController;
            humanAI?.SetOrder(order, orderOption, orderGiver, speak);

            currentOrder = order;
            currentOrderOption = orderOption;
        }

        private List<AIChatMessage> aiChatMessageQueue = new List<AIChatMessage>();
        private List<AIChatMessage> prevAiChatMessages = new List<AIChatMessage>();

        public void DisableLine(string identifier)
        {
            var dummyMsg = new AIChatMessage("", ChatMessageType.Default, identifier)
            {
                SendTime = Timing.TotalTime
            };
            prevAiChatMessages.Add(dummyMsg);
        }

        public void Speak(string message, ChatMessageType? messageType, float delay = 0.0f, string identifier = "", float minDurationBetweenSimilar = 0.0f)
        {
            if (GameMain.NetworkMember != null && GameMain.NetworkMember.IsClient) return;

            //already sent a similar message a moment ago
            if (!string.IsNullOrEmpty(identifier) && minDurationBetweenSimilar > 0.0f &&
                (aiChatMessageQueue.Any(m => m.Identifier == identifier) ||
                prevAiChatMessages.Any(m => m.Identifier == identifier && m.SendTime > Timing.TotalTime - minDurationBetweenSimilar)))
            {
                return;
            }

            aiChatMessageQueue.Add(new AIChatMessage(message, messageType, identifier, delay));
        }

        private void UpdateAIChatMessages(float deltaTime)
        {
            if (GameMain.NetworkMember != null && GameMain.NetworkMember.IsClient) return;

            List<AIChatMessage> sentMessages = new List<AIChatMessage>();
            foreach (AIChatMessage message in aiChatMessageQueue)
            {
                message.SendDelay -= deltaTime;
                if (message.SendDelay > 0.0f) continue;

                if (message.MessageType == null)
                {
                    message.MessageType = ChatMessage.CanUseRadio(this) ? ChatMessageType.Radio : ChatMessageType.Default;
                }
#if CLIENT
                if (GameMain.GameSession?.CrewManager != null && GameMain.GameSession.CrewManager.IsSinglePlayer)
                {
                    string modifiedMessage = ChatMessage.ApplyDistanceEffect(message.Message, message.MessageType.Value, this, Controlled);
                    if (!string.IsNullOrEmpty(modifiedMessage))
                    {
                        GameMain.GameSession.CrewManager.AddSinglePlayerChatMessage(info.Name, modifiedMessage, message.MessageType.Value, this);
                    }
                }
#endif
#if SERVER
                if (GameMain.Server != null && message.MessageType != ChatMessageType.Order)
                {
                    GameMain.Server.SendChatMessage(message.Message, message.MessageType.Value, null, this);
                }
#endif
                ShowSpeechBubble(2.0f, ChatMessage.MessageColor[(int)message.MessageType.Value]);
                sentMessages.Add(message);
            }

            foreach (AIChatMessage sent in sentMessages)
            {
                sent.SendTime = Timing.TotalTime;
                aiChatMessageQueue.Remove(sent);
                prevAiChatMessages.Add(sent);
            }

            for (int i = prevAiChatMessages.Count - 1; i >= 0; i--)
            {
                if (prevAiChatMessages[i].SendTime < Timing.TotalTime - 60.0f)
                {
                    prevAiChatMessages.RemoveRange(0, i + 1);
                    break;
                }
            }
        }


        public void ShowSpeechBubble(float duration, Color color)
        {
            speechBubbleTimer = Math.Max(speechBubbleTimer, duration);
            speechBubbleColor = color;
        }

        partial void AdjustKarma(Character attacker, AttackResult attackResult);
        
        partial void DamageHUD(float amount);

        public void SetAllDamage(float damageAmount, float bleedingDamageAmount, float burnDamageAmount)
        {
            CharacterHealth.SetAllDamage(damageAmount, bleedingDamageAmount, burnDamageAmount);
        }

        public AttackResult AddDamage(Character attacker, Vector2 worldPosition, Attack attack, float deltaTime, bool playSound = true)
        {
            return ApplyAttack(attacker, worldPosition, attack, deltaTime, playSound, null);
        }

        /// <summary>
        /// Apply the specified attack to this character. If the targetLimb is not specified, the limb closest to worldPosition will receive the damage.
        /// </summary>
        public AttackResult ApplyAttack(Character attacker, Vector2 worldPosition, Attack attack, float deltaTime, bool playSound = false, Limb targetLimb = null)
        {
            if (Removed)
            {
                string errorMsg = "Tried to apply an attack to a removed character (" + Name + ").\n" + Environment.StackTrace;
                DebugConsole.ThrowError(errorMsg);
                GameAnalyticsManager.AddErrorEventOnce("Character.ApplyAttack:RemovedCharacter", GameAnalyticsSDK.Net.EGAErrorSeverity.Error, errorMsg);
                return new AttackResult();
            }

            Limb limbHit = targetLimb;

            float attackImpulse = attack.TargetImpulse + attack.TargetForce * deltaTime;

            var attackResult = targetLimb == null ?
                AddDamage(worldPosition, attack.Afflictions, attack.Stun, playSound, attackImpulse, out limbHit, attacker) :
                DamageLimb(worldPosition, targetLimb, attack.Afflictions, attack.Stun, playSound, attackImpulse, attacker);

            if (limbHit == null) return new AttackResult();
            
            limbHit.body?.ApplyLinearImpulse(attack.TargetImpulseWorld + attack.TargetForceWorld * deltaTime);
#if SERVER
            if (attacker is Character attackingCharacter && attackingCharacter.AIController == null)
            {
                string logMsg = LogName + " attacked by " + attackingCharacter.LogName + ".";
                if (attackResult.Afflictions != null)
                {
                    foreach (Affliction affliction in attackResult.Afflictions)
                    {
                        if (affliction.Strength == 0.0f) continue;
                        logMsg += affliction.Prefab.Name + ": " + affliction.Strength;
                    }
                }
                GameServer.Log(logMsg, ServerLog.MessageType.Attack);            
            }
#endif

            bool isNotClient = GameMain.NetworkMember == null || !GameMain.NetworkMember.IsClient;

            if (isNotClient &&
                IsDead && Rand.Range(0.0f, 1.0f) < attack.SeverLimbsProbability)
            {
                foreach (LimbJoint joint in AnimController.LimbJoints)
                {
                    if (joint.CanBeSevered && (joint.LimbA == limbHit || joint.LimbB == limbHit))
                    {
#if CLIENT
                        if (CurrentHull != null)
                        {
                            CurrentHull.AddDecal("blood", WorldPosition, Rand.Range(0.5f, 1.5f));                            
                        }
#endif

                        AnimController.SeverLimbJoint(joint);

                        if (joint.LimbA == limbHit)
                        {
                            joint.LimbB.body.LinearVelocity += limbHit.LinearVelocity * 0.5f;
                        }
                        else
                        {
                            joint.LimbA.body.LinearVelocity += limbHit.LinearVelocity * 0.5f;
                        }
                    }
                }
            }

            return attackResult;
        }
        
        public AttackResult AddDamage(Vector2 worldPosition, List<Affliction> afflictions, float stun, bool playSound, float attackImpulse = 0.0f, Character attacker = null)
        {
            return AddDamage(worldPosition, afflictions, stun, playSound, attackImpulse, out _, attacker);
        }

        public AttackResult AddDamage(Vector2 worldPosition, List<Affliction> afflictions, float stun, bool playSound, float attackImpulse, out Limb hitLimb, Character attacker = null)
        {
            hitLimb = null;

            if (Removed) return new AttackResult();

            float closestDistance = 0.0f;
            foreach (Limb limb in AnimController.Limbs)
            {
                float distance = Vector2.DistanceSquared(worldPosition, limb.WorldPosition);
                if (hitLimb == null || distance < closestDistance)
                {
                    hitLimb = limb;
                    closestDistance = distance;
                }
            }

            return DamageLimb(worldPosition, hitLimb, afflictions, stun, playSound, attackImpulse, attacker);
        }

        public AttackResult DamageLimb(Vector2 worldPosition, Limb hitLimb, List<Affliction> afflictions, float stun, bool playSound, float attackImpulse, Character attacker = null)
        {
            if (Removed) return new AttackResult();

            SetStun(stun);

            if (Math.Abs(attackImpulse) > 0.0f)
            {
                Vector2 diff = hitLimb.WorldPosition - worldPosition;
                if (diff == Vector2.Zero) diff = Rand.Vector(1.0f);
                hitLimb.body.ApplyLinearImpulse(Vector2.Normalize(diff) * attackImpulse, hitLimb.SimPosition + ConvertUnits.ToSimUnits(diff));
            }

            AttackResult attackResult = hitLimb.AddDamage(worldPosition, afflictions, playSound);
            CharacterHealth.ApplyDamage(hitLimb, attackResult);
            if (attacker != this) { OnAttacked?.Invoke(attacker, attackResult); };
            AdjustKarma(attacker, attackResult);

            if (attacker != null && attackResult.Damage > 0.0f)
            {
                LastAttacker = attacker;
            }

            return attackResult;
        }

        public void SetStun(float newStun, bool allowStunDecrease = false, bool isNetworkMessage = false)
        {
            if (GameMain.NetworkMember != null && GameMain.NetworkMember.IsClient && !isNetworkMessage) return;
            
            if ((newStun <= Stun && !allowStunDecrease) || !MathUtils.IsValid(newStun)) return;
            
            if (Math.Sign(newStun) != Math.Sign(Stun)) AnimController.ResetPullJoints();

            CharacterHealth.StunTimer = newStun;
            if (newStun > 0.0f)
            {
                SelectedConstruction = null;
            }
        }

        public void ApplyStatusEffects(ActionType actionType, float deltaTime)
        {
            foreach (StatusEffect statusEffect in statusEffects)
            {
                if (statusEffect.type != actionType) continue;
                statusEffect.Apply(actionType, deltaTime, this, this);
            }
        }

        private void Implode(bool isNetworkMessage = false)
        {
            if (CharacterHealth.Unkillable) { return; }

            if (!isNetworkMessage)
            {
<<<<<<< HEAD
                if (GameMain.NetworkMember != null && GameMain.NetworkMember.IsClient) return; 
=======
                if (GameMain.Client != null) return;
>>>>>>> d0ec94da
            }

            Kill(CauseOfDeathType.Pressure, null, isNetworkMessage);
            CharacterHealth.PressureAffliction.Strength = CharacterHealth.PressureAffliction.Prefab.MaxStrength;
            CharacterHealth.SetAllDamage(200.0f, 0.0f, 0.0f);
            BreakJoints();
        }

        public void BreakJoints()
        {
            Vector2 centerOfMass = AnimController.GetCenterOfMass();
            foreach (Limb limb in AnimController.Limbs)
            {
                limb.AddDamage(limb.SimPosition, 500.0f, 0.0f, 0.0f, false);

                Vector2 diff = centerOfMass - limb.SimPosition;

                if (!MathUtils.IsValid(diff))
                {
                    string errorMsg = "Attempted to apply an invalid impulse to a limb in Character.BreakJoints (" + diff + "). Limb position: " + limb.SimPosition + ", center of mass: " + centerOfMass + ".";
                    DebugConsole.ThrowError(errorMsg);
                    GameAnalyticsManager.AddErrorEventOnce("Ragdoll.GetCenterOfMass", GameAnalyticsSDK.Net.EGAErrorSeverity.Error, errorMsg);
                    return;
                }

                if (diff == Vector2.Zero) { continue; }
                limb.body.ApplyLinearImpulse(diff * 50.0f);
            }

            ImplodeFX();

            foreach (var joint in AnimController.LimbJoints)
            {
                joint.LimitEnabled = false;
            }
        }

        partial void ImplodeFX();

        public void Kill(CauseOfDeathType causeOfDeath, Affliction causeOfDeathAffliction, bool isNetworkMessage = false)
        {
            if (IsDead || CharacterHealth.Unkillable) { return; }
            
            //clients aren't allowed to kill characters unless they receive a network message
            if (!isNetworkMessage && GameMain.NetworkMember != null && GameMain.NetworkMember.IsClient)
            {
                return;
            }

            ApplyStatusEffects(ActionType.OnDeath, 1.0f);

            AnimController.Frozen = false;

#if SERVER
            if (causeOfDeath == CauseOfDeathType.Affliction)
            {
                GameServer.Log(LogName + " has died (Cause of death: " + causeOfDeathAffliction.Prefab.Name + ")", ServerLog.MessageType.Attack);
            }
            else
            {
                GameServer.Log(LogName + " has died (Cause of death: " + causeOfDeath + ")", ServerLog.MessageType.Attack);
            }
#endif

            if (GameSettings.SendUserStatistics)
            {
                string characterType = "Unknown";

                if (this == Controlled)
                    characterType = "Player";
                else if (IsRemotePlayer)
                    characterType = "RemotePlayer";
                else if (AIController is EnemyAIController)
                    characterType = "Enemy";
                else if (AIController is HumanAIController)
                    characterType = "AICrew";

                string causeOfDeathStr = causeOfDeathAffliction == null ?
                    causeOfDeath.ToString() : causeOfDeathAffliction.Prefab.Name.Replace(" ", "");
                GameAnalyticsManager.AddDesignEvent("Kill:" + characterType + ":" + SpeciesName + ":" + causeOfDeathStr);
            }

            CauseOfDeath = new CauseOfDeath(
                causeOfDeath, causeOfDeathAffliction?.Prefab, 
                causeOfDeathAffliction?.Source ?? LastAttacker, LastDamageSource);
            OnDeath?.Invoke(this, CauseOfDeath);

            SteamAchievementManager.OnCharacterKilled(this, CauseOfDeath);

            KillProjSpecific();

            IsDead = true;

            if (info != null) info.CauseOfDeath = CauseOfDeath;
            AnimController.movement = Vector2.Zero;
            AnimController.TargetMovement = Vector2.Zero;

            for (int i = 0; i < selectedItems.Length; i++ )
            {
                if (selectedItems[i] != null) selectedItems[i].Drop(this);            
            }
            
            AnimController.ResetPullJoints();

            foreach (RevoluteJoint joint in AnimController.LimbJoints)
            {
                joint.MotorEnabled = false;
            }

            if (GameMain.GameSession != null)
            {
                GameMain.GameSession.KillCharacter(this);
            }
        }
        partial void KillProjSpecific();

        public void Revive()
        {
            if (Removed)
            {
                DebugConsole.ThrowError("Attempting to revive an already removed character\n" + Environment.StackTrace);
                return;
            }

            IsDead = false;

            if (aiTarget != null)
            {
                aiTarget.Remove();
            }

            aiTarget = new AITarget(this);
            SetAllDamage(0.0f, 0.0f, 0.0f);
            CharacterHealth.RemoveAllAfflictions();

            foreach (LimbJoint joint in AnimController.LimbJoints)
            {
                joint.MotorEnabled = true;
                joint.Enabled = true;
                joint.IsSevered = false;
            }

            foreach (Limb limb in AnimController.Limbs)
            {
#if CLIENT
                if (limb.LightSource != null) limb.LightSource.Color = limb.InitialLightSourceColor;
#endif
                limb.body.Enabled = true;
                limb.IsSevered = false;
            }

            if (GameMain.GameSession != null)
            {
                GameMain.GameSession.ReviveCharacter(this);
            }
        }
        
        public override void Remove()
        {
            if (Removed)
            {
                DebugConsole.ThrowError("Attempting to remove an already removed character\n" + Environment.StackTrace);
                return;
            }
            DebugConsole.Log("Removing character " + Name + " (ID: " + ID + ")");

            base.Remove();

            if (selectedItems[0] != null) selectedItems[0].Drop(this);
            if (selectedItems[1] != null) selectedItems[1].Drop(this);

            if (info != null) info.Remove();

#if CLIENT
            GameMain.GameSession?.CrewManager?.RemoveCharacter(this);
#endif

            CharacterList.Remove(this);

            if (Inventory != null)
            {
                foreach (Item item in Inventory.Items)
                {
                    if (item != null)
                    {
                        Spawner?.AddToRemoveQueue(item);
                    }
                }
            }

            DisposeProjSpecific();

            aiTarget?.Remove();
            AnimController?.Remove();
            CharacterHealth?.Remove();

            foreach (Character c in CharacterList)
            {
                if (c.focusedCharacter == this) c.focusedCharacter = null;
                if (c.SelectedCharacter == this) c.SelectedCharacter = null;
            }
        }
        partial void DisposeProjSpecific();

        public void TeleportTo(Vector2 worldPos)
        {
            AnimController.CurrentHull = null;
            Submarine = null;
            AnimController.SetPosition(ConvertUnits.ToSimUnits(worldPos), false);
            AnimController.FindHull(worldPos, true);
        }

        public void SaveInventory(Inventory inventory, XElement parentElement)
        {
            var items = Array.FindAll(inventory.Items, i => i != null).Distinct();
            foreach (Item item in items)
            {
                item.Submarine = inventory.Owner.Submarine;
                var itemElement = item.Save(parentElement);
                itemElement.Add(new XAttribute("i", Array.IndexOf(inventory.Items, item)));

                foreach (ItemContainer container in item.GetComponents<ItemContainer>())
                {
                    XElement childInvElement = new XElement("inventory");
                    itemElement.Add(childInvElement);
                    SaveInventory(container.Inventory, childInvElement);
                }
            }
        }

        public AttackContext GetAttackContext() => AnimController.CurrentAnimationParams.IsGroundedAnimation ? AttackContext.Ground : AttackContext.Water;
    }
}<|MERGE_RESOLUTION|>--- conflicted
+++ resolved
@@ -1791,15 +1791,7 @@
                     if (GameMain.NetworkMember != null && GameMain.NetworkMember.IsServer)
                     {
                         //disable AI characters that are far away from all clients and the host's character and not controlled by anyone
-<<<<<<< HEAD
-                        c.Enabled =
-                            c.IsRemotePlayer ||
-                            CharacterList.Any(c2 =>
-                                c != c2 &&
-                                (c2.IsRemotePlayer) &&
-                                Vector2.DistanceSquared(c2.WorldPosition, c.WorldPosition) < NetConfig.CharacterIgnoreDistanceSqr);
-=======
-                        if (c == controlled || c.IsRemotePlayer)
+                        if (c == Controlled || c.IsRemotePlayer)
                         {
                             c.Enabled = true;
                         }
@@ -1808,8 +1800,7 @@
                             float distSqr = float.MaxValue;
                             foreach (Character otherCharacter in CharacterList)
                             {
-                                if (otherCharacter == c) { continue; }
-                                if (!otherCharacter.IsRemotePlayer && otherCharacter != GameMain.NetworkMember.Character) { continue; }
+                                if (otherCharacter == c || !otherCharacter.IsRemotePlayer) { continue; }
                                 distSqr = Math.Min(distSqr, Vector2.DistanceSquared(otherCharacter.WorldPosition, c.WorldPosition));
                             }
 
@@ -1822,19 +1813,14 @@
                                 c.Enabled = true;
                             }
                         }                        
->>>>>>> d0ec94da
                     }
                     else if (Submarine.MainSub != null)
                     {
                         //disable AI characters that are far away from the sub and the controlled character
-<<<<<<< HEAD
-                        c.Enabled = Vector2.DistanceSquared(Submarine.MainSub.WorldPosition, c.WorldPosition) < NetConfig.CharacterIgnoreDistanceSqr ||
-                            (Controlled != null && Vector2.DistanceSquared(Controlled.WorldPosition, c.WorldPosition) < NetConfig.CharacterIgnoreDistanceSqr);
-=======
                         float distSqr = Vector2.DistanceSquared(Submarine.MainSub.WorldPosition, c.WorldPosition);
                         if (Controlled != null)
                         {
-                            distSqr = Math.Min(distSqr, Vector2.DistanceSquared(controlled.WorldPosition, c.WorldPosition));
+                            distSqr = Math.Min(distSqr, Vector2.DistanceSquared(Controlled.WorldPosition, c.WorldPosition));
                         }
                         
                         if (distSqr > NetConfig.DisableCharacterDistSqr)
@@ -1845,7 +1831,6 @@
                         {
                             c.Enabled = true;
                         }
->>>>>>> d0ec94da
                     }
 
                 }
@@ -2329,11 +2314,7 @@
 
             if (!isNetworkMessage)
             {
-<<<<<<< HEAD
                 if (GameMain.NetworkMember != null && GameMain.NetworkMember.IsClient) return; 
-=======
-                if (GameMain.Client != null) return;
->>>>>>> d0ec94da
             }
 
             Kill(CauseOfDeathType.Pressure, null, isNetworkMessage);
