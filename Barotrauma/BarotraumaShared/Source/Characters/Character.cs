﻿using Barotrauma.Networking;
using FarseerPhysics;
using FarseerPhysics.Dynamics.Joints;
using Microsoft.Xna.Framework;
using System;
using System.Collections.Generic;
using System.Linq;
using System.Xml.Linq;
using Barotrauma.Items.Components;
using FarseerPhysics.Dynamics;

namespace Barotrauma
{
    partial class Character : Entity, IDamageable, ISerializableEntity, IClientSerializable, IServerSerializable
    {
        public static List<Character> CharacterList = new List<Character>();

        private bool enabled = true;
        public bool Enabled
        {
            get
            {
                return enabled && !Removed;
            }
            set
            {
                if (value == enabled) return;

                if (Removed)
                {
                    enabled = false;
                    return;
                }

                enabled = value;

                foreach (Limb limb in AnimController.Limbs)
                {
                    if (limb.body != null)
                    {
                        limb.body.Enabled = enabled;
                    }
#if CLIENT
                    if (limb.LightSource != null)
                    {
                        limb.LightSource.Enabled = enabled;
                    }
#endif
                }
                AnimController.Collider.Enabled = value;
            }
        }

        public Hull PreviousHull = null;
        public Hull CurrentHull = null;

        public bool IsRemotePlayer;
        public readonly Dictionary<string, SerializableProperty> Properties;
        public Dictionary<string, SerializableProperty> SerializableProperties
        {
            get { return Properties; }
        }

        protected Key[] keys;
        private Item[] selectedItems;

        private byte teamID;
        public byte TeamID
        {
            get { return teamID; }
            set
            {
                teamID = value;
                if (info != null) info.TeamID = value;
            }
        }

        public AnimController AnimController;

        private Vector2 cursorPosition;

        protected bool needsAir;
        protected float oxygenAvailable;

        //seed used to generate this character
        private readonly string seed;
        protected Item focusedItem;
        private Character focusedCharacter, selectedCharacter, selectedBy;
        public Character LastAttacker;
        public Entity LastDamageSource;

        public readonly bool IsHumanoid;

        //the name of the species (e.q. human)
        public readonly string SpeciesName;
        
        private float attackCoolDown;

        private Order currentOrder;
        public Order CurrentOrder
        {
            get { return currentOrder; }
        }

        private string currentOrderOption;

        private List<StatusEffect> statusEffects = new List<StatusEffect>();
        
        public Entity ViewTarget
        {
            get;
            set;
        }

        private CharacterInfo info;
        public CharacterInfo Info
        {
            get
            {
                return info;
            }
            set
            {
                if (info != null && info != value) info.Remove();

                info = value;
                if (info != null) info.Character = this;
            }
        }

        public string Name
        {
            get
            {
                return info != null && !string.IsNullOrWhiteSpace(info.Name) ? info.Name : SpeciesName;
            }
        }
        //Only used by server logs to determine "true identity" of the player for cases when they're disguised
        public string LogName
        {
            get
            {
                return info != null && !string.IsNullOrWhiteSpace(info.Name) ? info.Name + (info.DisplayName != info.Name ? " (as " + info.DisplayName + ")" : "") : SpeciesName;
            }
        }

        private float hideFaceTimer;
        public bool HideFace
        {
            get
            {
                return hideFaceTimer > 0.0f;
            }
            set
            {
                hideFaceTimer = MathHelper.Clamp(hideFaceTimer + (value ? 1.0f : -0.5f), 0.0f, 10.0f);
            }
        }

        public string ConfigPath
        {
            get;
            private set;
        }

        public float Mass
        {
            get { return AnimController.Mass; }
        }

        public CharacterInventory Inventory { get; private set; }

        private Color speechBubbleColor;
        private float speechBubbleTimer;

        private float lockHandsTimer;
        public bool LockHands
        {
            get
            {
                return lockHandsTimer > 0.0f;
            }
            set
            {
                lockHandsTimer = MathHelper.Clamp(lockHandsTimer + (value ? 1.0f : -0.5f), 0.0f, 10.0f);
            }
        }

        public bool AllowInput
        {
            get { return !IsUnconscious && Stun <= 0.0f && !IsDead; }
        }

        public bool CanInteract
        {
            get { return AllowInput && IsHumanoid && !LockHands && !Removed; }
        }

        public Vector2 CursorPosition
        {
            get { return cursorPosition; }
            set
            {
                if (!MathUtils.IsValid(value)) return;
                cursorPosition = value;
            }
        }

        public Vector2 CursorWorldPosition
        {
            get { return Submarine == null ? cursorPosition : cursorPosition + Submarine.Position; }
        }

        public Character FocusedCharacter
        {
            get { return focusedCharacter; }
        }

        public Character SelectedCharacter
        {
            get { return selectedCharacter; }
            set
            {
                if (value == selectedCharacter) return;
                if (selectedCharacter != null)
                    selectedCharacter.selectedBy = null;
                selectedCharacter = value;
                if (selectedCharacter != null)
                    selectedCharacter.selectedBy = this;
            }
        }

        public Character SelectedBy
        {
            get { return selectedBy; }
            set
            {
                if (selectedBy != null)
                    selectedBy.selectedCharacter = null;
                selectedBy = value;
                if (selectedBy != null)
                    selectedBy.selectedCharacter = this;
            }
        }

        private float lowPassMultiplier;
        public float LowPassMultiplier
        {
            get { return lowPassMultiplier; }
            set { lowPassMultiplier = MathHelper.Clamp(value, 0.0f, 1.0f); }
        }

        private float obstructVisionAmount;
        public bool ObstructVision
        {
            get
            {
                return obstructVisionAmount > 0.5f;
            }
            set
            {
                obstructVisionAmount = 1.0f;
            }
        }

        public float SoundRange
        {
            get { return aiTarget.SoundRange; }
        }

        public float SightRange
        {
            get { return aiTarget.SightRange; }
        }

        private float pressureProtection;
        public float PressureProtection
        {
            get { return pressureProtection; }
            set
            {
                pressureProtection = MathHelper.Clamp(value, 0.0f, 100.0f);
            }
        }

        public bool IsRagdolled;
        public bool IsForceRagdolled;

        public bool IsUnconscious
        {
            get { return CharacterHealth.IsUnconscious; }
        }

        public bool NeedsAir
        {
            get { return needsAir; }
            set { needsAir = value; }
        }

        public float Oxygen
        {
            get { return CharacterHealth.OxygenAmount; }
            set
            {
                if (!MathUtils.IsValid(value)) return;
                CharacterHealth.OxygenAmount = MathHelper.Clamp(value, -100.0f, 100.0f);
            }
        }

        public float OxygenAvailable
        {
            get { return oxygenAvailable; }
            set { oxygenAvailable = MathHelper.Clamp(value, 0.0f, 100.0f); }
        }
                
        public float Stun
        {
            get { return IsRagdolled ? 1.0f : CharacterHealth.StunTimer; }
            set
            {
                if (GameMain.Client != null) return;

                SetStun(value, true);
            }
        }

        public CharacterHealth CharacterHealth { get; private set; }

        public float Vitality
        {
            get { return CharacterHealth.Vitality; }
        }

        public float Health
        {
            get { return CharacterHealth.Vitality; }
        }

        public float MaxVitality
        {
            get { return CharacterHealth.MaxVitality; }
        }

        public float Bloodloss
        {
            get { return CharacterHealth.BloodlossAmount; }
            set
            {
                if (!MathUtils.IsValid(value)) return;
                CharacterHealth.BloodlossAmount = MathHelper.Clamp(value, 0.0f, 100.0f);
            }
        }

        public bool UseBloodParticles
        {
            get { return CharacterHealth.UseBloodParticles; }
        }

        public float Bleeding
        {
            get { return CharacterHealth.GetAfflictionStrength("bleeding", true); }
        }
        
        public float HuskInfectionState
        {
            get
            {
                var huskAffliction = CharacterHealth.GetAffliction("huskinfection", false) as AfflictionHusk;
                return huskAffliction == null ? 0.0f : huskAffliction.Strength;
            }
            set
            {
                var huskAffliction = CharacterHealth.GetAffliction("huskinfection", false) as AfflictionHusk;
                if (huskAffliction == null)
                {
                    CharacterHealth.ApplyAffliction(null, AfflictionPrefab.Husk.Instantiate(value));
                }
                else
                {
                    huskAffliction.Strength = value;
                }
            }
        }

        private bool canSpeak;
        public bool CanSpeak
        {
            get
            {
                if (!canSpeak) return false;
                var huskAffliction = CharacterHealth.GetAffliction("huskinfection", false) as AfflictionHusk;
                if (huskAffliction != null && !huskAffliction.CanSpeak) return false;
                return !IsUnconscious && Stun <= 0.0f;
            }
        }

        public float PressureTimer
        {
            get;
            private set;
        }

        public float DisableImpactDamageTimer
        {
            get;
            set;
        }

        public float SpeedMultiplier
        {
            get;
            set;
        }

        public Item[] SelectedItems
        {
            get { return selectedItems; }
        }

        public Item SelectedConstruction { get; set; }

        public Item FocusedItem
        {
            get { return focusedItem; }
        }

        public Item PickingItem
        {
            get;
            set;
        }

        public virtual AIController AIController
        {
            get { return null; }
        }

        public bool IsDead { get; private set; }

        public CauseOfDeath CauseOfDeath
        {
            get;
            private set;
        }

        //can other characters select (= grab) this character
        public bool CanBeSelected
        {
            get
            {
                return !Removed;
            }
        }

        public bool CanBeDragged
        {
            get
            {
                if (Removed || !AnimController.Draggable) return false;
                return IsDead || Stun > 0.0f || LockHands || IsUnconscious;
            }
        }
        
        //can other characters access the inventory of this character
        public bool CanInventoryBeAccessed
        {
            get
            {
                if (Removed || Inventory == null) return false;

                if (!Inventory.AccessibleWhenAlive)
                {
                    return IsDead;
                }
                else
                {
                    return (IsDead || Stun > 0.0f || LockHands || IsUnconscious);
                }
            }
        }

        public override Vector2 SimPosition
        {
            get { return AnimController.Collider.SimPosition; }
        }

        public override Vector2 Position
        {
            get { return ConvertUnits.ToDisplayUnits(SimPosition); }
        }

        public override Vector2 DrawPosition
        {
            get { return AnimController.MainLimb.body.DrawPosition; }
        }

        public delegate void OnDeathHandler(Character character, CauseOfDeath causeOfDeath);
        public OnDeathHandler OnDeath;

        public delegate void OnAttackedHandler(Character attacker, AttackResult attackResult);
        public OnAttackedHandler OnAttacked;

        /// <summary>
        /// Create a new character
        /// </summary>
        /// <param name="characterInfo">The name, gender, config file, etc of the character.</param>
        /// <param name="position">Position in display units.</param>
        /// <param name="seed">RNG seed to use if the character config has randomizable parameters.</param>
        /// <param name="isRemotePlayer">Is the character controlled by a remote player.</param>
        /// <param name="hasAi">Is the character controlled by AI.</param>
        public static Character Create(CharacterInfo characterInfo, Vector2 position, string seed, bool isRemotePlayer = false, bool hasAi = true)
        {
            return Create(characterInfo.File, position, seed, characterInfo, isRemotePlayer, hasAi);
        }
        /// <summary>
        /// Create a new character
        /// </summary>
        /// <param name="file">The path to the character's config file.</param>
        /// <param name="position">Position in display units.</param>
        /// <param name="seed">RNG seed to use if the character config has randomizable parameters.</param>
        /// <param name="characterInfo">The name, gender, etc of the character. Only used for humans, and if the parameter is not given, a random CharacterInfo is generated.</param>
        /// <param name="isRemotePlayer">Is the character controlled by a remote player.</param>
        /// <param name="hasAi">Is the character controlled by AI.</param>
        /// <param name="createNetworkEvent">Should clients receive a network event about the creation of this character?</param>
        public static Character Create(string file, Vector2 position, string seed, CharacterInfo characterInfo = null, bool isRemotePlayer = false, bool hasAi = true, bool createNetworkEvent = true)
        {
#if LINUX
            if (!System.IO.File.Exists(file)) 
            {
                //if the file was not found, attempt to convert the name of the folder to upper case
                var splitPath = file.Split('/');
                if (splitPath.Length > 2)
                {
                    splitPath[splitPath.Length-2] = 
                        splitPath[splitPath.Length-2].First().ToString().ToUpper() + splitPath[splitPath.Length-2].Substring(1);
                    
                    file = string.Join("/", splitPath);
                }

                if (!System.IO.File.Exists(file))
                {
                    DebugConsole.ThrowError("Spawning a character failed - file \""+file+"\" not found!");
                    return null;
                }
            }
#else
            if (!System.IO.File.Exists(file))
            {
                DebugConsole.ThrowError("Spawning a character failed - file \"" + file + "\" not found!");
                return null;
            }
#endif
            Character newCharacter = null;
            if (file != humanConfigFile)
            {
                var aiCharacter = new AICharacter(file, position, seed, characterInfo, isRemotePlayer);
                var ai = new EnemyAIController(aiCharacter, file, seed);
                aiCharacter.SetAI(ai);

                //aiCharacter.minVitality = 0.0f;
                
                newCharacter = aiCharacter;
            }
            else if (hasAi)
            {
                var aiCharacter = new AICharacter(file, position, seed, characterInfo, isRemotePlayer);
                var ai = new HumanAIController(aiCharacter);
                aiCharacter.SetAI(ai);

                //aiCharacter.minVitality = -100.0f;

                newCharacter = aiCharacter;
            }
            else
            {
                newCharacter = new Character(file, position, seed, characterInfo, isRemotePlayer);
                //newCharacter.minVitality = -100.0f;
            }

            if (GameMain.Server != null && Spawner != null && createNetworkEvent)
            {
                Spawner.CreateNetworkEvent(newCharacter, false);
            }

            return newCharacter;
        }

        protected Character(string file, Vector2 position, string seed, CharacterInfo characterInfo = null, bool isRemotePlayer = false)
            : base(null)
        {
            ConfigPath = file;
            this.seed = seed;
            MTRandom rand = new MTRandom(ToolBox.StringToInt(seed));

            selectedItems = new Item[2];

            IsRemotePlayer = isRemotePlayer;
            
            oxygenAvailable = 100.0f;
            aiTarget = new AITarget(this);

            lowPassMultiplier = 1.0f;

            Properties = SerializableProperty.GetProperties(this);

            Info = characterInfo;
            if (file == humanConfigFile && characterInfo == null)
            {
                Info = new CharacterInfo(file);
            }

            XDocument doc = XMLExtensions.TryLoadXml(file);
            if (doc == null || doc.Root == null) return;

            InitProjSpecific(doc);

            SpeciesName = doc.Root.GetAttributeString("name", "Unknown");            
            IsHumanoid = doc.Root.GetAttributeBool("humanoid", false);
            canSpeak = doc.Root.GetAttributeBool("canspeak", false);
            needsAir = doc.Root.GetAttributeBool("needsair", false);

            List<XElement> ragdollElements = new List<XElement>();
            List<float> ragdollCommonness = new List<float>();
            foreach (XElement element in doc.Root.Elements())
            {
                if (element.Name.ToString().ToLowerInvariant() != "ragdoll") continue;                
                ragdollElements.Add(element);
                ragdollCommonness.Add(element.GetAttributeFloat("commonness", 1.0f));                
            }
            
            //choose a random ragdoll element
            MTRandom random = new MTRandom(ToolBox.StringToInt(seed));
            XElement ragdollElement = ragdollElements.Count == 1 ?
                ragdollElements[0] : ToolBox.SelectWeightedRandom(ragdollElements, ragdollCommonness, random);

            if (IsHumanoid)
            {
                AnimController = new HumanoidAnimController(this, ragdollElement, seed);
                AnimController.TargetDir = Direction.Right;
                
            }
            else
            {
                AnimController = new FishAnimController(this, ragdollElement, seed);
                PressureProtection = 100.0f;
            }

            foreach (XElement subElement in doc.Root.Elements())
            {
                switch (subElement.Name.ToString().ToLowerInvariant())
                {
                    case "inventory":
                        Inventory = new CharacterInventory(subElement, this);
                        break;
                    case "health":
                        CharacterHealth = new CharacterHealth(subElement, this);
                        break;
                    case "statuseffect":
                        statusEffects.Add(StatusEffect.Load(subElement));
                        break;
                }
            }
            
            if (CharacterHealth == null) CharacterHealth = new CharacterHealth(this);

            AnimController.SetPosition(ConvertUnits.ToSimUnits(position));
                        
            if (file == humanConfigFile && Info.PickedItemIDs.Any())
            {
                for (ushort i = 0; i < Info.PickedItemIDs.Count; i++ )
                {
                    if (Info.PickedItemIDs[i] == 0) continue;

                    Item item = FindEntityByID(Info.PickedItemIDs[i]) as Item;

                    System.Diagnostics.Debug.Assert(item != null);
                    if (item == null) continue;

                    item.TryInteract(this, true, true, true);
                    Inventory.TryPutItem(item, i, false, false, null, false);
                }                
            }

            AnimController.FindHull(null);
            if (AnimController.CurrentHull != null) Submarine = AnimController.CurrentHull.Submarine;

            CharacterList.Add(this);

            //characters start disabled in the multiplayer mode, and are enabled if/when
            //  - controlled by the player
            //  - client receives a position update from the server
            //  - server receives an input message from the client controlling the character
            //  - if an AICharacter, the server enables it when close enough to any of the players
            Enabled = GameMain.NetworkMember == null;
        }
        partial void InitProjSpecific(XDocument doc);

        private static string humanConfigFile;
        public static string HumanConfigFile
        {
            get 
            {
                if (string.IsNullOrEmpty(humanConfigFile))
                {
                    var characterFiles = GameMain.Instance.GetFilesOfType(ContentType.Character);

                    humanConfigFile = characterFiles.FirstOrDefault(c => c.EndsWith("human.xml"));
                    if (humanConfigFile == null)
                    {
                        DebugConsole.ThrowError("Couldn't find a config file for humans from the selected content packages!");
                        DebugConsole.ThrowError("(The config file must end with \"human.xml\")");
                        return "";
                    }
                }
                return humanConfigFile; 
            }
        }

        public bool IsKeyHit(InputType inputType)
        {
            if (GameMain.Server != null && Controlled != this)
            {
                switch (inputType)
                {
                    case InputType.Left:
                        return !(dequeuedInput.HasFlag(InputNetFlags.Left)) && (prevDequeuedInput.HasFlag(InputNetFlags.Left));
                    case InputType.Right:
                        return !(dequeuedInput.HasFlag(InputNetFlags.Right)) && (prevDequeuedInput.HasFlag(InputNetFlags.Right));
                    case InputType.Up:
                        return !(dequeuedInput.HasFlag(InputNetFlags.Up)) && (prevDequeuedInput.HasFlag(InputNetFlags.Up));
                    case InputType.Down:
                        return !(dequeuedInput.HasFlag(InputNetFlags.Down)) && (prevDequeuedInput.HasFlag(InputNetFlags.Down));
                    case InputType.Run:
                        return !(dequeuedInput.HasFlag(InputNetFlags.Run)) && (prevDequeuedInput.HasFlag(InputNetFlags.Run));
                    case InputType.Crouch:
                        return !(dequeuedInput.HasFlag(InputNetFlags.Crouch)) && (prevDequeuedInput.HasFlag(InputNetFlags.Crouch));
                    case InputType.Select:
                        return dequeuedInput.HasFlag(InputNetFlags.Select); //TODO: clean up the way this input is registered    
                    case InputType.Health:
                        return dequeuedInput.HasFlag(InputNetFlags.Health);                                                                      
                    case InputType.Use:
                        return !(dequeuedInput.HasFlag(InputNetFlags.Use)) && (prevDequeuedInput.HasFlag(InputNetFlags.Use));
                    case InputType.Ragdoll:
                        return !(dequeuedInput.HasFlag(InputNetFlags.Ragdoll)) && (prevDequeuedInput.HasFlag(InputNetFlags.Ragdoll));
                    default:
                        return false;
                }
            }

            return keys[(int)inputType].Hit;
        }

        public bool IsKeyDown(InputType inputType)
        {
            if (GameMain.Server != null && Character.Controlled != this)
            {
                switch (inputType)
                {
                    case InputType.Left:
                        return dequeuedInput.HasFlag(InputNetFlags.Left);
                    case InputType.Right:
                        return dequeuedInput.HasFlag(InputNetFlags.Right);
                    case InputType.Up:
                        return dequeuedInput.HasFlag(InputNetFlags.Up);                        
                    case InputType.Down:
                        return dequeuedInput.HasFlag(InputNetFlags.Down);
                    case InputType.Run:
                        return dequeuedInput.HasFlag(InputNetFlags.Run);
                    case InputType.Crouch:
                        return dequeuedInput.HasFlag(InputNetFlags.Crouch);
                    case InputType.Select:
                        return false; //TODO: clean up the way this input is registered
                    case InputType.Aim:
                        return dequeuedInput.HasFlag(InputNetFlags.Aim);
                    case InputType.Use:
                        return dequeuedInput.HasFlag(InputNetFlags.Use);
                    case InputType.Attack:
                        return dequeuedInput.HasFlag(InputNetFlags.Attack);
                    case InputType.Ragdoll:
                        return dequeuedInput.HasFlag(InputNetFlags.Ragdoll);
                }
                return false;
            }
            
            return keys[(int)inputType].Held;
        }

        public void SetInput(InputType inputType, bool hit, bool held)
        {
            keys[(int)inputType].Hit = hit;
            keys[(int)inputType].Held = held;
        }

        public void ClearInput(InputType inputType)
        {
            keys[(int)inputType].Hit = false;
            keys[(int)inputType].Held = false;            
        }

        public void ClearInputs()
        {
            if (keys == null) return;
            foreach (Key key in keys)
            {
                key.Hit = false;
                key.Held = false;
            }
        }

        public override string ToString()
        {
            return (info != null && !string.IsNullOrWhiteSpace(info.Name)) ? info.Name : SpeciesName;
        }

        public void GiveJobItems(WayPoint spawnPoint)
        {
            if (info == null || info.Job == null) return;

            info.Job.GiveJobItems(this, spawnPoint);
        }

        public float GetSkillLevel(string skillName)
        {
            return (Info == null || Info.Job == null) ? 0.0f : Info.Job.GetSkillLevel(skillName);
        }

        float findFocusedTimer;

        public Vector2 GetTargetMovement()
        {
            Vector2 targetMovement = Vector2.Zero;
            if (IsKeyDown(InputType.Left))  targetMovement.X -= 1.0f;
            if (IsKeyDown(InputType.Right)) targetMovement.X += 1.0f;
            if (IsKeyDown(InputType.Up))    targetMovement.Y += 1.0f;
            if (IsKeyDown(InputType.Down))  targetMovement.Y -= 1.0f;

            //the vertical component is only used for falling through platforms and climbing ladders when not in water,
            //so the movement can't be normalized or the Character would walk slower when pressing down/up
            if (AnimController.InWater)
            {
                float length = targetMovement.Length();
                if (length > 0.0f) targetMovement = targetMovement / length;
            }

            if (IsKeyDown(InputType.Run))
            {
                //can't run if
                //  - dragging someone
                //  - crouching
                //  - moving backwards
                if ((SelectedCharacter == null || !SelectedCharacter.CanBeDragged) &&
                    (!(AnimController is HumanoidAnimController) || !((HumanoidAnimController)AnimController).Crouching) &&
                    Math.Sign(targetMovement.X) != -Math.Sign(AnimController.Dir))
                {
                    targetMovement *= AnimController.InWater ? AnimController.SwimSpeedMultiplier : AnimController.RunSpeedMultiplier;
                }
            }
            
            targetMovement *= SpeedMultiplier;
            float maxSpeed = GetCurrentMaxSpeed();
            targetMovement.X = MathHelper.Clamp(targetMovement.X, -maxSpeed, maxSpeed);
            targetMovement.Y = MathHelper.Clamp(targetMovement.Y, -maxSpeed, maxSpeed);
            SpeedMultiplier = 1.0f;

            return targetMovement;
        }

        public float GetCurrentMaxSpeed()
        {
            float currMaxSpeed = AnimController.InWater ? AnimController.SwimSpeedMultiplier : AnimController.RunSpeedMultiplier;

            currMaxSpeed *= 1.5f;

            var leftFoot = AnimController.GetLimb(LimbType.LeftFoot);
            if (leftFoot != null)
            {
                float footAfflictionStrength = CharacterHealth.GetAfflictionStrength("damage", leftFoot, true);
                currMaxSpeed *= MathHelper.Lerp(1.0f, 0.25f, MathHelper.Clamp(footAfflictionStrength / 100.0f, 0.0f, 1.0f));
            }

            var rightFoot = AnimController.GetLimb(LimbType.RightFoot);
            if (rightFoot != null)
            {
                float footAfflictionStrength = CharacterHealth.GetAfflictionStrength("damage", rightFoot, true);
                currMaxSpeed *= MathHelper.Lerp(1.0f, 0.25f, MathHelper.Clamp(footAfflictionStrength / 100.0f, 0.0f, 1.0f));
            }

            return currMaxSpeed;
        }

        public void Control(float deltaTime, Camera cam)
        {
            ViewTarget = null;
            if (!AllowInput) return;

            if (!(this is AICharacter) || controlled == this || IsRemotePlayer)
            {
                Vector2 targetMovement = GetTargetMovement();

                AnimController.TargetMovement = targetMovement;
                AnimController.IgnorePlatforms = AnimController.TargetMovement.Y < 0.0f;
            }

            if (AnimController is HumanoidAnimController)
            {
                ((HumanoidAnimController) AnimController).Crouching = IsKeyDown(InputType.Crouch);
            }

            if (AnimController.onGround &&
                !AnimController.InWater &&
                AnimController.Anim != AnimController.Animation.UsingConstruction &&
                AnimController.Anim != AnimController.Animation.CPR)
            {
                //Limb head = AnimController.GetLimb(LimbType.Head);

                if (cursorPosition.X < AnimController.Collider.Position.X - 10.0f)
                {
                    AnimController.TargetDir = Direction.Left;
                }
                else if (cursorPosition.X > AnimController.Collider.Position.X + 10.0f)
                {
                    AnimController.TargetDir = Direction.Right;
                }
            }

            if (GameMain.Server != null && Character.Controlled != this)
            {
                if (dequeuedInput.HasFlag(InputNetFlags.FacingLeft))
                {
                    AnimController.TargetDir = Direction.Left;
                }
                else
                {
                    AnimController.TargetDir = Direction.Right;
                }
            }
            else if (GameMain.Client != null && Character.controlled != this)
            {
                if (memState.Count > 0)
                {
                    AnimController.TargetDir = memState[0].Direction;
                }
            }

            if (attackCoolDown >0.0f)
            {
                attackCoolDown -= deltaTime;
            }
            else if (IsKeyDown(InputType.Attack))
            {
                var attackLimb = AnimController.Limbs.FirstOrDefault(l => l.attack != null);

                if (attackLimb != null)
                {
                    Vector2 attackPos =
                        attackLimb.SimPosition + Vector2.Normalize(cursorPosition - attackLimb.Position) * ConvertUnits.ToSimUnits(attackLimb.attack.Range);

                    List<Body> ignoredBodies = AnimController.Limbs.Select(l => l.body.FarseerBody).ToList();
                    ignoredBodies.Add(AnimController.Collider.FarseerBody);

                    var body = Submarine.PickBody(
                        attackLimb.SimPosition,
                        attackPos,
                        ignoredBodies,
                        Physics.CollisionCharacter | Physics.CollisionWall);
                    
                    IDamageable attackTarget = null;
                    if (body != null)
                    {
                        attackPos = Submarine.LastPickedPosition;

                        if (body.UserData is Submarine)
                        {
                            var sub = ((Submarine)body.UserData);

                            body = Submarine.PickBody(
                                attackLimb.SimPosition - ((Submarine)body.UserData).SimPosition,
                                attackPos - ((Submarine)body.UserData).SimPosition,
                                ignoredBodies,
                                Physics.CollisionWall);

                            if (body != null)
                            {
                                attackPos = Submarine.LastPickedPosition + sub.SimPosition;
                                attackTarget = body.UserData as IDamageable;
                            }
                        }
                        else
                        {
                            if (body.UserData is IDamageable)
                            {
                                attackTarget = (IDamageable)body.UserData;
                            }
                            else if (body.UserData is Limb)
                            {
                                attackTarget = ((Limb)body.UserData).character;                            
                            }                            
                        }
                    }

                    attackLimb.UpdateAttack(deltaTime, attackPos, attackTarget);

                    if (attackLimb.AttackTimer > attackLimb.attack.Duration)
                    {
                        attackLimb.AttackTimer = 0.0f;
                        attackCoolDown = 1.0f;
                    }
                }
            }

            if (SelectedConstruction == null || !SelectedConstruction.Prefab.DisableItemUsageWhenSelected)
            {
                for (int i = 0; i < selectedItems.Length; i++ )
                {
                    if (selectedItems[i] == null) continue;
                    if (i == 1 && selectedItems[0] == selectedItems[1]) continue;

                    if (IsKeyDown(InputType.Use)) selectedItems[i].Use(deltaTime, this);
                    if (IsKeyDown(InputType.Aim) && selectedItems[i] != null) selectedItems[i].SecondaryUse(deltaTime, this);                
                }
            }

            if (SelectedConstruction != null)
            {
                if (IsKeyDown(InputType.Use)) SelectedConstruction.Use(deltaTime, this);
                if (SelectedConstruction != null && IsKeyDown(InputType.Aim)) SelectedConstruction.SecondaryUse(deltaTime, this);
            }

            if (SelectedCharacter != null)
            {
                if (Vector2.DistanceSquared(SelectedCharacter.WorldPosition, WorldPosition) > 90000.0f || !SelectedCharacter.CanBeSelected)
                {
                    DeselectCharacter();
                }
            }

            
            if (IsRemotePlayer && keys!=null)
            {
                foreach (Key key in keys)
                {
                    key.ResetHit();
                }
            }
        }

        public bool CanSeeCharacter(Character character)
        {
            Limb selfLimb = AnimController.GetLimb(LimbType.Head);
            if (selfLimb == null) selfLimb = AnimController.GetLimb(LimbType.Torso);
            if (selfLimb == null) selfLimb = AnimController.Limbs[0];

            Limb targetLimb = character.AnimController.GetLimb(LimbType.Head);
            if (targetLimb == null) targetLimb = character.AnimController.GetLimb(LimbType.Torso);
            if (targetLimb == null) targetLimb = character.AnimController.Limbs[0];

            if (selfLimb != null && targetLimb != null)
            {
                Vector2 diff = ConvertUnits.ToSimUnits(targetLimb.WorldPosition - selfLimb.WorldPosition);
                
                Body closestBody = null;
                //both inside the same sub (or both outside)
                //OR the we're inside, the other character outside
                if (character.Submarine == Submarine || character.Submarine == null)
                {
                    closestBody = Submarine.CheckVisibility(selfLimb.SimPosition, selfLimb.SimPosition + diff);
                    if (closestBody == null) return true;
                }
                //we're outside, the other character inside
                else if (Submarine == null)
                {
                    closestBody = Submarine.CheckVisibility(targetLimb.SimPosition, targetLimb.SimPosition - diff);
                    if (closestBody == null) return true;
                }
                //both inside different subs
                else
                {
                    closestBody = Submarine.CheckVisibility(selfLimb.SimPosition, selfLimb.SimPosition + diff);
                    if (closestBody != null && closestBody.UserData is Structure)
                    {
                        if (((Structure)closestBody.UserData).CastShadow) return false;
                    }
                    closestBody = Submarine.CheckVisibility(targetLimb.SimPosition, targetLimb.SimPosition - diff);
                    if (closestBody == null) return true;

                }
                
                Structure wall = closestBody.UserData as Structure;
                return wall == null || !wall.CastShadow;
            }
            else
            {
                return false;
            }
        }
        
        public bool HasEquippedItem(Item item)
        {
            for (int i = 0; i < Inventory.Capacity; i++)
            {
                if (Inventory.Items[i] == item && Inventory.SlotTypes[i] != InvSlotType.Any) return true;
            }

            return false;
        }

        public bool HasEquippedItem(string itemName, bool allowBroken = true)
        {
            if (Inventory == null) return false;
            for (int i = 0; i < Inventory.Capacity; i++)
            {
                if (Inventory.SlotTypes[i] == InvSlotType.Any || Inventory.Items[i] == null) continue;
                if (!allowBroken && Inventory.Items[i].Condition <= 0.0f) continue;
                if (Inventory.Items[i].Prefab.NameMatches(itemName) || Inventory.Items[i].HasTag(itemName)) return true;
                if (!string.IsNullOrEmpty(Inventory.Items[i].Prefab.Identifier) && Inventory.Items[i].Prefab.Identifier == itemName) return true;
            }

            return false;
        }

        public bool HasSelectedItem(Item item)
        {
            return selectedItems.Contains(item);
        }

        public bool TrySelectItem(Item item)
        {
            bool rightHand = Inventory.IsInLimbSlot(item, InvSlotType.RightHand);
            bool leftHand = Inventory.IsInLimbSlot(item, InvSlotType.LeftHand);

            bool selected = false;
            if (rightHand && SelectedItems[0] == null)
            {
                selectedItems[0] = item;
                selected = true;
            }
            if (leftHand && SelectedItems[1] == null)
            {
                selectedItems[1] = item;
                selected = true;
            }

            return selected;
        }

        public bool TrySelectItem(Item item, int index)
        {
            if (selectedItems[index] != null) return false;

            selectedItems[index] = item;
            return true;
        }

        public void DeselectItem(Item item)
        {
            for (int i = 0; i < selectedItems.Length; i++)
            {
                if (selectedItems[i] == item) selectedItems[i] = null;
            }
        }

        public bool CanAccessInventory(Inventory inventory)
        {
            if (!CanInteract) return false;

            //the inventory belongs to some other character
            if (inventory.Owner is Character && inventory.Owner != this)
            {
                var owner = (Character)inventory.Owner;

                //can only be accessed if the character is incapacitated and has been selected
                return SelectedCharacter == owner && owner.CanInventoryBeAccessed;
            }

            if (inventory.Owner is Item)
            {
                var owner = (Item)inventory.Owner;
                if (!CanInteractWith(owner))
                {
                    return false;
                }
            }
            return true;
        }

        public bool CanInteractWith(Character c, float maxDist = 200.0f)
        {
            if (c == this || Removed || !c.Enabled || !c.CanBeSelected) return false;
            if (!c.CharacterHealth.UseHealthWindow && !c.CanBeDragged) return false;

            maxDist = ConvertUnits.ToSimUnits(maxDist);
            if (Vector2.DistanceSquared(SimPosition, c.SimPosition) > maxDist * maxDist) return false;

            return true;
        }
        
        public bool CanInteractWith(Item item)
        {
            float distanceToItem;
            return CanInteractWith(item, out distanceToItem);
        }

        public bool CanInteractWith(Item item, out float distanceToItem)
        {
            distanceToItem = -1.0f;

            if (!CanInteract) return false;

            if (item.ParentInventory != null)
            {
                return CanAccessInventory(item.ParentInventory);
            }

            Wire wire = item.GetComponent<Wire>();
            if (wire != null)
            {
                //locked wires are never interactable
                if (wire.Locked) return false;

                //wires are interactable if the character has selected either of the items the wire is connected to
                if (wire.Connections[0]?.Item != null && SelectedConstruction == wire.Connections[0].Item) return true;
                if (wire.Connections[1]?.Item != null && SelectedConstruction == wire.Connections[1].Item) return true;
            }

            if (item.InteractDistance == 0.0f && !item.Prefab.Triggers.Any()) return false;

            Pickable pickableComponent = item.GetComponent<Pickable>();
            if (pickableComponent != null && (pickableComponent.Picker != null && !pickableComponent.Picker.IsDead)) return false;
                        
            Vector2 characterDirection = Vector2.Transform(Vector2.UnitY, Matrix.CreateRotationZ(AnimController.Collider.Rotation));

            Vector2 upperBodyPosition = Position + (characterDirection * 20.0f);
            Vector2 lowerBodyPosition = Position - (characterDirection * 60.0f);

            if (Submarine != null)
            {
                upperBodyPosition += Submarine.Position;
                lowerBodyPosition += Submarine.Position;
            }

            bool insideTrigger = item.IsInsideTrigger(upperBodyPosition) || item.IsInsideTrigger(lowerBodyPosition);
            if (item.Prefab.Triggers.Count > 0 && !insideTrigger) return false;

            Rectangle itemDisplayRect = new Rectangle(item.InteractionRect.X, item.InteractionRect.Y - item.InteractionRect.Height, item.InteractionRect.Width, item.InteractionRect.Height);

            // Get the point along the line between lowerBodyPosition and upperBodyPosition which is closest to the center of itemDisplayRect
            Vector2 playerDistanceCheckPosition = Vector2.Clamp(itemDisplayRect.Center.ToVector2(), lowerBodyPosition, upperBodyPosition);

            // Here we get the point on the itemDisplayRect which is closest to playerDistanceCheckPosition
            Vector2 rectIntersectionPoint = new Vector2(
                MathHelper.Clamp(playerDistanceCheckPosition.X, itemDisplayRect.X, itemDisplayRect.Right),
                MathHelper.Clamp(playerDistanceCheckPosition.Y, itemDisplayRect.Y, itemDisplayRect.Bottom));

            // If playerDistanceCheckPosition is inside the itemDisplayRect then we consider the character to within 0 distance of the item
            if (!itemDisplayRect.Contains(playerDistanceCheckPosition))
            {
                distanceToItem = Vector2.Distance(rectIntersectionPoint, playerDistanceCheckPosition);
            }

            if (distanceToItem > item.InteractDistance && item.InteractDistance > 0.0f) return false;

            if (!item.Prefab.InteractThroughWalls && Screen.Selected != GameMain.SubEditorScreen && !insideTrigger)
            {
                Vector2 itemPosition = item.SimPosition;
                if (Submarine == null && item.Submarine != null)
                {
                    //character is outside, item inside
                    itemPosition += item.Submarine.SimPosition;
                }
                else if (Submarine != null && item.Submarine == null)
                {
                    //character is inside, item outside
                    itemPosition -= Submarine.SimPosition;
                }
                else if (Submarine != item.Submarine)
                {
                    //character and the item are inside different subs
                    itemPosition += item.Submarine.SimPosition;
                    itemPosition -= Submarine.SimPosition;
                }
                var body = Submarine.CheckVisibility(SimPosition, itemPosition, true);
                if (body != null && body.UserData as Item != item) return false;
            }

            return true;
        }

        /// <summary>
        ///   Finds the front (lowest depth) interactable item at a position. "Interactable" in this case means that the character can "reach" the item.
        /// </summary>
        /// <param name="character">The Character who is looking for the interactable item, only items that are close enough to this character are returned</param>
        /// <param name="simPosition">The item at the simPosition, with the lowest depth, is returned</param>
        /// <param name="allowFindingNearestItem">If this is true and an item cannot be found at simPosition then a nearest item will be returned if possible</param>
        /// <param name="hull">If a hull is specified, only items within that hull are returned</param>
        public Item FindItemAtPosition(Vector2 simPosition, float aimAssistModifier = 0.0f, Hull hull = null, Item[] ignoredItems = null)
        {
            if (Submarine != null)
            {
                simPosition += Submarine.SimPosition;
            }

            Vector2 displayPosition = ConvertUnits.ToDisplayUnits(simPosition);

            Item highestPriorityItemAtPosition = null;
            Item closestItem = null;
            float closestItemDistance = 0.0f;

            foreach (Item item in Item.ItemList)
            {
                if (ignoredItems != null && ignoredItems.Contains(item)) continue;
                if (hull != null && item.CurrentHull != hull) continue;
                if (item.body != null && !item.body.Enabled) continue;
                if (item.ParentInventory != null) continue;
                
                if (CanInteractWith(item))
                {
                    if (item.IsMouseOn(displayPosition) && (highestPriorityItemAtPosition == null || 
                        ((highestPriorityItemAtPosition.InteractPriority < item.InteractPriority) ||
                        (highestPriorityItemAtPosition.InteractPriority == item.InteractPriority && highestPriorityItemAtPosition.GetDrawDepth() > item.GetDrawDepth()))))
                    {
                        highestPriorityItemAtPosition = item;
                    }
                    else if (aimAssistModifier > 0.0f && SelectedConstruction == null)
                    {
                        float distanceToItem = item.IsInsideTrigger(displayPosition) ? 0.0f : Vector2.Distance(item.WorldPosition, displayPosition);

                        //aim assist can only be used if no item has been selected 
                        //= can't switch selection to another item without deselecting the current one first UNLESS the cursor is directly on the item
                        //otherwise it would be too easy to accidentally switch the selected item when rewiring items
                        if (distanceToItem < (100.0f * aimAssistModifier) && (closestItem == null || distanceToItem < closestItemDistance))
                        {
                            closestItem = item;
                            closestItemDistance = distanceToItem;
                        }
                    }
                }
            }

            if (highestPriorityItemAtPosition == null)
            {
                return closestItem;
            }

            return highestPriorityItemAtPosition;
        }

        private Character FindCharacterAtPosition(Vector2 mouseSimPos, float maxDist = 150.0f)
        {
            Character closestCharacter = null;
            float closestDist = 0.0f;

            maxDist = ConvertUnits.ToSimUnits(maxDist);
            
            foreach (Character c in CharacterList)
            {
                if (!CanInteractWith(c)) continue;

                float dist = Vector2.DistanceSquared(mouseSimPos, c.SimPosition);
                if (dist < maxDist*maxDist && (closestCharacter == null || dist < closestDist))
                {
                    closestCharacter = c;
                    closestDist = dist;
                }
                
                /*FarseerPhysics.Common.Transform transform;
                c.AnimController.Collider.FarseerBody.GetTransform(out transform);
                for (int i = 0; i < c.AnimController.Collider.FarseerBody.FixtureList.Count; i++)
                {
                    if (c.AnimController.Collider.FarseerBody.FixtureList[i].Shape.TestPoint(ref transform, ref mouseSimPos))
                    {
                        Console.WriteLine("Hit: " + i);
                        closestCharacter = c;
                    }
                }*/
            }

            return closestCharacter;
        }

        private void TransformCursorPos()
        {
            if (Submarine == null)
            {
                //character is outside but cursor position inside
                if (cursorPosition.Y > Level.Loaded.Size.Y)
                {
                    var sub = Submarine.FindContaining(cursorPosition);
                    if (sub != null) cursorPosition += sub.Position;
                }
            }
            else
            {
                //character is inside but cursor position is outside
                if (cursorPosition.Y < Level.Loaded.Size.Y)
                {
                    cursorPosition -= Submarine.Position;
                }
            }
        }

        public void SelectCharacter(Character character)
        {
            if (character == null) return;
            
            SelectedCharacter = character;
        }

        public void DeselectCharacter()
        {
            if (SelectedCharacter == null) return;

            if (SelectedCharacter.AnimController != null)
            {
                foreach (Limb limb in SelectedCharacter.AnimController.Limbs)
                {
                    if (limb.pullJoint != null) limb.pullJoint.Enabled = false;
                }
            }

            SelectedCharacter = null;
        }

        public void DoInteractionUpdate(float deltaTime, Vector2 mouseSimPos)
        {
            bool isLocalPlayer = (controlled == this);
            if (!isLocalPlayer && (this is AICharacter && !IsRemotePlayer))
            {
                return;
            }

            if (!CanInteract)
            {
                SelectedConstruction = null;
                focusedItem = null;
                if (!AllowInput)
                {
                    focusedCharacter = null;
                    if (SelectedCharacter != null) DeselectCharacter();
                    return;
                }
            }
            if ((!isLocalPlayer && IsKeyHit(InputType.Select) && GameMain.Server == null) || 
                (isLocalPlayer && (findFocusedTimer <= 0.0f || Screen.Selected == GameMain.SubEditorScreen)))
            {
                focusedCharacter = FindCharacterAtPosition(mouseSimPos);
                focusedItem = CanInteract ? FindItemAtPosition(mouseSimPos, AnimController.InWater ? 0.5f : 0.25f) : null;

                if (focusedCharacter != null && focusedItem != null)
                {
                    if (Vector2.DistanceSquared(mouseSimPos, focusedCharacter.SimPosition) > Vector2.DistanceSquared(mouseSimPos, focusedItem.SimPosition))
                    {
                        focusedCharacter = null;
                    }
                    else
                    {
                        focusedItem = null;
                    }
                }
                findFocusedTimer = 0.05f;
            }
            else
            {
                findFocusedTimer -= deltaTime;
            }

            //climb ladders automatically when pressing up/down inside their trigger area
            if (SelectedConstruction == null && !AnimController.InWater)
            {
                bool climbInput = IsKeyDown(InputType.Up) || IsKeyDown(InputType.Down);
                
                Ladder nearbyLadder = null;
                if (Controlled == this || climbInput)
                {
                    float minDist = float.PositiveInfinity;
                    foreach (Ladder ladder in Ladder.List)
                    {
                        float dist;
                        if (CanInteractWith(ladder.Item, out dist) && dist < minDist)
                        {
                            minDist = dist;
                            nearbyLadder = ladder;
                            if (Controlled == this) ladder.Item.IsHighlighted = true;
                            break;
                        }
                    }
                }

                if (nearbyLadder != null && climbInput)
                {
                    if (nearbyLadder.Select(this)) SelectedConstruction = nearbyLadder.Item;
                }
            }
            
            if (SelectedCharacter != null && focusedItem == null && IsKeyHit(InputType.Select)) //Let people use ladders and buttons and stuff when dragging chars
            {
                DeselectCharacter();
            }
            else if (focusedCharacter != null && IsKeyHit(InputType.Select) && FocusedCharacter.CanInventoryBeAccessed)
            {
                SelectCharacter(focusedCharacter);
            }
            else if (focusedCharacter != null && IsKeyHit(InputType.Health))
            {
                SelectCharacter(focusedCharacter);
#if CLIENT
                if (Controlled == this) CharacterHealth.OpenHealthWindow = focusedCharacter.CharacterHealth;
#endif
            }
            else if (focusedItem != null)
            {
                if (Controlled == this)
                {
                    focusedItem.IsHighlighted = true;
                }
                if (focusedItem.TryInteract(this))
                {
#if CLIENT
                    if (Controlled == this) CharacterHealth.OpenHealthWindow = null;
#endif
                }
            }
            else if (IsKeyHit(InputType.Select) && SelectedConstruction != null)
            {
                SelectedConstruction = null;
#if CLIENT
                CharacterHealth.OpenHealthWindow = null;
#endif
            }
        }
        
        public static void UpdateAnimAll(float deltaTime)
        {
            foreach (Character c in CharacterList)
            {
                if (!c.Enabled || c.AnimController.Frozen) continue;
                
                c.AnimController.UpdateAnim(deltaTime);
            }
        }

        public static void UpdateAll(float deltaTime, Camera cam)
        {
            if (GameMain.Client == null)
            {
                foreach (Character c in CharacterList)
                {
                    if (!(c is AICharacter) && !c.IsRemotePlayer) continue;
                    
                    if (GameMain.Server != null)
                    {
                        //disable AI characters that are far away from all clients and the host's character and not controlled by anyone
                        c.Enabled =
                            c == controlled ||
                            c.IsRemotePlayer ||
                            CharacterList.Any(c2 => 
                                c != c2 &&
                                (c2.IsRemotePlayer || c2 == GameMain.Server.Character) && 
                                Vector2.DistanceSquared(c2.WorldPosition, c.WorldPosition) < NetConfig.CharacterIgnoreDistanceSqr);
                    }
                    else if (Submarine.MainSub != null)
                    {
                        //disable AI characters that are far away from the sub and the controlled character
                        c.Enabled = Vector2.DistanceSquared(Submarine.MainSub.WorldPosition, c.WorldPosition) < NetConfig.CharacterIgnoreDistanceSqr ||
                            (controlled != null && Vector2.DistanceSquared(controlled.WorldPosition, c.WorldPosition) < NetConfig.CharacterIgnoreDistanceSqr);
                    }
                }
            }

            for (int i = 0; i < CharacterList.Count; i++)
            {
                CharacterList[i].Update(deltaTime, cam);
            }
        }

        public virtual void Update(float deltaTime, Camera cam)
        {
            UpdateProjSpecific(deltaTime, cam);

            if (GameMain.Client != null && this == Controlled && !isSynced) return;

            if (!Enabled) return;

            if (Level.Loaded != null && WorldPosition.Y < Level.MaxEntityDepth ||
                (Submarine != null && Submarine.WorldPosition.Y < Level.MaxEntityDepth))
            {
                Enabled = false;
                Kill(CauseOfDeathType.Pressure, null);
                return;
            }

            PreviousHull = CurrentHull;
            CurrentHull = Hull.FindHull(WorldPosition, CurrentHull, true);

            speechBubbleTimer = Math.Max(0.0f, speechBubbleTimer - deltaTime);

            obstructVisionAmount = Math.Max(obstructVisionAmount - deltaTime, 0.0f);

            if (Inventory != null)
            {
                foreach (Item item in Inventory.Items)
                {
                    if (item == null || item.body == null || item.body.Enabled) continue;

                    item.SetTransform(SimPosition, 0.0f);
                    item.Submarine = Submarine;
                }
            }

            HideFace = false;

            if (IsDead) return;
            
            if (GameMain.NetworkMember != null)
            {
                UpdateNetInput();
            }
            else
            {
                AnimController.Frozen = false;
            }

            DisableImpactDamageTimer -= deltaTime;
            
            if (needsAir)
            {
                bool protectedFromPressure = PressureProtection > 0.0f;
                
                protectedFromPressure = protectedFromPressure && WorldPosition.Y > SubmarineBody.DamageDepth;
                           
                if (!protectedFromPressure && 
                    (AnimController.CurrentHull == null || AnimController.CurrentHull.LethalPressure >= 80.0f))
                {
                    PressureTimer += ((AnimController.CurrentHull == null) ?
                        100.0f : AnimController.CurrentHull.LethalPressure) * deltaTime;

                    if (PressureTimer >= 100.0f)
                    {
                        if (controlled == this) cam.Zoom = 5.0f;
                        if (GameMain.Client == null)
                        {
                            Implode();
                            return;
                        }
                    }
                }
                else
                {
                    PressureTimer = 0.0f;
                }
            }

            if (AnimController.InWater) ApplyStatusEffects(ActionType.InWater, deltaTime);            

            UpdateControlled(deltaTime, cam);
            
            //Health effects
            if (needsAir) UpdateOxygen(deltaTime);
            CharacterHealth.Update(deltaTime);
            
            if (IsUnconscious)
            {
                UpdateUnconscious(deltaTime);
                return;
            }

            UpdateAIChatMessages(deltaTime);

            //Do ragdoll shenanigans before Stun because it's still technically a stun, innit? Less network updates for us!
            if (IsForceRagdolled)
                IsRagdolled = IsForceRagdolled;
            else if ((GameMain.Server == null || GameMain.Server.AllowRagdollButton) && (!IsRagdolled || AnimController.Collider.LinearVelocity.Length() < 1f)) //Keep us ragdolled if we were forced or we're too speedy to unragdoll
                IsRagdolled = IsKeyDown(InputType.Ragdoll); //Handle this here instead of Control because we can stop being ragdolled ourselves
<<<<<<< HEAD
            
            if (!IsDead) LockHands = false;
=======

            //Health effects
            if (needsAir) UpdateOxygen(deltaTime);

            if (DoesBleed)
            {
                Health -= bleeding * deltaTime;
                Bleeding -= BleedingDecreaseSpeed * deltaTime;
            }

            if (health <= minHealth) Kill(CauseOfDeath.Bloodloss);
            
            UpdateSightRange();
            if (aiTarget != null) aiTarget.SoundRange = 0.0f;

            lowPassMultiplier = MathHelper.Lerp(lowPassMultiplier, 1.0f, 0.1f);

            if (health <= minHealth) Kill(CauseOfDeath.Bloodloss);
>>>>>>> 5121ed30

            //ragdoll button
            if (IsRagdolled)
            {
                if (AnimController is HumanoidAnimController) ((HumanoidAnimController)AnimController).Crouching = false;
                /*if(GameMain.Server != null)
                    GameMain.Server.CreateEntityEvent(this, new object[] { NetEntityEvent.Type.Status });*/
                AnimController.ResetPullJoints();
                SelectedConstruction = null;
                return;
            }

            //AI and control stuff

            Control(deltaTime, cam);
            if (controlled != this && (!(this is AICharacter) || IsRemotePlayer))
            {
                Vector2 mouseSimPos = ConvertUnits.ToSimUnits(cursorPosition);
                DoInteractionUpdate(deltaTime, mouseSimPos);
            }
                        
            if (SelectedConstruction != null && !CanInteractWith(SelectedConstruction))
            {
                SelectedConstruction = null;
            }

<<<<<<< HEAD
            UpdateSightRange();
            if (aiTarget != null) aiTarget.SoundRange = 0.0f;

            lowPassMultiplier = MathHelper.Lerp(lowPassMultiplier, 1.0f, 0.1f);
            
=======
>>>>>>> 5121ed30
            if (!IsDead) LockHands = false;
        }

        partial void UpdateControlled(float deltaTime, Camera cam);

        partial void UpdateProjSpecific(float deltaTime, Camera cam);

        private void UpdateOxygen(float deltaTime)
        {
            PressureProtection -= deltaTime * 100.0f;
            float hullAvailableOxygen = 0.0f;
            if (!AnimController.HeadInWater && AnimController.CurrentHull != null)
            {
                //don't decrease the amount of oxygen in the hull if the character has more oxygen available than the hull
                //(i.e. if the character has some external source of oxygen)
                if (OxygenAvailable * 0.98f < AnimController.CurrentHull.OxygenPercentage)
                {
                    AnimController.CurrentHull.Oxygen -= Hull.OxygenConsumptionSpeed * deltaTime;
                }
                hullAvailableOxygen = AnimController.CurrentHull.OxygenPercentage;
            }

            OxygenAvailable += MathHelper.Clamp(hullAvailableOxygen - oxygenAvailable, -deltaTime * 50.0f, deltaTime * 50.0f);
        }
        partial void UpdateOxygenProjSpecific(float prevOxygen);

        private void UpdateUnconscious(float deltaTime)
        {
            Stun = Math.Max(5.0f, Stun);

            AnimController.ResetPullJoints();
            SelectedConstruction = null;
        }

        private void UpdateSightRange()
        {
            if (aiTarget == null) return;

            aiTarget.SightRange = MathHelper.Clamp((float)Math.Sqrt(Mass) * 1000.0f + AnimController.Collider.LinearVelocity.Length() * 500.0f, 2000.0f, 50000.0f);
        }

        public void SetOrder(Order order, string orderOption, Character orderGiver, bool speak = true)
        {
            if (orderGiver != null)
            {
                //set the character order only if the character is close enough to hear the message
                ChatMessageType messageType = ChatMessage.CanUseRadio(orderGiver) && ChatMessage.CanUseRadio(this) ? 
                    ChatMessageType.Radio : ChatMessageType.Default;
                if (string.IsNullOrEmpty(ChatMessage.ApplyDistanceEffect("message", messageType, orderGiver, this))) return;
            }

            HumanAIController humanAI = AIController as HumanAIController;
            humanAI?.SetOrder(order, orderOption, orderGiver, speak);

            currentOrder = order;
            currentOrderOption = orderOption;
        }

        private List<AIChatMessage> aiChatMessageQueue = new List<AIChatMessage>();
        private List<AIChatMessage> prevAiChatMessages = new List<AIChatMessage>();

        public void DisableLine(string identifier)
        {
            var dummyMsg = new AIChatMessage("", ChatMessageType.Default, identifier)
            {
                SendTime = Timing.TotalTime
            };
            prevAiChatMessages.Add(dummyMsg);
        }

        public void Speak(string message, ChatMessageType? messageType, float delay = 0.0f, string identifier = "", float minDurationBetweenSimilar = 0.0f)
        {
            if (GameMain.Client != null) return;

            //already sent a similar message a moment ago
            if (!string.IsNullOrEmpty(identifier) && minDurationBetweenSimilar > 0.0f &&
                (aiChatMessageQueue.Any(m => m.Identifier == identifier) ||
                prevAiChatMessages.Any(m => m.Identifier == identifier && m.SendTime > Timing.TotalTime - minDurationBetweenSimilar)))
            {
                return;
            }

            aiChatMessageQueue.Add(new AIChatMessage(message, messageType, identifier, delay));
        }

        private void UpdateAIChatMessages(float deltaTime)
        {
            if (GameMain.Client != null) return;

            List<AIChatMessage> sentMessages = new List<AIChatMessage>();
            foreach (AIChatMessage message in aiChatMessageQueue)
            {
                message.SendDelay -= deltaTime;
                if (message.SendDelay > 0.0f) continue;

                if (message.MessageType == null)
                {
                    message.MessageType = ChatMessage.CanUseRadio(this) ? ChatMessageType.Radio : ChatMessageType.Default;
                }
#if CLIENT
                if (GameMain.GameSession?.CrewManager != null && GameMain.GameSession.CrewManager.IsSinglePlayer)
                {
                    string modifiedMessage = ChatMessage.ApplyDistanceEffect(message.Message, message.MessageType.Value, this, Controlled);
                    if (!string.IsNullOrEmpty(modifiedMessage))
                    {
                        GameMain.GameSession.CrewManager.AddSinglePlayerChatMessage(info.DisplayName, modifiedMessage, message.MessageType.Value, this);
                    }
                }
#endif
                if (GameMain.Server != null && message.MessageType != ChatMessageType.Order)
                {
                    GameMain.Server.SendChatMessage(message.Message, message.MessageType.Value, null, this);
                }
                ShowSpeechBubble(2.0f, ChatMessage.MessageColor[(int)message.MessageType.Value]);
                sentMessages.Add(message);
            }

            foreach (AIChatMessage sent in sentMessages)
            {
                sent.SendTime = Timing.TotalTime;
                aiChatMessageQueue.Remove(sent);
                prevAiChatMessages.Add(sent);
            }

            for (int i = prevAiChatMessages.Count - 1; i >= 0; i--)
            {
                if (prevAiChatMessages[i].SendTime < Timing.TotalTime - 60.0f)
                {
                    prevAiChatMessages.RemoveRange(0, i + 1);
                    break;
                }
            }
        }


        public void ShowSpeechBubble(float duration, Color color)
        {
            speechBubbleTimer = Math.Max(speechBubbleTimer, duration);
            speechBubbleColor = color;
        }

        private void AdjustKarma(Character attacker, AttackResult attackResult)
        {
            if (GameMain.Server == null || attacker == null) return;
            
            Client attackerClient = GameMain.Server.ConnectedClients.Find(c => c.Character == attacker);
            if (attackerClient == null) return;
            
            Client targetClient = GameMain.Server.ConnectedClients.Find(c => c.Character == this);
            if (targetClient != null || this == Controlled)
            {
                if (attacker.TeamID == TeamID)
                {
                    attackerClient.Karma -= attackResult.Damage * 0.01f;
                    if (CharacterHealth.MaxVitality <= CharacterHealth.MinVitality) attackerClient.Karma = 0.0f;
                }
            }                              
        }
        
        partial void DamageHUD(float amount);

        public void SetAllDamage(float damageAmount, float bleedingDamageAmount, float burnDamageAmount)
        {
            CharacterHealth.SetAllDamage(damageAmount, bleedingDamageAmount, burnDamageAmount);
        }

        public AttackResult AddDamage(Character attacker, Vector2 worldPosition, Attack attack, float deltaTime, bool playSound = true)
        {
            return ApplyAttack(attacker, worldPosition, attack, deltaTime, playSound, null);
        }

        /// <summary>
        /// Apply the specified attack to this character. If the targetLimb is not specified, the limb closest to worldPosition will receive the damage.
        /// </summary>
        public AttackResult ApplyAttack(Character attacker, Vector2 worldPosition, Attack attack, float deltaTime, bool playSound = false, Limb targetLimb = null)
        {
            Limb limbHit = targetLimb;
            var attackResult = targetLimb == null ?
                AddDamage(worldPosition, attack.Afflictions, attack.Stun, playSound, attack.TargetForce, out limbHit, attacker) :
                DamageLimb(worldPosition, targetLimb, attack.Afflictions, attack.Stun, playSound, attack.TargetForce, attacker);

            if (limbHit == null) return new AttackResult();

            var attackingCharacter = attacker as Character;
            if (attackingCharacter != null && attackingCharacter.AIController == null)
            {
                string logMsg = LogName + " attacked by " + attackingCharacter.LogName + ".";
                foreach (Affliction affliction in attackResult.Afflictions)
                {
                    if (affliction.Strength == 0.0f) continue;
                    logMsg += affliction.Prefab.Name + ": " + affliction.Strength;
                }
                GameServer.Log(logMsg, ServerLog.MessageType.Attack);            
            }

            if (GameMain.Client == null &&
                IsDead && Rand.Range(0.0f, 1.0f) < attack.SeverLimbsProbability)
            {
                foreach (LimbJoint joint in AnimController.LimbJoints)
                {
                    if (joint.CanBeSevered && (joint.LimbA == limbHit || joint.LimbB == limbHit))
                    {
#if CLIENT
                        if (CurrentHull != null)
                        {
                            CurrentHull.AddDecal("blood", WorldPosition, Rand.Range(0.5f, 1.5f));                            
                        }
#endif

                        AnimController.SeverLimbJoint(joint);

                        if (joint.LimbA == limbHit)
                        {
                            joint.LimbB.body.LinearVelocity += limbHit.LinearVelocity * 0.5f;
                        }
                        else
                        {
                            joint.LimbA.body.LinearVelocity += limbHit.LinearVelocity * 0.5f;
                        }
                    }
                }
            }

            return attackResult;
        }
        
        public AttackResult AddDamage(Vector2 worldPosition, List<Affliction> afflictions, float stun, bool playSound, float attackForce = 0.0f, Character attacker = null)
        {
            return AddDamage(worldPosition, afflictions, stun, playSound, attackForce, out _, attacker);
        }

        public AttackResult AddDamage(Vector2 worldPosition, List<Affliction> afflictions, float stun, bool playSound, float attackForce, out Limb hitLimb, Character attacker = null)
        {
            hitLimb = null;

            if (Removed) return new AttackResult();

            float closestDistance = 0.0f;
            foreach (Limb limb in AnimController.Limbs)
            {
                float distance = Vector2.DistanceSquared(worldPosition, limb.WorldPosition);
                if (hitLimb == null || distance < closestDistance)
                {
                    hitLimb = limb;
                    closestDistance = distance;
                }
            }

            return DamageLimb(worldPosition, hitLimb, afflictions, stun, playSound, attackForce, attacker);
        }

        public AttackResult DamageLimb(Vector2 worldPosition, Limb hitLimb, List<Affliction> afflictions, float stun, bool playSound, float attackForce, Character attacker = null)
        {
            if (Removed) return new AttackResult();

            SetStun(stun);

            if (Math.Abs(attackForce) > 0.0f)
            {
                Vector2 diff = hitLimb.WorldPosition - worldPosition;
                if (diff == Vector2.Zero) diff = Rand.Vector(1.0f);
                hitLimb.body.ApplyForce(Vector2.Normalize(diff) * attackForce, hitLimb.SimPosition + ConvertUnits.ToSimUnits(diff));
            }

            AttackResult attackResult = hitLimb.AddDamage(worldPosition, afflictions, playSound);
            CharacterHealth.ApplyDamage(hitLimb, attackResult);
            OnAttacked?.Invoke(attacker, attackResult);
            AdjustKarma(attacker, attackResult);

            if (attacker != null && attackResult.Damage > 0.0f)
            {
                LastAttacker = attacker;
            }

            return attackResult;
        }

        public void SetStun(float newStun, bool allowStunDecrease = false, bool isNetworkMessage = false)
        {
            if (GameMain.Client != null && !isNetworkMessage) return;
            
            if ((newStun <= Stun && !allowStunDecrease) || !MathUtils.IsValid(newStun)) return;
            
            if (Math.Sign(newStun) != Math.Sign(Stun)) AnimController.ResetPullJoints();

            CharacterHealth.StunTimer = newStun;
            if (newStun > 0.0f)
            {
                SelectedConstruction = null;
            }
        }

        public void ApplyStatusEffects(ActionType actionType, float deltaTime)
        {
            foreach (StatusEffect statusEffect in statusEffects)
            {
                if (statusEffect.type != actionType) continue;
                statusEffect.Apply(actionType, deltaTime, this, this);
            }
        }

        private void Implode(bool isNetworkMessage = false)
        {
            if (!isNetworkMessage)
            {
                if (GameMain.Client != null) return; 
            }

            Kill(CauseOfDeathType.Pressure, null, isNetworkMessage);
            CharacterHealth.PressureAffliction.Strength = CharacterHealth.PressureAffliction.Prefab.MaxStrength;
            CharacterHealth.SetAllDamage(CharacterHealth.MaxVitality, 0.0f, 0.0f);
            BreakJoints();            
        }

        public void BreakJoints()
        {
            Vector2 centerOfMass = AnimController.GetCenterOfMass();

            foreach (Limb limb in AnimController.Limbs)
            {
                limb.AddDamage(limb.SimPosition, 500.0f, 0.0f, 0.0f, false);

                Vector2 diff = centerOfMass - limb.SimPosition;
                if (diff == Vector2.Zero) continue;
                limb.body.ApplyLinearImpulse(diff * 50.0f);
            }

            ImplodeFX();

            foreach (var joint in AnimController.LimbJoints)
            {
                joint.LimitEnabled = false;
            }
        }

        partial void ImplodeFX();

        public void Kill(CauseOfDeathType causeOfDeath, AfflictionPrefab causeOfDeathAffliction, bool isNetworkMessage = false)
        {
            if (IsDead) return;

            //clients aren't allowed to kill characters unless they receive a network message
            if (!isNetworkMessage && GameMain.Client != null)
            {
                return;
            }

            ApplyStatusEffects(ActionType.OnDeath, 1.0f);

            AnimController.Frozen = false;
            
            if (causeOfDeath == CauseOfDeathType.Affliction)
            {
                GameServer.Log(LogName + " has died (Cause of death: " + causeOfDeathAffliction.Name + ")", ServerLog.MessageType.Attack);
            }
            else
            {
                GameServer.Log(LogName + " has died (Cause of death: " + causeOfDeath + ")", ServerLog.MessageType.Attack);
            }

            if (GameSettings.SendUserStatistics)
            {
                string characterType = "Unknown";
                if (this == controlled)
                    characterType = "Player";
                else if (IsRemotePlayer)
                    characterType = "RemotePlayer";
                else if (AIController is EnemyAIController)
                    characterType = "Enemy";
                else if (AIController is HumanAIController)
                    characterType = "AICrew";

                string causeOfDeathStr = causeOfDeathAffliction == null ?
                    causeOfDeath.ToString() : causeOfDeathAffliction.Name.Replace(" ", "");
                GameAnalyticsManager.AddDesignEvent("Kill:" + characterType + ":" + SpeciesName + ":" + causeOfDeathStr);
            }

            CauseOfDeath = new CauseOfDeath(causeOfDeath, causeOfDeathAffliction, LastAttacker, LastDamageSource);
            OnDeath?.Invoke(this, CauseOfDeath);

            SteamAchievementManager.OnCharacterKilled(this, CauseOfDeath);

            KillProjSpecific();

            IsDead = true;

            if (info != null) info.CauseOfDeath = CauseOfDeath;
            AnimController.movement = Vector2.Zero;
            AnimController.TargetMovement = Vector2.Zero;

            for (int i = 0; i < selectedItems.Length; i++ )
            {
                if (selectedItems[i] != null) selectedItems[i].Drop(this);            
            }
            
            foreach (Limb limb in AnimController.Limbs)
            {
                if (limb.pullJoint == null) continue;
                limb.pullJoint.Enabled = false;
            }

            foreach (RevoluteJoint joint in AnimController.LimbJoints)
            {
                joint.MotorEnabled = false;
            }

            if (GameMain.GameSession != null)
            {
                GameMain.GameSession.KillCharacter(this);
            }
        }
        partial void KillProjSpecific();

        public void Revive(bool isNetworkMessage)
        {
            if (Removed)
            {
                DebugConsole.ThrowError("Attempting to revive an already removed character\n" + Environment.StackTrace);
                return;
            }

            IsDead = false;

            if (aiTarget != null)
            {
                aiTarget.Remove();
            }

            aiTarget = new AITarget(this);
            SetAllDamage(0.0f, 0.0f, 0.0f);
            CharacterHealth.RemoveAllAfflictions();

            foreach (LimbJoint joint in AnimController.LimbJoints)
            {
                joint.MotorEnabled = true;
                joint.Enabled = true;
                joint.IsSevered = false;
            }

            foreach (Limb limb in AnimController.Limbs)
            {
                limb.IsSevered = false;
            }

            if (GameMain.GameSession != null)
            {
                GameMain.GameSession.ReviveCharacter(this);
            }
        }
        
        public override void Remove()
        {
            if (Removed)
            {
                DebugConsole.ThrowError("Attempting to remove an already removed character\n" + Environment.StackTrace);
                return;
            }
            DebugConsole.Log("Removing character " + Name + " (ID: " + ID + ")");

            base.Remove();

            if (selectedItems[0] != null) selectedItems[0].Drop(this);
            if (selectedItems[1] != null) selectedItems[1].Drop(this);

            if (info != null) info.Remove();

#if CLIENT
            GameMain.GameSession?.CrewManager?.RemoveCharacter(this);
#endif

            CharacterList.Remove(this);

            DisposeProjSpecific();

            if (aiTarget != null) aiTarget.Remove();
            if (AnimController != null) AnimController.Remove();

            CharacterHealth.Remove();

            foreach (Character c in CharacterList)
            {
                if (c.focusedCharacter == this) c.focusedCharacter = null;
                if (c.SelectedCharacter == this) c.SelectedCharacter = null;
            }
        }
        partial void DisposeProjSpecific();
    }
}<|MERGE_RESOLUTION|>--- conflicted
+++ resolved
@@ -1670,30 +1670,12 @@
                 IsRagdolled = IsForceRagdolled;
             else if ((GameMain.Server == null || GameMain.Server.AllowRagdollButton) && (!IsRagdolled || AnimController.Collider.LinearVelocity.Length() < 1f)) //Keep us ragdolled if we were forced or we're too speedy to unragdoll
                 IsRagdolled = IsKeyDown(InputType.Ragdoll); //Handle this here instead of Control because we can stop being ragdolled ourselves
-<<<<<<< HEAD
-            
-            if (!IsDead) LockHands = false;
-=======
-
-            //Health effects
-            if (needsAir) UpdateOxygen(deltaTime);
-
-            if (DoesBleed)
-            {
-                Health -= bleeding * deltaTime;
-                Bleeding -= BleedingDecreaseSpeed * deltaTime;
-            }
-
-            if (health <= minHealth) Kill(CauseOfDeath.Bloodloss);
             
             UpdateSightRange();
             if (aiTarget != null) aiTarget.SoundRange = 0.0f;
 
             lowPassMultiplier = MathHelper.Lerp(lowPassMultiplier, 1.0f, 0.1f);
-
-            if (health <= minHealth) Kill(CauseOfDeath.Bloodloss);
->>>>>>> 5121ed30
-
+            
             //ragdoll button
             if (IsRagdolled)
             {
@@ -1718,15 +1700,7 @@
             {
                 SelectedConstruction = null;
             }
-
-<<<<<<< HEAD
-            UpdateSightRange();
-            if (aiTarget != null) aiTarget.SoundRange = 0.0f;
-
-            lowPassMultiplier = MathHelper.Lerp(lowPassMultiplier, 1.0f, 0.1f);
             
-=======
->>>>>>> 5121ed30
             if (!IsDead) LockHands = false;
         }
 
