﻿using Barotrauma.Networking;
using FarseerPhysics;
using FarseerPhysics.Dynamics.Joints;
using Microsoft.Xna.Framework;
using System;
using System.IO;
using System.Collections.Generic;
using System.Linq;
using System.Xml.Linq;
using Barotrauma.Items.Components;
using FarseerPhysics.Dynamics;
using Barotrauma.Extensions;
#if SERVER
using System.Text;
#endif

namespace Barotrauma
{
    partial class Character : Entity, IDamageable, ISerializableEntity, IClientSerializable, IServerSerializable
    {
        public static List<Character> CharacterList = new List<Character>();

        partial void UpdateLimbLightSource(Limb limb);

        private bool enabled = true;
        public bool Enabled
        {
            get
            {
                return enabled && !Removed;
            }
            set
            {
                if (value == enabled) return;

                if (Removed)
                {
                    enabled = false;
                    return;
                }

                enabled = value;

                foreach (Limb limb in AnimController.Limbs)
                {
                    if (limb.body != null)
                    {
                        limb.body.Enabled = enabled;
                    }
                    UpdateLimbLightSource(limb);
                }
                AnimController.Collider.Enabled = value;
            }
        }

        public Hull PreviousHull = null;
        public Hull CurrentHull = null;

        public bool IsRemotePlayer;
        public readonly Dictionary<string, SerializableProperty> Properties;
        public Dictionary<string, SerializableProperty> SerializableProperties
        {
            get { return Properties; }
        }

        public Key[] Keys
        {
            get { return keys; }
        }

        protected Key[] keys;
        private readonly Item[] selectedItems;

        public enum TeamType
        {
            None,
            Team1,
            Team2,
            FriendlyNPC
        }

        private TeamType teamID;
        public TeamType TeamID
        {
            get { return teamID; }
            set
            {
                teamID = value;
                if (info != null) info.TeamID = value;
            }
        }

        public AnimController AnimController;

        private Vector2 cursorPosition;

        protected float oxygenAvailable;

        //seed used to generate this character
        private readonly string seed;
        protected Item focusedItem;
        private Character selectedCharacter, selectedBy;
        public Character LastAttacker;
        public Entity LastDamageSource;

        public readonly CharacterParams Params;
        public string SpeciesName => Params.SpeciesName;
        public bool IsHumanoid => Params.Humanoid;
        public bool IsHusk => Params.Husk;

        public bool CanSpeak
        {
            get => Params.CanSpeak;
            set => Params.CanSpeak = value;
        }

        public bool NeedsAir
        {
            get => Params.NeedsAir;
            set => Params.NeedsAir = value;
        }

        public float Noise
        {
            get => Params.Noise;
            set => Params.Noise = value;
        }

        public bool IsTraitor;
        public string TraitorCurrentObjective = "";
        public bool IsHuman => SpeciesName.Equals(HumanSpeciesName, StringComparison.OrdinalIgnoreCase);

        private float attackCoolDown;

        public Order CurrentOrder { get; private set; }

        private readonly List<StatusEffect> statusEffects = new List<StatusEffect>();
        private readonly List<float> speedMultipliers = new List<float>();

        public Entity ViewTarget
        {
            get;
            set;
        }

        public Vector2 AimRefPosition
        {
            get
            {
                if (ViewTarget == null) { return AnimController.AimSourcePos; }

                Vector2 viewTargetWorldPos = ViewTarget.WorldPosition;
                if (ViewTarget is Item targetItem)
                {
                    Turret turret = targetItem.GetComponent<Turret>();
                    if (turret != null)
                    {
                        viewTargetWorldPos = new Vector2(
                            targetItem.WorldRect.X + turret.TransformedBarrelPos.X, 
                            targetItem.WorldRect.Y - turret.TransformedBarrelPos.Y);
                    }
                }
                return Position + (viewTargetWorldPos - WorldPosition);
            }
        }

        private CharacterInfo info;
        public CharacterInfo Info
        {
            get
            {
                return info;
            }
            set
            {
                if (info != null && info != value) info.Remove();

                info = value;
                if (info != null) info.Character = this;
            }
        }

        public string Name
        {
            get
            {
                return info != null && !string.IsNullOrWhiteSpace(info.Name) ? info.Name : SpeciesName;
            }
        }

        public string DisplayName
        {
            get
            {
                var displayName = Params.DisplayName;
                if (string.IsNullOrWhiteSpace(displayName))
                {
                    displayName = TextManager.Get($"Character.{SpeciesName}", returnNull: true);
                }
                return displayName ?? Name;
            }
        }

        //Only used by server logs to determine "true identity" of the player for cases when they're disguised
        public string LogName
        {
            get
            {
                if (GameMain.NetworkMember != null && !GameMain.NetworkMember.ServerSettings.AllowDisguises) return Name;
                return info != null && !string.IsNullOrWhiteSpace(info.Name) ? info.Name + (info.DisplayName != info.Name ? " (as " + info.DisplayName + ")" : "") : SpeciesName;
            }
        }

        private float hideFaceTimer;
        public bool HideFace
        {
            get
            {
                return hideFaceTimer > 0.0f;
            }
            set
            {
                hideFaceTimer = MathHelper.Clamp(hideFaceTimer + (value ? 1.0f : -0.5f), 0.0f, 10.0f);
            }
        }

        public string ConfigPath => Params.File;

        public float Mass
        {
            get { return AnimController.Mass; }
        }

        public CharacterInventory Inventory { get; private set; }

        private Color speechBubbleColor;
        private float speechBubbleTimer;

        public bool ResetInteract;

        //text displayed when the character is highlighted if custom interact is set
        public string customInteractHUDText;
        private Action<Character, Character> onCustomInteract;
        
        private float lockHandsTimer;
        public bool LockHands
        {
            get
            {
                return lockHandsTimer > 0.0f;
            }
            set
            {
                lockHandsTimer = MathHelper.Clamp(lockHandsTimer + (value ? 1.0f : -0.5f), 0.0f, 10.0f);
            }
        }

        public bool AllowInput
        {
            get { return !IsUnconscious && Stun <= 0.0f && !IsDead; }
        }

        public bool CanMove
        {
            get
            {
                if (!AllowInput) { return false; }
                if (!AnimController.InWater && !AnimController.CanWalk) { return false; }
                return true;
            }
        }

        public bool CanInteract
        {
            get { return AllowInput && IsHumanoid && !LockHands && !Removed; }
        }

        public Vector2 CursorPosition
        {
            get { return cursorPosition; }
            set
            {
                if (!MathUtils.IsValid(value)) return;
                cursorPosition = value;
            }
        }

        public Vector2 SmoothedCursorPosition
        {
            get;
            private set;
        }

        public Vector2 CursorWorldPosition
        {
            get { return Submarine == null ? cursorPosition : cursorPosition + Submarine.Position; }
        }

        public Character FocusedCharacter { get; set; }

        public Character SelectedCharacter
        {
            get { return selectedCharacter; }
            set
            {
                if (value == selectedCharacter) return;
                if (selectedCharacter != null)
                    selectedCharacter.selectedBy = null;
                selectedCharacter = value;
                if (selectedCharacter != null)
                    selectedCharacter.selectedBy = this;
            }
        }

        public Character SelectedBy
        {
            get { return selectedBy; }
            set
            {
                if (selectedBy != null)
                    selectedBy.selectedCharacter = null;
                selectedBy = value;
                if (selectedBy != null)
                    selectedBy.selectedCharacter = this;
            }
        }

        private float lowPassMultiplier;
        public float LowPassMultiplier
        {
            get { return lowPassMultiplier; }
            set { lowPassMultiplier = MathHelper.Clamp(value, 0.0f, 1.0f); }
        }

        private float obstructVisionAmount;
        public bool ObstructVision
        {
            get
            {
                return obstructVisionAmount > 0.5f;
            }
            set
            {
                obstructVisionAmount = 1.0f;
            }
        }

        private float pressureProtection;
        public float PressureProtection
        {
            get { return pressureProtection; }
            set
            {
                pressureProtection = MathHelper.Clamp(value, 0.0f, 100.0f);
            }
        }
        
        private float ragdollingLockTimer;
        public bool IsRagdolled;
        public bool IsForceRagdolled;
        public bool dontFollowCursor;

        public bool IsUnconscious
        {
            get { return CharacterHealth.IsUnconscious; }
        }

        public float Oxygen
        {
            get { return CharacterHealth.OxygenAmount; }
            set
            {
                if (!MathUtils.IsValid(value)) return;
                CharacterHealth.OxygenAmount = MathHelper.Clamp(value, -100.0f, 100.0f);
            }
        }

        public float OxygenAvailable
        {
            get { return oxygenAvailable; }
            set { oxygenAvailable = MathHelper.Clamp(value, 0.0f, 100.0f); }
        }
                
        public float Stun
        {
            get { return IsRagdolled ? 1.0f : CharacterHealth.StunTimer; }
            set
            {
                if (GameMain.NetworkMember != null && GameMain.NetworkMember.IsClient) return;

                SetStun(value, true);
            }
        }

        public CharacterHealth CharacterHealth { get; private set; }

        public float Vitality
        {
            get { return CharacterHealth.Vitality; }
        }

        public float Health
        {
            get { return CharacterHealth.Vitality; }
        }

        public float HealthPercentage => CharacterHealth.HealthPercentage;

        public float MaxVitality
        {
            get { return CharacterHealth.MaxVitality; }
        }

        public float Bloodloss
        {
            get { return CharacterHealth.BloodlossAmount; }
            set
            {
                if (!MathUtils.IsValid(value)) return;
                CharacterHealth.BloodlossAmount = MathHelper.Clamp(value, 0.0f, 100.0f);
            }
        }

        public float Bleeding
        {
            get { return CharacterHealth.GetAfflictionStrength("bleeding", true); }
        }

        private bool speechImpedimentSet;

        //value between 0-100 (50 = speech range is reduced by 50%)
        private float speechImpediment;
        public float SpeechImpediment
        {
            get
            {
                if (!CanSpeak || IsUnconscious || Stun > 0.0f || IsDead) return 100.0f;
                return speechImpediment;
            }
            set
            {
                if (value < speechImpediment) return;
                speechImpedimentSet = true;
                speechImpediment = MathHelper.Clamp(value, 0.0f, 100.0f);
            }
        }

        public float PressureTimer
        {
            get;
            private set;
        }

        public float DisableImpactDamageTimer
        {
            get;
            set;
        }       

        public Item[] SelectedItems
        {
            get { return selectedItems; }
        }

        public Item SelectedConstruction { get; set; }

        public Item FocusedItem
        {
            get { return focusedItem; }
            set { focusedItem = value; }
        }

        public Item PickingItem
        {
            get;
            set;
        }

        public virtual AIController AIController
        {
            get { return null; }
        }

        public bool IsDead { get; private set; }

        public CauseOfDeath CauseOfDeath
        {
            get;
            private set;
        }

        //can other characters select (= grab) this character
        public bool CanBeSelected
        {
            get
            {
                return !Removed;
            }
        }

        private bool canBeDragged = true;
        public bool CanBeDragged
        {
            get
            {
                if (!canBeDragged) { return false; }
                if (Removed || !AnimController.Draggable) { return false; }
                return IsDead || Stun > 0.0f || LockHands || IsUnconscious;
            }
            set { canBeDragged = value; }
        }

        //can other characters access the inventory of this character
        private bool canInventoryBeAccessed = true;
        public bool CanInventoryBeAccessed
        {
            get
            {
                if (!canInventoryBeAccessed || Removed || Inventory == null) { return false; }
                if (!Inventory.AccessibleWhenAlive)
                {
                    return IsDead;
                }
                else
                {
                    return (IsDead || Stun > 0.0f || LockHands || IsUnconscious);
                }
            }
            set { canInventoryBeAccessed = value; }
        }

        public override Vector2 SimPosition
        {
            get
            {
                if (AnimController?.Collider == null)
                {
                    string errorMsg = "Attempted to access a potentially removed character. Character: " + Name + ", id: " + ID + ", removed: " + Removed + ".";
                    if (AnimController == null)
                    {
                        errorMsg += " AnimController == null";
                    }
                    else if (AnimController.Collider == null)
                    {
                        errorMsg += " AnimController.Collider == null";
                    }

                    DebugConsole.NewMessage(errorMsg, Color.Red);
                    GameAnalyticsManager.AddErrorEventOnce(
                        "Character.SimPosition:AccessRemoved",
                        GameAnalyticsSDK.Net.EGAErrorSeverity.Error,
                        errorMsg + "\n" + Environment.StackTrace);

                    return Vector2.Zero;
                }

                return AnimController.Collider.SimPosition;
            }
        }

        public override Vector2 Position
        {
            get { return ConvertUnits.ToDisplayUnits(SimPosition); }
        }

        public override Vector2 DrawPosition
        {
            get
            {
                if (AnimController.MainLimb == null) { return Vector2.Zero; }
                return AnimController.MainLimb.body.DrawPosition;
            }
        }

        public delegate void OnDeathHandler(Character character, CauseOfDeath causeOfDeath);
        public OnDeathHandler OnDeath;

        public delegate void OnAttackedHandler(Character attacker, AttackResult attackResult);
        public OnAttackedHandler OnAttacked;

        /// <summary>
        /// Create a new character
        /// </summary>
        /// <param name="characterInfo">The name, gender, config file, etc of the character.</param>
        /// <param name="position">Position in display units.</param>
        /// <param name="seed">RNG seed to use if the character config has randomizable parameters.</param>
        /// <param name="isRemotePlayer">Is the character controlled by a remote player.</param>
        /// <param name="hasAi">Is the character controlled by AI.</param>
        /// <param name="ragdoll">Ragdoll configuration file. If null, will select the default.</param>
        public static Character Create(CharacterInfo characterInfo, Vector2 position, string seed, bool isRemotePlayer = false, bool hasAi = true, RagdollParams ragdoll = null)
        {
            return Create(characterInfo.SpeciesName, position, seed, characterInfo, isRemotePlayer, hasAi, true, ragdoll);
        }

        /// <summary>
        /// Create a new character
        /// </summary>
        /// <param name="speciesName">Name of the species (or the path to the config file)</param>
        /// <param name="position">Position in display units.</param>
        /// <param name="seed">RNG seed to use if the character config has randomizable parameters.</param>
        /// <param name="characterInfo">The name, gender, etc of the character. Only used for humans, and if the parameter is not given, a random CharacterInfo is generated.</param>
        /// <param name="isRemotePlayer">Is the character controlled by a remote player.</param>
        /// <param name="hasAi">Is the character controlled by AI.</param>
        /// <param name="createNetworkEvent">Should clients receive a network event about the creation of this character?</param>
        /// <param name="ragdoll">Ragdoll configuration file. If null, will select the default.</param>
        public static Character Create(string speciesName, Vector2 position, string seed, CharacterInfo characterInfo = null, bool isRemotePlayer = false, bool hasAi = true, bool createNetworkEvent = true, RagdollParams ragdoll = null)
        {
            if (speciesName.EndsWith(".xml", StringComparison.OrdinalIgnoreCase))
            {
                speciesName = Path.GetFileNameWithoutExtension(speciesName).ToLowerInvariant();
            }
            Character newCharacter = null;
            if (!speciesName.Equals(HumanSpeciesName, StringComparison.OrdinalIgnoreCase))
            {
                var aiCharacter = new AICharacter(speciesName, position, seed, characterInfo, isRemotePlayer, ragdoll);
                var ai = new EnemyAIController(aiCharacter, seed);
                aiCharacter.SetAI(ai);
                newCharacter = aiCharacter;
            }
            else if (hasAi)
            {
                var aiCharacter = new AICharacter(speciesName, position, seed, characterInfo, isRemotePlayer, ragdoll);
                var ai = new HumanAIController(aiCharacter);
                aiCharacter.SetAI(ai);
                newCharacter = aiCharacter;
            }
            else
            {
                newCharacter = new Character(speciesName, position, seed, characterInfo, isRemotePlayer, ragdoll);
            }

            float healthRegen = newCharacter.Params.Health.ConstantHealthRegeneration;
            if (healthRegen > 0)
            {
                AddDamageReduction("damage", healthRegen);
            }
            float eatingRegen = newCharacter.Params.Health.HealthRegenerationWhenEating;
            if (eatingRegen > 0)
            {
                AddDamageReduction("damage", eatingRegen, ActionType.OnEating);
            }
            float burnReduction = newCharacter.Params.Health.BurnReduction;
            if (burnReduction > 0)
            {
                AddDamageReduction("burn", burnReduction);
            }
            float bleedReduction = newCharacter.Params.Health.BleedingReduction;
            if (bleedReduction > 0)
            {
                AddDamageReduction("bleeding", bleedReduction);
            }

            void AddDamageReduction(string affliction, float amount, ActionType actionType = ActionType.Always)
            {
                newCharacter.statusEffects.Add(StatusEffect.Load(
                new XElement("StatusEffect", new XAttribute("type", actionType), new XAttribute("target", "Character"),
                new XElement("ReduceAffliction", new XAttribute("identifier", affliction), new XAttribute("amount", amount))), $"automatic damage reduction ({affliction})"));
            }

#if SERVER
            if (GameMain.Server != null && Spawner != null && createNetworkEvent)
            {
                Spawner.CreateNetworkEvent(newCharacter, false);
            }
#endif
            return newCharacter;
        }

        protected Character(string speciesName, Vector2 position, string seed, CharacterInfo characterInfo = null, bool isRemotePlayer = false, RagdollParams ragdollParams = null)
            : base(null)
        {
            string path = GetConfigFilePath(speciesName);
            if (!TryGetConfigFile(path, out XDocument doc))
            {
                throw new Exception($"Failed to load the config file for {speciesName} from {path}!");
            }
            this.seed = seed;
            MTRandom random = new MTRandom(ToolBox.StringToInt(seed));

            selectedItems = new Item[2];

            IsRemotePlayer = isRemotePlayer;

            oxygenAvailable = 100.0f;
            aiTarget = new AITarget(this);

            lowPassMultiplier = 1.0f;

            Properties = SerializableProperty.GetProperties(this);
            Params = new CharacterParams(path);

            Info = characterInfo;
            if (speciesName.Equals(HumanSpeciesName, StringComparison.OrdinalIgnoreCase))
            {
                if (characterInfo == null)
                {
                    Info = new CharacterInfo(HumanSpeciesName);
                }
            }

            keys = new Key[Enum.GetNames(typeof(InputType)).Length];
            for (int i = 0; i < Enum.GetNames(typeof(InputType)).Length; i++)
            {
                keys[i] = new Key((InputType)i);
            }

            var rootElement = doc.Root;
            var mainElement = rootElement.IsOverride() ? rootElement.FirstElement() : rootElement;
            InitProjSpecific(mainElement);

            List<XElement> inventoryElements = new List<XElement>();
            List<float> inventoryCommonness = new List<float>();
            List<XElement> healthElements = new List<XElement>();
            List<float> healthCommonness = new List<float>();
            foreach (XElement subElement in mainElement.Elements())
            {
                switch (subElement.Name.ToString().ToLowerInvariant())
                {
                    case "inventory":
                        inventoryElements.Add(subElement);
                        inventoryCommonness.Add(subElement.GetAttributeFloat("commonness", 1.0f));
                        break;
                    case "health":
                        healthElements.Add(subElement);
                        healthCommonness.Add(subElement.GetAttributeFloat("commonness", 1.0f));
                        break;
                    case "statuseffect":
                        statusEffects.Add(StatusEffect.Load(subElement, Name));
                        break;
                }
            }

            if (inventoryElements.Count > 0)
            {
                Inventory = new CharacterInventory(
                    inventoryElements.Count == 1 ? inventoryElements[0] : ToolBox.SelectWeightedRandom(inventoryElements, inventoryCommonness, random),
                    this);
            }
            if (healthElements.Count == 0)
            {
                CharacterHealth = new CharacterHealth(this);
            }
            else
            {
                CharacterHealth = new CharacterHealth(
                    healthElements.Count == 1 ? healthElements[0] : ToolBox.SelectWeightedRandom(healthElements, healthCommonness, random),
                    this);
            }

            if (Params.Husk)
            {
                // Get the non husked name and find the ragdoll with it
                var matchingAffliction = AfflictionPrefab.List
                    .Where(p => p.AfflictionType == "huskinfection")
                    .Select(p => p as AfflictionPrefabHusk)
                    .FirstOrDefault(p => p.TargetSpecies.Any(t => t.Equals(AfflictionHusk.GetNonHuskedSpeciesName(speciesName, p), StringComparison.InvariantCultureIgnoreCase)));
                if (matchingAffliction == null)
                {
                    DebugConsole.ThrowError("Cannot find a husk infection that matches this species! Please add the speciesnames as 'targets' in the husk affliction prefab definition!");
                    return;
                }
                string nonHuskedSpeciesName = AfflictionHusk.GetNonHuskedSpeciesName(speciesName, matchingAffliction);
                ragdollParams = IsHumanoid ? RagdollParams.GetDefaultRagdollParams<HumanRagdollParams>(nonHuskedSpeciesName) : RagdollParams.GetDefaultRagdollParams<FishRagdollParams>(nonHuskedSpeciesName) as RagdollParams;
                if (info == null)
                {
                    info = new CharacterInfo(nonHuskedSpeciesName, ragdollParams.FileName);
                }
            }

            if (IsHumanoid)
            {
                AnimController = new HumanoidAnimController(this, seed, ragdollParams as HumanRagdollParams)
                {
                    TargetDir = Direction.Right
                };
<<<<<<< HEAD

=======
>>>>>>> 1b7eedbe
            }
            else
            {
                AnimController = new FishAnimController(this, seed, ragdollParams as FishRagdollParams);
                PressureProtection = 100.0f;
            }

            AnimController.SetPosition(ConvertUnits.ToSimUnits(position));

            AnimController.FindHull(null);
            if (AnimController.CurrentHull != null) { Submarine = AnimController.CurrentHull.Submarine; }

            CharacterList.Add(this);

            //characters start disabled in the multiplayer mode, and are enabled if/when
            //  - controlled by the player
            //  - client receives a position update from the server
            //  - server receives an input message from the client controlling the character
            //  - if an AICharacter, the server enables it when close enough to any of the players
            Enabled = GameMain.NetworkMember == null;

            if (info != null)
            {
                LoadHeadAttachments();
            }
        }
        partial void InitProjSpecific(XElement mainElement);

        public void ReloadHead(int? headId = null, int hairIndex = -1, int beardIndex = -1, int moustacheIndex = -1, int faceAttachmentIndex = -1)
        {
            if (Info == null) { return; }
            var head = AnimController.GetLimb(LimbType.Head);
            if (head == null) { return; }
            Info.RecreateHead(headId ?? Info.HeadSpriteId, Info.Race, Info.Gender, hairIndex, beardIndex, moustacheIndex, faceAttachmentIndex);
#if CLIENT
            head.RecreateSprites();
#endif
            LoadHeadAttachments();
        }

        public void LoadHeadAttachments()
        {
            if (Info == null) { return; }
            if (AnimController == null) { return; }
            var head = AnimController.GetLimb(LimbType.Head);
            if (head == null) { return; }
            // Note that if there are any other wearables on the head, they are removed here.
            head.OtherWearables.ForEach(w => w.Sprite.Remove());
            head.OtherWearables.Clear();

            //if the element has not been set at this point, the character has no hair and the index should be zero (= no hair)
            if (info.FaceAttachment == null) { info.FaceAttachmentIndex = 0; }
            Info.FaceAttachment?.Elements("sprite").ForEach(s => head.OtherWearables.Add(new WearableSprite(s, WearableType.FaceAttachment)));
            if (info.BeardElement == null) { info.BeardIndex = 0; }
            Info.BeardElement?.Elements("sprite").ForEach(s => head.OtherWearables.Add(new WearableSprite(s, WearableType.Beard)));
            if (info.MoustacheElement == null) { info.MoustacheIndex = 0; }
            Info.MoustacheElement?.Elements("sprite").ForEach(s => head.OtherWearables.Add(new WearableSprite(s, WearableType.Moustache)));
            if (info.HairElement == null) { info.HairIndex = 0; }
            Info.HairElement?.Elements("sprite").ForEach(s => head.OtherWearables.Add(new WearableSprite(s, WearableType.Hair)));

#if CLIENT
            head.LoadHuskSprite();
            head.LoadHerpesSprite();
#endif
        }

        public static string HumanSpeciesName = "human";
        public static string HumanConfigFile => GetConfigFilePath(HumanSpeciesName);

        /// <summary>
        /// Searches for a character config file from all currently selected content packages, 
        /// or from a specific package if the contentPackage parameter is given.
        /// </summary>
        public static string GetConfigFilePath(string speciesName, ContentPackage contentPackage = null)
        {
            if (configFilePaths.None() || configFiles.None())
            {
                LoadAllConfigFiles();
            }
            string configFile = null;
            if (contentPackage != null)
            {
                configFile = contentPackage.GetFilesOfType(ContentType.Character)?
                    .FirstOrDefault(c => Path.GetFileName(c).ToLowerInvariant() == $"{speciesName.ToLowerInvariant()}.xml");

                if (configFile == null)
                {
                    DebugConsole.ThrowError($"Couldn't find a config file for {speciesName} from the specified content package {contentPackage.Name} defined in {contentPackage.Path}!");
                    DebugConsole.ThrowError($"(The config file must end with \"{speciesName}.xml\")");
                    return string.Empty;
                }
            }
            else
            {
                if (!configFilePaths.TryGetValue(speciesName.ToLowerInvariant(), out configFile))
                {
                    DebugConsole.ThrowError($"Couldn't find a config file for species \"{speciesName}\" from the selected content packages!");
                }
            }
            return configFile;
        }

        private readonly static Dictionary<string, string> configFilePaths = new Dictionary<string, string>();
        private readonly static Dictionary<string, XDocument> configFiles = new Dictionary<string, XDocument>();

        public static IEnumerable<string> ConfigFilePaths => configFiles.Keys;
        public static IEnumerable<XDocument> ConfigFiles => configFiles.Values;

        public static bool TryAddConfigFile(string file, bool forceOverride)
        {
            if (configFilePaths.None() || configFiles.None())
            {
                LoadAllConfigFiles();
            }
            return AddConfigFile(file, forceOverride);
        }

        private static bool AddConfigFile(string file, bool forceOverride = false)
        {
            XDocument doc = XMLExtensions.TryLoadXml(file);
            if (doc == null)
            {
                DebugConsole.ThrowError($"Loading character file failed: {file}");
                return false;
            }
            if (configFilePaths.ContainsKey(file))
            {
                DebugConsole.ThrowError($"Duplicate path: {file}");
                return false;
            }
            XElement mainElement = doc.Root.IsOverride() ? doc.Root.FirstElement() : doc.Root;
            var name = mainElement.GetAttributeString("name", null);
            if (name != null)
            {
                DebugConsole.NewMessage($"Error in {file}: 'name' is deprecated! Use 'speciesname' instead.", Color.Orange);
            }
            else
            {
                name = mainElement.GetAttributeString("speciesname", string.Empty);
            }
            if (string.IsNullOrWhiteSpace(name))
            {
                DebugConsole.ThrowError($"No species name defined for: {file}");
                return false;
            }
            name = name.ToLowerInvariant();
            var duplicate = configFiles.FirstOrDefault(kvp => (kvp.Value.Root.IsOverride() ? kvp.Value.Root.FirstElement() : kvp.Value.Root)
                .GetAttributeString("speciesname", string.Empty).Equals(name, StringComparison.OrdinalIgnoreCase));
            if (duplicate.Value != null)
            {
                if (forceOverride || doc.Root.IsOverride())
                {
                    DebugConsole.NewMessage($"Overriding the existing character '{name}' defined in '{duplicate.Key}' with '{file}'", Color.Yellow);
                    configFiles.Remove(duplicate.Key);
                    configFilePaths.Remove(name);
                }
                else
                {
                    DebugConsole.ThrowError($"Duplicate species name '{name}' in '{file}'! Add <override></override> tags as the parent of the character definition to override an existing character.");
                    return false;
                }

            }
            configFiles.Add(file, doc);
            configFilePaths.Add(name, file);
            return true;
        }

        public static XDocument GetConfigFile(string speciesName)
        {
            string file = GetConfigFilePath(speciesName);
            if (!TryGetConfigFile(file, out XDocument doc))
            {
                DebugConsole.ThrowError($"Failed to load the config file for {speciesName} from {file}!");
            }
            return doc;
        }

        public static bool TryGetConfigFile(string file, out XDocument doc)
        {
            doc = null;
            if (configFiles.None()) { LoadAllConfigFiles(); }
            if (string.IsNullOrWhiteSpace(file)) { return false; }
            configFiles.TryGetValue(file, out doc);
            return doc != null;
        }

        public static void LoadAllConfigFiles()
        {
            configFiles.Clear();
            configFilePaths.Clear();
            foreach (var file in ContentPackage.GetFilesOfType(GameMain.Config.SelectedContentPackages, ContentType.Character))
            {
                AddConfigFile(file);
            }
        }

        public bool IsKeyHit(InputType inputType)
        {
#if SERVER
            if (GameMain.Server != null && IsRemotePlayer)
            {
                switch (inputType)
                {
                    case InputType.Left:
                        return !(dequeuedInput.HasFlag(InputNetFlags.Left)) && (prevDequeuedInput.HasFlag(InputNetFlags.Left));
                    case InputType.Right:
                        return !(dequeuedInput.HasFlag(InputNetFlags.Right)) && (prevDequeuedInput.HasFlag(InputNetFlags.Right));
                    case InputType.Up:
                        return !(dequeuedInput.HasFlag(InputNetFlags.Up)) && (prevDequeuedInput.HasFlag(InputNetFlags.Up));
                    case InputType.Down:
                        return !(dequeuedInput.HasFlag(InputNetFlags.Down)) && (prevDequeuedInput.HasFlag(InputNetFlags.Down));
                    case InputType.Run:
                        return !(dequeuedInput.HasFlag(InputNetFlags.Run)) && (prevDequeuedInput.HasFlag(InputNetFlags.Run));
                    case InputType.Crouch:
                        return !(dequeuedInput.HasFlag(InputNetFlags.Crouch)) && (prevDequeuedInput.HasFlag(InputNetFlags.Crouch));
                    case InputType.Select:
                        return dequeuedInput.HasFlag(InputNetFlags.Select); //TODO: clean up the way this input is registered
                    case InputType.Deselect:
                        return dequeuedInput.HasFlag(InputNetFlags.Deselect);
                    case InputType.Health:
                        return dequeuedInput.HasFlag(InputNetFlags.Health);
                    case InputType.Grab:
                        return dequeuedInput.HasFlag(InputNetFlags.Grab);
                    case InputType.Use:
                        return !(dequeuedInput.HasFlag(InputNetFlags.Use)) && (prevDequeuedInput.HasFlag(InputNetFlags.Use));
                    case InputType.Shoot:
                        return !(dequeuedInput.HasFlag(InputNetFlags.Shoot)) && (prevDequeuedInput.HasFlag(InputNetFlags.Shoot));
                    case InputType.Ragdoll:
                        return !(dequeuedInput.HasFlag(InputNetFlags.Ragdoll)) && (prevDequeuedInput.HasFlag(InputNetFlags.Ragdoll));
                    default:
                        return false;
                }
            }
#endif

            return keys[(int)inputType].Hit;
        }

        public bool IsKeyDown(InputType inputType)
        {
#if SERVER
            if (GameMain.Server != null && IsRemotePlayer)
            {
                switch (inputType)
                {
                    case InputType.Left:
                        return dequeuedInput.HasFlag(InputNetFlags.Left);
                    case InputType.Right:
                        return dequeuedInput.HasFlag(InputNetFlags.Right);
                    case InputType.Up:
                        return dequeuedInput.HasFlag(InputNetFlags.Up);                        
                    case InputType.Down:
                        return dequeuedInput.HasFlag(InputNetFlags.Down);
                    case InputType.Run:
                        return dequeuedInput.HasFlag(InputNetFlags.Run);
                    case InputType.Crouch:
                        return dequeuedInput.HasFlag(InputNetFlags.Crouch);
                    case InputType.Select:
                        return false; //TODO: clean up the way this input is registered
                    case InputType.Deselect:
                        return false;
                    case InputType.Aim:
                        return dequeuedInput.HasFlag(InputNetFlags.Aim);
                    case InputType.Use:
                        return dequeuedInput.HasFlag(InputNetFlags.Use);
                    case InputType.Shoot:
                        return dequeuedInput.HasFlag(InputNetFlags.Shoot);
                    case InputType.Attack:
                        return dequeuedInput.HasFlag(InputNetFlags.Attack);
                    case InputType.Ragdoll:
                        return dequeuedInput.HasFlag(InputNetFlags.Ragdoll);
                }
                return false;
            }
#endif
            if (inputType == InputType.Up || inputType == InputType.Down ||
                inputType == InputType.Left || inputType == InputType.Right)
            {
                var invertControls = CharacterHealth.GetAffliction("invertcontrols");
                if (invertControls != null)
                {
                    switch (inputType)
                    {
                        case InputType.Left:
                            inputType = InputType.Right;
                            break;
                        case InputType.Right:
                            inputType = InputType.Left;
                            break;
                        case InputType.Up:
                            inputType = InputType.Down;
                            break;
                        case InputType.Down:
                            inputType = InputType.Up;
                            break;
                    }
                }
            }

            return keys[(int)inputType].Held;
        }

        public void SetInput(InputType inputType, bool hit, bool held)
        {
            keys[(int)inputType].Hit = hit;
            keys[(int)inputType].Held = held;
            keys[(int)inputType].SetState(hit, held);
        }

        public void ClearInput(InputType inputType)
        {
            keys[(int)inputType].Hit = false;
            keys[(int)inputType].Held = false;
        }

        public void ClearInputs()
        {
            if (keys == null) return;
            foreach (Key key in keys)
            {
                key.Hit = false;
                key.Held = false;
            }
        }

        public override string ToString()
        {
            return (info != null && !string.IsNullOrWhiteSpace(info.Name)) ? info.Name : SpeciesName;
        }

        public void GiveJobItems(WayPoint spawnPoint = null)
        {
            if (info == null || info.Job == null) return;

            info.Job.GiveJobItems(this, spawnPoint);
        }

        public float GetSkillLevel(string skillIdentifier)
        {
            return (Info == null || Info.Job == null) ? 0.0f : Info.Job.GetSkillLevel(skillIdentifier);
        }

        // TODO: reposition? there's also the overrideTargetMovement variable, but it's not in the same manner
        public Vector2? OverrideMovement { get; set; }
        public bool ForceRun { get; set; }

        public bool IsClimbing => AnimController.Anim == AnimController.Animation.Climbing;

        public Vector2 GetTargetMovement()
        {
            Vector2 targetMovement = Vector2.Zero;
            if (OverrideMovement.HasValue)
            {
                targetMovement = OverrideMovement.Value;
            }
            else
            {
                if (IsKeyDown(InputType.Left)) targetMovement.X -= 1.0f;
                if (IsKeyDown(InputType.Right)) targetMovement.X += 1.0f;
                if (IsKeyDown(InputType.Up)) targetMovement.Y += 1.0f;
                if (IsKeyDown(InputType.Down)) targetMovement.Y -= 1.0f;
            }

            //the vertical component is only used for falling through platforms and climbing ladders when not in water,
            //so the movement can't be normalized or the Character would walk slower when pressing down/up
            if (AnimController.InWater)
            {
                float length = targetMovement.Length();
                if (length > 0.0f) targetMovement /= length;
            }

            bool run = false;
            if ((IsKeyDown(InputType.Run) && AnimController.ForceSelectAnimationType == AnimationType.NotDefined) || ForceRun)
            {
                //can't run if
                //  - dragging someone
                //  - crouching
                //  - moving backwards
                run = (SelectedCharacter == null || !SelectedCharacter.CanBeDragged) &&
                    (!(AnimController is HumanoidAnimController) || !((HumanoidAnimController)AnimController).Crouching) &&
                    !AnimController.IsMovingBackwards;
            }

            float currentSpeed = AnimController.GetCurrentSpeed(run);
            targetMovement *= currentSpeed;
            float maxSpeed = ApplyTemporarySpeedLimits(currentSpeed);
            targetMovement.X = MathHelper.Clamp(targetMovement.X, -maxSpeed, maxSpeed);
            targetMovement.Y = MathHelper.Clamp(targetMovement.Y, -maxSpeed, maxSpeed);

            //apply speed multiplier if 
            //  a. it's boosting the movement speed and the character is trying to move fast (= running)
            //  b. it's a debuff that decreases movement speed
            float speedMultiplier = SpeedMultiplier;
            if (run || speedMultiplier <= 0.0f) targetMovement *= speedMultiplier;

            ResetSpeedMultiplier(); // Reset, items will set the value before the next update

            return targetMovement;
        }

        /// <summary>
        /// Can be used to modify the character's speed via StatusEffects
        /// </summary>
        public float SpeedMultiplier
        {
            get
            {
                if (speedMultipliers.Count == 0) return 1f;

                float greatestPositive = 1f;
                float greatestNegative = 1f;

                for (int i = 0; i < speedMultipliers.Count; i++)
                {
                    float val = speedMultipliers[i];
                    if (val < 1f)
                    {
                        if (val < greatestNegative)
                        {
                            greatestNegative = val;
                        }
                    }
                    else
                    {
                        if (val > greatestPositive)
                        {
                            greatestPositive = val;
                        }
                    }
                }

                return greatestPositive - (1f - greatestNegative);
            }
            set
            {
                if (value == 1f) return;
                speedMultipliers.Add(value);
            }
        }

        public void ResetSpeedMultiplier()
        {
            speedMultipliers.Clear();
        }

        public float ApplyTemporarySpeedLimits(float speed)
        {
            var leftFoot = AnimController.GetLimb(LimbType.LeftFoot);
            if (leftFoot != null)
            {
                float footAfflictionStrength = CharacterHealth.GetAfflictionStrength("damage", leftFoot, true);
                speed *= MathHelper.Lerp(1.0f, 0.4f, MathHelper.Clamp(footAfflictionStrength / 80.0f, 0.0f, 1.0f));
            }

            var rightFoot = AnimController.GetLimb(LimbType.RightFoot);
            if (rightFoot != null)
            {
                float footAfflictionStrength = CharacterHealth.GetAfflictionStrength("damage", rightFoot, true);
                speed *= MathHelper.Lerp(1.0f, 0.4f, MathHelper.Clamp(footAfflictionStrength / 80.0f, 0.0f, 1.0f));
            }

            return speed;
        }

        public void Control(float deltaTime, Camera cam)
        {
            ViewTarget = null;
            if (!AllowInput) { return; }

            if (Controlled == this || (GameMain.NetworkMember != null && GameMain.NetworkMember.IsServer))
            {
                SmoothedCursorPosition = cursorPosition;
            }
            else
            {
                //apply some smoothing to the cursor positions of remote players when playing as a client
                //to make aiming look a little less choppy
                Vector2 smoothedCursorDiff = cursorPosition - SmoothedCursorPosition;
                smoothedCursorDiff = NetConfig.InterpolateCursorPositionError(smoothedCursorDiff);
                SmoothedCursorPosition = cursorPosition - smoothedCursorDiff;
            }

            bool playerControlled = !(this is AICharacter) || Controlled == this || IsRemotePlayer;
            if (playerControlled)
            {
                Vector2 targetMovement = GetTargetMovement();
                AnimController.TargetMovement = targetMovement;
                AnimController.IgnorePlatforms = AnimController.TargetMovement.Y < -0.1f;
            }

            if (AnimController is HumanoidAnimController)
            {
                ((HumanoidAnimController)AnimController).Crouching = IsKeyDown(InputType.Crouch);
            }

            if (playerControlled &&
                AnimController.onGround &&
                !AnimController.InWater &&
                AnimController.Anim != AnimController.Animation.UsingConstruction &&
                AnimController.Anim != AnimController.Animation.CPR &&
                (GameMain.NetworkMember == null || !GameMain.NetworkMember.IsClient || Controlled == this))
            {
                //Limb head = AnimController.GetLimb(LimbType.Head);
                // Values lower than this seem to cause constantious flipping when the mouse is near the player and the player is running, because the root collider moves after flipping.
                float followMargin = 40;
                if (dontFollowCursor)
                {
                    AnimController.TargetDir = Direction.Right;
                }
                else if (cursorPosition.X < AnimController.Collider.Position.X - followMargin)
                {
                    AnimController.TargetDir = Direction.Left;
                }
                else if (cursorPosition.X > AnimController.Collider.Position.X + followMargin)
                {
                    AnimController.TargetDir = Direction.Right;
                }
            }

            if (GameMain.NetworkMember != null)
            {
                if (GameMain.NetworkMember.IsServer)
                {
                    if (playerControlled)
                    {
                        if (dequeuedInput.HasFlag(InputNetFlags.FacingLeft))
                        {
                            AnimController.TargetDir = Direction.Left;
                        }
                        else
                        {
                            AnimController.TargetDir = Direction.Right;
                        }
                    }
                }
                else if (GameMain.NetworkMember.IsClient && Controlled != this)
                {
                    if (memState.Count > 0)
                    {
                        AnimController.TargetDir = memState[0].Direction;
                    }
                }
            }

#if DEBUG
            if (PlayerInput.KeyHit(Microsoft.Xna.Framework.Input.Keys.F))
            {
                AnimController.ReleaseStuckLimbs();
                if (AIController != null && AIController is EnemyAIController enemyAI)
                {
                    enemyAI.LatchOntoAI?.DeattachFromBody();
                }
            }
#endif

            if (attackCoolDown > 0.0f)
            {
                attackCoolDown -= deltaTime;
            }
            else if (IsKeyDown(InputType.Attack))
            {
                var currentContexts = GetAttackContexts();
                var validLimbs = AnimController.Limbs.Where(l => !l.IsSevered && !l.IsStuck && l.attack != null && l.attack.IsValidContext(currentContexts));
                var sortedLimbs = validLimbs.OrderBy(l => Vector2.DistanceSquared(ConvertUnits.ToDisplayUnits(l.SimPosition), cursorPosition));
                // Select closest
                var attackLimb = sortedLimbs.FirstOrDefault();
                if (attackLimb != null)
                {
                    Vector2 attackPos = attackLimb.SimPosition + Vector2.Normalize(cursorPosition - attackLimb.Position) * ConvertUnits.ToSimUnits(attackLimb.attack.Range);

                    List<Body> ignoredBodies = AnimController.Limbs.Select(l => l.body.FarseerBody).ToList();
                    ignoredBodies.Add(AnimController.Collider.FarseerBody);

                    var body = Submarine.PickBody(
                        attackLimb.SimPosition,
                        attackPos,
                        ignoredBodies,
                        Physics.CollisionCharacter | Physics.CollisionWall);

                    IDamageable attackTarget = null;
                    if (body != null)
                    {
                        attackPos = Submarine.LastPickedPosition;

                        if (body.UserData is Submarine sub)
                        {
                            body = Submarine.PickBody(
                                attackLimb.SimPosition - ((Submarine)body.UserData).SimPosition,
                                attackPos - ((Submarine)body.UserData).SimPosition,
                                ignoredBodies,
                                Physics.CollisionWall);

                            if (body != null)
                            {
                                attackPos = Submarine.LastPickedPosition + sub.SimPosition;
                                attackTarget = body.UserData as IDamageable;
                            }
                        }
                        else
                        {
                            if (body.UserData is IDamageable)
                            {
                                attackTarget = (IDamageable)body.UserData;
                            }
                            else if (body.UserData is Limb)
                            {
                                attackTarget = ((Limb)body.UserData).character;
                            }
                        }
                    }

                    attackLimb.UpdateAttack(deltaTime, attackPos, attackTarget, out AttackResult attackResult);

                    if (!attackLimb.attack.IsRunning)
                    {
                        attackCoolDown = 1.0f;
                    }
                }
            }

            if (SelectedConstruction == null || !SelectedConstruction.Prefab.DisableItemUsageWhenSelected)
            {
                for (int i = 0; i < selectedItems.Length; i++)
                {
                    if (selectedItems[i] == null) { continue; }
                    if (i == 1 && selectedItems[0] == selectedItems[1]) { continue; }
                    var item = selectedItems[i];
                    if (item == null) { continue; }
                    if (IsKeyDown(InputType.Aim) || !item.RequireAimToSecondaryUse)
                    {
                        item.SecondaryUse(deltaTime, this);
                    }
                    if (IsKeyDown(InputType.Use) && !item.IsShootable)
                    {
                        if (!item.RequireAimToUse || IsKeyDown(InputType.Aim))
                        {
                            item.Use(deltaTime, this);
                        }
                    }
                    if (IsKeyDown(InputType.Shoot) && item.IsShootable)
                    {
                        if (!item.RequireAimToUse || IsKeyDown(InputType.Aim))
                        {
                            item.Use(deltaTime, this);
                        }
                    }
                }
            }

            if (SelectedConstruction != null)
            {
                if (IsKeyDown(InputType.Aim) || !SelectedConstruction.RequireAimToSecondaryUse)
                {
                    SelectedConstruction.SecondaryUse(deltaTime, this);
                }
                if (IsKeyDown(InputType.Use) && !SelectedConstruction.IsShootable)
                {
                    if (!SelectedConstruction.RequireAimToUse || IsKeyDown(InputType.Aim))
                    {
                        SelectedConstruction.Use(deltaTime, this);
                    }
                }
                if (IsKeyDown(InputType.Shoot) && SelectedConstruction.IsShootable)
                {
                    if (!SelectedConstruction.RequireAimToUse || IsKeyDown(InputType.Aim))
                    {
                        SelectedConstruction.Use(deltaTime, this);
                    }
                }
            }

            if (SelectedCharacter != null)
            {
                if (Vector2.DistanceSquared(SelectedCharacter.WorldPosition, WorldPosition) > 90000.0f || !SelectedCharacter.CanBeSelected)
                {
                    DeselectCharacter();
                }
            }

            if (IsRemotePlayer && keys != null)
            {
                foreach (Key key in keys)
                {
                    key.ResetHit();
                }
            }
        }

        public bool CanSeeCharacter(Character target)
        {
            Limb seeingLimb = GetSeeingLimb();
            return target.AnimController.Limbs.Any(l => CanSeeTarget(l, seeingLimb));
        }

        private Limb GetSeeingLimb()
        {
            Limb selfLimb = AnimController.GetLimb(LimbType.Head);
            if (selfLimb == null) { selfLimb = AnimController.GetLimb(LimbType.Torso); }
            if (selfLimb == null) { selfLimb = AnimController.Limbs.FirstOrDefault(); }
            return selfLimb;
        }

        public bool CanSeeTarget(ISpatialEntity target, Limb seeingLimb = null)
        {
            seeingLimb = seeingLimb ?? GetSeeingLimb();
            if (seeingLimb == null) { return false; }
            // TODO: Could we just use the method below? If not, let's refactor it so that we can.
            Vector2 diff = ConvertUnits.ToSimUnits(target.WorldPosition - seeingLimb.WorldPosition);
            Body closestBody;
            //both inside the same sub (or both outside)
            //OR the we're inside, the other character outside
            if (target.Submarine == Submarine || target.Submarine == null)
            {
                closestBody = Submarine.CheckVisibility(seeingLimb.SimPosition, seeingLimb.SimPosition + diff);
            }
            //we're outside, the other character inside
            else if (Submarine == null)
            {
                closestBody = Submarine.CheckVisibility(target.SimPosition, target.SimPosition - diff);
            }
            //both inside different subs
            else
            {
                closestBody = Submarine.CheckVisibility(seeingLimb.SimPosition, seeingLimb.SimPosition + diff);
                if (!IsBlocking(closestBody))
                {
                    closestBody = Submarine.CheckVisibility(target.SimPosition, target.SimPosition - diff);
                }
            }
            return !IsBlocking(closestBody);

            bool IsBlocking(Body body)
            {
                if (body == null) { return false; }
                if (body.UserData is Structure wall && wall.CastShadow)
                {
                    return wall != target;
                }
                else if (body.UserData is Item item && item != target)
                {
                    var door = item.GetComponent<Door>();
                    if (door != null)
                    {
                        return !door.IsOpen;
                    }
                }
                return false;
            }
        }

        /// <summary>
        /// TODO: ensure that works. CheckVisibility takes positions in sim space, but this method uses world positions
        /// </summary>
        public bool CanSeeCharacter(Character target, Vector2 sourceWorldPos)
        {
            Vector2 diff = ConvertUnits.ToSimUnits(target.WorldPosition - sourceWorldPos);
            Body closestBody;
            if (target.Submarine == null)
            {
                closestBody = Submarine.CheckVisibility(sourceWorldPos, sourceWorldPos + diff);
                if (closestBody == null) return true;
            }
            else
            {
                closestBody = Submarine.CheckVisibility(target.WorldPosition, target.WorldPosition - diff);
                if (closestBody == null) return true;
            }
            Structure wall = closestBody.UserData as Structure;
            Item item = closestBody.UserData as Item;
            Door door = item?.GetComponent<Door>();
            return (wall == null || !wall.CastShadow) && (door == null || door.IsOpen);
        }

        public bool HasItem(Item item, bool requireEquipped = false) => requireEquipped ? HasEquippedItem(item) : item.IsOwnedBy(this);

        public bool HasEquippedItem(Item item)
        {
            for (int i = 0; i < Inventory.Capacity; i++)
            {
                if (Inventory.Items[i] == item && Inventory.SlotTypes[i] != InvSlotType.Any) return true;
            }

            return false;
        }

        public bool HasEquippedItem(string itemIdentifier, bool allowBroken = true)
        {
            if (Inventory == null) return false;
            for (int i = 0; i < Inventory.Capacity; i++)
            {
                if (Inventory.SlotTypes[i] == InvSlotType.Any || Inventory.Items[i] == null) continue;
                if (!allowBroken && Inventory.Items[i].Condition <= 0.0f) continue;
                if (Inventory.Items[i].Prefab.Identifier == itemIdentifier || Inventory.Items[i].HasTag(itemIdentifier)) return true;
            }

            return false;
        }

        public bool HasSelectedItem(Item item)
        {
            return selectedItems.Contains(item);
        }

        public bool TrySelectItem(Item item)
        {
            bool rightHand = Inventory.IsInLimbSlot(item, InvSlotType.RightHand);
            bool leftHand = Inventory.IsInLimbSlot(item, InvSlotType.LeftHand);

            bool selected = false;
            if (rightHand && (selectedItems[0] == null || selectedItems[0] == item))
            {
                selectedItems[0] = item;
                selected = true;
            }
            if (leftHand && (selectedItems[1] == null || selectedItems[1] == item))
            {
                selectedItems[1] = item;
                selected = true;
            }

            return selected;
        }

        public bool TrySelectItem(Item item, int index)
        {
            if (selectedItems[index] != null) return false;

            selectedItems[index] = item;
            return true;
        }

        public void DeselectItem(Item item)
        {
            for (int i = 0; i < selectedItems.Length; i++)
            {
                if (selectedItems[i] == item) selectedItems[i] = null;
            }
        }

        public bool CanAccessInventory(Inventory inventory)
        {
            if (!CanInteract || inventory.Locked) { return false; }

            //the inventory belongs to some other character
            if (inventory.Owner is Character && inventory.Owner != this)
            {
                var owner = (Character)inventory.Owner;

                //can only be accessed if the character is incapacitated and has been selected
                return SelectedCharacter == owner && owner.CanInventoryBeAccessed;
            }

            if (inventory.Owner is Item)
            {
                var owner = (Item)inventory.Owner;
                if (!CanInteractWith(owner)) { return false; }
                ItemContainer container = owner.GetComponents<ItemContainer>().FirstOrDefault(ic => ic.Inventory == inventory);
                if (container != null && !container.HasRequiredItems(this, addMessage: false)) { return false; }
            }
            return true;
        }

        private float _selectedItemPriority;
        private Item _foundItem;
        /// <summary>
        /// Finds the closest item seeking by identifiers or tags from the world.
        /// Ignores items that are outside or in another team's submarine or in a submarine that is not connected to this submarine.
        /// Also ignores items that are taken by someone else.
        /// The method is run in steps for performance reasons. So you'll have to provide the reference to the itemIndex.
        /// Returns false while running and true when done.
        /// </summary>
        public bool FindItem(ref int itemIndex, out Item targetItem, IEnumerable<string> identifiers = null, bool ignoreBroken = true, 
            IEnumerable<Item> ignoredItems = null, IEnumerable<string> ignoredContainerIdentifiers = null, 
            Func<Item, bool> customPredicate = null, Func<Item, float> customPriorityFunction = null, float maxItemDistance = 10000)
        {
            if (itemIndex == 0)
            {
                _foundItem = null;
                _selectedItemPriority = 0;
            }
            for (int i = 0; i < 10 && itemIndex < Item.ItemList.Count - 1; i++)
            {
                itemIndex++;
                var item = Item.ItemList[itemIndex];
                if (ignoredItems != null && ignoredItems.Contains(item)) { continue; }
                if (item.Submarine == null) { continue; }
                if (item.Submarine.TeamID != TeamID) { continue; }
                if (Submarine != null && !Submarine.IsEntityFoundOnThisSub(item, true)) { continue; }
                if (item.CurrentHull == null) { continue; }
                if (ignoreBroken && item.Condition <= 0) { continue; }
                if (customPredicate != null && !customPredicate(item)) { continue; }
                if (identifiers != null && identifiers.None(id => item.Prefab.Identifier == id || item.HasTag(id))) { continue; }
                if (ignoredContainerIdentifiers != null && item.Container != null)
                {
                    if (ignoredContainerIdentifiers.Contains(item.ContainerIdentifier)) { continue; }
                }
                if (IsItemTakenBySomeoneElse(item)) { continue; }
                float itemPriority = customPriorityFunction != null ? customPriorityFunction(item) : 1;
                if (itemPriority <= 0) { continue; }
                Item rootContainer = item.GetRootContainer();
                Vector2 itemPos = (rootContainer ?? item).WorldPosition;
                float yDist = Math.Abs(WorldPosition.Y - itemPos.Y);
                yDist = yDist > 100 ? yDist * 5 : 0;
                float dist = Math.Abs(WorldPosition.X - itemPos.X) + yDist;
                float distanceFactor = MathHelper.Lerp(1, 0, MathUtils.InverseLerp(0, maxItemDistance, dist));
                itemPriority *= distanceFactor;
                if (itemPriority > _selectedItemPriority)
                {
                    _selectedItemPriority = itemPriority;
                    _foundItem = item;
                }
            }
            targetItem = _foundItem;
            return itemIndex >= Item.ItemList.Count - 1;
        }

        public bool IsItemTakenBySomeoneElse(Item item) => item.FindParentInventory(i => i.Owner != this && i.Owner is Character owner && !owner.IsDead && !owner.Removed) != null;

        public bool CanInteractWith(Character c, float maxDist = 200.0f, bool checkVisibility = true)
        {
            if (c == this || Removed || !c.Enabled || !c.CanBeSelected) return false;
            if (!c.CharacterHealth.UseHealthWindow && !c.CanBeDragged && c.onCustomInteract == null) return false;

            maxDist = ConvertUnits.ToSimUnits(maxDist);
            if (Vector2.DistanceSquared(SimPosition, c.SimPosition) > maxDist * maxDist) return false;

            return checkVisibility ? CanSeeCharacter(c) : true;
        }

        public bool CanInteractWith(Item item)
        {
            return CanInteractWith(item, out float _, checkLinked: true);
        }

        public bool CanInteractWith(Item item, out float distanceToItem, bool checkLinked)
        {
            distanceToItem = -1.0f;

            bool hidden = item.HiddenInGame;
#if CLIENT
            if (Screen.Selected == GameMain.SubEditorScreen) { hidden = false; }
#endif  
            if (!CanInteract || hidden || item.NonInteractable) return false;

            if (item.ParentInventory != null)
            {
                return CanAccessInventory(item.ParentInventory);
            }

            Wire wire = item.GetComponent<Wire>();
            if (wire != null)
            {
                //locked wires are never interactable
                if (wire.Locked) return false;

                //wires are interactable if the character has selected an item the wire is connected to,
                //and it's disconnected from the other end
                if (wire.Connections[0]?.Item != null && SelectedConstruction == wire.Connections[0].Item)
                {
                    return wire.Connections[1] == null;
                }
                if (wire.Connections[1]?.Item != null && SelectedConstruction == wire.Connections[1].Item)
                {
                    return wire.Connections[0] == null;
                }
            }

            if (checkLinked && item.DisplaySideBySideWhenLinked)
            {
                foreach (MapEntity linked in item.linkedTo)
                {
                    if (linked is Item linkedItem)
                    {
                        if (CanInteractWith(linkedItem, out float distToLinked, checkLinked: false))
                        {
                            distanceToItem = distToLinked;
                            return true;
                        }
                    }
                }
            }

            if (item.InteractDistance == 0.0f && !item.Prefab.Triggers.Any()) { return false; }

            Pickable pickableComponent = item.GetComponent<Pickable>();
            if (pickableComponent != null && (pickableComponent.Picker != null && !pickableComponent.Picker.IsDead)) { return false; }

            Vector2 characterDirection = Vector2.Transform(Vector2.UnitY, Matrix.CreateRotationZ(AnimController.Collider.Rotation));

            Vector2 upperBodyPosition = Position + (characterDirection * 20.0f);
            Vector2 lowerBodyPosition = Position - (characterDirection * 60.0f);

            if (Submarine != null)
            {
                upperBodyPosition += Submarine.Position;
                lowerBodyPosition += Submarine.Position;
            }

            bool insideTrigger = item.IsInsideTrigger(upperBodyPosition) || item.IsInsideTrigger(lowerBodyPosition);
            if (item.Prefab.Triggers.Count > 0 && !insideTrigger && item.Prefab.RequireBodyInsideTrigger) { return false; }

            Rectangle itemDisplayRect = new Rectangle(item.InteractionRect.X, item.InteractionRect.Y - item.InteractionRect.Height, item.InteractionRect.Width, item.InteractionRect.Height);

            // Get the point along the line between lowerBodyPosition and upperBodyPosition which is closest to the center of itemDisplayRect
            Vector2 playerDistanceCheckPosition = Vector2.Clamp(itemDisplayRect.Center.ToVector2(), lowerBodyPosition, upperBodyPosition);

            // If playerDistanceCheckPosition is inside the itemDisplayRect then we consider the character to within 0 distance of the item
            if (itemDisplayRect.Contains(playerDistanceCheckPosition))
            {
                distanceToItem = 0.0f;
            }
            else
            {
                // Here we get the point on the itemDisplayRect which is closest to playerDistanceCheckPosition
                Vector2 rectIntersectionPoint = new Vector2(
                    MathHelper.Clamp(playerDistanceCheckPosition.X, itemDisplayRect.X, itemDisplayRect.Right),
                    MathHelper.Clamp(playerDistanceCheckPosition.Y, itemDisplayRect.Y, itemDisplayRect.Bottom));
                distanceToItem = Vector2.Distance(rectIntersectionPoint, playerDistanceCheckPosition);
            }

            if (distanceToItem > item.InteractDistance && item.InteractDistance > 0.0f) return false;

            if (!item.Prefab.InteractThroughWalls && Screen.Selected != GameMain.SubEditorScreen && !insideTrigger)
            {
                Vector2 itemPosition = item.SimPosition;
                if (Submarine == null && item.Submarine != null)
                {
                    //character is outside, item inside
                    itemPosition += item.Submarine.SimPosition;
                }
                else if (Submarine != null && item.Submarine == null)
                {
                    //character is inside, item outside
                    itemPosition -= Submarine.SimPosition;
                }
                else if (Submarine != item.Submarine)
                {
                    //character and the item are inside different subs
                    itemPosition += item.Submarine.SimPosition;
                    itemPosition -= Submarine.SimPosition;
                }
                var body = Submarine.CheckVisibility(SimPosition, itemPosition, true);
                if (body != null && body.UserData as Item != item) return false;
            }

            return true;
        }

        /// <summary>
        /// Set an action that's invoked when another character interacts with this one.
        /// </summary>
        /// <param name="onCustomInteract">Action invoked when another character interacts with this one. T1 = this character, T2 = the interacting character</param>
        /// <param name="hudText">Displayed on the character when highlighted.</param>
        public void SetCustomInteract(Action<Character, Character> onCustomInteract, string hudText)
        {
            this.onCustomInteract = onCustomInteract;
            customInteractHUDText = hudText;
        }

        private void TransformCursorPos()
        {
            if (Submarine == null)
            {
                //character is outside but cursor position inside
                if (cursorPosition.Y > Level.Loaded.Size.Y)
                {
                    var sub = Submarine.FindContaining(cursorPosition);
                    if (sub != null) cursorPosition += sub.Position;
                }
            }
            else
            {
                //character is inside but cursor position is outside
                if (cursorPosition.Y < Level.Loaded.Size.Y)
                {
                    cursorPosition -= Submarine.Position;
                }
            }
        }

        public void SelectCharacter(Character character)
        {
            if (character == null) return;

            SelectedCharacter = character;
        }

        public void DeselectCharacter()
        {
            if (SelectedCharacter == null) return;
            SelectedCharacter.AnimController?.ResetPullJoints();
            SelectedCharacter = null;
        }

        public void DoInteractionUpdate(float deltaTime, Vector2 mouseSimPos)
        {
            bool isLocalPlayer = Controlled == this;

            if (!isLocalPlayer && (this is AICharacter && !IsRemotePlayer))
            {
                return;
            }

            if (ResetInteract)
            {
                ResetInteract = false;
                return;
            }

            if (!CanInteract)
            {
                SelectedConstruction = null;
                focusedItem = null;
                if (!AllowInput)
                {
                    FocusedCharacter = null;
                    if (SelectedCharacter != null) DeselectCharacter();
                    return;
                }
            }

#if CLIENT
            if (isLocalPlayer)
            {
                if (GUI.MouseOn == null &&
                    (!CharacterInventory.IsMouseOnInventory() || CharacterInventory.DraggingItemToWorld))
                {
                    if (findFocusedTimer <= 0.0f || Screen.Selected == GameMain.SubEditorScreen)
                    {
                        FocusedCharacter = FindCharacterAtPosition(mouseSimPos);
                        focusedItem = CanInteract ?
                            FindItemAtPosition(mouseSimPos, GameMain.Config.AimAssistAmount * (AnimController.InWater ? 1.5f : 1.0f)) : null;
                        findFocusedTimer = 0.05f;
                    }
                }
                else
                {
                    focusedItem = null;
                }
                findFocusedTimer -= deltaTime;
            }
#endif
            //climb ladders automatically when pressing up/down inside their trigger area
            Ladder currentLadder = SelectedConstruction?.GetComponent<Ladder>();
            if ((SelectedConstruction == null || currentLadder != null) &&
                !AnimController.InWater && Screen.Selected != GameMain.SubEditorScreen)
            {
                bool climbInput = IsKeyDown(InputType.Up) || IsKeyDown(InputType.Down);
                bool isControlled = Controlled == this;

                Ladder nearbyLadder = null;
                if (isControlled || climbInput)
                {
                    float minDist = float.PositiveInfinity;
                    foreach (Ladder ladder in Ladder.List)
                    {
                        if (ladder == currentLadder)
                        {
                            continue;
                        }
                        else if (currentLadder != null)
                        {
                            //only switch from ladder to another if the ladders are above the current ladders and pressing up, or vice versa
                            if (ladder.Item.WorldPosition.Y > currentLadder.Item.WorldPosition.Y != IsKeyDown(InputType.Up))
                            {
                                continue;
                            }
                        }

                        if (CanInteractWith(ladder.Item, out float dist, checkLinked: false) && dist < minDist)
                        {
                            minDist = dist;
                            nearbyLadder = ladder;
                            if (isControlled) ladder.Item.IsHighlighted = true;
                            break;
                        }
                    }
                }

                if (nearbyLadder != null && climbInput)
                {
                    if (nearbyLadder.Select(this)) SelectedConstruction = nearbyLadder.Item;
                }
            }

            if (SelectedCharacter != null && (IsKeyHit(InputType.Grab) || IsKeyHit(InputType.Health))) //Let people use ladders and buttons and stuff when dragging chars
            {
                DeselectCharacter();
            }
            else if (FocusedCharacter != null && IsKeyHit(InputType.Grab) && FocusedCharacter.CanBeDragged)
            {
                SelectCharacter(FocusedCharacter);
            }
            else if (FocusedCharacter != null && IsKeyHit(InputType.Health) && FocusedCharacter.CharacterHealth.UseHealthWindow && CanInteractWith(FocusedCharacter, 160f, false))
            {
                if (FocusedCharacter == SelectedCharacter)
                {
                    DeselectCharacter();
#if CLIENT
                    if (Controlled == this) CharacterHealth.OpenHealthWindow = null;
#endif
                }
                else
                {
                    SelectCharacter(FocusedCharacter);
#if CLIENT
                    if (Controlled == this) CharacterHealth.OpenHealthWindow = FocusedCharacter.CharacterHealth;
#endif
                }
            }
            else if (FocusedCharacter != null && IsKeyHit(InputType.Select) && FocusedCharacter.onCustomInteract != null)
            {
                FocusedCharacter.onCustomInteract(FocusedCharacter, this);
            }
            else if (focusedItem != null)
            {
#if CLIENT
                if (CharacterInventory.DraggingItemToWorld) { return; }
#endif
                bool canInteract = focusedItem.TryInteract(this);
#if CLIENT
                if (Controlled == this)
                {
                    focusedItem.IsHighlighted = true;
                    if (canInteract)
                    {
                        CharacterHealth.OpenHealthWindow = null;
                    }
                }
#endif
            }
            else if (IsKeyHit(InputType.Deselect) && SelectedConstruction != null && SelectedConstruction.GetComponent<Ladder>() == null)
            {
                SelectedConstruction = null;
#if CLIENT
                CharacterHealth.OpenHealthWindow = null;
#endif
            }
        }

        public static void UpdateAnimAll(float deltaTime)
        {
            foreach (Character c in CharacterList)
            {
                if (!c.Enabled || c.AnimController.Frozen) continue;

                c.AnimController.UpdateAnim(deltaTime);
            }
        }

        public static void UpdateAll(float deltaTime, Camera cam)
        {
            if (GameMain.NetworkMember == null || !GameMain.NetworkMember.IsClient)
            {
                foreach (Character c in CharacterList)
                {
                    if (!(c is AICharacter) && !c.IsRemotePlayer) continue;

                    if (GameMain.NetworkMember != null && GameMain.NetworkMember.IsServer)
                    {
                        //disable AI characters that are far away from all clients and the host's character and not controlled by anyone
                        if (c == Controlled || c.IsRemotePlayer)
                        {
                            c.Enabled = true;
                        }
                        else
                        {
                            float closestPlayerDist = c.GetDistanceToClosestPlayer();
                            if (closestPlayerDist > NetConfig.DisableCharacterDist)
                            {
                                c.Enabled = false;
                                if (c.IsDead && c.AIController is EnemyAIController)
                                {
                                    Spawner?.AddToRemoveQueue(c);
                                }
                            }
                            else if (closestPlayerDist < NetConfig.EnableCharacterDist)
                            {
                                c.Enabled = true;
                            }
                        }
                    }
                    else if (Submarine.MainSub != null)
                    {
                        //disable AI characters that are far away from the sub and the controlled character
                        float distSqr = Vector2.DistanceSquared(Submarine.MainSub.WorldPosition, c.WorldPosition);
                        if (Controlled != null)
                        {
                            distSqr = Math.Min(distSqr, Vector2.DistanceSquared(Controlled.WorldPosition, c.WorldPosition));
                        }
                        else
                        {
                            distSqr = Math.Min(distSqr, Vector2.DistanceSquared(GameMain.GameScreen.Cam.GetPosition(), c.WorldPosition));
                        }

                        if (distSqr > NetConfig.DisableCharacterDistSqr)
                        {
                            c.Enabled = false;
                            if (c.IsDead && c.AIController is EnemyAIController)
                            {
                                Entity.Spawner?.AddToRemoveQueue(c);
                            }
                        }
                        else if (distSqr < NetConfig.EnableCharacterDistSqr)
                        {
                            c.Enabled = true;
                        }
                    }
                }
            }

            for (int i = 0; i < CharacterList.Count; i++)
            {
                CharacterList[i].Update(deltaTime, cam);
            }
        }

        public virtual void Update(float deltaTime, Camera cam)
        {
            UpdateProjSpecific(deltaTime, cam);

            if (GameMain.NetworkMember != null && GameMain.NetworkMember.IsClient && this == Controlled && !isSynced) { return; }

            UpdateDespawn(deltaTime);

            if (!Enabled) { return; }

            if (Level.Loaded != null && WorldPosition.Y < Level.MaxEntityDepth ||
                (Submarine != null && Submarine.WorldPosition.Y < Level.MaxEntityDepth))
            {
                Enabled = false;
                Kill(CauseOfDeathType.Pressure, null);
                return;
            }

            ApplyStatusEffects(ActionType.Always, deltaTime);

            PreviousHull = CurrentHull;
            CurrentHull = Hull.FindHull(WorldPosition, CurrentHull, true);

            speechBubbleTimer = Math.Max(0.0f, speechBubbleTimer - deltaTime);

            obstructVisionAmount = Math.Max(obstructVisionAmount - deltaTime, 0.0f);

            if (Inventory != null)
            {
                foreach (Item item in Inventory.Items)
                {
                    if (item == null || item.body == null || item.body.Enabled) { continue; }

                    item.SetTransform(SimPosition, 0.0f);
                    item.Submarine = Submarine;
                }
            }

            HideFace = false;


            UpdateSightRange();
            UpdateSoundRange();

            if (IsDead) { return; }

            if (GameMain.NetworkMember != null)
            {
                UpdateNetInput();
            }
            else
            {
                AnimController.Frozen = false;
            }

            DisableImpactDamageTimer -= deltaTime;

            if (!speechImpedimentSet)
            {
                //if no statuseffect or anything else has set a speech impediment, allow speaking normally
                speechImpediment = 0.0f;
            }
            speechImpedimentSet = false;

            if (NeedsAir)
            {
                bool protectedFromPressure = PressureProtection > 0.0f;
                //cannot be protected from pressure when below crush depth
                protectedFromPressure = protectedFromPressure && WorldPosition.Y > CharacterHealth.CrushDepth;
                //implode if not protected from pressure, and either outside or in a high-pressure hull
                if (!protectedFromPressure &&
                    (AnimController.CurrentHull == null || AnimController.CurrentHull.LethalPressure >= 80.0f))
                {
                    if (CharacterHealth.PressureKillDelay <= 0.0f)
                    {
                        PressureTimer = 100.0f;
                    }
                    else
                    {
                        PressureTimer += ((AnimController.CurrentHull == null) ?
                            100.0f : AnimController.CurrentHull.LethalPressure) / CharacterHealth.PressureKillDelay * deltaTime;
                    }

                    if (PressureTimer >= 100.0f)
                    {
                        if (Controlled == this) { cam.Zoom = 5.0f; }
                        if (GameMain.NetworkMember == null || !GameMain.NetworkMember.IsClient)
                        {
                            Implode();
                            return;
                        }
                    }
                }
                else
                {
                    PressureTimer = 0.0f;
                }
            }
            else if ((GameMain.NetworkMember == null || !GameMain.NetworkMember.IsClient) && WorldPosition.Y < CharacterHealth.CrushDepth)
            {
                //implode if below crush depth, and either outside or in a high-pressure hull                
                if (AnimController.CurrentHull == null || AnimController.CurrentHull.LethalPressure >= 80.0f)
                {
                    Implode();
                    return;
                }
            }

            ApplyStatusEffects(AnimController.InWater ? ActionType.InWater : ActionType.NotInWater, deltaTime);

            UpdateControlled(deltaTime, cam);

            //Health effects
            if (NeedsAir) { UpdateOxygen(deltaTime); }
            CharacterHealth.Update(deltaTime);

            if (IsUnconscious)
            {
                UpdateUnconscious();
                return;
            }

            UpdateAIChatMessages(deltaTime);

            //Do ragdoll shenanigans before Stun because it's still technically a stun, innit? Less network updates for us!
            bool allowRagdoll = GameMain.NetworkMember != null ? GameMain.NetworkMember.ServerSettings.AllowRagdollButton : true;
            bool tooFastToUnragdoll = AnimController.Collider.LinearVelocity.LengthSquared() > 1f;
            if (GameMain.NetworkMember != null && GameMain.NetworkMember.IsClient)
            {
                tooFastToUnragdoll = false;
            }
            if (IsForceRagdolled)
            {
                IsRagdolled = IsForceRagdolled;
            }
            else if (IsRemotePlayer)
            {
                IsRagdolled = IsKeyDown(InputType.Ragdoll);
            }
            //Keep us ragdolled if we were forced or we're too speedy to unragdoll
            else if (allowRagdoll && (!IsRagdolled || !tooFastToUnragdoll))
            {
                if (ragdollingLockTimer > 0.0f)
                {
                    ragdollingLockTimer -= deltaTime;
                }
                else
                {
                    bool wasRagdolled = IsRagdolled;
                    IsRagdolled = IsKeyDown(InputType.Ragdoll); //Handle this here instead of Control because we can stop being ragdolled ourselves
                    if (wasRagdolled != IsRagdolled) { ragdollingLockTimer = 0.25f; }
                }
            }

            lowPassMultiplier = MathHelper.Lerp(lowPassMultiplier, 1.0f, 0.1f);

            //ragdoll button
            if (IsRagdolled)
            {
                if (AnimController is HumanoidAnimController) ((HumanoidAnimController)AnimController).Crouching = false;
                /*if(GameMain.Server != null)
                    GameMain.Server.CreateEntityEvent(this, new object[] { NetEntityEvent.Type.Status });*/
                AnimController.ResetPullJoints();
                SelectedConstruction = null;
                return;
            }

            //AI and control stuff

            Control(deltaTime, cam);

            bool isNotControlled = Controlled != this;

            if (isNotControlled && (!(this is AICharacter) || IsRemotePlayer))
            {
                Vector2 mouseSimPos = ConvertUnits.ToSimUnits(cursorPosition);
                DoInteractionUpdate(deltaTime, mouseSimPos);
            }

            if (SelectedConstruction != null && !CanInteractWith(SelectedConstruction))
            {
                SelectedConstruction = null;
            }

            if (!IsDead) LockHands = false;
        }

        partial void UpdateControlled(float deltaTime, Camera cam);

        partial void UpdateProjSpecific(float deltaTime, Camera cam);

        private void UpdateOxygen(float deltaTime)
        {
            PressureProtection -= deltaTime * 100.0f;
            float hullAvailableOxygen = 0.0f;
            if (!AnimController.HeadInWater && AnimController.CurrentHull != null)
            {
                //don't decrease the amount of oxygen in the hull if the character has more oxygen available than the hull
                //(i.e. if the character has some external source of oxygen)
                if (OxygenAvailable * 0.98f < AnimController.CurrentHull.OxygenPercentage)
                {
                    AnimController.CurrentHull.Oxygen -= Hull.OxygenConsumptionSpeed * deltaTime;
                }
                hullAvailableOxygen = AnimController.CurrentHull.OxygenPercentage;
            }

            OxygenAvailable += MathHelper.Clamp(hullAvailableOxygen - oxygenAvailable, -deltaTime * 50.0f, deltaTime * 50.0f);
        }

        private void UpdateUnconscious()
        {
            Stun = Math.Max(5.0f, Stun);

            AnimController.ResetPullJoints();
            SelectedConstruction = null;
        }

        /// <summary>
        /// How far the character is from the closest human player (including spectators)
        /// </summary>
        private float GetDistanceToClosestPlayer()
        {
            float distSqr = float.MaxValue;
            foreach (Character otherCharacter in CharacterList)
            {
                if (otherCharacter == this || !otherCharacter.IsRemotePlayer) { continue; }
                distSqr = Math.Min(distSqr, Vector2.DistanceSquared(otherCharacter.WorldPosition, WorldPosition));
            }
#if SERVER
            for (int i = 0; i < GameMain.Server.ConnectedClients.Count; i++)
            {
                var spectatePos = GameMain.Server.ConnectedClients[i].SpectatePos;
                if (spectatePos != null)
                {
                    distSqr = Math.Min(distSqr, Vector2.DistanceSquared(spectatePos.Value, WorldPosition));
                }
            }
#else
            if (this == Controlled) { return 0.0f; }
            if (controlled != null)
            {
                distSqr = Math.Min(distSqr, Vector2.DistanceSquared(Controlled.WorldPosition, WorldPosition));
            }
            distSqr = Math.Min(distSqr, Vector2.DistanceSquared(GameMain.GameScreen.Cam.Position, WorldPosition));
#endif
            return (float)Math.Sqrt(distSqr);
        }

        private float despawnTimer;
        private const float DespawnDelay = 5.0f * 60.0f; //5 minutes
        private void UpdateDespawn(float deltaTime)
        {
            //clients don't despawn characters unless the server says so
            if (GameMain.NetworkMember != null && !GameMain.NetworkMember.IsServer) { return; }

            if (!IsDead) { return; }

            float distToClosestPlayer = GetDistanceToClosestPlayer();
            if (distToClosestPlayer > NetConfig.DisableCharacterDist)
            {
                //despawn in 1 second if very far from all human players
                despawnTimer = Math.Max(despawnTimer, DespawnDelay - 1.0f);
            }

            despawnTimer += deltaTime;
            if (despawnTimer < DespawnDelay) { return; }

            if (IsHuman)
            {
                var containerPrefab =
                    (MapEntityPrefab.List.Find(me => me.Tags.Contains("despawncontainer")) ??
                    MapEntityPrefab.Find(null, identifier: "metalcrate")) as ItemPrefab;
                if (containerPrefab == null)
                {
                    DebugConsole.NewMessage("Could not spawn a container for a despawned character's items. No item with the tag \"despawncontainer\" or the identifier \"metalcrate\" found.", Color.Red);
                }
                else
                {
                    Spawner.AddToSpawnQueue(containerPrefab, WorldPosition, onSpawned: onItemContainerSpawned);
                }

                void onItemContainerSpawned(Item item)
                {
                    if (Inventory?.Items == null) { return; }
                
                    item.AddTag("name:" + Name);
                    if (info?.Job != null) { item.AddTag("job:" + info.Job.Name); }               

                    var itemContainer = item?.GetComponent<ItemContainer>();
                    if (itemContainer == null) { return; }
                    foreach (Item inventoryItem in Inventory.Items)
                    {
                        itemContainer.Inventory.TryPutItem(inventoryItem, user: null);
                    }
                }
            }

            Spawner.AddToRemoveQueue(this);
        }

        public void DespawnNow()
        {
            despawnTimer = DespawnDelay;
        }

        private void UpdateSightRange()
        {
            if (aiTarget == null) { return; }
            float range = (float)Math.Sqrt(Mass) * 250 + AnimController.Collider.LinearVelocity.Length() * 500;
            aiTarget.SightRange = MathHelper.Clamp(range, 0, 10000);
        }

        private void UpdateSoundRange()
        {
            if (aiTarget == null) { return; }
            float range = ((float)Math.Sqrt(Mass) / 3) * (AnimController.TargetMovement.Length() * 2) * Noise;
            aiTarget.SoundRange = MathHelper.Clamp(range, 0, 10000);
        }

        public void SetOrder(Order order, string orderOption, Character orderGiver, bool speak = true)
        {
            if (orderGiver != null)
            {
                //set the character order only if the character is close enough to hear the message
                ChatMessageType messageType = ChatMessage.CanUseRadio(orderGiver) && ChatMessage.CanUseRadio(this) ?
                    ChatMessageType.Radio : ChatMessageType.Default;
                if (string.IsNullOrEmpty(ChatMessage.ApplyDistanceEffect("message", messageType, orderGiver, this))) return;
            }

            HumanAIController humanAI = AIController as HumanAIController;
            humanAI?.SetOrder(order, orderOption, orderGiver, speak);

            CurrentOrder = order;
        }

        private readonly List<AIChatMessage> aiChatMessageQueue = new List<AIChatMessage>();
        private readonly List<AIChatMessage> prevAiChatMessages = new List<AIChatMessage>();

        public void DisableLine(string identifier)
        {
            var dummyMsg = new AIChatMessage("", ChatMessageType.Default, identifier)
            {
                SendTime = Timing.TotalTime
            };
            prevAiChatMessages.Add(dummyMsg);
        }

        public void Speak(string message, ChatMessageType? messageType = null, float delay = 0.0f, string identifier = "", float minDurationBetweenSimilar = 0.0f)
        {
            if (GameMain.NetworkMember != null && GameMain.NetworkMember.IsClient) { return; }
            if (string.IsNullOrEmpty(message)) { return; }

            //already sent a similar message a moment ago
            if (!string.IsNullOrEmpty(identifier) && minDurationBetweenSimilar > 0.0f &&
                (aiChatMessageQueue.Any(m => m.Identifier == identifier) ||
                prevAiChatMessages.Any(m => m.Identifier == identifier && m.SendTime > Timing.TotalTime - minDurationBetweenSimilar)))
            {
                return;
            }
            aiChatMessageQueue.Add(new AIChatMessage(message, messageType, identifier, delay));
        }

        private void UpdateAIChatMessages(float deltaTime)
        {
            if (GameMain.NetworkMember != null && GameMain.NetworkMember.IsClient) return;

            List<AIChatMessage> sentMessages = new List<AIChatMessage>();
            foreach (AIChatMessage message in aiChatMessageQueue)
            {
                message.SendDelay -= deltaTime;
                if (message.SendDelay > 0.0f) continue;

                if (message.MessageType == null)
                {
                    message.MessageType = ChatMessage.CanUseRadio(this) ? ChatMessageType.Radio : ChatMessageType.Default;
                }
#if CLIENT
                if (GameMain.GameSession?.CrewManager != null && GameMain.GameSession.CrewManager.IsSinglePlayer)
                {
                    string modifiedMessage = ChatMessage.ApplyDistanceEffect(message.Message, message.MessageType.Value, this, Controlled);
                    if (!string.IsNullOrEmpty(modifiedMessage))
                    {
                        GameMain.GameSession.CrewManager.AddSinglePlayerChatMessage(info.Name, modifiedMessage, message.MessageType.Value, this);
                    }
                }
#endif
#if SERVER
                if (GameMain.Server != null && message.MessageType != ChatMessageType.Order)
                {
                    GameMain.Server.SendChatMessage(message.Message, message.MessageType.Value, null, this);
                }
#endif
                ShowSpeechBubble(2.0f, ChatMessage.MessageColor[(int)message.MessageType.Value]);
                sentMessages.Add(message);
            }

            foreach (AIChatMessage sent in sentMessages)
            {
                sent.SendTime = Timing.TotalTime;
                aiChatMessageQueue.Remove(sent);
                prevAiChatMessages.Add(sent);
            }

            for (int i = prevAiChatMessages.Count - 1; i >= 0; i--)
            {
                if (prevAiChatMessages[i].SendTime < Timing.TotalTime - 60.0f)
                {
                    prevAiChatMessages.RemoveRange(0, i + 1);
                    break;
                }
            }
        }

        public void ShowSpeechBubble(float duration, Color color)
        {
            speechBubbleTimer = Math.Max(speechBubbleTimer, duration);
            speechBubbleColor = color;
        }


        public void SetAllDamage(float damageAmount, float bleedingDamageAmount, float burnDamageAmount)
        {
            CharacterHealth.SetAllDamage(damageAmount, bleedingDamageAmount, burnDamageAmount);
        }

        public AttackResult AddDamage(Character attacker, Vector2 worldPosition, Attack attack, float deltaTime, bool playSound = true)
        {
            return ApplyAttack(attacker, worldPosition, attack, deltaTime, playSound, null);
        }

        /// <summary>
        /// Apply the specified attack to this character. If the targetLimb is not specified, the limb closest to worldPosition will receive the damage.
        /// </summary>
        public AttackResult ApplyAttack(Character attacker, Vector2 worldPosition, Attack attack, float deltaTime, bool playSound = false, Limb targetLimb = null)
        {
            if (Removed)
            {
                string errorMsg = "Tried to apply an attack to a removed character (" + Name + ").\n" + Environment.StackTrace;
                DebugConsole.ThrowError(errorMsg);
                GameAnalyticsManager.AddErrorEventOnce("Character.ApplyAttack:RemovedCharacter", GameAnalyticsSDK.Net.EGAErrorSeverity.Error, errorMsg);
                return new AttackResult();
            }

            Limb limbHit = targetLimb;

            float attackImpulse = attack.TargetImpulse + attack.TargetForce * deltaTime;

            var attackResult = targetLimb == null ?
                AddDamage(worldPosition, attack.Afflictions.Keys, attack.Stun, playSound, attackImpulse, out limbHit, attacker) :
                DamageLimb(worldPosition, targetLimb, attack.Afflictions.Keys, attack.Stun, playSound, attackImpulse, attacker);

            if (limbHit == null) { return new AttackResult(); }

            limbHit.body?.ApplyLinearImpulse(attack.TargetImpulseWorld + attack.TargetForceWorld * deltaTime, maxVelocity: NetConfig.MaxPhysicsBodyVelocity);
            var mainLimb = limbHit.character.AnimController.MainLimb;
            if (limbHit != mainLimb)
            {
                // Always add force to mainlimb
                mainLimb.body?.ApplyLinearImpulse(attack.TargetImpulseWorld + attack.TargetForceWorld * deltaTime, maxVelocity: NetConfig.MaxPhysicsBodyVelocity);
            }
#if SERVER
            if (attacker is Character attackingCharacter && attackingCharacter.AIController == null)
            {
                StringBuilder sb = new StringBuilder();
                sb.Append(LogName + " attacked by " + attackingCharacter.LogName + ".");
                if (attackResult.Afflictions != null)
                {
                    foreach (Affliction affliction in attackResult.Afflictions)
                    {
                        if (affliction.Strength == 0.0f) continue;
                        sb.Append($" {affliction.Prefab.Name}: {affliction.Strength}");
                    }
                }
                GameServer.Log(sb.ToString(), ServerLog.MessageType.Attack);            
            }
#endif

            bool isNotClient = GameMain.NetworkMember == null || !GameMain.NetworkMember.IsClient;

            TrySeverLimbJoints(limbHit, attack.SeverLimbsProbability);

            return attackResult;
        }

        public void TrySeverLimbJoints(Limb targetLimb, float severLimbsProbability)
        {
            bool isNotClient = GameMain.NetworkMember == null || !GameMain.NetworkMember.IsClient;

            if (isNotClient &&
                IsDead && Rand.Range(0.0f, 1.0f) < severLimbsProbability)
            {
                foreach (LimbJoint joint in AnimController.LimbJoints)
                {
                    if (joint.CanBeSevered && (joint.LimbA == targetLimb || joint.LimbB == targetLimb))
                    {
#if CLIENT
                        CurrentHull?.AddDecal("blood", WorldPosition, Rand.Range(0.5f, 1.5f));                       
#endif
                        AnimController.SeverLimbJoint(joint);

                        if (joint.LimbA == targetLimb)
                        {
                            joint.LimbB.body.LinearVelocity += targetLimb.LinearVelocity * 0.5f;
                        }
                        else
                        {
                            joint.LimbA.body.LinearVelocity += targetLimb.LinearVelocity * 0.5f;
                        }
                    }
                }
            }
        }

        public AttackResult AddDamage(Vector2 worldPosition, IEnumerable<Affliction> afflictions, float stun, bool playSound, float attackImpulse = 0.0f, Character attacker = null)
        {
            return AddDamage(worldPosition, afflictions, stun, playSound, attackImpulse, out _, attacker);
        }

        public AttackResult AddDamage(Vector2 worldPosition, IEnumerable<Affliction> afflictions, float stun, bool playSound, float attackImpulse, out Limb hitLimb, Character attacker = null)
        {
            hitLimb = null;

            if (Removed) { return new AttackResult(); }

            if (attacker != null && GameMain.NetworkMember != null && !GameMain.NetworkMember.ServerSettings.AllowFriendlyFire)
            {
                if (attacker.TeamID == TeamID) { return new AttackResult(); }
            }

            float closestDistance = 0.0f;
            foreach (Limb limb in AnimController.Limbs)
            {
                float distance = Vector2.DistanceSquared(worldPosition, limb.WorldPosition);
                if (hitLimb == null || distance < closestDistance)
                {
                    hitLimb = limb;
                    closestDistance = distance;
                }
            }

            return DamageLimb(worldPosition, hitLimb, afflictions, stun, playSound, attackImpulse, attacker);
        }

        public AttackResult DamageLimb(Vector2 worldPosition, Limb hitLimb, IEnumerable<Affliction> afflictions, float stun, bool playSound, float attackImpulse, Character attacker = null)
        {
            if (Removed) { return new AttackResult(); }

            //character inside the sub received damage from a monster outside the sub
            //can happen during normal gameplay if someone for example fires a ranged weapon from outside, 
            //the intention of this error message is to diagnose an issue with monsters being able to damage characters from outside

            // Disabled, because this happens every now and then when the monsters can get in and out of the sub.

//            if (attacker?.AIController is EnemyAIController && Submarine != null && attacker.Submarine == null)
//            {
//                string errorMsg = $"Character {Name} received damage from outside the sub while inside (attacker: {attacker.Name})";
//                GameAnalyticsManager.AddErrorEventOnce("Character.DamageLimb:DamageFromOutside" + Name + attacker.Name,
//                    GameAnalyticsSDK.Net.EGAErrorSeverity.Warning,
//                    errorMsg + "\n" + Environment.StackTrace);
//#if DEBUG
//                DebugConsole.ThrowError(errorMsg);
//#endif
//            }

            if (attacker != null && attacker != this && GameMain.NetworkMember != null && !GameMain.NetworkMember.ServerSettings.AllowFriendlyFire)
            {
                if (attacker.TeamID == TeamID) { return new AttackResult(); }
            }

            SetStun(stun);
            Vector2 dir = hitLimb.WorldPosition - worldPosition;
            if (Math.Abs(attackImpulse) > 0.0f)
            {
                Vector2 diff = dir;
                if (diff == Vector2.Zero) { diff = Rand.Vector(1.0f); }
                Vector2 impulse = Vector2.Normalize(diff) * attackImpulse;
                Vector2 hitPos = hitLimb.SimPosition + ConvertUnits.ToSimUnits(diff);
                hitLimb.body.ApplyLinearImpulse(impulse, hitPos, maxVelocity: NetConfig.MaxPhysicsBodyVelocity * 0.5f);
                var mainLimb = hitLimb.character.AnimController.MainLimb;
                if (hitLimb != mainLimb)
                {
                    // Always add force to mainlimb
                    mainLimb.body.ApplyLinearImpulse(impulse, hitPos, maxVelocity: NetConfig.MaxPhysicsBodyVelocity);
                }
            }
            Vector2 simPos = hitLimb.SimPosition + ConvertUnits.ToSimUnits(dir);
            AttackResult attackResult = hitLimb.AddDamage(simPos, afflictions, playSound);
            CharacterHealth.ApplyDamage(hitLimb, attackResult);
            if (attacker != this)
            {
                OnAttacked?.Invoke(attacker, attackResult);
                OnAttackedProjSpecific(attacker, attackResult);
            };

            if (attacker != null && attackResult.Damage > 0.0f)
            {
                LastAttacker = attacker;
            }

            return attackResult;
        }

        partial void OnAttackedProjSpecific(Character attacker, AttackResult attackResult);

        public void SetStun(float newStun, bool allowStunDecrease = false, bool isNetworkMessage = false)
        {
            if (GameMain.NetworkMember != null && GameMain.NetworkMember.IsClient && !isNetworkMessage) { return; }
            if (Screen.Selected != GameMain.GameScreen) { return; }
            if ((newStun <= Stun && !allowStunDecrease) || !MathUtils.IsValid(newStun)) { return; }
            if (Math.Sign(newStun) != Math.Sign(Stun))
            {
                AnimController.ResetPullJoints();
            }
            CharacterHealth.StunTimer = newStun;
            if (newStun > 0.0f)
            {
                SelectedConstruction = null;
            }
        }

        public void ApplyStatusEffects(ActionType actionType, float deltaTime)
        {
            foreach (StatusEffect statusEffect in statusEffects)
            {
                if (statusEffect.type != actionType) { continue; }
                if (statusEffect.HasTargetType(StatusEffect.TargetType.NearbyItems) ||
                    statusEffect.HasTargetType(StatusEffect.TargetType.NearbyCharacters))
                {
                    var targets = new List<ISerializableEntity>();
                    statusEffect.GetNearbyTargets(WorldPosition, targets);
                    statusEffect.Apply(ActionType.OnActive, deltaTime, this, targets);
                }
                else
                {
                    statusEffect.Apply(actionType, deltaTime, this, this);
                }
            }
        }

        private void Implode(bool isNetworkMessage = false)
        {
            if (CharacterHealth.Unkillable) { return; }

            if (!isNetworkMessage)
            {
                if (GameMain.NetworkMember != null && GameMain.NetworkMember.IsClient) return;
            }

            Kill(CauseOfDeathType.Pressure, null, isNetworkMessage);
            CharacterHealth.PressureAffliction.Strength = CharacterHealth.PressureAffliction.Prefab.MaxStrength;
            CharacterHealth.SetAllDamage(200.0f, 0.0f, 0.0f);
            BreakJoints();
        }

        public void BreakJoints()
        {
            Vector2 centerOfMass = AnimController.GetCenterOfMass();
            foreach (Limb limb in AnimController.Limbs)
            {
                limb.AddDamage(limb.SimPosition, 500.0f, 0.0f, 0.0f, false);

                Vector2 diff = centerOfMass - limb.SimPosition;

                if (!MathUtils.IsValid(diff))
                {
                    string errorMsg = "Attempted to apply an invalid impulse to a limb in Character.BreakJoints (" + diff + "). Limb position: " + limb.SimPosition + ", center of mass: " + centerOfMass + ".";
                    DebugConsole.ThrowError(errorMsg);
                    GameAnalyticsManager.AddErrorEventOnce("Ragdoll.GetCenterOfMass", GameAnalyticsSDK.Net.EGAErrorSeverity.Error, errorMsg);
                    return;
                }

                if (diff == Vector2.Zero) { continue; }
                limb.body.ApplyLinearImpulse(diff * 50.0f, maxVelocity: NetConfig.MaxPhysicsBodyVelocity);
            }

            ImplodeFX();

            foreach (var joint in AnimController.LimbJoints)
            {
                joint.LimitEnabled = false;
            }
        }

        partial void ImplodeFX();

        public void Kill(CauseOfDeathType causeOfDeath, Affliction causeOfDeathAffliction, bool isNetworkMessage = false)
        {
            if (IsDead || CharacterHealth.Unkillable) { return; }

            HealthUpdateInterval = 0.0f;

            //clients aren't allowed to kill characters unless they receive a network message
            if (!isNetworkMessage && GameMain.NetworkMember != null && GameMain.NetworkMember.IsClient)
            {
                return;
            }

            IsDead = true;

            ApplyStatusEffects(ActionType.OnDeath, 1.0f);

            AnimController.Frozen = false;

            if (GameSettings.SendUserStatistics)
            {
                string characterType = "Unknown";

                if (this == Controlled)
                    characterType = "Player";
                else if (IsRemotePlayer)
                    characterType = "RemotePlayer";
                else if (AIController is EnemyAIController)
                    characterType = "Enemy";
                else if (AIController is HumanAIController)
                    characterType = "AICrew";

                string causeOfDeathStr = causeOfDeathAffliction == null ?
                    causeOfDeath.ToString() : causeOfDeathAffliction.Prefab.Name.Replace(" ", "");
                GameAnalyticsManager.AddDesignEvent("Kill:" + characterType + ":" + SpeciesName + ":" + causeOfDeathStr);
            }

            CauseOfDeath = new CauseOfDeath(
                causeOfDeath, causeOfDeathAffliction?.Prefab,
                causeOfDeathAffliction?.Source ?? LastAttacker, LastDamageSource);
            OnDeath?.Invoke(this, CauseOfDeath);

            SteamAchievementManager.OnCharacterKilled(this, CauseOfDeath);

            KillProjSpecific(causeOfDeath, causeOfDeathAffliction);

            if (info != null) info.CauseOfDeath = CauseOfDeath;
            AnimController.movement = Vector2.Zero;
            AnimController.TargetMovement = Vector2.Zero;

            for (int i = 0; i < selectedItems.Length; i++)
            {
                if (selectedItems[i] != null) selectedItems[i].Drop(this);
            }

            SelectedConstruction = null;
            
            AnimController.ResetPullJoints();

            foreach (RevoluteJoint joint in AnimController.LimbJoints)
            {
                joint.MotorEnabled = false;
            }

            if (GameMain.GameSession != null)
            {
                GameMain.GameSession.KillCharacter(this);
            }
        }
        partial void KillProjSpecific(CauseOfDeathType causeOfDeath, Affliction causeOfDeathAffliction);

        public void Revive()
        {
            if (Removed)
            {
                DebugConsole.ThrowError("Attempting to revive an already removed character\n" + Environment.StackTrace);
                return;
            }

            IsDead = false;

            if (aiTarget != null)
            {
                aiTarget.Remove();
            }

            aiTarget = new AITarget(this);
            SetAllDamage(0.0f, 0.0f, 0.0f);
            CharacterHealth.RemoveAllAfflictions();

            foreach (LimbJoint joint in AnimController.LimbJoints)
            {
                joint.MotorEnabled = true;
                joint.Enabled = true;
                joint.IsSevered = false;
            }

            foreach (Limb limb in AnimController.Limbs)
            {
#if CLIENT
                if (limb.LightSource != null) limb.LightSource.Color = limb.InitialLightSourceColor;
#endif
                limb.body.Enabled = true;
                limb.IsSevered = false;
            }

            if (GameMain.GameSession != null)
            {
                GameMain.GameSession.ReviveCharacter(this);
            }
        }

        public override void Remove()
        {
            if (Removed)
            {
                DebugConsole.ThrowError("Attempting to remove an already removed character\n" + Environment.StackTrace);
                return;
            }
            DebugConsole.Log("Removing character " + Name + " (ID: " + ID + ")");

            base.Remove();

            if (selectedItems[0] != null) { selectedItems[0].Drop(this); }
            if (selectedItems[1] != null) { selectedItems[1].Drop(this); }

            if (info != null) { info.Remove(); }

#if CLIENT
            GameMain.GameSession?.CrewManager?.KillCharacter(this);
#endif

            CharacterList.Remove(this);

            if (Controlled == this) { Controlled = null; }

            if (Inventory != null)
            {
                foreach (Item item in Inventory.Items)
                {
                    if (item != null)
                    {
                        Spawner?.AddToRemoveQueue(item);
                    }
                }
            }

            DisposeProjSpecific();

            aiTarget?.Remove();
            AnimController?.Remove();
            CharacterHealth?.Remove();

            foreach (Character c in CharacterList)
            {
                if (c.FocusedCharacter == this) { c.FocusedCharacter = null; }
                if (c.SelectedCharacter == this) { c.SelectedCharacter = null; }
            }
        }
        partial void DisposeProjSpecific();

        public void TeleportTo(Vector2 worldPos)
        {
            AnimController.CurrentHull = null;
            Submarine = null;
            AnimController.SetPosition(ConvertUnits.ToSimUnits(worldPos), false);
            AnimController.FindHull(worldPos, true);
        }

        public void SaveInventory(Inventory inventory, XElement parentElement)
        {
            var items = Array.FindAll(inventory.Items, i => i != null).Distinct();
            foreach (Item item in items)
            {
                item.Submarine = inventory.Owner.Submarine;
                var itemElement = item.Save(parentElement);

                List<int> slotIndices = new List<int>();
                for (int i = 0; i < inventory.Capacity; i++)
                {
                    if (inventory.Items[i] == item) { slotIndices.Add(i); }
                }

                itemElement.Add(new XAttribute("i", string.Join(",", slotIndices)));

                foreach (ItemContainer container in item.GetComponents<ItemContainer>())
                {
                    XElement childInvElement = new XElement("inventory");
                    itemElement.Add(childInvElement);
                    SaveInventory(container.Inventory, childInvElement);
                }
            }
        }

        private readonly HashSet<AttackContext> currentContexts = new HashSet<AttackContext>();

        public IEnumerable<AttackContext> GetAttackContexts()
        {
            currentContexts.Clear();
            if (AnimController.CurrentAnimationParams.IsGroundedAnimation)
            {
                currentContexts.Add(AttackContext.Ground);
            }
            else
            {
                currentContexts.Add(AttackContext.Water);
            }
            if (CurrentHull == null)
            {
                currentContexts.Add(AttackContext.Outside);
            }
            else
            {
                currentContexts.Add(AttackContext.Inside);
            }
            return currentContexts;
        }

        private readonly List<Hull> visibleHulls = new List<Hull>();
        private readonly HashSet<Hull> tempList = new HashSet<Hull>();
        /// <summary>
        /// Returns hulls that are visible to the player, including the current hull.
        /// Can be heavy if used every frame.
        /// </summary>
        public List<Hull> GetVisibleHulls()
        {
            visibleHulls.Clear();
            tempList.Clear();
            if (CurrentHull != null)
            {
                visibleHulls.Add(CurrentHull);
                var adjacentHulls = CurrentHull.GetConnectedHulls(true, 1);
                float maxDistance = 1000f;
                foreach (var hull in adjacentHulls)
                {
                    if (hull.ConnectedGaps.Any(g => g.Open > 0.9f && g.linkedTo.Contains(CurrentHull) &&
                        Vector2.DistanceSquared(g.WorldPosition, WorldPosition) < Math.Pow(maxDistance / 2, 2)))
                    {
                        if (Vector2.DistanceSquared(hull.WorldPosition, WorldPosition) < Math.Pow(maxDistance, 2))
                        {
                            visibleHulls.Add(hull);
                        }
                    }
                }
                visibleHulls.AddRange(CurrentHull.GetLinkedEntities(tempList, filter: h =>
                {
                    // Ignore adjacent hulls because they were already handled above
                    if (adjacentHulls.Contains(h))
                    {
                        return false;
                    }
                    else
                    {
                        if (h.ConnectedGaps.Any(g =>
                            g.Open > 0.9f &&
                            Vector2.DistanceSquared(g.WorldPosition, WorldPosition) < Math.Pow(maxDistance / 2, 2) &&
                            CanSeeTarget(g)))
                        {
                            return Vector2.DistanceSquared(h.WorldPosition, WorldPosition) < Math.Pow(maxDistance, 2);
                        }
                        else
                        {
                            return false;
                        }
                    }
                }));
            }
            return visibleHulls;
        }

        public Vector2 GetRelativeSimPosition(ISpatialEntity target, Vector2? worldPos = null)
        {
            Vector2 targetPos = target.SimPosition;
            if (worldPos.HasValue)
            {
                Vector2 wp = worldPos.Value;
                if (target.Submarine != null)
                {
                    wp -= target.Submarine.Position;
                }
                targetPos = ConvertUnits.ToSimUnits(wp);
            }
            if (Submarine == null && target.Submarine != null)
            {
                if (AIController == null || !(AIController.SteeringManager is IndoorsSteeringManager))
                {
                    // outside and targeting inside
                    // doesn't work with inside steering
                    targetPos += target.Submarine.SimPosition;
                }
            }
            else if (Submarine != null && target.Submarine == null)
            {
                // inside and targeting outside
                targetPos -= Submarine.SimPosition;
            }
            else if (Submarine != target.Submarine)
            {
                if (Submarine != null && target.Submarine != null)
                {
                    // both inside, but in different subs
                    Vector2 diff = Submarine.SimPosition - target.Submarine.SimPosition;
                    targetPos -= diff;
                }
            }
            return targetPos;
        }
    }
}<|MERGE_RESOLUTION|>--- conflicted
+++ resolved
@@ -773,10 +773,6 @@
                 {
                     TargetDir = Direction.Right
                 };
-<<<<<<< HEAD
-
-=======
->>>>>>> 1b7eedbe
             }
             else
             {
