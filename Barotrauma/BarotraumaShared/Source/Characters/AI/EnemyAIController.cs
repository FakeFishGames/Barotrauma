--- conflicted
+++ resolved
@@ -858,10 +858,6 @@
                     // Attack doors
                     if (canAttackSub)
                     {
-<<<<<<< HEAD
-                        SelectTarget(pathSteering.CurrentPath.CurrentNode.ConnectedDoor.Item.AiTarget, selectedTargetMemory.Priority);
-                        return;
-=======
                         // If the target is in the same hull, there shouldn't be any doors blocking the path
                         if (targetCharacter == null || targetCharacter.CurrentHull != Character.CurrentHull)
                         {
@@ -875,17 +871,11 @@
                                 }
                             }
                         }
->>>>>>> 50b49bf0
                     }
                     // Steer towards the target if in the same room and swimming
                     if ((Character.AnimController.InWater || pursue) && targetCharacter != null && VisibleHulls.Contains(targetCharacter.CurrentHull))
                     {
-<<<<<<< HEAD
-                        SelectTarget(pathSteering.CurrentPath.NextNode.ConnectedDoor.Item.AiTarget, selectedTargetMemory.Priority);
-                        return;
-=======
                         SteeringManager.SteeringManual(deltaTime, Vector2.Normalize(attackSimPos - steeringLimb.SimPosition));
->>>>>>> 50b49bf0
                     }
                     else
                     {
@@ -981,9 +971,9 @@
                 if (!attack.IsValidTarget(target)) { continue; }
                 if (target is ISerializableEntity se && target is Character)
                 {
-                    if (attack.Conditionals.Any(c => !c.TargetSelf && !c.Matches(se))) { continue; }
-                }
-                if (attack.Conditionals.Any(c => c.TargetSelf && !c.Matches(Character))) { continue; }
+                    // TODO: allow conditionals of which matching any is enough instead of having to fulfill all
+                    if (attack.Conditionals.Any(c => !c.Matches(se))) { continue; }
+                }
                 float priority = CalculatePriority(limb, attackWorldPos);
                 if (priority > currentPriority)
                 {
@@ -1110,9 +1100,9 @@
             AITargetMemory targetMemory = GetTargetMemory(attacker.AiTarget);
             targetMemory.Priority += GetRelativeDamage(attackResult.Damage, Character.Vitality) * AggressionHurt;
 
-            // Only allow to react once. Otherwise would attack the target with only a fraction of a cooldown
-            bool retaliate = SelectedAiTarget != attacker.AiTarget && attacker.Submarine == Character.Submarine;
-            bool avoidGunFire = Character.Params.AI.AvoidGunfire && attacker.Submarine != Character.Submarine;
+            // Only allow to react once. Otherwise would attack the target with only a fraction of cooldown
+            bool retaliate = attacker.Submarine == Character.Submarine && SelectedAiTarget != attacker.AiTarget;
+            bool avoidGunFire = attacker.Submarine != Character.Submarine && Character.Params.AI.AvoidGunfire;
             if (State == AIState.Attack && !IsCoolDownRunning)
             {
                 // Don't retaliate or escape while performing an attack
