﻿using Barotrauma.Extensions;
using Barotrauma.Items.Components;
using FarseerPhysics;
using FarseerPhysics.Dynamics;
using Microsoft.Xna.Framework;
using System;
using System.Collections.Generic;
using System.Xml.Linq;
using System.Linq;

namespace Barotrauma
{
    partial class EnemyAIController : AIController
    {
        public static bool DisableEnemyAI;

        /// <summary>
        /// Enable the character to attack the outposts and the characters inside them. Disabled by default.
        /// </summary>
        public bool TargetOutposts;

        class WallTarget
        {
            public Vector2 Position;
            public Structure Structure;
            public int SectionIndex;

            public WallTarget(Vector2 position, Structure structure = null, int sectionIndex = -1)
            {
                Position = position;
                Structure = structure;
                SectionIndex = sectionIndex;
            }
        }

        private const float UpdateTargetsInterval = 1.0f;

        private const float RaycastInterval = 1.0f;

        private SteeringManager outsideSteering, insideSteering;

        private float updateTargetsTimer;

        private float raycastTimer;
                
        private bool IsCoolDownRunning => AttackingLimb != null && AttackingLimb.attack.CoolDownTimer > 0;

        public float CombatStrength => Character.Params.AI.CombatStrength;

        private float Sight => Character.Params.AI.Sight;
        private float Hearing => Character.Params.AI.Hearing;
        private float FleeHealthThreshold => Character.Params.AI.FleeHealthThreshold;

        private float AggressionGreed => Character.Params.AI.AggressionGreed;
        private float AggressionHurt => Character.Params.AI.AggressionHurt;

        private bool AggressiveBoarding => Character.Params.AI.AggressiveBoarding;

        //a point in a wall which the Character is currently targeting
        private WallTarget wallTarget;

        //the limb selected for the current attack
        private Limb _attackingLimb;
        public Limb AttackingLimb
        {
            get { return _attackingLimb; }
            private set
            {
                _attackingLimb = value;
                Reverse = _attackingLimb != null && _attackingLimb.attack.Reverse;
                if (Character.AnimController is FishAnimController fishController)
                {
                    fishController.reverse = Reverse;
                }
            }
        }
        
        private AITargetMemory selectedTargetMemory;
        private float targetValue;
                
        private Dictionary<AITarget, AITargetMemory> targetMemories;

<<<<<<< HEAD
        //the eyesight of the NPC (0.0 = blind, 1.0 = sees every target within sightRange)
        public float sight;
        //how far the NPC can hear targets from (0.0 = deaf, 1.0 = hears every target within soundRange)
        public float hearing;

=======
>>>>>>> 2122d14c
        private float colliderSize;

        // TODO: expose?
        private readonly float priorityFearIncreasement = 2;
        private readonly float memoryFadeTime = 0.5f;

        public LatchOntoAI LatchOntoAI { get; private set; }
        public SwarmBehavior SwarmBehavior { get; private set; }

        public bool AttackHumans
        {
            get
            {
                var targetingPriority = GetTargetingPriority("human");
                return targetingPriority != null && targetingPriority.State == AIState.Attack && targetingPriority.Priority > 0.0f;
            }
        }

        public bool AttackRooms
        {
            get
            {
                var targetingPriority = GetTargetingPriority("room");
                return targetingPriority != null && targetingPriority.State == AIState.Attack && targetingPriority.Priority > 0.0f;
            }
        }

        public override bool CanEnterSubmarine
        {
            get
            {
                //can't enter a submarine when attached to something
                return LatchOntoAI == null || !LatchOntoAI.IsAttached;
            }
        }

        public override bool CanFlip
        {
            get
            {
                //can't flip when attached to something or when reversing
                return !Reverse && (LatchOntoAI == null || !LatchOntoAI.IsAttached);
            }
        }

        public bool Reverse { get; private set; }

        public EnemyAIController(Character c, string file, string seed) : base(c)
        {
            if (!Character.TryGetConfigFile(file, out XDocument doc))
            {
                DebugConsole.ThrowError("Failed to find a character config file at: " + file);
                return;
            }
            var mainElement = doc.Root.IsOverride() ? doc.Root.FirstElement() : doc.Root;
            targetMemories = new Dictionary<AITarget, AITargetMemory>();
            steeringManager = outsideSteering;

            List<XElement> aiElements = new List<XElement>();
            List<float> aiCommonness = new List<float>();
            foreach (XElement element in mainElement.Elements())
            {
                if (element.Name.ToString().ToLowerInvariant() != "ai") continue;                
                aiElements.Add(element);
                aiCommonness.Add(element.GetAttributeFloat("commonness", 1.0f));                
            }
            
            if (aiElements.Count == 0)
            {
                DebugConsole.ThrowError("Error in file \"" + file + "\" - no AI element found.");
                outsideSteering = new SteeringManager(this);
                insideSteering = new IndoorsSteeringManager(this, false, false);
                return;
            }
            
            //choose a random ai element
            MTRandom random = new MTRandom(ToolBox.StringToInt(seed));
            XElement aiElement = aiElements.Count == 1 ? aiElements[0] : ToolBox.SelectWeightedRandom(aiElements, aiCommonness, random);
            foreach (XElement subElement in aiElement.Elements())
            {
                switch (subElement.Name.ToString().ToLowerInvariant())
                {
                    case "latchonto":
                        LatchOntoAI = new LatchOntoAI(subElement, this);
                        break;
                    case "swarm":
                    case "swarmbehavior":
                        SwarmBehavior = new SwarmBehavior(subElement, this);
                        break;
                }
            }

            bool canBreakDoors = false;
            if (GetTargetingPriority("room")?.Priority > 0.0f)
            {
                AttackContext currentContext = Character.GetAttackContext();
                foreach (Limb limb in Character.AnimController.Limbs)
                {
                    if (limb.attack == null) { continue; }
                    if (!limb.attack.IsValidTarget(AttackTarget.Structure)) { continue; }
                    if (limb.attack.IsValidContext(currentContext) && limb.attack.StructureDamage > 0.0f)
                    {
                        canBreakDoors = true;
                        break;
                    }
                }
            }

            outsideSteering = new SteeringManager(this);
            insideSteering = new IndoorsSteeringManager(this, false, canBreakDoors);
            steeringManager = outsideSteering;
            State = AIState.Idle;

            colliderSize = 0.1f;
            switch (Character.AnimController.Collider.BodyShape)
            {
                case PhysicsBody.Shape.Capsule:
                case PhysicsBody.Shape.HorizontalCapsule:
                case PhysicsBody.Shape.Circle:
                    colliderSize = Character.AnimController.Collider.radius * 2;
                    break;
                case PhysicsBody.Shape.Rectangle:
                    colliderSize = Math.Min(Character.AnimController.Collider.width, Character.AnimController.Collider.height);
                    break;
            }
        }

        private CharacterParams.AIParams AIParams => Character.Params.AI;
        private CharacterParams.TargetParams GetTargetingPriority(string targetTag) => AIParams.GetTarget(targetTag, false);

        public override void SelectTarget(AITarget target) => SelectTarget(target, 100);

        public void SelectTarget(AITarget target, float priority)
        {
            SelectedAiTarget = target;
            selectedTargetMemory = GetTargetMemory(target);
            selectedTargetMemory.Priority = priority;
            targetValue = priority;
        }
        
        public override void Update(float deltaTime)
        {
            if (DisableEnemyAI) { return; }
            bool ignorePlatforms = (-Character.AnimController.TargetMovement.Y > Math.Abs(Character.AnimController.TargetMovement.X));

            if (steeringManager is IndoorsSteeringManager)
            {
                var currPath = ((IndoorsSteeringManager)steeringManager).CurrentPath;
                if (currPath != null && currPath.CurrentNode != null)
                {
                    if (currPath.CurrentNode.SimPosition.Y < Character.AnimController.GetColliderBottom().Y)
                    {
                        ignorePlatforms = true;
                    }
                }
            }
            
            Character.AnimController.IgnorePlatforms = ignorePlatforms;

            //clients get the facing direction from the server
            if (Character.AnimController is HumanoidAnimController && 
                (GameMain.NetworkMember == null || GameMain.NetworkMember.IsServer || Character.Controlled == Character))
            {
                if (Math.Abs(Character.AnimController.movement.X) > 0.1f && !Character.AnimController.InWater)
                {
                    Character.AnimController.TargetDir = Character.AnimController.movement.X > 0.0f ? Direction.Right : Direction.Left;
                }
            }

            UpdateTargetMemories(deltaTime);
            if (updateTargetsTimer > 0.0)
            {
                updateTargetsTimer -= deltaTime;
            }
            else
            {
                UpdateTargets(Character, out CharacterParams.TargetParams targetingPriority);
                updateTargetsTimer = UpdateTargetsInterval;

                if (SelectedAiTarget == null)
                {
                    State = AIState.Idle;
                }
                else if (Character.HealthPercentage < FleeHealthThreshold && SwarmBehavior == null)
                {
                    // Don't flee from damage if in a swarm.
                    State = AIState.Escape;
                }
                else if (targetingPriority != null)
                {
                    State = targetingPriority.State;
                }
            }

            if (SelectedAiTarget != null && (SelectedAiTarget.Entity == null || SelectedAiTarget.Entity.Removed))
            {
                State = AIState.Idle;
                return;
            }

            if (Character.Submarine == null)
            {
                if (steeringManager != outsideSteering) outsideSteering.Reset();
                steeringManager = outsideSteering;
            }
            else
            {
                if (steeringManager != insideSteering) insideSteering.Reset();
                steeringManager = insideSteering;
            }

            bool run = false;
            switch (State)
            {
                case AIState.Idle:
                    UpdateIdle(deltaTime);
                    break;
                case AIState.Attack:
                    run = !IsCoolDownRunning;
                    UpdateAttack(deltaTime);
                    break;
                case AIState.Eat:
                    UpdateEating(deltaTime);
                    break;
                case AIState.Escape:
                    run = true;
                    UpdateEscape(deltaTime);
                    break;
                default:
                    throw new NotImplementedException();
            }

            LatchOntoAI?.Update(this, deltaTime);
            IsSteeringThroughGap = false;
            if (SwarmBehavior != null)
            {
                SwarmBehavior.IsActive = State == AIState.Idle && Character.CurrentHull == null;
                SwarmBehavior.Refresh();
                SwarmBehavior.UpdateSteering(deltaTime);
            }
            steeringManager.Update(Character.AnimController.GetCurrentSpeed(run));
        }

        #region Idle

        private void UpdateIdle(float deltaTime)
        {
            if (Character.Submarine == null && 
                SimPosition.Y < ConvertUnits.ToSimUnits(Character.CharacterHealth.CrushDepth * 0.75f))
            {
                //steer straight up if very deep
                steeringManager.SteeringManual(deltaTime, Vector2.UnitY);
                return;
            }

            SteerInsideLevel(deltaTime);

            if (wallTarget != null) { return; }
            
            if (SelectedAiTarget != null)
            {
                Vector2 targetSimPos = Character.Submarine == null ? ConvertUnits.ToSimUnits(SelectedAiTarget.WorldPosition) : SelectedAiTarget.SimPosition;

                steeringManager.SteeringAvoid(deltaTime, colliderSize * 3.0f);
                steeringManager.SteeringSeek(targetSimPos);
            }
            else
            {
                //wander around randomly
                if (Character.Submarine == null)
                {
                    steeringManager.SteeringAvoid(deltaTime, colliderSize * 5.0f);
                }
                steeringManager.SteeringWander(0.5f);
            }          
        }

        #endregion

        #region Escape
        private Vector2 escapePoint;
        private void UpdateEscape(float deltaTime)
        {
            if (SelectedAiTarget == null || SelectedAiTarget.Entity == null || SelectedAiTarget.Entity.Removed)
            {
                State = AIState.Idle;
                return;
            }
            else if (selectedTargetMemory != null)
            {
                selectedTargetMemory.Priority += deltaTime * priorityFearIncreasement;
            }
            if (Character.CurrentHull != null)
            {
                // Seek exit, if inside
                if (SteeringManager is IndoorsSteeringManager indoorSteering && escapePoint == Vector2.Zero)
                {
                    foreach (Gap gap in Gap.GapList)
                    {
                        if (gap.Submarine != Character.Submarine) { continue; }
                        if (gap.Open < 1 || gap.IsRoomToRoom) { continue; }
                        var path = indoorSteering.PathFinder.FindPath(Character.SimPosition, gap.SimPosition, Character.Submarine);
                        if (!path.Unreachable)
                        {
                            if (escapePoint != Vector2.Zero)
                            {
                                // Ignore the gap if it's further away than the previously assigned escape point
                                if (Vector2.DistanceSquared(Character.SimPosition, gap.SimPosition) > Vector2.DistanceSquared(Character.SimPosition, escapePoint)) { continue; }
                            }
                            escapePoint = gap.SimPosition;
                        }
                    }
                }
            }
            else
            {
                SteerInsideLevel(deltaTime);
            }
            if (escapePoint != Vector2.Zero && Vector2.DistanceSquared(Character.SimPosition, escapePoint) > 1)
            {
                SteeringManager.SteeringSeek(escapePoint);
            }
            else
            {
                // If outside or near enough the escapePoint, steer away
                escapePoint = Vector2.Zero;
                Vector2 escapeDir = Vector2.Normalize(WorldPosition - SelectedAiTarget.WorldPosition);
                if (!MathUtils.IsValid(escapeDir)) escapeDir = Vector2.UnitY;
                SteeringManager.SteeringManual(deltaTime, escapeDir);
                SteeringManager.SteeringWander();
                SteeringManager.SteeringAvoid(deltaTime, colliderSize * 3.0f);
            }
        }

        #endregion

        #region Attack

        private void UpdateAttack(float deltaTime)
        {
            if (SelectedAiTarget == null)
            {
                State = AIState.Idle;
                return;
            }

            Vector2 attackWorldPos = SelectedAiTarget.WorldPosition;
            Vector2 attackSimPos = SelectedAiTarget.SimPosition;

            if (SelectedAiTarget.Entity is Item item)
            {
                // If the item is held by a character, attack the character instead.
                var pickable = item.GetComponent<Pickable>();
                if (pickable != null)
                {
                    var target = pickable.Picker?.AiTarget;
                    if (target != null)
                    {
                        SelectedAiTarget = target;
                    }
                }
            }

            if (raycastTimer > 0.0)
            {
                raycastTimer -= deltaTime;
            }
            else
            {
                if (!IsLatchedOnSub)
                {
                    UpdateWallTarget();
                }
                raycastTimer = RaycastInterval;
            }

            if (SelectedAiTarget.Entity is Character c)
            {
                //target the closest limb if the target is a character
                float closestDist = Vector2.DistanceSquared(SelectedAiTarget.WorldPosition, WorldPosition) * 10.0f;
                foreach (Limb limb in c.AnimController.Limbs)
                {
                    if (limb == null) continue;
                    float dist = Vector2.DistanceSquared(limb.WorldPosition, WorldPosition) / Math.Max(limb.AttackPriority, 0.1f);
                    if (dist < closestDist)
                    {
                        closestDist = dist;
                        attackWorldPos = limb.WorldPosition;
                        attackSimPos = limb.SimPosition;
                    }
                }
            }

            if (wallTarget != null)
            {
                attackWorldPos = wallTarget.Position;
                if (wallTarget.Structure.Submarine != null)
                {
                    attackWorldPos += wallTarget.Structure.Submarine.Position;
                }
                attackSimPos = ConvertUnits.ToSimUnits(attackWorldPos);
            }
            else
            {
                // Take the sub position into account in the sim pos
                if (Character.Submarine == null && SelectedAiTarget.Entity.Submarine != null)
                {
                    attackSimPos += SelectedAiTarget.Entity.Submarine.SimPosition;
                }
                else if (Character.Submarine != null && SelectedAiTarget.Entity.Submarine == null)
                {
                    attackSimPos -= Character.Submarine.SimPosition;
                }
                else if (Character.Submarine != SelectedAiTarget.Entity.Submarine)
                {
                    if (Character.Submarine != null && SelectedAiTarget.Entity.Submarine != null)
                    {
                        Vector2 diff = Character.Submarine.SimPosition - SelectedAiTarget.Entity.Submarine.SimPosition;
                        attackSimPos -= diff;
                    }
                }
            }

            if (Math.Abs(Character.AnimController.movement.X) > 0.1f && !Character.AnimController.InWater &&
                (GameMain.NetworkMember == null || GameMain.NetworkMember.IsServer || Character.Controlled == Character))
            {
                Character.AnimController.TargetDir = Character.WorldPosition.X < attackWorldPos.X ? Direction.Right : Direction.Left;
            }

            if (AggressiveBoarding)
            {
                //targeting a wall section that can be passed through -> steer manually through the hole
                if (wallTarget != null && wallTarget.SectionIndex > -1 && CanPassThroughHole(wallTarget.Structure, wallTarget.SectionIndex))
                {
                    WallSection section = wallTarget.Structure.GetSection(wallTarget.SectionIndex);
                    Vector2 targetPos = wallTarget.Structure.SectionPosition(wallTarget.SectionIndex, true);
                    if (section?.gap != null && SteerThroughGap(wallTarget.Structure, section, targetPos, deltaTime))
                    {
                        return;
                    }
                }
                else if (SelectedAiTarget.Entity is Structure wall)
                {
                    for (int i = 0; i < wall.Sections.Length; i++)
                    {
                        WallSection section = wall.Sections[i];
                        if (CanPassThroughHole(wall, i) && section?.gap != null)
                        {
                            if (SteerThroughGap(wall, section, section.gap.WorldPosition, deltaTime))
                            {
                                return;
                            }
                        }
                    }
                }
                else if (SelectedAiTarget.Entity is Item i)
                {
                    var door = i.GetComponent<Door>();
                    //steer through the door manually if it's open or broken
                    if (door?.LinkedGap?.FlowTargetHull != null && !door.LinkedGap.IsRoomToRoom && (door.IsOpen || door.Item.Condition <= 0.0f))
                    {
                        LatchOntoAI?.DeattachFromBody();
                        Character.AnimController.ReleaseStuckLimbs();
                        var velocity = Vector2.Normalize(door.LinkedGap.FlowTargetHull.WorldPosition - Character.WorldPosition);
                        steeringManager.SteeringManual(deltaTime, velocity);
                        return;
                    }
                }
            }

            bool canAttack = true;
            if (IsCoolDownRunning)
            {
                switch (AttackingLimb.attack.AfterAttack)
                {
                    case AIBehaviorAfterAttack.Pursue:
                    case AIBehaviorAfterAttack.PursueIfCanAttack:
                        if (AttackingLimb.attack.SecondaryCoolDown <= 0)
                        {
                            // No (valid) secondary cooldown defined.
                            if (AttackingLimb.attack.AfterAttack == AIBehaviorAfterAttack.Pursue)
                            {
                                canAttack = false;
                            }
                            else
                            {
                                UpdateFallBack(attackWorldPos, deltaTime);
                                return;
                            }
                        }
                        else
                        {
                            if (AttackingLimb.attack.SecondaryCoolDownTimer <= 0)
                            {
                                // Don't allow attacking when the attack target has just changed.
                                if (_previousAiTarget != null && SelectedAiTarget != _previousAiTarget)
                                {
                                    canAttack = false;
                                    if (AttackingLimb.attack.AfterAttack == AIBehaviorAfterAttack.PursueIfCanAttack)
                                    {
                                        // Fall back if cannot attack.
                                        UpdateFallBack(attackWorldPos, deltaTime);
                                        return;
                                    }
                                    AttackingLimb = null;
                                }
                                else
                                {
                                    // If the secondary cooldown is defined and expired, check if we can switch the attack
                                    var newLimb = GetAttackLimb(attackWorldPos, AttackingLimb);
                                    if (newLimb != null)
                                    {
                                        // Attack with the new limb
                                        AttackingLimb = newLimb;
                                    }
                                    else
                                    {
                                        // No new limb was found.
                                        if (AttackingLimb.attack.AfterAttack == AIBehaviorAfterAttack.Pursue)
                                        {
                                            canAttack = false;
                                        }
                                        else
                                        {
                                            UpdateFallBack(attackWorldPos, deltaTime);
                                            return;
                                        }
                                    }
                                }
                            }
                            else
                            {
                                // Cooldown not yet expired, cannot attack -> steer towards the target
                                canAttack = false;
                            }
                        }
                        break;
                    case AIBehaviorAfterAttack.FallBackUntilCanAttack:
                        if (AttackingLimb.attack.SecondaryCoolDown <= 0)
                        {
                            // No (valid) secondary cooldown defined.
                            UpdateFallBack(attackWorldPos, deltaTime);
                            return;
                        }
                        else
                        {
                            if (AttackingLimb.attack.SecondaryCoolDownTimer <= 0)
                            {
                                // Don't allow attacking when the attack target has just changed.
                                if (_previousAiTarget != null && SelectedAiTarget != _previousAiTarget)
                                {
                                    UpdateFallBack(attackWorldPos, deltaTime);
                                    return;
                                }
                                else
                                {
                                    // If the secondary cooldown is defined and expired, check if we can switch the attack
                                    var newLimb = GetAttackLimb(attackWorldPos, AttackingLimb);
                                    if (newLimb != null)
                                    {
                                        // Attack with the new limb
                                        AttackingLimb = newLimb;
                                    }
                                    else
                                    {
                                        // No new limb was found.
                                        UpdateFallBack(attackWorldPos, deltaTime);
                                        return;
                                    }
                                }
                            }
                            else
                            {
                                // Cooldown not yet expired -> steer away from the target
                                UpdateFallBack(attackWorldPos, deltaTime);
                                return;
                            }
                        }
                        break;
                    case AIBehaviorAfterAttack.FallBack:
                    default:
                        UpdateFallBack(attackWorldPos, deltaTime);
                        return;
                }
            }

            if (canAttack)
            {
                if (AttackingLimb == null || _previousAiTarget != SelectedAiTarget)
                {
                    AttackingLimb = GetAttackLimb(attackWorldPos);
                }
                canAttack = AttackingLimb != null && AttackingLimb.attack.CoolDownTimer <= 0;
            }
            float distance = 0;
            if (canAttack)
            {
                // Check that we can reach the target
                distance = Vector2.Distance(AttackingLimb.WorldPosition, attackWorldPos);
                canAttack = distance < AttackingLimb.attack.Range;
                if (!canAttack && !IsCoolDownRunning)
                {
                    // If not, reset the attacking limb, if the cooldown is not running
                    // Don't use the property, because we don't want cancel reversing, if we are reversing.
                    _attackingLimb = null;
                }
            }

            // If the attacking limb is a hand or claw, for example, using it as the steering limb can end in the result where the character circles around the target. For example the Hammerhead steering with the claws when it should use the torso.
            // If we always use the main limb, this causes the character to seek the target with it's torso/head, when it should not. For example Mudraptor steering with it's belly, when it should use it's head.
            // So let's use the one that's closer to the attacking limb.
            Limb steeringLimb;
            var torso = Character.AnimController.GetLimb(LimbType.Torso);
            var head = Character.AnimController.GetLimb(LimbType.Head);
            if (AttackingLimb == null)
            {
                steeringLimb = head ?? torso;
            }
            else
            {
                if (head != null && torso != null)
                {
                    steeringLimb = Vector2.DistanceSquared(AttackingLimb.SimPosition, head.SimPosition) < Vector2.DistanceSquared(AttackingLimb.SimPosition, torso.SimPosition) ? head : torso;
                }
                else
                {
                    steeringLimb = head ?? torso;
                }
            }
            if (steeringLimb != null)
            {
                Vector2 offset = Character.SimPosition - steeringLimb.SimPosition;
                // Offset so that we don't overshoot the movement
                Vector2 steerPos = attackSimPos + offset;
                SteeringManager.SteeringSeek(steerPos, 10);

                if (SteeringManager is IndoorsSteeringManager indoorsSteering)
                {
                    if (indoorsSteering.CurrentPath != null && !indoorsSteering.IsPathDirty)
                    {
                        if (indoorsSteering.CurrentPath.Unreachable)
                        {
                            if (selectedTargetMemory != null)
                            {
                                //wander around randomly and decrease the priority faster if no path is found
                                selectedTargetMemory.Priority -= deltaTime * memoryFadeTime * 10;
                            }
                            SteeringManager.SteeringWander();
                        }
                        else if (indoorsSteering.CurrentPath.Finished)
                        {
                            SteeringManager.SteeringManual(deltaTime, Vector2.Normalize(attackSimPos - steeringLimb.SimPosition));
                        }
                        else if (indoorsSteering.CurrentPath.CurrentNode?.ConnectedDoor != null)
                        {
                            wallTarget = null;
                            SelectedAiTarget = indoorsSteering.CurrentPath.CurrentNode.ConnectedDoor.Item.AiTarget;
                        }
                        else if (indoorsSteering.CurrentPath.NextNode?.ConnectedDoor != null)
                        {
                            wallTarget = null;
                            SelectedAiTarget = indoorsSteering.CurrentPath.NextNode.ConnectedDoor.Item.AiTarget;
                        }
                    }
                }
                else if (Character.CurrentHull == null)
                {
                    SteeringManager.SteeringAvoid(deltaTime, colliderSize * 1.5f);
                }
            }

            if (canAttack)
            {
                UpdateLimbAttack(deltaTime, AttackingLimb, attackSimPos, distance);
            }
        }

        public bool IsSteeringThroughGap { get; private set; }
        private bool SteerThroughGap(Structure wall, WallSection section, Vector2 targetWorldPos, float deltaTime)
        {
            IsSteeringThroughGap = true;
            SelectedAiTarget = wall.AiTarget;
            wallTarget = null;
            LatchOntoAI?.DeattachFromBody();
            Character.AnimController.ReleaseStuckLimbs();
            Hull targetHull = section.gap?.FlowTargetHull;
            float distance = Vector2.Distance(Character.WorldPosition, targetWorldPos);
            float maxDistance = Math.Min(wall.Rect.Width, wall.Rect.Height);
            if (distance > maxDistance)
            {
                return false;
            }
            if (targetHull != null)
            {
                if (wall.IsHorizontal)
                {
                    targetWorldPos.Y = targetHull.WorldRect.Y - targetHull.Rect.Height / 2;
                }
                else
                {
                    targetWorldPos.X = targetHull.WorldRect.Center.X;
                }
                steeringManager.SteeringManual(deltaTime, Vector2.Normalize(targetWorldPos - Character.WorldPosition));
                return true;
            }
            return false;
        }

        private Limb GetAttackLimb(Vector2 attackWorldPos, Limb ignoredLimb = null)
        {
            AttackContext currentContext = Character.GetAttackContext();
            var target = wallTarget != null ? wallTarget.Structure : SelectedAiTarget?.Entity;
            Limb selectedLimb = null;
            float currentPriority = 0;
            foreach (Limb limb in Character.AnimController.Limbs)
            {
                if (limb == ignoredLimb) { continue; }
                if (limb.IsSevered || limb.IsStuck) { continue; }
                var attack = limb.attack;
                if (attack == null) { continue; }
                if (attack.CoolDownTimer > 0) { continue; }
                if (!attack.IsValidContext(currentContext)) { continue; }
                if (!attack.IsValidTarget(target)) { continue; }
                if (target is ISerializableEntity se && target is Character)
                {
                    // TODO: allow conditionals of which matching any is enough instead of having to fulfill all
                    if (attack.Conditionals.Any(c => !c.Matches(se))) { continue; }
                }
                float priority = CalculatePriority(limb, attackWorldPos);
                if (priority > currentPriority)
                {
                    currentPriority = priority;
                    selectedLimb = limb;
                }
            }
            return selectedLimb;

            float CalculatePriority(Limb limb, Vector2 attackPos)
            {
                float dist = Vector2.Distance(limb.WorldPosition, attackPos);
                // The limb is ignored if the target is not close. Prevents character going in reverse if very far away from it.
                // We also need a max value that is more than the actual range.
                float distanceFactor = MathHelper.Lerp(1, 0, MathUtils.InverseLerp(0, limb.attack.Range * 3, dist));
                return (1 + limb.attack.Priority) * distanceFactor;
            }
        }

        private void UpdateWallTarget()
        {
            wallTarget = null;

            //check if there's a wall between the target and the Character   
            Vector2 rayStart = SimPosition;
            Vector2 rayEnd = SelectedAiTarget.SimPosition;
            bool offset = SelectedAiTarget.Entity.Submarine != null && Character.Submarine == null;

            if (offset)
            {
                rayStart -= SelectedAiTarget.Entity.Submarine.SimPosition;
            }

            Body closestBody = Submarine.CheckVisibility(rayStart, rayEnd, ignoreSubs: true);

            if (Submarine.LastPickedFraction == 1.0f || closestBody == null)
            {
                return;
            }

            if (closestBody.UserData is Structure wall && wall.Submarine != null)
            {
                int sectionIndex = wall.FindSectionIndex(ConvertUnits.ToDisplayUnits(Submarine.LastPickedPosition));

                float sectionDamage = wall.SectionDamage(sectionIndex);
                for (int i = sectionIndex - 2; i <= sectionIndex + 2; i++)
                {
                    if (wall.SectionBodyDisabled(i))
                    {
                        if (AggressiveBoarding && CanPassThroughHole(wall, i))
                        {
                            //aggressive boarders always target holes they can pass through
                            sectionIndex = i;
                            break;
                        }
                        else
                        {
                            //otherwise ignore and keep breaking other sections
                            continue;
                        }
                    }
                    if (wall.SectionDamage(i) > sectionDamage) sectionIndex = i;
                }
                
                Vector2 sectionPos = wall.SectionPosition(sectionIndex);
                Vector2 attachTargetNormal;
                if (wall.IsHorizontal)
                {
                    attachTargetNormal = new Vector2(0.0f, Math.Sign(WorldPosition.Y - wall.WorldPosition.Y));
                    sectionPos.Y += (wall.BodyHeight <= 0.0f ? wall.Rect.Height : wall.BodyHeight) / 2 * attachTargetNormal.Y;
                }
                else
                {
                    attachTargetNormal = new Vector2(Math.Sign(WorldPosition.X - wall.WorldPosition.X), 0.0f);
                    sectionPos.X += (wall.BodyWidth <= 0.0f ? wall.Rect.Width : wall.BodyWidth) / 2 * attachTargetNormal.X;
                }
                LatchOntoAI?.SetAttachTarget(wall.Submarine.PhysicsBody.FarseerBody, wall.Submarine, ConvertUnits.ToSimUnits(sectionPos), attachTargetNormal);
                wallTarget = new WallTarget(sectionPos, wall, sectionIndex);
            }         
        }

        public override void OnAttacked(Character attacker, AttackResult attackResult)
        {
            updateTargetsTimer = Math.Min(updateTargetsTimer, 0.1f);

            if (attackResult.Damage > 0.0f && Character.Params.AI.AttackOnlyWhenProvoked)
            {
                string tag = attacker.SpeciesName.ToLowerInvariant();
                if (AIParams.TryGetTarget(tag, out CharacterParams.TargetParams target))
                {
                    target.State = AIState.Attack;
                    target.Priority = Math.Max(target.Priority, 100f);
                }
                else
                {
                    AIParams.TryAddNewTarget(tag, AIState.Attack, 100f, out _);
                }
                // If the target is a human and the human is inside a submarine, also target rooms. (TODO: should we remove this?)
                if (attacker.Submarine != null && attacker.IsHuman)
                {
                    if (AIParams.TryGetTarget("room", out CharacterParams.TargetParams room))
                    {
                        room.State = AIState.Attack;
                        room.Priority = 100f;
                    }
                }
            }
            
            LatchOntoAI?.DeattachFromBody();
            Character.AnimController.ReleaseStuckLimbs();

            if (attacker == null || attacker.AiTarget == null) return;
            AITargetMemory targetMemory = GetTargetMemory(attacker.AiTarget);
            targetMemory.Priority += GetRelativeDamage(attackResult.Damage, Character.Vitality) * AggressionHurt;

            // Reduce the cooldown so that the character can react
            // Only allow to react once. Otherwise would attack the target with only a fraction of cooldown
            if (SelectedAiTarget != attacker.AiTarget)
            {
                foreach (var limb in Character.AnimController.Limbs)
                {
                    if (limb.attack != null)
                    {
                        limb.attack.CoolDownTimer *= 0.1f;
                    }
                }
            }
        }

        // 10 dmg, 100 health -> 0.1
        private float GetRelativeDamage(float dmg, float vitality) => dmg / Math.Max(vitality, 1.0f);

        private void UpdateLimbAttack(float deltaTime, Limb limb, Vector2 attackSimPos, float distance = -1)
        {
            if (SelectedAiTarget == null) { return; }
            if (wallTarget != null)
            {
                // If the selected target is not the wall target, make the wall target the selected target.
                var aiTarget = wallTarget.Structure.AiTarget;
                if (aiTarget != null && SelectedAiTarget != aiTarget)
                {
                    SelectTarget(aiTarget, GetTargetMemory(SelectedAiTarget).Priority);
                }
            }
            if (SelectedAiTarget.Entity is IDamageable damageTarget)
            {
                float prevHealth = damageTarget.Health;
                if (limb.UpdateAttack(deltaTime, attackSimPos, damageTarget, out AttackResult attackResult, distance))
                {
                    if (damageTarget.Health > 0)
                    {
                        // Managed to hit a living/non-destroyed target. Increase the priority more if the target is low in health -> dies easily/soon
                        selectedTargetMemory.Priority += GetRelativeDamage(attackResult.Damage, damageTarget.Health) * AggressionGreed;
                    }
                    else
                    {
                        selectedTargetMemory.Priority = 0;
                    }
                }
            }
        }

        private void UpdateFallBack(Vector2 attackWorldPos, float deltaTime)
        {
            Vector2 attackVector = attackWorldPos - WorldPosition;
            float dist = attackVector.Length();
            float desiredDist = colliderSize * 2.0f;
            if (dist < desiredDist)
            {
                Vector2 attackDir = Vector2.Normalize(-attackVector);
                if (!MathUtils.IsValid(attackDir)) attackDir = Vector2.UnitY;
                steeringManager.SteeringManual(deltaTime, attackDir * (1.0f - (dist / 500.0f)));
            }
            steeringManager.SteeringAvoid(deltaTime, colliderSize * 3.0f);
        }

        #endregion

        #region Eat

        private void UpdateEating(float deltaTime)
        {
            if (SelectedAiTarget == null)   //SelectedAiTarget.Entity is Character c && !c.IsDead
            {
                State = AIState.Idle;
                return;
            }
            Character targetChar = SelectedAiTarget.Entity as Character;

            Limb mouthLimb = Array.Find(Character.AnimController.Limbs, l => l != null && l.MouthPos.HasValue);
            if (mouthLimb == null) mouthLimb = Character.AnimController.GetLimb(LimbType.Head);
            if (mouthLimb == null)
            {
                DebugConsole.ThrowError("Character \"" + Character.SpeciesName + "\" failed to eat a target (a head or a limb with a mouthpos required)");
                State = AIState.Idle;
                return;
            }

            Vector2 mouthPos = Character.AnimController.GetMouthPosition().Value;
            Vector2 attackSimPosition = Character.Submarine == null ? ConvertUnits.ToSimUnits(SelectedAiTarget.WorldPosition) : SelectedAiTarget.SimPosition;

            Vector2 limbDiff = attackSimPosition - mouthPos;
            float limbDist = limbDiff.Length();
            if (limbDist < 2.0f)
            {
                Character.SelectCharacter(SelectedAiTarget.Entity as Character);
                steeringManager.SteeringManual(deltaTime, Vector2.Normalize(limbDiff));
                Character.AnimController.Collider.ApplyForce(limbDiff * mouthLimb.Mass * 50.0f, mouthPos);
            }
            else
            {
                steeringManager.SteeringSeek(attackSimPosition - (mouthPos - SimPosition), 2);
            }
        }

        #endregion

        #region Targeting
        private bool IsLatchedOnSub => LatchOntoAI != null && LatchOntoAI.IsAttachedToSub;

        //goes through all the AItargets, evaluates how preferable it is to attack the target,
        //whether the Character can see/hear the target and chooses the most preferable target within
        //sight/hearing range
        public AITarget UpdateTargets(Character character, out CharacterParams.TargetParams priority)
        {
            if ((SelectedAiTarget != null || wallTarget != null) && IsLatchedOnSub)
            {
                var wall = SelectedAiTarget.Entity as Structure;
                if (wall == null)
                {
                    wall = wallTarget?.Structure;
                }
                // The target is not a wall or it's not the same as we are attached to -> release
                bool releaseTarget = wall == null || !wall.Bodies.Contains(LatchOntoAI.AttachJoints[0].BodyB);
                if (!releaseTarget)
                {
                    for (int i = 0; i < wall.Sections.Length; i++)
                    {
                        if (CanPassThroughHole(wall, i))
                        {
                            releaseTarget = true;
                        }
                    }
                }
                if (releaseTarget)
                {
                    SelectedAiTarget = null;
                    wallTarget = null;
                    LatchOntoAI.DeattachFromBody();
                }
                else if (SelectedAiTarget?.Entity == wallTarget?.Structure)
                {
                    // If attached to a valid target, just keep the target.
                    // Priority not used in this case.
                    priority = null;
                    return SelectedAiTarget;
                }
            }
            AITarget newTarget = null;
            priority = null;
            selectedTargetMemory = null;
            targetValue = 0.0f;

            foreach (AITarget target in AITarget.List)
            {
                if (!target.Enabled) continue;
                if (Level.Loaded != null && target.WorldPosition.Y > Level.Loaded.Size.Y)
                {
                    continue;
                }
                if (target.Type == AITarget.TargetType.HumanOnly) { continue; }
                if (!TargetOutposts)
                {
                    if (target.Entity.Submarine != null && target.Entity.Submarine.IsOutpost) { continue; }
                }
                Character targetCharacter = target.Entity as Character;
                //ignore the aitarget if it is the Character itself
                if (targetCharacter == character) continue;

                float valueModifier = 1;
                string targetingTag = null;
                if (targetCharacter != null)
                {
                    if (targetCharacter.IsDead)
                    {
                        targetingTag = "dead";
                        if (targetCharacter.Submarine != Character.Submarine)
                        {
                            // In a different sub or the target is outside when we are inside or vice versa -> Ignore the target
                            continue;
                        }
                        else if (targetCharacter.CurrentHull != Character.CurrentHull)
                        {
                            // In the same sub, halve the priority, if not in the same hull.
                            valueModifier = 0.5f;
                        }
                    }
                    else if (targetCharacter.AIController is EnemyAIController enemy)
                    {
                        if (enemy.CombatStrength > CombatStrength)
                        {
                            targetingTag = "stronger";
                        }
                        else if (enemy.CombatStrength < CombatStrength)
                        {
                            targetingTag = "weaker";
                        }
                        if (State == AIState.Escape && targetingTag == "stronger")
                        {
                            // Frightened
                            valueModifier = 2;
                        }
                        else
                        {
                            if (targetCharacter.Submarine != Character.Submarine)
                            {
                                // In a different sub or the target is outside when we are inside or vice versa -> Ignore the target
                                continue;
                            }
                            else if (targetCharacter.CurrentHull != Character.CurrentHull)
                            {
                                // In the same sub, halve the priority, if not in the same hull.
                                valueModifier = 0.5f;
                            }
                        }
                    }
                    else if (targetCharacter.Submarine != null && Character.Submarine == null)
                    {
                        //target inside, AI outside -> we'll be attacking a wall between the characters so use the priority for attacking rooms
                        targetingTag = "room";
                    }
                    else if (AIParams.Targets.Any(t => t.Tag.Equals(targetCharacter.SpeciesName, StringComparison.OrdinalIgnoreCase)))
                    {
                        targetingTag = targetCharacter.SpeciesName.ToLowerInvariant();
                    }
                }
                else if (target.Entity != null)
                {
                    // Ignore the target if it's a room and the character is already inside a sub
                    if (character.CurrentHull != null && target.Entity is Hull) { continue; }
                    
                    Door door = null;
                    if (target.Entity is Item item)
                    {
                        //item inside and we're outside -> attack the hull
                        if (item.CurrentHull != null && character.CurrentHull == null)
                        {
                            targetingTag = "room";
                        }

                        door = item.GetComponent<Door>();
                        foreach (var prio in AIParams.Targets)
                        {
                            if (item.HasTag(prio.Tag))
                            {
                                targetingTag = prio.Tag;
                                break;
                            }
                        }

                        // Ignore the target if it's a decoy and the character is already inside a sub
                        if (character.CurrentHull != null && targetingTag == "decoy")
                        {
                            continue;
                        }
                    }
                    else if (target.Entity is Structure s)
                    {
                        targetingTag = "wall";
                        if (!s.HasBody)
                        {
                            // Ignore structures that doesn't have a body (not walls)
                            continue;
                        }
                        if (s.IsPlatform)
                        {
                            continue;
                        }
                        if (character.CurrentHull != null)
                        {
                            // Ignore walls when inside.
                            continue;
                        }
                        valueModifier = 1;
                        float wallMaxHealth = 400;  // Anything more than this is ignored -> 200 = 1
                        // Prefer weaker targets.
                        valueModifier *= MathHelper.Lerp(1.5f, 0.5f, MathUtils.InverseLerp(0, 1, s.Health / wallMaxHealth));
                        if (AggressiveBoarding)
                        {
                            var hulls = s.Submarine.GetHulls(false);
                            for (int i = 0; i < s.Sections.Length; i++)
                            {
                                var section = s.Sections[i];
                                if (section.gap != null)
                                {
                                    if (CanPassThroughHole(s, i))
                                    {
                                        bool leadsInside = !section.gap.IsRoomToRoom && section.gap.FlowTargetHull != null && hulls.Any(h => h.Rect.Intersects(section.rect));
                                        valueModifier *= leadsInside ? 5 : 0;
                                    }
                                    else
                                    {
                                        // up to 100% priority increase for every gap in the wall
                                        valueModifier *= 1 + section.gap.Open;
                                    }
                                }
                            }
                        }
                        else
                        {
                            // Ignore disabled walls
                            bool isDisabled = true;
                            for (int i = 0; i < s.Sections.Length; i++)
                            {
                                if (!s.SectionBodyDisabled(i))
                                {
                                    isDisabled = false;
                                    break;
                                }
                            }
                            if (isDisabled)
                            {
                                valueModifier = 0;
                            }
                        }
                    }
                    else
                    {
                        targetingTag = "room";
                    }
                    if (door != null)
                    {
                        // If there's not a more specific tag for the door
                        if (string.IsNullOrEmpty(targetingTag) || targetingTag == "room")
                        {
                            targetingTag = "door";
                        }
                        bool isOutdoor = door.LinkedGap?.FlowTargetHull != null && !door.LinkedGap.IsRoomToRoom;
                        bool isOpen = door.IsOpen || door.Item.Condition <= 0.0f;
                        //increase priority if the character is outside and an aggressive boarder, and the door is from outside to inside
                        if (AggressiveBoarding)
                        {
                            if (character.CurrentHull == null)
                            {
                                valueModifier = isOutdoor ? 1 : 0;
                                valueModifier *= isOpen ? 5 : 1;
                            }
                            else
                            {
                                valueModifier = isOutdoor ? 0 : 1;
                                valueModifier *= isOpen ? 0 : 1;
                            }
                        }
                        else if (isOpen) //ignore broken and open doors
                        {
                            continue;
                        }
                    }
                    else if (target.Entity is IDamageable targetDamageable && targetDamageable.Health <= 0.0f)
                    {
                         continue;
                    }
                }

                if (targetingTag == null) continue;
                var targetPrio = GetTargetingPriority(targetingTag);
                if (targetPrio == null) { continue; }
                valueModifier *= targetPrio.Priority;

                if (valueModifier == 0.0f) continue;

                Vector2 toTarget = target.WorldPosition - character.WorldPosition;
                float dist = toTarget.Length();

                //if the target has been within range earlier, the character will notice it more easily
                //(i.e. remember where the target was)
                if (targetMemories.ContainsKey(target)) dist *= 0.5f;

                //ignore target if it's too far to see or hear
                if (dist > target.SightRange * Sight && dist > target.SoundRange * Hearing) continue;
                if (!target.IsWithinSector(WorldPosition)) continue;

                //if the target is very close, the distance doesn't make much difference 
                // -> just ignore the distance and attack whatever has the highest priority
                dist = Math.Max(dist, 100.0f);

                AITargetMemory targetMemory = GetTargetMemory(target);
                if (Character.CurrentHull != null && Math.Abs(toTarget.Y) > Character.CurrentHull.Size.Y)
                {
                    // Inside the sub, treat objects that are up or down, as they were farther away.
                    dist *= 3;
                }
                valueModifier *= targetMemory.Priority / (float)Math.Sqrt(dist);

                if (valueModifier > targetValue)
                {
                    newTarget = target;
                    selectedTargetMemory = targetMemory;
                    priority = GetTargetingPriority(targetingTag);
                    targetValue = valueModifier;
                }
            }

            SelectedAiTarget = newTarget;
            if (SelectedAiTarget != _previousAiTarget)
            {
                wallTarget = null;
            }
            return SelectedAiTarget;
        }

        private AITargetMemory GetTargetMemory(AITarget target)
        {
            if (!targetMemories.TryGetValue(target, out AITargetMemory memory))
            {
                memory = new AITargetMemory(10);
                targetMemories.Add(target, memory);
            }
            return memory;
        }

        private List<AITarget> removals = new List<AITarget>();
        private void UpdateTargetMemories(float deltaTime)
        {
            removals.Clear();
            foreach (var memory in targetMemories)
            {
                // Slowly decrease all memories
                memory.Value.Priority -= memoryFadeTime * deltaTime;
                // Remove targets that have no priority or have been removed
                if (memory.Value.Priority <= 1 || !AITarget.List.Contains(memory.Key))
                {
                    removals.Add(memory.Key);
                }
            }
            removals.ForEach(r => targetMemories.Remove(r));
        }

        #endregion

        protected override void OnStateChanged(AIState from, AIState to)
        {
            LatchOntoAI?.DeattachFromBody();
            Character.AnimController.ReleaseStuckLimbs();
            escapePoint = Vector2.Zero;
            wallTarget = null;
            AttackingLimb = null;
        }

        private void SteerInsideLevel(float deltaTime)
        {
            if (Level.Loaded == null) { return; } 
            
            Vector2 levelSimSize = new Vector2(
                ConvertUnits.ToSimUnits(Level.Loaded.Size.X),
                ConvertUnits.ToSimUnits(Level.Loaded.Size.Y));

            float margin = 10.0f;

            if (SimPosition.Y < 0.0f)
            {
                steeringManager.SteeringManual(deltaTime, Vector2.UnitY * MathUtils.InverseLerp(0.0f, -margin, SimPosition.Y));
            }
            if (SimPosition.X < 0.0f)
            {
                steeringManager.SteeringManual(deltaTime, Vector2.UnitX * MathUtils.InverseLerp(0.0f, -margin, SimPosition.X));
            }
            if (SimPosition.X > levelSimSize.X)
            {
                steeringManager.SteeringManual(deltaTime, Vector2.UnitX * MathUtils.InverseLerp(levelSimSize.X, levelSimSize.X + margin, SimPosition.X));
            }            
        }

        private int GetMinimumPassableHoleCount()
        {
            return (int)Math.Ceiling(ConvertUnits.ToDisplayUnits(colliderSize) / Structure.WallSectionSize);
        }

        private bool CanPassThroughHole(Structure wall, int sectionIndex)
        {
            int requiredHoleCount = GetMinimumPassableHoleCount();
            if (!wall.SectionBodyDisabled(sectionIndex)) return false;
            int holeCount = 1;
            for (int j = sectionIndex - 1; j > sectionIndex - requiredHoleCount; j--)
            {
                if (wall.SectionBodyDisabled(j))
                    holeCount++;
                else
                    break;
            }
            for (int j = sectionIndex + 1; j < sectionIndex + requiredHoleCount; j++)
            {
                if (wall.SectionBodyDisabled(j))
                    holeCount++;
                else
                    break;
            }

            return holeCount >= requiredHoleCount;
        }
    }

    //the "memory" of the Character 
    //keeps track of how preferable it is to attack a specific target
    //(if the Character can't inflict much damage the target, the priority decreases
    //and if the target attacks the Character, the priority increases)
    class AITargetMemory
    {
        private float priority;
        
        public float Priority
        {
            get { return priority; }
            set { priority = MathHelper.Clamp(value, 1.0f, 100.0f); }
        }

        public AITargetMemory(float priority)
        {
            this.priority = priority;
        }
    }
}<|MERGE_RESOLUTION|>--- conflicted
+++ resolved
@@ -79,15 +79,7 @@
         private float targetValue;
                 
         private Dictionary<AITarget, AITargetMemory> targetMemories;
-
-<<<<<<< HEAD
-        //the eyesight of the NPC (0.0 = blind, 1.0 = sees every target within sightRange)
-        public float sight;
-        //how far the NPC can hear targets from (0.0 = deaf, 1.0 = hears every target within soundRange)
-        public float hearing;
-
-=======
->>>>>>> 2122d14c
+        
         private float colliderSize;
 
         // TODO: expose?
