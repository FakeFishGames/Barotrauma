--- conflicted
+++ resolved
@@ -136,10 +136,7 @@
         public EnemyAIController(Character c, string file, string seed) : base(c)
         {
             targetMemories = new Dictionary<AITarget, AITargetMemory>();
-            outsideSteering = new SteeringManager(this);
-            insideSteering = new IndoorsSteeringManager(this, false);
             steeringManager = outsideSteering;
-            state = AIState.None;
 
             XDocument doc = XMLExtensions.TryLoadXml(file);
             if (doc == null || doc.Root == null) return;
@@ -156,6 +153,8 @@
             if (aiElements.Count == 0)
             {
                 DebugConsole.ThrowError("Error in file \"" + file + "\" - no AI element found.");
+                outsideSteering = new SteeringManager(this);
+                insideSteering = new IndoorsSteeringManager(this, false, false);
                 return;
             }
             
@@ -174,7 +173,6 @@
 
             fleeHealthThreshold = aiElement.GetAttributeFloat("fleehealththreshold", 0.0f);
 
-<<<<<<< HEAD
             foreach (XElement subElement in aiElement.Elements())
             {
                 switch (subElement.Name.ToString().ToLowerInvariant())
@@ -188,8 +186,6 @@
                 }
             }
 
-            outsideSteering = new SteeringManager(this);
-
             bool canBreakDoors = false;
             if (GetTargetingPriority("room")?.Priority > 0.0f)
             {
@@ -203,6 +199,7 @@
                 }
             }
 
+            outsideSteering = new SteeringManager(this);
             insideSteering = new IndoorsSteeringManager(this, false, canBreakDoors);
             steeringManager = outsideSteering;
             State = AIState.None;
@@ -223,16 +220,11 @@
         
         public TargetingPriority GetTargetingPriority(string targetTag)
         {
-            TargetingPriority priority = null;
-            if (targetingPriorities.TryGetValue(targetTag, out priority))
+            if (targetingPriorities.TryGetValue(targetTag, out TargetingPriority priority))
             {
                 return priority;
             }
-
             return null;
-=======
-            attachToWalls = aiElement.GetAttributeBool("attachtowalls", false);
->>>>>>> 5d342e24
         }
 
         public override void SelectTarget(AITarget target)
