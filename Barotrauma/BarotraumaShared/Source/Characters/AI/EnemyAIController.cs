﻿using Barotrauma.Items.Components;
using FarseerPhysics;
using FarseerPhysics.Dynamics;
using Microsoft.Xna.Framework;
using System;
using System.Collections.Generic;
using System.Xml.Linq;
using System.Linq;

namespace Barotrauma
{
    partial class EnemyAIController : AIController
    {
        public class TargetingPriority
        {
            public string TargetTag;
            public AIState State;
            public float Priority;

            public TargetingPriority(XElement element)
            {
                TargetTag = element.GetAttributeString("tag", "").ToLowerInvariant();
                Enum.TryParse(element.GetAttributeString("state", ""), out State);
                Priority = element.GetAttributeFloat("priority", 0.0f);
            }

            public TargetingPriority(string tag, AIState state, float priority)
            {
                TargetTag = tag;
                State = state;
                Priority = priority;
            }
        }

        private const float UpdateTargetsInterval = 0.5f;

        private const float RaycastInterval = 1.0f;

        private bool attackWhenProvoked;

        private Dictionary<string, TargetingPriority> targetingPriorities = new Dictionary<string, TargetingPriority>();
        
        //the preference to attack a specific type of target (-1.0 - 1.0)
        //0.0 = doesn't attack targets of the type
        //positive values = attacks targets of this type
        //negative values = escapes targets of this type        
        //private float attackRooms, attackHumans, attackWeaker, attackStronger, eatDeadPriority;

        //determines which characters are considered weaker/stronger
        private float combatStrength;

        private SteeringManager outsideSteering, insideSteering;

        private float updateTargetsTimer;

        private float raycastTimer;
                
        //a "cooldown time" after an attack during which the Character doesn't try to attack again
        private float attackCoolDown;
        private float coolDownTimer;

        private Pair<Structure, int> selectedWallSection;

        private bool aggressiveBoarding;

        private LatchOntoAI latchOntoAI;
        
        //a point in a wall which the Character is currently targeting
        private Vector2 wallAttackPos;
        //the entity (a wall) which the Character is targeting
        private IDamageable targetEntity;

        //the limb selected for the current attack
        private Limb attackingLimb;

        //flee when the health is below this value
        private float fleeHealthThreshold;
        
        private AITarget selectedAiTarget;
        private AITargetMemory selectedTargetMemory;
        private float targetValue;

        private float eatTimer;
        
        private Dictionary<AITarget, AITargetMemory> targetMemories;

        //the eyesight of the NPC (0.0 = blind, 1.0 = sees every target within sightRange)
        private float sight;
        //how far the NPC can hear targets from (0.0 = deaf, 1.0 = hears every target within soundRange)
        private float hearing;

        private float colliderSize;

        public AITarget SelectedAiTarget
        {
            get { return selectedAiTarget; }
        }

        public bool AttackHumans
        {
            get
            {
                var targetingPriority = GetTargetingPriority("human");
                return targetingPriority != null && targetingPriority.State == AIState.Attack && targetingPriority.Priority > 0.0f;
            }
        }

        public bool AttackRooms
        {
            get
            {
                var targetingPriority = GetTargetingPriority("room");
                return targetingPriority != null && targetingPriority.State == AIState.Attack && targetingPriority.Priority > 0.0f;
            }
        }

        public Limb AttackingLimb
        {
            get { return attackingLimb; }
        }

        public float CombatStrength
        {
            get { return combatStrength; }
        }

        public override bool CanEnterSubmarine
        {
            get
            {
                //can't enter a submarine when attached to something
                return latchOntoAI == null || !latchOntoAI.IsAttached;
            }
        }

        public EnemyAIController(Character c, string file, string seed) : base(c)
        {
            targetMemories = new Dictionary<AITarget, AITargetMemory>();
            steeringManager = outsideSteering;

            XDocument doc = XMLExtensions.TryLoadXml(file);
            if (doc == null || doc.Root == null) return;

            List<XElement> aiElements = new List<XElement>();
            List<float> aiCommonness = new List<float>();
            foreach (XElement element in doc.Root.Elements())
            {
                if (element.Name.ToString().ToLowerInvariant() != "ai") continue;                
                aiElements.Add(element);
                aiCommonness.Add(element.GetAttributeFloat("commonness", 1.0f));                
            }
            
            if (aiElements.Count == 0)
            {
                DebugConsole.ThrowError("Error in file \"" + file + "\" - no AI element found.");
                outsideSteering = new SteeringManager(this);
                insideSteering = new IndoorsSteeringManager(this, false, false);
                return;
            }
            
            //choose a random ai element
            MTRandom random = new MTRandom(ToolBox.StringToInt(seed));
            XElement aiElement = aiElements.Count == 1 ? 
                aiElements[0] : ToolBox.SelectWeightedRandom(aiElements, aiCommonness, random);
            
            combatStrength      = aiElement.GetAttributeFloat("combatstrength", 1.0f);
            attackCoolDown      = aiElement.GetAttributeFloat("attackcooldown", 5.0f);
            attackWhenProvoked  = aiElement.GetAttributeBool("attackwhenprovoked", false);
            aggressiveBoarding  = aiElement.GetAttributeBool("aggressiveboarding", false);

            sight           = aiElement.GetAttributeFloat("sight", 0.0f);
            hearing         = aiElement.GetAttributeFloat("hearing", 0.0f);

            fleeHealthThreshold = aiElement.GetAttributeFloat("fleehealththreshold", 0.0f);

            foreach (XElement subElement in aiElement.Elements())
            {
                switch (subElement.Name.ToString().ToLowerInvariant())
                {
                    case "latchonto":
                        latchOntoAI = new LatchOntoAI(subElement, this);
                        break;
                    case "targetpriority":
                        targetingPriorities.Add(subElement.GetAttributeString("tag", "").ToLowerInvariant(), new TargetingPriority(subElement));
                        break;
                }
            }

            bool canBreakDoors = false;
            if (GetTargetingPriority("room")?.Priority > 0.0f)
            {
                foreach (Limb limb in Character.AnimController.Limbs)
                {
                    if (limb.attack != null && limb.attack.StructureDamage > 0.0f)
                    {
                        canBreakDoors = true;
                        break;
                    }
                }
            }

            outsideSteering = new SteeringManager(this);
            insideSteering = new IndoorsSteeringManager(this, false, canBreakDoors);
            steeringManager = outsideSteering;
            State = AIState.None;

            colliderSize = 0.1f;
            switch (Character.AnimController.Collider.BodyShape)
            {
                case PhysicsBody.Shape.Capsule:
                case PhysicsBody.Shape.HorizontalCapsule:
                case PhysicsBody.Shape.Circle:
                    colliderSize = Character.AnimController.Collider.radius * 2;
                    break;
                case PhysicsBody.Shape.Rectangle:
                    colliderSize = Math.Min(Character.AnimController.Collider.width, Character.AnimController.Collider.height);
                    break;
            }
        }
        
        public TargetingPriority GetTargetingPriority(string targetTag)
        {
            if (targetingPriorities.TryGetValue(targetTag, out TargetingPriority priority))
            {
                return priority;
            }
            return null;
        }

        public override void SelectTarget(AITarget target)
        {
            selectedAiTarget = target;
            selectedTargetMemory = FindTargetMemory(target);

            targetValue = 100.0f;
        }
        
        public override void Update(float deltaTime)
        {
            bool ignorePlatforms = (-Character.AnimController.TargetMovement.Y > Math.Abs(Character.AnimController.TargetMovement.X));

            if (steeringManager is IndoorsSteeringManager)
            {
                var currPath = ((IndoorsSteeringManager)steeringManager).CurrentPath;
                if (currPath != null && currPath.CurrentNode != null)
                {
                    if (currPath.CurrentNode.SimPosition.Y < Character.AnimController.GetColliderBottom().Y)
                    {
                        ignorePlatforms = true;
                    }
                }
            }
            
            Character.AnimController.IgnorePlatforms = ignorePlatforms;

            if (Character.AnimController is HumanoidAnimController)
            {
                if (Math.Abs(Character.AnimController.movement.X) > 0.1f && !Character.AnimController.InWater)
                {
                    Character.AnimController.TargetDir = Character.AnimController.movement.X > 0.0f ? Direction.Right : Direction.Left;
                }
            }

            if (updateTargetsTimer > 0.0)
            {
                updateTargetsTimer -= deltaTime;
            }
            else
            {
                TargetingPriority targetingPriority = null;
                UpdateTargets(Character, out targetingPriority);
                updateTargetsTimer = UpdateTargetsInterval;

                if (selectedAiTarget == null)
                {
                    State = AIState.None;
                }
                else if (Character.Health < fleeHealthThreshold)
                {
                    State = AIState.Escape;
                }
                else
                {
                    State = targetingPriority.State;
                }
            }

            latchOntoAI?.Update(this, deltaTime);

            if (selectedAiTarget != null && (selectedAiTarget.Entity == null || selectedAiTarget.Entity.Removed))
            {
                State = AIState.None;
                return;
            }

            if (Character.Submarine == null)
            {
                steeringManager = outsideSteering;
            }
            else
            {
                steeringManager = insideSteering;
            }

            bool run = false;
            switch (State)
            {
                case AIState.None:
                    UpdateNone(deltaTime);
                    break;
                case AIState.Attack:
                    run = coolDownTimer <= 0.0f;
                    UpdateAttack(deltaTime);
                    break;
                case AIState.Eat:
                    UpdateEating(deltaTime);
                    break;
                case AIState.Escape:
                    run = true;
                    UpdateEscape(deltaTime);
                    break;
                default:
                    throw new NotImplementedException();
            }

            if (run)
            {
                steeringManager.Update(Character.AnimController.InWater ? 
                    Character.AnimController.SwimSpeedMultiplier : Character.AnimController.RunSpeedMultiplier);                
            }
            else
            {
                steeringManager.Update();
            }
        }

        #region Idle

        private void UpdateNone(float deltaTime)
        {
            coolDownTimer -= deltaTime;

            if (Character.Submarine == null && SimPosition.Y < ConvertUnits.ToSimUnits(SubmarineBody.DamageDepth * 0.5f))
            {
                //steer straight up if very deep
                steeringManager.SteeringManual(deltaTime, Vector2.UnitY);
                return;
            }

            if (wallAttackPos != Vector2.Zero) return;
            
            if (selectedAiTarget != null)
            {
                Vector2 targetSimPos = Character.Submarine == null ? ConvertUnits.ToSimUnits(selectedAiTarget.WorldPosition) : selectedAiTarget.SimPosition;

                steeringManager.SteeringAvoid(deltaTime, colliderSize * 3.0f, 1.0f);
                steeringManager.SteeringSeek(targetSimPos, 1.0f);
            }
            else
            {
                //wander around randomly
                if (Character.Submarine == null)
                {
                    steeringManager.SteeringAvoid(deltaTime, colliderSize * 5.0f, 1.0f);
                }
                steeringManager.SteeringWander(0.5f);
            }          
        }

        #endregion

        #region Escape

        private void UpdateEscape(float deltaTime)
        {
            if (selectedAiTarget == null || selectedAiTarget.Entity == null || selectedAiTarget.Entity.Removed)
            {
                State = AIState.None;
                return;
            }

<<<<<<< HEAD
            SteeringManager.SteeringManual(deltaTime, Vector2.Normalize(SimPosition - selectedAiTarget.SimPosition) * 2);
=======
            Vector2 escapeDir = Vector2.Normalize(SimPosition - selectedAiTarget.SimPosition);
            if (!MathUtils.IsValid(escapeDir)) escapeDir = Vector2.UnitY;
            SteeringManager.SteeringManual(deltaTime, escapeDir * 5);
>>>>>>> 82103cf3
            SteeringManager.SteeringWander(1.0f);
            if (Character.CurrentHull == null)
            {
                SteeringManager.SteeringAvoid(deltaTime, colliderSize * 3.0f, 5f);
            }
        }

        #endregion

        #region Attack

        private void UpdateAttack(float deltaTime)
        {
            if (selectedAiTarget == null)
            {
                State = AIState.None;
                return;
            }

            selectedTargetMemory.Priority -= deltaTime;

            Vector2 attackSimPosition = Character.Submarine == null ? ConvertUnits.ToSimUnits(selectedAiTarget.WorldPosition) : selectedAiTarget.SimPosition;

            if (Character.Submarine != null && selectedAiTarget.Entity.Submarine != null && Character.Submarine != selectedAiTarget.Entity.Submarine)
            {
                attackSimPosition = ConvertUnits.ToSimUnits(selectedAiTarget.WorldPosition - Character.Submarine.Position);
            }

            if (wallAttackPos != Vector2.Zero && targetEntity != null)
            {
                attackSimPosition = wallAttackPos;
                if (Character.Submarine == null && selectedAiTarget.Entity?.Submarine != null) attackSimPosition += ConvertUnits.ToSimUnits(selectedAiTarget.Entity.Submarine.Position);
            }
            else if (selectedAiTarget.Entity is Character)
            {
                //target the closest limb if the target is a character
                float closestDist = Vector2.DistanceSquared(selectedAiTarget.SimPosition, SimPosition) * 10.0f;
                foreach (Limb limb in ((Character)selectedAiTarget.Entity).AnimController.Limbs)
                {
                    if (limb == null) continue;
                    float dist = Vector2.DistanceSquared(limb.SimPosition, SimPosition) / Math.Max(limb.AttackPriority, 0.1f);
                    if (dist < closestDist)
                    {
                        closestDist = dist;
                        attackSimPosition = limb.SimPosition;
                    }
                }
            }

            if (Math.Abs(Character.AnimController.movement.X) > 0.1f && !Character.AnimController.InWater)
            {
                Character.AnimController.TargetDir = Character.SimPosition.X < attackSimPosition.X ? Direction.Right : Direction.Left;
            }

            if (aggressiveBoarding)
            {
                //targeting a wall section that can be passed through -> steer manually through the hole
                if (selectedWallSection != null && CanPassThroughHole(selectedWallSection.First, selectedWallSection.Second))
                {
                    WallSection section = selectedWallSection.First.GetSection(selectedWallSection.Second);
                    Hull targetHull = section.gap?.FlowTargetHull;
                    if (targetHull != null && !section.gap.IsRoomToRoom)
                    {
                        Vector2 targetPos = selectedWallSection.First.SectionPosition(selectedWallSection.Second, true);
                        if (selectedWallSection.First.IsHorizontal)
                        {
                            targetPos.Y = targetHull.WorldRect.Y - targetHull.Rect.Height / 2;
                        }
                        else
                        {
                            targetPos.X = targetHull.WorldRect.Center.X;
                        }

                        latchOntoAI?.DeattachFromBody();
                        if (steeringManager is IndoorsSteeringManager)
                        {
                            steeringManager.SteeringManual(deltaTime, targetPos - Character.WorldPosition);
                        }
                        else
                        {
                            steeringManager.SteeringSeek(ConvertUnits.ToSimUnits(targetPos), 10.0f);
                        }
                        return;
                    }
                }
                else if (selectedAiTarget.Entity is Item)
                {
                    var door = ((Item)selectedAiTarget.Entity).GetComponent<Door>();
                    //steer through the door manually if it's open or broken
                    if (door?.LinkedGap?.FlowTargetHull != null && !door.LinkedGap.IsRoomToRoom && (door.IsOpen || door.Item.Condition <= 0.0f))
                    {
                        if (door.LinkedGap.IsHorizontal)
                        {
                            if (Character.WorldPosition.Y < door.Item.WorldRect.Y && Character.WorldPosition.Y > door.Item.WorldRect.Y - door.Item.Rect.Height)
                            {
                                steeringManager.SteeringManual(deltaTime, Vector2.UnitX * (door.LinkedGap.FlowTargetHull.WorldPosition.X - Character.WorldPosition.X));
                                return;
                            }
                        }
                        else
                        {
                            if (Character.WorldPosition.X < door.Item.WorldRect.X && Character.WorldPosition.X > door.Item.WorldRect.Right)
                            {
                                steeringManager.SteeringManual(deltaTime, Vector2.UnitY * (door.LinkedGap.FlowTargetHull.WorldPosition.Y - Character.WorldPosition.Y));
                                return;
                            }
                        }
                    }
                }
            }

            if (coolDownTimer > 0.0f)
            {
                UpdateCoolDown(attackSimPosition, deltaTime);
                return;
            }

            if (raycastTimer > 0.0)
            {
                raycastTimer -= deltaTime;
            }
            else
            {
                GetTargetEntity();
                raycastTimer = RaycastInterval;
            }
            
            Limb attackLimb = attackingLimb;
            //check if any of the limbs is close enough to attack the target
            if (attackingLimb == null)
            {
                foreach (Limb limb in Character.AnimController.Limbs)
                {
                    if (limb.attack == null) continue;
                    attackLimb = limb;

                    if (ConvertUnits.ToDisplayUnits(Vector2.Distance(limb.SimPosition, attackSimPosition)) > limb.attack.Range) continue;

                    attackingLimb = limb;
                    break;
                }

                if (Character.IsRemotePlayer)
                {
                    if (!Character.IsKeyDown(InputType.Attack)) return;
                }
            }

            if (attackLimb != null)
            {
                steeringManager.SteeringSeek(attackSimPosition - (attackLimb.SimPosition - SimPosition), 3);
                if (Character.CurrentHull == null)
                {
                    SteeringManager.SteeringAvoid(deltaTime, colliderSize * 1.5f, 1.0f);
                }

                if (steeringManager is IndoorsSteeringManager)
                {
                    var indoorsSteering = (IndoorsSteeringManager)steeringManager;
                    if (indoorsSteering.CurrentPath != null && !indoorsSteering.IsPathDirty)
                    {
                        if (indoorsSteering.CurrentPath.Unreachable)
                        {
                            //wander around randomly and decrease the priority faster if no path is found
                            if (selectedTargetMemory != null) selectedTargetMemory.Priority -= deltaTime * 10.0f;
                            steeringManager.SteeringWander();
                        }
                        else if (indoorsSteering.CurrentPath.Finished)
                        {                            
                            steeringManager.SteeringManual(deltaTime, attackSimPosition - attackLimb.SimPosition);
                        }
                        else if (indoorsSteering.CurrentPath.CurrentNode?.ConnectedDoor != null)
                        {
                            wallAttackPos = Vector2.Zero;
                            selectedAiTarget = indoorsSteering.CurrentPath.CurrentNode.ConnectedDoor.Item.AiTarget;
                        }
                        else if (indoorsSteering.CurrentPath.NextNode?.ConnectedDoor != null)
                        {
                            wallAttackPos = Vector2.Zero;
                            selectedAiTarget = indoorsSteering.CurrentPath.NextNode.ConnectedDoor.Item.AiTarget;
                        }
                    }
                }
                
                if (attackingLimb != null)
                {
                    UpdateLimbAttack(deltaTime, attackingLimb, attackSimPosition);
                }
            }
        }

        private void GetTargetEntity()
        {
            targetEntity = null;

            if (Character.AnimController.CurrentHull != null)
            {
                wallAttackPos = Vector2.Zero;
                return;
            }
            
            //check if there's a wall between the target and the Character   
            Vector2 rayStart = Character.SimPosition;
            Vector2 rayEnd = selectedAiTarget.SimPosition;

            if (selectedAiTarget.Entity.Submarine!=null && Character.Submarine==null)
            {
                rayStart -= ConvertUnits.ToSimUnits(selectedAiTarget.Entity.Submarine.Position);
            }

            Body closestBody = Submarine.CheckVisibility(rayStart, rayEnd);

            if (Submarine.LastPickedFraction == 1.0f || closestBody == null)
            {
                wallAttackPos = Vector2.Zero;
                return;
            }

            Structure wall = closestBody.UserData as Structure;
            if (wall == null)
            {
                if (wall.Submarine == null)
                {
                    wallAttackPos = Vector2.Zero;
                    return;
                }
                wallAttackPos = Submarine.LastPickedPosition;
                latchOntoAI?.SetAttachTarget(closestBody, selectedAiTarget.Entity.Submarine, wallAttackPos);
                //if (selectedAiTarget.Entity.Submarine != null && Character.Submarine == null) wallAttackPos += ConvertUnits.ToSimUnits(selectedAiTarget.Entity.Submarine.Position);
            }
            else
            {
                int sectionIndex = wall.FindSectionIndex(ConvertUnits.ToDisplayUnits(Submarine.LastPickedPosition));
                int passableHoleCount = GetMinimumPassableHoleCount();

                float sectionDamage = wall.SectionDamage(sectionIndex);
                for (int i = sectionIndex - 2; i <= sectionIndex + 2; i++)
                {
                    if (wall.SectionBodyDisabled(i))
                    {
                        if (aggressiveBoarding && CanPassThroughHole(wall, i)) //aggressive boarders always target holes they can pass through
                        {
                            sectionIndex = i;
                            break;
                        }
                        else //otherwise ignore and keep breaking other sections
                        {
                            continue;
                        }
                    }
                    if (wall.SectionDamage(i) > sectionDamage) sectionIndex = i;
                }

                Vector2 sectionPos = wall.SectionPosition(sectionIndex);
                selectedWallSection = new Pair<Structure, int>(wall, sectionIndex);

                wallAttackPos = Submarine.LastPickedPosition;
                if (wall.IsHorizontal)
                    wallAttackPos.X = ConvertUnits.ToSimUnits(sectionPos.X);
                else
                    wallAttackPos.Y = ConvertUnits.ToSimUnits(sectionPos.Y);

                Vector2 attachPos = wallAttackPos;
                latchOntoAI?.SetAttachTarget(wall.Submarine.PhysicsBody.FarseerBody, wall.Submarine, attachPos);
            }
            
            targetEntity = closestBody.UserData as IDamageable;            
        }

        public override void OnAttacked(Character attacker, AttackResult attackResult)
        {
            updateTargetsTimer = Math.Min(updateTargetsTimer, 0.1f);
            coolDownTimer *= 0.1f;

            if (attackResult.Damage > 0.0f && attackWhenProvoked)
            {
                if (!(attacker is AICharacter) || (((AICharacter)attacker).AIController is HumanAIController))
                {
                    targetingPriorities["human"] = new TargetingPriority("human", AIState.Attack, 100.0f);
                    targetingPriorities["room"] = new TargetingPriority("room", AIState.Attack, 100.0f);
                }
            }
            
            latchOntoAI?.DeattachFromBody();

            if (attacker == null || attacker.AiTarget == null) return;
            AITargetMemory targetMemory = FindTargetMemory(attacker.AiTarget);
            targetMemory.Priority += attackResult.Damage / Math.Max(Character.Vitality, 1.0f);
        }

        private void UpdateLimbAttack(float deltaTime, Limb limb, Vector2 attackPosition)
        {
            var damageTarget = (wallAttackPos != Vector2.Zero && targetEntity != null) ? targetEntity : selectedAiTarget.Entity as IDamageable;
            if (damageTarget == null) return;

            if (damageTarget == null) return;

            float prevHealth = damageTarget.Health;
            limb.UpdateAttack(deltaTime, attackPosition, damageTarget);

            if (damageTarget.Health < prevHealth)
            {
                //managed to do damage to the target -> increase priority
                selectedTargetMemory.Priority += 10.0f;
            }

            if (limb.AttackTimer >= limb.attack.Duration)
            {
                wallAttackPos = Vector2.Zero;
                limb.AttackTimer = 0.0f;
                coolDownTimer = attackCoolDown;                
            }
        }

        private void UpdateCoolDown(Vector2 attackPosition, float deltaTime)
        {
            coolDownTimer -= deltaTime;
            attackingLimb = null;

            float dist = Vector2.Distance(attackPosition, Character.SimPosition);

            float desiredDist = colliderSize * 2.0f;
            if (dist < desiredDist)
            {
<<<<<<< HEAD
                //steeringManager.SteeringSeek(attackPosition, -0.8f);
                steeringManager.SteeringManual(deltaTime, Vector2.Normalize(Character.SimPosition - attackPosition) * (1.0f - (dist / desiredDist)));
=======
                Vector2 attackDir = Vector2.Normalize(Character.SimPosition - attackPosition);
                if (!MathUtils.IsValid(attackDir)) attackDir = Vector2.UnitY;
                steeringManager.SteeringSeek(attackPosition, -0.8f);
                steeringManager.SteeringManual(deltaTime, attackDir * (1.0f - (dist / 500.0f)));
>>>>>>> 82103cf3
            }

            steeringManager.SteeringAvoid(deltaTime, colliderSize * 3.0f, 1.0f);
        }

        #endregion

        #region Eat

        private void UpdateEating(float deltaTime)
        {
            if (selectedAiTarget == null)
            {
                State = AIState.None;
                return;
            }

            Limb mouthLimb = Array.Find(Character.AnimController.Limbs, l => l != null && l.MouthPos.HasValue);
            if (mouthLimb == null) mouthLimb = Character.AnimController.GetLimb(LimbType.Head);
            if (mouthLimb == null)
            {
                DebugConsole.ThrowError("Character \"" + Character.SpeciesName + "\" failed to eat a target (a head or a limb with a mouthpos required)");
                State = AIState.None;
                return;
            }

            Vector2 mouthPos = Character.AnimController.GetMouthPosition().Value;
            Vector2 attackSimPosition = Character.Submarine == null ? ConvertUnits.ToSimUnits(selectedAiTarget.WorldPosition) : selectedAiTarget.SimPosition;

            Vector2 limbDiff = attackSimPosition - mouthPos;
            float limbDist = limbDiff.Length();
            if (limbDist < 2.0f)
            {
                Character.SelectCharacter(selectedAiTarget.Entity as Character);
                steeringManager.SteeringManual(deltaTime, limbDiff);
                Character.AnimController.Collider.ApplyForce(limbDiff * mouthLimb.Mass * 50.0f, mouthPos);
            }
            else
            {
                steeringManager.SteeringSeek(attackSimPosition - (mouthPos - SimPosition), 3);
            }
        }
        
        #endregion

        #region Targeting

        //goes through all the AItargets, evaluates how preferable it is to attack the target,
        //whether the Character can see/hear the target and chooses the most preferable target within
        //sight/hearing range
        public void UpdateTargets(Character character, out TargetingPriority targetingPriority)
        {
            var prevAiTarget = selectedAiTarget;

            targetingPriority = null;
            selectedAiTarget = null;
            selectedTargetMemory = null;
            targetValue = 0.0f;

            UpdateTargetMemories();

            foreach (AITarget target in AITarget.List)
            {
                if (!target.Enabled) continue;
                if (Level.Loaded != null && target.WorldPosition.Y > Level.Loaded.Size.Y)
                {
                    continue;
                }

                float valueModifier = 1.0f;
                float dist = 0.0f;

                Character targetCharacter = target.Entity as Character;

                //ignore the aitarget if it is the Character itself
                if (targetCharacter == character) continue;

                string targetingTag = null;
                if (targetCharacter != null)
                {
                    if (targetCharacter.Submarine != null && Character.Submarine == null)
                    {
                        //target inside, AI outside -> we'll be attacking a wall between the characters so use the priority for attacking rooms
                        targetingTag = "room";
                    }
                    else if (targetCharacter.IsDead)
                    {
                        /*if (GetTargetingPriority("dead") == 0.0f) continue;
                        valueModifier = eatDeadPriority;*/
                        targetingTag = "dead";
                    }
                    /*else if (targetCharacter.SpeciesName == "human")
                    {
                        if (attackHumans == 0.0f) continue;
                        valueModifier = attackHumans;                        
                    }*/
                    else if (targetingPriorities.ContainsKey(targetCharacter.SpeciesName.ToLowerInvariant()))
                    {
                        targetingTag = targetCharacter.SpeciesName.ToLowerInvariant();
                    }
                    else
                    {
                        EnemyAIController enemy = targetCharacter.AIController as EnemyAIController;
                        if (enemy != null)
                        {
                            if (enemy.combatStrength > combatStrength)
                            {
                                targetingTag = "stronger";
                            }
                            else if (enemy.combatStrength < combatStrength)
                            {
                                targetingTag = "weaker";
                            }
                        }
                    }
                }
                else if (target.Entity != null)
                {
                    //skip the target if it's a room and the character is already inside a sub
                    if (character.CurrentHull != null && target.Entity is Hull) continue;
                    
                    //multiply the priority of the target if it's a door from outside to inside and the AI is an aggressive boarder
                    Door door = null;
                    if (target.Entity is Item)
                    {
                        Item item = (Item)target.Entity;

                        //item inside and we're outside -> attack the hull
                        if (item.CurrentHull != null && character.CurrentHull == null)
                        {
                            targetingTag = "room";
                        }

                        door = item.GetComponent<Door>();
                        foreach (TargetingPriority prio in targetingPriorities.Values)
                        {
                            if (item.HasTag(prio.TargetTag))
                            {
                                targetingTag = prio.TargetTag;
                                break;
                            }
                        }
                    }
                    else
                    {
                        targetingTag = "room";
                    }

                    if (door != null)
                    { 
                        //increase priority if the character is outside and an aggressive boarder, and the door is from outside to inside
                        if (character.CurrentHull == null && aggressiveBoarding && !door.LinkedGap.IsRoomToRoom)
                        {
                            valueModifier = door.IsOpen ? 5.0f : 3.0f;
                        }
                        else if (door.IsOpen || door.Item.Condition <= 0.0f) //ignore broken and open doors
                        {
                            continue;
                        }
                    }
                    else
                    {
                        IDamageable targetDamageable = target.Entity as IDamageable;
                        if (targetDamageable != null && targetDamageable.Health <= 0.0f) continue;
                    }
                }

                if (targetingTag == null) continue;
                if (!targetingPriorities.ContainsKey(targetingTag)) continue;

                valueModifier *= targetingPriorities[targetingTag].Priority;

                if (valueModifier == 0.0f) continue;

                dist = Vector2.Distance(character.WorldPosition, target.WorldPosition);

                //if the target has been within range earlier, the character will notice it more easily
                //(i.e. remember where the target was)
                if (targetMemories.ContainsKey(target)) dist *= 0.5f;

                //ignore target if it's too far to see or hear
                if (dist > target.SightRange * sight && dist > target.SoundRange * hearing) continue;

                AITargetMemory targetMemory = FindTargetMemory(target);
                valueModifier = valueModifier * targetMemory.Priority / dist;

                if (valueModifier > targetValue)
                {                  
                    Vector2 rayStart = character.AnimController.Limbs[0].SimPosition;
                    Vector2 rayEnd = target.SimPosition;

                    if (target.Entity.Submarine != null && character.Submarine==null)
                    {
                        rayStart -= ConvertUnits.ToSimUnits(target.Entity.Submarine.Position);
                    }

                    Body closestBody = Submarine.CheckVisibility(rayStart, rayEnd);
                    Structure closestStructure = (closestBody == null) ? null : closestBody.UserData as Structure;
                    
                    if (selectedAiTarget == null || valueModifier > targetValue)
                    {
                        selectedAiTarget = target;
                        selectedTargetMemory = targetMemory;
                        targetingPriority = targetingPriorities[targetingTag];

                        targetValue = valueModifier;
                    }
                }
            }

            if (selectedAiTarget != prevAiTarget)
            {
                wallAttackPos = Vector2.Zero;
            }           
        }

        //find the targetMemory that corresponds to some AItarget or create if there isn't one yet
        private AITargetMemory FindTargetMemory(AITarget target)
        {
            AITargetMemory memory = null;
            if (targetMemories.TryGetValue(target, out memory))
            {
                return memory;
            }

            memory = new AITargetMemory(100.0f);
            targetMemories.Add(target, memory);

            return memory;
        }

        //go through all the targetmemories and delete ones that don't
        //have a corresponding AItarget or whose priority is 0.0f
        private void UpdateTargetMemories()
        {
            List<AITarget> toBeRemoved = new List<AITarget>();
            foreach(KeyValuePair<AITarget, AITargetMemory> memory in targetMemories)
            {
                memory.Value.Priority += 0.5f;
                if (Math.Abs(memory.Value.Priority) < 1.0f || !AITarget.List.Contains(memory.Key)) toBeRemoved.Add(memory.Key);
            }

            foreach (AITarget target in toBeRemoved)
            {
                targetMemories.Remove(target);
            }
        }

        #endregion

        protected override void OnStateChanged(AIState from, AIState to)
        {
            latchOntoAI?.DeattachFromBody();
        }

        private int GetMinimumPassableHoleCount()
        {
            return (int)Math.Ceiling(ConvertUnits.ToDisplayUnits(colliderSize)  / Structure.WallSectionSize);
        }

        private bool CanPassThroughHole(Structure wall, int sectionIndex)
        {
            int requiredHoleCount = GetMinimumPassableHoleCount();
            if (!wall.SectionBodyDisabled(sectionIndex)) return false;
            int holeCount = 1;
            for (int j = sectionIndex - 1; j > sectionIndex - requiredHoleCount; j--)
            {
                if (wall.SectionBodyDisabled(j))
                    holeCount++;
                else
                    break;
            }
            for (int j = sectionIndex + 1; j < sectionIndex + requiredHoleCount; j++)
            {
                if (wall.SectionBodyDisabled(j))
                    holeCount++;
                else
                    break;
            }

            return holeCount >= requiredHoleCount;
        }
    }

    //the "memory" of the Character 
    //keeps track of how preferable it is to attack a specific target
    //(if the Character can't inflict much damage the target, the priority decreases
    //and if the target attacks the Character, the priority increases)
    class AITargetMemory
    {
        private float priority;
        
        public float Priority
        {
            get { return priority; }
            set { priority = MathHelper.Clamp(value, 1.0f, 100.0f); }
        }

        public AITargetMemory(float priority)
        {
            this.priority = priority;
        }

    }
}<|MERGE_RESOLUTION|>--- conflicted
+++ resolved
@@ -379,13 +379,9 @@
                 return;
             }
 
-<<<<<<< HEAD
-            SteeringManager.SteeringManual(deltaTime, Vector2.Normalize(SimPosition - selectedAiTarget.SimPosition) * 2);
-=======
             Vector2 escapeDir = Vector2.Normalize(SimPosition - selectedAiTarget.SimPosition);
             if (!MathUtils.IsValid(escapeDir)) escapeDir = Vector2.UnitY;
-            SteeringManager.SteeringManual(deltaTime, escapeDir * 5);
->>>>>>> 82103cf3
+            SteeringManager.SteeringManual(deltaTime, escapeDir * 2);
             SteeringManager.SteeringWander(1.0f);
             if (Character.CurrentHull == null)
             {
@@ -710,15 +706,10 @@
             float desiredDist = colliderSize * 2.0f;
             if (dist < desiredDist)
             {
-<<<<<<< HEAD
-                //steeringManager.SteeringSeek(attackPosition, -0.8f);
-                steeringManager.SteeringManual(deltaTime, Vector2.Normalize(Character.SimPosition - attackPosition) * (1.0f - (dist / desiredDist)));
-=======
                 Vector2 attackDir = Vector2.Normalize(Character.SimPosition - attackPosition);
                 if (!MathUtils.IsValid(attackDir)) attackDir = Vector2.UnitY;
-                steeringManager.SteeringSeek(attackPosition, -0.8f);
+                //steeringManager.SteeringSeek(attackPosition, -0.8f);
                 steeringManager.SteeringManual(deltaTime, attackDir * (1.0f - (dist / 500.0f)));
->>>>>>> 82103cf3
             }
 
             steeringManager.SteeringAvoid(deltaTime, colliderSize * 3.0f, 1.0f);
