﻿using Barotrauma.Items.Components;
using FarseerPhysics;
using FarseerPhysics.Dynamics;
using Microsoft.Xna.Framework;
using System;
using System.Collections.Generic;
using System.Xml.Linq;
using System.Linq;

namespace Barotrauma
{
    partial class EnemyAIController : AIController
    {
        public class TargetingPriority
        {
            public string TargetTag;
            public AIState State;
            public float Priority;

            public TargetingPriority(XElement element)
            {
                TargetTag = element.GetAttributeString("tag", "").ToLowerInvariant();
                Enum.TryParse(element.GetAttributeString("state", ""), out State);
                Priority = element.GetAttributeFloat("priority", 0.0f);
            }

            public TargetingPriority(string tag, AIState state, float priority)
            {
                TargetTag = tag;
                State = state;
                Priority = priority;
            }
        }

        private const float UpdateTargetsInterval = 0.5f;

        private const float RaycastInterval = 1.0f;

        private bool attackWhenProvoked;

        private Dictionary<string, TargetingPriority> targetingPriorities = new Dictionary<string, TargetingPriority>();
        
        //the preference to attack a specific type of target (-1.0 - 1.0)
        //0.0 = doesn't attack targets of the type
        //positive values = attacks targets of this type
        //negative values = escapes targets of this type        
        //private float attackRooms, attackHumans, attackWeaker, attackStronger, eatDeadPriority;

        //determines which characters are considered weaker/stronger
        private float combatStrength;

        private SteeringManager outsideSteering, insideSteering;

        private float updateTargetsTimer;

        private float raycastTimer;
                
        //a "cooldown time" after an attack during which the Character doesn't try to attack again
        private float attackCoolDown;
        private float coolDownTimer;

        private Pair<Structure, int> selectedWallSection;

        private bool aggressiveBoarding;

        private LatchOntoAI latchOntoAI;
        
        //a point in a wall which the Character is currently targeting
        private Vector2 wallAttackPos;
        //the entity (a wall) which the Character is targeting
        private IDamageable targetEntity;

        //the limb selected for the current attack
        private Limb attackingLimb;

        //flee when the health is below this value
        private float fleeHealthThreshold;
        
        private AITarget selectedAiTarget;
        private AITargetMemory selectedTargetMemory;
        private float targetValue;

        private float eatTimer;
        
        private Dictionary<AITarget, AITargetMemory> targetMemories;

        //the eyesight of the NPC (0.0 = blind, 1.0 = sees every target within sightRange)
        private float sight;
        //how far the NPC can hear targets from (0.0 = deaf, 1.0 = hears every target within soundRange)
        private float hearing;

        private float colliderSize;

        public AITarget SelectedAiTarget
        {
            get { return selectedAiTarget; }
        }

        public bool AttackHumans
        {
            get
            {
                var targetingPriority = GetTargetingPriority("human");
                return targetingPriority != null && targetingPriority.State == AIState.Attack && targetingPriority.Priority > 0.0f;
            }
        }

        public bool AttackRooms
        {
            get
            {
                var targetingPriority = GetTargetingPriority("room");
                return targetingPriority != null && targetingPriority.State == AIState.Attack && targetingPriority.Priority > 0.0f;
            }
        }

        public Limb AttackingLimb
        {
            get { return attackingLimb; }
        }

        public float CombatStrength
        {
            get { return combatStrength; }
        }

        public override bool CanEnterSubmarine
        {
            get
            {
                //can't enter a submarine when attached to something
                return latchOntoAI == null || !latchOntoAI.IsAttached;
            }
        }

        public EnemyAIController(Character c, string file, string seed) : base(c)
        {
            targetMemories = new Dictionary<AITarget, AITargetMemory>();
            steeringManager = outsideSteering;

            XDocument doc = XMLExtensions.TryLoadXml(file);
            if (doc == null || doc.Root == null) return;

            List<XElement> aiElements = new List<XElement>();
            List<float> aiCommonness = new List<float>();
            foreach (XElement element in doc.Root.Elements())
            {
                if (element.Name.ToString().ToLowerInvariant() != "ai") continue;                
                aiElements.Add(element);
                aiCommonness.Add(element.GetAttributeFloat("commonness", 1.0f));                
            }
            
            if (aiElements.Count == 0)
            {
                DebugConsole.ThrowError("Error in file \"" + file + "\" - no AI element found.");
                outsideSteering = new SteeringManager(this);
                insideSteering = new IndoorsSteeringManager(this, false, false);
                return;
            }
            
            //choose a random ai element
            MTRandom random = new MTRandom(ToolBox.StringToInt(seed));
            XElement aiElement = aiElements.Count == 1 ? 
                aiElements[0] : ToolBox.SelectWeightedRandom(aiElements, aiCommonness, random);
            
            combatStrength      = aiElement.GetAttributeFloat("combatstrength", 1.0f);
            attackCoolDown      = aiElement.GetAttributeFloat("attackcooldown", 5.0f);
            attackWhenProvoked  = aiElement.GetAttributeBool("attackwhenprovoked", false);
            aggressiveBoarding  = aiElement.GetAttributeBool("aggressiveboarding", false);

            sight           = aiElement.GetAttributeFloat("sight", 0.0f);
            hearing         = aiElement.GetAttributeFloat("hearing", 0.0f);

            fleeHealthThreshold = aiElement.GetAttributeFloat("fleehealththreshold", 0.0f);

            foreach (XElement subElement in aiElement.Elements())
            {
                switch (subElement.Name.ToString().ToLowerInvariant())
                {
                    case "latchonto":
                        latchOntoAI = new LatchOntoAI(subElement, this);
                        break;
                    case "targetpriority":
                        targetingPriorities.Add(subElement.GetAttributeString("tag", "").ToLowerInvariant(), new TargetingPriority(subElement));
                        break;
                }
            }

            bool canBreakDoors = false;
            if (GetTargetingPriority("room")?.Priority > 0.0f)
            {
                foreach (Limb limb in Character.AnimController.Limbs)
                {
                    if (limb.attack != null && limb.attack.StructureDamage > 0.0f)
                    {
                        canBreakDoors = true;
                        break;
                    }
                }
            }

            outsideSteering = new SteeringManager(this);
            insideSteering = new IndoorsSteeringManager(this, false, canBreakDoors);
            steeringManager = outsideSteering;
            State = AIState.None;

            colliderSize = 0.1f;
            switch (Character.AnimController.Collider.BodyShape)
            {
                case PhysicsBody.Shape.Capsule:
                case PhysicsBody.Shape.HorizontalCapsule:
                case PhysicsBody.Shape.Circle:
                    colliderSize = Character.AnimController.Collider.radius * 2;
                    break;
                case PhysicsBody.Shape.Rectangle:
                    colliderSize = Math.Min(Character.AnimController.Collider.width, Character.AnimController.Collider.height);
                    break;
            }
        }
        
        public TargetingPriority GetTargetingPriority(string targetTag)
        {
            if (targetingPriorities.TryGetValue(targetTag, out TargetingPriority priority))
            {
                return priority;
            }
            return null;
        }

        public override void SelectTarget(AITarget target)
        {
            selectedAiTarget = target;
            selectedTargetMemory = FindTargetMemory(target);

            targetValue = 100.0f;
        }
        
        public override void Update(float deltaTime)
        {
            bool ignorePlatforms = (-Character.AnimController.TargetMovement.Y > Math.Abs(Character.AnimController.TargetMovement.X));

            if (steeringManager is IndoorsSteeringManager)
            {
                var currPath = ((IndoorsSteeringManager)steeringManager).CurrentPath;
                if (currPath != null && currPath.CurrentNode != null)
                {
                    if (currPath.CurrentNode.SimPosition.Y < Character.AnimController.GetColliderBottom().Y)
                    {
                        ignorePlatforms = true;
                    }
                }
            }
            
            Character.AnimController.IgnorePlatforms = ignorePlatforms;

            if (Character.AnimController is HumanoidAnimController)
            {
                if (Math.Abs(Character.AnimController.movement.X) > 0.1f && !Character.AnimController.InWater)
                {
                    Character.AnimController.TargetDir = Character.AnimController.movement.X > 0.0f ? Direction.Right : Direction.Left;
                }
            }

            if (updateTargetsTimer > 0.0)
            {
                updateTargetsTimer -= deltaTime;
            }
            else
            {
                TargetingPriority targetingPriority = null;
                UpdateTargets(Character, out targetingPriority);
                updateTargetsTimer = UpdateTargetsInterval;

                if (selectedAiTarget == null)
                {
                    State = AIState.None;
                }
                else if (Character.Health < fleeHealthThreshold)
                {
                    State = AIState.Escape;
                }
                else
                {
                    State = targetingPriority.State;
                }
            }

            latchOntoAI?.Update(this, deltaTime);

            if (selectedAiTarget != null && (selectedAiTarget.Entity == null || selectedAiTarget.Entity.Removed))
            {
                State = AIState.None;
                return;
            }

            if (Character.Submarine == null)
            {
                steeringManager = outsideSteering;
            }
            else
            {
                steeringManager = insideSteering;
            }

            bool run = false;
            switch (State)
            {
                case AIState.None:
                    UpdateNone(deltaTime);
                    break;
                case AIState.Attack:
                    run = coolDownTimer <= 0.0f;
                    UpdateAttack(deltaTime);
                    break;
                case AIState.Eat:
                    UpdateEating(deltaTime);
                    break;
                case AIState.Escape:
                    run = true;
                    UpdateEscape(deltaTime);
                    break;
                default:
                    throw new NotImplementedException();
            }

            if (run)
            {
                steeringManager.Update(Character.AnimController.InWater ? 
                    Character.AnimController.SwimSpeedMultiplier : Character.AnimController.RunSpeedMultiplier);                
            }
            else
            {
                steeringManager.Update();
            }
        }

        #region Idle

        private void UpdateNone(float deltaTime)
        {
            coolDownTimer -= deltaTime;

            if (Character.Submarine == null && SimPosition.Y < ConvertUnits.ToSimUnits(SubmarineBody.DamageDepth * 0.5f))
            {
                //steer straight up if very deep
                steeringManager.SteeringManual(deltaTime, Vector2.UnitY);
                return;
            }

            if (wallAttackPos != Vector2.Zero) return;
            
            if (selectedAiTarget != null)
            {
                Vector2 targetSimPos = Character.Submarine == null ? ConvertUnits.ToSimUnits(selectedAiTarget.WorldPosition) : selectedAiTarget.SimPosition;

                steeringManager.SteeringAvoid(deltaTime, colliderSize * 3.0f, 1.0f);
                steeringManager.SteeringSeek(targetSimPos, 1.0f);
            }
            else
            {
                //wander around randomly
                if (Character.Submarine == null)
                {
                    steeringManager.SteeringAvoid(deltaTime, colliderSize * 5.0f, 1.0f);
                }
                steeringManager.SteeringWander(0.5f);
            }          
        }

        #endregion

        #region Escape

        private void UpdateEscape(float deltaTime)
        {
<<<<<<< HEAD
            if (selectedAiTarget == null)
            {
                State = AIState.None;
                return;
            }

            SteeringManager.SteeringManual(deltaTime, Vector2.Normalize(SimPosition - selectedAiTarget.SimPosition) * 2);
=======
            if (selectedAiTarget == null || selectedAiTarget.Entity == null || selectedAiTarget.Entity.Removed)
            {
                state = AIState.None;
                return;
            }

            SteeringManager.SteeringManual(deltaTime, Vector2.Normalize(SimPosition - selectedAiTarget.SimPosition) * 5);
>>>>>>> b9d35eed
            SteeringManager.SteeringWander(1.0f);
            if (Character.CurrentHull == null)
            {
                SteeringManager.SteeringAvoid(deltaTime, colliderSize * 3.0f, 5f);
            }
        }

        #endregion

        #region Attack

        private void UpdateAttack(float deltaTime)
        {
            if (selectedAiTarget == null)
            {
                State = AIState.None;
                return;
            }

            selectedTargetMemory.Priority -= deltaTime;

            Vector2 attackSimPosition = Character.Submarine == null ? ConvertUnits.ToSimUnits(selectedAiTarget.WorldPosition) : selectedAiTarget.SimPosition;

            if (Character.Submarine != null && selectedAiTarget.Entity.Submarine != null && Character.Submarine != selectedAiTarget.Entity.Submarine)
            {
                attackSimPosition = ConvertUnits.ToSimUnits(selectedAiTarget.WorldPosition - Character.Submarine.Position);
            }

            if (wallAttackPos != Vector2.Zero && targetEntity != null)
            {
                attackSimPosition = wallAttackPos;
                if (Character.Submarine == null && selectedAiTarget.Entity?.Submarine != null) attackSimPosition += ConvertUnits.ToSimUnits(selectedAiTarget.Entity.Submarine.Position);
            }
            else if (selectedAiTarget.Entity is Character)
            {
                //target the closest limb if the target is a character
                float closestDist = Vector2.DistanceSquared(selectedAiTarget.SimPosition, SimPosition) * 10.0f;
                foreach (Limb limb in ((Character)selectedAiTarget.Entity).AnimController.Limbs)
                {
                    if (limb == null) continue;
                    float dist = Vector2.DistanceSquared(limb.SimPosition, SimPosition) / Math.Max(limb.AttackPriority, 0.1f);
                    if (dist < closestDist)
                    {
                        closestDist = dist;
                        attackSimPosition = limb.SimPosition;
                    }
                }
            }

            if (Math.Abs(Character.AnimController.movement.X) > 0.1f && !Character.AnimController.InWater)
            {
                Character.AnimController.TargetDir = Character.SimPosition.X < attackSimPosition.X ? Direction.Right : Direction.Left;
            }

            if (aggressiveBoarding)
            {
                //targeting a wall section that can be passed through -> steer manually through the hole
                if (selectedWallSection != null && CanPassThroughHole(selectedWallSection.First, selectedWallSection.Second))
                {
                    WallSection section = selectedWallSection.First.GetSection(selectedWallSection.Second);
                    Hull targetHull = section.gap?.FlowTargetHull;
                    if (targetHull != null && !section.gap.IsRoomToRoom)
                    {
                        Vector2 targetPos = selectedWallSection.First.SectionPosition(selectedWallSection.Second, true);
                        if (selectedWallSection.First.IsHorizontal)
                        {
                            targetPos.Y = targetHull.WorldRect.Y - targetHull.Rect.Height / 2;
                        }
                        else
                        {
                            targetPos.X = targetHull.WorldRect.Center.X;
                        }

                        latchOntoAI?.DeattachFromBody();
                        if (steeringManager is IndoorsSteeringManager)
                        {
                            steeringManager.SteeringManual(deltaTime, targetPos - Character.WorldPosition);
                        }
                        else
                        {
                            steeringManager.SteeringSeek(ConvertUnits.ToSimUnits(targetPos), 10.0f);
                        }
                        return;
                    }
                }
                else if (selectedAiTarget.Entity is Item)
                {
                    var door = ((Item)selectedAiTarget.Entity).GetComponent<Door>();
                    //steer through the door manually if it's open or broken
                    if (door?.LinkedGap?.FlowTargetHull != null && !door.LinkedGap.IsRoomToRoom && (door.IsOpen || door.Item.Condition <= 0.0f))
                    {
                        if (door.LinkedGap.IsHorizontal)
                        {
                            if (Character.WorldPosition.Y < door.Item.WorldRect.Y && Character.WorldPosition.Y > door.Item.WorldRect.Y - door.Item.Rect.Height)
                            {
                                steeringManager.SteeringManual(deltaTime, Vector2.UnitX * (door.LinkedGap.FlowTargetHull.WorldPosition.X - Character.WorldPosition.X));
                                return;
                            }
                        }
                        else
                        {
                            if (Character.WorldPosition.X < door.Item.WorldRect.X && Character.WorldPosition.X > door.Item.WorldRect.Right)
                            {
                                steeringManager.SteeringManual(deltaTime, Vector2.UnitY * (door.LinkedGap.FlowTargetHull.WorldPosition.Y - Character.WorldPosition.Y));
                                return;
                            }
                        }
                    }
                }
            }

            if (coolDownTimer > 0.0f)
            {
                UpdateCoolDown(attackSimPosition, deltaTime);
                return;
            }

            if (raycastTimer > 0.0)
            {
                raycastTimer -= deltaTime;
            }
            else
            {
                GetTargetEntity();
                raycastTimer = RaycastInterval;
            }
            
            Limb attackLimb = attackingLimb;
            //check if any of the limbs is close enough to attack the target
            if (attackingLimb == null)
            {
                foreach (Limb limb in Character.AnimController.Limbs)
                {
                    if (limb.attack == null) continue;
                    attackLimb = limb;

                    if (ConvertUnits.ToDisplayUnits(Vector2.Distance(limb.SimPosition, attackSimPosition)) > limb.attack.Range) continue;

                    attackingLimb = limb;
                    break;
                }

                if (Character.IsRemotePlayer)
                {
                    if (!Character.IsKeyDown(InputType.Attack)) return;
                }
            }

            if (attackLimb != null)
            {
                steeringManager.SteeringSeek(attackSimPosition - (attackLimb.SimPosition - SimPosition), 3);
                if (Character.CurrentHull == null)
                {
                    SteeringManager.SteeringAvoid(deltaTime, colliderSize * 1.5f, 1.0f);
                }

                if (steeringManager is IndoorsSteeringManager)
                {
                    var indoorsSteering = (IndoorsSteeringManager)steeringManager;
                    if (indoorsSteering.CurrentPath != null && !indoorsSteering.IsPathDirty)
                    {
                        if (indoorsSteering.CurrentPath.Unreachable)
                        {
                            //wander around randomly and decrease the priority faster if no path is found
                            if (selectedTargetMemory != null) selectedTargetMemory.Priority -= deltaTime * 10.0f;
                            steeringManager.SteeringWander();
                        }
                        else if (indoorsSteering.CurrentPath.Finished)
                        {                            
                            steeringManager.SteeringManual(deltaTime, attackSimPosition - attackLimb.SimPosition);
                        }
                        else if (indoorsSteering.CurrentPath.CurrentNode?.ConnectedDoor != null)
                        {
                            wallAttackPos = Vector2.Zero;
                            selectedAiTarget = indoorsSteering.CurrentPath.CurrentNode.ConnectedDoor.Item.AiTarget;
                        }
                        else if (indoorsSteering.CurrentPath.NextNode?.ConnectedDoor != null)
                        {
                            wallAttackPos = Vector2.Zero;
                            selectedAiTarget = indoorsSteering.CurrentPath.NextNode.ConnectedDoor.Item.AiTarget;
                        }
                    }
                }
                
                if (attackingLimb != null)
                {
                    UpdateLimbAttack(deltaTime, attackingLimb, attackSimPosition);
                }
            }
        }

        private void GetTargetEntity()
        {
            targetEntity = null;

            if (Character.AnimController.CurrentHull != null)
            {
                wallAttackPos = Vector2.Zero;
                return;
            }
            
            //check if there's a wall between the target and the Character   
            Vector2 rayStart = Character.SimPosition;
            Vector2 rayEnd = selectedAiTarget.SimPosition;

            if (selectedAiTarget.Entity.Submarine!=null && Character.Submarine==null)
            {
                rayStart -= ConvertUnits.ToSimUnits(selectedAiTarget.Entity.Submarine.Position);
            }

            Body closestBody = Submarine.CheckVisibility(rayStart, rayEnd);

            if (Submarine.LastPickedFraction == 1.0f || closestBody == null)
            {
                wallAttackPos = Vector2.Zero;
                return;
            }

            Structure wall = closestBody.UserData as Structure;
            if (wall == null)
            {
                if (wall.Submarine == null)
                {
                    wallAttackPos = Vector2.Zero;
                    return;
                }
                wallAttackPos = Submarine.LastPickedPosition;
                latchOntoAI?.SetAttachTarget(closestBody, selectedAiTarget.Entity.Submarine, wallAttackPos);
                //if (selectedAiTarget.Entity.Submarine != null && Character.Submarine == null) wallAttackPos += ConvertUnits.ToSimUnits(selectedAiTarget.Entity.Submarine.Position);
            }
            else
            {
                int sectionIndex = wall.FindSectionIndex(ConvertUnits.ToDisplayUnits(Submarine.LastPickedPosition));
                int passableHoleCount = GetMinimumPassableHoleCount();

                float sectionDamage = wall.SectionDamage(sectionIndex);
                for (int i = sectionIndex - 2; i <= sectionIndex + 2; i++)
                {
                    if (wall.SectionBodyDisabled(i))
                    {
                        if (aggressiveBoarding && CanPassThroughHole(wall, i)) //aggressive boarders always target holes they can pass through
                        {
                            sectionIndex = i;
                            break;
                        }
                        else //otherwise ignore and keep breaking other sections
                        {
                            continue;
                        }
                    }
                    if (wall.SectionDamage(i) > sectionDamage) sectionIndex = i;
                }

                Vector2 sectionPos = wall.SectionPosition(sectionIndex);
                selectedWallSection = new Pair<Structure, int>(wall, sectionIndex);

                wallAttackPos = Submarine.LastPickedPosition;
                if (wall.IsHorizontal)
                    wallAttackPos.X = ConvertUnits.ToSimUnits(sectionPos.X);
                else
                    wallAttackPos.Y = ConvertUnits.ToSimUnits(sectionPos.Y);

                Vector2 attachPos = wallAttackPos;
                latchOntoAI?.SetAttachTarget(wall.Submarine.PhysicsBody.FarseerBody, wall.Submarine, attachPos);
            }
            
            targetEntity = closestBody.UserData as IDamageable;            
        }

        public override void OnAttacked(Character attacker, AttackResult attackResult)
        {
            updateTargetsTimer = Math.Min(updateTargetsTimer, 0.1f);
            coolDownTimer *= 0.1f;

            if (attackResult.Damage > 0.0f && attackWhenProvoked)
            {
                if (!(attacker is AICharacter) || (((AICharacter)attacker).AIController is HumanAIController))
                {
                    targetingPriorities["human"] = new TargetingPriority("human", AIState.Attack, 100.0f);
                    targetingPriorities["room"] = new TargetingPriority("room", AIState.Attack, 100.0f);
                }
            }
            
            latchOntoAI?.DeattachFromBody();

            if (attacker == null || attacker.AiTarget == null) return;
            AITargetMemory targetMemory = FindTargetMemory(attacker.AiTarget);
            targetMemory.Priority += attackResult.Damage / Math.Max(Character.Vitality, 1.0f);
        }

        private void UpdateLimbAttack(float deltaTime, Limb limb, Vector2 attackPosition)
        {
            var damageTarget = (wallAttackPos != Vector2.Zero && targetEntity != null) ? targetEntity : selectedAiTarget.Entity as IDamageable;
            if (damageTarget == null) return;

            if (damageTarget == null) return;

            float prevHealth = damageTarget.Health;
            limb.UpdateAttack(deltaTime, attackPosition, damageTarget);

            if (damageTarget.Health < prevHealth)
            {
                //managed to do damage to the target -> increase priority
                selectedTargetMemory.Priority += 10.0f;
            }

            if (limb.AttackTimer >= limb.attack.Duration)
            {
                wallAttackPos = Vector2.Zero;
                limb.AttackTimer = 0.0f;
                coolDownTimer = attackCoolDown;                
            }
        }

        private void UpdateCoolDown(Vector2 attackPosition, float deltaTime)
        {
            coolDownTimer -= deltaTime;
            attackingLimb = null;

            float dist = Vector2.Distance(attackPosition, Character.SimPosition);

            float desiredDist = colliderSize * 2.0f;
            if (dist < desiredDist)
            {
                //steeringManager.SteeringSeek(attackPosition, -0.8f);
                steeringManager.SteeringManual(deltaTime, Vector2.Normalize(Character.SimPosition - attackPosition) * (1.0f - (dist / desiredDist)));
            }

            steeringManager.SteeringAvoid(deltaTime, colliderSize * 3.0f, 1.0f);
        }

        #endregion

        #region Eat

        private void UpdateEating(float deltaTime)
        {
            if (selectedAiTarget == null)
            {
                State = AIState.None;
                return;
            }

            Limb mouthLimb = Array.Find(Character.AnimController.Limbs, l => l != null && l.MouthPos.HasValue);
            if (mouthLimb == null) mouthLimb = Character.AnimController.GetLimb(LimbType.Head);
            if (mouthLimb == null)
            {
                DebugConsole.ThrowError("Character \"" + Character.SpeciesName + "\" failed to eat a target (a head or a limb with a mouthpos required)");
                State = AIState.None;
                return;
            }

            Vector2 mouthPos = Character.AnimController.GetMouthPosition().Value;
            Vector2 attackSimPosition = Character.Submarine == null ? ConvertUnits.ToSimUnits(selectedAiTarget.WorldPosition) : selectedAiTarget.SimPosition;

            Vector2 limbDiff = attackSimPosition - mouthPos;
            float limbDist = limbDiff.Length();
            if (limbDist < 2.0f)
            {
                Character.SelectCharacter(selectedAiTarget.Entity as Character);
                steeringManager.SteeringManual(deltaTime, limbDiff);
                Character.AnimController.Collider.ApplyForce(limbDiff * mouthLimb.Mass * 50.0f, mouthPos);
            }
            else
            {
                steeringManager.SteeringSeek(attackSimPosition - (mouthPos - SimPosition), 3);
            }
        }
        
        #endregion

        #region Targeting

        //goes through all the AItargets, evaluates how preferable it is to attack the target,
        //whether the Character can see/hear the target and chooses the most preferable target within
        //sight/hearing range
        public void UpdateTargets(Character character, out TargetingPriority targetingPriority)
        {
            var prevAiTarget = selectedAiTarget;

            targetingPriority = null;
            selectedAiTarget = null;
            selectedTargetMemory = null;
            targetValue = 0.0f;

            UpdateTargetMemories();

            foreach (AITarget target in AITarget.List)
            {
                if (!target.Enabled) continue;
                if (Level.Loaded != null && target.WorldPosition.Y > Level.Loaded.Size.Y)
                {
                    continue;
                }

                float valueModifier = 1.0f;
                float dist = 0.0f;

                Character targetCharacter = target.Entity as Character;

                //ignore the aitarget if it is the Character itself
                if (targetCharacter == character) continue;

                string targetingTag = null;
                if (targetCharacter != null)
                {
                    if (targetCharacter.Submarine != null && Character.Submarine == null)
                    {
                        //target inside, AI outside -> we'll be attacking a wall between the characters so use the priority for attacking rooms
                        targetingTag = "room";
                    }
                    else if (targetCharacter.IsDead)
                    {
                        /*if (GetTargetingPriority("dead") == 0.0f) continue;
                        valueModifier = eatDeadPriority;*/
                        targetingTag = "dead";
                    }
                    /*else if (targetCharacter.SpeciesName == "human")
                    {
                        if (attackHumans == 0.0f) continue;
                        valueModifier = attackHumans;                        
                    }*/
                    else if (targetingPriorities.ContainsKey(targetCharacter.SpeciesName.ToLowerInvariant()))
                    {
                        targetingTag = targetCharacter.SpeciesName.ToLowerInvariant();
                    }
                    else
                    {
                        EnemyAIController enemy = targetCharacter.AIController as EnemyAIController;
                        if (enemy != null)
                        {
                            if (enemy.combatStrength > combatStrength)
                            {
                                targetingTag = "stronger";
                            }
                            else if (enemy.combatStrength < combatStrength)
                            {
                                targetingTag = "weaker";
                            }
                        }
                    }
                }
                else if (target.Entity != null)
                {
                    //skip the target if it's a room and the character is already inside a sub
                    if (character.CurrentHull != null && target.Entity is Hull) continue;
                    
                    //multiply the priority of the target if it's a door from outside to inside and the AI is an aggressive boarder
                    Door door = null;
                    if (target.Entity is Item)
                    {
                        Item item = (Item)target.Entity;

                        //item inside and we're outside -> attack the hull
                        if (item.CurrentHull != null && character.CurrentHull == null)
                        {
                            targetingTag = "room";
                        }

                        door = item.GetComponent<Door>();
                        foreach (TargetingPriority prio in targetingPriorities.Values)
                        {
                            if (item.HasTag(prio.TargetTag))
                            {
                                targetingTag = prio.TargetTag;
                                break;
                            }
                        }
                    }
                    else
                    {
                        targetingTag = "room";
                    }

                    if (door != null)
                    { 
                        //increase priority if the character is outside and an aggressive boarder, and the door is from outside to inside
                        if (character.CurrentHull == null && aggressiveBoarding && !door.LinkedGap.IsRoomToRoom)
                        {
                            valueModifier = door.IsOpen ? 5.0f : 3.0f;
                        }
                        else if (door.IsOpen || door.Item.Condition <= 0.0f) //ignore broken and open doors
                        {
                            continue;
                        }
                    }
                    else
                    {
                        IDamageable targetDamageable = target.Entity as IDamageable;
                        if (targetDamageable != null && targetDamageable.Health <= 0.0f) continue;
                    }
                }

                if (targetingTag == null) continue;
                if (!targetingPriorities.ContainsKey(targetingTag)) continue;

                valueModifier *= targetingPriorities[targetingTag].Priority;

                if (valueModifier == 0.0f) continue;

                dist = Vector2.Distance(character.WorldPosition, target.WorldPosition);

                //if the target has been within range earlier, the character will notice it more easily
                //(i.e. remember where the target was)
                if (targetMemories.ContainsKey(target)) dist *= 0.5f;

                //ignore target if it's too far to see or hear
                if (dist > target.SightRange * sight && dist > target.SoundRange * hearing) continue;

                AITargetMemory targetMemory = FindTargetMemory(target);
                valueModifier = valueModifier * targetMemory.Priority / dist;

                if (valueModifier > targetValue)
                {                  
                    Vector2 rayStart = character.AnimController.Limbs[0].SimPosition;
                    Vector2 rayEnd = target.SimPosition;

                    if (target.Entity.Submarine != null && character.Submarine==null)
                    {
                        rayStart -= ConvertUnits.ToSimUnits(target.Entity.Submarine.Position);
                    }

                    Body closestBody = Submarine.CheckVisibility(rayStart, rayEnd);
                    Structure closestStructure = (closestBody == null) ? null : closestBody.UserData as Structure;
                    
                    if (selectedAiTarget == null || valueModifier > targetValue)
                    {
                        selectedAiTarget = target;
                        selectedTargetMemory = targetMemory;
                        targetingPriority = targetingPriorities[targetingTag];

                        targetValue = valueModifier;
                    }
                }
            }

            if (selectedAiTarget != prevAiTarget)
            {
                wallAttackPos = Vector2.Zero;
            }           
        }

        //find the targetMemory that corresponds to some AItarget or create if there isn't one yet
        private AITargetMemory FindTargetMemory(AITarget target)
        {
            AITargetMemory memory = null;
            if (targetMemories.TryGetValue(target, out memory))
            {
                return memory;
            }

            memory = new AITargetMemory(100.0f);
            targetMemories.Add(target, memory);

            return memory;
        }

        //go through all the targetmemories and delete ones that don't
        //have a corresponding AItarget or whose priority is 0.0f
        private void UpdateTargetMemories()
        {
            List<AITarget> toBeRemoved = new List<AITarget>();
            foreach(KeyValuePair<AITarget, AITargetMemory> memory in targetMemories)
            {
                memory.Value.Priority += 0.5f;
                if (Math.Abs(memory.Value.Priority) < 1.0f || !AITarget.List.Contains(memory.Key)) toBeRemoved.Add(memory.Key);
            }

            foreach (AITarget target in toBeRemoved)
            {
                targetMemories.Remove(target);
            }
        }

        #endregion

        protected override void OnStateChanged(AIState from, AIState to)
        {
            latchOntoAI?.DeattachFromBody();
        }

        private int GetMinimumPassableHoleCount()
        {
            return (int)Math.Ceiling(ConvertUnits.ToDisplayUnits(colliderSize)  / Structure.WallSectionSize);
        }

        private bool CanPassThroughHole(Structure wall, int sectionIndex)
        {
            int requiredHoleCount = GetMinimumPassableHoleCount();
            if (!wall.SectionBodyDisabled(sectionIndex)) return false;
            int holeCount = 1;
            for (int j = sectionIndex - 1; j > sectionIndex - requiredHoleCount; j--)
            {
                if (wall.SectionBodyDisabled(j))
                    holeCount++;
                else
                    break;
            }
            for (int j = sectionIndex + 1; j < sectionIndex + requiredHoleCount; j++)
            {
                if (wall.SectionBodyDisabled(j))
                    holeCount++;
                else
                    break;
            }

            return holeCount >= requiredHoleCount;
        }
    }

    //the "memory" of the Character 
    //keeps track of how preferable it is to attack a specific target
    //(if the Character can't inflict much damage the target, the priority decreases
    //and if the target attacks the Character, the priority increases)
    class AITargetMemory
    {
        private float priority;
        
        public float Priority
        {
            get { return priority; }
            set { priority = MathHelper.Clamp(value, 1.0f, 100.0f); }
        }

        public AITargetMemory(float priority)
        {
            this.priority = priority;
        }

    }
}<|MERGE_RESOLUTION|>--- conflicted
+++ resolved
@@ -373,23 +373,13 @@
 
         private void UpdateEscape(float deltaTime)
         {
-<<<<<<< HEAD
-            if (selectedAiTarget == null)
+            if (selectedAiTarget == null || selectedAiTarget.Entity == null || selectedAiTarget.Entity.Removed)
             {
                 State = AIState.None;
                 return;
             }
 
             SteeringManager.SteeringManual(deltaTime, Vector2.Normalize(SimPosition - selectedAiTarget.SimPosition) * 2);
-=======
-            if (selectedAiTarget == null || selectedAiTarget.Entity == null || selectedAiTarget.Entity.Removed)
-            {
-                state = AIState.None;
-                return;
-            }
-
-            SteeringManager.SteeringManual(deltaTime, Vector2.Normalize(SimPosition - selectedAiTarget.SimPosition) * 5);
->>>>>>> b9d35eed
             SteeringManager.SteeringWander(1.0f);
             if (Character.CurrentHull == null)
             {
