﻿using Barotrauma.Networking;
using Microsoft.Xna.Framework;
using System;
using System.Collections.Generic;
using System.Linq;
using Barotrauma.Extensions;
using Barotrauma.Items.Components;

namespace Barotrauma
{
    partial class HumanAIController : AIController
    {
        public static bool DisableCrewAI;

        private AIObjectiveManager objectiveManager;
        
        private float sortTimer;
        private float crouchRaycastTimer;
        private float reactTimer;
        private float unreachableClearTimer;
        private bool shouldCrouch;

        const float reactionTime = 0.3f;
        const float crouchRaycastInterval = 1;
        const float sortObjectiveInterval = 1;
        const float clearUnreachableInterval = 30;

        private float flipTimer;
        private const float FlipInterval = 0.5f;

        public static float HULL_SAFETY_THRESHOLD = 50;

        public HashSet<Hull> UnreachableHulls { get; private set; } = new HashSet<Hull>();
        public HashSet<Hull> UnsafeHulls { get; private set; } = new HashSet<Hull>();

        private SteeringManager outsideSteering, insideSteering;

        public IndoorsSteeringManager PathSteering => insideSteering as IndoorsSteeringManager;
        public HumanoidAnimController AnimController => Character.AnimController as HumanoidAnimController;

        public override AIObjectiveManager ObjectiveManager
        {
            get { return objectiveManager; }
        }

        public Order CurrentOrder
        {
            get;
            private set;
        }

        public string CurrentOrderOption
        {
            get;
            private set;
        }

        public float CurrentHullSafety { get; private set; }

        public HumanAIController(Character c) : base(c)
        {
            if (!c.IsHuman)
            {
                throw new System.Exception($"Tried to create a human ai controller for a non-human: {c.SpeciesName}!");
            }
            insideSteering = new IndoorsSteeringManager(this, true, false);
            outsideSteering = new SteeringManager(this);
            objectiveManager = new AIObjectiveManager(c);
            reactTimer = Rand.Range(0f, reactionTime);
            sortTimer = Rand.Range(0f, sortObjectiveInterval);
            InitProjSpecific();
        }
        partial void InitProjSpecific();

        public override void Update(float deltaTime)
        {
            if (DisableCrewAI || Character.IsUnconscious || Character.Removed) { return; }
            base.Update(deltaTime);

            if (unreachableClearTimer > 0)
            {
                unreachableClearTimer -= deltaTime;
            }
            else
            {
                unreachableClearTimer = clearUnreachableInterval;
                UnreachableHulls.Clear();
                ignoredContainers.Clear();
            }

            float maxDistanceToSub = 3000;
            if (Character.Submarine != null || SelectedAiTarget?.Entity?.Submarine != null && 
                    Vector2.DistanceSquared(Character.WorldPosition, SelectedAiTarget.Entity.Submarine.WorldPosition) < maxDistanceToSub * maxDistanceToSub)
            {
                if (steeringManager != insideSteering)
                {
                    insideSteering.Reset();
                }
                steeringManager = insideSteering;
            }
            else
            {
                if (steeringManager != outsideSteering)
                {
                    outsideSteering.Reset();
                }
                steeringManager = outsideSteering;
            }

            AnimController.Crouching = shouldCrouch;
            CheckCrouching(deltaTime);
            Character.ClearInputs();
            
            if (sortTimer > 0.0f)
            {
                sortTimer -= deltaTime;
            }
            else
            {
                objectiveManager.SortObjectives();
                sortTimer = sortObjectiveInterval;
            }
            objectiveManager.UpdateObjectives(deltaTime);

            if (reactTimer > 0.0f)
            {
                reactTimer -= deltaTime;
                if (findItemState != FindItemState.None)
                {
                    // Update every frame only when seeking items
                    UnequipUnnecessaryItems();
                }
            }
            else
            {
                if (Character.CurrentHull != null)
                {
                    VisibleHulls.ForEach(h => PropagateHullSafety(Character, h));
                }
                if (Character.SpeechImpediment < 100.0f)
                {
                    ReportProblems();
                    UpdateSpeaking();
                }
                UnequipUnnecessaryItems();
                reactTimer = reactionTime * Rand.Range(0.75f, 1.25f);
            }

            if (objectiveManager.CurrentObjective == null) { return; }

            objectiveManager.DoCurrentObjective(deltaTime);
            bool run = objectiveManager.CurrentObjective.ForceRun || objectiveManager.GetCurrentPriority() > AIObjectiveManager.RunPriority;
            if (ObjectiveManager.CurrentObjective is AIObjectiveGoTo goTo && goTo.Target != null)
            {
                if (Character.CurrentHull == null)
                {
                    run = Vector2.DistanceSquared(Character.WorldPosition, goTo.Target.WorldPosition) > 300 * 300;
                }
                else
                {
                    float yDiff = goTo.Target.WorldPosition.Y - Character.WorldPosition.Y;
                    if (Math.Abs(yDiff) > 100)
                    {
                        run = true;
                    }
                    else
                    {
                        float xDiff = goTo.Target.WorldPosition.X - Character.WorldPosition.X;
                        run = Math.Abs(xDiff) > 300;
                    }
                }
            }
            if (run)
            {
                run = !AnimController.Crouching && !AnimController.IsMovingBackwards;
            }
            float currentSpeed = Character.AnimController.GetCurrentSpeed(run);
            steeringManager.Update(currentSpeed);

            bool ignorePlatforms = Character.AnimController.TargetMovement.Y < -0.5f &&
                (-Character.AnimController.TargetMovement.Y > Math.Abs(Character.AnimController.TargetMovement.X));

            if (steeringManager == insideSteering)
            {
                var currPath = PathSteering.CurrentPath;
                if (currPath != null && currPath.CurrentNode != null)
                {
                    if (currPath.CurrentNode.SimPosition.Y < Character.AnimController.GetColliderBottom().Y)
                    {
                        // Don't allow to jump from too high. The formula might require tweaking.
                        float allowedJumpHeight = Character.AnimController.ImpactTolerance / 2;
                        float height = Math.Abs(currPath.CurrentNode.SimPosition.Y - Character.SimPosition.Y);
                        ignorePlatforms = height < allowedJumpHeight;
                    }
                }

                if (Character.IsClimbing && PathSteering.IsNextLadderSameAsCurrent)
                {
                    Character.AnimController.TargetMovement = new Vector2(0.0f, Math.Sign(Character.AnimController.TargetMovement.Y));
                }
            }

            Character.AnimController.IgnorePlatforms = ignorePlatforms;

            Vector2 targetMovement = AnimController.TargetMovement;

            if (!Character.AnimController.InWater)
            {
                targetMovement = new Vector2(Character.AnimController.TargetMovement.X, MathHelper.Clamp(Character.AnimController.TargetMovement.Y, -1.0f, 1.0f));
            }

            float maxSpeed = Character.ApplyTemporarySpeedLimits(currentSpeed);
            targetMovement.X = MathHelper.Clamp(targetMovement.X, -maxSpeed, maxSpeed);
            targetMovement.Y = MathHelper.Clamp(targetMovement.Y, -maxSpeed, maxSpeed);

            //apply speed multiplier if 
            //  a. it's boosting the movement speed and the character is trying to move fast (= running)
            //  b. it's a debuff that decreases movement speed
            float speedMultiplier = Character.SpeedMultiplier;
            if (run || speedMultiplier <= 0.0f) targetMovement *= speedMultiplier;
            Character.ResetSpeedMultiplier();   // Reset, items will set the value before the next update

            if (Character.AnimController.InWater && targetMovement.LengthSquared() < 0.000001f)
            {
                bool isAiming = false;
                var holdable = Character.SelectedConstruction?.GetComponent<Holdable>();
                if (holdable != null)
                {
                    isAiming = holdable.ControlPose;
                }
                bool swimInPlace = !isAiming;
                if (swimInPlace && ObjectiveManager.GetActiveObjective() is AIObjectiveGoTo goToObjective)
                {
                    if (goToObjective.Target != Character)
                    {
                        swimInPlace = false;
                    }
                }
                if (swimInPlace)
                {
                    // Swim in place so that we don't fall motionless and look dead.
                    targetMovement = new Vector2(targetMovement.X, Rand.Range(-0.001f, 0.001f));
                }
            }

            Character.AnimController.TargetMovement = targetMovement;

            flipTimer -= deltaTime;
            if (flipTimer <= 0.0f)
            {
                Direction newDir = Character.AnimController.TargetDir;
                if (Character.IsKeyDown(InputType.Aim))
                {
                    var cursorDiffX = Character.CursorPosition.X - Character.Position.X;
                    if (cursorDiffX > 10.0f)
                    {
                        newDir = Direction.Right;
                    }
                    else if (cursorDiffX < -10.0f)
                    {
                        newDir = Direction.Left;
                    }
                    if (Character.SelectedConstruction != null) Character.SelectedConstruction.SecondaryUse(deltaTime, Character);
                }
                else if (Math.Abs(Character.AnimController.TargetMovement.X) > 0.1f && !Character.AnimController.InWater)
                {
                    newDir = Character.AnimController.TargetMovement.X > 0.0f ? Direction.Right : Direction.Left;
                }
                if (newDir != Character.AnimController.TargetDir)
                {
                    Character.AnimController.TargetDir = newDir;
                    flipTimer = FlipInterval;
                }
            }
        }

        private void UnequipUnnecessaryItems()
        {
            if (Character.LockHands) { return; }
            if (ObjectiveManager.CurrentObjective == null) { return; }
            if (ObjectiveManager.HasActiveObjective<AIObjectiveDecontainItem>()) { return; }
            if (findItemState == FindItemState.None || findItemState == FindItemState.Extinguisher)
            {
                if (!ObjectiveManager.IsCurrentObjective<AIObjectiveExtinguishFires>() && !objectiveManager.HasActiveObjective<AIObjectiveExtinguishFire>())
                {
                    var extinguisher = Character.Inventory.FindItemByTag("extinguisher");
                    if (extinguisher != null && Character.HasEquippedItem(extinguisher))
                    {
                        if (ObjectiveManager.GetCurrentPriority() >= AIObjectiveManager.RunPriority)
                        {
                            extinguisher.Drop(Character);
                        }
                        else
                        {
                            findItemState = FindItemState.Extinguisher;
                            if (FindSuitableContainer(Character, extinguisher, out Item targetContainer))
                            {
                                findItemState = FindItemState.None;
                                itemIndex = 0;
                                if (targetContainer != null)
                                {
                                    var decontainObjective = new AIObjectiveDecontainItem(Character, extinguisher, ObjectiveManager, targetContainer: targetContainer.GetComponent<ItemContainer>());
                                    decontainObjective.Abandoned += () => ignoredContainers.Add(targetContainer);
                                    ObjectiveManager.CurrentObjective.AddSubObjective(decontainObjective, addFirst: true);
                                    return;
                                }
                                else
                                {
                                    extinguisher.Drop(Character);
                                }
                            }
                        }
                    }
                }
            }
            if (findItemState == FindItemState.None || findItemState == FindItemState.DivingSuit || findItemState == FindItemState.DivingMask)
            {
                if (!NeedsDivingGear(Character, Character.CurrentHull, out _))
                {
                    bool oxygenLow = Character.OxygenAvailable < CharacterHealth.LowOxygenThreshold;
                    bool shouldKeepTheGearOn = Character.AnimController.HeadInWater
                        || Character.CurrentHull.WaterPercentage > 50
                        || ObjectiveManager.IsCurrentObjective<AIObjectiveFindSafety>() 
                        || ObjectiveManager.CurrentObjective.GetSubObjectivesRecursive(true).Any(o => o.KeepDivingGearOn);
                    bool removeDivingSuit = !Character.AnimController.HeadInWater && oxygenLow;
                    AIObjectiveGoTo gotoObjective = ObjectiveManager.CurrentOrder as AIObjectiveGoTo;
                    if (!removeDivingSuit)
                    {
                        bool targetHasNoSuit = gotoObjective != null && gotoObjective.mimic && !HasDivingSuit(gotoObjective.Target as Character);
                        removeDivingSuit = !shouldKeepTheGearOn && (gotoObjective == null || targetHasNoSuit);
                    }
                    bool takeMaskOff = !Character.AnimController.HeadInWater && oxygenLow;
                    if (!takeMaskOff && Character.CurrentHull.WaterPercentage < 40)
                    {
                        bool targetHasNoMask = gotoObjective != null && gotoObjective.mimic && !HasDivingMask(gotoObjective.Target as Character);
                        takeMaskOff = !shouldKeepTheGearOn && (gotoObjective == null || targetHasNoMask);
                    }
                    if (gotoObjective != null)
                    {
                        if (gotoObjective.Target is Hull h)
                        {
                            if (NeedsDivingGear(Character, h, out _))
                            {
                                removeDivingSuit = false;
                                takeMaskOff = false;
                            }
                        }
                        else if (gotoObjective.Target is Character c)
                        {
                            if (NeedsDivingGear(Character, c.CurrentHull, out _))
                            {
                                removeDivingSuit = false;
                                takeMaskOff = false;
                            }
                        }
                        else if (gotoObjective.Target is Item i)
                        {
                            if (NeedsDivingGear(Character, i.CurrentHull, out _))
                            {
                                removeDivingSuit = false;
                                takeMaskOff = false;
                            }
                        }
                    }
                    if (findItemState == FindItemState.None || findItemState == FindItemState.DivingSuit)
                    {
                        if (removeDivingSuit)
                        {
                            var divingSuit = Character.Inventory.FindItemByTag("divingsuit");
                            if (divingSuit != null)
                            {
                                if (oxygenLow || ObjectiveManager.GetCurrentPriority() >= AIObjectiveManager.RunPriority)
                                {
                                    divingSuit.Drop(Character);
                                }
                                else
                                {
                                    findItemState = FindItemState.DivingSuit;
                                    if (FindSuitableContainer(Character, divingSuit, out Item targetContainer))
                                    {
                                        findItemState = FindItemState.None;
                                        itemIndex = 0;
                                        if (targetContainer != null)
                                        {
                                            var decontainObjective = new AIObjectiveDecontainItem(Character, divingSuit, ObjectiveManager, targetContainer: targetContainer.GetComponent<ItemContainer>())
                                            {
                                                DropIfFailsToContain = false
                                            };
                                            decontainObjective.Abandoned += () =>
                                            {
                                                ignoredContainers.Add(targetContainer);
                                            };
                                            ObjectiveManager.CurrentObjective.AddSubObjective(decontainObjective, addFirst: true);
                                            return;
                                        }
                                        else
                                        {
                                            divingSuit.Drop(Character);
                                        }
                                    }
                                }
                            }
                        }
                    }
                    if (findItemState == FindItemState.None || findItemState == FindItemState.DivingMask)
                    {
                        if (takeMaskOff)
                        {
                            var mask = Character.Inventory.FindItemByTag("divingmask");
                            if (mask != null && Character.Inventory.IsInLimbSlot(mask, InvSlotType.Head))
                            {
                                if (!mask.AllowedSlots.Contains(InvSlotType.Any) || !Character.Inventory.TryPutItem(mask, Character, new List<InvSlotType>() { InvSlotType.Any }))
                                {
                                    if (oxygenLow || ObjectiveManager.GetCurrentPriority() >= AIObjectiveManager.RunPriority)
                                    {
                                        mask.Drop(Character);
                                    }
                                    else
                                    {
                                        findItemState = FindItemState.DivingMask;
                                        if (FindSuitableContainer(Character, mask, out Item targetContainer))
                                        {
                                            findItemState = FindItemState.None;
                                            itemIndex = 0;
                                            if (targetContainer != null)
                                            {
                                                var decontainObjective = new AIObjectiveDecontainItem(Character, mask, ObjectiveManager, targetContainer: targetContainer.GetComponent<ItemContainer>());
                                                decontainObjective.Abandoned += () => ignoredContainers.Add(targetContainer);
                                                ObjectiveManager.CurrentObjective.AddSubObjective(decontainObjective, addFirst: true);
                                                return;
                                            }
                                            else
                                            {
                                                mask.Drop(Character);
                                            }
                                        }
                                    }
                                }
                            }
                        }
                    }
                }
            }
            if (findItemState == FindItemState.None || findItemState == FindItemState.OtherItem)
            {
                if (!ObjectiveManager.CurrentObjective.UnequipItems || !ObjectiveManager.GetActiveObjective().UnequipItems) { return; }
                if (ObjectiveManager.HasActiveObjective<AIObjectiveContainItem>() || ObjectiveManager.HasActiveObjective<AIObjectiveDecontainItem>()) { return; }
                foreach (var item in Character.Inventory.Items)
                {
                    if (item == null) { continue; }
                    if (Character.HasEquippedItem(item) && 
                        (Character.Inventory.IsInLimbSlot(item, InvSlotType.RightHand) || 
                        Character.Inventory.IsInLimbSlot(item, InvSlotType.LeftHand) ||
                        Character.Inventory.IsInLimbSlot(item, InvSlotType.RightHand | InvSlotType.LeftHand)))
                    {
                        if (!item.AllowedSlots.Contains(InvSlotType.Any) || !Character.Inventory.TryPutItem(item, Character, new List<InvSlotType>() { InvSlotType.Any }))
                        {
                            if (FindSuitableContainer(Character, item, out Item targetContainer))
                            {
                                findItemState = FindItemState.None;
                                itemIndex = 0;
                                if (targetContainer != null)
                                {
                                    var decontainObjective = new AIObjectiveDecontainItem(Character, item, ObjectiveManager, targetContainer: targetContainer.GetComponent<ItemContainer>());
                                    decontainObjective.Abandoned += () => ignoredContainers.Add(targetContainer);
                                    ObjectiveManager.CurrentObjective.AddSubObjective(decontainObjective, addFirst: true);
                                    return;
                                }
                                else
                                {
                                    item.Drop(Character);
                                }
                            }
                            else
                            {
                                findItemState = FindItemState.OtherItem;
                            }
                        }
                    }
                }
            }
        }

        private enum FindItemState
        {
            None,
            DivingSuit,
            DivingMask,
            Extinguisher,
            OtherItem
        }
        private FindItemState findItemState;
        private int itemIndex;
        private List<Item> ignoredContainers = new List<Item>();
        public bool FindSuitableContainer(Character character, Item containableItem, out Item suitableContainer)
        {
            suitableContainer = null;
            if (character.FindItem(ref itemIndex, out Item targetContainer, ignoredItems: ignoredContainers, customPriorityFunction: i =>
            {
                var container = i.GetComponent<ItemContainer>();
                if (container == null) { return 0; }
                if (container.Inventory.IsFull()) { return 0; }
                if (container.ShouldBeContained(containableItem, out bool isRestrictionsDefined))
                {
                    if (isRestrictionsDefined)
                    {
                        return 3;
                    }
                    else
                    {
                        if (containableItem.Prefab.IsContainerPreferred(container, out bool isPreferencesDefined))
                        {
                            return isPreferencesDefined ? 2 : 1;
                        }
                        else
                        {
                            return isPreferencesDefined ? 0 : 1;
                        }
                    }
                }
                else
                {
                    return 0;
                }
            }))
            {
                suitableContainer = targetContainer;
                return true;
            }
            return false;
        }

        protected void ReportProblems()
        {
            Order newOrder = null;
            Hull targetHull = null;
            if (Character.CurrentHull != null)
            {
                foreach (var hull in VisibleHulls)
                {
                    foreach (Character c in Character.CharacterList)
                    {
                        if (c.CurrentHull != hull || !c.Enabled) { continue; }
                        if (AIObjectiveFightIntruders.IsValidTarget(c, Character))
                        {
                            if (AddTargets<AIObjectiveFightIntruders, Character>(Character, c) && newOrder == null)
                            {
                                var orderPrefab = Order.GetPrefab("reportintruders");
                                newOrder = new Order(orderPrefab, hull, null, orderGiver: Character);
                                targetHull = hull;
                            }
                        }
                    }
                    if (AIObjectiveExtinguishFires.IsValidTarget(hull, Character))
                    {
                        if (AddTargets<AIObjectiveExtinguishFires, Hull>(Character, hull) && newOrder == null)
                        {
                            var orderPrefab = Order.GetPrefab("reportfire");
                            newOrder = new Order(orderPrefab, hull, null, orderGiver: Character);
                            targetHull = hull;
                        }
                    }
                    foreach (Character c in Character.CharacterList)
                    {
                        if (c.CurrentHull != hull) { continue; }
                        if (AIObjectiveRescueAll.IsValidTarget(c, Character))
                        {
                            if (AddTargets<AIObjectiveRescueAll, Character>(c, Character) && newOrder == null && !ObjectiveManager.HasActiveObjective<AIObjectiveRescue>())
                            {
                                var orderPrefab = Order.GetPrefab("requestfirstaid");
                                newOrder = new Order(orderPrefab, hull, null, orderGiver: Character);
                                targetHull = hull;
                            }
                        }
                    }
                    foreach (var gap in hull.ConnectedGaps)
                    {
                        if (AIObjectiveFixLeaks.IsValidTarget(gap, Character))
                        {
                            if (AddTargets<AIObjectiveFixLeaks, Gap>(Character, gap) && newOrder == null && !gap.IsRoomToRoom)
                            {
                                var orderPrefab = Order.GetPrefab("reportbreach");
                                newOrder = new Order(orderPrefab, hull, null, orderGiver: Character);
                                targetHull = hull;
                            }
                        }
                    }
                    foreach (Item item in Item.ItemList)
                    {
                        if (item.CurrentHull != hull) { continue; }
                        if (AIObjectiveRepairItems.IsValidTarget(item, Character))
                        {
<<<<<<< HEAD
                            if (item.Repairables.All(r => item.ConditionPercentage >= r.AIRepairThreshold)) { continue; }
                            AddTargets<AIObjectiveRepairItems, Item>(Character, item);
                            if (newOrder == null)
=======
                            if (item.Repairables.All(r => item.ConditionPercentage > r.ShowRepairUIThreshold)) { continue; }
                            if (AddTargets<AIObjectiveRepairItems, Item>(Character, item) && newOrder == null && !ObjectiveManager.HasActiveObjective<AIObjectiveRepairItem>())
>>>>>>> bac4cb8d
                            {
                                var orderPrefab = Order.GetPrefab("reportbrokendevices");
                                newOrder = new Order(orderPrefab, hull, item.Repairables?.FirstOrDefault(), orderGiver: Character);
                                targetHull = hull;
                            }
                        }
                    }
                }
            }
            if (newOrder != null)
            {
                if (GameMain.GameSession?.CrewManager != null && GameMain.GameSession.CrewManager.AddOrder(newOrder, newOrder.FadeOutTime))
                {
                    Character.Speak(newOrder.GetChatMessage("", targetHull?.DisplayName, givingOrderToSelf: false), ChatMessageType.Order);
#if SERVER
                    GameMain.Server.SendOrderChatMessage(new OrderChatMessage(newOrder, "", targetHull, null, Character));
#endif
                }
            }
        }

        private void UpdateSpeaking()
        {
            if (Character.Oxygen < 20.0f)
            {
                Character.Speak(TextManager.Get("DialogLowOxygen"), null, 0, "lowoxygen", 30.0f);
            }

            if (Character.Bleeding > 2.0f)
            {
                Character.Speak(TextManager.Get("DialogBleeding"), null, 0, "bleeding", 30.0f);
            }

            if (Character.PressureTimer > 50.0f && Character.CurrentHull != null)
            {                
                Character.Speak(TextManager.GetWithVariable("DialogPressure", "[roomname]", Character.CurrentHull.DisplayName, true), null, 0, "pressure", 30.0f);
            }
        }

        public override void OnAttacked(Character attacker, AttackResult attackResult)
        {
            float damage = attackResult.Damage;
            if (damage <= 0) { return; }
            if (ObjectiveManager.CurrentObjective is AIObjectiveFightIntruders) { return; }
            if (attacker == null || attacker.IsDead || attacker.Removed)
            {
                // Ignore damage from falling etc that we shouldn't react to.
                if (Character.LastDamageSource == null) { return; }
                AddCombatObjective(AIObjectiveCombat.CombatMode.Retreat, Rand.Range(0.5f, 1f, Rand.RandSync.Unsynced));
            }
            else if (IsFriendly(attacker))
            {
                if (attacker.AnimController.Anim == Barotrauma.AnimController.Animation.CPR && attacker.SelectedCharacter == Character)
                {
                    // Don't attack characters that damage you while doing cpr, because let's assume that they are helping you.
                    // Should not cancel any existing ai objectives (so that if the character attacked you and then helped, we still would want to retaliate).
                    return;
                }
                if (!attacker.IsRemotePlayer && Character.Controlled != attacker && attacker.AIController != null && attacker.AIController.Enabled)
                {
                    // Don't retaliate on damage done by friendly ai, because we know that it's accidental
                    AddCombatObjective(AIObjectiveCombat.CombatMode.Retreat, Rand.Range(0.5f, 1f, Rand.RandSync.Unsynced));
                }
                else
                {
                    // If not on the same team, always stay defensive
                    if (attacker.TeamID != Character.TeamID)
                    {
                        AddCombatObjective(AIObjectiveCombat.CombatMode.Defensive, Rand.Range(0.5f, 1f, Rand.RandSync.Unsynced));
                    }
                    else
                    {
                        float currentVitality = Character.CharacterHealth.Vitality;
                        float dmgPercentage = damage / currentVitality * 100;
                        if (dmgPercentage < currentVitality / 10)
                        {
                            // Don't retaliate on minor (accidental) dmg done by characters that are in the same team
                            AddCombatObjective(AIObjectiveCombat.CombatMode.Retreat, Rand.Range(0.5f, 1f, Rand.RandSync.Unsynced));
                        }
                        else
                        {
                            AddCombatObjective(AIObjectiveCombat.CombatMode.Defensive, Rand.Range(0.5f, 1f, Rand.RandSync.Unsynced));
                        }
                    }
                }
            }
            else
            {
                AddCombatObjective(AIObjectiveCombat.CombatMode.Defensive);
            }

            void AddCombatObjective(AIObjectiveCombat.CombatMode mode, float delay = 0)
            {
                bool holdPosition = Character.Info?.Job?.Prefab.Identifier == "watchman";
                if (ObjectiveManager.CurrentObjective is AIObjectiveCombat combatObjective)
                {
                    if (combatObjective.Enemy != attacker || (combatObjective.Enemy == null && attacker == null))
                    {
                        // Replace the old objective with the new.
                        ObjectiveManager.Objectives.Remove(combatObjective);
                        objectiveManager.AddObjective(new AIObjectiveCombat(Character, attacker, mode, objectiveManager) { HoldPosition = holdPosition});
                    }
                }
                else
                {
                    if (delay > 0)
                    {
                        objectiveManager.AddObjective(new AIObjectiveCombat(Character, attacker, mode, objectiveManager) { HoldPosition = holdPosition }, delay);
                    }
                    else
                    {
                        objectiveManager.AddObjective(new AIObjectiveCombat(Character, attacker, mode, objectiveManager) { HoldPosition = holdPosition });
                    }
                }
            }
        }

        public void SetOrder(Order order, string option, Character orderGiver, bool speak = true)
        {
            CurrentOrderOption = option;
            CurrentOrder = order;
            objectiveManager.SetOrder(order, option, orderGiver);
            if (ObjectiveManager.CurrentOrder != null && speak && Character.SpeechImpediment < 100.0f)
            {
                if (ObjectiveManager.CurrentOrder is AIObjectiveRepairItems repairItems && repairItems.Targets.None())
                {
                    Character.Speak(TextManager.Get("DialogNoRepairTargets"), null, 3.0f, "norepairtargets");
                }
                else if (ObjectiveManager.CurrentOrder is AIObjectiveChargeBatteries chargeBatteries && chargeBatteries.Targets.None())
                {
                    Character.Speak(TextManager.Get("DialogNoBatteries"), null, 3.0f, "nobatteries");
                }
                else if (ObjectiveManager.CurrentOrder is AIObjectiveExtinguishFires extinguishFires && extinguishFires.Targets.None())
                {
                    Character.Speak(TextManager.Get("DialogNoFire"), null, 3.0f, "nofire");
                }
                else if (ObjectiveManager.CurrentOrder is AIObjectiveFixLeaks fixLeaks && fixLeaks.Targets.None())
                {
                    Character.Speak(TextManager.Get("DialogNoLeaks"), null, 3.0f, "noleaks");
                }
                else if (ObjectiveManager.CurrentOrder is AIObjectiveFightIntruders fightIntruders && fightIntruders.Targets.None())
                {
                    Character.Speak(TextManager.Get("DialogNoEnemies"), null, 3.0f, "noenemies");
                }
                else if (ObjectiveManager.CurrentOrder is AIObjectiveRescueAll rescueAll && rescueAll.Targets.None())
                {
                    Character.Speak(TextManager.Get("DialogNoRescueTargets"), null, 3.0f, "norescuetargets");                    
                }
                else if (ObjectiveManager.CurrentOrder is AIObjectivePumpWater pumpWater && pumpWater.Targets.None())
                {
                    Character.Speak(TextManager.Get("DialogNoPumps"), null, 3.0f, "nopumps");
                }
                else
                {
                    Character.Speak(TextManager.Get("DialogAffirmative"), null, 1.0f);
                }
            }
            SetOrderProjSpecific(order);
        }

        partial void SetOrderProjSpecific(Order order);

        public override void SelectTarget(AITarget target)
        {
            SelectedAiTarget = target;
        }

        private void CheckCrouching(float deltaTime)
        {
            crouchRaycastTimer -= deltaTime;
            if (crouchRaycastTimer > 0.0f) return;

            crouchRaycastTimer = crouchRaycastInterval;

            //start the raycast in front of the character in the direction it's heading to
            Vector2 startPos = Character.SimPosition;
            startPos.X += MathHelper.Clamp(Character.AnimController.TargetMovement.X, -1.0f, 1.0f);

            //do a raycast upwards to find any walls
            float minCeilingDist = Character.AnimController.Collider.height / 2 + Character.AnimController.Collider.radius + 0.1f;
            shouldCrouch = Submarine.PickBody(startPos, startPos + Vector2.UnitY * minCeilingDist, null, Physics.CollisionWall) != null;
        }

        public static bool NeedsDivingGear(Character character, Hull hull, out bool needsSuit)
        {
            needsSuit = false;
            if (hull == null || 
                hull.WaterPercentage > 80 || 
                (hull.LethalPressure > 0 && character.PressureProtection <= 0) || 
                (hull.ConnectedGaps.Any() && hull.ConnectedGaps.Max(g => AIObjectiveFixLeaks.GetLeakSeverity(g)) > 60))
            {
                needsSuit = true;
                return true;
            }
            if (hull.WaterPercentage > 60 || hull.OxygenPercentage < CharacterHealth.LowOxygenThreshold)
            {
                return true;
            }
            return false;
        }


        public static bool HasDivingGear(Character character, float conditionPercentage = 0) => HasDivingSuit(character, conditionPercentage) || HasDivingMask(character, conditionPercentage);

        /// <summary>
        /// Check whether the character has a diving suit in usable condition plus some oxygen.
        /// </summary>
        public static bool HasDivingSuit(Character character, float conditionPercentage = 0) => HasItem(character, "divingsuit", "oxygensource", conditionPercentage);

        /// <summary>
        /// Check whether the character has a diving mask in usable condition plus some oxygen.
        /// </summary>
        public static bool HasDivingMask(Character character, float conditionPercentage = 0) => HasItem(character, "divingmask", "oxygensource", conditionPercentage);

        public static bool HasItem(Character character, string identifier, string containedTag, float conditionPercentage = 0)
        {
            if (character == null) { return false; }
            if (character.Inventory == null) { return false; }
            var item = character.Inventory.FindItemByIdentifier(identifier) ?? character.Inventory.FindItemByTag(identifier);
            return item != null &&
                item.ConditionPercentage > conditionPercentage &&
                character.HasEquippedItem(item) &&
                (containedTag == null ||
                (item.ContainedItems != null &&
                item.ContainedItems.Any(i => i.HasTag(containedTag) && i.ConditionPercentage > conditionPercentage)));
        }

        /// <summary>
        /// Updates the hull safety for all ai characters in the team.
        /// </summary>
        public static void PropagateHullSafety(Character character, Hull hull)
        {
            DoForEachCrewMember(character, (humanAi) => humanAi.RefreshHullSafety(hull));
        }

        private void RefreshHullSafety(Hull hull)
        {
            if (GetHullSafety(hull, Character, VisibleHulls) > HULL_SAFETY_THRESHOLD)
            {
                UnsafeHulls.Remove(hull);
            }
            else
            {
                UnsafeHulls.Add(hull);
            }
        }

        public static void RefreshTargets(Character character, Order order, Hull hull)
        {
            switch (order.Identifier)
            {
                case "reportfire":
                    AddTargets<AIObjectiveExtinguishFires, Hull>(character, hull);
                    break;
                case "reportbreach":
                    foreach (var gap in hull.ConnectedGaps)
                    {
                        if (AIObjectiveFixLeaks.IsValidTarget(gap, character))
                        {
                            AddTargets<AIObjectiveFixLeaks, Gap>(character, gap);
                        }
                    }
                    break;
                case "reportbrokendevices":
                    foreach (var item in Item.ItemList)
                    {
                        if (item.CurrentHull != hull) { continue; }
                        if (AIObjectiveRepairItems.IsValidTarget(item, character))
                        {
                            if (item.Repairables.All(r => item.ConditionPercentage >= r.AIRepairThreshold)) { continue; }
                            AddTargets<AIObjectiveRepairItems, Item>(character, item);
                        }
                    }
                    break;
                case "reportintruders":
                    foreach (var enemy in Character.CharacterList)
                    {
                        if (enemy.CurrentHull != hull) { continue; }
                        if (AIObjectiveFightIntruders.IsValidTarget(enemy, character))
                        {
                            AddTargets<AIObjectiveFightIntruders, Character>(character, enemy);
                        }
                    }
                    break;
                case "requestfirstaid":
                    foreach (var c in Character.CharacterList)
                    {
                        if (c.CurrentHull != hull) { continue; }
                        if (AIObjectiveRescueAll.IsValidTarget(c, character))
                        {
                            AddTargets<AIObjectiveRescueAll, Character>(character, c);
                        }
                    }
                    break;
                default:
#if DEBUG
                    DebugConsole.ThrowError(order.Identifier + " not implemented!");
#endif
                    break;
            }
        }

        private static bool AddTargets<T1, T2>(Character caller, T2 target) where T1 : AIObjectiveLoop<T2>
        {
            bool targetAdded = false;
            DoForEachCrewMember(caller, humanAI =>
            {
                var objective = humanAI.ObjectiveManager.GetObjective<T1>();
                if (objective != null)
                {
                    if (!targetAdded && objective.AddTarget(target))
                    {
                        targetAdded = true;
                    }
                }
            });
            return targetAdded;
        }

        public static void RemoveTargets<T1, T2>(Character caller, T2 target) where T1 : AIObjectiveLoop<T2>
        {
            DoForEachCrewMember(caller, humanAI =>
                humanAI.ObjectiveManager.GetObjective<T1>()?.ReportedTargets.Remove(target));
        }

        public float GetHullSafety(Hull hull, Character character, IEnumerable<Hull> visibleHulls = null)
        {
            bool isCurrentHull = character == Character && character.CurrentHull == hull;
            if (hull == null)
            {
                if (isCurrentHull)
                {
                    CurrentHullSafety = 0;
                }
                return CurrentHullSafety;
            }
            if (isCurrentHull && visibleHulls == null)
            {
                // Use the cached visible hulls
                visibleHulls = VisibleHulls;
            }
            // TODO: should we calculate the visible hulls for each hull? -> could be a bit heavy.
            bool ignoreFire = ObjectiveManager.IsCurrentObjective<AIObjectiveExtinguishFires>() || objectiveManager.HasActiveObjective<AIObjectiveExtinguishFire>();
            bool ignoreWater = HasDivingSuit(character);
            bool ignoreOxygen = ignoreWater || HasDivingMask(character);
            bool ignoreEnemies = ObjectiveManager.IsCurrentObjective<AIObjectiveFightIntruders>();
            float safety = GetHullSafety(hull, visibleHulls, character, ignoreWater, ignoreOxygen, ignoreFire, ignoreEnemies);
            if (isCurrentHull)
            {
                CurrentHullSafety = safety;
            }
            return safety;
        }

        public static float GetHullSafety(Hull hull, IEnumerable<Hull> visibleHulls, Character character, bool ignoreWater = false, bool ignoreOxygen = false, bool ignoreFire = false, bool ignoreEnemies = false)
        {
            if (hull == null) { return 0; }
            if (hull.LethalPressure > 0 && character.PressureProtection <= 0) { return 0; }
            float oxygenFactor = ignoreOxygen ? 1 : MathHelper.Lerp(0.25f, 1, hull.OxygenPercentage / 100);
            float waterFactor = ignoreWater ? 1 : MathHelper.Lerp(1, 0.25f, hull.WaterPercentage / 100);
            if (!character.NeedsAir)
            {
                oxygenFactor = 1;
                waterFactor = 1;
            }
            float fireFactor = 1;
            if (!ignoreFire)
            {
                float calculateFire(Hull h) => h.FireSources.Count * 0.5f + h.FireSources.Sum(fs => fs.DamageRange) / h.Size.X;
                // Even the smallest fire reduces the safety by 50%
                float fire = visibleHulls == null ? calculateFire(hull) : visibleHulls.Sum(h => calculateFire(h));
                fireFactor = MathHelper.Lerp(1, 0, MathHelper.Clamp(fire, 0, 1));
            }
            float enemyFactor = 1;
            if (!ignoreEnemies)
            {
                bool isValidTarget(Character e) => IsActive(e) && !IsFriendly(character, e);
                int enemyCount = visibleHulls == null ?
                    Character.CharacterList.Count(e => e.CurrentHull == hull && isValidTarget(e)) :
                    Character.CharacterList.Count(e => visibleHulls.Contains(e.CurrentHull) && isValidTarget(e));
                // The hull safety decreases 90% per enemy up to 100% (TODO: test smaller percentages)
                enemyFactor = MathHelper.Lerp(1, 0, MathHelper.Clamp(enemyCount * 0.9f, 0, 1));
            }
            float safety = oxygenFactor * waterFactor * fireFactor * enemyFactor;
            return MathHelper.Clamp(safety * 100, 0, 100);
        }

        public void FaceTarget(ISpatialEntity target) => Character.AnimController.TargetDir = target.WorldPosition.X > Character.WorldPosition.X ? Direction.Right : Direction.Left;

        public static bool IsFriendly(Character me, Character other)
        {
            bool sameSpecies = other.SpeciesName == me.SpeciesName || other.Params.CompareGroup(me.Params.Group);
            bool differentTeam = me.TeamID == Character.TeamType.Team1 && other.TeamID == Character.TeamType.Team2 || me.TeamID == Character.TeamType.Team2 && other.TeamID == Character.TeamType.Team1;
            return sameSpecies && !differentTeam;
        }

        public static bool IsActive(Character other) => !other.Removed && !other.IsDead && !other.IsUnconscious;

        public static bool IsTrueForAllCrewMembers(Character character, Func<HumanAIController, bool> predicate)
        {
            if (character == null) { return false; }
            foreach (var c in Character.CharacterList)
            {
                if (FilterCrewMember(character, c))
                {
                    if (!predicate(c.AIController as HumanAIController))
                    {
                        return false;
                    }
                }
            }
            return true;
        }

        public static bool IsTrueForAnyCrewMember(Character character, Func<HumanAIController, bool> predicate)
        {
            if (character == null) { return false; }
            foreach (var c in Character.CharacterList)
            {
                if (FilterCrewMember(character, c))
                {
                    if (predicate(c.AIController as HumanAIController))
                    {
                        return true;
                    }
                }
            }
            return false;
        }

        public static int CountCrew(Character character, Func<HumanAIController, bool> predicate = null)
        {
            if (character == null) { return 0; }
            int count = 0;
            foreach (var c in Character.CharacterList)
            {
                if (FilterCrewMember(character, c))
                {
                    if (predicate == null || predicate(c.AIController as HumanAIController))
                    {
                        count++;
                    }
                }
            }
            return count;
        }

        public static void DoForEachCrewMember(Character character, Action<HumanAIController> action)
        {
            if (character == null) { return; }
            foreach (var c in Character.CharacterList)
            {
                if (FilterCrewMember(character, c))
                {
                    action(c.AIController as HumanAIController);
                }
            }
        }

        private static bool FilterCrewMember(Character self, Character other) => other != null && !other.IsDead && !other.Removed && other.AIController is HumanAIController humanAi && humanAi.IsFriendly(self);

        #region Wrappers
        public bool IsFriendly(Character other) => IsFriendly(Character, other);
        public void DoForEachCrewMember(Action<HumanAIController> action) => DoForEachCrewMember(Character, action);
        public bool IsTrueForAnyCrewMember(Func<HumanAIController, bool> predicate) => IsTrueForAnyCrewMember(Character, predicate);
        public bool IsTrueForAllCrewMembers(Func<HumanAIController, bool> predicate) => IsTrueForAllCrewMembers(Character, predicate);
        public int CountCrew(Func<HumanAIController, bool> predicate = null) => CountCrew(Character, predicate);
        #endregion
    }
}<|MERGE_RESOLUTION|>--- conflicted
+++ resolved
@@ -590,14 +590,8 @@
                         if (item.CurrentHull != hull) { continue; }
                         if (AIObjectiveRepairItems.IsValidTarget(item, Character))
                         {
-<<<<<<< HEAD
-                            if (item.Repairables.All(r => item.ConditionPercentage >= r.AIRepairThreshold)) { continue; }
-                            AddTargets<AIObjectiveRepairItems, Item>(Character, item);
-                            if (newOrder == null)
-=======
-                            if (item.Repairables.All(r => item.ConditionPercentage > r.ShowRepairUIThreshold)) { continue; }
+                            if (item.Repairables.All(r => item.ConditionPercentage > r.AIRepairThreshold)) { continue; }
                             if (AddTargets<AIObjectiveRepairItems, Item>(Character, item) && newOrder == null && !ObjectiveManager.HasActiveObjective<AIObjectiveRepairItem>())
->>>>>>> bac4cb8d
                             {
                                 var orderPrefab = Order.GetPrefab("reportbrokendevices");
                                 newOrder = new Order(orderPrefab, hull, item.Repairables?.FirstOrDefault(), orderGiver: Character);
