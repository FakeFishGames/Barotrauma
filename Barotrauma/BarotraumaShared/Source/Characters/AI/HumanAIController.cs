--- conflicted
+++ resolved
@@ -998,15 +998,11 @@
 
         public bool IsFriendly(Character other) => IsFriendly(Character, other);
 
-<<<<<<< HEAD
         public static bool IsFriendly(Character me, Character other) => 
             (other.TeamID == me.TeamID || 
             other.TeamID == Character.TeamType.FriendlyNPC || 
             me.TeamID == Character.TeamType.FriendlyNPC) && (other.SpeciesName == me.SpeciesName || other.Params.CompareGroup(me.Params.Group));
-=======
-        public static bool IsFriendly(Character me, Character other) => (other.TeamID == me.TeamID || other.TeamID == Character.TeamType.FriendlyNPC || me.TeamID == Character.TeamType.FriendlyNPC) && other.SpeciesName == me.SpeciesName;
 
         public static bool IsActive(Character other) => !other.Removed && !other.IsDead && !other.IsUnconscious;
->>>>>>> ad72b3af
     }
 }