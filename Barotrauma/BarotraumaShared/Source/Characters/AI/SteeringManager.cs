--- conflicted
+++ resolved
@@ -162,11 +162,7 @@
                         avoidObstaclePos = obstaclePosition;
                         //avoidSteering = Vector2.Normalize(Submarine.LastPickedPosition - obstaclePosition);
                     }
-<<<<<<< HEAD
                     /*else if (closestBody.UserData is Item)
-=======
-                    else if (closestBody.UserData is Item item)
->>>>>>> b382fae0
                     {
                         avoidSteering = Vector2.Normalize(Submarine.LastPickedPosition - item.SimPosition);
                     }*/
@@ -176,9 +172,6 @@
                         avoidObstaclePos = Submarine.LastPickedPosition;
                         //avoidSteering = Vector2.Normalize(host.SimPosition - Submarine.LastPickedPosition);
                     }
-                    //failed to normalize (the obstacle to avoid is at the same position as the character?)
-                    // -> move to a random direction
-                    if (!MathUtils.IsValid(avoidSteering)) avoidSteering = Rand.Vector(1.0f);
                 }
 
             }
