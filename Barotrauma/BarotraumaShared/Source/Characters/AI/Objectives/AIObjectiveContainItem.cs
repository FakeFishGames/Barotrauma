﻿using Barotrauma.Items.Components;
using Microsoft.Xna.Framework;
using System;
using System.Collections.Generic;
using System.Linq;

namespace Barotrauma
{
    class AIObjectiveContainItem: AIObjective
    {
        public override string DebugTag => "contain item";

        public Func<Item, float> GetItemPriority;

        public int targetItemCount = 1;
        public string[] ignoredContainerIdentifiers;
        public bool checkInventory = true;

        //can either be a tag or an identifier
        public readonly string[] itemIdentifiers;
        public readonly ItemContainer container;
        public readonly Item item;

        private AIObjectiveGetItem getItemObjective;
        private AIObjectiveGoTo goToObjective;

        private readonly HashSet<Item> containedItems = new HashSet<Item>();

        public bool AllowToFindDivingGear { get; set; } = true;
        public float ConditionLevel { get; set; }

        public AIObjectiveContainItem(Character character, Item item, ItemContainer container, AIObjectiveManager objectiveManager, float priorityModifier = 1)
            : base(character, objectiveManager, priorityModifier)
        {
            this.container = container;
            this.item = item;
        }

        public AIObjectiveContainItem(Character character, string itemIdentifier, ItemContainer container, AIObjectiveManager objectiveManager, float priorityModifier = 1)
            : this(character, new string[] { itemIdentifier }, container, objectiveManager, priorityModifier) { }

        public AIObjectiveContainItem(Character character, string[] itemIdentifiers, ItemContainer container, AIObjectiveManager objectiveManager, float priorityModifier = 1) 
            : base(character, objectiveManager, priorityModifier)
        {
            this.itemIdentifiers = itemIdentifiers;
            for (int i = 0; i < itemIdentifiers.Length; i++)
            {
                itemIdentifiers[i] = itemIdentifiers[i].ToLowerInvariant();
            }

            this.container = container;
        }

        protected override bool Check()
        {
            if (IsCompleted) { return true; }
            if (item != null)
            {
                return container.Inventory.Items.Contains(item);
            }
            else
            {
                int containedItemCount = 0;
                foreach (Item i in container.Inventory.Items)
                {
                    if (i != null && itemIdentifiers.Any(id => i.Prefab.Identifier == id || i.HasTag(id)))
                    {
                        containedItemCount++;
                    }
                }
                return containedItemCount >= targetItemCount;
            }
        }

        public override float GetPriority()
        {
            if (objectiveManager.CurrentOrder == this)
            {
                return AIObjectiveManager.OrderPriority;
            }
            return 1.0f;
        }

        private bool CheckItem(Item i) => itemIdentifiers.Any(id => i.Prefab.Identifier == id || i.HasTag(id)) && i.ConditionPercentage > ConditionLevel;

        protected override void Act(float deltaTime)
        {
            Item itemToContain = item ?? character.Inventory.FindItem(i => CheckItem(i) && i.Container != container.Item, recursive: true);
            if (itemToContain != null)
            {
                // Contain the item
                if (itemToContain.ParentInventory == character.Inventory)
                {
                    character.Inventory.RemoveItem(itemToContain);
                    if (!container.Inventory.TryPutItem(itemToContain, null))
                    {
                        itemToContain.Drop(character);
                        Abandon = true;
                    }
                }
                else
                {
                    if (character.CanInteractWith(container.Item, out _, checkLinked: false))
                    {
                        if (container.Combine(itemToContain))
                        {
                            IsCompleted = true;
                        }
                        else
                        {
                            Abandon = true;
                        }
                    }
                    else
                    {
                        TryAddSubObjective(ref goToObjective, () => new AIObjectiveGoTo(container.Item, character, objectiveManager, getDivingGearIfNeeded: AllowToFindDivingGear),
                            onAbandon: () => Abandon = true,
                            onCompleted: () => RemoveSubObjective(ref goToObjective));
                    }
                }
            }
            else
            {
                // No matching items in the inventory, try to get an item
                TryAddSubObjective(ref getItemObjective, () =>
                    new AIObjectiveGetItem(character, itemIdentifiers, objectiveManager, equip: false, checkInventory: checkInventory)
                    {
                        GetItemPriority = GetItemPriority,
                        ignoredContainerIdentifiers = ignoredContainerIdentifiers,
                        ignoredItems = containedItems,
                        AllowToFindDivingGear = this.AllowToFindDivingGear
                    }, onAbandon: () =>
                    {
                        Abandon = true;
                    }, onCompleted: () =>
                    {
                        if (getItemObjective.TargetItem != null)
                        {
                            containedItems.Add(getItemObjective.TargetItem);
                        }
                        else
                        {
                            if (container.Inventory.FindItem(i => CheckItem(i), recursive: false) != null)
                            {
                                IsCompleted = true;
                            }
                            else
                            {
                                Abandon = true;
                            }
                        }
                        RemoveSubObjective(ref getItemObjective);
                    });
<<<<<<< HEAD
                return;
            }
            if (container.Item.ParentInventory == character.Inventory)
            {           
                character.Inventory.RemoveItem(itemToContain);
                container.Inventory.TryPutItem(itemToContain, null);
            }
            else
            {
                if (!character.CanInteractWith(container.Item, out _, checkLinked: false))
                {
                    TryAddSubObjective(ref goToObjective, () => new AIObjectiveGoTo(container.Item, character, objectiveManager));
                    return;
                }
                container.Combine(itemToContain, character);
            }
        }

        public override bool IsDuplicate(AIObjective otherObjective)
        {
            if (!(otherObjective is AIObjectiveContainItem objective)) { return false; }
            if (objective.container != container) { return false; }
            if (objective.itemIdentifiers.Length != itemIdentifiers.Length) { return false; }
            for (int i = 0; i < itemIdentifiers.Length; i++)
            {
                if (objective.itemIdentifiers[i] != itemIdentifiers[i])
                {
                    return false;
                }
=======
>>>>>>> ad72b3af
            }
        }  
    }
}<|MERGE_RESOLUTION|>--- conflicted
+++ resolved
@@ -102,7 +102,7 @@
                 {
                     if (character.CanInteractWith(container.Item, out _, checkLinked: false))
                     {
-                        if (container.Combine(itemToContain))
+                        if (container.Combine(itemToContain, character))
                         {
                             IsCompleted = true;
                         }
@@ -151,38 +151,6 @@
                         }
                         RemoveSubObjective(ref getItemObjective);
                     });
-<<<<<<< HEAD
-                return;
-            }
-            if (container.Item.ParentInventory == character.Inventory)
-            {           
-                character.Inventory.RemoveItem(itemToContain);
-                container.Inventory.TryPutItem(itemToContain, null);
-            }
-            else
-            {
-                if (!character.CanInteractWith(container.Item, out _, checkLinked: false))
-                {
-                    TryAddSubObjective(ref goToObjective, () => new AIObjectiveGoTo(container.Item, character, objectiveManager));
-                    return;
-                }
-                container.Combine(itemToContain, character);
-            }
-        }
-
-        public override bool IsDuplicate(AIObjective otherObjective)
-        {
-            if (!(otherObjective is AIObjectiveContainItem objective)) { return false; }
-            if (objective.container != container) { return false; }
-            if (objective.itemIdentifiers.Length != itemIdentifiers.Length) { return false; }
-            for (int i = 0; i < itemIdentifiers.Length; i++)
-            {
-                if (objective.itemIdentifiers[i] != itemIdentifiers[i])
-                {
-                    return false;
-                }
-=======
->>>>>>> ad72b3af
             }
         }  
     }
