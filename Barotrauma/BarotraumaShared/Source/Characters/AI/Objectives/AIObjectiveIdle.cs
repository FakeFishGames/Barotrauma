﻿using Microsoft.Xna.Framework;
using System;
using System.Collections.Generic;
using System.Linq;

namespace Barotrauma
{
    class AIObjectiveIdle : AIObjective
    {
        const float WallAvoidDistance = 150.0f;

        private AITarget currentTarget;
        private float newTargetTimer;

        private float standStillTimer;
        private float walkDuration;

        private AIObjectiveFindSafety findSafety;

        public AIObjectiveIdle(Character character) : base(character, "")
        {
            standStillTimer = Rand.Range(-10.0f, 10.0f);
            walkDuration = Rand.Range(0.0f, 10.0f);
        }

        public override bool IsCompleted()
        {
            return false;
        }

        public override float GetPriority(AIObjectiveManager objectiveManager)
        {
            return 1.0f;
        }

        protected override void Act(float deltaTime)
        {
            var pathSteering = character.AIController.SteeringManager as IndoorsSteeringManager;
            if (pathSteering == null) return;

<<<<<<< HEAD
            if (pathSteering == null)
            {
                return;
            }

=======
>>>>>>> 1a5a7674
            if (character.AnimController.InWater)
            {
                //attempt to find a safer place if in water
                if (findSafety == null) findSafety = new AIObjectiveFindSafety(character);
                findSafety.TryComplete(deltaTime);
                return;
            }

            if (newTargetTimer <= 0.0f)
            {
                currentTarget = FindRandomTarget();

                if (currentTarget != null)
                {
                    Vector2 pos = character.SimPosition;
                    if (character != null && character.Submarine == null) pos -= Submarine.MainSub.SimPosition;
                    
                    var path = pathSteering.PathFinder.FindPath(pos, currentTarget.SimPosition);
                    if (path.Cost > 1000.0f && character.AnimController.CurrentHull!=null) return;

                    pathSteering.SetPath(path);
                }


                newTargetTimer = currentTarget == null ? 5.0f : 15.0f;
            }
            
            newTargetTimer -= deltaTime;


            //wander randomly 
            // - if reached the end of the path 
            // - if the target is unreachable
            // - if the path requires going outside
            if (pathSteering == null || (pathSteering.CurrentPath != null &&
                (pathSteering.CurrentPath.NextNode == null || pathSteering.CurrentPath.Unreachable || pathSteering.CurrentPath.HasOutdoorsNodes)))
            {
                standStillTimer -= deltaTime;
                if (standStillTimer > 0.0f)
                {
                    walkDuration = Rand.Range(1.0f, 5.0f);
                    pathSteering.Reset();
                    return;
                }

                if (standStillTimer < -walkDuration)
                {
                    standStillTimer = Rand.Range(1.0f, 10.0f);
                }

                //steer away from edges of the hull
                if (character.AnimController.CurrentHull != null)
                {
                    float leftDist = character.Position.X - character.AnimController.CurrentHull.Rect.X;
                    float rightDist = character.AnimController.CurrentHull.Rect.Right - character.Position.X;

                    if (leftDist < WallAvoidDistance && rightDist < WallAvoidDistance)
                    {
                        if (Math.Abs(rightDist - leftDist) > WallAvoidDistance / 2)
                        {
                            pathSteering.SteeringManual(deltaTime, Vector2.UnitX * Math.Sign(rightDist - leftDist));
                        }
                        else
                        {
                            pathSteering.Reset();
                            return;
                        }
                    }
                    else if (leftDist < WallAvoidDistance)
                    {
                        pathSteering.SteeringManual(deltaTime, Vector2.UnitX * (WallAvoidDistance-leftDist)/WallAvoidDistance);
                        pathSteering.WanderAngle = 0.0f;
                        return;
                    }
                    else if (rightDist < WallAvoidDistance)
                    {
                        pathSteering.SteeringManual(deltaTime, -Vector2.UnitX * (WallAvoidDistance-rightDist)/WallAvoidDistance);
                        pathSteering.WanderAngle = MathHelper.Pi;
                        return;
                    }
                }
                
                character.AIController.SteeringManager.SteeringWander();
                //reset vertical steering to prevent dropping down from platforms etc
                character.AIController.SteeringManager.ResetY();                

                return;                
            }
             
            if (currentTarget?.Entity == null) return;
            if (currentTarget.Entity.Removed)
            {
                currentTarget = null;
                return;
            }
            character.AIController.SteeringManager.SteeringSeek(currentTarget.SimPosition, 2.0f);
        }

        private AITarget FindRandomTarget()
        {
            if (Rand.Int(5)==1)
            {
                var idCard = character.Inventory.FindItem("ID Card");
                if (idCard==null) return null;

                foreach (WayPoint wp in WayPoint.WayPointList)
                {
                    if (wp.SpawnType != SpawnType.Human || wp.CurrentHull==null) continue;
                 
                    foreach (string tag in wp.IdCardTags)
                    {
                        if (idCard.HasTag(tag)) return wp.CurrentHull.AiTarget;
                    }
                }
            }
            else
            {
                List<Hull> targetHulls = new List<Hull>(Hull.hullList);
                //ignore all hulls with fires or water in them
                targetHulls.RemoveAll(h => h.FireSources.Any() || h.WaterVolume / h.Volume > 0.1f);
                if (!targetHulls.Any()) return null;

                return targetHulls[Rand.Range(0, targetHulls.Count)].AiTarget;
            }

            return null;
        }

        public override bool IsDuplicate(AIObjective otherObjective)
        {
            return (otherObjective is AIObjectiveIdle);
        }
    }
}<|MERGE_RESOLUTION|>--- conflicted
+++ resolved
@@ -37,15 +37,7 @@
         {
             var pathSteering = character.AIController.SteeringManager as IndoorsSteeringManager;
             if (pathSteering == null) return;
-
-<<<<<<< HEAD
-            if (pathSteering == null)
-            {
-                return;
-            }
-
-=======
->>>>>>> 1a5a7674
+            
             if (character.AnimController.InWater)
             {
                 //attempt to find a safer place if in water
