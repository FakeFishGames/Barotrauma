--- conflicted
+++ resolved
@@ -100,26 +100,9 @@
                         extinguisher.Use(deltaTime, character);
                         if (!targetHull.FireSources.Contains(fs))
                         {
-                            character.Speak(TextManager.GetWithVariable("DialogPutOutFire", "[roomname]", targetHull.Name, true), null, 0, "putoutfire", 10.0f);
+                            character.Speak(TextManager.GetWithVariable("DialogPutOutFire", "[roomname]", targetHull.DisplayName, true), null, 0, "putoutfire", 10.0f);
                         }
-<<<<<<< HEAD
                         if (!character.CanSeeTarget(fs))
-=======
-                        else if (character.Inventory.IsInLimbSlot(extinguisherItem, InvSlotType.LeftHand))
-                        {
-                            sightLimb = character.AnimController.GetLimb(LimbType.LeftHand);
-                        }
-                        if (character.CanSeeTarget(fs, sightLimb))
-                        {
-                            character.SetInput(extinguisher.Item.IsShootable ? InputType.Shoot : InputType.Use, false, true);
-                            extinguisher.Use(deltaTime, character);
-                            if (!targetHull.FireSources.Contains(fs))
-                            {
-                                character.Speak(TextManager.GetWithVariable("DialogPutOutFire", "[roomname]", targetHull.RoomName, true), null, 0, "putoutfire", 10.0f);
-                            }
-                        }
-                        else
->>>>>>> bac4cb8d
                         {
                             move = true;
                         }
