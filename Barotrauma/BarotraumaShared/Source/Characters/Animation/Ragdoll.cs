﻿using Barotrauma.Networking;
using FarseerPhysics;
using FarseerPhysics.Dynamics;
using FarseerPhysics.Dynamics.Contacts;
using FarseerPhysics.Dynamics.Joints;
using Microsoft.Xna.Framework;
using System;
using System.Collections.Generic;
using System.Linq;
using System.Xml.Linq;
using Barotrauma.Extensions;

namespace Barotrauma
{
    abstract partial class Ragdoll
    {
        public abstract RagdollParams RagdollParams { get; }

        private static List<Ragdoll> list = new List<Ragdoll>();

        protected Hull currentHull;
        
        private Limb[] limbs;
        public Limb[] Limbs
        {
            get
            {
                if (limbs == null)
                {
                    DebugConsole.ThrowError("Attempted to access a potentially removed ragdoll. Character: " + character.Name + ", id: " + character.ID + ", removed: " + character.Removed + ", ragdoll removed: " + !list.Contains(this));
                    GameAnalyticsManager.AddErrorEventOnce(
                        "Ragdoll.Limbs:AccessRemoved",
                        GameAnalyticsSDK.Net.EGAErrorSeverity.Error,
                        "Attempted to access a potentially removed ragdoll. Character: " + character.Name + ", id: " + character.ID + ", removed: " + character.Removed + ", ragdoll removed: " + !list.Contains(this) + "\n" + Environment.StackTrace);

                    return new Limb[0];
                }
                return limbs;
            }
        }
        
        private bool frozen;
        public bool Frozen
        {
            get { return frozen; }
            set 
            { 
                if (frozen == value) return;

                frozen = value;
                
                Collider.PhysEnabled = !frozen;
                if (frozen && MainLimb != null) MainLimb.pullJoint.WorldAnchorB = MainLimb.SimPosition;                
            }
        }

        private Dictionary<LimbType, Limb> limbDictionary;
        public LimbJoint[] LimbJoints;

        private bool simplePhysicsEnabled;

        protected Character character;

        protected float strongestImpact;

        protected double onFloorTimer;

        private float splashSoundTimer;

        //the movement speed of the ragdoll
        public Vector2 movement;
        //the target speed towards which movement is interpolated
        protected Vector2 targetMovement;

        //a movement vector that overrides targetmovement if trying to steer
        //a Character to the position sent by server in multiplayer mode
        protected Vector2 overrideTargetMovement;
        
        protected float floorY;
        protected float surfaceY;
        
        protected bool inWater, headInWater;
        public bool onGround;
        private bool ignorePlatforms;

        protected float colliderHeightFromFloor;
        
        public Structure Stairs;
                
        protected Direction dir;

        public Direction TargetDir;

        protected List<PhysicsBody> collider;
        protected int colliderIndex = 0;

        private Category prevCollisionCategory = Category.None;

        public PhysicsBody Collider
        {
            get
            {
                return collider[colliderIndex];
            }
        }

        public int ColliderIndex
        {
            get
            {
                return colliderIndex;
            }
            set
            {
                if (value == colliderIndex) return;
                if (value >= collider.Count || value < 0) return;

                if (collider[colliderIndex].height<collider[value].height)
                {
                    Vector2 pos1 = collider[colliderIndex].SimPosition;
                    pos1.Y -= collider[colliderIndex].height * colliderHeightFromFloor;
                    Vector2 pos2 = pos1;
                    pos2.Y += collider[value].height * 1.1f;
                    if (GameMain.World.RayCast(pos1, pos2).Any(f => f.CollisionCategories.HasFlag(Physics.CollisionWall))) return;
                }


                Vector2 pos = collider[colliderIndex].SimPosition;
                pos.Y -= collider[colliderIndex].height * 0.5f;
                pos.Y += collider[value].height * 0.5f;
                collider[value].SetTransform(pos, collider[colliderIndex].Rotation);

                collider[value].LinearVelocity  = collider[colliderIndex].LinearVelocity;
                collider[value].AngularVelocity = collider[colliderIndex].AngularVelocity;
                collider[value].Submarine       = collider[colliderIndex].Submarine;
                collider[value].PhysEnabled = !frozen;
                collider[value].Enabled = !simplePhysicsEnabled;

                collider[colliderIndex].PhysEnabled = false;
                colliderIndex = value;
            }
        }

        public float FloorY
        {
            get { return floorY; }
        }

        public float Mass
        {
            get;
            private set;
        }

        public Limb MainLimb
        {
            get;
            private set;
        }

        public Vector2 WorldPosition
        {
            get
            {
                return character.Submarine == null ?
                    ConvertUnits.ToDisplayUnits(Collider.SimPosition) :
                    ConvertUnits.ToDisplayUnits(Collider.SimPosition) + character.Submarine.Position;
            }
        }

        public bool SimplePhysicsEnabled
        {
            get { return simplePhysicsEnabled; }
            set
            {
                if (value == simplePhysicsEnabled) return;

                simplePhysicsEnabled = value;

                foreach (Limb limb in Limbs)
                {
                    if (limb.IsSevered) continue;
                    if (limb.body == null)
                    {
                        DebugConsole.ThrowError("Limb has no body! (" + (character != null ? character.Name : "Unknown character") + ", " + limb.type.ToString());
                        continue;
                    }
                    limb.body.Enabled = !simplePhysicsEnabled;
                }

                foreach (LimbJoint joint in LimbJoints)
                {
                    joint.Enabled = !joint.IsSevered && !simplePhysicsEnabled;
                }

                if (!simplePhysicsEnabled)
                {
                    foreach (Limb limb in Limbs)
                    {
                        if (limb.IsSevered) continue;
                        limb.body.SetTransform(Collider.SimPosition, Collider.Rotation);
                    }
                }
            }
        }

        // Currently the camera cannot handle greater speeds. It starts to lag behind.
        public const float MAX_SPEED = 9;

        public Vector2 TargetMovement
        {
            get 
            { 
                return (overrideTargetMovement == Vector2.Zero) ? targetMovement : overrideTargetMovement; 
            }
            set 
            {
                if (!MathUtils.IsValid(value)) return;
                targetMovement.X = MathHelper.Clamp(value.X, -MAX_SPEED, MAX_SPEED);
                targetMovement.Y = MathHelper.Clamp(value.Y, -MAX_SPEED, MAX_SPEED);
            }
        }

        protected abstract float? HeadPosition { get; }
        protected abstract float? HeadAngle { get; }
        protected abstract float? TorsoPosition { get; }
        protected abstract float? TorsoAngle { get; }

        public bool Draggable
        {
            get;
            private set;
        }

        public float Dir
        {
            get { return ((dir == Direction.Left) ? -1.0f : 1.0f); }
        }

        public bool InWater
        {
            get { return inWater; }
        }

        public bool HeadInWater
        {
            get { return headInWater; }
        }

        public readonly bool CanEnterSubmarine;

        public Hull CurrentHull
        {
            get { return currentHull; }
            set
            {
                if (value == currentHull) return;

                currentHull = value;
                Submarine currSubmarine = currentHull == null ? null : currentHull.Submarine;
                foreach (Limb limb in Limbs)
                {
                    limb.body.Submarine = currSubmarine;
                }
                Collider.Submarine = currSubmarine;
            }
        }

        public bool IgnorePlatforms
        {
            get { return ignorePlatforms; }
            set 
            {
                ignorePlatforms = value;
            }
        }

        public float ImpactTolerance
        {
            get;
            private set;
        }
        
        public Ragdoll(Character character, string seed)
        {
            list.Add(this);
            this.character = character;
            dir = Direction.Right;

            XElement element = RagdollParams.MainElement;
            if (element == null) { return; }

            Random random = new MTRandom(ToolBox.StringToInt(seed));
            // TODO: maybe the scale should override min and max and not vice versa?
            //float scale = element.GetAttributeFloat("scale", 1.0f);
            //if (element.Attribute("minscale") != null)
            //{
            //    float minScale = element.GetAttributeFloat("minscale", 1.0f);
            //    float maxScale = Math.Max(minScale, element.GetAttributeFloat("maxscale", 1.0f));
            //    scale = MathHelper.Lerp(minScale, maxScale, (float)random.NextDouble());
            //}

            limbs           = new Limb[element.Elements("limb").Count()];
            LimbJoints      = new LimbJoint[element.Elements("joint").Count()];
            limbDictionary  = new Dictionary<LimbType, Limb>();

            ImpactTolerance = element.GetAttributeFloat("impacttolerance", 50.0f);

            CanEnterSubmarine = element.GetAttributeBool("canentersubmarine", true);

            colliderHeightFromFloor = element.GetAttributeFloat("colliderheightfromfloor", 45.0f);
            colliderHeightFromFloor = ConvertUnits.ToSimUnits(colliderHeightFromFloor);

            Draggable = element.GetAttributeBool("draggable", false);

            collider = new List<PhysicsBody>();
             
            foreach (XElement subElement in element.Elements())
            {
                switch (subElement.Name.ToString())
                {
                    case "limb":
                        //byte ID = Convert.ToByte(subElement.Attribute("id").Value);
                        //Limb limb = new Limb(character, subElement);        
                        //limb.body.FarseerBody.OnCollision += OnLimbCollision;                       
                        //Limbs[ID] = limb;
                        //Mass += limb.Mass;
                        //if (!limbDictionary.ContainsKey(limb.type)) limbDictionary.Add(limb.type, limb);
                        break;
                    case "joint":
                        //AddJoint(subElement, scale);
                        break;
                    case "collider":
                        collider.Add(new PhysicsBody(subElement, RagdollParams.LimbScale));

                        collider[collider.Count - 1].UserData = character;
                        collider[collider.Count - 1].FarseerBody.Friction = 0.05f;
                        collider[collider.Count - 1].FarseerBody.Restitution = 0.05f;
                        collider[collider.Count - 1].FarseerBody.FixedRotation = true;
                        collider[collider.Count - 1].CollisionCategories = Physics.CollisionCharacter;
                        collider[collider.Count - 1].FarseerBody.AngularDamping = 5.0f;
                        collider[collider.Count - 1].FarseerBody.FixedRotation = true;
                        collider[collider.Count - 1].FarseerBody.OnCollision += OnLimbCollision;
                        if (collider.Count > 1) collider[collider.Count - 1].PhysEnabled = false;
                        break;
                }
            }

            CreateLimbs();
            CreateJoints();

            // Check the joints, todo: remove
            for (int i = 0; i < LimbJoints.Length; i++)
            {
                var joint = LimbJoints[i];
                if (joint == null)
                {
                    DebugConsole.ThrowError($"Joint {i} null.");
                }
                else
                {
                    //DebugConsole.NewMessage($"Joint {i} ok.", Color.Green);
                }
            }

            if (collider[0] == null)
            {
                DebugConsole.ThrowError("No collider configured for \"" + character.Name + "\"!");
                collider[0] = new PhysicsBody(0.0f, 0.0f, 0.5f, 5.0f);
                collider[0].UserData = character;
                collider[0].BodyType = BodyType.Dynamic;
                collider[0].CollisionCategories = Physics.CollisionCharacter;
                collider[0].FarseerBody.AngularDamping = 5.0f;
                collider[0].FarseerBody.FixedRotation = true;
                collider[0].FarseerBody.OnCollision += OnLimbCollision;
            }

            UpdateCollisionCategories();

            foreach (var joint in LimbJoints)
            {
<<<<<<< HEAD
                if (joint == null) { continue; }
                joint.BodyB.SetTransform(
                    joint.BodyA.Position + (joint.LocalAnchorA - joint.LocalAnchorB)*0.1f,
=======
                joint.LimbB?.body?.SetTransform(
                    joint.BodyA.Position + (joint.LocalAnchorA - joint.LocalAnchorB) * 0.1f,
>>>>>>> 80ce7235
                    (joint.LowerLimit + joint.UpperLimit) / 2.0f);
            }

            //make sure every character gets drawn at a distinct "layer" 
            //(instead of having some of the limbs appear behind and some in front of other characters)
            float startDepth = 0.1f;
            float increment = 0.001f;
            foreach (Character otherCharacter in Character.CharacterList)
            {
                if (otherCharacter == character) continue;
                startDepth += increment;
            }

            //make sure each limb has a distinct depth value 
            List<Limb> depthSortedLimbs = Limbs.OrderBy(l => l.sprite == null ? 0.0f : l.sprite.Depth).ToList();
            foreach (Limb limb in Limbs)
            {
                if (limb.sprite != null)
                    limb.sprite.Depth = startDepth + depthSortedLimbs.IndexOf(limb) * 0.00001f;
            }

            Limb torso = GetLimb(LimbType.Torso);
            Limb head = GetLimb(LimbType.Head);

            MainLimb = torso ?? head;
        }

        /// <summary>
        /// Creates the joints using the current RagdollParams.
        /// </summary>
        public void CreateJoints()
        {
            DebugConsole.NewMessage($"Creating joints from {RagdollParams.Name}.", Color.White);
            RagdollParams.Joints.ForEach(j => AddJoint(j));
        }

        public void CreateLimbs()
        {
            DebugConsole.NewMessage($"Creating limbs from {RagdollParams.Name}.", Color.White);
            RagdollParams.Limbs.ForEach(l => AddLimb(l));
        }

        /// <summary>
        /// Saves all serializable data in the currently selected ragdoll params.
        /// </summary>
        public void SaveRagdoll()
        {
            //SaveJoints();
            RagdollParams.Save();
        }

        /// <summary>
        /// Resets the serializable data to the currently selected ragdoll params.
        /// </summary>
        public void ResetRagdoll()
        {
            RagdollParams.Reset();
            ResetJoints();
            ResetLimbs();
        }

        /// <summary>
        /// Saves the current joint values to the serializable joint params.
        /// </summary>
        public void SaveJoints()
        {
            LimbJoints.ForEach(j => j.SaveParams());
        }

        /// <summary>
        /// Resets the current joint values to the serialized joint params.
        /// </summary>
        public void ResetJoints()
        {
            LimbJoints.ForEach(j => j.LoadParams());
        }

        /// <summary>
        /// Resets the current limb values to the serialized limb params.
        /// </summary>
        public void ResetLimbs()
        {
            Limbs.ForEach(l => l.LoadParams());
        }

        public void AddJoint(JointParams jointParams)
        {
            byte limb1ID = Convert.ToByte(jointParams.Limb1);
            byte limb2ID = Convert.ToByte(jointParams.Limb2);
            LimbJoint joint = new LimbJoint(Limbs[limb1ID], Limbs[limb2ID], jointParams, this);
            GameMain.World.AddJoint(joint);
            for (int i = 0; i < LimbJoints.Length; i++)
            {
                if (LimbJoints[i] != null) continue;
                LimbJoints[i] = joint;
                return;
            }
            Array.Resize(ref LimbJoints, LimbJoints.Length + 1);
            LimbJoints[LimbJoints.Length - 1] = joint;
        }

        public void AddJoint(XElement subElement, float scale = 1.0f)
        {
            byte limb1ID = Convert.ToByte(subElement.Attribute("limb1").Value);
            byte limb2ID = Convert.ToByte(subElement.Attribute("limb2").Value);

            Vector2 limb1Pos = subElement.GetAttributeVector2("limb1anchor", Vector2.Zero) * scale;
            limb1Pos = ConvertUnits.ToSimUnits(limb1Pos);

            Vector2 limb2Pos = subElement.GetAttributeVector2("limb2anchor", Vector2.Zero) * scale;
            limb2Pos = ConvertUnits.ToSimUnits(limb2Pos);

            LimbJoint joint = new LimbJoint(Limbs[limb1ID], Limbs[limb2ID], limb1Pos, limb2Pos);
            //joint.CanBeSevered = subElement.GetAttributeBool("canbesevered", true);

            if (subElement.Attribute("lowerlimit") != null)
            {
                joint.LimitEnabled = true;
                joint.LowerLimit = float.Parse(subElement.Attribute("lowerlimit").Value) * ((float)Math.PI / 180.0f);
                joint.UpperLimit = float.Parse(subElement.Attribute("upperlimit").Value) * ((float)Math.PI / 180.0f);
            }

            GameMain.World.AddJoint(joint);

            for (int i = 0; i < LimbJoints.Length; i++)
            {
                if (LimbJoints[i] != null) continue;

                LimbJoints[i] = joint;
                return;
            }

            Array.Resize(ref LimbJoints, LimbJoints.Length + 1);
            LimbJoints[LimbJoints.Length - 1] = joint;
        }

        public void AddLimb(LimbParams limbParams)
        {
            byte ID = Convert.ToByte(limbParams.ID);
            Limb limb = new Limb(character, limbParams);
            limb.body.FarseerBody.OnCollision += OnLimbCollision;
            Limbs[ID] = limb;
            Mass += limb.Mass;
            if (!limbDictionary.ContainsKey(limb.type)) limbDictionary.Add(limb.type, limb);
        }

        public void AddLimb(Limb limb)
        {
            if (Limbs.Contains(limb)) return;
            limb.body.FarseerBody.OnCollision += OnLimbCollision;
            Array.Resize(ref limbs, Limbs.Length + 1);
            Limbs[Limbs.Length - 1] = limb;
            Mass += limb.Mass;
            if (!limbDictionary.ContainsKey(limb.type)) limbDictionary.Add(limb.type, limb);
        }

        public void RemoveLimb(Limb limb)
        {
            if (!Limbs.Contains(limb)) return;

            Limb[] newLimbs = new Limb[Limbs.Length - 1];

            int i = 0;
            foreach (Limb existingLimb in Limbs)
            {
                if (existingLimb == limb) continue;
                newLimbs[i] = existingLimb;
                i++;
            }

            limbs = newLimbs;
            if (limbDictionary.ContainsKey(limb.type)) limbDictionary.Remove(limb.type);

            //remove all joints that were attached to the removed limb
            LimbJoint[] attachedJoints = Array.FindAll(LimbJoints, lj => lj.LimbA == limb || lj.LimbB == limb);
            if (attachedJoints.Length > 0)
            {
                LimbJoint[] newJoints = new LimbJoint[LimbJoints.Length - attachedJoints.Length];
                i = 0;
                foreach (LimbJoint limbJoint in LimbJoints)
                {
                    if (attachedJoints.Contains(limbJoint)) continue;
                    newJoints[i] = limbJoint;
                    i++;
                }
                LimbJoints = newJoints;
            }


            limb.Remove();
            foreach (LimbJoint limbJoint in attachedJoints)
            {
                GameMain.World.RemoveJoint(limbJoint);
            }
        }
          
        public bool OnLimbCollision(Fixture f1, Fixture f2, Contact contact)
        {
            Structure structure = f2.Body.UserData as Structure;

            if (f2.Body.UserData is Submarine && character.Submarine == (Submarine)f2.Body.UserData) return false;
            
            //always collides with bodies other than structures
            if (structure == null)
            {
                CalculateImpact(f1, f2, contact);
                return true;
            }

            Vector2 colliderBottom = GetColliderBottom();
            
            if (structure.IsPlatform)
            {
                if (ignorePlatforms) return false;

                //the collision is ignored if the lowest limb is under the platform
                //if (lowestLimb==null || lowestLimb.Position.Y < structure.Rect.Y) return false;

                if (colliderBottom.Y < ConvertUnits.ToSimUnits(structure.Rect.Y - 5)) return false; 
                if (f1.Body.Position.Y < ConvertUnits.ToSimUnits(structure.Rect.Y - 5)) return false; 
                
            }
            else if (structure.StairDirection != Direction.None)
            {
                Stairs = null;

                //don't collider with stairs if
                
                //1. bottom of the collider is at the bottom of the stairs and the character isn't trying to move upwards
                float stairBottomPos = ConvertUnits.ToSimUnits(structure.Rect.Y - structure.Rect.Height + 10);
                if (colliderBottom.Y < stairBottomPos && targetMovement.Y < 0.5f) return false;

                //2. bottom of the collider is at the top of the stairs and the character isn't trying to move downwards
                if (targetMovement.Y >= 0.0f && colliderBottom.Y >= ConvertUnits.ToSimUnits(structure.Rect.Y - Submarine.GridSize.Y * 5)) return false;
                               
                //3. collided with the stairs from below
                if (contact.Manifold.LocalNormal.Y < 0.0f) return false;

                //4. contact points is above the bottom half of the collider
                Vector2 normal; FarseerPhysics.Common.FixedArray2<Vector2> points;
                contact.GetWorldManifold(out normal, out points);
                if (points[0].Y > Collider.SimPosition.Y) return false;
                
                //5. in water
                if (inWater && targetMovement.Y < 0.5f) return false;

                //---------------

                //set stairs to that of the one dragging us
                if (character.SelectedBy != null)
                    Stairs = character.SelectedBy.AnimController.Stairs;
                else
                    Stairs = structure;

                if (Stairs == null)
                    return false;
            }

            CalculateImpact(f1, f2, contact);

            return true;
        }

        private void CalculateImpact(Fixture f1, Fixture f2, Contact contact)
        {
            if (character.DisableImpactDamageTimer > 0.0f) return;

            Vector2 normal = contact.Manifold.LocalNormal;            
            Vector2 velocity = f1.Body.LinearVelocity;

            if (character.Submarine == null && f2.Body.UserData is Submarine) velocity -= ((Submarine)f2.Body.UserData).Velocity;

            float impact = Vector2.Dot(velocity, -normal);
            if (f1.Body == Collider.FarseerBody)
            {
                if (!character.IsRemotePlayer || GameMain.Server != null)
                {
                    if (impact > ImpactTolerance)
                    {
                        contact.GetWorldManifold(out _, out FarseerPhysics.Common.FixedArray2<Vector2> points);
                        Vector2 impactPos = ConvertUnits.ToDisplayUnits(points[0]);
                        if (character.Submarine != null) impactPos += character.Submarine.Position;

                        character.LastDamageSource = null;
                        character.AddDamage(impactPos, new List<Affliction>() { AfflictionPrefab.InternalDamage.Instantiate((impact - ImpactTolerance) * 10.0f) }, 0.0f, true);
                        strongestImpact = Math.Max(strongestImpact, impact - ImpactTolerance);
                        character.ApplyStatusEffects(ActionType.OnImpact, 1.0f);
                    }
                }
            }

            ImpactProjSpecific(impact, f1.Body);
        }

        public void SeverLimbJoint(LimbJoint limbJoint)
        {
            if (!limbJoint.CanBeSevered || limbJoint.IsSevered)
            {
                return;
            }

            limbJoint.IsSevered = true;
            limbJoint.Enabled = false;

            List<Limb> connectedLimbs = new List<Limb>();
            List<LimbJoint> checkedJoints = new List<LimbJoint>();

            GetConnectedLimbs(connectedLimbs, checkedJoints, MainLimb);
            foreach (Limb limb in Limbs)
            {
                if (connectedLimbs.Contains(limb)) continue;
                
                limb.IsSevered = true;                           
            }

#if CLIENT
            if (character.UseBloodParticles)
            {
                foreach (Limb limb in new Limb[] { limbJoint.LimbA, limbJoint.LimbB })
                {
                    for (int i = 0; i < MathHelper.Clamp(limb.Mass * 2.0f, 1.0f, 50.0f); i++)
                    {
                        GameMain.ParticleManager.CreateParticle("gib", limb.WorldPosition, Rand.Range(0.0f, MathHelper.TwoPi), Rand.Range(200.0f, 700.0f), character.CurrentHull);
                    }
                    
                    for (int i = 0; i < MathHelper.Clamp(limb.Mass * 2.0f, 1.0f, 10.0f); i++)
                    {
                        GameMain.ParticleManager.CreateParticle("heavygib", limb.WorldPosition, Rand.Range(0.0f, MathHelper.TwoPi), Rand.Range(50.0f, 250.0f), character.CurrentHull);
                    }
                    character.CurrentHull?.AddDecal("blood", limb.WorldPosition, MathHelper.Clamp(limb.Mass, 0.5f, 2.0f));
                }
            }
#endif

            if (GameMain.Server != null)
            {
                GameMain.Server.CreateEntityEvent(character, new object[] { NetEntityEvent.Type.Status });
            }
        }

        private void GetConnectedLimbs(List<Limb> connectedLimbs, List<LimbJoint> checkedJoints, Limb limb)
        {
            connectedLimbs.Add(limb);

            foreach (LimbJoint joint in LimbJoints)
            {
                if (joint.IsSevered || checkedJoints.Contains(joint)) continue;
                if (joint.LimbA == limb)
                {
                    if (!connectedLimbs.Contains(joint.LimbB))
                    {
                        checkedJoints.Add(joint);
                        GetConnectedLimbs(connectedLimbs, checkedJoints, joint.LimbB);
                    }
                }
                else if (joint.LimbB == limb)
                {
                    if (!connectedLimbs.Contains(joint.LimbA))
                    {
                        checkedJoints.Add(joint);
                        GetConnectedLimbs(connectedLimbs, checkedJoints, joint.LimbA);
                    }
                }
            }
        }
        
        partial void ImpactProjSpecific(float impact, Body body);

        public bool IsFlipped { get; private set; }

        public virtual void Flip()
        {
            IsFlipped = !IsFlipped;
            dir = (dir == Direction.Left) ? Direction.Right : Direction.Left;
            
            for (int i = 0; i < LimbJoints.Length; i++)
            {
                float lowerLimit = -LimbJoints[i].UpperLimit;
                float upperLimit = -LimbJoints[i].LowerLimit;

                LimbJoints[i].LowerLimit = lowerLimit;
                LimbJoints[i].UpperLimit = upperLimit;

                LimbJoints[i].LocalAnchorA = new Vector2(-LimbJoints[i].LocalAnchorA.X, LimbJoints[i].LocalAnchorA.Y);
                LimbJoints[i].LocalAnchorB = new Vector2(-LimbJoints[i].LocalAnchorB.X, LimbJoints[i].LocalAnchorB.Y);
            }


            foreach (Limb limb in Limbs)
            {
                if (limb == null || limb.IsSevered) continue;
                
                limb.Dir = Dir;

                if (limb.sprite != null)
                {
                    Vector2 spriteOrigin = limb.sprite.Origin;
                    spriteOrigin.X = limb.sprite.SourceRect.Width - spriteOrigin.X;
                    limb.sprite.Origin = spriteOrigin;
                }

                
                if (limb.MouthPos.HasValue)
                {
                    limb.MouthPos = new Vector2(
                        -limb.MouthPos.Value.X,
                        limb.MouthPos.Value.Y);
                }

                if (limb.pullJoint != null)
                {
                    limb.pullJoint.LocalAnchorA = 
                        new Vector2(
                            -limb.pullJoint.LocalAnchorA.X,
                            limb.pullJoint.LocalAnchorA.Y);
                }
            }            
        }

        public Vector2 GetCenterOfMass()
        {
            Vector2 centerOfMass = Vector2.Zero;
            float totalMass = 0.0f;
            foreach (Limb limb in Limbs)
            {
                if (limb.IsSevered) continue;
                centerOfMass += limb.Mass * limb.SimPosition;
                totalMass += limb.Mass;
            }

            centerOfMass /= totalMass;

            return centerOfMass;
        }

        
        /// <param name="pullFromCenter">if false, force is applied to the position of pullJoint</param>
        protected void MoveLimb(Limb limb, Vector2 pos, float amount, bool pullFromCenter = false)
        {
            limb.MoveToPos(pos, amount, pullFromCenter);
        }
                
        public void ResetPullJoints()
        {
            for (int i = 0; i < Limbs.Length; i++)
            {
                if (Limbs[i] == null || Limbs[i].pullJoint == null) continue;
                Limbs[i].pullJoint.Enabled = false;
            }
        }

        public static void UpdateAll(float deltaTime, Camera cam)
        {
            foreach (Ragdoll r in list)
            {
                r.Update(deltaTime, cam);
            }
        }

        public void FindHull(Vector2? worldPosition = null, bool setSubmarine = true)
        {
            Vector2 findPos = worldPosition == null ? this.WorldPosition : (Vector2)worldPosition;
            if (!MathUtils.IsValid(findPos))
            {
                GameAnalyticsManager.AddErrorEventOnce(
                    "Ragdoll.FindHull:InvalidPosition",
                    GameAnalyticsSDK.Net.EGAErrorSeverity.Error,
                    "Attempted to find a hull at an invalid position (" + findPos + ")\n" + Environment.StackTrace);
                return;
            }

            Hull newHull = Hull.FindHull(findPos, currentHull);
            
            if (newHull == currentHull) return;

            if (!CanEnterSubmarine || (character.AIController != null && !character.AIController.CanEnterSubmarine))
            {
                //character is inside the sub even though it shouldn't be able to enter -> teleport it out

                //far from an ideal solution, but monsters getting lodged inside the sub seems to be 
                //pretty rare during normal gameplay (requires abnormally high velocities), so I think
                //this is preferable to the cost of using continuous collision detection for the character collider
                if (newHull != null)
                {
                    //find a position 32 units away from the hull
                    Vector2? intersection = MathUtils.GetLineRectangleIntersection(
                        newHull.WorldPosition, 
                        newHull.WorldPosition + Vector2.Normalize(WorldPosition - newHull.WorldPosition) * Math.Max(newHull.Rect.Width, newHull.Rect.Height),
                        new Rectangle(newHull.WorldRect.X - 32, newHull.WorldRect.Y + 32, newHull.WorldRect.Width + 64, newHull.Rect.Height + 64));

                    if (intersection != null)
                    {
                        Collider.SetTransform(ConvertUnits.ToSimUnits((Vector2)intersection), Collider.Rotation);
                    }
                }

                return;
            }

            if (setSubmarine)
            {
                //in -> out
                if (newHull == null && currentHull.Submarine != null)
                {
                    for (int i = -1; i < 2; i += 2)
                    {
                        //don't teleport outside the sub if right next to a hull
                        if (Hull.FindHull(findPos + new Vector2(Submarine.GridSize.X * 4.0f * i, 0.0f), currentHull) != null) return;
                        if (Hull.FindHull(findPos + new Vector2(0.0f, Submarine.GridSize.Y * 4.0f * i), currentHull) != null) return;
                    }

                    if (Gap.FindAdjacent(currentHull.ConnectedGaps, findPos, 150.0f) != null) return;

                    Teleport(ConvertUnits.ToSimUnits(currentHull.Submarine.Position), currentHull.Submarine.Velocity);
                }
                //out -> in
                else if (currentHull == null && newHull.Submarine != null)
                {
                    Teleport(-ConvertUnits.ToSimUnits(newHull.Submarine.Position), -newHull.Submarine.Velocity);
                }
                //from one sub to another
                else if (newHull != null && currentHull != null && newHull.Submarine != currentHull.Submarine)
                {
                    Teleport(ConvertUnits.ToSimUnits(currentHull.Submarine.Position - newHull.Submarine.Position),
                        Vector2.Zero);
                }
            }
            
            CurrentHull = newHull;
            character.Submarine = currentHull?.Submarine;
        }
        
        public void Teleport(Vector2 moveAmount, Vector2 velocityChange)
        {
            foreach (Limb limb in Limbs)
            {
                if (limb.IsSevered) continue;
                if (limb.body.FarseerBody.ContactList == null) continue;
                
                ContactEdge ce = limb.body.FarseerBody.ContactList;
                while (ce != null && ce.Contact != null)
                {
                    ce.Contact.Enabled = false;
                    ce = ce.Next;
                }                
            }    

            foreach (Limb limb in Limbs)
            {
                if (limb.IsSevered) continue;
                limb.body.LinearVelocity += velocityChange;
            }

            //character.Stun = 0.1f;
            character.DisableImpactDamageTimer = 0.25f;

            SetPosition(Collider.SimPosition + moveAmount);
            character.CursorPosition += moveAmount;
        }
        
        private void UpdateCollisionCategories()
        {
            Category wall = currentHull == null ? 
                Physics.CollisionLevel | Physics.CollisionWall 
                : Physics.CollisionWall;

            Category collisionCategory = (ignorePlatforms) ?
                wall | Physics.CollisionProjectile | Physics.CollisionStairs
                : wall | Physics.CollisionProjectile | Physics.CollisionPlatform | Physics.CollisionStairs;
            
            if (collisionCategory == prevCollisionCategory) return;
            prevCollisionCategory = collisionCategory;

            Collider.CollidesWith = collisionCategory | Physics.CollisionItemBlocking;

            foreach (Limb limb in Limbs)
            {
                if (limb.ignoreCollisions || limb.IsSevered) continue;

                try
                {
                    limb.body.CollidesWith = collisionCategory;
                }
                catch (Exception e)
                {
                    DebugConsole.ThrowError("Failed to update ragdoll limb collisioncategories", e);
                }
            }
        }

        protected bool levitatingCollider = true;

        public bool forceStanding;

        public void Update(float deltaTime, Camera cam)
        {
            if (!character.Enabled || Frozen) return;

            UpdateNetPlayerPosition(deltaTime);
            CheckDistFromCollider();
            UpdateCollisionCategories();

            Vector2 flowForce = Vector2.Zero;

            FindHull();

            splashSoundTimer -= deltaTime;

            if (forceStanding)
            {
                inWater = false;
                headInWater = false;
            }
            //ragdoll isn't in any room -> it's in the water
            else if (currentHull == null)
            {
                inWater = true;
                headInWater = true;
            }
            else
            {
                flowForce = GetFlowForce();

                headInWater = false;

                inWater = false;
                if (currentHull.WaterVolume > currentHull.Volume * 0.95f)
                {
                    inWater = true;
                }
                else
                {
                    floorY = GetFloorY();
                    float waterSurface = ConvertUnits.ToSimUnits(currentHull.Surface);
                    if (targetMovement.Y < 0.0f)
                    {
                        Vector2 colliderBottom = GetColliderBottom();
                        floorY = Math.Min(colliderBottom.Y, floorY);
                        //check if the bottom of the collider is below the current hull
                        if (floorY < ConvertUnits.ToSimUnits(currentHull.Rect.Y - currentHull.Rect.Height))
                        {
                            //set floorY to the position of the floor in the hull below the character
                            var lowerHull = Hull.FindHull(ConvertUnits.ToDisplayUnits(colliderBottom), useWorldCoordinates: false);
                            if (lowerHull != null) floorY = ConvertUnits.ToSimUnits(lowerHull.Rect.Y - lowerHull.Rect.Height);
                        }
                    }
                    if (Collider.SimPosition.Y < waterSurface && waterSurface - floorY > HeadPosition * 0.95f)
                    {
                        inWater = true;
                    }
                }
            }

            if (flowForce.LengthSquared() > 0.001f)
            {
                Collider.ApplyForce(flowForce);
            }

            if (currentHull == null ||
                currentHull.WaterVolume > currentHull.Volume * 0.95f ||
                ConvertUnits.ToSimUnits(currentHull.Surface) > Collider.SimPosition.Y)
            {
                Collider.ApplyWaterForces();
            }


            foreach (Limb limb in Limbs)
            {
                //find the room which the limb is in
                //the room where the ragdoll is in is used as the "guess", meaning that it's checked first                
                Hull limbHull = currentHull == null ? null : Hull.FindHull(limb.WorldPosition, currentHull);

                bool prevInWater = limb.inWater;
                limb.inWater = false;

                if (forceStanding)
                {
                    limb.inWater = false;
                }
                else if (limbHull == null)
                {
                    //limb isn't in any room -> it's in the water
                    limb.inWater = true;
                    if (limb.type == LimbType.Head) headInWater = true;
                }
                else if (limbHull.WaterVolume > 0.0f && Submarine.RectContains(limbHull.Rect, limb.Position))
                {
                    if (limb.Position.Y < limbHull.Surface)
                    {
                        limb.inWater = true;

                        if (flowForce.LengthSquared() > 0.001f)
                        {
                            limb.body.ApplyForce(flowForce);
                        }

                        surfaceY = limbHull.Surface;

                        if (limb.type == LimbType.Head)
                        {
                            headInWater = true;
                        }
                    }
                    //the limb has gone through the surface of the water
                    if (Math.Abs(limb.LinearVelocity.Y) > 5.0f && limb.inWater != prevInWater)
                    {
                        Splash(limb, limbHull);

                        //if the Character dropped into water, create a wave
                        if (limb.LinearVelocity.Y < 0.0f)
                        {
                            Vector2 impulse = limb.LinearVelocity * limb.Mass;
                            int n = (int)((limb.Position.X - limbHull.Rect.X) / Hull.WaveWidth);
                            limbHull.WaveVel[n] += MathHelper.Clamp(impulse.Y, -5.0f, 5.0f);
                        }
                    }
                }

                limb.Update(deltaTime);
            }
            
            bool onStairs = Stairs != null;
            Stairs = null;

            var contacts = Collider.FarseerBody.ContactList;
            while (Collider.FarseerBody.Enabled && contacts != null && contacts.Contact != null)
            {
                if (contacts.Contact.Enabled && contacts.Contact.IsTouching)
                {
                    Vector2 normal;
                    FarseerPhysics.Common.FixedArray2<Vector2> points;

                    contacts.Contact.GetWorldManifold(out normal, out points);

                    switch (contacts.Contact.FixtureA.CollisionCategories)
                    {
                        case Physics.CollisionStairs:
                            Structure structure = contacts.Contact.FixtureA.Body.UserData as Structure;
                            if (structure != null && onStairs)
                            {
                                Stairs = structure;
                            }
                            break;
                    }
                    //    case Physics.CollisionPlatform:
                    //        Structure platform = contacts.Contact.FixtureA.Body.UserData as Structure;
                    //        if (IgnorePlatforms || colliderBottom.Y < ConvertUnits.ToSimUnits(platform.Rect.Y - 15))
                    //        {
                    //            contacts = contacts.Next;
                    //            continue;
                    //        }
                    //        break;
                    //    case Physics.CollisionWall:
                    //        break;
                    //    default:
                    //            contacts = contacts.Next;
                    //            continue;
                    //}


                    if (points[0].Y < Collider.SimPosition.Y)
                    {
                        floorY = Math.Max(floorY, points[0].Y);

                        onGround = true;
                        onFloorTimer = 0.1f;
                    }


                }

                contacts = contacts.Next;
            }

            if (forceStanding)
            {
                onGround = true;
            }
            //the ragdoll "stays on ground" for 50 millisecs after separation
            else if (onFloorTimer <= 0.0f)
            {
                onGround = false;
            }
            else
            {
                onFloorTimer -= deltaTime;
            }

            Vector2 rayStart = Collider.SimPosition;
            Vector2 rayEnd = rayStart;
            rayEnd.Y -= Collider.height * 0.5f + Collider.radius + colliderHeightFromFloor*1.2f;

            Vector2 colliderBottomDisplay = ConvertUnits.ToDisplayUnits(GetColliderBottom());
            if (!inWater && !character.IsDead && character.Stun <= 0f && levitatingCollider && Collider.LinearVelocity.Y>-ImpactTolerance)
            {
                float closestFraction = 1.0f;
                Fixture closestFixture = null;
                GameMain.World.RayCast((fixture, point, normal, fraction) =>
                {
                    switch (fixture.CollisionCategories)
                    {
                        case Physics.CollisionStairs:
                            Structure structure = fixture.Body.UserData as Structure;
                            if (inWater && targetMovement.Y < 0.5f) return -1;
                            if (colliderBottomDisplay.Y < structure.Rect.Y - structure.Rect.Height + 30 && TargetMovement.Y < 0.5f) return -1;
                            if (character.SelectedBy != null) return -1;
                            break;
                        case Physics.CollisionPlatform:
                            Structure platform = fixture.Body.UserData as Structure;
                            //ignore platforms if collider is below it
                            // OR allow the character to "lift" itself above it if heading upwards and not on stairs
                            if (IgnorePlatforms || (colliderBottomDisplay.Y < platform.Rect.Y - 16 && (targetMovement.Y <= 0.0f || onStairs))) return -1;
                            break;
                        case Physics.CollisionWall:
                            break;
                        default:
                            return -1;
                    }

                    if (fraction < closestFraction)
                    {
                        closestFraction = fraction;
                        closestFixture = fixture;
                    }

                    return closestFraction;
                }
                , rayStart, rayEnd);

                if (closestFraction < 1.0f && closestFixture!=null)
                {
                    bool forceImmediate = false;
                    onGround = true;

                    switch (closestFixture.CollisionCategories)
                    {
                        case Physics.CollisionStairs:
                            Stairs = closestFixture.Body.UserData as Structure;
                            onStairs = true;
                            forceImmediate = true;
                            break;
                    }

                    float tfloorY = rayStart.Y + (rayEnd.Y - rayStart.Y) * closestFraction;
                    float targetY = tfloorY + ((float)Math.Abs(Math.Cos(Collider.Rotation)) * Collider.height * 0.5f) + Collider.radius + colliderHeightFromFloor;

                    if (Math.Abs(Collider.SimPosition.Y - targetY) > 0.01f)
                    {
                        if (forceImmediate)
                        {
                            Collider.LinearVelocity = new Vector2(Collider.LinearVelocity.X, 0);
                            Collider.SetTransform(new Vector2(Collider.SimPosition.X, targetY), Collider.Rotation);
                        }
                        else
                        {
                            Collider.LinearVelocity = new Vector2(Collider.LinearVelocity.X, (targetY - Collider.SimPosition.Y) * 5.0f);
                        }
                    }
                }
            }
        }

        partial void Splash(Limb limb, Hull limbHull);

        protected float GetFloorY(Limb refLimb = null)
        {
            PhysicsBody refBody = refLimb == null ? Collider : refLimb.body;

            return GetFloorY(refBody.SimPosition);            
        }

        protected float GetFloorY(Vector2 simPosition)
        {
            Vector2 rayStart = simPosition;
            float height = colliderHeightFromFloor;
            if (HeadPosition.HasValue) height = Math.Max(height, HeadPosition.Value);
            if (TorsoPosition.HasValue) height = Math.Max(height, TorsoPosition.Value);

            Vector2 rayEnd = rayStart - new Vector2(0.0f, height);

            var lowestLimb = FindLowestLimb();

            float closestFraction = 1;
            GameMain.World.RayCast((fixture, point, normal, fraction) =>
            {
                switch (fixture.CollisionCategories)
                {
                    case Physics.CollisionStairs:
                        if (inWater && TargetMovement.Y < 0.5f) return -1;
                        break;
                    case Physics.CollisionPlatform:
                        Structure platform = fixture.Body.UserData as Structure;
                        if (IgnorePlatforms || lowestLimb.Position.Y < platform.Rect.Y) return -1;
                        break;
                    case Physics.CollisionWall:
                        break;
                    default:
                        return -1;
                }

                if (fraction < closestFraction)
                {
                    closestFraction = fraction;
                }

                return closestFraction;
            }
            , rayStart, rayEnd);


            if (closestFraction == 1) //raycast didn't hit anything
            {
                return (currentHull == null) ? -1000.0f : ConvertUnits.ToSimUnits(currentHull.Rect.Y - currentHull.Rect.Height);
            }
            else
            {
                return rayStart.Y + (rayEnd.Y - rayStart.Y) * closestFraction;
            }
        }

        public void SetPosition(Vector2 simPosition, bool lerp = false)
        {
            if (!MathUtils.IsValid(simPosition))
            {
                DebugConsole.ThrowError("Attempted to move a ragdoll (" + character.Name + ") to an invalid position (" + simPosition + "). " + Environment.StackTrace);
                GameAnalyticsManager.AddErrorEventOnce(
                    "Ragdoll.SetPosition:InvalidPosition",
                    GameAnalyticsSDK.Net.EGAErrorSeverity.Error,
                    "Attempted to move a ragdoll (" + character.Name + ") to an invalid position (" + simPosition + "). " + Environment.StackTrace);
                return;
            }

            Vector2 limbMoveAmount = simPosition - MainLimb.SimPosition;

            Collider.SetTransform(simPosition, Collider.Rotation);

            foreach (Limb limb in Limbs)
            {
                if (limb.IsSevered) continue;
                //check visibility from the new position of the collider to the new position of this limb
                Vector2 movePos = limb.SimPosition + limbMoveAmount;

                TrySetLimbPosition(limb, simPosition, movePos, lerp);
            }
        }

        protected void TrySetLimbPosition(Limb limb, Vector2 original, Vector2 simPosition, bool lerp = false)
        {
            Vector2 movePos = simPosition;

            if (Vector2.DistanceSquared(original, simPosition) > 0.0001f)
            {
                Category collisionCategory = Physics.CollisionWall | Physics.CollisionLevel;
                //if (!ignorePlatforms) collisionCategory |= Physics.CollisionPlatform;

                Body body = Submarine.PickBody(original, simPosition, null, collisionCategory);
            
                //if there's something in between the limbs
                if (body != null)
                {
                    //move the limb close to the position where the raycast hit something
                    movePos = original + ((simPosition - original) * Submarine.LastPickedFraction * 0.9f);
                }
            }

            if (lerp)
            {
                limb.body.TargetPosition = movePos;
                limb.body.MoveToTargetPosition(true);                
            }
            else
            {
                limb.body.SetTransform(movePos, limb.Rotation);
                if (limb.pullJoint != null)
                {
                    limb.pullJoint.WorldAnchorB = limb.pullJoint.WorldAnchorA;
                    limb.pullJoint.Enabled = false;
                }              
            }
        }


        private bool collisionsDisabled;

        protected void CheckDistFromCollider()
        {
            float allowedDist = Math.Max(Math.Max(Collider.radius, Collider.width), Collider.height) * 2.0f;                        
            float resetDist = allowedDist * 5.0f;

            float distSqrd = Vector2.DistanceSquared(Collider.SimPosition, MainLimb.SimPosition);

            if (distSqrd > resetDist * resetDist)
            {
                //ragdoll way too far, reset position
                SetPosition(Collider.SimPosition, true);
            }
            if (distSqrd > allowedDist * allowedDist)
            {
                //ragdoll too far from the collider, disable collisions until it's close enough
                //(in case the ragdoll has gotten stuck somewhere)
                foreach (Limb limb in Limbs)
                {
                    if (limb.IsSevered) continue;
                    limb.body.CollidesWith = Physics.CollisionNone;
                }

                collisionsDisabled = true;
            }
            else if (collisionsDisabled)
            {
                //set the position of the ragdoll to make sure limbs don't get stuck inside walls when re-enabling collisions
                SetPosition(Collider.SimPosition, true);
                collisionsDisabled = false;
                //force collision categories to be updated
                prevCollisionCategory = Category.None;
            }
        }
        
        private void UpdateNetPlayerPosition(float deltaTime)
        {
            if (GameMain.NetworkMember == null) return;

            float lowestSubPos = ConvertUnits.ToSimUnits(Submarine.Loaded.Min(s => s.HiddenSubPosition.Y - s.Borders.Height));

            for (int i = 0; i < character.MemState.Count; i++ )
            {
                if (character.Submarine == null)
                {
                    //transform in-sub coordinates to outside coordinates
                    if (character.MemState[i].Position.Y > lowestSubPos)
                        character.MemState[i].TransformInToOutside();                    
                }
                else if (currentHull != null)
                {
                    //transform outside coordinates to in-sub coordinates
                    if (character.MemState[i].Position.Y <lowestSubPos)                    
                        character.MemState[i].TransformOutToInside(currentHull.Submarine);
                }
            }

            if (GameMain.Server != null) return; //the server should not be trying to correct any positions, it's authoritative
            
            if (character != GameMain.NetworkMember.Character || !character.AllowInput)
            {
                //remove states without a timestamp (there may still be ID-based states 
                //in the list when the controlled character switches to timestamp-based interpolation)
                character.MemState.RemoveAll(m => m.Timestamp == 0.0f);

                //use simple interpolation for other players' characters and characters that can't move
                if (character.MemState.Count > 0)
                {
                    if (character.MemState[0].Interact == null || character.MemState[0].Interact.Removed)
                    {
                        character.DeselectCharacter();
                        character.SelectedConstruction = null;
                    }
                    else if (character.MemState[0].Interact is Character)
                    {
                        character.SelectCharacter((Character)character.MemState[0].Interact);
                    }
                    else if (character.MemState[0].Interact is Item)
                    {
                        var newSelectedConstruction = (Item)character.MemState[0].Interact;
                        if (newSelectedConstruction != null && character.SelectedConstruction != newSelectedConstruction)
                        {
                            foreach (var ic in newSelectedConstruction.components)
                            {
                                if (ic.CanBeSelected) ic.Select(character);
                            }
                        }
                        character.SelectedConstruction = newSelectedConstruction;
                    }

                    if (character.MemState[0].Animation == AnimController.Animation.CPR)
                    {
                        character.AnimController.Anim = AnimController.Animation.CPR;
                    }
                    else if (character.AnimController.Anim == AnimController.Animation.CPR)
                    {
                        character.AnimController.Anim = AnimController.Animation.None;
                    }

                    Vector2 newVelocity = Vector2.Zero;
                    Vector2 newPosition = Collider.SimPosition;
                    Collider.CorrectPosition(character.MemState, deltaTime, out newVelocity, out newPosition);

                    newVelocity = newVelocity.ClampLength(100.0f);
                    if (!MathUtils.IsValid(newVelocity)) newVelocity = Vector2.Zero;
                    overrideTargetMovement = newVelocity;
                    Collider.LinearVelocity = newVelocity;

                    float distSqrd = Vector2.DistanceSquared(newPosition, Collider.SimPosition);
                    if (distSqrd > 10.0f)
                    {
                        SetPosition(newPosition);
                    }
                    else if (distSqrd > 0.01f)
                    {
                        Collider.SetTransform(newPosition, Collider.Rotation);
                    }

                    //unconscious/dead characters can't correct their position using AnimController movement
                    // -> we need to correct it manually
                    if (!character.AllowInput)
                    {
                        Collider.LinearVelocity = overrideTargetMovement;
                        MainLimb.pullJoint.WorldAnchorB = Collider.SimPosition;
                        MainLimb.pullJoint.Enabled = true;
                    }
                }
                character.MemLocalState.Clear();
            }
            else
            {
                //remove states with a timestamp (there may still timestamp-based states 
                //in the list if the controlled character switches from timestamp-based interpolation to ID-based)
                character.MemState.RemoveAll(m => m.Timestamp > 0.0f);
                
                for (int i = 0; i < character.MemLocalState.Count; i++)
                {
                    if (character.Submarine == null)
                    {
                        //transform in-sub coordinates to outside coordinates
                        if (character.MemLocalState[i].Position.Y > lowestSubPos)
                        {                            
                            character.MemLocalState[i].TransformInToOutside();
                        }
                    }
                    else if (currentHull != null)
                    {
                        //transform outside coordinates to in-sub coordinates
                        if (character.MemLocalState[i].Position.Y < lowestSubPos)
                        {
                            character.MemLocalState[i].TransformOutToInside(currentHull.Submarine);
                        }
                    }
                }

                if (character.MemState.Count < 1) return;

                overrideTargetMovement = Vector2.Zero;

                CharacterStateInfo serverPos = character.MemState.Last();

                if (!character.isSynced)
                {
                    SetPosition(serverPos.Position, false);
                    Collider.LinearVelocity = Vector2.Zero;
                    character.MemLocalState.Clear();
                    character.LastNetworkUpdateID = serverPos.ID;
                    character.isSynced = true;
                    return;
                }

                int localPosIndex = character.MemLocalState.FindIndex(m => m.ID == serverPos.ID);
                if (localPosIndex > -1)
                {
                    CharacterStateInfo localPos = character.MemLocalState[localPosIndex];
                    
                    //the entity we're interacting with doesn't match the server's
                    if (localPos.Interact != serverPos.Interact)
                    {
                        if (serverPos.Interact == null || serverPos.Interact.Removed)
                        {
                            character.DeselectCharacter();
                            character.SelectedConstruction = null;
                        }
                        else if (serverPos.Interact is Character)
                        {
                            character.SelectCharacter((Character)serverPos.Interact);
                        }
                        else
                        {
                            var newSelectedConstruction = (Item)serverPos.Interact;
                            if (newSelectedConstruction != null && character.SelectedConstruction != newSelectedConstruction)
                            {
                                newSelectedConstruction.TryInteract(character, true, true);
                            }
                            character.SelectedConstruction = newSelectedConstruction;
                        }
                    }

                    if (localPos.Animation != serverPos.Animation)
                    {
                        if (serverPos.Animation == AnimController.Animation.CPR)
                        {
                            character.AnimController.Anim = AnimController.Animation.CPR;
                        }
                        else if (character.AnimController.Anim == AnimController.Animation.CPR) 
                        {
                            character.AnimController.Anim = AnimController.Animation.None;
                        }
                    }

                    Hull serverHull = Hull.FindHull(serverPos.Position, character.CurrentHull, false);
                    Hull clientHull = Hull.FindHull(localPos.Position, serverHull, false);
                    
                    Vector2 positionError = serverPos.Position - localPos.Position;
                    float rotationError = serverPos.Rotation - localPos.Rotation;

                    if (serverHull!=clientHull && ((serverHull==null) || (clientHull==null) || (serverHull.Submarine != clientHull.Submarine)))
                    {
                        //hull subs don't match => just teleport the player to exactly this position to avoid mismatches,
                        //since this would completely break the camera
                        positionError = Collider.SimPosition - serverPos.Position;
                        character.MemLocalState.Clear();
                    }
                    else
                    {
                        for (int i = localPosIndex; i < character.MemLocalState.Count; i++)
                        {
                            Hull pointHull = Hull.FindHull(character.MemLocalState[i].Position, clientHull, false);
                            if (pointHull != clientHull && ((pointHull == null) || (clientHull == null) || (pointHull.Submarine == clientHull.Submarine))) break;
                            character.MemLocalState[i].Translate(positionError, rotationError);
                        }
                    }

                    float errorMagnitude = positionError.Length();
                    if (errorMagnitude > 0.01f)
                    {
                        Collider.SetTransform(Collider.SimPosition + positionError, Collider.Rotation + rotationError);   
                        if (errorMagnitude > 0.5f)
                        {
                            character.MemLocalState.Clear();                 
                            foreach (Limb limb in Limbs)
                            {
                                limb.body.SetTransform(limb.body.SimPosition + positionError, limb.body.Rotation);
                            }
                        }    
                    }
                }

                if (character.MemLocalState.Count > 120) character.MemLocalState.RemoveRange(0, character.MemLocalState.Count - 120);
                character.MemState.Clear();
            }
        }
        
        private Vector2 GetFlowForce()
        {
            Vector2 limbPos = Limbs[0].Position;

            Vector2 force = Vector2.Zero;
            foreach (Gap gap in Gap.GapList)
            {
                if (gap.Open <= 0.0f || gap.FlowTargetHull != currentHull || gap.LerpedFlowForce == Vector2.Zero) continue;

                Vector2 gapPos = gap.SimPosition;
                float dist = Vector2.Distance(limbPos, gapPos);
                force += Vector2.Normalize(gap.LerpedFlowForce) * (Math.Max(gap.LerpedFlowForce.Length() - dist, 0.0f) / 500.0f);
            }
            return force;
        }

        public Limb GetLimb(LimbType limbType)
        {
            limbDictionary.TryGetValue(limbType, out Limb limb);
            return limb;
        }

        public Vector2? GetMouthPosition()
        {
            Limb mouthLimb = Array.Find(Limbs, l => l != null && l.MouthPos.HasValue);
            if (mouthLimb == null) mouthLimb = GetLimb(LimbType.Head);
            if (mouthLimb == null) return null;

            Vector2 mouthPos = mouthLimb.SimPosition;
            if (mouthLimb.MouthPos.HasValue)
            {
                float cos = (float)Math.Cos(mouthLimb.Rotation);
                float sin = (float)Math.Sin(mouthLimb.Rotation);
                mouthPos += new Vector2(
                     mouthLimb.MouthPos.Value.X * cos - mouthLimb.MouthPos.Value.Y * sin,
                     mouthLimb.MouthPos.Value.X * sin + mouthLimb.MouthPos.Value.Y * cos);
            }
            return mouthPos;
        }


        public Vector2 GetColliderBottom()
        {
            float offset = 0.0f;

            if (!character.IsUnconscious && !character.IsDead && character.Stun <= 0.0f)
            {
                offset = -colliderHeightFromFloor;
            }

            float lowestBound = Collider.SimPosition.Y;
            for (int i = 0; i < Collider.FarseerBody.FixtureList.Count; i++)
            {
                FarseerPhysics.Collision.AABB aabb;
                FarseerPhysics.Common.Transform transform;
                
                Collider.FarseerBody.GetTransform(out transform);
                Collider.FarseerBody.FixtureList[i].Shape.ComputeAABB(out aabb, ref transform, i);

                lowestBound = Math.Min(aabb.LowerBound.Y, lowestBound);
            }

            return new Vector2(Collider.SimPosition.X, lowestBound + offset);
        }

        public Limb FindLowestLimb()
        {
            Limb lowestLimb = null;
            foreach (Limb limb in Limbs)
            {
                if (lowestLimb == null)
                    lowestLimb = limb;
                else if (limb.SimPosition.Y < lowestLimb.SimPosition.Y)
                    lowestLimb = limb;
            }

            return lowestLimb;
        }

        public void Remove()
        {
            if (Limbs != null)
            {
                foreach (Limb l in Limbs)
                {
                    l.Remove();
                }
                limbs = null;
            }

            foreach (PhysicsBody b in collider)
            {
                b.Remove();
            }

            if (LimbJoints != null)
            {
                foreach (RevoluteJoint joint in LimbJoints)
                {
                    GameMain.World.RemoveJoint(joint);
                }
                LimbJoints = null;
            }

            list.Remove(this);
        }

        public static void RemoveAll()
        {
            for (int i = list.Count - 1; i >= 0; i--)
            {
                list[i].Remove();
            }
            System.Diagnostics.Debug.Assert(list.Count == 0, "Some ragdolls were not removed in Ragdoll.RemoveAll");
        }
    }
}<|MERGE_RESOLUTION|>--- conflicted
+++ resolved
@@ -379,14 +379,9 @@
 
             foreach (var joint in LimbJoints)
             {
-<<<<<<< HEAD
                 if (joint == null) { continue; }
-                joint.BodyB.SetTransform(
-                    joint.BodyA.Position + (joint.LocalAnchorA - joint.LocalAnchorB)*0.1f,
-=======
                 joint.LimbB?.body?.SetTransform(
                     joint.BodyA.Position + (joint.LocalAnchorA - joint.LocalAnchorB) * 0.1f,
->>>>>>> 80ce7235
                     (joint.LowerLimit + joint.UpperLimit) / 2.0f);
             }
 
