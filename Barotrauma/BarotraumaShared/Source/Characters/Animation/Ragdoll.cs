--- conflicted
+++ resolved
@@ -351,26 +351,13 @@
             // Check the joints
             for (int i = 0; i < LimbJoints.Length; i++)
             {
-<<<<<<< HEAD
                 if (LimbJoints[i] == null)
                 {
                     DebugConsole.ThrowError($"Joint {i} null.");
                 }
             }
-            // Setup joint transforms
-=======
-                DebugConsole.ThrowError("No collider configured for \"" + character.Name + "\"!");
-                collider[0] = new PhysicsBody(0.0f, 0.0f, 0.5f, 5.0f)
-                {
-                    UserData = character,
-                    BodyType = BodyType.Dynamic,
-                    CollisionCategories = Physics.CollisionCharacter
-                };
-                collider[0].FarseerBody.AngularDamping = 5.0f;
-                collider[0].FarseerBody.FixedRotation = true;
-                collider[0].FarseerBody.OnCollision += OnLimbCollision;
-            }
-
+
+            // This block was salvaged from the merge of the dev branch to the animation branch. Not sure if every line made it here.
             outsideCollisionBlocker = BodyFactory.CreateEdge(GameMain.World, -Vector2.UnitX * 2.0f, Vector2.UnitX * 2.0f, "blocker");
             outsideCollisionBlocker.BodyType = BodyType.Static;
             outsideCollisionBlocker.CollisionCategories = Physics.CollisionWall;
@@ -379,7 +366,6 @@
 
             UpdateCollisionCategories();
 
->>>>>>> 19bc31e5
             foreach (var joint in LimbJoints)
             {
                 if (joint == null) { continue; }
