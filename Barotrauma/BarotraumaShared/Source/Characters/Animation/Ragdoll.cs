﻿using Barotrauma.Networking;
using FarseerPhysics;
using FarseerPhysics.Dynamics;
using FarseerPhysics.Dynamics.Contacts;
using FarseerPhysics.Dynamics.Joints;
using Microsoft.Xna.Framework;
using System;
using System.Collections.Generic;
using System.Linq;
using System.Xml.Linq;
using Barotrauma.Extensions;
using LimbParams = Barotrauma.RagdollParams.LimbParams;
using JointParams = Barotrauma.RagdollParams.JointParams;

namespace Barotrauma
{
    abstract partial class Ragdoll
    {
        public abstract RagdollParams RagdollParams { get; protected set; }

        const float ImpactDamageMultiplayer = 10.0f;
        /// <summary>
        /// Maximum damage per impact (0.1 = 10% of the character's maximum health)
        /// </summary>
        const float MaxImpactDamage = 0.1f;

        private static readonly List<Ragdoll> list = new List<Ragdoll>();

        struct Impact
        {
            public Fixture F1, F2;
            public Vector2 LocalNormal;
            public Vector2 Velocity;
            public Vector2 ImpactPos;

            public Impact(Fixture f1, Fixture f2, Contact contact, Vector2 velocity)
            {
                F1 = f1;
                F2 = f2;
                Velocity = velocity;
                LocalNormal = contact.Manifold.LocalNormal;
                contact.GetWorldManifold(out _, out FarseerPhysics.Common.FixedArray2<Vector2> points);
                ImpactPos = points[0];
            }
        }

        private readonly Queue<Impact> impactQueue = new Queue<Impact>();

        protected Hull currentHull;
        
        private Limb[] limbs;
        public Limb[] Limbs
        {
            get
            {
                if (limbs == null)
                {
                    DebugConsole.ThrowError("Attempted to access a potentially removed ragdoll. Character: " + character.Name + ", id: " + character.ID + ", removed: " + character.Removed + ", ragdoll removed: " + !list.Contains(this));
                    GameAnalyticsManager.AddErrorEventOnce(
                        "Ragdoll.Limbs:AccessRemoved",
                        GameAnalyticsSDK.Net.EGAErrorSeverity.Error,
                        "Attempted to access a potentially removed ragdoll. Character: " + character.Name + ", id: " + character.ID + ", removed: " + character.Removed + ", ragdoll removed: " + !list.Contains(this) + "\n" + Environment.StackTrace);

                    return new Limb[0];
                }
                return limbs;
            }
        }

        public bool HasMultipleLimbsOfSameType => Limbs.Length > limbDictionary.Count;

        private bool frozen;
        public bool Frozen
        {
            get { return frozen; }
            set 
            { 
                if (frozen == value) return;

                frozen = value;
                
                Collider.PhysEnabled = !frozen;
                if (frozen && MainLimb != null) MainLimb.PullJointWorldAnchorB = MainLimb.SimPosition;                
            }
        }

        private Dictionary<LimbType, Limb> limbDictionary;
        public LimbJoint[] LimbJoints;

        private bool simplePhysicsEnabled;

        protected Character character;

        protected float strongestImpact;

        protected double onFloorTimer;

        private float splashSoundTimer;

        //the movement speed of the ragdoll
        public Vector2 movement;
        //the target speed towards which movement is interpolated
        protected Vector2 targetMovement;

        //a movement vector that overrides targetmovement if trying to steer
        //a Character to the position sent by server in multiplayer mode
        protected Vector2 overrideTargetMovement;
        
        protected float floorY, standOnFloorY;
        protected Vector2 floorNormal = Vector2.UnitY;
        protected float surfaceY;
        
        protected bool inWater, headInWater;
        public bool onGround;
        private Vector2 lastFloorCheckPos;
        private bool lastFloorCheckIgnoreStairs, lastFloorCheckIgnorePlatforms;


        /// <summary>
        /// In sim units. Joint scale applied.
        /// </summary>
        public float ColliderHeightFromFloor => ConvertUnits.ToSimUnits(RagdollParams.ColliderHeightFromFloor) * RagdollParams.JointScale;

        public Structure Stairs;
                
        protected Direction dir;

        public Direction TargetDir;

        protected List<PhysicsBody> collider;
        protected int colliderIndex = 0;

        private Category prevCollisionCategory = Category.None;

        public bool IsStuck => Limbs.Any(l => l.IsStuck);

        public PhysicsBody Collider
        {
            get
            {
                return collider?[colliderIndex];
            }
        }

        public int ColliderIndex
        {
            get
            {
                return colliderIndex;
            }
            set
            {
                if (value == colliderIndex || collider == null) return;
                if (value >= collider.Count || value < 0) return;

                if (collider[colliderIndex].height < collider[value].height)
                {
                    Vector2 pos1 = collider[colliderIndex].SimPosition;
                    pos1.Y -= collider[colliderIndex].height * ColliderHeightFromFloor;
                    Vector2 pos2 = pos1;
                    pos2.Y += collider[value].height * 1.1f;
                    if (GameMain.World.RayCast(pos1, pos2).Any(f => f.CollisionCategories.HasFlag(Physics.CollisionWall))) return;
                }


                Vector2 pos = collider[colliderIndex].SimPosition;
                pos.Y -= collider[colliderIndex].height * 0.5f;
                pos.Y += collider[value].height * 0.5f;
                collider[value].SetTransform(pos, collider[colliderIndex].Rotation);

                collider[value].LinearVelocity  = collider[colliderIndex].LinearVelocity;
                collider[value].AngularVelocity = collider[colliderIndex].AngularVelocity;
                collider[value].Submarine       = collider[colliderIndex].Submarine;
                collider[value].PhysEnabled = !frozen;
                collider[value].Enabled = !simplePhysicsEnabled;

                collider[colliderIndex].PhysEnabled = false;
                colliderIndex = value;
            }
        }

        public float FloorY
        {
            get { return floorY; }
        }

        public float Mass
        {
            get;
            private set;
        }

        public void SubtractMass(Limb limb)
        {
            if (limbs.Contains(limb))
            {
                Mass -= limb.Mass;
            }
        }

        public Limb MainLimb
        {
            get
            {
                Limb mainLimb = GetLimb(RagdollParams.MainLimb);
                if (mainLimb == null)
                {
                    Limb torso = GetLimb(LimbType.Torso);
                    Limb head = GetLimb(LimbType.Head);
                    mainLimb = torso ?? head;
                    if (mainLimb == null)
                    {
                        mainLimb = Limbs.FirstOrDefault();
                    }
                }
                return mainLimb;
            }
        }

        public Vector2 WorldPosition
        {
            get
            {
                return character.Submarine == null ?
                    ConvertUnits.ToDisplayUnits(Collider.SimPosition) :
                    ConvertUnits.ToDisplayUnits(Collider.SimPosition) + character.Submarine.Position;
            }
        }

        public bool SimplePhysicsEnabled
        {
            get { return simplePhysicsEnabled; }
            set
            {
                if (value == simplePhysicsEnabled) return;

                simplePhysicsEnabled = value;

                foreach (Limb limb in Limbs)
                {
                    if (limb.IsSevered) continue;
                    if (limb.body == null)
                    {
                        DebugConsole.ThrowError("Limb has no body! (" + (character != null ? character.Name : "Unknown character") + ", " + limb.type.ToString());
                        continue;
                    }
                    limb.body.Enabled = !simplePhysicsEnabled;
                }

                foreach (LimbJoint joint in LimbJoints)
                {
                    joint.Enabled = !joint.IsSevered && !simplePhysicsEnabled;
                }

                if (!simplePhysicsEnabled)
                {
                    foreach (Limb limb in Limbs)
                    {
                        if (limb.IsSevered || !limb.body.PhysEnabled) { continue; }
                        limb.body.SetTransform(Collider.SimPosition, Collider.Rotation);
                        //reset pull joints (they may be somewhere far away if the character has moved from the position where animations were last updated)
                        limb.PullJointEnabled = false;
                        limb.PullJointWorldAnchorB = limb.SimPosition;
                    }
                }
            }
        }

        public const float MAX_SPEED = 15;

        public Vector2 TargetMovement
        {
            get 
            { 
                return (overrideTargetMovement == Vector2.Zero) ? targetMovement : overrideTargetMovement; 
            }
            set 
            {
                if (!MathUtils.IsValid(value)) return;
                targetMovement.X = MathHelper.Clamp(value.X, -MAX_SPEED, MAX_SPEED);
                targetMovement.Y = MathHelper.Clamp(value.Y, -MAX_SPEED, MAX_SPEED);
            }
        }

        public abstract float? HeadPosition { get; }
        public abstract float? HeadAngle { get; }
        public abstract float? TorsoPosition { get; }
        public abstract float? TorsoAngle { get; }

        public float ImpactTolerance => RagdollParams.ImpactTolerance;
        public bool Draggable => RagdollParams.Draggable;
        public bool CanEnterSubmarine => RagdollParams.CanEnterSubmarine;
        public bool CanAttackSubmarine => Limbs.Any(l => l.attack != null && l.attack.IsValidTarget(AttackTarget.Structure));

        public float Dir => dir == Direction.Left ? -1.0f : 1.0f;

        public Direction Direction => dir;

        public bool InWater
        {
            get { return inWater; }
        }

        public bool HeadInWater
        {
            get { return headInWater; }
        }

        public Hull CurrentHull
        {
            get { return currentHull; }
            set
            {
                if (value == currentHull) return;

                currentHull = value;
                Submarine currSubmarine = currentHull?.Submarine;
                foreach (Limb limb in Limbs)
                {
                    limb.body.Submarine = currSubmarine;
                }
                Collider.Submarine = currSubmarine;
            }
        }

        public bool IgnorePlatforms { get; set; }

        /// <summary>
        /// Call this to create the ragdoll from the RagdollParams.
        /// </summary>
        public virtual void Recreate(RagdollParams ragdollParams = null)
        {
            if (IsFlipped)
            {
                Flip();
            }
            dir = Direction.Right;
            Dictionary<LimbParams, List<WearableSprite>> items = null;
            if (ragdollParams != null)
            {
                RagdollParams = ragdollParams;
            }
            else
            {
                items = limbs?.ToDictionary(l => l.Params, l => l.WearingItems);
            }
            foreach (var limbParams in RagdollParams.Limbs)
            {
                if (!PhysicsBody.IsValidShape(limbParams.Radius, limbParams.Height, limbParams.Width))
                {
                    DebugConsole.ThrowError($"Invalid collider dimensions (r: {limbParams.Radius}, h: {limbParams.Height}, w: {limbParams.Width}) on limb: {limbParams.Name}. Fixing.");
                    limbParams.Radius = 10;
                }
            }
            foreach (var colliderParams in RagdollParams.Colliders)
            {
                if (!PhysicsBody.IsValidShape(colliderParams.Radius, colliderParams.Height, colliderParams.Width))
                {
                    DebugConsole.ThrowError($"Invalid collider dimensions (r: {colliderParams.Radius}, h: {colliderParams.Height}, w: {colliderParams.Width}) on collider: {colliderParams.Name}. Fixing.");
                    colliderParams.Radius = 10;
                }
            }
            CreateColliders();
            CreateLimbs();
            CreateJoints();
            UpdateCollisionCategories();
            character.LoadHeadAttachments();
            if (items != null)
            {
                foreach (var kvp in items)
                {
                    int id = kvp.Key.ID;
                    // This can be the case if we manipulate the ragdoll in runtime (husk appendage, limb severance)
                    if (id > limbs.Length - 1) { continue; }
                    var limb = limbs[id];
                    var itemList = kvp.Value;
                    limb.WearingItems.AddRange(itemList);
                }
            }

            if (character.IsHusk)
            {
                if (Character.TryGetConfigFile(character.ConfigPath, out XDocument configFile))
                {
                    var mainElement = configFile.Root.IsOverride() ? configFile.Root.FirstElement() : configFile.Root;
                    foreach (var huskAppendage in mainElement.GetChildElements("huskappendage"))
                    {
                        AfflictionHusk.AttachHuskAppendage(character, huskAppendage.GetAttributeString("affliction", string.Empty), huskAppendage, ragdoll: this);
                    }
                }
            }
        }

        public Ragdoll(Character character, string seed, RagdollParams ragdollParams = null)
        {
            list.Add(this);
            this.character = character;
            Recreate(ragdollParams ?? RagdollParams);
        }

        protected void CreateColliders()
        {
            if (collider != null)
            {
                collider.ForEach(c => c.Remove());
            }
            DebugConsole.Log($"Creating colliders from {RagdollParams.Name}.");
            collider = new List<PhysicsBody>();
            foreach (var cParams in RagdollParams.Colliders)
            {
                if (!PhysicsBody.IsValidShape(cParams.Radius, cParams.Height, cParams.Width))
                {
                    DebugConsole.ThrowError("Invalid collider dimensions: " + cParams.Name);
                    break; ;
                }
                var body = new PhysicsBody(cParams);
                collider.Add(body);
                body.UserData = character;
                body.FarseerBody.OnCollision += OnLimbCollision;
                if (collider.Count > 1)
                {
                    body.PhysEnabled = false;
                }
            }
        }

        protected void CreateJoints()
        {
            if (LimbJoints != null)
            {
                foreach (LimbJoint joint in LimbJoints)
                {
                    if (GameMain.World.JointList.Contains(joint)) { GameMain.World.Remove(joint); }
                }
            }
            DebugConsole.Log($"Creating joints from {RagdollParams.Name}.");
            LimbJoints = new LimbJoint[RagdollParams.Joints.Count];
            RagdollParams.Joints.ForEach(j => AddJoint(j));
            // Check the joints
            for (int i = 0; i < LimbJoints.Length; i++)
            {
                if (LimbJoints[i] == null)
                {
                    DebugConsole.ThrowError($"Joint {i} null.");
                }
            }

<<<<<<< HEAD
            // This block was salvaged from the merge of the dev branch to the animation branch. Not sure if every line made it here.
            outsideCollisionBlocker = GameMain.World.CreateEdge( -Vector2.UnitX * 2.0f, Vector2.UnitX * 2.0f);
            outsideCollisionBlocker.UserData = "blocker";
            outsideCollisionBlocker.BodyType = BodyType.Static;
            outsideCollisionBlocker.CollisionCategories = Physics.CollisionWall;
            outsideCollisionBlocker.CollidesWith = Physics.CollisionCharacter;
            outsideCollisionBlocker.Enabled = false;

=======
>>>>>>> a9970f66
            UpdateCollisionCategories();
            SetInitialLimbPositions();
        }

        private void SetInitialLimbPositions()
        {
            foreach (var joint in LimbJoints)
            {
                if (joint == null) { continue; }
                float angle = (joint.LowerLimit + joint.UpperLimit) / 2.0f;
                joint.LimbB?.body?.SetTransform(
                    (joint.WorldAnchorA - MathUtils.RotatePointAroundTarget(joint.LocalAnchorB, Vector2.Zero, MathHelper.ToDegrees(joint.BodyA.Rotation + angle), true)),
                    joint.BodyA.Rotation + angle);
            }
        }

        protected void CreateLimbs()
        {
            if (limbs != null)
            {
                limbs.ForEach(l => l.Remove());
            }
            DebugConsole.Log($"Creating limbs from {RagdollParams.Name}.");
            limbDictionary = new Dictionary<LimbType, Limb>();
            limbs = new Limb[RagdollParams.Limbs.Count];
            RagdollParams.Limbs.ForEach(l => AddLimb(l));
            SetupDrawOrder();
        }

        partial void SetupDrawOrder();
        
        /// <summary>
        /// Saves all serializable data in the currently selected ragdoll params. This method should properly handle character flipping.
        /// </summary>
        public void SaveRagdoll(string fileNameWithoutExtension = null)
        {
            RagdollParams.Save(fileNameWithoutExtension);
        }

        /// <summary>
        /// Resets the serializable data to the currently selected ragdoll params.
        /// Force reloading always loads the xml stored on the disk.
        /// </summary>
        public void ResetRagdoll(bool forceReload = false)
        {
            RagdollParams.Reset(forceReload);
            ResetJoints();
            ResetLimbs();
        }

        /// <summary>
        /// Resets the current joint values to the serialized joint params.
        /// </summary>
        public void ResetJoints()
        {
            LimbJoints.ForEach(j => j.LoadParams());
        }

        /// <summary>
        /// Resets the current limb values to the serialized limb params.
        /// </summary>
        public void ResetLimbs()
        {
            Limbs.ForEach(l => l.LoadParams());
            SetupDrawOrder();
        }

        public void AddJoint(JointParams jointParams)
        {
            LimbJoint joint = new LimbJoint(Limbs[jointParams.Limb1], Limbs[jointParams.Limb2], jointParams, this);
            GameMain.World.Add(joint);
            for (int i = 0; i < LimbJoints.Length; i++)
            {
                if (LimbJoints[i] != null) continue;
                LimbJoints[i] = joint;
                return;
            }
            Array.Resize(ref LimbJoints, LimbJoints.Length + 1);
            LimbJoints[LimbJoints.Length - 1] = joint;
        }

        protected void AddLimb(LimbParams limbParams)
        {
            byte ID = Convert.ToByte(limbParams.ID);
            Limb limb = new Limb(this, character, limbParams);
            limb.body.FarseerBody.OnCollision += OnLimbCollision;
            Limbs[ID] = limb;
            Mass += limb.Mass;
            if (!limbDictionary.ContainsKey(limb.type)) limbDictionary.Add(limb.type, limb);
        }

        public void AddLimb(Limb limb)
        {
            if (Limbs.Contains(limb)) return;
            limb.body.FarseerBody.OnCollision += OnLimbCollision;
            Array.Resize(ref limbs, Limbs.Length + 1);
            Limbs[Limbs.Length - 1] = limb;
            Mass += limb.Mass;
            if (!limbDictionary.ContainsKey(limb.type)) limbDictionary.Add(limb.type, limb);
            SetupDrawOrder();
        }

        public void RemoveLimb(Limb limb)
        {
            if (!Limbs.Contains(limb)) return;

            Limb[] newLimbs = new Limb[Limbs.Length - 1];

            int i = 0;
            foreach (Limb existingLimb in Limbs)
            {
                if (existingLimb == limb) continue;
                newLimbs[i] = existingLimb;
                i++;
            }

            limbs = newLimbs;
            if (limbDictionary.ContainsKey(limb.type))
            {
                limbDictionary.Remove(limb.type);
                // If there is another limb of the same type, replace the limb in the dictionary.
                if (HasMultipleLimbsOfSameType)
                {
                    var otherLimb = Limbs.FirstOrDefault(l => l != limb && l.type == limb.type);
                    if (otherLimb != null)
                    {
                        limbDictionary.Add(otherLimb.type, otherLimb);
                    }
                }
            }

            // TODO: this could be optimized if needed, but at least we need to remove the limb from the inversedDrawOrder array.
            SetupDrawOrder();

            //remove all joints that were attached to the removed limb
            LimbJoint[] attachedJoints = Array.FindAll(LimbJoints, lj => lj.LimbA == limb || lj.LimbB == limb);
            if (attachedJoints.Length > 0)
            {
                LimbJoint[] newJoints = new LimbJoint[LimbJoints.Length - attachedJoints.Length];
                i = 0;
                foreach (LimbJoint limbJoint in LimbJoints)
                {
                    if (attachedJoints.Contains(limbJoint)) continue;
                    newJoints[i] = limbJoint;
                    i++;
                }
                LimbJoints = newJoints;
            }

            limb.Remove();
            Mass -= limb.Mass;
            foreach (LimbJoint limbJoint in attachedJoints)
            {
                GameMain.World.Remove(limbJoint);
            }
        }

<<<<<<< HEAD
          
        public bool OnLimbCollision(Fixture f1, Fixture f2, Contact contact)
        {
            if (f2.Body.UserData is Submarine && character.Submarine == (Submarine)f2.Body.UserData) { return false; }

            //only collide with the ragdoll's own blocker
            if (f2.Body.UserData as string == "blocker" && f2.Body != outsideCollisionBlocker) { return false; }


            //using the velocity of the limb would make the impact damage more realistic,
            //but would also make it harder to edit the animations because the forces/torques
            //would all have to be balanced in a way that prevents the character from doing
            //impact damage to itself
            Vector2 velocity = Collider.LinearVelocity;
            if (character.Submarine == null && f2.Body.UserData is Submarine)
            {
                velocity -= ((Submarine)f2.Body.UserData).Velocity;
            }
=======
        public bool OnLimbCollision(Fixture f1, Fixture f2, Contact contact)
        {
            if (f2.Body.UserData is Submarine && character.Submarine == (Submarine)f2.Body.UserData) { return false; }
>>>>>>> a9970f66

            //always collides with bodies other than structures
            if (!(f2.Body.UserData is Structure structure))
            {
                lock (impactQueue)
                {
                    impactQueue.Enqueue(new Impact(f1, f2, contact, velocity));
                }
                return true;
            }

<<<<<<< HEAD
            Vector2 colliderBottom = GetColliderBottom();            
            if (structure.IsPlatform)
            {
                if (IgnorePlatforms) { return false; }
=======
            Vector2 colliderBottom = GetColliderBottom();

            if (structure.IsPlatform)
            {
                if (ignorePlatforms) { return false; }
>>>>>>> a9970f66

                //the collision is ignored if the lowest limb is under the platform
                //if (lowestLimb==null || lowestLimb.Position.Y < structure.Rect.Y) return false;

                if (colliderBottom.Y < ConvertUnits.ToSimUnits(structure.Rect.Y - 5)) { return false; }
                if (f1.Body.Position.Y < ConvertUnits.ToSimUnits(structure.Rect.Y - 5)) { return false; }
<<<<<<< HEAD
                
=======

>>>>>>> a9970f66
            }
            else if (structure.StairDirection != Direction.None)
            {
                Stairs = null;

                //don't collider with stairs if

                //1. bottom of the collider is at the bottom of the stairs and the character isn't trying to move upwards
                float stairBottomPos = ConvertUnits.ToSimUnits(structure.Rect.Y - structure.Rect.Height + 10);
                if (colliderBottom.Y < stairBottomPos && targetMovement.Y < 0.5f) { return false; }

                //2. bottom of the collider is at the top of the stairs and the character isn't trying to move downwards
                if (targetMovement.Y >= 0.0f && colliderBottom.Y >= ConvertUnits.ToSimUnits(structure.Rect.Y - Submarine.GridSize.Y * 5)) { return false; }

                //3. collided with the stairs from below
                if (contact.Manifold.LocalNormal.Y < 0.0f) { return false; }

                //4. contact points is above the bottom half of the collider
                contact.GetWorldManifold(out Vector2 normal, out FarseerPhysics.Common.FixedArray2<Vector2> points);
                if (points[0].Y > Collider.SimPosition.Y) { return false; }

                //5. in water
                if (inWater && targetMovement.Y < 0.5f) { return false; }

                //---------------

                //set stairs to that of the one dragging us
                if (character.SelectedBy != null)
                    Stairs = character.SelectedBy.AnimController.Stairs;
                else
                    Stairs = structure;

                if (Stairs == null)
                    return false;
            }

            lock (impactQueue)
            {
                impactQueue.Enqueue(new Impact(f1, f2, contact, velocity));
            }

            return true;
        }

        private void ApplyImpact(Fixture f1, Fixture f2, Vector2 localNormal, Vector2 impactPos, Vector2 velocity)
        {
            if (character.DisableImpactDamageTimer > 0.0f) return;

            Vector2 normal = localNormal;
            float impact = Vector2.Dot(velocity, -normal);
            if (f1.Body == Collider.FarseerBody || !Collider.Enabled)
            {
                bool isNotRemote = true;
                if (GameMain.NetworkMember != null && GameMain.NetworkMember.IsClient) isNotRemote = !character.IsRemotePlayer;

                if (isNotRemote)
                {
                    if (impact > ImpactTolerance)
                    {
                        impactPos = ConvertUnits.ToDisplayUnits(impactPos);
                        if (character.Submarine != null) impactPos += character.Submarine.Position;

                        float impactDamage = Math.Min((impact - ImpactTolerance) * ImpactDamageMultiplayer, character.MaxVitality * MaxImpactDamage);

                        character.LastDamageSource = null;
                        character.AddDamage(impactPos, new List<Affliction>() { AfflictionPrefab.InternalDamage.Instantiate(impactDamage) }, 0.0f, true);
                        strongestImpact = Math.Max(strongestImpact, impact - ImpactTolerance);
                        character.ApplyStatusEffects(ActionType.OnImpact, 1.0f);
                        //briefly disable impact damage
                        //otherwise the character will take damage multiple times when for example falling, 
                        //because we use the velocity of the collider to determine the impact
                        //(i.e. the character would take damage until the collider hits the floor and stops)
                        character.DisableImpactDamageTimer = 0.25f;
                    }
                }
            }

            ImpactProjSpecific(impact, f1.Body);
        }
        
        public void SeverLimbJoint(LimbJoint limbJoint, bool playSound = true)
        {
            if (!limbJoint.CanBeSevered || limbJoint.IsSevered)
            {
                return;
            }

            limbJoint.IsSevered = true;
            limbJoint.Enabled = false;

            List<Limb> connectedLimbs = new List<Limb>();
            List<LimbJoint> checkedJoints = new List<LimbJoint>();

            GetConnectedLimbs(connectedLimbs, checkedJoints, MainLimb);
            foreach (Limb limb in Limbs)
            {
                if (connectedLimbs.Contains(limb)) continue;

                limb.IsSevered = true;
            }

            SeverLimbJointProjSpecific(limbJoint, playSound: true);

            if (GameMain.NetworkMember != null && GameMain.NetworkMember.IsServer)
            {
                GameMain.NetworkMember.CreateEntityEvent(character, new object[] { NetEntityEvent.Type.Status });
            }
        }

        partial void SeverLimbJointProjSpecific(LimbJoint limbJoint, bool playSound);

        private void GetConnectedLimbs(List<Limb> connectedLimbs, List<LimbJoint> checkedJoints, Limb limb)
        {
            connectedLimbs.Add(limb);

            foreach (LimbJoint joint in LimbJoints)
            {
                if (joint.IsSevered || checkedJoints.Contains(joint)) continue;
                if (joint.LimbA == limb)
                {
                    if (!connectedLimbs.Contains(joint.LimbB))
                    {
                        checkedJoints.Add(joint);
                        GetConnectedLimbs(connectedLimbs, checkedJoints, joint.LimbB);
                    }
                }
                else if (joint.LimbB == limb)
                {
                    if (!connectedLimbs.Contains(joint.LimbA))
                    {
                        checkedJoints.Add(joint);
                        GetConnectedLimbs(connectedLimbs, checkedJoints, joint.LimbA);
                    }
                }
            }
        }

        partial void ImpactProjSpecific(float impact, Body body);

        public bool IsFlipped { get; private set; }

        public virtual void Flip()
        {
            IsFlipped = !IsFlipped;
            dir = (dir == Direction.Left) ? Direction.Right : Direction.Left;

            for (int i = 0; i < LimbJoints.Length; i++)
            {
                float lowerLimit = -LimbJoints[i].UpperLimit;
                float upperLimit = -LimbJoints[i].LowerLimit;

                LimbJoints[i].LowerLimit = lowerLimit;
                LimbJoints[i].UpperLimit = upperLimit;

                LimbJoints[i].LocalAnchorA = new Vector2(-LimbJoints[i].LocalAnchorA.X, LimbJoints[i].LocalAnchorA.Y);
                LimbJoints[i].LocalAnchorB = new Vector2(-LimbJoints[i].LocalAnchorB.X, LimbJoints[i].LocalAnchorB.Y);
            }

            foreach (Limb limb in Limbs)
            {
                if (limb == null || limb.IsSevered) { continue; }
                limb.Dir = Dir;
                limb.MouthPos = new Vector2(-limb.MouthPos.X, limb.MouthPos.Y);
                limb.MirrorPullJoint();
            }

            FlipProjSpecific();
        }

        partial void FlipProjSpecific();

        public Vector2 GetCenterOfMass()
        {
            //all limbs disabled -> use the position of the collider
            if (!Limbs.Any(l => !l.IsSevered && l.body.Enabled))
            {
                return Collider.SimPosition;
            }

            Vector2 centerOfMass = Vector2.Zero;
            float totalMass = 0.0f;
            foreach (Limb limb in Limbs)
            {
                if (limb.IsSevered || !limb.body.Enabled) continue;
                centerOfMass += limb.Mass * limb.SimPosition;
                totalMass += limb.Mass;
            }

            if (totalMass <= 0.0f) return Collider.SimPosition;
            centerOfMass /= totalMass;

            if (!MathUtils.IsValid(centerOfMass))
            {
                string errorMsg = "Ragdoll.GetCenterOfMass returned an invalid value (" + centerOfMass + "). Limb positions: {"
                    + string.Join(", ", limbs.Select(l => l.SimPosition)) + "}, total mass: " + totalMass + ".";
                DebugConsole.ThrowError(errorMsg);
                GameAnalyticsManager.AddErrorEventOnce("Ragdoll.GetCenterOfMass", GameAnalyticsSDK.Net.EGAErrorSeverity.Error, errorMsg);
                return Collider.SimPosition;
            }

            return centerOfMass;
        }

        
        /// <param name="pullFromCenter">if false, force is applied to the position of pullJoint</param>
        protected void MoveLimb(Limb limb, Vector2 pos, float amount, bool pullFromCenter = false)
        {
            limb.MoveToPos(pos, amount, pullFromCenter);
        }
                
        public void ResetPullJoints()
        {
            for (int i = 0; i < Limbs.Length; i++)
            {
                if (Limbs[i] == null) continue;
                Limbs[i].PullJointEnabled = false;
            }
        }

        public static void UpdateAll(float deltaTime, Camera cam)
        {
            foreach (Ragdoll r in list)
            {
                r.Update(deltaTime, cam);
            }
        }

        public void FindHull(Vector2? worldPosition = null, bool setSubmarine = true)
        {
            Vector2 findPos = worldPosition == null ? this.WorldPosition : (Vector2)worldPosition;
            if (!MathUtils.IsValid(findPos))
            {
                GameAnalyticsManager.AddErrorEventOnce(
                    "Ragdoll.FindHull:InvalidPosition",
                    GameAnalyticsSDK.Net.EGAErrorSeverity.Error,
                    "Attempted to find a hull at an invalid position (" + findPos + ")\n" + Environment.StackTrace);
                return;
            }

            Hull newHull = Hull.FindHull(findPos, currentHull);
            
            if (newHull == currentHull) return;

            if (!CanEnterSubmarine || (character.AIController != null && !character.AIController.CanEnterSubmarine))
            {
                //character is inside the sub even though it shouldn't be able to enter -> teleport it out

                //far from an ideal solution, but monsters getting lodged inside the sub seems to be 
                //pretty rare during normal gameplay (requires abnormally high velocities), so I think
                //this is preferable to the cost of using continuous collision detection for the character collider
                if (newHull?.Submarine != null)
                {
                    Vector2 hullDiff = WorldPosition - newHull.WorldPosition;
                    Vector2 moveDir = hullDiff.LengthSquared() < 0.001f ? Vector2.UnitY : Vector2.Normalize(hullDiff);

                    //find a position 32 units away from the hull
                    if (MathUtils.GetLineRectangleIntersection(
                        newHull.WorldPosition,
                        newHull.WorldPosition + moveDir * Math.Max(newHull.Rect.Width, newHull.Rect.Height),
                        new Rectangle(newHull.WorldRect.X - 32, newHull.WorldRect.Y + 32, newHull.WorldRect.Width + 64, newHull.Rect.Height + 64),
                        out Vector2 intersection))
                    {
                        Collider.SetTransform(ConvertUnits.ToSimUnits(intersection), Collider.Rotation);
                    }
                    return;
                }
            }

            if (setSubmarine)
            {
                //in -> out
                if (newHull == null && currentHull.Submarine != null)
                {
                    //don't teleport out yet if the character is going through a gap
                    if (Gap.FindAdjacent(currentHull.ConnectedGaps, findPos, 150.0f) != null) { return; }
                    if (Gap.FindAdjacent(Gap.GapList.Where(g => g.Submarine == currentHull.Submarine), findPos, 150.0f) != null) { return; }
                    character.MemLocalState?.Clear();
                    Teleport(ConvertUnits.ToSimUnits(currentHull.Submarine.Position), currentHull.Submarine.Velocity);
                }
                //out -> in
                else if (currentHull == null && newHull.Submarine != null)
                {
                    character.MemLocalState?.Clear();
                    Teleport(-ConvertUnits.ToSimUnits(newHull.Submarine.Position), -newHull.Submarine.Velocity);
                }
                //from one sub to another
                else if (newHull != null && currentHull != null && newHull.Submarine != currentHull.Submarine)
                {
                    character.MemLocalState?.Clear();
                    Vector2 newSubPos = newHull.Submarine == null ? Vector2.Zero : newHull.Submarine.Position;
                    Vector2 prevSubPos = currentHull.Submarine == null ? Vector2.Zero : currentHull.Submarine.Position;

                    Teleport(ConvertUnits.ToSimUnits(prevSubPos - newSubPos),
                        Vector2.Zero);
                }
            }
            
            CurrentHull = newHull;
            character.Submarine = currentHull?.Submarine;
        }

        private void PreventOutsideCollision()
        {
            if (currentHull?.Submarine == null) { return; }

            var connectedGaps = currentHull.ConnectedGaps.Where(g => !g.IsRoomToRoom);
            foreach (Gap gap in connectedGaps)
            {
                if (gap.IsHorizontal)
                {
                    if (character.Position.Y > gap.Rect.Y || character.Position.Y < gap.Rect.Y - gap.Rect.Height) continue;
                    if (Math.Sign(gap.Rect.Center.X - currentHull.Rect.Center.X) !=
                        Math.Sign(character.Position.X - currentHull.Rect.Center.X))
                    {
                        continue;
                    }
                }
                else
                {
                    if (character.Position.X < gap.Rect.X || character.Position.X > gap.Rect.Right) continue;
                    if (Math.Sign((gap.Rect.Y - gap.Rect.Height / 2) - (currentHull.Rect.Center.X - currentHull.Rect.Height / 2)) !=
                        Math.Sign(character.Position.X - (currentHull.Rect.Center.X - currentHull.Rect.Height / 2)))
                    {
                        continue;
                    }
                }

                gap.RefreshOutsideCollider();
            }
        }

        public void Teleport(Vector2 moveAmount, Vector2 velocityChange)
        {
            foreach (Limb limb in Limbs)
            {
                if (limb.IsSevered) continue;
                if (limb.body.FarseerBody.ContactList == null) continue;

                ContactEdge ce = limb.body.FarseerBody.ContactList;
                while (ce != null && ce.Contact != null)
                {
                    ce.Contact.Enabled = false;
                    ce = ce.Next;
                }
            }

            foreach (Limb limb in Limbs)
            {
                if (limb.IsSevered) continue;
                limb.body.LinearVelocity += velocityChange;
            }

            character.DisableImpactDamageTimer = 0.25f;

            SetPosition(Collider.SimPosition + moveAmount);
            character.CursorPosition += moveAmount;

            Collider?.UpdateDrawPosition();
            foreach (Limb limb in Limbs)
            {
                limb.body.UpdateDrawPosition();
            }
        }

        private void UpdateCollisionCategories()
        {
            Category wall = currentHull?.Submarine == null ? 
                Physics.CollisionLevel | Physics.CollisionWall 
                : Physics.CollisionWall;

            Category collisionCategory = (IgnorePlatforms) ?
                wall | Physics.CollisionProjectile | Physics.CollisionStairs
                : wall | Physics.CollisionProjectile | Physics.CollisionPlatform | Physics.CollisionStairs;
            
            if (collisionCategory == prevCollisionCategory) return;
            prevCollisionCategory = collisionCategory;

            Collider.CollidesWith = collisionCategory | Physics.CollisionItemBlocking;

            foreach (Limb limb in Limbs)
            {
                if (limb.ignoreCollisions || limb.IsSevered) continue;

                try
                {
                    limb.body.CollidesWith = collisionCategory;
                }
                catch (Exception e)
                {
                    DebugConsole.ThrowError("Failed to update ragdoll limb collisioncategories", e);
                }
            }
        }

        protected bool levitatingCollider = true;

        /// <summary>
        /// How long has the ragdoll stayed motionless
        /// </summary>
        private float bodyInRestTimer;

        private float BodyInRestDelay = 1.0f;

        public bool BodyInRest
        {
            get { return bodyInRestTimer > BodyInRestDelay; }
            set
            {
                foreach (Limb limb in Limbs)
                {
                    limb.body.PhysEnabled = !value;
                }
                bodyInRestTimer = value ? BodyInRestDelay : 0.0f;
            }
        }

        public bool forceStanding;

        public void Update(float deltaTime, Camera cam)
        {
            if (!character.Enabled || Frozen || Invalid) { return; }

            while (impactQueue.Count > 0)
            {
                var impact = impactQueue.Dequeue();
                ApplyImpact(impact.F1, impact.F2, impact.LocalNormal, impact.ImpactPos, impact.Velocity);
            }

            CheckValidity();

            UpdateNetPlayerPosition(deltaTime);
            CheckDistFromCollider();
            UpdateCollisionCategories();

            Vector2 flowForce = Vector2.Zero;

            FindHull();
            PreventOutsideCollision();
            
            CheckBodyInRest(deltaTime);            

            splashSoundTimer -= deltaTime;

            if (forceStanding)
            {
                inWater = false;
                headInWater = false;
            }
            //ragdoll isn't in any room -> it's in the water
            else if (currentHull == null)
            {
                inWater = true;
                headInWater = true;
            }
            else
            {
                flowForce = GetFlowForce();

                headInWater = false;

                inWater = false;
                if (currentHull.WaterVolume > currentHull.Volume * 0.95f)
                {
                    inWater = true;
                }
                else
                {
                    RefreshFloorY(ignoreStairs: Stairs == null);
                    float waterSurface = ConvertUnits.ToSimUnits(currentHull.Surface);
                    if (targetMovement.Y < 0.0f)
                    {
                        Vector2 colliderBottom = GetColliderBottom();
                        floorY = Math.Min(colliderBottom.Y, floorY);
                        //check if the bottom of the collider is below the current hull
                        if (floorY < ConvertUnits.ToSimUnits(currentHull.Rect.Y - currentHull.Rect.Height))
                        {
                            //set floorY to the position of the floor in the hull below the character
                            var lowerHull = Hull.FindHull(ConvertUnits.ToDisplayUnits(colliderBottom), useWorldCoordinates: false);
                            if (lowerHull != null) floorY = ConvertUnits.ToSimUnits(lowerHull.Rect.Y - lowerHull.Rect.Height);
                        }
                    }
                    float standHeight = 
                        HeadPosition.HasValue ? HeadPosition.Value :
                        TorsoPosition.HasValue ? TorsoPosition.Value :
                        Collider.GetMaxExtent() * 0.5f;
                    if (Collider.SimPosition.Y < waterSurface && waterSurface - floorY > standHeight * 0.95f)
                    {
                        inWater = true;
                    }
                }
            }

            if (flowForce.LengthSquared() > 0.001f)
            {
                Collider.ApplyForce(flowForce, maxVelocity: NetConfig.MaxPhysicsBodyVelocity);
            }

            if (currentHull == null ||
                currentHull.WaterVolume > currentHull.Volume * 0.95f ||
                ConvertUnits.ToSimUnits(currentHull.Surface) > Collider.SimPosition.Y)
            {
                Collider.ApplyWaterForces();
            }


            foreach (Limb limb in Limbs)
            {
                //find the room which the limb is in
                //the room where the ragdoll is in is used as the "guess", meaning that it's checked first                
                Hull limbHull = currentHull == null ? null : Hull.FindHull(limb.WorldPosition, currentHull);

                bool prevInWater = limb.inWater;
                limb.inWater = false;

                if (forceStanding)
                {
                    limb.inWater = false;
                }
                else if (limbHull == null)
                {
                    //limb isn't in any room -> it's in the water
                    limb.inWater = true;
                    if (limb.type == LimbType.Head) headInWater = true;
                }
                else if (limbHull.WaterVolume > 0.0f && Submarine.RectContains(limbHull.Rect, limb.Position))
                {
                    if (limb.Position.Y < limbHull.Surface)
                    {
                        limb.inWater = true;

                        if (flowForce.LengthSquared() > 0.001f)
                        {
                            limb.body.ApplyForce(flowForce, maxVelocity: NetConfig.MaxPhysicsBodyVelocity);
                        }

                        surfaceY = limbHull.Surface;

                        if (limb.type == LimbType.Head)
                        {
                            headInWater = true;
                        }
                    }
                    //the limb has gone through the surface of the water
                    if (Math.Abs(limb.LinearVelocity.Y) > 5.0f && limb.inWater != prevInWater)
                    {
                        Splash(limb, limbHull);

                        //if the Character dropped into water, create a wave
                        if (limb.LinearVelocity.Y < 0.0f)
                        {
                            Vector2 impulse = limb.LinearVelocity * limb.Mass;
                            int n = (int)((limb.Position.X - limbHull.Rect.X) / Hull.WaveWidth);
                            limbHull.WaveVel[n] += MathHelper.Clamp(impulse.Y, -5.0f, 5.0f);
                        }
                    }
                }

                limb.Update(deltaTime);
            }

            if (!inWater && character.AllowInput && levitatingCollider && Collider.LinearVelocity.Y > -ImpactTolerance && onGround)
            {
                float targetY = standOnFloorY + ((float)Math.Abs(Math.Cos(Collider.Rotation)) * Collider.height * 0.5f) + Collider.radius + ColliderHeightFromFloor;
                if (Math.Abs(Collider.SimPosition.Y - targetY) > 0.01f && onGround)
                {
                    if (Stairs != null)
                    {
                        Collider.LinearVelocity = new Vector2(Collider.LinearVelocity.X,
                            (targetY < Collider.SimPosition.Y ? Math.Sign(targetY - Collider.SimPosition.Y) : (targetY - Collider.SimPosition.Y)) * 5.0f);
                    }
                    else
                    {
                        Collider.LinearVelocity = new Vector2(Collider.LinearVelocity.X, (targetY - Collider.SimPosition.Y) * 5.0f);
                    }
                }                
            }
            UpdateProjSpecific(deltaTime, cam);
        }

        private void CheckBodyInRest(float deltaTime)
        {
            if (InWater || Collider.LinearVelocity.LengthSquared() > 0.01f || character.SelectedBy != null || !character.IsDead)
            {
                bodyInRestTimer = 0.0f;
                foreach (Limb limb in Limbs)
                {
                    limb.body.PhysEnabled = true;
                }
            }
            else if (Limbs.All(l => l != null && !l.body.Enabled || l.LinearVelocity.LengthSquared() < 0.001f))
            {
                bodyInRestTimer += deltaTime;
                if (bodyInRestTimer > BodyInRestDelay)
                {
                    foreach (Limb limb in Limbs)
                    {
                        limb.body.PhysEnabled = false;
                    }
                }
            }
        }

        public bool Invalid { get; private set; }
        private int validityResets;
        private bool CheckValidity()
        {
            bool isColliderValid = CheckValidity(Collider);
            bool limbsValid = true;
            foreach (Limb limb in limbs)
            {
                if (limb.body == null || !limb.body.Enabled) { continue; }
                if (!CheckValidity(limb.body))
                {
                    limbsValid = false;
                    break;
                }
            }
            bool isValid = isColliderValid && limbsValid;
            if (!isValid)
            {
                validityResets++;
                if (validityResets > 1)
                {
                    Invalid = true;
                    DebugConsole.ThrowError("Invalid ragdoll physics. Ragdoll freezed to prevent crashes.");
                    Collider.SetTransform(Vector2.Zero, 0.0f);
                    foreach (Limb limb in Limbs)
                    {
                        limb.body.SetTransform(Collider.SimPosition, 0.0f);
                        limb.body.ResetDynamics();
                    }
                    Frozen = true;
                }
            }
            return isValid;
        }

        private bool CheckValidity(PhysicsBody body)
        {
            string errorMsg = null;
            if (!MathUtils.IsValid(body.SimPosition) || Math.Abs(body.SimPosition.X) > 1e10f || Math.Abs(body.SimPosition.Y) > 1e10f)
            {
                errorMsg = GetBodyName() + " position invalid (" + body.SimPosition + ", character: " + character.Name + "), resetting the ragdoll.";
            }
            else if (!MathUtils.IsValid(body.LinearVelocity) || Math.Abs(body.LinearVelocity.X) > 1000f || Math.Abs(body.LinearVelocity.Y) > 1000f)
            {
                errorMsg = GetBodyName() + " velocity invalid (" + body.LinearVelocity + ", character: " + character.Name + "), resetting the ragdoll.";
            }
            else if (!MathUtils.IsValid(body.Rotation))
            {
                errorMsg = GetBodyName() + " rotation invalid (" + body.Rotation + ", character: " + character.Name + "), resetting the ragdoll.";
            }
            else if (!MathUtils.IsValid(body.AngularVelocity) || Math.Abs(body.AngularVelocity) > 1000f)
            {
                errorMsg = GetBodyName() + " angular velocity invalid (" + body.AngularVelocity + ", character: " + character.Name + "), resetting the ragdoll.";
            }
            if (errorMsg != null)
            {
                if (character.IsRemotePlayer)
                {
                    errorMsg += " Ragdoll controlled remotely.";
                }
                if (SimplePhysicsEnabled)
                {
                    errorMsg += " Simple physics enabled.";
                }
                if (GameMain.NetworkMember != null)
                {
                    errorMsg += GameMain.NetworkMember.IsClient ? " Playing as a client." : " Hosting a server.";
                }

#if DEBUG
                DebugConsole.ThrowError(errorMsg);
#else
                DebugConsole.NewMessage(errorMsg, Color.Red);
#endif
                GameAnalyticsManager.AddErrorEventOnce("Ragdoll.CheckValidity:" + character.ID, GameAnalyticsSDK.Net.EGAErrorSeverity.Error, errorMsg);

                if (!MathUtils.IsValid(Collider.SimPosition) || Math.Abs(Collider.SimPosition.X) > 1e10f || Math.Abs(Collider.SimPosition.Y) > 1e10f)
                {
                    Collider.SetTransform(Vector2.Zero, 0.0f);
                }
                foreach (Limb otherLimb in Limbs)
                {
                    otherLimb.body.SetTransform(Collider.SimPosition, 0.0f);
                    otherLimb.body.ResetDynamics();
                }
                SetInitialLimbPositions();
                return false;
            }

            string GetBodyName()
            {
                return body.UserData is Limb limb ? "Limb (" + limb.type + ")" : "Collider";
            }

            return true;
        }

        partial void UpdateProjSpecific(float deltaTime, Camera cam);

        partial void Splash(Limb limb, Hull limbHull);

        private void RefreshFloorY(Limb refLimb = null, bool ignoreStairs = false)
        {
            PhysicsBody refBody = refLimb == null ? Collider : refLimb.body;
            if (Vector2.DistanceSquared(lastFloorCheckPos, refBody.SimPosition) > 0.1f * 0.1f || lastFloorCheckIgnoreStairs != ignoreStairs || lastFloorCheckIgnorePlatforms != IgnorePlatforms)
            {
                floorY = GetFloorY(refBody.SimPosition, ignoreStairs);
                lastFloorCheckPos = refBody.SimPosition;
                lastFloorCheckIgnoreStairs = ignoreStairs;
                lastFloorCheckIgnorePlatforms = IgnorePlatforms;
            }
        }


        private float GetFloorY(Vector2 simPosition, bool ignoreStairs = false)
        {
            onGround = false;
            Stairs = null;
            Vector2 rayStart = simPosition;
            float height = ColliderHeightFromFloor;
            if (HeadPosition.HasValue && MathUtils.IsValid(HeadPosition.Value)) { height = Math.Max(height, HeadPosition.Value); }
            if (TorsoPosition.HasValue && MathUtils.IsValid(TorsoPosition.Value)) { height = Math.Max(height, TorsoPosition.Value); }

            Vector2 rayEnd = rayStart - new Vector2(0.0f, height);
            Vector2 onGroundRayEnd = rayStart - Vector2.UnitY * (Collider.height * 0.5f + Collider.radius + ColliderHeightFromFloor * 1.2f);
            Vector2 colliderBottomDisplay = ConvertUnits.ToDisplayUnits(GetColliderBottom());

            Fixture standOnFloorFixture = null;
            float standOnFloorFraction = 1;
            float closestFraction = 1;
            GameMain.World.RayCast((fixture, point, normal, fraction) =>
            {
                switch (fixture.CollisionCategories)
                {
                    case Physics.CollisionStairs:
                        if (inWater && TargetMovement.Y < 0.5f) { return -1; }

                        if (character.SelectedBy == null && fraction < standOnFloorFraction)
                        {
                            Structure structure = fixture.Body.UserData as Structure;
                            if (colliderBottomDisplay.Y >= structure.Rect.Y - structure.Rect.Height + 30 || TargetMovement.Y > 0.5f || Stairs != null)
                            {
                                standOnFloorFraction = fraction;
                                standOnFloorFixture = fixture;
                            }
                        }

                        if (ignoreStairs) { return -1; }
                        break;
                    case Physics.CollisionPlatform:
                        Structure platform = fixture.Body.UserData as Structure;

                        if (!IgnorePlatforms && fraction < standOnFloorFraction)
                        {
                            if (colliderBottomDisplay.Y >= platform.Rect.Y - 16 || (targetMovement.Y > 0.0f && Stairs == null))
                            {
                                standOnFloorFraction = fraction;
                                standOnFloorFixture = fixture;
                            }
                        }

                        if (colliderBottomDisplay.Y < platform.Rect.Y - 16 && (targetMovement.Y <= 0.0f || Stairs != null)) return -1;
                        if (IgnorePlatforms && TargetMovement.Y < -0.5f || Collider.Position.Y < platform.Rect.Y) return -1;
                        break;
                    case Physics.CollisionWall:
                    case Physics.CollisionLevel:
                        if (!fixture.CollidesWith.HasFlag(Physics.CollisionCharacter)) { return -1; }
                        if (fraction < standOnFloorFraction)
                        {
                            standOnFloorFraction = fraction;
                            standOnFloorFixture = fixture;
                        }
                        break;
                    default:
                        System.Diagnostics.Debug.Assert(false, "Floor raycast should not have hit a fixture with the collision category " + fixture.CollisionCategories);
                        return -1;
                }

                if (fraction < closestFraction)
                {
                    floorNormal = normal;
                    closestFraction = fraction;
                }

                return closestFraction;
            }, rayStart, rayEnd, Physics.CollisionStairs | Physics.CollisionPlatform | Physics.CollisionWall | Physics.CollisionLevel);

            if (standOnFloorFixture != null)
            {
                standOnFloorY = rayStart.Y + (rayEnd.Y - rayStart.Y) * standOnFloorFraction;
                if (rayStart.Y - standOnFloorY < Collider.height * 0.5f + Collider.radius + ColliderHeightFromFloor * 1.2f)
                {
                    onGround = true;
                    if (standOnFloorFixture.CollisionCategories == Physics.CollisionStairs)
                    {
                        Stairs = standOnFloorFixture.Body.UserData as Structure;
                    }
                }
            }

            if (closestFraction == 1) //raycast didn't hit anything
            {
                floorNormal = Vector2.UnitY;
                return (currentHull == null) ? -1000.0f : ConvertUnits.ToSimUnits(currentHull.Rect.Y - currentHull.Rect.Height);
            }
            else
            {
                return rayStart.Y + (rayEnd.Y - rayStart.Y) * closestFraction;
            }
        }

        public void SetPosition(Vector2 simPosition, bool lerp = false, bool ignorePlatforms = true)
        {
            if (!MathUtils.IsValid(simPosition))
            {
                DebugConsole.ThrowError("Attempted to move a ragdoll (" + character.Name + ") to an invalid position (" + simPosition + "). " + Environment.StackTrace);
                GameAnalyticsManager.AddErrorEventOnce(
                    "Ragdoll.SetPosition:InvalidPosition",
                    GameAnalyticsSDK.Net.EGAErrorSeverity.Error,
                    "Attempted to move a ragdoll (" + character.Name + ") to an invalid position (" + simPosition + "). " + Environment.StackTrace);
                return;
            }
            if (MainLimb == null) { return; }

            Vector2 limbMoveAmount = simPosition - Collider.SimPosition;

            if (lerp)
            {
                Collider.TargetPosition = simPosition;
                Collider.MoveToTargetPosition(true);
            }
            else
            {
                Collider.SetTransform(simPosition, Collider.Rotation);
            }

            foreach (Limb limb in Limbs)
            {
                if (limb.IsSevered) continue;
                //check visibility from the new position of the collider to the new position of this limb
                Vector2 movePos = limb.SimPosition + limbMoveAmount;

                TrySetLimbPosition(limb, simPosition, movePos, lerp, ignorePlatforms);
            }
        }

        protected void TrySetLimbPosition(Limb limb, Vector2 original, Vector2 simPosition, bool lerp = false, bool ignorePlatforms = true)
        {
            Vector2 movePos = simPosition;

            if (Vector2.DistanceSquared(original, simPosition) > 0.0001f)
            {
                Category collisionCategory = Physics.CollisionWall | Physics.CollisionLevel;
                if (!ignorePlatforms) { collisionCategory |= Physics.CollisionPlatform; }

                Body body = Submarine.PickBody(original, simPosition, null, collisionCategory);
            
                //if there's something in between the limbs
                if (body != null)
                {
                    //move the limb close to the position where the raycast hit something
                    movePos = original + ((simPosition - original) * Submarine.LastPickedFraction * 0.9f);
                }
            }

            if (lerp)
            {
                limb.body.TargetPosition = movePos;
                limb.body.MoveToTargetPosition(true);                
            }
            else
            {
                limb.body.SetTransform(movePos, limb.Rotation);
                limb.PullJointWorldAnchorB = limb.PullJointWorldAnchorA;
                limb.PullJointEnabled = false;
            }
        }


        private bool collisionsDisabled;

        protected void CheckDistFromCollider()
        {
            float allowedDist = Math.Max(Math.Max(Collider.radius, Collider.width), Collider.height) * 2.0f;     
            float resetDist = allowedDist * 5.0f;

            Vector2 diff = Collider.SimPosition - MainLimb.SimPosition;
            float distSqrd = diff.LengthSquared();

            if (distSqrd > resetDist * resetDist)
            {
                //ragdoll way too far, reset position
                SetPosition(Collider.SimPosition, true);
            }
            if (distSqrd > allowedDist * allowedDist)
            {
                //ragdoll too far from the collider, disable collisions until it's close enough
                //(in case the ragdoll has gotten stuck somewhere)

                Vector2 forceDir = diff / (float)Math.Sqrt(distSqrd);
                foreach (Limb limb in Limbs)
                {
                    if (limb.IsSevered) continue;
                    limb.body.CollidesWith = Physics.CollisionNone;
                    limb.body.ApplyForce(forceDir * limb.Mass * 10.0f, maxVelocity: 10.0f);
                }

                collisionsDisabled = true;
            }
            else if (collisionsDisabled)
            {
                //set the position of the ragdoll to make sure limbs don't get stuck inside walls when re-enabling collisions
                SetPosition(Collider.SimPosition, true);
                collisionsDisabled = false;
                //force collision categories to be updated
                prevCollisionCategory = Category.None;
            }
        }

        partial void UpdateNetPlayerPositionProjSpecific(float deltaTime, float lowestSubPos);
        private void UpdateNetPlayerPosition(float deltaTime)
        {
            if (GameMain.NetworkMember == null) return;

            float lowestSubPos = float.MaxValue;
            if (Submarine.Loaded.Any())
            {
                lowestSubPos = ConvertUnits.ToSimUnits(Submarine.Loaded.Min(s => s.HiddenSubPosition.Y - s.Borders.Height - 128.0f));
                for (int i = 0; i < character.MemState.Count; i++)
                {
                    if (character.Submarine == null)
                    {
                        //transform in-sub coordinates to outside coordinates
                        if (character.MemState[i].Position.Y > lowestSubPos)
                            character.MemState[i].TransformInToOutside();
                    }
                    else if (currentHull?.Submarine != null)
                    {
                        //transform outside coordinates to in-sub coordinates
                        if (character.MemState[i].Position.Y < lowestSubPos)
                            character.MemState[i].TransformOutToInside(currentHull.Submarine);
                    }
                }
            }

            UpdateNetPlayerPositionProjSpecific(deltaTime, lowestSubPos);
        }
        
        private Vector2 GetFlowForce()
        {
            Vector2 limbPos = Limbs[0].Position;

            Vector2 force = Vector2.Zero;
            foreach (Gap gap in Gap.GapList)
            {
                if (gap.Open <= 0.0f || gap.FlowTargetHull != currentHull || gap.LerpedFlowForce.LengthSquared() < 0.01f) continue;

                Vector2 gapPos = gap.SimPosition;
                float dist = Vector2.Distance(limbPos, gapPos);
                force += Vector2.Normalize(gap.LerpedFlowForce) * (Math.Max(gap.LerpedFlowForce.Length() - dist, 0.0f) / 500.0f);
            }
            return force;
        }

        /// <summary>
        /// Note that if there are multiple limbs of the same type, only the first of them is found in the dictionary.
        /// </summary>
        public Limb GetLimb(LimbType limbType)
        {
            limbDictionary.TryGetValue(limbType, out Limb limb);
            return limb;
        }

        public Vector2? GetMouthPosition()
        {
            Limb mouthLimb = GetLimb(LimbType.Head);
            if (mouthLimb == null) { return null; }
            float cos = (float)Math.Cos(mouthLimb.Rotation);
            float sin = (float)Math.Sin(mouthLimb.Rotation);
            Vector2 bodySize = mouthLimb.body.GetSize();
            Vector2 offset = new Vector2(mouthLimb.MouthPos.X * bodySize.X / 2, mouthLimb.MouthPos.Y * bodySize.Y / 2);
            return mouthLimb.SimPosition + new Vector2(offset.X * cos - offset.Y * sin, offset.X * sin + offset.Y * cos) * RagdollParams.LimbScale;
        }

        public Vector2 GetColliderBottom()
        {
            float offset = 0.0f;

            if (!character.IsUnconscious && !character.IsDead && character.Stun <= 0.0f)
            {
                offset = -ColliderHeightFromFloor;
            }

            float lowestBound = Collider.SimPosition.Y;
            if (Collider.FarseerBody.FixtureList != null)
            {
                for (int i = 0; i < Collider.FarseerBody.FixtureList.Count; i++)
                {
                    Collider.FarseerBody.GetTransform(out FarseerPhysics.Common.Transform transform);
                    Collider.FarseerBody.FixtureList[i].Shape.ComputeAABB(out FarseerPhysics.Collision.AABB aabb, ref transform, i);

                    lowestBound = Math.Min(aabb.LowerBound.Y, lowestBound);
                }
            }
            return new Vector2(Collider.SimPosition.X, lowestBound + offset);
        }

        public Limb FindLowestLimb()
        {
            Limb lowestLimb = null;
            foreach (Limb limb in Limbs)
            {
                if (lowestLimb == null)
                    lowestLimb = limb;
                else if (limb.SimPosition.Y < lowestLimb.SimPosition.Y)
                    lowestLimb = limb;
            }

            return lowestLimb;
        }

        public void ReleaseStuckLimbs()
        {
            Limbs.ForEach(l => l.Release());
        }

        public void Remove()
        {
            if (Limbs != null)
            {
                foreach (Limb l in Limbs)
                {
                    l.Remove();
                }
                limbs = null;
            }

            if (collider != null)
            {
                foreach (PhysicsBody b in collider)
                {
                    b.Remove();
                }
                collider = null;
            }

<<<<<<< HEAD
            if (outsideCollisionBlocker != null)
            {
                GameMain.World.Remove(outsideCollisionBlocker);
                outsideCollisionBlocker = null;
            }

=======
>>>>>>> a9970f66
            if (LimbJoints != null)
            {
                foreach (RevoluteJoint joint in LimbJoints)
                {
                    if (GameMain.World.JointList.Contains(joint))
                    {
                        GameMain.World.Remove(joint);
                    }
                }
                LimbJoints = null;
            }

            list.Remove(this);
        }

        public static void RemoveAll()
        {
            for (int i = list.Count - 1; i >= 0; i--)
            {
                list[i].Remove();
            }
            System.Diagnostics.Debug.Assert(list.Count == 0, "Some ragdolls were not removed in Ragdoll.RemoveAll");
        }
    }
}<|MERGE_RESOLUTION|>--- conflicted
+++ resolved
@@ -445,17 +445,6 @@
                 }
             }
 
-<<<<<<< HEAD
-            // This block was salvaged from the merge of the dev branch to the animation branch. Not sure if every line made it here.
-            outsideCollisionBlocker = GameMain.World.CreateEdge( -Vector2.UnitX * 2.0f, Vector2.UnitX * 2.0f);
-            outsideCollisionBlocker.UserData = "blocker";
-            outsideCollisionBlocker.BodyType = BodyType.Static;
-            outsideCollisionBlocker.CollisionCategories = Physics.CollisionWall;
-            outsideCollisionBlocker.CollidesWith = Physics.CollisionCharacter;
-            outsideCollisionBlocker.Enabled = false;
-
-=======
->>>>>>> a9970f66
             UpdateCollisionCategories();
             SetInitialLimbPositions();
         }
@@ -613,15 +602,9 @@
             }
         }
 
-<<<<<<< HEAD
-          
         public bool OnLimbCollision(Fixture f1, Fixture f2, Contact contact)
         {
             if (f2.Body.UserData is Submarine && character.Submarine == (Submarine)f2.Body.UserData) { return false; }
-
-            //only collide with the ragdoll's own blocker
-            if (f2.Body.UserData as string == "blocker" && f2.Body != outsideCollisionBlocker) { return false; }
-
 
             //using the velocity of the limb would make the impact damage more realistic,
             //but would also make it harder to edit the animations because the forces/torques
@@ -632,11 +615,6 @@
             {
                 velocity -= ((Submarine)f2.Body.UserData).Velocity;
             }
-=======
-        public bool OnLimbCollision(Fixture f1, Fixture f2, Contact contact)
-        {
-            if (f2.Body.UserData is Submarine && character.Submarine == (Submarine)f2.Body.UserData) { return false; }
->>>>>>> a9970f66
 
             //always collides with bodies other than structures
             if (!(f2.Body.UserData is Structure structure))
@@ -648,29 +626,16 @@
                 return true;
             }
 
-<<<<<<< HEAD
-            Vector2 colliderBottom = GetColliderBottom();            
+            Vector2 colliderBottom = GetColliderBottom();
             if (structure.IsPlatform)
             {
                 if (IgnorePlatforms) { return false; }
-=======
-            Vector2 colliderBottom = GetColliderBottom();
-
-            if (structure.IsPlatform)
-            {
-                if (ignorePlatforms) { return false; }
->>>>>>> a9970f66
 
                 //the collision is ignored if the lowest limb is under the platform
                 //if (lowestLimb==null || lowestLimb.Position.Y < structure.Rect.Y) return false;
 
                 if (colliderBottom.Y < ConvertUnits.ToSimUnits(structure.Rect.Y - 5)) { return false; }
                 if (f1.Body.Position.Y < ConvertUnits.ToSimUnits(structure.Rect.Y - 5)) { return false; }
-<<<<<<< HEAD
-                
-=======
-
->>>>>>> a9970f66
             }
             else if (structure.StairDirection != Direction.None)
             {
@@ -1719,15 +1684,6 @@
                 collider = null;
             }
 
-<<<<<<< HEAD
-            if (outsideCollisionBlocker != null)
-            {
-                GameMain.World.Remove(outsideCollisionBlocker);
-                outsideCollisionBlocker = null;
-            }
-
-=======
->>>>>>> a9970f66
             if (LimbJoints != null)
             {
                 foreach (RevoluteJoint joint in LimbJoints)
