﻿using FarseerPhysics;
using FarseerPhysics.Dynamics.Joints;
using Microsoft.Xna.Framework;
using System;

namespace Barotrauma
{
    class FishAnimController : AnimController
    {
        public override RagdollParams RagdollParams
        {
            get { return FishRagdollParams; }
            protected set { FishRagdollParams = value as FishRagdollParams; }
        }

        private FishRagdollParams _ragdollParams;
        public FishRagdollParams FishRagdollParams
        {
            get
            {
                if (_ragdollParams == null)
                {
                    _ragdollParams = FishRagdollParams.GetDefaultRagdollParams(character.SpeciesName);
                }
                return _ragdollParams;
            }
            protected set
            {
                _ragdollParams = value;
            }
        }

        private FishWalkParams _fishWalkParams;
        public FishWalkParams FishWalkParams
        {
            get
            {
                if (_fishWalkParams == null)
                {
                    _fishWalkParams = FishWalkParams.GetDefaultAnimParams(character);
                }
                return _fishWalkParams;
            }
            set { _fishWalkParams = value; }
        }

        private FishRunParams _fishRunParams;
        public FishRunParams FishRunParams
        {
            get
            {
                if (_fishRunParams == null)
                {
                    _fishRunParams = FishRunParams.GetDefaultAnimParams(character);
                }
                return _fishRunParams;
            }
            set { _fishRunParams = value; }
        }

        private FishSwimSlowParams _fishSwimSlowParams;
        public FishSwimSlowParams FishSwimSlowParams
        {
            get
            {
                if (_fishSwimSlowParams == null)
                {
                    _fishSwimSlowParams = FishSwimSlowParams.GetDefaultAnimParams(character);
                }
                return _fishSwimSlowParams;
            }
            set { _fishSwimSlowParams = value; }
        }

        private FishSwimFastParams _fishSwimFastParams;
        public FishSwimFastParams FishSwimFastParams
        {
            get
            {
                if (_fishSwimFastParams == null)
                {
                    _fishSwimFastParams = FishSwimFastParams.GetDefaultAnimParams(character);
                }
                return _fishSwimFastParams;
            }
            set { _fishSwimFastParams = value; }
        }

        public IFishAnimation CurrentFishAnimation => CurrentAnimationParams as IFishAnimation;
        public new FishGroundedParams CurrentGroundedParams => base.CurrentGroundedParams as FishGroundedParams;
        public new FishSwimParams CurrentSwimParams => base.CurrentSwimParams as FishSwimParams;

        protected float? FootAngle => GetValidOrNull(CurrentSwimParams, CurrentSwimParams?.FootAngleInRadians);

        public override GroundedMovementParams WalkParams
        {
            get { return FishWalkParams; }
            set { FishWalkParams = value as FishWalkParams; }
        }

        public override GroundedMovementParams RunParams
        {
            get { return FishRunParams; }
            set { FishRunParams = value as FishRunParams; }
        }

        public override SwimParams SwimSlowParams
        {
            get { return FishSwimSlowParams; }
            set { FishSwimSlowParams = value as FishSwimSlowParams; }
        }

        public override SwimParams SwimFastParams
        {
            get { return FishSwimFastParams; }
            set { FishSwimFastParams = value as FishSwimFastParams; }
        }

        private float flipTimer;

        public FishAnimController(Character character, string seed, FishRagdollParams ragdollParams = null) : base(character, seed, ragdollParams) { }

        public override void UpdateAnim(float deltaTime)
        {
            if (Frozen) return;

            if (character.IsDead || character.IsUnconscious || character.Stun > 0.0f)
            {
                Collider.Enabled = false;
                Collider.FarseerBody.FixedRotation = false;
<<<<<<< HEAD
                Collider.SetTransformIgnoreContacts(MainLimb.SimPosition, MainLimb.Rotation);
                
=======

                if (character.IsRemotePlayer)
                {
                    MainLimb.PullJointWorldAnchorB = Collider.SimPosition;
                    MainLimb.PullJointEnabled = true;
                }
                else
                {
                    Vector2 diff = (MainLimb.SimPosition - Collider.SimPosition);
                    if (diff.LengthSquared() > 10.0f * 10.0f)
                    {
                        Collider.SetTransform(MainLimb.SimPosition, MainLimb.Rotation);
                    }
                    else
                    {
                        Collider.LinearVelocity = diff * 60.0f;
                        Collider.SmoothRotate(MainLimb.Rotation);
                    }
                }

>>>>>>> fec77403
                if (character.IsDead && deathAnimTimer < deathAnimDuration)
                {
                    deathAnimTimer += deltaTime;
                    UpdateDying(deltaTime);                    
                }
                
                return;
            }
            else
            {
                deathAnimTimer = 0.0f;
            }

            //re-enable collider
            if (!Collider.Enabled)
            {
                var lowestLimb = FindLowestLimb();

                Collider.SetTransform(new Vector2(
                    Collider.SimPosition.X,
                    Math.Max(lowestLimb.SimPosition.Y + (Collider.radius + Collider.height / 2), Collider.SimPosition.Y)),
                    0.0f);

                Collider.Enabled = true;
            }

            ResetPullJoints();

            if (strongestImpact > 0.0f)
            {
                character.Stun = MathHelper.Clamp(strongestImpact * 0.5f, character.Stun, 5.0f);
                strongestImpact = 0.0f;
            }

            if (inWater && !forceStanding)
            {
                Collider.FarseerBody.FixedRotation = false;
                UpdateSineAnim(deltaTime);
            }
            else if (CanEnterSubmarine && (currentHull != null || forceStanding))
            {
                //rotate collider back upright
                float standAngle = dir == Direction.Right ? CurrentGroundedParams.ColliderStandAngleInRadians : -CurrentGroundedParams.ColliderStandAngleInRadians;
                if (Math.Abs(MathUtils.GetShortestAngle(Collider.Rotation, standAngle)) > 0.001f)
                {
                    Collider.AngularVelocity = MathUtils.GetShortestAngle(Collider.Rotation, standAngle) * 60.0f;
                    Collider.FarseerBody.FixedRotation = false;
                }
                else
                {
                    Collider.FarseerBody.FixedRotation = true;
                }

                UpdateWalkAnim(deltaTime);
            }
            
            if (!character.IsRemotePlayer)
            {
                if (!inWater || CurrentSwimParams.Mirror)
                {
                    if (targetMovement.X > 0.1f && targetMovement.X > Math.Abs(targetMovement.Y) * 0.5f)
                    {
                        TargetDir = Direction.Right;
                    }
                    else if (targetMovement.X < -0.1f && targetMovement.X < -Math.Abs(targetMovement.Y) * 0.5f)
                    {
                        TargetDir = Direction.Left;
                    }
                }
                else
                {
                    Limb head = GetLimb(LimbType.Head);
                    if (head == null) head = GetLimb(LimbType.Torso);

                    float rotation = MathUtils.WrapAngleTwoPi(head.Rotation);
                    rotation = MathHelper.ToDegrees(rotation);

                    if (rotation < 0.0f) rotation += 360;

                    if (rotation > 20 && rotation < 160)
                    {
                        TargetDir = Direction.Left;
                    }
                    else if (rotation > 200 && rotation < 340)
                    {
                        TargetDir = Direction.Right;
                    }
                }
            }

            if (character.SelectedCharacter != null) DragCharacter(character.SelectedCharacter);

            if (!CurrentFishAnimation.Flip) return;

            flipTimer += deltaTime;

            if (TargetDir != Direction.None && TargetDir != dir) 
            {
                if (flipTimer > 1.0f || character.IsRemotePlayer)
                {
                    Limb head = GetLimb(LimbType.Head);
                    Limb tail = GetLimb(LimbType.Tail);
                    bool wrongway = false;
                    if (head != null && tail != null)
                    {
                        wrongway = 
                            (Dir > 0.0f && head.SimPosition.X < MainLimb.SimPosition.X && tail.SimPosition.X > MainLimb.SimPosition.X) ||
                            (Dir < 0.0f && head.SimPosition.X > MainLimb.SimPosition.X && tail.SimPosition.X < MainLimb.SimPosition.X);
                    }

                    if (wrongway)
                    {
                        base.Flip();
                    }
                    else
                    {
                        Flip();
                        if (!inWater || CurrentSwimParams.Mirror)
                        {
                            Mirror();
                        }
                    }
                    flipTimer = 0.0f;
                }
            }
        }

        private float eatTimer = 0.0f;

        public override void DragCharacter(Character target)
        {
            if (target == null) return;
            
            Limb mouthLimb = Array.Find(Limbs, l => l != null && l.MouthPos.HasValue);
            if (mouthLimb == null) mouthLimb = GetLimb(LimbType.Head);

            if (mouthLimb == null)
            {
                DebugConsole.ThrowError("Character \"" + character.SpeciesName + "\" failed to eat a target (a head or a limb with a mouthpos required)");
                return;
            }

            Character targetCharacter = target;
            float eatSpeed = character.Mass / targetCharacter.Mass * 0.1f;
            eatTimer += (float)Timing.Step * eatSpeed;

            Vector2 mouthPos = GetMouthPosition().Value;
            Vector2 attackSimPosition = character.Submarine == null ? ConvertUnits.ToSimUnits(target.WorldPosition) : target.SimPosition;

            Vector2 limbDiff = attackSimPosition - mouthPos;
            float limbDist = limbDiff.Length();
            if (limbDist < 1.0f)
            {
                //pull the target character to the position of the mouth
                //(+ make the force fluctuate to waggle the character a bit)
                targetCharacter.AnimController.MainLimb.MoveToPos(mouthPos, (float)(Math.Sin(eatTimer) + 10.0f));
                targetCharacter.AnimController.MainLimb.body.SmoothRotate(mouthLimb.Rotation);
                targetCharacter.AnimController.Collider.MoveToPos(mouthPos, (float)(Math.Sin(eatTimer) + 10.0f));

                //pull the character's mouth to the target character (again with a fluctuating force)
                float pullStrength = (float)(Math.Sin(eatTimer) * Math.Max(Math.Sin(eatTimer * 0.5f), 0.0f));
                mouthLimb.body.ApplyForce(limbDiff * mouthLimb.Mass * 50.0f * pullStrength);

                if (eatTimer % 1.0f < 0.5f && (eatTimer - (float)Timing.Step * eatSpeed) % 1.0f > 0.5f)
                {
                    //apply damage to the target character to get some blood particles flying 
                    targetCharacter.AnimController.MainLimb.AddDamage(targetCharacter.SimPosition, 0.0f, 20.0f, 0.0f, false);

                    //keep severing joints until there is only one limb left
                    LimbJoint[] nonSeveredJoints = Array.FindAll(targetCharacter.AnimController.LimbJoints,
                        l => !l.IsSevered && l.CanBeSevered && l.LimbA != null && !l.LimbA.IsSevered && l.LimbB != null && !l.LimbB.IsSevered);
                    if (nonSeveredJoints.Length == 0)
                    {
                        //only one limb left, the character is now full eaten
                        Entity.Spawner.AddToRemoveQueue(targetCharacter);
                        character.SelectedCharacter = null;
                    }
                    else //sever a random joint
                    {
                        targetCharacter.AnimController.SeverLimbJoint(nonSeveredJoints[Rand.Int(nonSeveredJoints.Length)]);
                    }
                }
            }
            else
            {
                character.SelectedCharacter = null;
            }
        }

        void UpdateSineAnim(float deltaTime)
        {
            movement = TargetMovement;
            
            MainLimb.PullJointEnabled = true;
            MainLimb.PullJointWorldAnchorB = Collider.SimPosition;

            if (movement.LengthSquared() < 0.00001f) return;

            float movementAngle = MathUtils.VectorToAngle(movement) - MathHelper.PiOver2;
            
            if (CurrentSwimParams.RotateTowardsMovement)
            {
                Collider.SmoothRotate(movementAngle, 25.0f);
                MainLimb.body.SmoothRotate(movementAngle, CurrentSwimParams.SteerTorque);
            }
            else
            {
                if (MainLimb.type == LimbType.Head && HeadAngle.HasValue)
                {
                    Collider.SmoothRotate(HeadAngle.Value * Dir, 25.0f);
                }
                else if (MainLimb.type == LimbType.Head && TorsoAngle.HasValue)
                {
                    Collider.SmoothRotate(TorsoAngle.Value * Dir, 25.0f);
                }
            }

            if (TorsoAngle.HasValue)
            {
                Limb torso = GetLimb(LimbType.Torso);
                torso?.body.SmoothRotate(TorsoAngle.Value * Dir, CurrentSwimParams.SteerTorque);
            }
            if (HeadAngle.HasValue)
            {
                Limb head = GetLimb(LimbType.Head);
                head?.body.SmoothRotate(HeadAngle.Value * Dir, CurrentSwimParams.SteerTorque);
            }
            if (FootAngle.HasValue)
            {
                foreach (var limb in Limbs)
                {
                    switch (limb.type)
                    {
                        case LimbType.LeftFoot:
                        case LimbType.RightFoot:
                            limb.body.SmoothRotate(FootAngle.Value * Dir, 50.0f);
                            break;
                    }
                }
            }

            Limb tail = GetLimb(LimbType.Tail);
            if (tail != null)
            {
                WalkPos -= movement.Length();
                var waveLength = Math.Abs(CurrentSwimParams.WaveLength);
                var waveAmplitude = Math.Abs(CurrentSwimParams.WaveAmplitude);
                if (waveLength > 0 && waveAmplitude > 0)
                {
                    float waveRotation = (float)Math.Sin(WalkPos / waveLength);
                    tail.body.ApplyTorque(waveRotation * tail.Mass * 100.0f * waveAmplitude);
                }
            }


            for (int i = 0; i < Limbs.Length; i++)
            {
                if (Limbs[i].SteerForce <= 0.0f) continue;

                Vector2 pullPos = Limbs[i].PullJointWorldAnchorA;
                Limbs[i].body.ApplyForce(movement * Limbs[i].SteerForce * Limbs[i].Mass, pullPos);
            }
            
            Collider.LinearVelocity = Vector2.Lerp(Collider.LinearVelocity, movement, 0.5f);
                
            floorY = Limbs[0].SimPosition.Y;            
        }
            
        void UpdateWalkAnim(float deltaTime)
        {
            movement = MathUtils.SmoothStep(movement, TargetMovement, 0.2f);

            float mainLimbHeight = ColliderHeightFromFloor;

            Limb torso = GetLimb(LimbType.Torso);
            if (torso != null)
            {
                if (TorsoAngle.HasValue) torso.body.SmoothRotate(TorsoAngle.Value * Dir, 50.0f);
                if (TorsoPosition.HasValue)
                {
                    Vector2 pos = GetColliderBottom() + Vector2.UnitY * TorsoPosition.Value;

                    if (torso != MainLimb)
                        pos.X = torso.SimPosition.X;
                    else
                        mainLimbHeight = TorsoPosition.Value;

                    torso.MoveToPos(pos, 10.0f);
                    torso.pullJoint.Enabled = true;
                    torso.pullJoint.WorldAnchorB = pos;
                }
            }

            Limb head = GetLimb(LimbType.Head);
            if (head != null)
            {
                if (HeadAngle.HasValue) head.body.SmoothRotate(HeadAngle.Value * Dir, 50.0f);
                if (HeadPosition.HasValue)
                {
                    Vector2 pos = GetColliderBottom() + Vector2.UnitY * HeadPosition.Value;

                    if (head != MainLimb)
                        pos.X = head.SimPosition.X;
                    else
                        mainLimbHeight = HeadPosition.Value;

                    head.MoveToPos(pos, 10.0f);
                    head.pullJoint.Enabled = true;
                    head.pullJoint.WorldAnchorB = pos;
                }
            }

            Collider.LinearVelocity = new Vector2(
                movement.X,
                Collider.LinearVelocity.Y > 0.0f ? Collider.LinearVelocity.Y * 0.5f : Collider.LinearVelocity.Y);
            
<<<<<<< HEAD
            WalkPos -= MainLimb.LinearVelocity.X * 0.05f;
=======
            MainLimb.PullJointEnabled = true;
            MainLimb.PullJointWorldAnchorB = GetColliderBottom() + Vector2.UnitY * mainLimbHeight;

            walkPos -= MainLimb.LinearVelocity.X * 0.05f;
>>>>>>> fec77403

            Vector2 transformedStepSize = new Vector2(
                (float)Math.Cos(WalkPos) * CurrentGroundedParams.StepSize.X * RagdollParams.JointScale * 3.0f,
                (float)Math.Sin(WalkPos) * CurrentGroundedParams.StepSize.Y * RagdollParams.JointScale * 2.0f);

            foreach (Limb limb in Limbs)
            {
                switch (limb.type)
                {
                    case LimbType.LeftFoot:
                    case LimbType.RightFoot:
                        Vector2 footPos = new Vector2(limb.SimPosition.X, MainLimb.SimPosition.Y - mainLimbHeight);

                        if (limb.RefJointIndex>-1)
                        {
                            RevoluteJoint refJoint = LimbJoints[limb.RefJointIndex];
                            footPos.X = refJoint.WorldAnchorA.X;
                        }
                        footPos.X += limb.StepOffset.X * Dir;
                        footPos.Y += limb.StepOffset.Y;

                        if (limb.type == LimbType.LeftFoot)
                        {
                            limb.MoveToPos(footPos +new Vector2(
                                transformedStepSize.X + movement.X * 0.1f,
                                (transformedStepSize.Y > 0.0f) ? transformedStepSize.Y : 0.0f),
                            8.0f);
                        }
                        else if (limb.type == LimbType.RightFoot)
                        {
                            limb.MoveToPos(footPos + new Vector2(
                                -transformedStepSize.X + movement.X * 0.1f,
                                (-transformedStepSize.Y > 0.0f) ? -transformedStepSize.Y : 0.0f),
                            8.0f);
                        }

                        if (MathUtils.IsValid(CurrentGroundedParams.FootAngleInRadians)) limb.body.SmoothRotate(CurrentGroundedParams.FootAngleInRadians * Dir, 50.0f);

                        break;
                    case LimbType.LeftLeg:
                    case LimbType.RightLeg:
                        if (CurrentGroundedParams.LegTorque != 0.0f) limb.body.ApplyTorque(limb.Mass * CurrentGroundedParams.LegTorque * Dir);
                        break;
                }
            }
        }
        
        void UpdateDying(float deltaTime)
        {
            float animStrength = (1.0f - deathAnimTimer / deathAnimDuration);

            Limb head = GetLimb(LimbType.Head);
            Limb tail = GetLimb(LimbType.Tail);

            if (head != null && !head.IsSevered) head.body.ApplyTorque((float)(Math.Sqrt(head.Mass) * Dir * Math.Sin(WalkPos)) * 30.0f * animStrength);
            if (tail != null && !tail.IsSevered) tail.body.ApplyTorque((float)(Math.Sqrt(tail.Mass) * -Dir * Math.Sin(WalkPos)) * 30.0f * animStrength);

            WalkPos += deltaTime * 10.0f * animStrength;

            Vector2 centerOfMass = GetCenterOfMass();

            foreach (Limb limb in Limbs)
            {
#if CLIENT
                if (limb.LightSource != null)
                {
                    limb.LightSource.Color = Color.Lerp(limb.InitialLightSourceColor, Color.TransparentBlack, deathAnimTimer / deathAnimDuration);
                }
#endif
                if (limb.type == LimbType.Head || limb.type == LimbType.Tail || limb.IsSevered) continue;
                limb.body.ApplyForce((centerOfMass - limb.SimPosition) * (float)(Math.Sin(WalkPos) * Math.Sqrt(limb.Mass)) * 30.0f * animStrength);
            }
        }

        public override void Flip()
        {
            base.Flip();

            foreach (Limb l in Limbs)
            {
                if (!l.DoesFlip) continue;
                
                l.body.SetTransform(l.SimPosition,
                    -l.body.Rotation);                
            }
        }

        private void Mirror()
        {
            Vector2 centerOfMass = GetCenterOfMass();

            foreach (Limb l in Limbs)
            {
                TrySetLimbPosition(l,
                    centerOfMass,
                    new Vector2(centerOfMass.X - (l.SimPosition.X - centerOfMass.X), l.SimPosition.Y),
                    true);
            }
        }
  
    }
}<|MERGE_RESOLUTION|>--- conflicted
+++ resolved
@@ -128,31 +128,8 @@
             {
                 Collider.Enabled = false;
                 Collider.FarseerBody.FixedRotation = false;
-<<<<<<< HEAD
                 Collider.SetTransformIgnoreContacts(MainLimb.SimPosition, MainLimb.Rotation);
                 
-=======
-
-                if (character.IsRemotePlayer)
-                {
-                    MainLimb.PullJointWorldAnchorB = Collider.SimPosition;
-                    MainLimb.PullJointEnabled = true;
-                }
-                else
-                {
-                    Vector2 diff = (MainLimb.SimPosition - Collider.SimPosition);
-                    if (diff.LengthSquared() > 10.0f * 10.0f)
-                    {
-                        Collider.SetTransform(MainLimb.SimPosition, MainLimb.Rotation);
-                    }
-                    else
-                    {
-                        Collider.LinearVelocity = diff * 60.0f;
-                        Collider.SmoothRotate(MainLimb.Rotation);
-                    }
-                }
-
->>>>>>> fec77403
                 if (character.IsDead && deathAnimTimer < deathAnimDuration)
                 {
                     deathAnimTimer += deltaTime;
@@ -441,8 +418,8 @@
                         mainLimbHeight = TorsoPosition.Value;
 
                     torso.MoveToPos(pos, 10.0f);
-                    torso.pullJoint.Enabled = true;
-                    torso.pullJoint.WorldAnchorB = pos;
+                    torso.PullJointEnabled = true;
+                    torso.PullJointWorldAnchorB = pos;
                 }
             }
 
@@ -460,8 +437,8 @@
                         mainLimbHeight = HeadPosition.Value;
 
                     head.MoveToPos(pos, 10.0f);
-                    head.pullJoint.Enabled = true;
-                    head.pullJoint.WorldAnchorB = pos;
+                    head.PullJointEnabled = true;
+                    head.PullJointWorldAnchorB = pos;
                 }
             }
 
@@ -469,14 +446,7 @@
                 movement.X,
                 Collider.LinearVelocity.Y > 0.0f ? Collider.LinearVelocity.Y * 0.5f : Collider.LinearVelocity.Y);
             
-<<<<<<< HEAD
             WalkPos -= MainLimb.LinearVelocity.X * 0.05f;
-=======
-            MainLimb.PullJointEnabled = true;
-            MainLimb.PullJointWorldAnchorB = GetColliderBottom() + Vector2.UnitY * mainLimbHeight;
-
-            walkPos -= MainLimb.LinearVelocity.X * 0.05f;
->>>>>>> fec77403
 
             Vector2 transformedStepSize = new Vector2(
                 (float)Math.Cos(WalkPos) * CurrentGroundedParams.StepSize.X * RagdollParams.JointScale * 3.0f,
