--- conflicted
+++ resolved
@@ -534,16 +534,12 @@
 
             foreach (Limb limb in Limbs)
             {
-<<<<<<< HEAD
 #if CLIENT
                 if (limb.LightSource != null)
                 {
                     limb.LightSource.Color = Color.Lerp(limb.InitialLightSourceColor, Color.TransparentBlack, deathAnimTimer / deathAnimDuration);
                 }
 #endif
-                if (limb.type == LimbType.Head || limb.type == LimbType.Tail || limb.IsSevered || limb.Mass <= 0.0f) continue;
-                limb.body.ApplyForce((centerOfMass - limb.SimPosition) * (float)(Math.Sin(WalkPos) * Math.Sqrt(limb.Mass)) * 30.0f * animStrength);
-=======
                 if (limb.type == LimbType.Head || limb.type == LimbType.Tail || limb.IsSevered || !limb.body.Enabled) continue;
                 if (limb.Mass <= 0.0f)
                 {
@@ -564,8 +560,7 @@
                     return;
                 }
 
-                limb.body.ApplyForce(diff * (float)(Math.Sin(walkPos) * Math.Sqrt(limb.Mass)) * 10.0f);
->>>>>>> db2ced7c
+                limb.body.ApplyForce(diff * (float)(Math.Sin(WalkPos) * Math.Sqrt(limb.Mass)) * 30.0f * animStrength);
             }
         }
 
