--- conflicted
+++ resolved
@@ -128,34 +128,8 @@
             {
                 Collider.Enabled = false;
                 Collider.FarseerBody.FixedRotation = false;
-<<<<<<< HEAD
                 Collider.SetTransformIgnoreContacts(MainLimb.SimPosition, MainLimb.Rotation);
-                
-=======
-
-                if (character.IsRemotePlayer)
-                {
-                    if (!SimplePhysicsEnabled)
-                    {
-                        MainLimb.PullJointWorldAnchorB = Collider.SimPosition;
-                        MainLimb.PullJointEnabled = true;
-                    }
-                }
-                else
-                {
-                    Vector2 diff = (MainLimb.SimPosition - Collider.SimPosition);
-                    if (diff.LengthSquared() > 10.0f * 10.0f)
-                    {
-                        Collider.SetTransform(MainLimb.SimPosition, MainLimb.Rotation);
-                    }
-                    else
-                    {
-                        Collider.LinearVelocity = diff * 60.0f;
-                        Collider.SmoothRotate(MainLimb.Rotation);
-                    }
-                }
-
->>>>>>> fc187bc1
+
                 if (character.IsDead && deathAnimTimer < deathAnimDuration)
                 {
                     deathAnimTimer += deltaTime;
@@ -353,32 +327,23 @@
 
         void UpdateSineAnim(float deltaTime)
         {
-<<<<<<< HEAD
             movement = TargetMovement;
-            
-=======
-            movement = TargetMovement * swimSpeed;
-
-            Collider.LinearVelocity = Vector2.Lerp(Collider.LinearVelocity, movement, 0.5f);
+
+            if (movement.LengthSquared() > 0.00001f)
+            {
+                Collider.LinearVelocity = Vector2.Lerp(Collider.LinearVelocity, movement, 0.5f);
+            }
 
             //limbs are disabled when simple physics is enabled, no need to move them
             if (SimplePhysicsEnabled) { return; }
 
->>>>>>> fc187bc1
             MainLimb.PullJointEnabled = true;
             MainLimb.PullJointWorldAnchorB = Collider.SimPosition;
 
             if (movement.LengthSquared() < 0.00001f) return;
 
-<<<<<<< HEAD
             float movementAngle = MathUtils.VectorToAngle(movement) - MathHelper.PiOver2;            
             if (CurrentSwimParams.RotateTowardsMovement)
-=======
-
-            float movementAngle = MathUtils.VectorToAngle(movement) - MathHelper.PiOver2;
-            
-            if (rotateTowardsMovement)
->>>>>>> fc187bc1
             {
                 Collider.SmoothRotate(movementAngle, CurrentSwimParams.SteerTorque);
                 if (TorsoAngle.HasValue)
@@ -456,18 +421,8 @@
             
         void UpdateWalkAnim(float deltaTime)
         {
-<<<<<<< HEAD
             movement = MathUtils.SmoothStep(movement, TargetMovement, 0.2f);
-
-            float mainLimbHeight = ColliderHeightFromFloor;
-
-            Vector2 colliderBottom = GetColliderBottom();
-
-            Limb torso = GetLimb(LimbType.Torso);
-            if (torso != null)
-=======
-            movement = MathUtils.SmoothStep(movement, TargetMovement * walkSpeed, 0.2f);
-
+            
             Collider.LinearVelocity = new Vector2(
                 movement.X,
                 Collider.LinearVelocity.Y > 0.0f ? Collider.LinearVelocity.Y * 0.5f : Collider.LinearVelocity.Y);
@@ -475,9 +430,12 @@
             //limbs are disabled when simple physics is enabled, no need to move them
             if (SimplePhysicsEnabled) { return; }
 
-            float mainLimbHeight, mainLimbAngle;
-            if (MainLimb.type == LimbType.Torso)
->>>>>>> fc187bc1
+            float mainLimbHeight = ColliderHeightFromFloor;
+
+            Vector2 colliderBottom = GetColliderBottom();
+
+            Limb torso = GetLimb(LimbType.Torso);
+            if (torso != null)
             {
                 if (TorsoAngle.HasValue) torso.body.SmoothRotate(TorsoAngle.Value * Dir, CurrentGroundedParams.TorsoTorque);
                 if (TorsoPosition.HasValue)
@@ -513,17 +471,7 @@
                     head.PullJointWorldAnchorB = pos;
                 }
             }
-
-<<<<<<< HEAD
-            Collider.LinearVelocity = new Vector2(
-                movement.X,
-                Collider.LinearVelocity.Y > 0.0f ? Collider.LinearVelocity.Y * 0.5f : Collider.LinearVelocity.Y);
-=======
-            MainLimb.body.SmoothRotate(mainLimbAngle * Dir, 50.0f);            
-
-            MainLimb.MoveToPos(GetColliderBottom() + Vector2.UnitY * mainLimbHeight, 10.0f);
->>>>>>> fc187bc1
-            
+                        
             WalkPos -= MainLimb.LinearVelocity.X * (CurrentAnimationParams.CycleSpeed / 100.0f);
 
             Vector2 transformedStepSize = Vector2.Zero;
