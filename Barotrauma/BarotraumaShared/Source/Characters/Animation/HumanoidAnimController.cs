--- conflicted
+++ resolved
@@ -98,26 +98,7 @@
                 levitatingCollider = false;
                 Collider.Enabled = false;
                 Collider.FarseerBody.FixedRotation = false;
-<<<<<<< HEAD
                 Collider.SetTransformIgnoreContacts(MainLimb.SimPosition, MainLimb.Rotation);
-=======
-
-                if (Math.Abs(Collider.Rotation - GetLimb(LimbType.Torso).Rotation) > Math.PI * 0.6f)
-                {
-                    Collider.SetTransform(Collider.SimPosition, MathHelper.WrapAngle(Collider.Rotation + (float)Math.PI));
-                }
-
-                Vector2 diff = GetLimb(LimbType.Waist).SimPosition - Collider.SimPosition;
-                if (diff.LengthSquared() > 10.0f * 10.0f)
-                {
-                    Collider.SetTransform(GetLimb(LimbType.Waist).SimPosition, GetLimb(LimbType.Torso).Rotation);
-                }
-                else
-                {
-                    Collider.LinearVelocity = diff * 20.0f;
-                    Collider.SmoothRotate(GetLimb(LimbType.Torso).Rotation);
-                }
->>>>>>> 584ffd9a
                 return;
             }
 
@@ -1300,33 +1281,6 @@
             Vector2 currItemPos = (character.SelectedItems[0] == item) ?
                 rightHand.pullJoint.WorldAnchorA - transformedHandlePos[0] :
                 leftHand.pullJoint.WorldAnchorA - transformedHandlePos[1];
-<<<<<<< HEAD
-            
-            if (holdable.Pusher != null)
-            {
-                if (!holdable.Pusher.Enabled)
-                {
-                    holdable.Pusher.Enabled = true;
-                    holdable.Pusher.ResetDynamics();
-                    holdable.Pusher.SetTransform(currItemPos, itemAngle);
-                    foreach (Character character in  Character.CharacterList)
-                    {
-                        holdable.Pusher.FarseerBody.RestoreCollisionWith(character.AnimController.Collider.FarseerBody);
-                    }
-                    holdable.Pusher.FarseerBody.IgnoreCollisionWith(Collider.FarseerBody);
-                }
-                else
-                {
-                    holdable.Pusher.TargetPosition = currItemPos;
-                    holdable.Pusher.TargetRotation = character.IsUnconscious || character.Stun > 0.0f ? itemAngle : holdAngle * Dir;
-
-                    holdable.Pusher.MoveToTargetPosition(true);
-
-                    currItemPos = holdable.Pusher.SimPosition;
-                    itemAngle = holdable.Pusher.Rotation;
-                }
-            }
-=======
 
             if (!MathUtils.IsValid(currItemPos))
             {
@@ -1345,10 +1299,32 @@
                 return;
             }
 
->>>>>>> 584ffd9a
+            if (holdable.Pusher != null)
+            {
+                if (!holdable.Pusher.Enabled)
+                {
+                    holdable.Pusher.Enabled = true;
+                    holdable.Pusher.ResetDynamics();
+                    holdable.Pusher.SetTransform(currItemPos, itemAngle);
+                    foreach (Character character in Character.CharacterList)
+                    {
+                        holdable.Pusher.FarseerBody.RestoreCollisionWith(character.AnimController.Collider.FarseerBody);
+                    }
+                    holdable.Pusher.FarseerBody.IgnoreCollisionWith(Collider.FarseerBody);
+                }
+                else
+                {
+                    holdable.Pusher.TargetPosition = currItemPos;
+                    holdable.Pusher.TargetRotation = character.IsUnconscious || character.Stun > 0.0f ? itemAngle : holdAngle * Dir;
+
+                    holdable.Pusher.MoveToTargetPosition(true);
+
+                    currItemPos = holdable.Pusher.SimPosition;
+                    itemAngle = holdable.Pusher.Rotation;
+                }
+            }
+
             item.SetTransform(currItemPos, itemAngle);
-
-            //item.SetTransform(MathUtils.SmoothStep(item.body.SimPosition, transformedHoldPos + bodyVelocity, 0.5f), itemAngle);
 
             if (Anim == Animation.Climbing) return;
 
