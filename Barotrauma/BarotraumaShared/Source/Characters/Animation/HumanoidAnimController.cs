﻿using Barotrauma.Items.Components;
using FarseerPhysics;
using Microsoft.Xna.Framework;
using System;
using System.Collections.Generic;
using System.Linq;
using Barotrauma.Extensions;

namespace Barotrauma
{
    class HumanoidAnimController : AnimController
    {
        public override RagdollParams RagdollParams
        {
            get { return HumanRagdollParams; }
            protected set { HumanRagdollParams = value as HumanRagdollParams; }
        }

        private HumanRagdollParams _ragdollParams;
        public HumanRagdollParams HumanRagdollParams
        {
            get
            {
                if (character.Info == null)
                {
                    if (_ragdollParams == null)
                    {
                        _ragdollParams = RagdollParams.GetDefaultRagdollParams<HumanRagdollParams>(character.SpeciesName);
                    }
                    return _ragdollParams;
                }
                return character.Info.Ragdoll;                
            }
            protected set
            {
                if (character.Info == null)
                {
                    _ragdollParams = value;
                }
                else
                {
                    character.Info.Ragdoll = value;
                }
            }
        }

        private HumanWalkParams _humanWalkParams;
        public HumanWalkParams HumanWalkParams
        {
            get
            {
                if (_humanWalkParams == null)
                {
                    _humanWalkParams = HumanWalkParams.GetDefaultAnimParams(character);
                }
                return _humanWalkParams;
            }
            set { _humanWalkParams = value; }
        }

        private HumanRunParams _humanRunParams;
        public HumanRunParams HumanRunParams
        {
            get
            {
                if (_humanRunParams == null)
                {
                    _humanRunParams = HumanRunParams.GetDefaultAnimParams(character);
                }
                return _humanRunParams;
            }
            set { _humanRunParams = value; }
        }

        private HumanSwimSlowParams _humanSwimSlowParams;
        public HumanSwimSlowParams HumanSwimSlowParams
        {
            get
            {
                if (_humanSwimSlowParams == null)
                {
                    _humanSwimSlowParams = HumanSwimSlowParams.GetDefaultAnimParams(character);
                }
                return _humanSwimSlowParams;
            }
            set { _humanSwimSlowParams = value; }
        }

        private HumanSwimFastParams _humanSwimFastParams;
        public HumanSwimFastParams HumanSwimFastParams
        {
            get
            {
                if (_humanSwimFastParams == null)
                {
                    _humanSwimFastParams = HumanSwimFastParams.GetDefaultAnimParams(character);
                }
                return _humanSwimFastParams;
            }
            set { _humanSwimFastParams = value; }
        }

        public new HumanGroundedParams CurrentGroundedParams => base.CurrentGroundedParams as HumanGroundedParams;
        public new HumanSwimParams CurrentSwimParams => base.CurrentSwimParams as HumanSwimParams;

        public override GroundedMovementParams WalkParams
        {
            get { return HumanWalkParams; }
            set { HumanWalkParams = value as HumanWalkParams; }
        }

        public override GroundedMovementParams RunParams
        {
            get { return HumanRunParams; }
            set { HumanRunParams = value as HumanRunParams; }
        }

        public override SwimParams SwimSlowParams
        {
            get { return HumanSwimSlowParams; }
            set { HumanSwimSlowParams = value as HumanSwimSlowParams; }
        }

        public override SwimParams SwimFastParams
        {
            get { return HumanSwimFastParams; }
            set { HumanSwimFastParams = value as HumanSwimFastParams; }
        }

        public bool Crouching;

        private float upperArmLength = 0.0f;
        private float forearmLength = 0.0f;
        public Vector2 RightHandIKPos
        {
            get;
            private set;
        }
        public Vector2 LeftHandIKPos
        {
            get;
            private set;
        }

        private LimbJoint shoulder;

        private bool aiming;

        private float movementLerp;

        private float cprAnimTimer;
        private float cprPump;

        private bool swimming;
        //time until the character can switch from walking to swimming or vice versa
        //prevents rapid switches between swimming/walking if the water level is fluctuating around the minimum swimming depth
        private float swimmingStateLockTimer;

        private float useItemTimer;
        
        protected override float? TorsoPosition
        {
            get
            {
                return Crouching ? CurrentGroundedParams.CrouchingTorsoPos * RagdollParams.JointScale : base.TorsoPosition;
            }
        }

        protected override float? TorsoAngle
        {
            get
            {
                return Crouching ? MathHelper.ToRadians(CurrentGroundedParams.CrouchingTorsoAngle) : base.TorsoAngle;
            }
        }

        public override Vector2 AimSourceSimPos
        {
            get
            {
                float shoulderHeight = Collider.height / 2.0f - 0.1f;
                if (inWater)
                {
                    shoulderHeight += 0.4f;
                }
                else if (Crouching)
                {
                    shoulderHeight -= 0.15f;
                }

                return Collider.SimPosition + new Vector2(
                    (float)Math.Sin(-Collider.Rotation),
                    (float)Math.Cos(-Collider.Rotation)) * shoulderHeight;
            }
        }

        public HumanoidAnimController(Character character, string seed, HumanRagdollParams ragdollParams = null) : base(character, seed, ragdollParams)
        {
            // TODO: load from the character info file?
            movementLerp = RagdollParams.MainElement.GetAttributeFloat("movementlerp", 0.4f);
        }

        public override void Recreate(RagdollParams ragdollParams)
        {
            base.Recreate(ragdollParams);
            CalculateArmLengths();
        }

        private void CalculateArmLengths()
        {
            //calculate arm and forearm length (atm this assumes that both arms are the same size)
            Limb rightForearm = GetLimb(LimbType.RightForearm);
            Limb rightHand = GetLimb(LimbType.RightHand);

            shoulder = GetJointBetweenLimbs(LimbType.Torso, LimbType.RightArm);
            Vector2 localAnchorShoulder = Vector2.Zero;
            Vector2 localAnchorElbow = Vector2.Zero;
            if (shoulder != null)
            {
                localAnchorShoulder = shoulder.LimbA.type == LimbType.RightArm ? shoulder.LocalAnchorA : shoulder.LocalAnchorB;
            }
            LimbJoint rightElbow = rightForearm == null ?
                GetJointBetweenLimbs(LimbType.RightArm, LimbType.RightHand) :
                GetJointBetweenLimbs(LimbType.RightArm, LimbType.RightForearm);
            if (rightElbow != null)
            {
                localAnchorElbow = rightElbow.LimbA.type == LimbType.RightArm ? rightElbow.LocalAnchorA : rightElbow.LocalAnchorB;
            }
            upperArmLength = Vector2.Distance(localAnchorShoulder, localAnchorElbow);
            if (rightElbow != null)
            {
                if (rightForearm == null)
                {
                    forearmLength = Vector2.Distance(
                        rightHand.PullJointLocalAnchorA,
                        rightElbow.LimbA.type == LimbType.RightHand ? rightElbow.LocalAnchorA : rightElbow.LocalAnchorB);
                }
                else if (rightForearm != null && rightHand != null)
                {
                    LimbJoint rightWrist = rightForearm == null ? null : GetJointBetweenLimbs(LimbType.RightForearm, LimbType.RightHand);
                    forearmLength = Vector2.Distance(
                        rightElbow.LimbA.type == LimbType.RightForearm ? rightElbow.LocalAnchorA : rightElbow.LocalAnchorB,
                        rightWrist.LimbA.type == LimbType.RightForearm ? rightWrist.LocalAnchorA : rightWrist.LocalAnchorB);
                    forearmLength += Vector2.Distance(
                        rightHand.PullJointLocalAnchorA,
                        rightElbow.LimbA.type == LimbType.RightHand ? rightElbow.LocalAnchorA : rightElbow.LocalAnchorB);
                }
            }
        }

        private LimbJoint GetJointBetweenLimbs(LimbType limbTypeA, LimbType limbTypeB)
        {
            return LimbJoints.FirstOrDefault(lj =>
                (lj.LimbA.type == limbTypeA && lj.LimbB.type == limbTypeB) ||
                (lj.LimbB.type == limbTypeA && lj.LimbA.type == limbTypeB));
        }

        public override void UpdateAnim(float deltaTime)
        {
            if (Frozen) return;

            levitatingCollider = true;
            ColliderIndex = Crouching ? 1 : 0;
            if (!Crouching && ColliderIndex == 1) Crouching = true;

            //stun (= disable the animations) if the ragdoll receives a large enough impact
            if (strongestImpact > 0.0f)
            {
                character.SetStun(MathHelper.Min(strongestImpact * 0.5f, 5.0f));
                strongestImpact = 0.0f;
                return;
            }

            if (character.IsDead)
            {
                if (deathAnimTimer < deathAnimDuration)
                {
                    deathAnimTimer += deltaTime;
                    UpdateDying(deltaTime);
                }
            }
            else
            {
                deathAnimTimer = 0.0f;
            }
            

            if (!character.AllowInput)
            {
                levitatingCollider = false;
                Collider.Enabled = false;
                Collider.LinearVelocity = MainLimb.LinearVelocity;
                Collider.FarseerBody.FixedRotation = false;
                Collider.SetTransformIgnoreContacts(MainLimb.SimPosition, MainLimb.Rotation);
                return;
            }

            //re-enable collider
            if (!Collider.Enabled)
            {
                var lowestLimb = FindLowestLimb();
                
                Collider.SetTransform(new Vector2(
                    Collider.SimPosition.X,
                    Math.Max(lowestLimb.SimPosition.Y + (Collider.radius + Collider.height / 2), Collider.SimPosition.Y)),
                    Collider.Rotation);
                
                Collider.FarseerBody.ResetDynamics();
                Collider.Enabled = true;
            }            

            if (swimming)
            {
                Collider.FarseerBody.FixedRotation = false;
            }
            else if (!Collider.FarseerBody.FixedRotation)
            {
                if (Math.Abs(MathUtils.GetShortestAngle(Collider.Rotation, 0.0f)) > 0.001f)
                {
                    //rotate collider back upright
                    Collider.AngularVelocity = MathUtils.GetShortestAngle(Collider.Rotation, 0.0f) * 10.0f;

                    Collider.FarseerBody.FixedRotation = false;
                }
                else
                {
                    Collider.FarseerBody.FixedRotation = true;
                }
            }

            if (character.LockHands)
            {
                var leftHand = GetLimb(LimbType.LeftHand);
                var rightHand = GetLimb(LimbType.RightHand);

                var waist = GetLimb(LimbType.Waist) ?? GetLimb(LimbType.Torso);

                rightHand.Disabled = true;
                leftHand.Disabled = true;

                Vector2 midPos = waist.SimPosition;
                Matrix torsoTransform = Matrix.CreateRotationZ(waist.Rotation);

                midPos += Vector2.Transform(new Vector2(-0.3f * Dir, -0.2f), torsoTransform);

                if (rightHand.PullJointEnabled) midPos = (midPos + rightHand.PullJointWorldAnchorB) / 2.0f;

                HandIK(rightHand, midPos);
                HandIK(leftHand, midPos);
            }
            else if (character.AnimController.AnimationTestPose)
            {
                var leftHand = GetLimb(LimbType.LeftHand);
                var rightHand = GetLimb(LimbType.RightHand);
                var waist = GetLimb(LimbType.Waist) ?? GetLimb(LimbType.Torso);
                rightHand.Disabled = true;
                leftHand.Disabled = true;
                Vector2 midPos = waist.SimPosition;
                HandIK(rightHand, midPos + new Vector2(-1, -0.2f) * Dir);
                HandIK(leftHand, midPos + new Vector2(1, -0.2f) * Dir);

                var leftFoot = GetLimb(LimbType.LeftFoot);
                var rightFoot = GetLimb(LimbType.RightFoot);
                rightFoot.Disabled = true;
                leftFoot.Disabled = true;
                // The code here is a bit obscure, but it's pretty much copy-pasted from the block that is used for crouching.
                for (int i = -1; i < 2; i += 2)
                {
                    Vector2 footPos = GetColliderBottom();
                    footPos = new Vector2(waist.SimPosition.X + Math.Sign(CurrentGroundedParams.StepSize.X * i) * Dir * 0.3f * RagdollParams.JointScale, footPos.Y - 0.1f * RagdollParams.JointScale);
                    var foot = i == -1 ? rightFoot : leftFoot;
                    MoveLimb(foot, footPos, Math.Abs(foot.SimPosition.X - footPos.X) * 100.0f, true);
                }
            }
            else
            {
                if (Anim != Animation.UsingConstruction) ResetPullJoints();
            }

            if (SimplePhysicsEnabled)
            {
                UpdateStandingSimple();
                return;
            }

            if (character.SelectedCharacter != null)
            {
                DragCharacter(character.SelectedCharacter, deltaTime);
            }

            switch (Anim)
            {
                case Animation.Climbing:
                    levitatingCollider = false;
                    UpdateClimbing();
                    break;
                case Animation.CPR:
                    UpdateCPR(deltaTime);
                    break;
                case Animation.UsingConstruction:
                default:
                    if (Anim == Animation.UsingConstruction)
                    {
                        useItemTimer -= deltaTime;
                        if (useItemTimer <= 0.0f) Anim = Animation.None;
                    }

                    swimmingStateLockTimer -= deltaTime;

                    if (forceStanding)
                    {
                        swimming = false;
                    }
                    else
                    {
                        //0.5 second delay for switching between swimming and walking
                        //prevents rapid switches between swimming/walking if the water level is fluctuating around the minimum swimming depth
                        if (swimming != inWater && swimmingStateLockTimer <= 0.0f)
                        {
                            swimming = inWater;
                            swimmingStateLockTimer = 0.5f;
                        }
                    }

                    if (swimming)
                    {
                        UpdateSwimming();
                    }
                    else
                    {
                        UpdateStanding();
                    }

                    break;
            }

            if (TargetDir != dir) Flip();

            foreach (Limb limb in Limbs)
            {
                limb.Disabled = false;
            }

            aiming = false;
            if (character.IsRemotePlayer && GameMain.Server == null) Collider.LinearVelocity = Vector2.Zero;
        }

        void UpdateStanding()
        {
            Vector2 handPos;

            //if you're allergic to magic numbers, stop reading now

            Limb leftFoot = GetLimb(LimbType.LeftFoot);
            Limb rightFoot = GetLimb(LimbType.RightFoot);
            Limb head = GetLimb(LimbType.Head);
            Limb torso = GetLimb(LimbType.Torso);

            Limb waist = GetLimb(LimbType.Waist);

            Limb leftHand = GetLimb(LimbType.LeftHand);
            Limb rightHand = GetLimb(LimbType.RightHand);

            Limb leftLeg = GetLimb(LimbType.LeftLeg);
            Limb rightLeg = GetLimb(LimbType.RightLeg);
            
            float getUpForce = CurrentGroundedParams.GetUpForce;
            float walkCycleMultiplier = 1.0f;
            if (Stairs != null)
            {
                //TODO: allow editing these values in character editor?
                bool running = Math.Abs(targetMovement.X) > 2.0f;
                TargetMovement = new Vector2(MathHelper.Clamp(TargetMovement.X, -1.7f, 1.7f), TargetMovement.Y);

                if (running)
                {
                    TargetMovement *= 1.7f;
                }
                else
                {
                    walkCycleMultiplier *= 1.5f;
                }
            }

            Vector2 colliderPos = GetColliderBottom();
            if (Math.Abs(TargetMovement.X) > 1.0f)
            {
                float slowdownAmount = 0.0f;
                if (currentHull != null)
                {
                    //full slowdown (1.5f) when water is up to the torso
                    surfaceY = ConvertUnits.ToSimUnits(currentHull.Surface);
                    slowdownAmount = MathHelper.Clamp((surfaceY - colliderPos.Y) / TorsoPosition.Value, 0.0f, 1.0f) * 1.5f;
                }

                float maxSpeed = Math.Max(TargetMovement.Length() - slowdownAmount, 1.0f);
                TargetMovement = Vector2.Normalize(TargetMovement) * maxSpeed;
            }

            float walkPosX = (float)Math.Cos(WalkPos);
            float walkPosY = (float)Math.Sin(WalkPos);


            Vector2 stepSize = CurrentGroundedParams.StepSize * RagdollParams.JointScale;
            stepSize.X *= walkPosX;
            stepSize.Y *= walkPosY;                

            float footMid = colliderPos.X;// (leftFoot.SimPosition.X + rightFoot.SimPosition.X) / 2.0f;

            movement = overrideTargetMovement == Vector2.Zero ?
                MathUtils.SmoothStep(movement, TargetMovement, movementLerp) :
                overrideTargetMovement;

            if (Math.Abs(movement.X) < 0.005f)
            {
                movement.X = 0.0f;
            }

            movement.Y = 0.0f;

            if (torso == null) { return; }

            // Doesn't seem to have much (positive) effect. The ragdoll breaks anyway.
            for (int i = 0; i < 2; i++)
            {
                Limb leg = GetLimb((i == 0) ? LimbType.LeftThigh : LimbType.RightThigh);// : leftLeg;
                if (leg == null) { continue; }

                float shortestAngle = leg.Rotation - torso.Rotation;

                if (Math.Abs(shortestAngle) < 2.5f) continue;

                if (Math.Abs(shortestAngle) > 5.0f)
                {
                    TargetDir = TargetDir == Direction.Right ? Direction.Left : Direction.Right;
                }
                else
                {
                    leg.body.ApplyTorque(shortestAngle * CurrentGroundedParams.LegBendTorque);
                    leg = GetLimb((i == 0) ? LimbType.LeftLeg : LimbType.RightLeg);
                    leg.body.ApplyTorque(-shortestAngle * CurrentGroundedParams.LegBendTorque);
                }
            }

            if (onGround && (!character.IsRemotePlayer || GameMain.Server != null))
            {
                //move slower if collider isn't upright
                float rotationFactor = (float)Math.Abs(Math.Cos(Collider.Rotation));

                Collider.LinearVelocity = new Vector2(
                        movement.X * rotationFactor,
                        Collider.LinearVelocity.Y > 0.0f ? Collider.LinearVelocity.Y * 0.5f : Collider.LinearVelocity.Y);
            }

            getUpForce = getUpForce * Math.Max(head.SimPosition.Y - colliderPos.Y, 0.5f);

            torso.PullJointEnabled = true;
            head.PullJointEnabled = true;
            if (waist != null)
            {
                waist.PullJointEnabled = true;
            }
            
            float floorPos = GetFloorY(colliderPos + new Vector2(Math.Sign(movement.X) * 0.5f, 1.0f));
            bool onSlope = floorPos > GetColliderBottom().Y + 0.05f;

            if (Stairs != null || onSlope)
            {
                torso.PullJointWorldAnchorB = new Vector2(
                    MathHelper.SmoothStep(torso.SimPosition.X, footMid + movement.X * CurrentGroundedParams.TorsoLeanAmount, getUpForce * 0.8f),
                    MathHelper.SmoothStep(torso.SimPosition.Y, colliderPos.Y + TorsoPosition.Value - Math.Abs(walkPosX * 0.05f), getUpForce * 2.0f));

                head.PullJointWorldAnchorB = new Vector2(
                    MathHelper.SmoothStep(head.SimPosition.X, footMid + movement.X * CurrentGroundedParams.HeadLeanAmount, getUpForce * 0.8f),
                    MathHelper.SmoothStep(head.SimPosition.Y, colliderPos.Y + HeadPosition.Value - Math.Abs(walkPosX * 0.05f), getUpForce * 2.0f));

                if (waist != null)
                {
                    waist.PullJointWorldAnchorB = waist.SimPosition - movement * 0.06f;
                }
            }
            else
            {
                if (!onGround) movement = Vector2.Zero;

                float y = colliderPos.Y;
                if (TorsoPosition.HasValue)
                {
                    y += TorsoPosition.Value;
                }
                torso.PullJointWorldAnchorB =
                    MathUtils.SmoothStep(torso.SimPosition,
                    new Vector2(footMid + movement.X * CurrentGroundedParams.TorsoLeanAmount, y), getUpForce);

                y = colliderPos.Y;
                if (HeadPosition.HasValue)
                {
                    y += HeadPosition.Value;
                }
                head.PullJointWorldAnchorB =
                    MathUtils.SmoothStep(head.SimPosition,
                    new Vector2(footMid + movement.X * CurrentGroundedParams.HeadLeanAmount, y), getUpForce * 1.2f);

                if (waist != null)
                {
                    waist.PullJointWorldAnchorB = waist.SimPosition + movement * 0.06f;
                }
            }

            if (TorsoAngle.HasValue) torso.body.SmoothRotate(TorsoAngle.Value * Dir, 50.0f);
            if (HeadAngle.HasValue) head.body.SmoothRotate(HeadAngle.Value * Dir, 50.0f);

            if (!onGround)
            {
                Vector2 move = torso.PullJointWorldAnchorB - torso.SimPosition;

                foreach (Limb limb in Limbs)
                {
                    MoveLimb(limb, limb.SimPosition + move, 15.0f, true);
                }

                return;
            }

            Vector2 waistPos = waist != null ? waist.SimPosition : torso.SimPosition;

            //moving horizontally
            if (TargetMovement.X != 0.0f)
            {
                //progress the walking animation
                WalkPos -= MathHelper.ToRadians(CurrentAnimationParams.CycleSpeed) * walkCycleMultiplier * movement.X;

                for (int i = -1; i < 2; i += 2)
                {
                    Limb foot = i == -1 ? leftFoot : rightFoot;
                    Limb leg = i == -1 ? leftLeg : rightLeg;

                    Vector2 footPos = stepSize * -i;
                    footPos += new Vector2(Math.Sign(movement.X) * CurrentGroundedParams.FootMoveOffset.X, CurrentGroundedParams.FootMoveOffset.Y);

                    if (footPos.Y < 0.0f) footPos.Y = -0.15f;

                    //make the character limp if the feet are damaged
                    float footAfflictionStrength = character.CharacterHealth.GetAfflictionStrength("damage", foot, true);
                    footPos *= MathHelper.Lerp(1.0f, 0.5f, MathHelper.Clamp(footAfflictionStrength / 100.0f, 0.0f, 1.0f));

                    if (onSlope && Stairs == null)
                    {
                        footPos.Y *= 2.0f;
                    }
                    footPos.Y = Math.Min(waistPos.Y - colliderPos.Y - 0.4f, footPos.Y);

                    if (!foot.Disabled)
                    {
                        MoveLimb(foot, footPos + colliderPos, CurrentGroundedParams.FootMoveStrength, true);
                        foot.body.SmoothRotate(leg.body.Rotation + (CurrentGroundedParams.FootAngleInRadians + MathHelper.PiOver2) * Dir * 1.6f, CurrentGroundedParams.FootRotateStrength);
                    }
                }

                if (CurrentGroundedParams.LegBendTorque > 0.0f)
                {
                    if (Math.Sign(walkPosX) != Math.Sign(movement.X))
                    {
                        GetLimb(LimbType.LeftLeg).body.ApplyTorque(-walkPosY * Dir * Math.Abs(movement.X) * CurrentGroundedParams.LegBendTorque);
                    }
                    else
                    {
                        GetLimb(LimbType.RightLeg).body.ApplyTorque(walkPosY * Dir * Math.Abs(movement.X) * CurrentGroundedParams.LegBendTorque);
                    }
                }

                //calculate the positions of hands
                handPos = torso.SimPosition;
                handPos.X = -walkPosX * CurrentGroundedParams.HandMoveAmount.X;

                float lowerY = CurrentGroundedParams.HandClampY;

                handPos.Y = lowerY + (float)(Math.Abs(Math.Sin(WalkPos - Math.PI * 1.5f) * CurrentGroundedParams.HandMoveAmount.Y));

                Vector2 posAddition = new Vector2(Math.Sign(movement.X) * CurrentGroundedParams.HandMoveOffset.X, CurrentGroundedParams.HandMoveOffset.Y);

                if (!rightHand.Disabled)
                {
                    HandIK(rightHand, torso.SimPosition + posAddition +
                        new Vector2(
                            -handPos.X,
                            (Math.Sign(walkPosX) == Math.Sign(Dir)) ? handPos.Y : lowerY), CurrentGroundedParams.HandMoveStrength);
                }

                if (!leftHand.Disabled)
                {
                    HandIK(leftHand, torso.SimPosition + posAddition +
                        new Vector2(
                            handPos.X,
                            (Math.Sign(walkPosX) == Math.Sign(-Dir)) ? handPos.Y : lowerY), CurrentGroundedParams.HandMoveStrength);
                }

            }
            else
            {
                for (int i = -1; i < 2; i += 2)
                {
                    Vector2 footPos = colliderPos;
                    
                    if (Crouching)
                    {
                        footPos = new Vector2(
                            waistPos.X + Math.Sign(stepSize.X * i) * Dir * 0.3f * RagdollParams.JointScale,
                            colliderPos.Y - 0.1f * RagdollParams.JointScale);
                    }
                    else
                    {
                        footPos = new Vector2(colliderPos.X + stepSize.X * i * 0.2f, colliderPos.Y - 0.1f);
                    }

                    if (Stairs == null)
                    {
                        footPos.Y = Math.Max(Math.Min(floorPos, footPos.Y + 0.5f), footPos.Y);
                    }

                    var foot = i == -1 ? rightFoot : leftFoot;

                    if (!foot.Disabled)
                    {
                        MoveLimb(foot, footPos, Math.Abs(foot.SimPosition.X - footPos.X) * 100.0f, true);
                    }
                }

                if (!leftFoot.Disabled)
                {
                    leftFoot.body.SmoothRotate(Dir * (MathHelper.PiOver2 + CurrentGroundedParams.FootAngleInRadians), 50.0f);
                }
                if (!rightFoot.Disabled)
                {
                    rightFoot.body.SmoothRotate(Dir * (MathHelper.PiOver2 + CurrentGroundedParams.FootAngleInRadians), 50.0f);
                }

                if (!rightHand.Disabled)
                {
                    rightHand.body.SmoothRotate(0.0f, 5.0f);

                    var rightArm = GetLimb(LimbType.RightArm);
                    rightArm.body.SmoothRotate(0.0f, 20.0f);
                }

                if (!leftHand.Disabled)
                {
                    leftHand.body.SmoothRotate(0.0f, 5.0f);

                    var leftArm = GetLimb(LimbType.LeftArm);
                    leftArm.body.SmoothRotate(0.0f, 20.0f);
                }
            }
        }

        void UpdateStandingSimple()
        {
            if (Math.Abs(movement.X) < 0.005f)
            {
                movement.X = 0.0f;
            }
            movement = MathUtils.SmoothStep(movement, TargetMovement, movementLerp);

            if (InWater)
            {
                Collider.LinearVelocity = movement;
            }
            else if (onGround && (!character.IsRemotePlayer || GameMain.Server != null))
            {
                Collider.LinearVelocity = new Vector2(
                        movement.X,
                        Collider.LinearVelocity.Y > 0.0f ? Collider.LinearVelocity.Y * 0.5f : Collider.LinearVelocity.Y);                
            }
        }

        private void ClimbOverObstacles()
        {
            if (Collider.FarseerBody.ContactList == null || Math.Abs(movement.X) < 0.01f) return;

            //check if the collider is touching a suitable obstacle to climb over
            Vector2? handle = null;
            FarseerPhysics.Dynamics.Contacts.ContactEdge ce = Collider.FarseerBody.ContactList;
            while (ce != null && ce.Contact != null)
            {
                if (ce.Contact.Enabled && ce.Contact.IsTouching && ce.Contact.FixtureA.CollisionCategories.HasFlag(Physics.CollisionWall))
                {
                    Vector2 contactNormal;
                    FarseerPhysics.Common.FixedArray2<Vector2> contactPos;
                    ce.Contact.GetWorldManifold(out contactNormal, out contactPos);

                    //only climb if moving towards the obstacle
                    if (Math.Sign(contactPos[0].X - Collider.SimPosition.X) == Math.Sign(movement.X) &&
                        (handle == null || contactPos[0].Y > ((Vector2)handle).Y))
                    {
                        handle = contactPos[0];
                    }
                }

                ce = ce.Next;
            }
            
            if (handle == null) return;

            float colliderBottomY = GetColliderBottom().Y;

            //the contact point should be higher than the bottom of the collider
            if (((Vector2)handle).Y < colliderBottomY + 0.01f ||
                ((Vector2)handle).Y > Collider.SimPosition.Y) return;
            
            //find the height of the floor below the torso
            //(if moving towards towards an obstacle that's low enough to climb over, the torso should be above it)
            float obstacleY = GetFloorY(GetLimb(LimbType.Torso));

            if (obstacleY > colliderBottomY)
            {
                //higher vertical velocity for taller obstacles
                Collider.LinearVelocity += Vector2.UnitY * (((Vector2)handle).Y - colliderBottomY + 0.01f) * 50;
                onGround = true;
            }
        }

        private float handCyclePos;
        private float legCyclePos;
        void UpdateSwimming()
        {
            IgnorePlatforms = true;

            Vector2 footPos, handPos;

            float surfaceLimiter = 1.0f;

            Limb head = GetLimb(LimbType.Head);
            Limb torso = GetLimb(LimbType.Torso);
            
            if (currentHull != null)
            {
                float surfacePos = currentHull.Surface;
                //if the hull is almost full of water, check if there's a water-filled hull above it
                //and use its water surface instead of the current hull's 
                if (currentHull.Rect.Y - currentHull.Surface < 5.0f)
                {
                    foreach (Gap gap in currentHull.ConnectedGaps)
                    {
                        if (gap.IsHorizontal || gap.Open <= 0.0f) continue;
                        if (Collider.SimPosition.X < ConvertUnits.ToSimUnits(gap.Rect.X) || Collider.SimPosition.X > ConvertUnits.ToSimUnits(gap.Rect.Right)) continue;
                        
                        //if the gap is above us and leads outside, there's no surface to limit the movement
                        if (!gap.IsRoomToRoom && gap.Position.Y > currentHull.Position.Y)
                        {
                            surfacePos += 100000.0f;
                            continue;
                        }

                        foreach (var linkedTo in gap.linkedTo)
                        {
                            if (linkedTo is Hull hull && hull != currentHull)
                            {
                                surfacePos = Math.Max(surfacePos, hull.Surface);
                                break;
                            }
                        }
                    }
                }

                surfaceLimiter = ConvertUnits.ToDisplayUnits(Collider.SimPosition.Y + 0.4f) - surfacePos;
                surfaceLimiter = Math.Max(1.0f, surfaceLimiter);
                if (surfaceLimiter > 50.0f) return;
            }

            Limb leftHand = GetLimb(LimbType.LeftHand);
            Limb rightHand = GetLimb(LimbType.RightHand);

            Limb leftFoot = GetLimb(LimbType.LeftFoot);
            Limb rightFoot = GetLimb(LimbType.RightFoot);
            
            float rotation = MathHelper.WrapAngle(Collider.Rotation);
            rotation = MathHelper.ToDegrees(rotation);
            if (rotation < 0.0f) rotation += 360;

            if (!character.IsRemotePlayer && !aiming && Anim != Animation.UsingConstruction)
            {
                if (rotation > 20 && rotation < 170)
                    TargetDir = Direction.Left;
                else if (rotation > 190 && rotation < 340)
                    TargetDir = Direction.Right;
            }

            float targetSpeed = TargetMovement.Length();

            if (targetSpeed > 0.1f)
            {
                if (!aiming)
                {
                    float newRotation = MathUtils.VectorToAngle(TargetMovement) - MathHelper.PiOver2;
                    Collider.SmoothRotate(newRotation, 5.0f);
                    //torso.body.SmoothRotate(newRotation);                
                }
            }
            else
            {
                if (aiming)
                {
                    Vector2 mousePos = ConvertUnits.ToSimUnits(character.CursorPosition);
                    Vector2 diff = (mousePos - torso.SimPosition) * Dir;

                    TargetMovement = new Vector2(0.0f, -0.1f);

                    float newRotation = MathUtils.VectorToAngle(diff);
                    Collider.SmoothRotate(newRotation, 5.0f);
                }
            }

            torso.body.MoveToPos(Collider.SimPosition + new Vector2((float)Math.Sin(-Collider.Rotation), (float)Math.Cos(-Collider.Rotation)) * 0.4f, 5.0f);

            if (TargetMovement == Vector2.Zero) return;

            movement = MathUtils.SmoothStep(movement, TargetMovement, 0.3f);

            if (TorsoAngle.HasValue)
            {
                torso.body.SmoothRotate(Collider.Rotation + TorsoAngle.Value * Dir, CurrentSwimParams.SteerTorque);
            }
            else
            {
                torso.body.SmoothRotate(Collider.Rotation, CurrentSwimParams.SteerTorque);
            }
            if (HeadAngle.HasValue)
            {
                head.body.SmoothRotate(Collider.Rotation + HeadAngle.Value * Dir, CurrentSwimParams.SteerTorque);
            }
            else
            {
                head.body.SmoothRotate(Collider.Rotation, CurrentSwimParams.SteerTorque);
            }

            //dont try to move upwards if head is already out of water
            if (surfaceLimiter > 1.0f && TargetMovement.Y > 0.0f)
            {
                if (TargetMovement.X == 0.0f)
                {
                    //pull head above water
                    head.body.SmoothRotate(0.0f, 5.0f);

                    WalkPos += 0.05f;
                }
                else
                {
                    TargetMovement = new Vector2(
                        (float)Math.Sqrt(targetSpeed * targetSpeed - TargetMovement.Y * TargetMovement.Y)
                        * Math.Sign(TargetMovement.X),
                        Math.Max(TargetMovement.Y, TargetMovement.Y * 0.2f));

                    //turn head above the water
                    head.body.ApplyTorque(Dir);
                }

                movement.Y = movement.Y - (surfaceLimiter - 1.0f) * 0.01f;
            }

            if (!character.IsRemotePlayer || GameMain.Server != null)
            {
                Collider.LinearVelocity = Vector2.Lerp(Collider.LinearVelocity, movement, movementLerp);
            }

            WalkPos += movement.Length();
            //float handCyclePos = walkPos / 2.0f * -Dir;
            //float waveRotation = (float)Math.Sin(walkPos / waveLength);
            //walkPos -= movement.Length();
            //legCyclePos = walkPos / Math.Abs(CurrentSwimParams.LegCycleLength) * -Dir;
            legCyclePos += Vector2.Normalize(movement).Length();
            handCyclePos += MathHelper.ToRadians(CurrentSwimParams.HandCycleSpeed) * Math.Sign(movement.X);

            footPos = Collider.SimPosition - new Vector2((float)Math.Sin(-Collider.Rotation), (float)Math.Cos(-Collider.Rotation)) * 0.4f;

            for (int i = -1; i < 2; i += 2)
            {
                var thigh = i == -1 ? GetLimb(LimbType.LeftThigh) : GetLimb(LimbType.RightThigh);
                var leg = i == -1 ? GetLimb(LimbType.LeftLeg) : GetLimb(LimbType.RightLeg);
                if (leg == null) { continue; }
                float thighDiff = Math.Abs(MathUtils.GetShortestAngle(torso.Rotation, thigh.Rotation));
                if (thigh != null)
                {
                    if (thighDiff > MathHelper.PiOver2)
                    {
                        //thigh bent too close to the torso -> force the leg to extend
                        float thighTorque = thighDiff * thigh.Mass * Math.Sign(torso.Rotation - thigh.Rotation) * 10.0f;
                        thigh.body.ApplyTorque(thighTorque);
                        leg.body.ApplyTorque(thighTorque);
                    }
                    else
                    {
                        thigh.body.SmoothRotate(torso.Rotation + (float)Math.Sin(legCyclePos / CurrentSwimParams.LegCycleLength) * i * 0.3f * CurrentAnimationParams.CycleSpeed, 2.0f);
                    }
                }
                var foot = i == -1 ? GetLimb(LimbType.LeftFoot) : GetLimb(LimbType.RightFoot);
                if (foot != null)
                {
                    foot.body.SmoothRotate(leg.body.Rotation + (CurrentSwimParams.FootAngleInRadians + MathHelper.PiOver2) * Dir, CurrentGroundedParams.FootRotateStrength);
                }
            }

            Vector2 transformedFootPos = new Vector2((float)Math.Sin(legCyclePos / CurrentSwimParams.LegCycleLength) * CurrentSwimParams.LegMoveAmount * CurrentAnimationParams.CycleSpeed, 0.0f);
            transformedFootPos = Vector2.Transform(transformedFootPos, Matrix.CreateRotationZ(Collider.Rotation));

            MoveLimb(rightFoot, footPos - transformedFootPos, 1.0f);
            MoveLimb(leftFoot, footPos + transformedFootPos, 1.0f);            

            handPos = (torso.SimPosition + head.SimPosition) / 2.0f;

            //at the surface, not moving sideways -> hands just float around
            if (!headInWater && TargetMovement.X == 0.0f && TargetMovement.Y > 0)
            {
                handPos.X = handPos.X + Dir * 0.6f;

                float wobbleAmount = 0.1f;

                if (!rightHand.Disabled)
                {
                    MoveLimb(rightHand, new Vector2(
                        handPos.X + (float)Math.Sin(handCyclePos / 1.5f) * wobbleAmount,
                        handPos.Y + (float)Math.Sin(handCyclePos / 3.5f) * wobbleAmount - 0.25f), 1.5f);
                }

                if (!leftHand.Disabled)
                {
                    MoveLimb(leftHand, new Vector2(
                        handPos.X + (float)Math.Sin(handCyclePos / 2.0f) * wobbleAmount,
                        handPos.Y + (float)Math.Sin(handCyclePos / 3.0f) * wobbleAmount - 0.25f), 1.5f);
                }

                return;
            }

            handPos += head.LinearVelocity * 0.1f;

            // Not sure why the params has to be flipped, but it works.
            var handMoveAmount = CurrentSwimParams.HandMoveAmount.Flip();
            var handMoveOffset = CurrentSwimParams.HandMoveOffset.Flip();
            float handPosX = (float)Math.Cos(handCyclePos) * handMoveAmount.X * CurrentAnimationParams.CycleSpeed;
            float handPosY = (float)Math.Sin(handCyclePos) * handMoveAmount.Y * CurrentAnimationParams.CycleSpeed;
            //handPosY = MathHelper.Clamp(handPosY, -0.8f, 0.8f);

            Matrix rotationMatrix = Matrix.CreateRotationZ(torso.Rotation);

            if (!rightHand.Disabled)
            {
                Vector2 rightHandPos = new Vector2(-handPosX, -handPosY) + handMoveOffset;
                rightHandPos.X = (Dir == 1.0f) ? Math.Max(0.3f, rightHandPos.X) : Math.Min(-0.3f, rightHandPos.X);
                rightHandPos = Vector2.Transform(rightHandPos, rotationMatrix);

                HandIK(rightHand, handPos + rightHandPos, 0.5f);
            }

            if (!leftHand.Disabled)
            {
                Vector2 leftHandPos = new Vector2(handPosX, handPosY) + handMoveOffset;
                leftHandPos.X = (Dir == 1.0f) ? Math.Max(0.3f, leftHandPos.X) : Math.Min(-0.3f, leftHandPos.X);
                leftHandPos = Vector2.Transform(leftHandPos, rotationMatrix);

                HandIK(leftHand, handPos + leftHandPos, 0.5f);
            }
        }

        void UpdateClimbing()
        {
            if (character.SelectedConstruction == null || character.SelectedConstruction.GetComponent<Ladder>() == null)
            {
                Anim = Animation.None;
                return;
            }

            onGround = false;
            IgnorePlatforms = true;

            Vector2 tempTargetMovement = TargetMovement;
            tempTargetMovement.Y = Math.Min(tempTargetMovement.Y, 1.0f);

            bool slide = targetMovement.Y < -1.1f;

            movement = MathUtils.SmoothStep(movement, tempTargetMovement, 0.3f);

            Limb leftFoot = GetLimb(LimbType.LeftFoot);
            Limb rightFoot = GetLimb(LimbType.RightFoot);
            Limb head = GetLimb(LimbType.Head);
            Limb torso = GetLimb(LimbType.Torso);

            Limb waist = GetLimb(LimbType.Waist);

            Limb leftHand = GetLimb(LimbType.LeftHand);
            Limb rightHand = GetLimb(LimbType.RightHand);

            Vector2 ladderSimPos = ConvertUnits.ToSimUnits(
                character.SelectedConstruction.Rect.X + character.SelectedConstruction.Rect.Width / 2.0f,
                character.SelectedConstruction.Rect.Y);

            float stepHeight = ConvertUnits.ToSimUnits(30.0f);

            if (currentHull == null && character.SelectedConstruction.Submarine != null)
            {
                ladderSimPos += character.SelectedConstruction.Submarine.SimPosition;
            }
            else if (currentHull.Submarine != null && currentHull.Submarine != character.SelectedConstruction.Submarine)
            {
                ladderSimPos += character.SelectedConstruction.Submarine.SimPosition - currentHull.Submarine.SimPosition;
            }

            MoveLimb(head, new Vector2(ladderSimPos.X - 0.27f * Dir, Collider.SimPosition.Y + 0.9f - ColliderHeightFromFloor), 10.5f);
            MoveLimb(torso, new Vector2(ladderSimPos.X - 0.27f * Dir, Collider.SimPosition.Y + 0.7f - ColliderHeightFromFloor), 10.5f);
            if (waist != null)
            {
                MoveLimb(waist, new Vector2(ladderSimPos.X - 0.35f * Dir, Collider.SimPosition.Y + 0.6f - ColliderHeightFromFloor), 10.5f);
            }

            Collider.MoveToPos(new Vector2(ladderSimPos.X - 0.2f * Dir, Collider.SimPosition.Y), 10.5f);            
            
            Vector2 handPos = new Vector2(
                ladderSimPos.X,
                Collider.SimPosition.Y + 0.8f + movement.Y * 0.1f - ladderSimPos.Y);

            handPos.Y = Math.Min(-0.2f, handPos.Y) - ColliderHeightFromFloor;

            MoveLimb(leftHand,
                new Vector2(handPos.X,
                (slide ? handPos.Y : MathUtils.Round(handPos.Y - stepHeight, stepHeight * 2.0f) + stepHeight) + ladderSimPos.Y),
                5.2f);

            MoveLimb(rightHand,
                new Vector2(handPos.X,
                (slide ? handPos.Y : MathUtils.Round(handPos.Y, stepHeight * 2.0f)) + ladderSimPos.Y),
                5.2f);

            leftHand.body.ApplyTorque(Dir * 2.0f);
            rightHand.body.ApplyTorque(Dir * 2.0f);

            Vector2 footPos = new Vector2(
                handPos.X - Dir * 0.05f,
                Collider.SimPosition.Y + 0.9f - ColliderHeightFromFloor - stepHeight * 2.7f - ladderSimPos.Y - 0.7f);

            //if (movement.Y < 0) footPos.Y += 0.05f;

            MoveLimb(leftFoot,
                new Vector2(footPos.X,
                (slide ? footPos.Y : MathUtils.Round(footPos.Y + stepHeight, stepHeight * 2.0f) - stepHeight) + ladderSimPos.Y),
                15.5f, true);

            MoveLimb(rightFoot,
                new Vector2(footPos.X,
                (slide ? footPos.Y : MathUtils.Round(footPos.Y, stepHeight * 2.0f)) + ladderSimPos.Y),
                15.5f, true);

            //apply torque to the legs to make the knees bend
            Limb leftLeg = GetLimb(LimbType.LeftLeg);
            Limb rightLeg = GetLimb(LimbType.RightLeg);

            leftLeg.body.ApplyTorque(Dir * -8.0f);
            rightLeg.body.ApplyTorque(Dir * -8.0f);

            float movementFactor = (handPos.Y / stepHeight) * (float)Math.PI;
            movementFactor = 0.8f + (float)Math.Abs(Math.Sin(movementFactor));

            Vector2 subSpeed = currentHull != null || character.SelectedConstruction.Submarine == null
                ? Vector2.Zero : character.SelectedConstruction.Submarine.Velocity;

            Vector2 climbForce = new Vector2(0.0f, movement.Y + 0.3f) * movementFactor;
            //if (climbForce.Y > 0.5f) climbForce.Y = Math.Max(climbForce.Y, 1.3f);

            //apply forces to the collider to move the Character up/down
            Collider.ApplyForce((climbForce * 20.0f + subSpeed * 50.0f) * Collider.Mass);
            head.body.SmoothRotate(0.0f);
            
            if (!character.SelectedConstruction.Prefab.Triggers.Any())
            {
                character.SelectedConstruction = null;
                return;
            }

            Rectangle trigger = character.SelectedConstruction.Prefab.Triggers.FirstOrDefault();
            trigger = character.SelectedConstruction.TransformTrigger(trigger);

            bool notClimbing = false;
            if (character.IsRemotePlayer && GameMain.Server == null)
            {
                notClimbing = character.IsKeyDown(InputType.Left) || character.IsKeyDown(InputType.Right);
            }
            else
            {
                notClimbing = Math.Abs(targetMovement.X) > 0.05f ||
                (TargetMovement.Y < 0.0f && ConvertUnits.ToSimUnits(trigger.Height) + handPos.Y < HeadPosition) ||
                (TargetMovement.Y > 0.0f && handPos.Y > 0.1f);
            }

            if (notClimbing)
            {
                Anim = Animation.None;
                character.SelectedConstruction = null;
                IgnorePlatforms = false;
            }
        }

        void UpdateDying(float deltaTime)
        {
            //the force/torque used to move the limbs goes from 1 to 0 during the death anim duration
            float strength = 1.0f - deathAnimTimer / deathAnimDuration;

            Limb head = GetLimb(LimbType.Head);
            Limb torso = GetLimb(LimbType.Torso);
            
            //if the head is moving, try to protect it with the hands
            if (head.LinearVelocity.LengthSquared() > 1.0f && !head.IsSevered)
            {
                Limb leftHand = GetLimb(LimbType.LeftHand);
                Limb rightHand = GetLimb(LimbType.RightHand);

                //move hands in front of the head in the direction of the movement
                Vector2 protectPos = head.SimPosition + Vector2.Normalize(head.LinearVelocity);
                if (!rightHand.IsSevered) HandIK(rightHand, protectPos, strength * 0.1f);
                if (!leftHand.IsSevered) HandIK(leftHand, protectPos, strength * 0.1f);
            }

            //attempt to make legs stay in a straight line with the torso to prevent the character from doing a split
            for (int i = 0; i < 2; i++)
            {
                var thigh = i == 0 ? GetLimb(LimbType.LeftThigh) : GetLimb(LimbType.RightThigh);
                if (thigh.IsSevered) continue;

                float thighDiff = Math.Abs(MathUtils.GetShortestAngle(torso.Rotation, thigh.Rotation));
                float thighTorque = thighDiff * thigh.Mass * Math.Sign(torso.Rotation - thigh.Rotation) * 5.0f;
                thigh.body.ApplyTorque(thighTorque * strength);                

                var leg = i == 0 ? GetLimb(LimbType.LeftLeg) : GetLimb(LimbType.RightLeg);
                if (leg.IsSevered) continue;
                float legDiff = Math.Abs(MathUtils.GetShortestAngle(torso.Rotation, leg.Rotation));
                float legTorque = legDiff * leg.Mass * Math.Sign(torso.Rotation - leg.Rotation) * 5.0f;
                leg.body.ApplyTorque(legTorque * strength);                
            }
        }

        private float lastReviveTime;

        private void UpdateCPR(float deltaTime)
        {
            if (character.SelectedCharacter == null || 
                (!character.SelectedCharacter.IsUnconscious && !character.SelectedCharacter.IsDead && character.SelectedCharacter.Stun <= 0.0f))
            {
                Anim = Animation.None;
                return;
            }

            Character target = character.SelectedCharacter;

            Crouching = true;

            Vector2 diff = target.SimPosition - character.SimPosition;
            Limb targetHead = target.AnimController.GetLimb(LimbType.Head);
            Limb targetTorso = target.AnimController.GetLimb(LimbType.Torso);
            if (targetTorso == null)
            {
                Anim = Animation.None;
                return;
            }

            Limb head = GetLimb(LimbType.Head);
            Limb torso = GetLimb(LimbType.Torso);
            
            Vector2 headDiff = targetHead == null ? diff : targetHead.SimPosition - character.SimPosition;
            targetMovement = new Vector2(diff.X, 0.0f);
            TargetDir = headDiff.X > 0.0f ? Direction.Right : Direction.Left;

            UpdateStanding();

            Vector2 handPos = targetTorso.SimPosition + Vector2.UnitY * 0.2f;

            Grab(handPos, handPos);

            Vector2 colliderPos = GetColliderBottom();

            bool wasCritical = target.Vitality < 0.0f;
            
            if (GameMain.Client == null) //Serverside code
            {
                target.Oxygen += deltaTime * 0.5f; //Stabilize them                
            }
           
            int skill = (int)character.GetSkillLevel("medical");
            //pump for 15 seconds (cprAnimTimer 0-15), then do mouth-to-mouth for 2 seconds (cprAnimTimer 15-17)
            if (cprAnimTimer > 15.0f && targetHead != null && head != null)
            {
                float yPos = (float)Math.Sin(cprAnimTimer) * 0.2f;
                head.PullJointWorldAnchorB = new Vector2(targetHead.SimPosition.X, targetHead.SimPosition.Y + 0.3f + yPos);
                head.PullJointEnabled = true;
                torso.PullJointWorldAnchorB = new Vector2(torso.SimPosition.X, colliderPos.Y + (TorsoPosition.Value - 0.2f));
                torso.PullJointEnabled = true;

                //Serverside code
                if (GameMain.Client == null && target.Oxygen < -10.0f)
                {
                    //stabilize the oxygen level but don't allow it to go positive and revive the character yet
                    float stabilizationAmount = skill * CPRSettings.StabilizationPerSkill;
                    stabilizationAmount = MathHelper.Clamp(stabilizationAmount, CPRSettings.StabilizationMin, CPRSettings.StabilizationMax);
                    character.Oxygen -= (1.0f / stabilizationAmount) * deltaTime; //Worse skill = more oxygen required
                    if (character.Oxygen > 0.0f) target.Oxygen += stabilizationAmount * deltaTime; //we didn't suffocate yet did we    

                    //DebugConsole.NewMessage("CPR Us: " + character.Oxygen + " Them: " + target.Oxygen + " How good we are: restore " + cpr + " use " + (30.0f - cpr), Color.Aqua);
                }
            }
            else
            {
                if (targetHead != null && head != null)
                {
                    head.PullJointWorldAnchorB = new Vector2(targetHead.SimPosition.X, targetHead.SimPosition.Y + 0.8f);
                    head.PullJointEnabled = true;
                }

                torso.PullJointWorldAnchorB = new Vector2(torso.SimPosition.X, colliderPos.Y + (TorsoPosition.Value - 0.1f));
                torso.PullJointEnabled = true;

                if (cprPump >= 1)
                {
                    torso.body.ApplyForce(new Vector2(0, -1000f));
                    targetTorso.body.ApplyForce(new Vector2(0, -1000f));
                    cprPump = 0;

                    if (skill < CPRSettings.DamageSkillThreshold)
                    {
                        target.LastDamageSource = null;
                        target.DamageLimb(
                            targetTorso.WorldPosition, targetTorso, 
                            new List<Affliction>()
                            {
                                AfflictionPrefab.InternalDamage.Instantiate((CPRSettings.DamageSkillThreshold - skill) * CPRSettings.DamageSkillMultiplier)
                            },
                            0.0f, true, 0.0f, character);
                    }
                    if (GameMain.Client == null) //Serverside code
                    {
                        float reviveChance = skill * CPRSettings.ReviveChancePerSkill;
                        reviveChance = (float)Math.Pow(reviveChance, CPRSettings.ReviveChanceExponent);
                        reviveChance = MathHelper.Clamp(reviveChance, CPRSettings.ReviveChanceMin, CPRSettings.ReviveChanceMax);

                        if (Rand.Range(0.0f, 1.0f, Rand.RandSync.Server) <= reviveChance)
                        {
                            //increase oxygen and clamp it above zero 
                            // -> the character should be revived if there are no major afflictions in addition to lack of oxygen
                            target.Oxygen = Math.Max(target.Oxygen + 10.0f, 10.0f);
                        }                        
                    }
                }
                cprPump += deltaTime;
            }

            cprAnimTimer = (cprAnimTimer + deltaTime) % 17;

            //got the character back into a non-critical state, increase medical skill
            //BUT only if it has been more than 10 seconds since the character revived someone
            //otherwise it's easy to abuse the system by repeatedly reviving in a low-oxygen room 
            if (!target.IsDead)
            {
                target.CharacterHealth.CalculateVitality();
                if (wasCritical && target.Vitality > 0.0f && Timing.TotalTime > lastReviveTime + 10.0f)
                {
                    character.Info.IncreaseSkillLevel("medical", 0.5f, character.WorldPosition + Vector2.UnitY * 150.0f);
                    SteamAchievementManager.OnCharacterRevived(target, character);
                    lastReviveTime = (float)Timing.TotalTime;
                    //reset attacker, we don't want the character to start attacking us
                    //because we caused a bit of damage to them during CPR
                    if (target.LastAttacker == character) target.LastAttacker = null;
                }
            }
        }

        public override void DragCharacter(Character target, float deltaTime)
        {
            if (target == null) return;

            Limb torso = GetLimb(LimbType.Torso);
            Limb leftHand = GetLimb(LimbType.LeftHand);
            Limb rightHand = GetLimb(LimbType.RightHand);

            Limb targetLeftHand = target.AnimController.GetLimb(LimbType.LeftHand);
            if (targetLeftHand == null) targetLeftHand = target.AnimController.GetLimb(LimbType.Torso);
            if (targetLeftHand == null) targetLeftHand = target.AnimController.MainLimb;

            Limb targetRightHand = target.AnimController.GetLimb(LimbType.RightHand);
            if (targetRightHand == null) targetRightHand = target.AnimController.GetLimb(LimbType.Torso);
            if (targetRightHand == null) targetRightHand = target.AnimController.MainLimb;

            if (!target.AllowInput)
            {
                target.AnimController.ResetPullJoints();
            }

            if (Anim == Animation.Climbing)
            {
                //cannot drag up ladders if the character is conscious
                if (target.AllowInput && GameMain.Client == null)
                {
                    character.DeselectCharacter();
                    return;
                }
                Limb targetTorso = target.AnimController.GetLimb(LimbType.Torso);
                if (targetTorso == null) targetTorso = target.AnimController.MainLimb;

                if (target.AnimController.Dir != Dir)
                    target.AnimController.Flip();

                Vector2 transformedTorsoPos = torso.SimPosition;
                if (character.Submarine == null && target.Submarine != null)
                {
                    transformedTorsoPos -= target.Submarine.SimPosition;
                }
                else if (character.Submarine != null && target.Submarine == null)
                {
                    transformedTorsoPos += character.Submarine.SimPosition;
                }
                else if (character.Submarine != null && target.Submarine != null && character.Submarine != target.Submarine)
                {
                    transformedTorsoPos += character.Submarine.SimPosition;
                    transformedTorsoPos -= target.Submarine.SimPosition;
                }

                targetTorso.PullJointEnabled = true;
                targetTorso.PullJointWorldAnchorB = transformedTorsoPos + (Vector2.UnitX * -Dir) * 0.2f;
                targetTorso.PullJointMaxForce = 5000.0f;

                if (!targetLeftHand.IsSevered)
                {
                    targetLeftHand.PullJointEnabled = true;
                    targetLeftHand.PullJointWorldAnchorB = transformedTorsoPos + (new Vector2(1 * Dir, 1)) * 0.2f;
                    targetLeftHand.PullJointMaxForce = 5000.0f;
                }
                if (!targetRightHand.IsSevered)
                {
                    targetRightHand.PullJointEnabled = true;
                    targetRightHand.PullJointWorldAnchorB = transformedTorsoPos + (new Vector2(1 * Dir, 1)) * 0.2f;
                    targetRightHand.PullJointMaxForce = 5000.0f;
                }

                target.AnimController.IgnorePlatforms = true;
            }
            else
            {
                //only grab with one hand when swimming
                leftHand.Disabled = true;
                if (!inWater) rightHand.Disabled = true;

                for (int i = 0; i < 2; i++)
                {
                    Limb targetLimb = target.AnimController.GetLimb(LimbType.Torso);
                    if (i == 0)
                    {
                        if (!targetLeftHand.IsSevered)
                        {
                            targetLimb = targetLeftHand;
                        }
                        else if (!targetRightHand.IsSevered)
                        {
                            targetLimb = targetRightHand;
                        }
                    }
                    else
                    {
                        if (!targetRightHand.IsSevered)
                        {
                            targetLimb = targetRightHand;
                        }
                        else if (!targetLeftHand.IsSevered)
                        {
                            targetLimb = targetLeftHand;
                        }
                    }

                    Limb pullLimb = i == 0 ? leftHand : rightHand;

                    if (GameMain.Client == null)
                    {
                        //stop dragging if there's something between the pull limb and the target limb
                        Vector2 sourceSimPos = pullLimb.SimPosition;
                        Vector2 targetSimPos = targetLimb.SimPosition;
                        if (character.Submarine != null && character.SelectedCharacter.Submarine == null)
                        {
                            targetSimPos -= character.Submarine.SimPosition;
                        }
                        else if (character.Submarine == null && character.SelectedCharacter.Submarine != null)
                        {
                            sourceSimPos -= character.SelectedCharacter.Submarine.SimPosition;
                        }
                        var body = Submarine.CheckVisibility(sourceSimPos, targetSimPos, ignoreSubs: true);
                        if (body != null)
                        {
                            character.DeselectCharacter();
                            return;
                        }
                    }

                    //only pull with one hand when swimming
                    if (i > 0 && inWater) continue;
                    
                    Vector2 diff = ConvertUnits.ToSimUnits(targetLimb.WorldPosition - pullLimb.WorldPosition);

<<<<<<< HEAD
                    Vector2 targetAnchor = targetLeftHand.PullJointWorldAnchorB;
                    float targetForce = 0.0f;
                    pullLimb.PullJointEnabled = true;
                    if (targetLimb.type == LimbType.Torso || targetLimb == target.AnimController.MainLimb)
                    {
                        pullLimb.PullJointWorldAnchorB = targetLimb.SimPosition;
                        pullLimb.PullJointMaxForce = 5000.0f;
                        targetMovement *= MathHelper.Clamp(Mass / target.Mass, 0.5f, 1.0f);
                            
                        Vector2 shoulderPos = shoulder.WorldAnchorA;
                        Vector2 dragDir = inWater ? Vector2.Normalize(targetLimb.SimPosition - shoulderPos) : Vector2.UnitY;

                        targetAnchor = shoulderPos - dragDir * ConvertUnits.ToSimUnits(upperArmLength + forearmLength);
                        targetForce = 200.0f;
=======
                    pullLimb.PullJointEnabled = true;
                    targetLimb.PullJointEnabled = true;
                    if (targetLimb.type == LimbType.Torso || targetLimb == target.AnimController.MainLimb)
                    {
                        Vector2 pullLimbAnchor = pullLimb.SimPosition;
                        Vector2 targetAnchor = targetLimb.SimPosition;
                        pullLimbAnchor = targetLimb.SimPosition;
                        pullLimb.PullJointMaxForce = 5000.0f;
                        targetMovement *= MathHelper.Clamp(Mass / target.Mass, 0.5f, 1.0f);

                        //hand length
                        float a = 37.0f;
                        //arm length
                        float b = 28.0f;

                        Vector2 shoulderPos = LimbJoints[2].WorldAnchorA;
                        Vector2 dragDir = inWater ? Vector2.Normalize(targetLimb.SimPosition - shoulderPos) : Vector2.UnitY;
                        targetAnchor = shoulderPos - dragDir * ConvertUnits.ToSimUnits(a + b);
                        targetLimb.PullJointMaxForce = 200.0f;
>>>>>>> 3866999d

                        if (target.Submarine != character.Submarine)
                        {
                            if (character.Submarine == null)
                            {
<<<<<<< HEAD
                                pullLimb.PullJointWorldAnchorB += target.Submarine.SimPosition;
=======
                                pullLimbAnchor += target.Submarine.SimPosition;
>>>>>>> 3866999d
                                targetAnchor -= target.Submarine.SimPosition;
                            }
                            else if (target.Submarine == null)
                            {
<<<<<<< HEAD
                                pullLimb.PullJointWorldAnchorB -= character.Submarine.SimPosition;
=======
                                pullLimbAnchor -= character.Submarine.SimPosition;
>>>>>>> 3866999d
                                targetAnchor += character.Submarine.SimPosition;
                            }
                            else
                            {
<<<<<<< HEAD
                                pullLimb.PullJointWorldAnchorB -= target.Submarine.SimPosition;
                                pullLimb.PullJointWorldAnchorB += character.Submarine.SimPosition;
=======
                                pullLimbAnchor -= target.Submarine.SimPosition;
                                pullLimbAnchor += character.Submarine.SimPosition;
>>>>>>> 3866999d
                                targetAnchor -= character.Submarine.SimPosition;
                                targetAnchor += target.Submarine.SimPosition;
                            }
                        }
<<<<<<< HEAD
=======
                        pullLimb.PullJointWorldAnchorB = pullLimbAnchor;
                        targetLimb.PullJointWorldAnchorB = targetAnchor;
>>>>>>> 3866999d
                    }
                    else
                    {
                        pullLimb.PullJointWorldAnchorB = pullLimb.SimPosition + diff;
                        pullLimb.PullJointMaxForce = 5000.0f;
<<<<<<< HEAD

                        targetAnchor = targetLimb.SimPosition - diff;
                        targetForce = 5000.0f;
                    }

                    if (!target.AllowInput)
                    {
                        targetLimb.PullJointEnabled = true;
                        targetLimb.PullJointMaxForce = targetForce;
                        targetLimb.PullJointWorldAnchorB = targetAnchor;
=======

                        targetLimb.PullJointWorldAnchorB = targetLimb.SimPosition - diff;
                        targetLimb.PullJointMaxForce = 5000.0f;
>>>>>>> 3866999d
                    }

                    target.AnimController.movement = -diff;                    
                }

                float dist = Vector2.Distance(target.SimPosition, Collider.SimPosition);
                //let the target break free if it's moving away and gets far enough
                if (GameMain.Client == null && dist > 1.4f && 
                    Vector2.Dot(target.SimPosition - Collider.SimPosition, target.AnimController.TargetMovement) > 0)
                {
                    character.DeselectCharacter();
                    return;
                }

                //limit movement if moving away from the target
                if (Vector2.Dot(target.SimPosition - Collider.SimPosition, targetMovement) < 0)
                {
                    targetMovement *= MathHelper.Clamp(1.5f - dist, 0.0f, 1.0f);
                }
                
                if (!target.AllowInput)
                {
                    target.AnimController.IgnorePlatforms = IgnorePlatforms;
                    target.AnimController.TargetMovement = TargetMovement;
                }
                else if (target is AICharacter && target != Character.Controlled)
                {
                    target.AnimController.TargetDir = WorldPosition.X > target.WorldPosition.X ? Direction.Right : Direction.Left;
                    target.AnimController.TargetMovement = (character.SimPosition + Vector2.UnitX * Dir) - target.SimPosition;
                }
            }
        }

        public void Grab(Vector2 rightHandPos, Vector2 leftHandPos)
        {
            for (int i = 0; i < 2; i++)
            {
                Limb pullLimb = (i == 0) ? GetLimb(LimbType.LeftHand) : GetLimb(LimbType.RightHand);

                pullLimb.Disabled = true;

                pullLimb.PullJointEnabled = true;
                pullLimb.PullJointWorldAnchorB = (i == 0) ? rightHandPos : leftHandPos;
                pullLimb.PullJointMaxForce = 500.0f;
            }
        }

        public override void HoldItem(float deltaTime, Item item, Vector2[] handlePos, Vector2 holdPos, Vector2 aimPos, bool aim, float holdAngle)
        {
            if (character.IsUnconscious || character.Stun > 0.0f) aim = false;

            //calculate the handle positions
            Matrix itemTransfrom = Matrix.CreateRotationZ(item.body.Rotation);
            Vector2[] transformedHandlePos = new Vector2[2];
            transformedHandlePos[0] = Vector2.Transform(handlePos[0], itemTransfrom);
            transformedHandlePos[1] = Vector2.Transform(handlePos[1], itemTransfrom);

            Limb head = GetLimb(LimbType.Head);
            Limb torso = GetLimb(LimbType.Torso);
            Limb leftHand = GetLimb(LimbType.LeftHand);
            Limb rightHand = GetLimb(LimbType.RightHand);
            
            Vector2 itemPos = aim ? aimPos : holdPos;

            bool usingController = character.SelectedConstruction != null && character.SelectedConstruction.GetComponent<Controller>() != null;

            float itemAngle;

            Holdable holdable = item.GetComponent<Holdable>();

            if (Anim != Animation.Climbing && !usingController && character.Stun <= 0.0f && aim && itemPos != Vector2.Zero)
            {
                Vector2 mousePos = ConvertUnits.ToSimUnits(character.CursorPosition);

                Vector2 diff = holdable.Aimable ? (mousePos - AimSourceSimPos) * Dir : Vector2.UnitX;

                holdAngle = MathUtils.VectorToAngle(new Vector2(diff.X, diff.Y * Dir)) - torso.body.Rotation * Dir;

                itemAngle = (torso.body.Rotation + holdAngle * Dir);
                
                if (holdable.ControlPose)
                {
                    head.body.SmoothRotate(itemAngle);

                    if (TargetMovement == Vector2.Zero && inWater)
                    {
                        torso.body.AngularVelocity -= torso.body.AngularVelocity * 0.1f;
                        torso.body.ApplyForce(torso.body.LinearVelocity * -0.5f);
                    }

                    aiming = true;
                }

            }
            else
            {
                itemAngle = (torso.body.Rotation + holdAngle * Dir);
            }

            Vector2 transformedHoldPos = shoulder.WorldAnchorA;
            if (itemPos == Vector2.Zero || Anim == Animation.Climbing || usingController)
            {
                if (character.SelectedItems[0] == item)
                {
                    if (rightHand.IsSevered) return;
                    transformedHoldPos = rightHand.PullJointWorldAnchorA - transformedHandlePos[0];
                    itemAngle = (rightHand.Rotation + (holdAngle - MathHelper.PiOver2) * Dir);
                }
                else if (character.SelectedItems[1] == item)
                {
                    if (leftHand.IsSevered) return;
                    transformedHoldPos = leftHand.PullJointWorldAnchorA - transformedHandlePos[1];
                    itemAngle = (leftHand.Rotation + (holdAngle - MathHelper.PiOver2) * Dir);
                }
            }
            else
            {
                if (character.SelectedItems[0] == item)
                {
                    if (rightHand.IsSevered) return;
                    rightHand.Disabled = true;
                }
                if (character.SelectedItems[1] == item)
                {
                    if (leftHand.IsSevered) return;
                    leftHand.Disabled = true;
                }

                itemPos.X = itemPos.X * Dir;                
                transformedHoldPos += Vector2.Transform(itemPos, Matrix.CreateRotationZ(itemAngle));
            }

            item.body.ResetDynamics();

            Vector2 currItemPos = (character.SelectedItems[0] == item) ?
                rightHand.PullJointWorldAnchorA - transformedHandlePos[0] :
                leftHand.PullJointWorldAnchorA - transformedHandlePos[1];

            if (!MathUtils.IsValid(currItemPos))
            {
                string errorMsg = "Attempted to move the item \"" + item + "\" to an invalid position in HumanidAnimController.HoldItem: " +
                    currItemPos + ", rightHandPos: " + rightHand.PullJointWorldAnchorA + ", leftHandPos: " + leftHand.PullJointWorldAnchorA +
                    ", handlePos[0]: " + handlePos[0] + ", handlePos[1]: " + handlePos[1] +
                    ", transformedHandlePos[0]: " + transformedHandlePos[0] + ", transformedHandlePos[1]:" + transformedHandlePos[1] +
                    ", item pos: " + item.SimPosition + ", itemAngle: " + itemAngle +
                    ", collider pos: " + character.SimPosition;
                DebugConsole.Log(errorMsg);
                GameAnalyticsManager.AddErrorEventOnce(
                    "HumanoidAnimController.HoldItem:InvalidPos:" + character.Name + item.Name,
                    GameAnalyticsSDK.Net.EGAErrorSeverity.Error, 
                    errorMsg);

                return;
            }

            if (holdable.Pusher != null)
            {
                if (!holdable.Pusher.Enabled)
                {
                    holdable.Pusher.Enabled = true;
                    holdable.Pusher.ResetDynamics();
                    holdable.Pusher.SetTransform(currItemPos, itemAngle);
                    foreach (Character character in Character.CharacterList)
                    {
                        holdable.Pusher.FarseerBody.RestoreCollisionWith(character.AnimController.Collider.FarseerBody);
                    }
                    holdable.Pusher.FarseerBody.IgnoreCollisionWith(Collider.FarseerBody);
                }
                else
                {
                    holdable.Pusher.TargetPosition = currItemPos;
                    holdable.Pusher.TargetRotation = character.IsUnconscious || character.Stun > 0.0f ? itemAngle : holdAngle * Dir;

                    holdable.Pusher.MoveToTargetPosition(true);

                    currItemPos = holdable.Pusher.SimPosition;
                    itemAngle = holdable.Pusher.Rotation;
                }
            }

            item.SetTransform(currItemPos, itemAngle);

            if (Anim == Animation.Climbing) return;

            for (int i = 0; i < 2; i++)
            {
                if (character.SelectedItems[i] != item) continue;
                if (itemPos == Vector2.Zero) continue;

                Limb hand = (i == 0) ? rightHand : leftHand;

                HandIK(hand, transformedHoldPos + transformedHandlePos[i]);
            }
        }

        private void HandIK(Limb hand, Vector2 pos, float force = 1.0f)
        {
            if (shoulder == null) { return; }
            Vector2 shoulderPos = shoulder.WorldAnchorA;

            Limb arm, forearm;
            if (hand.type == LimbType.LeftHand)
            {
                arm = GetLimb(LimbType.LeftArm);
                forearm = GetLimb(LimbType.LeftForearm);
                LeftHandIKPos = pos;
            }
            else
            {
                arm = GetLimb(LimbType.RightArm);
                forearm = GetLimb(LimbType.RightForearm);
                RightHandIKPos = pos;
            }

            //distance from shoulder to holdpos
            float c = Vector2.Distance(pos, shoulderPos);
            c = MathHelper.Clamp(forearmLength + upperArmLength - 0.01f, upperArmLength - forearmLength, c);

            float ang2 = MathUtils.VectorToAngle(pos - shoulderPos) + MathHelper.PiOver2;

            float armAngle = MathUtils.SolveTriangleSSS(forearmLength, upperArmLength, c);
            float handAngle = MathUtils.SolveTriangleSSS(upperArmLength, forearmLength, c);

            arm?.body.SmoothRotate((ang2 - armAngle * Dir), 20.0f * force * arm.Mass);
            forearm?.body.SmoothRotate((ang2 + handAngle * Dir), 20.0f * force * forearm.Mass);
            hand?.body.SmoothRotate((ang2 + handAngle * Dir), 100.0f * force * hand.Mass);
        }

        public override void UpdateUseItem(bool allowMovement, Vector2 handWorldPos)
        {
            var leftHand = GetLimb(LimbType.LeftHand);
            var rightHand = GetLimb(LimbType.RightHand);

            useItemTimer = 0.5f;
            Anim = Animation.UsingConstruction;

            if (!allowMovement)
            {
                TargetMovement = Vector2.Zero;
                TargetDir = handWorldPos.X > character.WorldPosition.X ? Direction.Right : Direction.Left;
                if (Vector2.DistanceSquared(character.WorldPosition, handWorldPos) > 1.0f)
                {
                    TargetMovement = Vector2.Normalize(handWorldPos - character.WorldPosition);
                }
            }

            Vector2 handSimPos = ConvertUnits.ToSimUnits(handWorldPos);
            if (character.Submarine != null)
            {
                handSimPos -= character.Submarine.SimPosition;
            }

            leftHand.Disabled = true;
            leftHand.PullJointEnabled = true;
            leftHand.PullJointWorldAnchorB = handSimPos;

            rightHand.Disabled = true;
            rightHand.PullJointEnabled = true;
            rightHand.PullJointWorldAnchorB = handSimPos;
        }

        public override void Flip()
        {
            base.Flip();

            WalkPos = -WalkPos;

            Limb torso = GetLimb(LimbType.Torso);

            Vector2 difference;

            Matrix torsoTransform = Matrix.CreateRotationZ(torso.Rotation);

            for (int i = 0; i < character.SelectedItems.Length; i++)
            {
                if (character.SelectedItems[i] != null && character.SelectedItems[i].body != null)
                {
                    difference = character.SelectedItems[i].body.SimPosition - torso.SimPosition;
                    difference = Vector2.Transform(difference, torsoTransform);
                    difference.Y = -difference.Y;

                    character.SelectedItems[i].body.SetTransform(
                        torso.SimPosition + Vector2.Transform(difference, -torsoTransform),
                        MathUtils.WrapAngleTwoPi(-character.SelectedItems[i].body.Rotation));
                }
            }

            foreach (Limb limb in Limbs)
            {
                bool mirror = false;
                bool flipAngle = false;
                bool wrapAngle = false;

                switch (limb.type)
                {
                    case LimbType.LeftHand:
                    case LimbType.LeftArm:
                    case LimbType.LeftForearm:
                    case LimbType.RightHand:
                    case LimbType.RightArm:
                    case LimbType.RightForearm:
                        mirror = true;
                        flipAngle = true;
                        break;
                    case LimbType.LeftThigh:
                    case LimbType.LeftLeg:
                    case LimbType.LeftFoot:
                    case LimbType.RightThigh:
                    case LimbType.RightLeg:
                    case LimbType.RightFoot:
                        mirror = Crouching && !inWater;
                        flipAngle = (limb.DoesFlip || Crouching) && !inWater;
                        wrapAngle = !inWater;
                        break;
                    default:
                        flipAngle = limb.DoesFlip && !inWater;
                        wrapAngle = !inWater;
                        break;
                }

                Vector2 position = limb.SimPosition;

                if (!limb.PullJointEnabled && mirror)
                {
                    difference = limb.body.SimPosition - torso.SimPosition;
                    difference = Vector2.Transform(difference, torsoTransform);
                    difference.Y = -difference.Y;

                    position = torso.SimPosition + Vector2.Transform(difference, -torsoTransform);

                    //TrySetLimbPosition(limb, limb.SimPosition, );
                }

                float angle = flipAngle ? -limb.body.Rotation : limb.body.Rotation;
                if (wrapAngle) angle = MathUtils.WrapAnglePi(angle);
                
                TrySetLimbPosition(limb, Collider.SimPosition, position);

                limb.body.SetTransform(limb.body.SimPosition, angle);
            }
        }

    }
}<|MERGE_RESOLUTION|>--- conflicted
+++ resolved
@@ -1497,13 +1497,12 @@
                     
                     Vector2 diff = ConvertUnits.ToSimUnits(targetLimb.WorldPosition - pullLimb.WorldPosition);
 
-<<<<<<< HEAD
-                    Vector2 targetAnchor = targetLeftHand.PullJointWorldAnchorB;
+                    Vector2 targetAnchor = targetLimb.SimPosition;
                     float targetForce = 0.0f;
                     pullLimb.PullJointEnabled = true;
                     if (targetLimb.type == LimbType.Torso || targetLimb == target.AnimController.MainLimb)
                     {
-                        pullLimb.PullJointWorldAnchorB = targetLimb.SimPosition;
+                        Vector2 pullLimbAnchor = targetLimb.SimPosition;
                         pullLimb.PullJointMaxForce = 5000.0f;
                         targetMovement *= MathHelper.Clamp(Mass / target.Mass, 0.5f, 1.0f);
                             
@@ -1512,73 +1511,32 @@
 
                         targetAnchor = shoulderPos - dragDir * ConvertUnits.ToSimUnits(upperArmLength + forearmLength);
                         targetForce = 200.0f;
-=======
-                    pullLimb.PullJointEnabled = true;
-                    targetLimb.PullJointEnabled = true;
-                    if (targetLimb.type == LimbType.Torso || targetLimb == target.AnimController.MainLimb)
-                    {
-                        Vector2 pullLimbAnchor = pullLimb.SimPosition;
-                        Vector2 targetAnchor = targetLimb.SimPosition;
-                        pullLimbAnchor = targetLimb.SimPosition;
-                        pullLimb.PullJointMaxForce = 5000.0f;
-                        targetMovement *= MathHelper.Clamp(Mass / target.Mass, 0.5f, 1.0f);
-
-                        //hand length
-                        float a = 37.0f;
-                        //arm length
-                        float b = 28.0f;
-
-                        Vector2 shoulderPos = LimbJoints[2].WorldAnchorA;
-                        Vector2 dragDir = inWater ? Vector2.Normalize(targetLimb.SimPosition - shoulderPos) : Vector2.UnitY;
-                        targetAnchor = shoulderPos - dragDir * ConvertUnits.ToSimUnits(a + b);
-                        targetLimb.PullJointMaxForce = 200.0f;
->>>>>>> 3866999d
-
                         if (target.Submarine != character.Submarine)
                         {
                             if (character.Submarine == null)
                             {
-<<<<<<< HEAD
-                                pullLimb.PullJointWorldAnchorB += target.Submarine.SimPosition;
-=======
                                 pullLimbAnchor += target.Submarine.SimPosition;
->>>>>>> 3866999d
                                 targetAnchor -= target.Submarine.SimPosition;
                             }
                             else if (target.Submarine == null)
                             {
-<<<<<<< HEAD
-                                pullLimb.PullJointWorldAnchorB -= character.Submarine.SimPosition;
-=======
                                 pullLimbAnchor -= character.Submarine.SimPosition;
->>>>>>> 3866999d
                                 targetAnchor += character.Submarine.SimPosition;
                             }
                             else
                             {
-<<<<<<< HEAD
-                                pullLimb.PullJointWorldAnchorB -= target.Submarine.SimPosition;
-                                pullLimb.PullJointWorldAnchorB += character.Submarine.SimPosition;
-=======
                                 pullLimbAnchor -= target.Submarine.SimPosition;
                                 pullLimbAnchor += character.Submarine.SimPosition;
->>>>>>> 3866999d
                                 targetAnchor -= character.Submarine.SimPosition;
                                 targetAnchor += target.Submarine.SimPosition;
                             }
                         }
-<<<<<<< HEAD
-=======
                         pullLimb.PullJointWorldAnchorB = pullLimbAnchor;
-                        targetLimb.PullJointWorldAnchorB = targetAnchor;
->>>>>>> 3866999d
                     }
                     else
                     {
                         pullLimb.PullJointWorldAnchorB = pullLimb.SimPosition + diff;
                         pullLimb.PullJointMaxForce = 5000.0f;
-<<<<<<< HEAD
-
                         targetAnchor = targetLimb.SimPosition - diff;
                         targetForce = 5000.0f;
                     }
@@ -1588,27 +1546,22 @@
                         targetLimb.PullJointEnabled = true;
                         targetLimb.PullJointMaxForce = targetForce;
                         targetLimb.PullJointWorldAnchorB = targetAnchor;
-=======
-
-                        targetLimb.PullJointWorldAnchorB = targetLimb.SimPosition - diff;
-                        targetLimb.PullJointMaxForce = 5000.0f;
->>>>>>> 3866999d
-                    }
-
-                    target.AnimController.movement = -diff;                    
-                }
-
-                float dist = Vector2.Distance(target.SimPosition, Collider.SimPosition);
+                    }
+
+                    target.AnimController.movement = -diff;
+                }
+
+                float dist = ConvertUnits.ToSimUnits(Vector2.Distance(target.WorldPosition, WorldPosition));
                 //let the target break free if it's moving away and gets far enough
-                if (GameMain.Client == null && dist > 1.4f && 
-                    Vector2.Dot(target.SimPosition - Collider.SimPosition, target.AnimController.TargetMovement) > 0)
+                if (GameMain.Client == null && dist > 1.4f && target.AllowInput &&
+                    Vector2.Dot(target.WorldPosition - WorldPosition, target.AnimController.TargetMovement) > 0)
                 {
                     character.DeselectCharacter();
                     return;
                 }
 
                 //limit movement if moving away from the target
-                if (Vector2.Dot(target.SimPosition - Collider.SimPosition, targetMovement) < 0)
+                if (Vector2.Dot(target.WorldPosition - WorldPosition, targetMovement) < 0)
                 {
                     targetMovement *= MathHelper.Clamp(1.5f - dist, 0.0f, 1.0f);
                 }
