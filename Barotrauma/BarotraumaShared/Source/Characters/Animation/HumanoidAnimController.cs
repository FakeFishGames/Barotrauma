﻿using Barotrauma.Items.Components;
using FarseerPhysics;
using Microsoft.Xna.Framework;
using System;
using System.Collections.Generic;
using System.Linq;
using System.Xml.Linq;

namespace Barotrauma
{
    class HumanoidAnimController : AnimController
    {
        public bool Crouching;

        private bool aiming;

        private float walkAnimSpeed;

        private float movementLerp;

        private float thighTorque;

        private float cprAnimTimer;
        private float cprPump;

        private float inWaterTimer;
        private bool swimming;

        private float useItemTimer;
        
        protected override float? TorsoPosition
        {
            get
            {
                return Crouching ? base.TorsoPosition - base.HeadPosition * 0.3f : base.TorsoPosition;
            }
        }

        protected override float? TorsoAngle
        {
            get
            {
                return Crouching ? base.TorsoAngle + 0.5f : base.TorsoAngle;
            }
        }

        public override Vector2 AimSourceSimPos
        {
            get
            {
                float shoulderHeight = Collider.height / 2.0f - 0.1f;
                if (inWater)
                {
                    shoulderHeight += 0.4f;
                }
                else if (Crouching)
                {
                    shoulderHeight -= 0.15f;
                }

                return Collider.SimPosition + new Vector2(
                    (float)Math.Sin(-Collider.Rotation),
                    (float)Math.Cos(-Collider.Rotation)) * shoulderHeight;
            }
        }

        public HumanoidAnimController(Character character, XElement element, string seed)
            : base(character, element, seed)
        {
            walkAnimSpeed = element.GetAttributeFloat("walkanimspeed", 4.0f);
            walkAnimSpeed = MathHelper.ToRadians(walkAnimSpeed);

            movementLerp = element.GetAttributeFloat("movementlerp", 0.4f);

            thighTorque = element.GetAttributeFloat("thightorque", -5.0f);
        }

        public override void UpdateAnim(float deltaTime)
        {
            if (Frozen) return;

            levitatingCollider = true;
            ColliderIndex = Crouching ? 1 : 0;
            if (!Crouching && ColliderIndex == 1) Crouching = true;

            //stun (= disable the animations) if the ragdoll receives a large enough impact
            if (strongestImpact > 0.0f)
            {
                character.SetStun(MathHelper.Min(strongestImpact * 0.5f, 5.0f));
                strongestImpact = 0.0f;
                return;
            }

            if (!character.AllowInput)
            {
                levitatingCollider = false;
                Collider.FarseerBody.FixedRotation = false;
                
                if (Math.Abs(Collider.Rotation-GetLimb(LimbType.Torso).Rotation)>Math.PI*0.6f)
                {
                    Collider.SetTransform(Collider.SimPosition, MathHelper.WrapAngle(Collider.Rotation + (float)Math.PI));
                }
                Collider.SmoothRotate(GetLimb(LimbType.Torso).Rotation);
                Collider.LinearVelocity = (GetLimb(LimbType.Waist).SimPosition - Collider.SimPosition) * 20.0f;           
                
                return;
            }

            //re-enable collider
            if (!Collider.Enabled)
            {
                var lowestLimb = FindLowestLimb();
                
                Collider.SetTransform(new Vector2(
                    Collider.SimPosition.X,
                    Math.Max(lowestLimb.SimPosition.Y + (Collider.radius + Collider.height / 2), Collider.SimPosition.Y)),
                    Collider.Rotation);
                
                Collider.FarseerBody.ResetDynamics();
                Collider.Enabled = true;
            }            

            if (swimming)
            {
                Collider.FarseerBody.FixedRotation = false;
            }
            else if (!Collider.FarseerBody.FixedRotation)
            {
                if (Math.Abs(MathUtils.GetShortestAngle(Collider.Rotation, 0.0f)) > 0.001f)
                {
                    //rotate collider back upright
                    Collider.AngularVelocity = MathUtils.GetShortestAngle(Collider.Rotation, 0.0f) * 10.0f;

                    Collider.FarseerBody.FixedRotation = false;
                }
                else
                {
                    Collider.FarseerBody.FixedRotation = true;
                }
            }

            if (character.LockHands)
            {
                var leftHand = GetLimb(LimbType.LeftHand);
                var rightHand = GetLimb(LimbType.RightHand);

                var waist = GetLimb(LimbType.Waist);

                rightHand.Disabled = true;
                leftHand.Disabled = true;

                Vector2 midPos = waist.SimPosition;
                Matrix torsoTransform = Matrix.CreateRotationZ(waist.Rotation);

                midPos += Vector2.Transform(new Vector2(-0.3f * Dir, -0.2f), torsoTransform);

                if (rightHand.pullJoint.Enabled) midPos = (midPos + rightHand.pullJoint.WorldAnchorB) / 2.0f;

                HandIK(rightHand, midPos);
                HandIK(leftHand, midPos);
            }
            else
            {
                if (Anim != Animation.UsingConstruction) ResetPullJoints();
            }

            if (SimplePhysicsEnabled)
            {
                UpdateStandingSimple();
                return;
            }
            
                                   
            switch (Anim)
            {
                case Animation.Climbing:
                    levitatingCollider = false;
                    UpdateClimbing();
                    break;
                case Animation.CPR:
                    UpdateCPR(deltaTime);
                    break;
                case Animation.UsingConstruction:
                default:

                    if (Anim == Animation.UsingConstruction)
                    {
                        useItemTimer -= deltaTime;
                        if (useItemTimer <= 0.0f) Anim = Animation.None;
                    }

                    if (character.SelectedCharacter != null && character.SelectedCharacter.CanBeDragged)
                    {
                        DragCharacter(character.SelectedCharacter);
                    }

                    if (forceStanding)
                    {
                        swimming = false;
                    }
                    //0.5 second delay for switching between swimming and walking
                    //prevents rapid switches between swimming/walking if the water level is fluctuating around the minimum swimming depth
                    else if (inWater)
                    {
                        inWaterTimer = Math.Max(inWaterTimer + deltaTime, 0.5f);
                        if (inWaterTimer >= 1.0f) swimming = true;
                    }
                    else
                    {
                        inWaterTimer = Math.Min(inWaterTimer - deltaTime, 0.5f);
                        if (inWaterTimer <= 0.0f) swimming = false;
                    }

                    if (swimming)
                    {
                        UpdateSwimming();
                    }
                    else
                    {
                        UpdateStanding();
                    }

                    break;
            }

            if (TargetDir != dir) Flip();

            foreach (Limb limb in Limbs)
            {
                limb.Disabled = false;
            }

            aiming = false;
            if (character.IsRemotePlayer && GameMain.Server == null) Collider.LinearVelocity = Vector2.Zero;
        }



        void UpdateStanding()
        {
            HumanoidAnimParams animParams = Math.Abs(TargetMovement.X) > 1.5f ? HumanoidAnimParams.RunInstance : HumanoidAnimParams.WalkInstance;

            Vector2 handPos;

            //if you're allergic to magic numbers, stop reading now

            Limb leftFoot = GetLimb(LimbType.LeftFoot);
            Limb rightFoot = GetLimb(LimbType.RightFoot);
            Limb head = GetLimb(LimbType.Head);
            Limb torso = GetLimb(LimbType.Torso);

            Limb waist = GetLimb(LimbType.Waist);

            Limb leftHand = GetLimb(LimbType.LeftHand);
            Limb rightHand = GetLimb(LimbType.RightHand);

            Limb leftLeg = GetLimb(LimbType.LeftLeg);
            Limb rightLeg = GetLimb(LimbType.RightLeg);
            
            float getUpSpeed = animParams.GetUpSpeed;
            //float walkCycleSpeed = movement.X * walkAnimSpeed;
            if (Stairs != null)
            {
                TargetMovement = new Vector2(MathHelper.Clamp(TargetMovement.X, -1.5f, 1.5f), TargetMovement.Y);

                /*if ((TargetMovement.X > 0.0f && stairs.StairDirection == Direction.Right) ||
                    TargetMovement.X < 0.0f && stairs.StairDirection == Direction.Left)
                {
                    TargetMovement *= 1.7f;
                    //walkCycleSpeed *= 1.0f;
                }*/
            }

            Vector2 colliderPos = GetColliderBottom();
            if (Math.Abs(TargetMovement.X) > 1.0f)
            {
                float slowdownAmount = 0.0f;
                if (currentHull != null)
                {
                    //full slowdown (1.5f) when water is up to the torso
                    surfaceY = ConvertUnits.ToSimUnits(currentHull.Surface);
                    slowdownAmount = MathHelper.Clamp((surfaceY - colliderPos.Y) / torsoPosition.Value, 0.0f, 1.0f) * 1.5f;
                }

                float maxSpeed = Math.Max(TargetMovement.Length() - slowdownAmount, 1.0f);
                TargetMovement = Vector2.Normalize(TargetMovement) * maxSpeed;
            }

            float walkPosX = (float)Math.Cos(walkPos);
            float walkPosY = (float)Math.Sin(walkPos);


            Vector2 stepSize = animParams.StepSize;
            stepSize.X *= walkPosX;
            stepSize.Y *= walkPosY;                

            float footMid = colliderPos.X;// (leftFoot.SimPosition.X + rightFoot.SimPosition.X) / 2.0f;

            movement = overrideTargetMovement == Vector2.Zero ?
                MathUtils.SmoothStep(movement, TargetMovement * walkSpeed, movementLerp) :
                overrideTargetMovement;

            if (Math.Abs(movement.X) < 0.005f)
            {
                movement.X = 0.0f;
            }

            movement.Y = 0.0f;

            for (int i = 0; i < 2; i++)
            {
                Limb leg = GetLimb((i == 0) ? LimbType.LeftThigh : LimbType.RightThigh);// : leftLeg;

                float shortestAngle = leg.Rotation - torso.Rotation;

                if (Math.Abs(shortestAngle) < 2.5f) continue;

                if (Math.Abs(shortestAngle) > 5.0f)
                {
                    TargetDir = TargetDir == Direction.Right ? Direction.Left : Direction.Right;
                }
                else
                {
                    leg.body.ApplyTorque(shortestAngle * animParams.LegCorrectionTorque);
                    leg = GetLimb((i == 0) ? LimbType.LeftLeg : LimbType.RightLeg);
                    leg.body.ApplyTorque(-shortestAngle * animParams.LegCorrectionTorque);
                }
            }

            if (onGround && (!character.IsRemotePlayer || GameMain.Server != null))
            {
                //move slower if collider isn't upright
                float rotationFactor = (float)Math.Abs(Math.Cos(Collider.Rotation));

                Collider.LinearVelocity = new Vector2(
                        movement.X * rotationFactor,
                        Collider.LinearVelocity.Y > 0.0f ? Collider.LinearVelocity.Y * 0.5f : Collider.LinearVelocity.Y);
            }

            getUpSpeed = getUpSpeed * Math.Max(head.SimPosition.Y - colliderPos.Y, 0.5f);

            torso.pullJoint.Enabled = true;
            head.pullJoint.Enabled = true;
            waist.pullJoint.Enabled = true;
            
            float floorPos = GetFloorY(colliderPos + new Vector2(Math.Sign(movement.X) * 0.5f, 1.0f));
            bool onSlope = floorPos > GetColliderBottom().Y + 0.05f;

            if (Stairs != null || onSlope)
            {
                torso.pullJoint.WorldAnchorB = new Vector2(
<<<<<<< HEAD
                    MathHelper.SmoothStep(torso.SimPosition.X, footMid + movement.X * animParams.TorsoLeanAmount, getUpSpeed * 0.8f),
                    MathHelper.SmoothStep(torso.SimPosition.Y, colliderPos.Y + animParams.TorsoPosition - Math.Abs(walkPosX * 0.05f), getUpSpeed * 2.0f));


                head.pullJoint.WorldAnchorB = new Vector2(
                    MathHelper.SmoothStep(head.SimPosition.X, footMid + movement.X * animParams.HeadLeanAmount, getUpSpeed * 0.8f),
                    MathHelper.SmoothStep(head.SimPosition.Y, colliderPos.Y + animParams.HeadPosition - Math.Abs(walkPosX * 0.05f), getUpSpeed * 2.0f));
=======
                    MathHelper.SmoothStep(torso.SimPosition.X, footMid + movement.X * 0.25f, getUpSpeed * 0.8f),
                    MathHelper.SmoothStep(torso.SimPosition.Y, colliderPos.Y + TorsoPosition.Value - Math.Abs(walkPosX * 0.05f), getUpSpeed * 2.0f));


                head.pullJoint.WorldAnchorB = new Vector2(
                    MathHelper.SmoothStep(head.SimPosition.X, footMid + movement.X * (Crouching ? 0.6f : 0.25f), getUpSpeed * 0.8f),
                    MathHelper.SmoothStep(head.SimPosition.Y, colliderPos.Y + HeadPosition.Value - Math.Abs(walkPosX * 0.05f), getUpSpeed * 2.0f));
>>>>>>> 3031ae7d

                waist.pullJoint.WorldAnchorB = waist.SimPosition;// +movement * 0.3f;
            }
            else
            {
                if (!onGround) movement = Vector2.Zero;

                torso.pullJoint.WorldAnchorB =
                    MathUtils.SmoothStep(torso.SimPosition,
<<<<<<< HEAD
                    new Vector2(footMid + movement.X * animParams.TorsoLeanAmount, colliderPos.Y + animParams.TorsoPosition), getUpSpeed);

                head.pullJoint.WorldAnchorB =
                    MathUtils.SmoothStep(head.SimPosition,
                    new Vector2(footMid + movement.X * animParams.HeadLeanAmount, colliderPos.Y + animParams.HeadPosition), getUpSpeed * 1.2f);
=======
                    new Vector2(footMid + movement.X * 0.2f, colliderPos.Y + TorsoPosition.Value), getUpSpeed);

                head.pullJoint.WorldAnchorB =
                    MathUtils.SmoothStep(head.SimPosition,
                    new Vector2(footMid + movement.X * (Crouching && Math.Sign(movement.X) == Math.Sign(Dir) ? 0.6f : 0.2f), colliderPos.Y + HeadPosition.Value), getUpSpeed * 1.2f);
>>>>>>> 3031ae7d

                waist.pullJoint.WorldAnchorB = waist.SimPosition + movement * 0.06f;
            }

            if (!onGround)
            {
                Vector2 move =  torso.pullJoint.WorldAnchorB - torso.SimPosition;

                foreach (Limb limb in Limbs)
                {
                    MoveLimb(limb, limb.SimPosition+move, 15.0f, true);
                }

                return;
            }

            //moving horizontally
            if (TargetMovement.X != 0.0f)
            {
                //progress the walking animation
                //walkPos -= (walkCycleSpeed / runningModifier) * 0.8f;
                walkPos -= MathHelper.ToRadians(animParams.CycleSpeed) * Math.Sign(movement.X);

                for (int i = -1; i < 2; i += 2)
                {
                    Limb foot = i == -1 ? leftFoot : rightFoot;
                    Limb leg = i == -1 ? leftLeg : rightLeg;

                    Vector2 footPos = stepSize * -i;
                    footPos += new Vector2(Math.Sign(movement.X) * animParams.FootMoveOffset.X, animParams.FootMoveOffset.Y);

                    if (stepSize.Y < 0.0f) stepSize.Y = -0.15f;

                    //make the character limp if the feet are damaged
                    float footAfflictionStrength = character.CharacterHealth.GetAfflictionStrength("damage", foot, true);
                    stepSize *= MathHelper.Lerp(1.0f, 0.5f, MathHelper.Clamp(footAfflictionStrength / 100.0f, 0.0f, 1.0f));

                    if (onSlope && Stairs == null)
                    {
                        footPos.Y *= 2.0f;
                    }
                    footPos.Y = Math.Min(waist.SimPosition.Y - colliderPos.Y - 0.4f, footPos.Y);

                    MoveLimb(foot, footPos + colliderPos, animParams.FootMoveStrength, true);
                    foot.body.SmoothRotate(leg.body.Rotation + MathHelper.PiOver2 * Dir * 1.6f, animParams.FootRotateStrength);
                }

                /*if (runningModifier > 1.0f)
                {
                    if (walkPosY > 0.0f)
                    {
                        GetLimb(LimbType.LeftThigh).body.ApplyTorque(-walkPosY * Dir * Math.Abs(movement.X) * animParams.ThighCorrectionTorque);
                    }
                    else
                    {
                        GetLimb(LimbType.RightThigh).body.ApplyTorque(walkPosY * Dir * Math.Abs(movement.X) * animParams.ThighCorrectionTorque);
                    }
                }*/

                if (animParams.ThighCorrectionTorque > 0.0f)
                {
                    if (Math.Sign(walkPosX) != Math.Sign(movement.X))
                    {
                        GetLimb(LimbType.LeftLeg).body.ApplyTorque(-walkPosY * Dir * Math.Abs(movement.X) * animParams.ThighCorrectionTorque);
                    }
                    else
                    {
                        GetLimb(LimbType.RightLeg).body.ApplyTorque(walkPosY * Dir * Math.Abs(movement.X) * animParams.ThighCorrectionTorque);
                    }
                }

                //calculate the positions of hands
                handPos = torso.SimPosition;
                handPos.X = -walkPosX * animParams.HandMoveAmount.X;

                float lowerY = animParams.HandClampY;

                handPos.Y = lowerY + (float)(Math.Abs(Math.Sin(walkPos - Math.PI * 1.5f) * animParams.HandMoveAmount.Y));

                Vector2 posAddition = new Vector2(Math.Sign(movement.X) * animParams.HandMoveOffset.X, animParams.HandMoveOffset.Y);

                if (!rightHand.Disabled)
                {
                    HandIK(rightHand, torso.SimPosition + posAddition +
                        new Vector2(
                            -handPos.X,
                            (Math.Sign(walkPosX) == Math.Sign(Dir)) ? handPos.Y : lowerY), animParams.HandMoveStrength);
                }

                if (!leftHand.Disabled)
                {
                    HandIK(leftHand, torso.SimPosition + posAddition +
                        new Vector2(
                            handPos.X,
                            (Math.Sign(walkPosX) == Math.Sign(-Dir)) ? handPos.Y : lowerY), animParams.HandMoveStrength);
                }

            }
            else
            {
                for (int i = -1; i < 2; i += 2)
                {
                    Vector2 footPos = colliderPos;
                    
                    if (Crouching)
                    {
                        footPos = new Vector2(
                            waist.SimPosition.X + Math.Sign(stepSize.X * i) * Dir * 0.3f,
                            colliderPos.Y - 0.1f);
                    }
                    else
                    {
                        footPos = new Vector2(GetCenterOfMass().X + stepSize.X * i * 0.2f, colliderPos.Y - 0.1f);
                    }

                    if (Stairs == null)
                    {
                        footPos.Y = Math.Max(Math.Min(floorPos, footPos.Y + 0.5f), footPos.Y);
                    }

                    var foot = i == -1 ? rightFoot : leftFoot;

                    MoveLimb(foot, footPos, Math.Abs(foot.SimPosition.X - footPos.X) * 100.0f, true);
                }

                leftFoot.body.SmoothRotate(Dir * MathHelper.PiOver2, 50.0f);
                rightFoot.body.SmoothRotate(Dir * MathHelper.PiOver2, 50.0f);

                if (!rightHand.Disabled)
                {
                    rightHand.body.SmoothRotate(0.0f, 5.0f);

                    var rightArm = GetLimb(LimbType.RightArm);
                    rightArm.body.SmoothRotate(0.0f, 20.0f);
                }

                if (!leftHand.Disabled)
                {
                    leftHand.body.SmoothRotate(0.0f, 5.0f);

                    var leftArm = GetLimb(LimbType.LeftArm);
                    leftArm.body.SmoothRotate(0.0f, 20.0f);
                }
            }
        }

        void UpdateStandingSimple()
        {
            movement = MathUtils.SmoothStep(movement, TargetMovement, movementLerp);

            if (inWater && movement.LengthSquared() > 0.00001f)
            {
                movement = Vector2.Normalize(movement);
            }

            if (Math.Abs(movement.X)<0.005f)
            {
                movement.X = 0.0f;
            }
        }

        private void ClimbOverObstacles()
        {
            if (Collider.FarseerBody.ContactList == null || Math.Abs(movement.X) < 0.01f) return;

            //check if the collider is touching a suitable obstacle to climb over
            Vector2? handle = null;
            FarseerPhysics.Dynamics.Contacts.ContactEdge ce = Collider.FarseerBody.ContactList;
            while (ce != null && ce.Contact != null)
            {
                if (ce.Contact.Enabled && ce.Contact.IsTouching && ce.Contact.FixtureA.CollisionCategories.HasFlag(Physics.CollisionWall))
                {
                    Vector2 contactNormal;
                    FarseerPhysics.Common.FixedArray2<Vector2> contactPos;
                    ce.Contact.GetWorldManifold(out contactNormal, out contactPos);

                    //only climb if moving towards the obstacle
                    if (Math.Sign(contactPos[0].X - Collider.SimPosition.X) == Math.Sign(movement.X) &&
                        (handle == null || contactPos[0].Y > ((Vector2)handle).Y))
                    {
                        handle = contactPos[0];
                    }
                }

                ce = ce.Next;
            }
            
            if (handle == null) return;

            float colliderBottomY = GetColliderBottom().Y;

            //the contact point should be higher than the bottom of the collider
            if (((Vector2)handle).Y < colliderBottomY + 0.01f ||
                ((Vector2)handle).Y > Collider.SimPosition.Y) return;
            
            //find the height of the floor below the torso
            //(if moving towards towards an obstacle that's low enough to climb over, the torso should be above it)
            float obstacleY = GetFloorY(GetLimb(LimbType.Torso));

            if (obstacleY > colliderBottomY)
            {
                //higher vertical velocity for taller obstacles
                Collider.LinearVelocity += Vector2.UnitY * (((Vector2)handle).Y - colliderBottomY + 0.01f) * 50;
                onGround = true;
            }
        }

        void UpdateSwimming()
        {
            IgnorePlatforms = true;

            Vector2 footPos, handPos;

            float surfaceLimiter = 1.0f;

            Limb head = GetLimb(LimbType.Head);
            Limb torso = GetLimb(LimbType.Torso);
            
            if (currentHull != null && (currentHull.Rect.Y - currentHull.Surface > 50.0f))
            {
                surfaceLimiter = (ConvertUnits.ToDisplayUnits(Collider.SimPosition.Y + 0.4f) - surfaceY);
                surfaceLimiter = Math.Max(1.0f, surfaceLimiter);
                if (surfaceLimiter > 50.0f) return;
            }

            Limb leftHand = GetLimb(LimbType.LeftHand);
            Limb rightHand = GetLimb(LimbType.RightHand);

            Limb leftFoot = GetLimb(LimbType.LeftFoot);
            Limb rightFoot = GetLimb(LimbType.RightFoot);
            
            float rotation = MathHelper.WrapAngle(Collider.Rotation);
            rotation = MathHelper.ToDegrees(rotation);
            if (rotation < 0.0f) rotation += 360;

            if (!character.IsRemotePlayer && !aiming && Anim != Animation.UsingConstruction)
            {
                if (rotation > 20 && rotation < 170)
                    TargetDir = Direction.Left;
                else if (rotation > 190 && rotation < 340)
                    TargetDir = Direction.Right;
            }

            float targetSpeed = TargetMovement.Length();

            if (targetSpeed > 0.1f)
            {
                if (!aiming)
                {
                    float newRotation = MathUtils.VectorToAngle(TargetMovement) - MathHelper.PiOver2;
                    Collider.SmoothRotate(newRotation, 5.0f);
                    //torso.body.SmoothRotate(newRotation);
                    
                }
            }
            else
            {
                if (aiming)
                {
                    Vector2 mousePos = ConvertUnits.ToSimUnits(character.CursorPosition);
                    Vector2 diff = (mousePos - torso.SimPosition) * Dir;

                    TargetMovement = new Vector2(0.0f, -0.1f);

                    float newRotation = MathUtils.VectorToAngle(diff);
                    Collider.SmoothRotate(newRotation, 5.0f);
                }
            }

            torso.body.SmoothRotate(Collider.Rotation);
            torso.body.MoveToPos(Collider.SimPosition + new Vector2((float)Math.Sin(-Collider.Rotation), (float)Math.Cos(-Collider.Rotation))*0.4f, 5.0f);
            
            if (TargetMovement == Vector2.Zero) return;

            movement = MathUtils.SmoothStep(movement, TargetMovement, 0.3f);

            //dont try to move upwards if head is already out of water
            if (surfaceLimiter > 1.0f && TargetMovement.Y > 0.0f)
            {
                if (TargetMovement.X == 0.0f)
                {
                    //pull head above water
                    head.body.SmoothRotate(0.0f, 5.0f);

                    walkPos += 0.05f;
                }
                else
                {
                    TargetMovement = new Vector2(
                        (float)Math.Sqrt(targetSpeed * targetSpeed - TargetMovement.Y * TargetMovement.Y)
                        * Math.Sign(TargetMovement.X),
                        Math.Max(TargetMovement.Y, TargetMovement.Y * 0.2f));

                    //turn head above the water
                    head.body.ApplyTorque(Dir);
                }

                movement.Y = movement.Y - (surfaceLimiter - 1.0f) * 0.01f;
            }

            if (!character.IsRemotePlayer || GameMain.Server != null)
            {
                Collider.LinearVelocity = Vector2.Lerp(Collider.LinearVelocity, movement * swimSpeed, movementLerp);
            }
                        
            walkPos += movement.Length() * 0.2f;
            footPos = Collider.SimPosition - new Vector2((float)Math.Sin(-Collider.Rotation), (float)Math.Cos(-Collider.Rotation)) * 0.4f;
            
            for (int i = -1; i<2; i+=2)
            {
                var thigh = i == -1 ? GetLimb(LimbType.LeftThigh) : GetLimb(LimbType.RightThigh);
                var leg = i == -1 ? GetLimb(LimbType.LeftLeg) : GetLimb(LimbType.RightLeg);
                
                float thighDiff = Math.Abs(MathUtils.GetShortestAngle(torso.Rotation, thigh.Rotation));
                if (thighDiff > MathHelper.PiOver2)
                {
                    //thigh bent too close to the torso -> force the leg to extend
                    float thighTorque = thighDiff * thigh.Mass * Math.Sign(torso.Rotation - thigh.Rotation) * 10.0f;
                    thigh.body.ApplyTorque(thighTorque);
                    leg.body.ApplyTorque(thighTorque);
                }
                else
                {
                    thigh.body.SmoothRotate(torso.Rotation + (float)Math.Sin(walkPos) * i * 0.3f, 2.0f);
                }
            }
            
            Vector2 transformedFootPos = new Vector2((float)Math.Sin(walkPos) * 0.5f, 0.0f);
            transformedFootPos = Vector2.Transform(
                transformedFootPos,
                Matrix.CreateRotationZ(Collider.Rotation));

            MoveLimb(rightFoot, footPos - transformedFootPos, 1.0f);
            MoveLimb(leftFoot, footPos + transformedFootPos, 1.0f);            

            handPos = (torso.SimPosition + head.SimPosition) / 2.0f;

            //at the surface, not moving sideways -> hands just float around
            if (!headInWater && TargetMovement.X == 0.0f && TargetMovement.Y > 0)
            {
                handPos.X = handPos.X + Dir * 0.6f;

                float wobbleAmount = 0.1f;

                if (!rightHand.Disabled)
                {
                    MoveLimb(rightHand, new Vector2(
                        handPos.X + (float)Math.Sin(walkPos / 1.5f) * wobbleAmount,
                        handPos.Y + (float)Math.Sin(walkPos / 3.5f) * wobbleAmount - 0.25f), 1.5f);
                }

                if (!leftHand.Disabled)
                {
                    MoveLimb(leftHand, new Vector2(
                        handPos.X + (float)Math.Sin(walkPos / 2.0f) * wobbleAmount,
                        handPos.Y + (float)Math.Sin(walkPos / 3.0f) * wobbleAmount - 0.25f), 1.5f);
                }

                return;
            }

            handPos += head.LinearVelocity * 0.1f;

            float handCyclePos = walkPos / 2.0f * -Dir;
            float handPosX = (float)Math.Cos(handCyclePos) * 0.4f;
            float handPosY = (float)Math.Sin(handCyclePos) * 1.0f;
            handPosY = MathHelper.Clamp(handPosY, -0.8f, 0.8f);

            Matrix rotationMatrix = Matrix.CreateRotationZ(torso.Rotation);

            if (!rightHand.Disabled)
            {
                Vector2 rightHandPos = new Vector2(-handPosX, -handPosY);
                rightHandPos.X = (Dir == 1.0f) ? Math.Max(0.3f, rightHandPos.X) : Math.Min(-0.3f, rightHandPos.X);
                rightHandPos = Vector2.Transform(rightHandPos, rotationMatrix);

                HandIK(rightHand, handPos + rightHandPos, 0.5f);
            }

            if (!leftHand.Disabled)
            {
                Vector2 leftHandPos = new Vector2(handPosX, handPosY);
                leftHandPos.X = (Dir == 1.0f) ? Math.Max(0.3f, leftHandPos.X) : Math.Min(-0.3f, leftHandPos.X);
                leftHandPos = Vector2.Transform(leftHandPos, rotationMatrix);

                HandIK(leftHand, handPos + leftHandPos, 0.5f);
            }
        }

        void UpdateClimbing()
        {
            if (character.SelectedConstruction == null || character.SelectedConstruction.GetComponent<Ladder>() == null)
            {
                Anim = Animation.None;
                return;
            }

            onGround = false;
            IgnorePlatforms = true;

            Vector2 tempTargetMovement = TargetMovement;
            tempTargetMovement.Y = Math.Min(tempTargetMovement.Y, 1.0f);

            bool slide = targetMovement.Y < -1.1f;
            if (slide) tempTargetMovement.Y *= 1.5f;

            movement = MathUtils.SmoothStep(movement, tempTargetMovement, 0.3f);

            Limb leftFoot = GetLimb(LimbType.LeftFoot);
            Limb rightFoot = GetLimb(LimbType.RightFoot);
            Limb head = GetLimb(LimbType.Head);
            Limb torso = GetLimb(LimbType.Torso);

            Limb waist = GetLimb(LimbType.Waist);

            Limb leftHand = GetLimb(LimbType.LeftHand);
            Limb rightHand = GetLimb(LimbType.RightHand);

            Vector2 ladderSimPos = ConvertUnits.ToSimUnits(
                character.SelectedConstruction.Rect.X + character.SelectedConstruction.Rect.Width / 2.0f,
                character.SelectedConstruction.Rect.Y);

            float stepHeight = ConvertUnits.ToSimUnits(30.0f);

            if (currentHull == null && character.SelectedConstruction.Submarine != null)
            {
                ladderSimPos += character.SelectedConstruction.Submarine.SimPosition;
            }
            else if (currentHull.Submarine != null && currentHull.Submarine != character.SelectedConstruction.Submarine)
            {
                ladderSimPos += character.SelectedConstruction.Submarine.SimPosition - currentHull.Submarine.SimPosition;
            }

            MoveLimb(head, new Vector2(ladderSimPos.X - 0.27f * Dir, Collider.SimPosition.Y + 0.9f - colliderHeightFromFloor), 10.5f);
            MoveLimb(torso, new Vector2(ladderSimPos.X - 0.27f * Dir, Collider.SimPosition.Y + 0.7f - colliderHeightFromFloor), 10.5f);
            MoveLimb(waist, new Vector2(ladderSimPos.X - 0.35f * Dir, Collider.SimPosition.Y + 0.6f - colliderHeightFromFloor), 10.5f);

            Collider.MoveToPos(new Vector2(ladderSimPos.X - 0.2f * Dir, Collider.SimPosition.Y), 10.5f);            
            
            Vector2 handPos = new Vector2(
                ladderSimPos.X,
                Collider.SimPosition.Y + 0.8f + movement.Y * 0.1f - ladderSimPos.Y);

            handPos.Y = Math.Min(-0.2f, handPos.Y) - colliderHeightFromFloor;

            MoveLimb(leftHand,
                new Vector2(handPos.X,
                (slide ? handPos.Y : MathUtils.Round(handPos.Y - stepHeight, stepHeight * 2.0f) + stepHeight) + ladderSimPos.Y),
                5.2f);

            MoveLimb(rightHand,
                new Vector2(handPos.X,
                (slide ? handPos.Y : MathUtils.Round(handPos.Y, stepHeight * 2.0f)) + ladderSimPos.Y),
                5.2f);

            leftHand.body.ApplyTorque(Dir * 2.0f);
            rightHand.body.ApplyTorque(Dir * 2.0f);

            Vector2 footPos = new Vector2(
                handPos.X - Dir * 0.05f,
                Collider.SimPosition.Y + 0.9f - colliderHeightFromFloor - stepHeight * 2.7f - ladderSimPos.Y - 0.7f);

            //if (movement.Y < 0) footPos.Y += 0.05f;

            MoveLimb(leftFoot,
                new Vector2(footPos.X,
                (slide ? footPos.Y : MathUtils.Round(footPos.Y + stepHeight, stepHeight * 2.0f) - stepHeight) + ladderSimPos.Y),
                15.5f, true);

            MoveLimb(rightFoot,
                new Vector2(footPos.X,
                (slide ? footPos.Y : MathUtils.Round(footPos.Y, stepHeight * 2.0f)) + ladderSimPos.Y),
                15.5f, true);

            //apply torque to the legs to make the knees bend
            Limb leftLeg = GetLimb(LimbType.LeftLeg);
            Limb rightLeg = GetLimb(LimbType.RightLeg);

            leftLeg.body.ApplyTorque(Dir * -8.0f);
            rightLeg.body.ApplyTorque(Dir * -8.0f);

            float movementFactor = (handPos.Y / stepHeight) * (float)Math.PI;
            movementFactor = 0.8f + (float)Math.Abs(Math.Sin(movementFactor));

            Vector2 subSpeed = currentHull != null || character.SelectedConstruction.Submarine == null
                ? Vector2.Zero : character.SelectedConstruction.Submarine.Velocity;

            Vector2 climbForce = new Vector2(0.0f, movement.Y + 0.3f) * movementFactor;
            //if (climbForce.Y > 0.5f) climbForce.Y = Math.Max(climbForce.Y, 1.3f);

            //apply forces to the collider to move the Character up/down
            Collider.ApplyForce((climbForce * 20.0f + subSpeed * 50.0f) * Collider.Mass);
            head.body.SmoothRotate(0.0f);
            
            if (!character.SelectedConstruction.Prefab.Triggers.Any())
            {
                character.SelectedConstruction = null;
                return;
            }

            Rectangle trigger = character.SelectedConstruction.Prefab.Triggers.FirstOrDefault();
            trigger = character.SelectedConstruction.TransformTrigger(trigger);

            bool notClimbing = false;
            if (character.IsRemotePlayer && GameMain.Server == null)
            {
                notClimbing = character.IsKeyDown(InputType.Left) || character.IsKeyDown(InputType.Right);
            }
            else
            {
                notClimbing = Math.Abs(targetMovement.X) > 0.05f ||
                (TargetMovement.Y < 0.0f && ConvertUnits.ToSimUnits(trigger.Height) + handPos.Y < HeadPosition) ||
                (TargetMovement.Y > 0.0f && handPos.Y > 0.1f);
            }

            if (notClimbing)
            {
                Anim = Animation.None;
                character.SelectedConstruction = null;
                IgnorePlatforms = false;
            }
            else if (character.SelectedCharacter != null && !character.SelectedCharacter.AllowInput)
            {
                Limb targetLeftHand = character.SelectedCharacter.AnimController.GetLimb(LimbType.LeftHand);
                Limb targetRightHand = character.SelectedCharacter.AnimController.GetLimb(LimbType.RightHand);
                Limb targetTorso = character.SelectedCharacter.AnimController.GetLimb(LimbType.Torso);

                if (character.SelectedCharacter.AnimController.Dir != Dir)
                    character.SelectedCharacter.AnimController.Flip();

                targetTorso.pullJoint.Enabled = true;
                targetTorso.pullJoint.WorldAnchorB = torso.SimPosition + (Vector2.UnitX * -Dir) * 0.2f;
                targetTorso.pullJoint.MaxForce = 5000.0f;
                
                if (!targetLeftHand.IsSevered)
                {
                    targetLeftHand.pullJoint.Enabled = true;
                    targetLeftHand.pullJoint.WorldAnchorB = torso.SimPosition + (new Vector2(1 * Dir, 1)) * 0.2f;
                    targetLeftHand.pullJoint.MaxForce = 5000.0f;
                }
                if (!targetRightHand.IsSevered)
                {
                    targetRightHand.pullJoint.Enabled = true;
                    targetRightHand.pullJoint.WorldAnchorB = torso.SimPosition + (new Vector2(1 * Dir, 1)) * 0.2f;
                    targetRightHand.pullJoint.MaxForce = 5000.0f;
                }
                
                character.SelectedCharacter.AnimController.IgnorePlatforms = true;
            }
        }

        private float lastReviveTime;

        private void UpdateCPR(float deltaTime)
        {
            if (character.SelectedCharacter == null || 
                (!character.SelectedCharacter.IsUnconscious && !character.SelectedCharacter.IsDead && character.SelectedCharacter.Stun <= 0.0f))
            {
                Anim = Animation.None;
                return;
            }

            Character target = character.SelectedCharacter;

            Crouching = true;

            Vector2 diff = target.SimPosition - character.SimPosition;
            Limb targetHead = target.AnimController.GetLimb(LimbType.Head);
            Limb targetTorso = target.AnimController.GetLimb(LimbType.Torso);
            if (targetTorso == null)
            {
                Anim = Animation.None;
                return;
            }

            Limb head = GetLimb(LimbType.Head);
            Limb torso = GetLimb(LimbType.Torso);
            
            Vector2 headDiff = targetHead == null ? diff : targetHead.SimPosition - character.SimPosition;
            targetMovement = new Vector2(diff.X, 0.0f);
            TargetDir = headDiff.X > 0.0f ? Direction.Right : Direction.Left;

            UpdateStanding();

            Vector2 handPos = targetTorso.SimPosition + Vector2.UnitY * 0.2f;

            Grab(handPos, handPos);

            Vector2 colliderPos = GetColliderBottom();

            bool wasCritical = target.Vitality < 0.0f;
            
            if (GameMain.Client == null) //Serverside code
            {
                target.Oxygen += deltaTime * 0.5f; //Stabilize them                
            }
           
            int skill = (int)character.GetSkillLevel("Medical");
            //pump for 15 seconds (cprAnimTimer 0-15), then do mouth-to-mouth for 2 seconds (cprAnimTimer 15-17)
            if (cprAnimTimer > 15.0f && targetHead != null && head != null)
            {
                float yPos = (float)Math.Sin(cprAnimTimer) * 0.2f;
                head.pullJoint.WorldAnchorB = new Vector2(targetHead.SimPosition.X, targetHead.SimPosition.Y + 0.3f + yPos);
                head.pullJoint.Enabled = true;
                torso.pullJoint.WorldAnchorB = new Vector2(torso.SimPosition.X, colliderPos.Y + (TorsoPosition.Value - 0.2f));
                torso.pullJoint.Enabled = true;

                //Serverside code
                if (GameMain.Client == null && target.Oxygen < -10.0f)
                {
                    //stabilize the oxygen level but don't allow it to go positive and revive the character yet
                    float cpr = skill / 2.0f; //Max possible oxygen addition is 20 per second
                    character.Oxygen -= (30.0f - cpr) * deltaTime; //Worse skill = more oxygen required
                    if (character.Oxygen > 0.0f) target.Oxygen += cpr * deltaTime; //we didn't suffocate yet did we    

                    //DebugConsole.NewMessage("CPR Us: " + character.Oxygen + " Them: " + target.Oxygen + " How good we are: restore " + cpr + " use " + (30.0f - cpr), Color.Aqua);
                }
            }
            else
            {
                if (targetHead != null && head != null)
                {
                    head.pullJoint.WorldAnchorB = new Vector2(targetHead.SimPosition.X, targetHead.SimPosition.Y + 0.8f);
                    head.pullJoint.Enabled = true;
                }
                torso.pullJoint.WorldAnchorB = new Vector2(torso.SimPosition.X, colliderPos.Y + (TorsoPosition.Value - 0.1f));
                torso.pullJoint.Enabled = true;
                if (cprPump >= 1)
                {
                    torso.body.ApplyForce(new Vector2(0, -1000f));
                    targetTorso.body.ApplyForce(new Vector2(0, -1000f));
                    cprPump = 0;

                    if (skill < 50.0f)
                    {
                        //10% skill causes 0.8 damage per pump, 40% skill causes only 0.2
                        target.DamageLimb(
                            targetTorso.WorldPosition, targetTorso, 
                            new List<Affliction>() { AfflictionPrefab.InternalDamage.Instantiate((50 - skill) * 0.02f) },
                            0.0f, true, 0.0f, character);
                    }
                    if (GameMain.Client == null) //Serverside code
                    {
                        //0.1% chance for 10 skill
                        //1.5% chance for 25 skill
                        //13% chance for 50 skill
                        //42% chance for 75 skill
                        //100% chance for 100 skill
                        float reviveChance = skill / 100.0f;
                        reviveChance *= reviveChance * reviveChance;

                        if (Rand.Range(0.0f, 1.0f, Rand.RandSync.Server) <= reviveChance)
                        {
                            //increase oxygen and clamp it above zero 
                            // -> the character should be revived if there are no major afflictions in addition to lack of oxygen
                            target.Oxygen = Math.Max(target.Oxygen + 10.0f, 10.0f);
                        }                        
                    }
                }
                cprPump += deltaTime;
            }

            cprAnimTimer = (cprAnimTimer + deltaTime) % 17;

            //got the character back into a non-critical state, increase medical skill
            //BUT only if it has been more than 10 seconds since the character revived someone
            //otherwise it's easy to abuse the system by repeatedly reviving in a low-oxygen room 
            target.CharacterHealth.CalculateVitality();
            if (wasCritical && target.Vitality > 0.0f && Timing.TotalTime > lastReviveTime + 10.0f)
            {
                character.Info.IncreaseSkillLevel("Medical", 0.5f);
                lastReviveTime = (float)Timing.TotalTime;
            }
        }
        public override void DragCharacter(Character target)
        {
            if (target == null) return;

            Limb torso = GetLimb(LimbType.Torso);
            Limb leftHand = GetLimb(LimbType.LeftHand);
            Limb rightHand = GetLimb(LimbType.RightHand);

            Limb targetLeftHand = target.AnimController.GetLimb(LimbType.LeftHand);
            if (targetLeftHand == null) targetLeftHand = target.AnimController.GetLimb(LimbType.Torso);
            if (targetLeftHand == null) targetLeftHand = target.AnimController.MainLimb;

            Limb targetRightHand = target.AnimController.GetLimb(LimbType.RightHand);
            if (targetRightHand == null) targetRightHand = target.AnimController.GetLimb(LimbType.Torso);
            if (targetRightHand == null) targetRightHand = target.AnimController.MainLimb;

            //only grab with one hand when swimming
            leftHand.Disabled = true;
            if (!inWater) rightHand.Disabled = true;
            
            for (int i = 0; i < 2; i++)
            {
                Limb targetLimb = target.AnimController.GetLimb(LimbType.Torso);
                if (i == 0)
                {
                    if (!targetLeftHand.IsSevered)
                    {
                        targetLimb = targetLeftHand;
                    }
                    else if (!targetRightHand.IsSevered)
                    {
                        targetLimb = targetRightHand;
                    }
                }
                else
                {
                    if (!targetRightHand.IsSevered)
                    {
                        targetLimb = targetRightHand;
                    }
                    else if (!targetLeftHand.IsSevered)
                    {
                        targetLimb = targetLeftHand;
                    }
                }
                
                Limb pullLimb = i == 0 ? leftHand : rightHand;

                //only pull with one hand when swimming
                if (i < 1 || !inWater)
                {
                    Vector2 diff = ConvertUnits.ToSimUnits(targetLimb.WorldPosition - pullLimb.WorldPosition);

                    pullLimb.pullJoint.Enabled = true;
                    targetLimb.pullJoint.Enabled = true;
                    if (targetLimb.type == LimbType.Torso || targetLimb == target.AnimController.MainLimb)
                    {
                        pullLimb.pullJoint.WorldAnchorB = targetLimb.SimPosition;
                        pullLimb.pullJoint.MaxForce = 5000.0f;
                        targetMovement *= MathHelper.Clamp(Mass / target.Mass, 0.5f, 1.0f);
                        
                        //hand length
                        float a = 37.0f;
                        //arm length
                        float b = 28.0f;

                        Vector2 shoulderPos = LimbJoints[2].WorldAnchorA;
                        Vector2 dragDir = inWater ? Vector2.Normalize(targetLimb.SimPosition - shoulderPos) : Vector2.UnitY;

                        targetLimb.pullJoint.WorldAnchorB = shoulderPos - dragDir * ConvertUnits.ToSimUnits(a + b);
                        targetLimb.pullJoint.MaxForce = 200.0f;
                    }                        
                    else
                    {
                        pullLimb.pullJoint.WorldAnchorB = pullLimb.SimPosition + diff;
                        pullLimb.pullJoint.MaxForce = 5000.0f;

                        targetLimb.pullJoint.WorldAnchorB = targetLimb.SimPosition - diff;                    
                        targetLimb.pullJoint.MaxForce = 5000.0f;
                    }

                    target.AnimController.movement = -diff;
                }
            }

            float dist = Vector2.Distance(target.SimPosition, Collider.SimPosition);
            
            //limit movement if moving away from the target
            if (Vector2.Dot(target.SimPosition - Collider.SimPosition, targetMovement)<0)
            {
                targetMovement *= MathHelper.Clamp(2.0f - dist, 0.0f, 1.0f);
            }

            target.AnimController.IgnorePlatforms = IgnorePlatforms;

            if (!target.AllowInput)
            {
                target.AnimController.TargetMovement = TargetMovement;
            }
            else if (target is AICharacter)
            {
                target.AnimController.TargetMovement = Vector2.Lerp(
                    target.AnimController.TargetMovement, 
                    (character.SimPosition + Vector2.UnitX * Dir) - target.SimPosition, 0.5f);
            }
            
            //if on stairs, make the dragged character "climb up" (= collide with stairs)
            //if (Stairs != null) target.AnimController.TargetMovement = new Vector2 (target.AnimController.TargetMovement.X, 1.0f);
        }

        public void Grab(Vector2 rightHandPos, Vector2 leftHandPos)
        {
            for (int i = 0; i < 2; i++)
            {
                Limb pullLimb = (i == 0) ? GetLimb(LimbType.LeftHand) : GetLimb(LimbType.RightHand);

                pullLimb.Disabled = true;

                pullLimb.pullJoint.Enabled = true;
                pullLimb.pullJoint.WorldAnchorB = (i == 0) ? rightHandPos : leftHandPos;
                pullLimb.pullJoint.MaxForce = 500.0f;
            }

        }

        public override void HoldItem(float deltaTime, Item item, Vector2[] handlePos, Vector2 holdPos, Vector2 aimPos, bool aim, float holdAngle)
        {
            if (character.IsUnconscious || character.Stun > 0.0f) aim = false;

            //calculate the handle positions
            Matrix itemTransfrom = Matrix.CreateRotationZ(item.body.Rotation);
            Vector2[] transformedHandlePos = new Vector2[2];
            transformedHandlePos[0] = Vector2.Transform(handlePos[0], itemTransfrom);
            transformedHandlePos[1] = Vector2.Transform(handlePos[1], itemTransfrom);

            Limb head = GetLimb(LimbType.Head);
            Limb torso = GetLimb(LimbType.Torso);
            Limb leftHand = GetLimb(LimbType.LeftHand);
            Limb rightHand = GetLimb(LimbType.RightHand);
            
            Vector2 itemPos = aim ? aimPos : holdPos;

            bool usingController = character.SelectedConstruction != null && character.SelectedConstruction.GetComponent<Controller>() != null;

            float itemAngle;

            Holdable holdable = item.GetComponent<Holdable>();

            if (Anim != Animation.Climbing && !usingController && character.Stun <= 0.0f && aim && itemPos != Vector2.Zero)
            {
                Vector2 mousePos = ConvertUnits.ToSimUnits(character.CursorPosition);

                Vector2 diff = (mousePos - AimSourceSimPos) * Dir;

                holdAngle = MathUtils.VectorToAngle(new Vector2(diff.X, diff.Y * Dir)) - torso.body.Rotation * Dir;

                itemAngle = (torso.body.Rotation + holdAngle * Dir);
                
                if (holdable.ControlPose)
                {
                    head.body.SmoothRotate(itemAngle);

                    if (TargetMovement == Vector2.Zero && inWater)
                    {
                        torso.body.AngularVelocity -= torso.body.AngularVelocity * 0.1f;
                        torso.body.ApplyForce(torso.body.LinearVelocity * -0.5f);
                    }

                    aiming = true;
                }

            }
            else
            {
                itemAngle = (torso.body.Rotation + holdAngle * Dir);
            }

            Vector2 shoulderPos = LimbJoints[2].WorldAnchorA;
            Vector2 transformedHoldPos = shoulderPos;

            if (itemPos == Vector2.Zero || Anim == Animation.Climbing || usingController)
            {
                if (character.SelectedItems[1] == item)
                {
                    transformedHoldPos = leftHand.pullJoint.WorldAnchorA - transformedHandlePos[1];
                    itemAngle = (leftHand.Rotation + (holdAngle - MathHelper.PiOver2) * Dir);
                }
                if (character.SelectedItems[0] == item)
                {
                    transformedHoldPos = rightHand.pullJoint.WorldAnchorA - transformedHandlePos[0];
                    itemAngle = (rightHand.Rotation + (holdAngle - MathHelper.PiOver2) * Dir);
                }
            }
            else
            {
                if (character.SelectedItems[0] == item)
                {
                    rightHand.Disabled = true;
                }
                if (character.SelectedItems[1] == item)
                {
                    leftHand.Disabled = true;
                }

                itemPos.X = itemPos.X * Dir;                
                transformedHoldPos += Vector2.Transform(itemPos, Matrix.CreateRotationZ(itemAngle));
            }

            item.body.ResetDynamics();

            Vector2 currItemPos = (character.SelectedItems[0] == item) ?
                rightHand.pullJoint.WorldAnchorA - transformedHandlePos[0] :
                leftHand.pullJoint.WorldAnchorA - transformedHandlePos[1];
            
            if (holdable.Pusher != null)
            {
                if (!holdable.Pusher.Enabled)
                {
                    holdable.Pusher.Enabled = true;
                    holdable.Pusher.ResetDynamics();
                    holdable.Pusher.SetTransform(currItemPos, itemAngle);
                    foreach (Character character in  Character.CharacterList)
                    {
                        holdable.Pusher.FarseerBody.RestoreCollisionWith(character.AnimController.Collider.FarseerBody);
                    }
                    holdable.Pusher.FarseerBody.IgnoreCollisionWith(Collider.FarseerBody);
                }
                else
                {
                    holdable.Pusher.TargetPosition = currItemPos;
                    holdable.Pusher.TargetRotation = character.IsUnconscious || character.Stun > 0.0f ? itemAngle : holdAngle * Dir;

                    holdable.Pusher.MoveToTargetPosition(true);

                    currItemPos = holdable.Pusher.SimPosition;
                    itemAngle = holdable.Pusher.Rotation;
                }
            }
            item.SetTransform(currItemPos, itemAngle);

            //item.SetTransform(MathUtils.SmoothStep(item.body.SimPosition, transformedHoldPos + bodyVelocity, 0.5f), itemAngle);

            if (Anim == Animation.Climbing) return;

            for (int i = 0; i < 2; i++)
            {
                if (character.SelectedItems[i] != item) continue;
                if (itemPos == Vector2.Zero) continue;

                Limb hand = (i == 0) ? rightHand : leftHand;

                HandIK(hand, transformedHoldPos + transformedHandlePos[i]);
            }
        }

        private void HandIK(Limb hand, Vector2 pos, float force = 1.0f)
        {
            Vector2 shoulderPos = LimbJoints[2].WorldAnchorA;

            Limb arm = (hand.type == LimbType.LeftHand) ? GetLimb(LimbType.LeftArm) : GetLimb(LimbType.RightArm);

            //hand length
            float a = 37.0f;

            //arm length
            float b = 28.0f;

            //distance from shoulder to holdpos
            float c = ConvertUnits.ToDisplayUnits(Vector2.Distance(pos, shoulderPos));
            c = MathHelper.Clamp(a + b - 1, b - a, c);

            float ang2 = MathUtils.VectorToAngle(pos - shoulderPos) + MathHelper.PiOver2;

            float armAngle = MathUtils.SolveTriangleSSS(a, b, c);
            float handAngle = MathUtils.SolveTriangleSSS(b, a, c);

            arm.body.SmoothRotate((ang2 - armAngle * Dir), 20.0f * force);
            hand.body.SmoothRotate((ang2 + handAngle * Dir), 100.0f * force);
        }

        public override void UpdateUseItem(bool allowMovement, Vector2 handPos)
        {
            var leftHand = GetLimb(LimbType.LeftHand);
            var rightHand = GetLimb(LimbType.RightHand);

            useItemTimer = 0.5f;
            Anim = Animation.UsingConstruction;

            if (!allowMovement)
            {
                TargetMovement = Vector2.Zero;
                TargetDir = handPos.X > character.SimPosition.X ? Direction.Right : Direction.Left;
                if (Vector2.Distance(character.SimPosition, handPos) > 1.0f)
                {
                    TargetMovement = Vector2.Normalize(handPos - character.SimPosition);
                }
            }

            leftHand.Disabled = true;
            leftHand.pullJoint.Enabled = true;
            leftHand.pullJoint.WorldAnchorB = handPos;

            rightHand.Disabled = true;
            rightHand.pullJoint.Enabled = true;
            rightHand.pullJoint.WorldAnchorB = handPos;
        }

        public override void Flip()
        {
            base.Flip();

            walkPos = -walkPos;

            Limb torso = GetLimb(LimbType.Torso);

            Vector2 difference;

            Matrix torsoTransform = Matrix.CreateRotationZ(torso.Rotation);

            for (int i = 0; i < character.SelectedItems.Length; i++)
            {
                if (character.SelectedItems[i] != null && character.SelectedItems[i].body != null)
                {
                    difference = character.SelectedItems[i].body.SimPosition - torso.SimPosition;
                    difference = Vector2.Transform(difference, torsoTransform);
                    difference.Y = -difference.Y;

                    character.SelectedItems[i].body.SetTransform(
                        torso.SimPosition + Vector2.Transform(difference, -torsoTransform),
                        MathUtils.WrapAngleTwoPi(-character.SelectedItems[i].body.Rotation));
                }
            }

            foreach (Limb limb in Limbs)
            {
                bool mirror = false;
                bool flipAngle = false;
                bool wrapAngle = false;

                switch (limb.type)
                {
                    case LimbType.LeftHand:
                    case LimbType.LeftArm:
                    case LimbType.RightHand:
                    case LimbType.RightArm:
                        mirror = true;
                        flipAngle = true;
                        break;
                    case LimbType.LeftThigh:
                    case LimbType.LeftLeg:
                    case LimbType.LeftFoot:
                    case LimbType.RightThigh:
                    case LimbType.RightLeg:
                    case LimbType.RightFoot:
                        mirror = Crouching && !inWater;
                        flipAngle = (limb.DoesFlip || Crouching) && !inWater;
                        wrapAngle = !inWater;
                        break;
                    default:
                        flipAngle = limb.DoesFlip && !inWater;
                        wrapAngle = !inWater;
                        break;
                }

                Vector2 position = limb.SimPosition;

                if ((limb.pullJoint == null || !limb.pullJoint.Enabled) && mirror)
                {
                    difference = limb.body.SimPosition - torso.SimPosition;
                    difference = Vector2.Transform(difference, torsoTransform);
                    difference.Y = -difference.Y;

                    position = torso.SimPosition + Vector2.Transform(difference, -torsoTransform);

                    //TrySetLimbPosition(limb, limb.SimPosition, );
                }

                float angle = flipAngle ? -limb.body.Rotation : limb.body.Rotation;
                if (wrapAngle) angle = MathUtils.WrapAnglePi(angle);
                
                TrySetLimbPosition(limb, Collider.SimPosition, position);

                limb.body.SetTransform(limb.body.SimPosition, angle);
            }
        }

    }
}<|MERGE_RESOLUTION|>--- conflicted
+++ resolved
@@ -349,7 +349,6 @@
             if (Stairs != null || onSlope)
             {
                 torso.pullJoint.WorldAnchorB = new Vector2(
-<<<<<<< HEAD
                     MathHelper.SmoothStep(torso.SimPosition.X, footMid + movement.X * animParams.TorsoLeanAmount, getUpSpeed * 0.8f),
                     MathHelper.SmoothStep(torso.SimPosition.Y, colliderPos.Y + animParams.TorsoPosition - Math.Abs(walkPosX * 0.05f), getUpSpeed * 2.0f));
 
@@ -357,15 +356,6 @@
                 head.pullJoint.WorldAnchorB = new Vector2(
                     MathHelper.SmoothStep(head.SimPosition.X, footMid + movement.X * animParams.HeadLeanAmount, getUpSpeed * 0.8f),
                     MathHelper.SmoothStep(head.SimPosition.Y, colliderPos.Y + animParams.HeadPosition - Math.Abs(walkPosX * 0.05f), getUpSpeed * 2.0f));
-=======
-                    MathHelper.SmoothStep(torso.SimPosition.X, footMid + movement.X * 0.25f, getUpSpeed * 0.8f),
-                    MathHelper.SmoothStep(torso.SimPosition.Y, colliderPos.Y + TorsoPosition.Value - Math.Abs(walkPosX * 0.05f), getUpSpeed * 2.0f));
-
-
-                head.pullJoint.WorldAnchorB = new Vector2(
-                    MathHelper.SmoothStep(head.SimPosition.X, footMid + movement.X * (Crouching ? 0.6f : 0.25f), getUpSpeed * 0.8f),
-                    MathHelper.SmoothStep(head.SimPosition.Y, colliderPos.Y + HeadPosition.Value - Math.Abs(walkPosX * 0.05f), getUpSpeed * 2.0f));
->>>>>>> 3031ae7d
 
                 waist.pullJoint.WorldAnchorB = waist.SimPosition;// +movement * 0.3f;
             }
@@ -375,19 +365,11 @@
 
                 torso.pullJoint.WorldAnchorB =
                     MathUtils.SmoothStep(torso.SimPosition,
-<<<<<<< HEAD
                     new Vector2(footMid + movement.X * animParams.TorsoLeanAmount, colliderPos.Y + animParams.TorsoPosition), getUpSpeed);
 
                 head.pullJoint.WorldAnchorB =
                     MathUtils.SmoothStep(head.SimPosition,
                     new Vector2(footMid + movement.X * animParams.HeadLeanAmount, colliderPos.Y + animParams.HeadPosition), getUpSpeed * 1.2f);
-=======
-                    new Vector2(footMid + movement.X * 0.2f, colliderPos.Y + TorsoPosition.Value), getUpSpeed);
-
-                head.pullJoint.WorldAnchorB =
-                    MathUtils.SmoothStep(head.SimPosition,
-                    new Vector2(footMid + movement.X * (Crouching && Math.Sign(movement.X) == Math.Sign(Dir) ? 0.6f : 0.2f), colliderPos.Y + HeadPosition.Value), getUpSpeed * 1.2f);
->>>>>>> 3031ae7d
 
                 waist.pullJoint.WorldAnchorB = waist.SimPosition + movement * 0.06f;
             }
