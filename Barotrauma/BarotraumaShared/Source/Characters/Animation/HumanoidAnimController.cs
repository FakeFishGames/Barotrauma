--- conflicted
+++ resolved
@@ -1320,9 +1320,6 @@
                     transformedTorsoPos -= target.Submarine.SimPosition;
                 }
 
-<<<<<<< HEAD
-                if (GameMain.NetworkMember == null || !GameMain.NetworkMember.IsClient)
-=======
                 targetTorso.PullJointEnabled = true;
                 targetTorso.PullJointWorldAnchorB = transformedTorsoPos + (Vector2.UnitX * -Dir) * 0.2f;
                 targetTorso.PullJointMaxForce = 5000.0f;
@@ -1334,7 +1331,6 @@
                     targetLeftHand.PullJointMaxForce = 5000.0f;
                 }
                 if (!targetRightHand.IsSevered)
->>>>>>> 7590c6c1
                 {
                     targetRightHand.PullJointEnabled = true;
                     targetRightHand.PullJointWorldAnchorB = transformedTorsoPos + (new Vector2(1 * Dir, 1)) * 0.2f;
@@ -1377,7 +1373,7 @@
 
                     Limb pullLimb = i == 0 ? leftHand : rightHand;
 
-                    if (GameMain.Client == null)
+                    if (GameMain.NetworkMember == null || !GameMain.NetworkMember.IsClient)
                     {
                         //stop dragging if there's something between the pull limb and the target limb
                         Vector2 sourceSimPos = pullLimb.SimPosition;
