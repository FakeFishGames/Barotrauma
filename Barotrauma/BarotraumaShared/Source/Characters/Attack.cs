--- conflicted
+++ resolved
@@ -210,11 +210,7 @@
             Character targetCharacter = target as Character;
             if (OnlyHumans)
             {
-<<<<<<< HEAD
-                if (target is Character character && character.ConfigPath != Character.HumanConfigFile) return new AttackResult();
-=======
                 if (targetCharacter != null && targetCharacter.ConfigPath != Character.HumanConfigFile) return new AttackResult();
->>>>>>> 2b1dacbf
             }
 
             DamageParticles(deltaTime, worldPosition);
