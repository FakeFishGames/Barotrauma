--- conflicted
+++ resolved
@@ -1,4 +1,3 @@
-<<<<<<< HEAD
 ﻿using Microsoft.Xna.Framework;
 using System;
 #if DEBUG && CLIENT
@@ -89,12 +88,7 @@
 #if CLIENT
             GameMain.NilModProfiler.SWMapEntityUpdate.Stop();
 
-            if (GameMain.GameSession != null)
-            {
-                GameMain.NilModProfiler.SWGameSessionUpdate.Start();
-                GameMain.GameSession.Update((float)deltaTime);
-                GameMain.NilModProfiler.RecordGameSessionUpdate();
-            }
+            BackgroundCreatureManager.Update((float)deltaTime, cam);
 
             GameMain.NilModProfiler.SWParticleManager.Start();
 
@@ -108,16 +102,7 @@
             GameMain.NilModProfiler.RecordLightManager();
 #endif
 
-            if (Level.Loaded != null)
-            {
-#if CLIENT
-                GameMain.NilModProfiler.SWLevelUpdate.Start();
-#endif
-                Level.Loaded.Update((float)deltaTime, cam);
-#if CLIENT
-                GameMain.NilModProfiler.RecordLevelUpdate();
-#endif
-            }
+            if (Level.Loaded != null) Level.Loaded.Update((float)deltaTime);
 
 #if CLIENT
 
@@ -248,96 +233,6 @@
         }
     }
 }
-=======
-﻿using Microsoft.Xna.Framework;
-using System;
-#if DEBUG && CLIENT
-using Microsoft.Xna.Framework.Input;
-#endif
-
-namespace Barotrauma
-{
-    partial class GameScreen : Screen
-    {
-        private Camera cam;
-
-        public override Camera Cam
-        {
-            get { return cam; }
-        }
-        
-        public GameScreen()
-        {
-            cam = new Camera();
-            cam.Translate(new Vector2(-10.0f, 50.0f));
-        }
-
-        public override void Select()
-        {
-            base.Select();
-
-            if (Character.Controlled!=null)
-            {
-                cam.Position = Character.Controlled.WorldPosition;
-                cam.UpdateTransform();
-            }
-            else if (Submarine.MainSub != null)
-            {
-                cam.Position = Submarine.MainSub.WorldPosition;
-                cam.UpdateTransform();
-            }
-
-            foreach (MapEntity entity in MapEntity.mapEntityList)
-                entity.IsHighlighted = false;
-        }
-
-        public override void Deselect()
-        {
-            base.Deselect();
-
-#if CLIENT
-            Sounds.SoundManager.LowPassHFGain = 1.0f;
-#endif
-        }
-
-        /// <summary>
-        /// Allows the game to run logic such as updating the world,
-        /// checking for collisions, gathering input, and playing audio.
-        /// </summary>
-        public override void Update(double deltaTime)
-        {
-
-#if DEBUG && CLIENT
-            if (GameMain.GameSession != null && GameMain.GameSession.Level != null && GameMain.GameSession.Submarine != null &&
-                !DebugConsole.IsOpen)
-            {
-                /*
-                var closestSub = Submarine.FindClosest(cam.WorldViewCenter);
-                if (closestSub == null) closestSub = GameMain.GameSession.Submarine;
-
-                Vector2 targetMovement = Vector2.Zero;
-                if (PlayerInput.KeyDown(Keys.I)) targetMovement.Y += 1.0f;
-                if (PlayerInput.KeyDown(Keys.K)) targetMovement.Y -= 1.0f;
-                if (PlayerInput.KeyDown(Keys.J)) targetMovement.X -= 1.0f;
-                if (PlayerInput.KeyDown(Keys.L)) targetMovement.X += 1.0f;
-
-                if (targetMovement != Vector2.Zero)
-                    closestSub.ApplyForce(targetMovement * closestSub.SubBody.Body.Mass * 100.0f);
-                    */
-            }
-#endif
-
-#if CLIENT
-            GameMain.NilModProfiler.SWMapEntityUpdate.Start();
-#endif
-
-            foreach (MapEntity e in MapEntity.mapEntityList)
-            {
-                e.IsHighlighted = false;
-            }
-
-#if CLIENT
-            GameMain.NilModProfiler.SWMapEntityUpdate.Stop();
 
             if (GameMain.GameSession != null)
             {
@@ -345,159 +240,13 @@
                 GameMain.GameSession.Update((float)deltaTime);
                 GameMain.NilModProfiler.RecordGameSessionUpdate();
             }
-
-            BackgroundCreatureManager.Update((float)deltaTime, cam);
-
-            GameMain.NilModProfiler.SWParticleManager.Start();
-
-            GameMain.ParticleManager.Update((float)deltaTime);
-
-            GameMain.NilModProfiler.RecordParticleManager();
-            GameMain.NilModProfiler.SWLightManager.Start();
-
-            GameMain.LightManager.Update((float)deltaTime);
-
-            GameMain.NilModProfiler.RecordLightManager();
-#endif
-
             if (Level.Loaded != null)
             {
 #if CLIENT
                 GameMain.NilModProfiler.SWLevelUpdate.Start();
 #endif
-                Level.Loaded.Update((float)deltaTime);
+                Level.Loaded.Update((float)deltaTime, cam);
 #if CLIENT
                 GameMain.NilModProfiler.RecordLevelUpdate();
 #endif
-            }
-
-#if CLIENT
-
-            if (Character.Controlled != null && Character.Controlled.SelectedConstruction != null && Character.Controlled.CanInteractWith(Character.Controlled.SelectedConstruction))
-            {
-                Character.Controlled.SelectedConstruction.UpdateHUD(cam, Character.Controlled);                
-            }
-            GameMain.NilModProfiler.SWCharacterUpdate.Start();
-#endif
-            Character.UpdateAll((float)deltaTime, cam);
-
-#if CLIENT
-            GameMain.NilModProfiler.SWCharacterUpdate.Stop();
-            GameMain.NilModProfiler.RecordCharacterUpdate();
-            GameMain.NilModProfiler.SWStatusEffect.Start();
-#endif
-            StatusEffect.UpdateAll((float)deltaTime);
-
-#if CLIENT
-            GameMain.NilModProfiler.RecordStatusEffect();
-            if (Character.Controlled != null && Lights.LightManager.ViewTarget != null)
-            {
-                cam.TargetPos = Lights.LightManager.ViewTarget.WorldPosition;
-            }
-#endif
-
-            cam.MoveCamera((float)deltaTime);
-#if CLIENT
-            GameMain.NilModProfiler.SWSetTransforms.Start();
-#endif
-            foreach (Submarine sub in Submarine.Loaded)
-            {
-                sub.SetPrevTransform(sub.Position);
-            }
-
-            foreach (PhysicsBody pb in PhysicsBody.list)
-            {
-                pb.SetPrevTransform(pb.SimPosition, pb.Rotation);
-            }
-#if CLIENT
-            GameMain.NilModProfiler.RecordSetTransforms();
-            GameMain.NilModProfiler.SWMapEntityUpdate.Start();
-#endif
-            MapEntity.UpdateAll((float)deltaTime, cam);
-#if CLIENT
-            GameMain.NilModProfiler.RecordMapEntityUpdate();
-            GameMain.NilModProfiler.SWCharacterAnimUpdate.Start();
-#endif
-            Character.UpdateAnimAll((float)deltaTime);
-#if CLIENT
-            GameMain.NilModProfiler.RecordCharacterAnimUpdate();
-            GameMain.NilModProfiler.SWRagdollUpdate.Start();
-#endif
-            Ragdoll.UpdateAll((float)deltaTime, cam);
-#if CLIENT
-            GameMain.NilModProfiler.RecordRagdollUpdate();
-            GameMain.NilModProfiler.SWSubmarineUpdate.Start();
-#endif
-            foreach (Submarine sub in Submarine.Loaded)
-            {
-                sub.Update((float)deltaTime);
-            }
-
-#if CLIENT
-            GameMain.NilModProfiler.RecordSubmarineUpdate();
-            GameMain.NilModProfiler.SWCharacterUpdate.Start();
-#endif
-            //Process this updates character information
-            if (GameMain.NilMod.UseCharStatOptimisation)
-            {
-                for (int z = GameMain.NilMod.ModifiedCharacterValues.Count - 1; z >= 0; z--)
-                {
-                    if (GameMain.NilMod.ModifiedCharacterValues[z].character != null && !GameMain.NilMod.ModifiedCharacterValues[z].character.Removed)
-                    {
-                        Character chartoupdate = GameMain.NilMod.ModifiedCharacterValues[z].character;
-
-                        if(GameMain.NilMod.ModifiedCharacterValues[z].UpdateHealth)
-                        {
-                            chartoupdate.SetHealth(GameMain.NilMod.ModifiedCharacterValues[z].newhealth);
-                        }
-                        if (GameMain.NilMod.ModifiedCharacterValues[z].UpdateBleed)
-                        {
-                            chartoupdate.SetBleed(GameMain.NilMod.ModifiedCharacterValues[z].newbleed);
-                        }
-                        if (GameMain.NilMod.ModifiedCharacterValues[z].UpdateOxygen)
-                        {
-                            chartoupdate.SetOxygen(GameMain.NilMod.ModifiedCharacterValues[z].newoxygen);
-                        }
-
-                        GameMain.NilMod.ModifiedCharacterValues.RemoveAt(z);
-
-                        if (GameMain.Server != null)
-                        {
-                            if (Math.Abs(chartoupdate.Health - chartoupdate.lastSentHealth) > (chartoupdate.MaxHealth - chartoupdate.MinHealth) / 255.0f || Math.Sign(chartoupdate.Health) != Math.Sign(chartoupdate.lastSentHealth))
-                            {
-                                GameMain.Server.CreateEntityEvent(chartoupdate, new object[] { Networking.NetEntityEvent.Type.Status });
-                                chartoupdate.lastSentHealth = chartoupdate.Health;
-                            }
-                            else if (Math.Abs(chartoupdate.Oxygen - chartoupdate.lastSentOxygen) > (100f - -100f) / 255.0f || Math.Sign(chartoupdate.Oxygen) != Math.Sign(chartoupdate.lastSentOxygen))
-                            {
-                                GameMain.Server.CreateEntityEvent(chartoupdate, new object[] { Networking.NetEntityEvent.Type.Status });
-                                chartoupdate.lastSentOxygen = chartoupdate.Oxygen;
-                            }
-                            else if (chartoupdate.Bleeding > 0f)
-                            {
-                                GameMain.Server.CreateEntityEvent(chartoupdate, new object[] { Networking.NetEntityEvent.Type.Status });
-                            }
-                        }
-                    }
-                }
-            }
-
-
-#if CLIENT
-            GameMain.NilModProfiler.RecordCharacterUpdate();
-            GameMain.NilModProfiler.SWPhysicsWorldStep.Start();
-#endif
-            GameMain.World.Step((float)deltaTime);
-#if CLIENT
-            GameMain.NilModProfiler.RecordPhysicsWorldStep();
-
-            if (!PlayerInput.LeftButtonHeld())
-            {
-                Inventory.draggingSlot = null;
-                Inventory.draggingItem = null;
-            }
-#endif
-        }
-    }
-}
->>>>>>> 05552e3e
+            }