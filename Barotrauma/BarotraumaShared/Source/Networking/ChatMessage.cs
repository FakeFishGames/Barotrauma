﻿using Barotrauma.Items.Components;
using Lidgren.Network;
using Microsoft.Xna.Framework;
using System;
using System.Linq;
using System.Text;

namespace Barotrauma.Networking
{
    enum ChatMessageType
    {
<<<<<<< HEAD
        Default, Error, Dead, Server, Radio, Private, Console, MessageBox, Order
=======
        Default, Error, Dead, Server, Radio, Private, Console, MessageBox, ServerLog
>>>>>>> 6d36cd40
    }

    partial class ChatMessage
    {
        public const int MaxLength = 150;

        public const int MaxMessagesPerPacket = 10;

        public const float SpeakRange = 2000.0f;
        
        public static Color[] MessageColor = 
        {
            new Color(125, 140, 153),   //default
            new Color(204, 74, 78),     //error
            new Color(63, 72, 204),     //dead
            new Color(157, 225, 160),   //server
            new Color(238, 208, 0),     //radio
            new Color(64, 240, 89),     //private
            new Color(255, 255, 255),   //console
            new Color(255, 255, 255),   //messagebox
            new Color(255, 128, 0)      //order
        };
        
        public readonly string Text;

        public ChatMessageType Type;

        public readonly Character Sender;

        public readonly string SenderName;
        
        public Color Color
        {
            get { return MessageColor[(int)Type]; }
        }

        public string TextWithSender
        {
            get;
            private set;
        }

        public static UInt16 LastID = 0;

        public UInt16 NetStateID
        {
            get;
            set;
        }

        protected ChatMessage(string senderName, string text, ChatMessageType type, Character sender)
        {
            Text = text;
            Type = type;

            Sender = sender;

            SenderName = senderName;

            TextWithSender = string.IsNullOrWhiteSpace(senderName) ? text : senderName + ": " + text;
        }        

        public static ChatMessage Create(string senderName, string text, ChatMessageType type, Character sender)
        {
            return new ChatMessage(senderName, text, type, sender);
        }

        public static string GetChatMessageCommand(string message, out string messageWithoutCommand)
        {
            messageWithoutCommand = message;

            int separatorIndex = message.IndexOf(";");
            if (separatorIndex == -1) return "";

            //int colonIndex = message.IndexOf(":");

            string command = "";
            try
            {
                command = message.Substring(0, separatorIndex);
                command = command.Trim();
            }

            catch 
            {
                return command;
            }

            messageWithoutCommand = message.Substring(separatorIndex + 1, message.Length - separatorIndex - 1).TrimStart();

            return command;
        }

        public string ApplyDistanceEffect(Character listener)
        {
            if (Sender == null) return Text;

            return ApplyDistanceEffect(listener, Sender, Text, SpeakRange);
        }

        public static string ApplyDistanceEffect(Entity listener, Entity Sender, string text, float range, float obstructionmult = 2.0f)
        {
            if (listener.WorldPosition == Sender.WorldPosition) return text;

            float dist = Vector2.Distance(listener.WorldPosition, Sender.WorldPosition);
            if (dist > range) return "";

            if (Submarine.CheckVisibility(listener.SimPosition, Sender.SimPosition) != null) dist = (dist + 100f) * obstructionmult;
            if (dist > range) return "";
            
            return ApplyDistanceEffect(text, dist / range);
        }

        public static string ApplyDistanceEffect(string text, float garbleAmount)
        {
            if (garbleAmount < 0.3f) return text;
            if (garbleAmount > 1.0f) return "";

            int startIndex = Math.Max(text.IndexOf(':') + 1, 1);

            StringBuilder sb = new StringBuilder(text.Length);
            for (int i = 0; i < text.Length; i++)
            {
                sb.Append((i > startIndex && Rand.Range(0.0f, 1.0f) < garbleAmount) ? '-' : text[i]);
            }

            return sb.ToString();
        }

        public static string ApplyDistanceEffect(string message, ChatMessageType type, Character sender, Character receiver)
        {
            if (sender == null) return "";

            switch (type)
            {
                case ChatMessageType.Default:
                    if (receiver != null && !receiver.IsDead)
                    {
                        return ApplyDistanceEffect(receiver, sender, message, SpeakRange, 3.0f);
                    }
                    break;
                case ChatMessageType.Radio:
                case ChatMessageType.Order:
                    if (receiver != null && !receiver.IsDead)
                    {
                        var receiverItem = receiver.Inventory?.Items.FirstOrDefault(i => i?.GetComponent<WifiComponent>() != null);
                        //character doesn't have a radio -> don't send
                        if (receiverItem == null || !receiver.HasEquippedItem(receiverItem)) return "";

                        var senderItem = sender.Inventory?.Items.FirstOrDefault(i => i?.GetComponent<WifiComponent>() != null);
                        if (senderItem == null || !sender.HasEquippedItem(senderItem)) return "";

                        var receiverRadio = receiverItem.GetComponent<WifiComponent>();
                        var senderRadio = senderItem.GetComponent<WifiComponent>();

                        if (!receiverRadio.CanReceive(senderRadio)) return "";

                        return ApplyDistanceEffect(receiverItem, senderItem, message, senderRadio.Range);
                    }

                    break;
            }

            return message;
        }

        public static void ServerRead(NetIncomingMessage msg, Client c)
        {
            UInt16 ID = msg.ReadUInt16();
            ChatMessageType type = (ChatMessageType)msg.ReadByte();
            string txt = "";

            int orderIndex = -1;
            Character orderTargetCharacter = null;
            Entity orderTargetEntity = null;
            int orderOptionIndex = -1;
            OrderChatMessage orderMsg = null;
            if (type == ChatMessageType.Order)
            {
                orderIndex = msg.ReadByte();
                orderTargetCharacter = Entity.FindEntityByID(msg.ReadUInt16()) as Character;
                orderTargetEntity = Entity.FindEntityByID(msg.ReadUInt16()) as Entity;
                orderOptionIndex = msg.ReadByte();

                if (orderIndex < 0 || orderIndex >= Order.PrefabList.Count)
                {
                    DebugConsole.ThrowError("Invalid order message from client \"" + c.Name + "\" - order index out of bounds.");
                    return;
                }

                Order order = Order.PrefabList[orderIndex];
                string orderOption = orderOptionIndex < 0 || orderOptionIndex >= order.Options.Length ? "" : order.Options[orderOptionIndex];
                orderMsg = new OrderChatMessage(order, orderOption, orderTargetEntity, orderTargetCharacter, c.Character);
                txt = orderMsg.Text;
            }
            else
            {
                txt = msg.ReadString() ?? "";
            }

            if (!NetIdUtils.IdMoreRecent(ID, c.LastSentChatMsgID)) return;

            c.LastSentChatMsgID = ID;

            if (txt.Length > MaxLength)
            {
                txt = txt.Substring(0, MaxLength);
            }

            c.LastSentChatMessages.Add(txt);
            if (c.LastSentChatMessages.Count > 10)
            {
                c.LastSentChatMessages.RemoveRange(0, c.LastSentChatMessages.Count - 10);
            }

            float similarity = 0.0f;
            for (int i = 0; i < c.LastSentChatMessages.Count; i++)
            {
                float closeFactor = 1.0f / (c.LastSentChatMessages.Count - i);
                if (string.IsNullOrEmpty(txt))
                {
                    similarity += closeFactor;
                }
                else
                {
                    int levenshteinDist = ToolBox.LevenshteinDistance(txt, c.LastSentChatMessages[i]);
                    similarity += Math.Max((txt.Length - levenshteinDist) / (float)txt.Length * closeFactor, 0.0f);
                }                
            }

            if (similarity + c.ChatSpamSpeed > 5.0f)
            {
                c.ChatSpamCount++;

                if (c.ChatSpamCount > 3)
                {
                    //kick for spamming too much
                    GameMain.Server.KickClient(c, TextManager.Get("SpamFilterKicked"));
                }
                else
                {
                    ChatMessage denyMsg = Create("", TextManager.Get("SpamFilterBlocked"), ChatMessageType.Server, null);
                    c.ChatSpamTimer = 10.0f;
                    GameMain.Server.SendDirectChatMessage(denyMsg, c);
                }
                return;
            }

            c.ChatSpamSpeed += similarity + 0.5f;

            if (c.ChatSpamTimer > 0.0f)
            {
                ChatMessage denyMsg = Create("", TextManager.Get("SpamFilterBlocked"), ChatMessageType.Server, null);
                c.ChatSpamTimer = 10.0f;
                GameMain.Server.SendDirectChatMessage(denyMsg, c);
                return;
            }
            
            if (type == ChatMessageType.Order)
            {
                if (!c.Character.CanSpeak || c.Character.IsDead) return;

                ChatMessageType messageType = CanUseRadio(orderMsg.Sender) ? ChatMessageType.Radio : ChatMessageType.Default;
                if (orderMsg.Order.TargetAllCharacters)
                {
#if CLIENT
                    //add the order to the crewmanager only if the host is not controlling a character 
                    //OR the character is close enough to hear it
                    if (Character.Controlled == null || 
                        !string.IsNullOrEmpty(ApplyDistanceEffect(orderMsg.Text, messageType, orderMsg.Sender, Character.Controlled)))
                    {
                        GameMain.GameSession?.CrewManager?.AddOrder(
                            new Order(orderMsg.Order.Prefab, orderTargetEntity, (orderTargetEntity as Item)?.GetComponent<ItemComponent>()),
                            orderMsg.Order.Prefab.FadeOutTime);
                    }
#endif
                }
                else if (orderTargetCharacter != null)
                {
                    orderTargetCharacter.SetOrder(
                        new Order(orderMsg.Order.Prefab, orderTargetEntity, (orderTargetEntity as Item)?.GetComponent<ItemComponent>()), 
                            orderMsg.OrderOption, orderMsg.Sender);                    
                }

                GameMain.Server.SendOrderChatMessage(orderMsg);
            }
            else
            {
                GameMain.Server.SendChatMessage(txt, null, c);
            }
        }

        public int EstimateLengthBytesClient()
        {
            int length =    1 + //(byte)ServerNetObject.CHAT_MESSAGE
                            2 + //(UInt16)NetStateID
                            Encoding.UTF8.GetBytes(Text).Length + 2;

            return length;
        }

        public int EstimateLengthBytesServer(Client c)
        {
            int length =    1 + //(byte)ServerNetObject.CHAT_MESSAGE
                            2 + //(UInt16)NetStateID
                            1 + //(byte)Type
                            Encoding.UTF8.GetBytes(Text).Length + 2;

            if (Sender != null && c.InGame)
            {
                length += 2; //sender ID (UInt16)
            }
            else if (SenderName != null)
            {
                length += Encoding.UTF8.GetBytes(SenderName).Length + 2;
            }

            return length;
        }

        public static bool CanUseRadio(Character sender)
        {
            if (sender == null) return false;
            var senderItem = sender.Inventory.Items.FirstOrDefault(i => i?.GetComponent<WifiComponent>() != null);
            return senderItem != null && sender.HasEquippedItem(senderItem) && senderItem.GetComponent<WifiComponent>().CanTransmit();
        }

        public virtual void ServerWrite(NetOutgoingMessage msg, Client c)
        {
            msg.Write((byte)ServerNetObject.CHAT_MESSAGE);
            msg.Write(NetStateID);
            msg.Write((byte)Type);
            msg.Write(Text);

            msg.Write(SenderName);
            msg.Write(Sender != null && c.InGame);
            if (Sender != null && c.InGame)
            {
                msg.Write(Sender.ID);
            }
        }

    }
}<|MERGE_RESOLUTION|>--- conflicted
+++ resolved
@@ -9,11 +9,7 @@
 {
     enum ChatMessageType
     {
-<<<<<<< HEAD
-        Default, Error, Dead, Server, Radio, Private, Console, MessageBox, Order
-=======
-        Default, Error, Dead, Server, Radio, Private, Console, MessageBox, ServerLog
->>>>>>> 6d36cd40
+        Default, Error, Dead, Server, Radio, Private, Console, MessageBox, Order, ServerLog
     }
 
     partial class ChatMessage
