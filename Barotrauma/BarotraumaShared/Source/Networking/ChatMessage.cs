﻿using Barotrauma.Items.Components;
using Lidgren.Network;
using Microsoft.Xna.Framework;
using System;
using System.Linq;
using System.Text;

namespace Barotrauma.Networking
{
    enum ChatMessageType
    {
<<<<<<< HEAD
        Default, Error, Dead, Server, Radio, Private, Console, MessageBox, Order
=======
        Default, Error, Dead, Server, Radio, Private, Console, MessageBox, ServerLog
>>>>>>> d0e01433
    }

    partial class ChatMessage
    {
        public const int MaxLength = 150;

        public const int MaxMessagesPerPacket = 10;

        public const float SpeakRange = 2000.0f;
        
        public static Color[] MessageColor = 
        {
            new Color(125, 140, 153),   //default
            new Color(204, 74, 78),     //error
            new Color(63, 72, 204),     //dead
            new Color(157, 225, 160),   //server
            new Color(238, 208, 0),     //radio
            new Color(64, 240, 89),     //private
            new Color(255, 255, 255),   //console
            new Color(255, 255, 255),   //messagebox
            new Color(255, 128, 0)      //order
        };
        
        public readonly string Text;

        public ChatMessageType Type;

        public readonly Character Sender;

        public readonly string SenderName;
        
        public Color Color
        {
            get { return MessageColor[(int)Type]; }
        }

        public string TextWithSender
        {
            get;
            private set;
        }

        public static UInt16 LastID = 0;

        public UInt16 NetStateID
        {
            get;
            set;
        }

        protected ChatMessage(string senderName, string text, ChatMessageType type, Character sender)
        {
            Text = text;
            Type = type;

            Sender = sender;

            SenderName = senderName;

            TextWithSender = string.IsNullOrWhiteSpace(senderName) ? text : senderName + ": " + text;
        }        

        public static ChatMessage Create(string senderName, string text, ChatMessageType type, Character sender)
        {
            return new ChatMessage(senderName, text, type, sender);
        }

        public static string GetChatMessageCommand(string message, out string messageWithoutCommand)
        {
            messageWithoutCommand = message;

            int separatorIndex = message.IndexOf(";");
            if (separatorIndex == -1) return "";

            //int colonIndex = message.IndexOf(":");

            string command = "";
            try
            {
                command = message.Substring(0, separatorIndex);
                command = command.Trim();
            }

            catch 
            {
                return command;
            }

            messageWithoutCommand = message.Substring(separatorIndex + 1, message.Length - separatorIndex - 1).TrimStart();

            return command;
        }

        public string ApplyDistanceEffect(Character listener)
        {
            if (Sender == null) return Text;

            return ApplyDistanceEffect(listener, Sender, Text, SpeakRange);
        }

        public static string ApplyDistanceEffect(Entity listener, Entity Sender, string text, float range, float obstructionmult = 2.0f)
        {
            if (listener.WorldPosition == Sender.WorldPosition) return text;

            float dist = Vector2.Distance(listener.WorldPosition, Sender.WorldPosition);
            if (dist > range) return "";

            if (Submarine.CheckVisibility(listener.SimPosition, Sender.SimPosition) != null) dist = (dist + 100f) * obstructionmult;
            if (dist > range) return "";
            
            return ApplyDistanceEffect(text, dist / range);
        }

        public static string ApplyDistanceEffect(string text, float garbleAmount)
        {
            if (garbleAmount < 0.3f) return text;
            if (garbleAmount > 1.0f) return "";

            int startIndex = Math.Max(text.IndexOf(':') + 1, 1);

            StringBuilder sb = new StringBuilder(text.Length);
            for (int i = 0; i < text.Length; i++)
            {
                sb.Append((i > startIndex && Rand.Range(0.0f, 1.0f) < garbleAmount) ? '-' : text[i]);
            }

            return sb.ToString();
        }

        public static string ApplyDistanceEffect(string message, ChatMessageType type, Character sender, Character receiver)
        {
            if (sender == null) return "";

            switch (type)
            {
                case ChatMessageType.Default:
                    if (receiver != null && !receiver.IsDead)
                    {
                        return ApplyDistanceEffect(receiver, sender, message, SpeakRange, 3.0f);
                    }
                    break;
                case ChatMessageType.Radio:
                case ChatMessageType.Order:
                    if (receiver != null && !receiver.IsDead)
                    {
                        var receiverItem = receiver.Inventory?.Items.FirstOrDefault(i => i?.GetComponent<WifiComponent>() != null);
                        //character doesn't have a radio -> don't send
                        if (receiverItem == null || !receiver.HasEquippedItem(receiverItem)) return "";

                        var senderItem = sender.Inventory?.Items.FirstOrDefault(i => i?.GetComponent<WifiComponent>() != null);
                        if (senderItem == null || !sender.HasEquippedItem(senderItem)) return "";

                        var receiverRadio = receiverItem.GetComponent<WifiComponent>();
                        var senderRadio = senderItem.GetComponent<WifiComponent>();

                        if (!receiverRadio.CanReceive(senderRadio)) return "";

                        return ApplyDistanceEffect(receiverItem, senderItem, message, senderRadio.Range);
                    }

                    break;
            }

            return message;
        }

        public static void ServerRead(NetIncomingMessage msg, Client c)
        {
            UInt16 ID = msg.ReadUInt16();
            ChatMessageType type = (ChatMessageType)msg.ReadByte();
            string txt = "";

            int orderIndex = -1;
            Character orderTargetCharacter = null;
            Entity orderTargetEntity = null;
            int orderOptionIndex = -1;
            OrderChatMessage orderMsg = null;
            if (type == ChatMessageType.Order)
            {
                orderIndex = msg.ReadByte();
                orderTargetCharacter = Entity.FindEntityByID(msg.ReadUInt16()) as Character;
                orderTargetEntity = Entity.FindEntityByID(msg.ReadUInt16()) as Entity;
                orderOptionIndex = msg.ReadByte();

                if (orderIndex < 0 || orderIndex >= Order.PrefabList.Count)
                {
                    DebugConsole.ThrowError("Invalid order message from client \"" + c.Name + "\" - order index out of bounds.");
                    return;
                }

                Order order = Order.PrefabList[orderIndex];
                string orderOption = orderOptionIndex < 0 || orderOptionIndex >= order.Options.Length ? "" : order.Options[orderOptionIndex];
                orderMsg = new OrderChatMessage(order, orderOption, orderTargetEntity, orderTargetCharacter, c.Character);
                txt = orderMsg.Text;
            }
            else
            {
                txt = msg.ReadString() ?? "";
            }

            if (!NetIdUtils.IdMoreRecent(ID, c.LastSentChatMsgID)) return;

            c.LastSentChatMsgID = ID;

            if (txt.Length > MaxLength)
            {
                txt = txt.Substring(0, MaxLength);
            }

            c.LastSentChatMessages.Add(txt);
            if (c.LastSentChatMessages.Count > 10)
            {
                c.LastSentChatMessages.RemoveRange(0, c.LastSentChatMessages.Count - 10);
            }

            float similarity = 0.0f;
            for (int i = 0; i < c.LastSentChatMessages.Count; i++)
            {
                float closeFactor = 1.0f / (c.LastSentChatMessages.Count - i);
                if (string.IsNullOrEmpty(txt))
                {
                    similarity += closeFactor;
                }
                else
                {
                    int levenshteinDist = ToolBox.LevenshteinDistance(txt, c.LastSentChatMessages[i]);
                    similarity += Math.Max((txt.Length - levenshteinDist) / (float)txt.Length * closeFactor, 0.0f);
                }                
            }

            if (similarity + c.ChatSpamSpeed > 5.0f)
            {
                c.ChatSpamCount++;

                if (c.ChatSpamCount > 3)
                {
                    //kick for spamming too much
                    GameMain.Server.KickClient(c, TextManager.Get("SpamFilterKicked"));
                }
                else
                {
                    ChatMessage denyMsg = Create("", TextManager.Get("SpamFilterBlocked"), ChatMessageType.Server, null);
                    c.ChatSpamTimer = 10.0f;
                    GameMain.Server.SendDirectChatMessage(denyMsg, c);
                }
                return;
            }

            c.ChatSpamSpeed += similarity + 0.5f;

            if (c.ChatSpamTimer > 0.0f)
            {
                ChatMessage denyMsg = Create("", TextManager.Get("SpamFilterBlocked"), ChatMessageType.Server, null);
                c.ChatSpamTimer = 10.0f;
                GameMain.Server.SendDirectChatMessage(denyMsg, c);
                return;
            }
            
            if (type == ChatMessageType.Order)
            {
                if (!c.Character.CanSpeak || c.Character.IsDead) return;

                ChatMessageType messageType = CanUseRadio(orderMsg.Sender) ? ChatMessageType.Radio : ChatMessageType.Default;
                if (orderMsg.Order.TargetAllCharacters)
                {
#if CLIENT
                    //add the order to the crewmanager only if the host is not controlling a character 
                    //OR the character is close enough to hear it
                    if (Character.Controlled == null || 
                        !string.IsNullOrEmpty(ApplyDistanceEffect(orderMsg.Text, messageType, orderMsg.Sender, Character.Controlled)))
                    {
                        GameMain.GameSession?.CrewManager?.AddOrder(
                            new Order(orderMsg.Order.Prefab, orderTargetEntity, (orderTargetEntity as Item)?.GetComponent<ItemComponent>()),
                            orderMsg.Order.Prefab.FadeOutTime);
                    }
#endif
                }
                else if (orderTargetCharacter != null)
                {
                    orderTargetCharacter.SetOrder(
                        new Order(orderMsg.Order.Prefab, orderTargetEntity, (orderTargetEntity as Item)?.GetComponent<ItemComponent>()), 
                            orderMsg.OrderOption, orderMsg.Sender);                    
                }

                GameMain.Server.SendOrderChatMessage(orderMsg);
            }
            else
            {
                GameMain.Server.SendChatMessage(txt, null, c);
            }
        }

        public int EstimateLengthBytesClient()
        {
            int length =    1 + //(byte)ServerNetObject.CHAT_MESSAGE
                            2 + //(UInt16)NetStateID
                            Encoding.UTF8.GetBytes(Text).Length + 2;

            return length;
        }

        public int EstimateLengthBytesServer(Client c)
        {
            int length =    1 + //(byte)ServerNetObject.CHAT_MESSAGE
                            2 + //(UInt16)NetStateID
                            1 + //(byte)Type
                            Encoding.UTF8.GetBytes(Text).Length + 2;

            if (Sender != null && c.InGame)
            {
                length += 2; //sender ID (UInt16)
            }
            else if (SenderName != null)
            {
                length += Encoding.UTF8.GetBytes(SenderName).Length + 2;
            }

            return length;
        }

        public static bool CanUseRadio(Character sender)
        {
            if (sender == null) return false;
            var senderItem = sender.Inventory.Items.FirstOrDefault(i => i?.GetComponent<WifiComponent>() != null);
            return senderItem != null && sender.HasEquippedItem(senderItem) && senderItem.GetComponent<WifiComponent>().CanTransmit();
        }

        public virtual void ServerWrite(NetOutgoingMessage msg, Client c)
        {
            msg.Write((byte)ServerNetObject.CHAT_MESSAGE);
            msg.Write(NetStateID);
            msg.Write((byte)Type);
            msg.Write(Text);

            msg.Write(SenderName);
            msg.Write(Sender != null && c.InGame);
            if (Sender != null && c.InGame)
            {
                msg.Write(Sender.ID);
            }
        }

    }
}<|MERGE_RESOLUTION|>--- conflicted
+++ resolved
@@ -9,11 +9,7 @@
 {
     enum ChatMessageType
     {
-<<<<<<< HEAD
-        Default, Error, Dead, Server, Radio, Private, Console, MessageBox, Order
-=======
-        Default, Error, Dead, Server, Radio, Private, Console, MessageBox, ServerLog
->>>>>>> d0e01433
+        Default, Error, Dead, Server, Radio, Private, Console, MessageBox, Order, ServerLog
     }
 
     partial class ChatMessage
