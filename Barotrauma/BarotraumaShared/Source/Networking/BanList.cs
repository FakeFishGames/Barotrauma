--- conflicted
+++ resolved
@@ -159,15 +159,12 @@
             Save();
         }
 
-<<<<<<< HEAD
-        public bool IsBanned(string IP, ulong steamID)
-=======
         public void UnbanPlayer(string name)
         {
             var player = bannedPlayers.Find(bp => bp.Name == name);
             if (player == null)
             {
-                DebugConsole.Log("Could not unban player \""+name+"\". Matching player not found.");
+                DebugConsole.Log("Could not unban player \"" + name + "\". Matching player not found.");
             }
             else
             {
@@ -192,8 +189,7 @@
             }
         }
 
-        public bool IsBanned(string IP)
->>>>>>> 74af9b3a
+        public bool IsBanned(string IP, ulong steamID)
         {
             bannedPlayers.RemoveAll(bp => bp.ExpirationTime.HasValue && DateTime.Now > bp.ExpirationTime.Value);
             return bannedPlayers.Any(bp => bp.CompareTo(IP) || (steamID != 0 && bp.SteamID == steamID));
