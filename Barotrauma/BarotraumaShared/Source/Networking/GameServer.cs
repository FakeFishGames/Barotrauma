--- conflicted
+++ resolved
@@ -895,7 +895,7 @@
             ClientPermissions command = ClientPermissions.None;
             try
             {
-                command = (ClientPermissions)inc.ReadByte();
+                command = (ClientPermissions)inc.ReadUInt16();
             }
 
             catch
@@ -1840,8 +1840,6 @@
             BanClient(client, reason, range, duration);
         }
 
-<<<<<<< HEAD
-=======
         public override void UnbanPlayer(string playerName, string playerIP)
         {
             playerName = playerName.ToLowerInvariant();
@@ -1855,11 +1853,10 @@
             }
         }
 
->>>>>>> 74af9b3a
         public void BanClient(Client client, string reason, bool range = false, TimeSpan? duration = null)
         {
             if (client == null) return;
-            
+
             string msg = DisconnectReason.Banned.ToString();
             if (!string.IsNullOrWhiteSpace(reason)) msg += ";\nReason: " + reason;
             DisconnectClient(client, client.Name + " has been banned from the server.", msg);
@@ -2305,7 +2302,7 @@
 
         private void WritePermissions(NetBuffer msg, Client client)
         {
-            msg.Write((byte)client.Permissions);
+            msg.Write((UInt16)client.Permissions);
             if (client.Permissions.HasFlag(ClientPermissions.ConsoleCommands))
             {
                 msg.Write((UInt16)client.PermittedConsoleCommands.Sum(c => c.names.Length));
