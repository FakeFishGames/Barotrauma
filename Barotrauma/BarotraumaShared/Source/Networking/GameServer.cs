﻿using Barotrauma.Items.Components;
using Lidgren.Network;
using Microsoft.Xna.Framework;
using RestSharp;
using System;
using System.Collections.Generic;
using System.Diagnostics;
using System.Linq;
using System.Text;
using System.IO.Compression;
using System.IO;
using Barotrauma.Steam;

namespace Barotrauma.Networking
{
    partial class GameServer : NetworkMember
    {
        private List<Client> connectedClients = new List<Client>();

        //for keeping track of disconnected clients in case the reconnect shortly after
        private List<Client> disconnectedClients = new List<Client>();

        private int roundStartSeed;
        
        //is the server running
        private bool started;

        private NetServer server;
        private NetPeerConfiguration config;
       
        private DateTime refreshMasterTimer;

        private DateTime roundStartTime;

        private RestClient restClient;
        private bool masterServerResponded;
        private IRestResponse masterServerResponse;
        
        private bool initiatedStartGame;
        private CoroutineHandle startGameCoroutine;

        public TraitorManager TraitorManager;

        private ServerEntityEventManager entityEventManager;

        private FileSender fileSender;

        public override List<Client> ConnectedClients
        {
            get
            {
                return connectedClients;
            }
        }

        
        public ServerEntityEventManager EntityEventManager
        {
            get { return entityEventManager; }
        }
        
        public TimeSpan UpdateInterval
        {
            get { return updateInterval; }
        }

        public bool HasPassword
        {
            get { return !string.IsNullOrEmpty(password); }
        }
        
        //only used when connected to steam
        public int QueryPort
        {
            get;
            set;
        }

        public WhiteList WhiteList
        {
            get { return whitelist; }
        }

        public GameServer(string name, int port, int queryPort = 0, bool isPublic = false, string password = "", bool attemptUPnP = false, int maxPlayers = 10)
        {
            name = name.Replace(":", "");
            name = name.Replace(";", "");
            
            this.name = name;
            this.isPublic = isPublic;
            this.maxPlayers = maxPlayers;
            this.password = "";
            if (password != null && password.Length > 0)
            {
                SetPassword(password);
            }

            config = new NetPeerConfiguration("barotrauma");

#if CLIENT
            netStats = new NetStats();
#endif

#if DEBUG
            config.SimulatedLoss = 0.05f;
            config.SimulatedRandomLatency = 0.05f;
            config.SimulatedDuplicatesChance = 0.05f;
            config.SimulatedMinimumLatency = 0.1f;

            config.ConnectionTimeout = 60.0f;

            NetIdUtils.Test();
#endif
            config.Port = port;
            Port = port;
            QueryPort = queryPort;

            if (attemptUPnP)
            {
                config.EnableUPnP = true;
            }

            config.MaximumConnections = maxPlayers * 2; //double the lidgren connections for unauthenticated players            

            config.DisableMessageType(NetIncomingMessageType.DebugMessage |
                NetIncomingMessageType.WarningMessage | NetIncomingMessageType.Receipt |
                NetIncomingMessageType.ErrorMessage | NetIncomingMessageType.Error |
                NetIncomingMessageType.UnconnectedData);

            config.EnableMessageType(NetIncomingMessageType.ConnectionApproval);

            ServerLog = new ServerLog(name);

            InitProjSpecific();

            entityEventManager = new ServerEntityEventManager(this);

            whitelist = new WhiteList();
            banList = new BanList();

            LoadSettings();
            PermissionPreset.LoadAll(PermissionPresetFile);
            LoadClientPermissions();
                        
            CoroutineManager.StartCoroutine(StartServer(isPublic));
        }

        public void SetPassword(string password)
        {
            this.password = Encoding.UTF8.GetString(NetUtility.ComputeSHAHash(Encoding.UTF8.GetBytes(password)));
        }

        private IEnumerable<object> StartServer(bool isPublic)
        {
            bool error = false;
            try
            {
                Log("Starting the server...", ServerLog.MessageType.ServerMessage);
                server = new NetServer(config);
                NetPeer = server;

                fileSender = new FileSender(this);
                fileSender.OnEnded += FileTransferChanged;
                fileSender.OnStarted += FileTransferChanged;
                
                server.Start();
            }
            catch (Exception e)
            {
                Log("Error while starting the server (" + e.Message + ")", ServerLog.MessageType.Error);

                System.Net.Sockets.SocketException socketException = e as System.Net.Sockets.SocketException;

#if CLIENT
                if (socketException != null && socketException.SocketErrorCode == System.Net.Sockets.SocketError.AddressAlreadyInUse)
                {
                    new GUIMessageBox(TextManager.Get("ServerInitFailed"), TextManager.Get("ServerInitFailedAddressAlreadyInUse").Replace("[errormsg]", e.Message));
                }
                else
                {
                    new GUIMessageBox(TextManager.Get("ServerInitFailed"), e.Message);
                }
#endif

                error = true;
            }                  
      
            if (error)
            {
                if (server != null) server.Shutdown("Error while starting the server");

#if CLIENT
                GameMain.NetworkMember = null;
#elif SERVER
                Environment.Exit(-1);
#endif
                yield return CoroutineStatus.Success;
            }
            
            if (config.EnableUPnP)
            {
                InitUPnP();

                //DateTime upnpTimeout = DateTime.Now + new TimeSpan(0,0,5);
                while (DiscoveringUPnP())// && upnpTimeout>DateTime.Now)
                {
                    yield return null;
                }

                FinishUPnP();
            }

            if (SteamManager.USE_STEAM)
            {
                SteamManager.CreateServer(this);
            }
            if (isPublic)
            { 
                if (GameMain.Config.UseSteamMatchmaking)
                {
                    SteamManager.RegisterToMasterServer();
                }
                else
                {
                    CoroutineManager.StartCoroutine(RegisterToMasterServer());
                }
            }
                        
            updateInterval = new TimeSpan(0, 0, 0, 0, 150);

            Log("Server started", ServerLog.MessageType.ServerMessage);
                        
            GameMain.NetLobbyScreen.Select();
            GameMain.NetLobbyScreen.RandomizeSettings();
            started = true;

            GameAnalyticsManager.AddDesignEvent("GameServer:Start");

            yield return CoroutineStatus.Success;
        }

        private IEnumerable<object> RegisterToMasterServer()
        {
            if (restClient == null)
            {
                restClient = new RestClient(NetConfig.MasterServerUrl);
            }

            var request = new RestRequest("masterserver3.php", Method.GET);            
            request.AddParameter("action", "addserver");
            request.AddParameter("servername", name);
            request.AddParameter("serverport", Port);
            request.AddParameter("currplayers", connectedClients.Count);
            request.AddParameter("maxplayers", maxPlayers);
            request.AddParameter("password", string.IsNullOrWhiteSpace(password) ? 0 : 1);
            request.AddParameter("version", GameMain.Version.ToString());
            if (GameMain.Config.SelectedContentPackages.Count > 0)
            {
                request.AddParameter("contentpackages", string.Join(",", GameMain.Config.SelectedContentPackages.Select(cp => cp.Name)));
            }

            masterServerResponded = false;
            masterServerResponse = null;
            var restRequestHandle = restClient.ExecuteAsync(request, response => MasterServerCallBack(response));
            
            DateTime timeOut = DateTime.Now + new TimeSpan(0, 0, 15);
            while (!masterServerResponded)
            {
                if (DateTime.Now > timeOut)
                {
                    restRequestHandle.Abort();
                    DebugConsole.NewMessage("Couldn't register to master server (request timed out)", Color.Red);
                    Log("Couldn't register to master server (request timed out)", ServerLog.MessageType.Error);
                    yield return CoroutineStatus.Success;
                }

                yield return CoroutineStatus.Running;
            }

            if (masterServerResponse.StatusCode != System.Net.HttpStatusCode.OK)
            {
                DebugConsole.ThrowError("Error while connecting to master server (" + masterServerResponse.StatusCode + ": " + masterServerResponse.StatusDescription + ")");
            }
            else if (masterServerResponse != null && !string.IsNullOrWhiteSpace(masterServerResponse.Content))
            {
                DebugConsole.ThrowError("Error while connecting to master server (" + masterServerResponse.Content + ")");
            }
            else
            {
                registeredToMaster = true;
                refreshMasterTimer = DateTime.Now + refreshMasterInterval;
            }

            yield return CoroutineStatus.Success;
        }

        private IEnumerable<object> RefreshMaster()
        {
            if (restClient == null)
            {
                restClient = new RestClient(NetConfig.MasterServerUrl);
            }

            var request = new RestRequest("masterserver3.php", Method.GET);
            request.AddParameter("action", "refreshserver");
            request.AddParameter("serverport", Port);
            request.AddParameter("gamestarted", gameStarted ? 1 : 0);
            request.AddParameter("currplayers", connectedClients.Count);
            request.AddParameter("maxplayers", maxPlayers);

            Log("Refreshing connection with master server...", ServerLog.MessageType.ServerMessage);

            var sw = new Stopwatch();
            sw.Start();

            masterServerResponded = false;
            masterServerResponse = null;
            var restRequestHandle = restClient.ExecuteAsync(request, response => MasterServerCallBack(response));

            DateTime timeOut = DateTime.Now + new TimeSpan(0, 0, 15);
            while (!masterServerResponded)
            {
                if (DateTime.Now > timeOut)
                {
                    restRequestHandle.Abort();
                    DebugConsole.NewMessage("Couldn't connect to master server (request timed out)", Color.Red);
                    Log("Couldn't connect to master server (request timed out)", ServerLog.MessageType.Error);
                    yield return CoroutineStatus.Success;
                }
                
                yield return CoroutineStatus.Running;
            }

            if (masterServerResponse.Content == "Error: server not found")
            {
                Log("Not registered to master server, re-registering...", ServerLog.MessageType.Error);
                CoroutineManager.StartCoroutine(RegisterToMasterServer());
            }
            else if (masterServerResponse.ErrorException != null)
            {
                DebugConsole.NewMessage("Error while registering to master server (" + masterServerResponse.ErrorException + ")", Color.Red);
                Log("Error while registering to master server (" + masterServerResponse.ErrorException + ")", ServerLog.MessageType.Error);
            }
            else if (masterServerResponse.StatusCode != System.Net.HttpStatusCode.OK)
            {
                DebugConsole.NewMessage("Error while reporting to master server (" + masterServerResponse.StatusCode + ": " + masterServerResponse.StatusDescription + ")", Color.Red);
                Log("Error while reporting to master server (" + masterServerResponse.StatusCode + ": " + masterServerResponse.StatusDescription + ")", ServerLog.MessageType.Error);
            }
            else
            {
                Log("Master server responded", ServerLog.MessageType.ServerMessage);
            }

            System.Diagnostics.Debug.WriteLine("took " + sw.ElapsedMilliseconds + " ms");

            yield return CoroutineStatus.Success;
        }

        private void MasterServerCallBack(IRestResponse response)
        {
            masterServerResponse = response;
            masterServerResponded = true;
        }
        
        public override void Update(float deltaTime)
        {
#if CLIENT
            if (ShowNetStats) netStats.Update(deltaTime);
<<<<<<< HEAD
=======
            if (settingsFrame != null) settingsFrame.Update(deltaTime);
            if (ServerLog.LogFrame != null) ServerLog.LogFrame.Update(deltaTime);
>>>>>>> 6d36cd40
#endif

            if (!started) return;
            
            base.Update(deltaTime);

            foreach (UnauthenticatedClient unauthClient in unauthenticatedClients)
            {
                unauthClient.AuthTimer -= deltaTime;
                if (unauthClient.AuthTimer <= 0.0f)
                {
                    unauthClient.Connection.Disconnect("Connection timed out");
                }
            }

            unauthenticatedClients.RemoveAll(uc => uc.AuthTimer <= 0.0f);

            fileSender.Update(deltaTime);         
            
            if (gameStarted)
            {
#if CLIENT
                SetRadioButtonColor();
#endif
                if (respawnManager != null) respawnManager.Update(deltaTime);

                entityEventManager.Update(connectedClients);

                foreach (Character character in Character.CharacterList)
                {
                    if (character.IsDead || !character.ClientDisconnected) continue;
                    
                    character.KillDisconnectedTimer += deltaTime;
                    character.SetStun(1.0f);
                    if (character.KillDisconnectedTimer > KillDisconnectedTime)
                    {
                        character.Kill(CauseOfDeathType.Disconnected, null);
                        continue;
                    }
                        
                    Client owner = connectedClients.Find(c => 
                        c.InGame && !c.NeedsMidRoundSync && 
                        c.Name == character.OwnerClientName && 
                        c.Connection.RemoteEndPoint.Address.ToString() == character.OwnerClientIP);
                    if (owner != null && (!AllowSpectating || !owner.SpectateOnly))
                    {
                        SetClientCharacter(owner, character);
                    }
                }

                bool isCrewDead =
                    connectedClients.All(c => c.Character == null || c.Character.IsDead || c.Character.IsUnconscious) &&
                    (myCharacter == null || myCharacter.IsDead || myCharacter.IsUnconscious);

                //restart if all characters are dead or submarine is at the end of the level
                if ((autoRestart && isCrewDead)
                    ||
                    (EndRoundAtLevelEnd && Submarine.MainSub != null && Submarine.MainSub.AtEndPosition && Submarine.MainSubs[1] == null))
                {
                    if (AutoRestart && isCrewDead)
                    {
                        Log("Ending round (entire crew dead)", ServerLog.MessageType.ServerMessage);
                    }
                    else
                    {
                        Log("Ending round (submarine reached the end of the level)", ServerLog.MessageType.ServerMessage);
                    }

                    EndGame();
                    return;
                }
            }
            else if (initiatedStartGame)
            {
                //tried to start up the game and StartGame coroutine is not running anymore
                // -> something wen't wrong during startup, re-enable start button and reset AutoRestartTimer
                if (startGameCoroutine != null && !CoroutineManager.IsCoroutineRunning(startGameCoroutine))
                {
                    if (autoRestart) AutoRestartTimer = Math.Max(AutoRestartInterval, 5.0f);
                    GameMain.NetLobbyScreen.StartButtonEnabled = true;

                    GameMain.NetLobbyScreen.LastUpdateID++;

                    startGameCoroutine = null;
                    initiatedStartGame = false;
                }
            }
            else if (autoRestart && Screen.Selected == GameMain.NetLobbyScreen && connectedClients.Count > 0)
            {
                AutoRestartTimer -= deltaTime;                
                if (AutoRestartTimer < 0.0f && !initiatedStartGame)
                {
                    StartGame();
                }
            }

            for (int i = disconnectedClients.Count - 1; i >= 0; i-- )
            {
                disconnectedClients[i].DeleteDisconnectedTimer -= deltaTime;
                if (disconnectedClients[i].DeleteDisconnectedTimer > 0.0f) continue;

                if (gameStarted && disconnectedClients[i].Character!=null)
                {
                    disconnectedClients[i].Character.Kill(CauseOfDeathType.Disconnected, null);
                    disconnectedClients[i].Character = null;
                }

                disconnectedClients.RemoveAt(i);
            }

            foreach (Client c in connectedClients)
            {
                //slowly reset spam timers
                c.ChatSpamTimer = Math.Max(0.0f, c.ChatSpamTimer - deltaTime);
                c.ChatSpamSpeed = Math.Max(0.0f, c.ChatSpamSpeed - deltaTime);
            }

            NetIncomingMessage inc = null; 
            while ((inc = server.ReadMessage()) != null)
            {
                try
                {
                    switch (inc.MessageType)
                    {
                        case NetIncomingMessageType.Data:
                            ReadDataMessage(inc);
                            break;
                        case NetIncomingMessageType.StatusChanged:
                            switch (inc.SenderConnection.Status)
                            {
                                case NetConnectionStatus.Disconnected:
                                    var connectedClient = connectedClients.Find(c => c.Connection == inc.SenderConnection);
                                    /*if (connectedClient != null && !disconnectedClients.Contains(connectedClient))
                                    {
                                        connectedClient.deleteDisconnectedTimer = NetConfig.DeleteDisconnectedTime;
                                        disconnectedClients.Add(connectedClient);
                                    }
                                    */
                                    DisconnectClient(inc.SenderConnection,
                                        connectedClient != null ? connectedClient.Name + " has disconnected" : "");
                                    break;
                            }
                            break;
                        case NetIncomingMessageType.ConnectionApproval:
                            if (banList.IsBanned(inc.SenderEndPoint.Address.ToString(), 0))
                            {
                                inc.SenderConnection.Deny(DisconnectReason.Banned.ToString());
                            }
                            else if (ConnectedClients.Count >= maxPlayers)
                            {
                                inc.SenderConnection.Deny(DisconnectReason.ServerFull.ToString());
                            }
                            else
                            {
                                ClientPacketHeader packetHeader = (ClientPacketHeader)inc.SenderConnection.RemoteHailMessage.ReadByte();
                                if (packetHeader == ClientPacketHeader.REQUEST_AUTH)
                                {
                                    inc.SenderConnection.Approve();
                                    HandleClientAuthRequest(inc.SenderConnection);
                                }
                                else if (packetHeader == ClientPacketHeader.REQUEST_STEAMAUTH)
                                {
                                    ReadClientSteamAuthRequest(inc, out ulong clientSteamID);
                                    if (banList.IsBanned("", clientSteamID))
                                    {
                                        inc.SenderConnection.Deny(DisconnectReason.Banned.ToString());
                                    }
                                    else
                                    {
                                        inc.SenderConnection.Approve();
                                    }
                                }
                            }
                            break;
                    }                            
                }

                catch (Exception e)
                {
                    if (GameSettings.VerboseLogging)
                    {
                        DebugConsole.ThrowError("Failed to read an incoming message. {" + e + "}\n" + e.StackTrace);
                    }
                }
            }
            
            // if 30ms has passed
            if (updateTimer < DateTime.Now)
            {
                if (server.ConnectionsCount > 0)
                {
                    foreach (Client c in ConnectedClients)
                    {
                        try
                        {
                            ClientWrite(c);
                        }
                        catch (Exception e)
                        {
                            DebugConsole.ThrowError("Failed to write a network message for the client \"" + c.Name + "\"!", e);
                            GameAnalyticsManager.AddErrorEventOnce("GameServer.Update:ClientWriteFailed" + e.StackTrace, GameAnalyticsSDK.Net.EGAErrorSeverity.Error,
                                "Failed to write a network message for the client \"" + c.Name + "\"! (MidRoundSyncing: " + c.NeedsMidRoundSync + ")\n"
                                + e.Message + "\n" + e.StackTrace);
                        }
                    }

                    foreach (Item item in Item.ItemList)
                    {
                        item.NeedsPositionUpdate = false;
                    }
                }

                updateTimer = DateTime.Now + updateInterval;
            }

            if (!registeredToMaster || refreshMasterTimer >= DateTime.Now) return;

            if (GameMain.Config.UseSteamMatchmaking)
            {
                SteamManager.RefreshServerDetails(this);
            }
            else
            {
                CoroutineManager.StartCoroutine(RefreshMaster());
            }
            refreshMasterTimer = DateTime.Now + refreshMasterInterval;
        }

        private void ReadDataMessage(NetIncomingMessage inc)
        {
            var connectedClient = connectedClients.Find(c => c.Connection == inc.SenderConnection);
            if (banList.IsBanned(inc.SenderEndPoint.Address.ToString(), connectedClient == null ? 0 : connectedClient.SteamID))
            {
                KickClient(inc.SenderConnection, "You have been banned from the server.");
                return;
            }
            
            ClientPacketHeader header = (ClientPacketHeader)inc.ReadByte();
            switch (header)
            {
                case ClientPacketHeader.REQUEST_AUTH:
                    HandleClientAuthRequest(inc.SenderConnection);
                    break;
                case ClientPacketHeader.REQUEST_STEAMAUTH:
                    ReadClientSteamAuthRequest(inc, out _);
                    break;
                case ClientPacketHeader.REQUEST_INIT:
                    ClientInitRequest(inc);
                    break;

                case ClientPacketHeader.RESPONSE_STARTGAME:
                    if (connectedClient != null)
                    {
                        connectedClient.ReadyToStart = inc.ReadBoolean();
                        UpdateCharacterInfo(inc, connectedClient);

                        //game already started -> send start message immediately
                        if (gameStarted)
                        {
                            SendStartMessage(roundStartSeed, Submarine.MainSub, GameMain.GameSession.GameMode.Preset, connectedClient);
                        }
                    }
                    break;
                case ClientPacketHeader.UPDATE_LOBBY:
                    ClientReadLobby(inc);
                    break;
                case ClientPacketHeader.UPDATE_INGAME:
                    if (!gameStarted) return;

                    ClientReadIngame(inc);
                    break;
                case ClientPacketHeader.SERVER_COMMAND:
                    ClientReadServerCommand(inc);
                    break;
                case ClientPacketHeader.FILE_REQUEST:
                    if (AllowFileTransfers)
                    {
                        fileSender.ReadFileRequest(inc);
                    }
                    break;
            }            
        }
        
        public void CreateEntityEvent(IServerSerializable entity, object[] extraData = null)
        {
            entityEventManager.CreateEvent(entity, extraData);
        }

        private byte GetNewClientID()
        {
            byte userID = 1;
            while (connectedClients.Any(c => c.ID == userID))
            {
                userID++;
            }
            return userID;
        }

        private void ClientReadLobby(NetIncomingMessage inc)
        {
            Client c = ConnectedClients.Find(x => x.Connection == inc.SenderConnection);
            if (c == null)
            {
                inc.SenderConnection.Disconnect("You're not a connected client.");
                return;
            }
            
            ClientNetObject objHeader;
            while ((objHeader = (ClientNetObject)inc.ReadByte()) != ClientNetObject.END_OF_MESSAGE)
            {
                switch (objHeader)
                {
                    case ClientNetObject.SYNC_IDS:
                        //TODO: might want to use a clever class for this
                        c.LastRecvGeneralUpdate = NetIdUtils.Clamp(inc.ReadUInt16(), c.LastRecvGeneralUpdate, GameMain.NetLobbyScreen.LastUpdateID);
                        c.LastRecvChatMsgID     = NetIdUtils.Clamp(inc.ReadUInt16(), c.LastRecvChatMsgID, c.LastChatMsgQueueID);

                        c.LastRecvCampaignSave      = inc.ReadUInt16();
                        if (c.LastRecvCampaignSave > 0)
                        {
                            byte campaignID             = inc.ReadByte();
                            c.LastRecvCampaignUpdate    = inc.ReadUInt16();

                            if (GameMain.GameSession?.GameMode is MultiPlayerCampaign)
                            {
                                //the client has a campaign save for another campaign 
                                //(the server started a new campaign and the client isn't aware of it yet?)
                                if (((MultiPlayerCampaign)GameMain.GameSession.GameMode).CampaignID != campaignID)
                                {
                                    c.LastRecvCampaignSave = 0;
                                    c.LastRecvCampaignUpdate = 0;
                                }
                            }
                        }
                        break;
                    case ClientNetObject.CHAT_MESSAGE:
                        ChatMessage.ServerRead(inc, c);
                        break;
                    case ClientNetObject.VOTE:
                        Voting.ServerRead(inc, c);
                        break;
                    default:
                        return;
                }

                //don't read further messages if the client has been disconnected (kicked due to spam for example)
                if (!connectedClients.Contains(c)) break;
            }
        }

        private void ClientReadIngame(NetIncomingMessage inc)
        {
            Client c = ConnectedClients.Find(x => x.Connection == inc.SenderConnection);
            if (c == null)
            {
                inc.SenderConnection.Disconnect("You're not a connected client.");
                return;
            }

            if (gameStarted)
            {
                if (!c.InGame)
                {
                    //check if midround syncing is needed due to missed unique events
                    entityEventManager.InitClientMidRoundSync(c);                    
                    c.InGame = true;
                }
            }
            
            ClientNetObject objHeader;
            while ((objHeader = (ClientNetObject)inc.ReadByte()) != ClientNetObject.END_OF_MESSAGE)
            {
                switch (objHeader)
                {
                    case ClientNetObject.SYNC_IDS:
                        //TODO: might want to use a clever class for this
                        
                        UInt16 lastRecvChatMsgID        = inc.ReadUInt16();
                        UInt16 lastRecvEntityEventID    = inc.ReadUInt16();

                        //last msgs we've created/sent, the client IDs should never be higher than these
                        UInt16 lastEntityEventID = entityEventManager.Events.Count == 0 ? (UInt16)0 : entityEventManager.Events.Last().ID;

                        if (c.NeedsMidRoundSync)
                        {
                            //received all the old events -> client in sync, we can switch to normal behavior
                            if (lastRecvEntityEventID >= c.UnreceivedEntityEventCount - 1 ||
                                c.UnreceivedEntityEventCount == 0)
                            {
                                c.NeedsMidRoundSync = false;
                                lastRecvEntityEventID = (UInt16)(c.FirstNewEventID - 1);
                                c.LastRecvEntityEventID = lastRecvEntityEventID;
                            }
                            else
                            {
                                lastEntityEventID = (UInt16)(c.UnreceivedEntityEventCount - 1);
                            }
                        }

                        if (NetIdUtils.IdMoreRecent(lastRecvChatMsgID, c.LastRecvChatMsgID) &&   //more recent than the last ID received by the client
                            !NetIdUtils.IdMoreRecent(lastRecvChatMsgID, c.LastChatMsgQueueID)) //NOT more recent than the latest existing ID
                        {
                            c.LastRecvChatMsgID = lastRecvChatMsgID;
                        }
                        else if (lastRecvChatMsgID != c.LastRecvChatMsgID && GameSettings.VerboseLogging)
                        {
                            DebugConsole.ThrowError(
                                "Invalid lastRecvChatMsgID  " + lastRecvChatMsgID + 
                                " (previous: " + c.LastChatMsgQueueID + ", latest: "+c.LastChatMsgQueueID+")");
                        }

                        if (NetIdUtils.IdMoreRecent(lastRecvEntityEventID, c.LastRecvEntityEventID) &&
                            !NetIdUtils.IdMoreRecent(lastRecvEntityEventID, lastEntityEventID))
                        {
                            c.LastRecvEntityEventID = lastRecvEntityEventID;
                        }
                        else if (lastRecvEntityEventID != c.LastRecvEntityEventID && GameSettings.VerboseLogging)
                        {
                            DebugConsole.ThrowError(
                                "Invalid lastRecvEntityEventID  " + lastRecvEntityEventID + 
                                " (previous: " + c.LastRecvEntityEventID + ", latest: " + lastEntityEventID + ")");
                        }
                        break;
                    case ClientNetObject.CHAT_MESSAGE:
                        ChatMessage.ServerRead(inc, c);
                        break;
                    case ClientNetObject.CHARACTER_INPUT:
                        if (c.Character != null)
                        {
                            c.Character.ServerRead(objHeader, inc, c);
                        }
                        break;
                    case ClientNetObject.ENTITY_STATE:
                        entityEventManager.Read(inc, c);
                        break;
                    case ClientNetObject.VOTE:
                        Voting.ServerRead(inc, c);
                        break;
                    default:
                        return;
                }

                //don't read further messages if the client has been disconnected (kicked due to spam for example)
                if (!connectedClients.Contains(c)) break;
            }
        }

        private void ClientReadServerCommand(NetIncomingMessage inc)
        {
            Client sender = ConnectedClients.Find(x => x.Connection == inc.SenderConnection);
            if (sender == null)
            {
                inc.SenderConnection.Disconnect("You're not a connected client.");
                return;
            }

            ClientPermissions command = ClientPermissions.None;
            try
            {
                command = (ClientPermissions)inc.ReadByte();
            }

            catch
            {
                return;
            }

            if (!sender.HasPermission(command))
            {
                Log("Client \"" + sender.Name + "\" sent a server command \"" + command + "\". Permission denied.", ServerLog.MessageType.ServerMessage);
                return;
            }

            switch (command)
            {
                case ClientPermissions.Kick:
                    string kickedName = inc.ReadString().ToLowerInvariant();
                    string kickReason = inc.ReadString();
                    var kickedClient = connectedClients.Find(cl => cl != sender && cl.Name.ToLowerInvariant() == kickedName);
                    if (kickedClient != null)
                    {
                        Log("Client \"" + sender.Name + "\" kicked \"" + kickedClient.Name + "\".", ServerLog.MessageType.ServerMessage);
                        KickClient(kickedClient, string.IsNullOrEmpty(kickReason) ? "Kicked by " + sender.Name : kickReason);
                    }
                    break;
                case ClientPermissions.Ban:
                    string bannedName = inc.ReadString().ToLowerInvariant();
                    string banReason = inc.ReadString();
                    bool range = inc.ReadBoolean();
                    double durationSeconds = inc.ReadDouble();

                    var bannedClient = connectedClients.Find(cl => cl != sender && cl.Name.ToLowerInvariant() == bannedName);
                    if (bannedClient != null)
                    {
                        Log("Client \"" + sender.Name + "\" banned \"" + bannedClient.Name + "\".", ServerLog.MessageType.ServerMessage);
                        if (durationSeconds > 0)
                        {
                            BanClient(bannedClient, string.IsNullOrEmpty(banReason) ? "Banned by " + sender.Name : banReason, range, TimeSpan.FromSeconds(durationSeconds));
                        }
                        else
                        {
                            BanClient(bannedClient, string.IsNullOrEmpty(banReason) ? "Banned by " + sender.Name : banReason, range);
                        }
                    }
                    break;
                case ClientPermissions.EndRound:
                    if (gameStarted)
                    {
                        Log("Client \"" + sender.Name + "\" ended the round.", ServerLog.MessageType.ServerMessage);
                        EndGame();
                    }
                    break;
                case ClientPermissions.SelectSub:
                    UInt16 subIndex = inc.ReadUInt16();
                    var subList = GameMain.NetLobbyScreen.GetSubList();
                    if (subIndex >= subList.Count)
                    {
                        DebugConsole.NewMessage("Client \"" + sender.Name + "\" attempted to select a sub, index out of bounds (" + subIndex + ")", Color.Red);
                    }
                    else
                    {
                        GameMain.NetLobbyScreen.SelectedSub = subList[subIndex];
                    }
                    break;
                case ClientPermissions.SelectMode:
                    UInt16 modeIndex = inc.ReadUInt16();
                    var modeList = GameMain.NetLobbyScreen.SelectedModeIndex = modeIndex;
                    break;
                case ClientPermissions.ManageCampaign:
                    MultiPlayerCampaign campaign = GameMain.GameSession.GameMode as MultiPlayerCampaign;
                    if (campaign != null)
                    {
                        campaign.ServerRead(inc, sender);
                    }
                    break;
                case ClientPermissions.ConsoleCommands:
                    string consoleCommand = inc.ReadString();
                    Vector2 clientCursorPos = new Vector2(inc.ReadSingle(), inc.ReadSingle());
                    DebugConsole.ExecuteClientCommand(sender, clientCursorPos, consoleCommand);
                    break;
            }

            inc.ReadPadBits();
        }


        private void ClientWrite(Client c)
        {
            if (gameStarted && c.InGame)
            {
                ClientWriteIngame(c);
            }
            else
            {                
                //if 30 seconds have passed since the round started and the client isn't ingame yet,
                //consider the client's character disconnected (causing it to die if the client does not join soon)
                if (gameStarted && c.Character != null && (DateTime.Now - roundStartTime).Seconds > 30.0f)
                {
                    c.Character.ClientDisconnected = true;
                }

                ClientWriteLobby(c);

                MultiPlayerCampaign campaign = GameMain.GameSession?.GameMode as MultiPlayerCampaign;
                if (campaign != null && NetIdUtils.IdMoreRecent(campaign.LastSaveID, c.LastRecvCampaignSave))
                { 
                    if (!fileSender.ActiveTransfers.Any(t => t.Connection == c.Connection && t.FileType == FileTransferType.CampaignSave))
                    {
                        fileSender.StartTransfer(c.Connection, FileTransferType.CampaignSave, GameMain.GameSession.SavePath);
                    }
                }
            }
        }

        /// <summary>
        /// Write info that the client needs when joining the server
        /// </summary>
        private void ClientWriteInitial(Client c, NetBuffer outmsg)
        {
            if (GameSettings.VerboseLogging)
            {
                DebugConsole.NewMessage("Sending initial lobby update", Color.Gray);
            }

            outmsg.Write(c.ID);

            var subList = GameMain.NetLobbyScreen.GetSubList();
            outmsg.Write((UInt16)subList.Count);
            for (int i = 0; i < subList.Count; i++)
            {
                outmsg.Write(subList[i].Name);
                outmsg.Write(subList[i].MD5Hash.ToString());
            }

            outmsg.Write(GameStarted);
            outmsg.Write(AllowSpectating);

            WritePermissions(outmsg, c);
        }

        private const int COMPRESSION_THRESHOLD = 500;
        public void CompressOutgoingMessage(NetOutgoingMessage outmsg)
        {
            if (outmsg.LengthBytes > COMPRESSION_THRESHOLD)
            {
                byte[] data = outmsg.Data;
                using (MemoryStream stream = new MemoryStream())
                {
                    stream.Write(data, 0, outmsg.LengthBytes);
                    stream.Position = 0;
                    using (MemoryStream compressed = new MemoryStream())
                    {
                        using (DeflateStream deflate = new DeflateStream(compressed, CompressionLevel.Fastest, false))
                        {
                            stream.CopyTo(deflate);
                        }

                        byte[] newData = compressed.ToArray();

                        outmsg.Data = newData;
                        outmsg.LengthBytes = newData.Length;
                        outmsg.Position = outmsg.LengthBits;
                    }
                }
                outmsg.Write((byte)1); //is compressed
            }
            else
            {
                outmsg.WritePadBits(); outmsg.Write((byte)0); //isn't compressed
            }
        }

        private void ClientWriteIngame(Client c)
        {
            //don't send position updates to characters who are still midround syncing
            //characters or items spawned mid-round don't necessarily exist at the client's end yet
            if (!c.NeedsMidRoundSync)
            {
                foreach (Character character in Character.CharacterList)
                {
                    if (!character.Enabled) continue;
                    if (c.Character != null &&
                        Vector2.DistanceSquared(character.WorldPosition, c.Character.WorldPosition) >=
                        NetConfig.CharacterIgnoreDistanceSqr)
                    {
                        continue;
                    }
                    if (!c.PendingPositionUpdates.Contains(character)) c.PendingPositionUpdates.Enqueue(character);
                }

                foreach (Submarine sub in Submarine.Loaded)
                {
                    //if docked to a sub with a smaller ID, don't send an update
                    //  (= update is only sent for the docked sub that has the smallest ID, doesn't matter if it's the main sub or a shuttle)
                    if (sub.DockedTo.Any(s => s.ID < sub.ID)) continue;
                    if (!c.PendingPositionUpdates.Contains(sub)) c.PendingPositionUpdates.Enqueue(sub);
                }

                foreach (Item item in Item.ItemList)
                {
                    if (!item.NeedsPositionUpdate) continue;
                    if (!c.PendingPositionUpdates.Contains(item)) c.PendingPositionUpdates.Enqueue(item);
                }
            }

            NetOutgoingMessage outmsg = server.CreateMessage();
            outmsg.Write((byte)ServerPacketHeader.UPDATE_INGAME);
            
            outmsg.Write((float)NetTime.Now);

            outmsg.Write((byte)ServerNetObject.SYNC_IDS);
            outmsg.Write(c.LastSentChatMsgID); //send this to client so they know which chat messages weren't received by the server
            outmsg.Write(c.LastSentEntityEventID);

            entityEventManager.Write(c, outmsg);

            WriteChatMessages(outmsg, c);

            //write as many position updates as the message can fit (only after midround syncing is done)
            while (!c.NeedsMidRoundSync &&
                outmsg.LengthBytes < config.MaximumTransmissionUnit - 20 && 
                c.PendingPositionUpdates.Count > 0)
            {
                var entity = c.PendingPositionUpdates.Dequeue();
                if (entity == null || entity.Removed) continue;

                outmsg.Write((byte)ServerNetObject.ENTITY_POSITION);
                if (entity is Item)
                {
                    ((Item)entity).ServerWritePosition(outmsg, c);
                }
                else
                {
                    ((IServerSerializable)entity).ServerWrite(outmsg, c);
                }
                outmsg.WritePadBits();
            }

            outmsg.Write((byte)ServerNetObject.END_OF_MESSAGE);
            
            if (outmsg.LengthBytes > config.MaximumTransmissionUnit)
            {
                DebugConsole.ThrowError("Maximum packet size exceeded (" + outmsg.LengthBytes + " > " + config.MaximumTransmissionUnit + ")");
            }

            CompressOutgoingMessage(outmsg);

            server.SendMessage(outmsg, c.Connection, NetDeliveryMethod.Unreliable);
        }

        private void ClientWriteLobby(Client c)
        {
            bool isInitialUpdate = false;

            NetOutgoingMessage outmsg = server.CreateMessage();
            outmsg.Write((byte)ServerPacketHeader.UPDATE_LOBBY);

            outmsg.Write((byte)ServerNetObject.SYNC_IDS);

            if (NetIdUtils.IdMoreRecent(GameMain.NetLobbyScreen.LastUpdateID, c.LastRecvGeneralUpdate))
            {
                outmsg.Write(true);
                outmsg.WritePadBits();

                outmsg.Write(GameMain.NetLobbyScreen.LastUpdateID);
                outmsg.Write(GameMain.NetLobbyScreen.GetServerName());
                outmsg.Write(GameMain.NetLobbyScreen.ServerMessageText);
                
                outmsg.Write(c.LastRecvGeneralUpdate < 1);
                if (c.LastRecvGeneralUpdate < 1)
                {
                    isInitialUpdate = true;
                    ClientWriteInitial(c, outmsg);
                }
                outmsg.Write(GameMain.NetLobbyScreen.SelectedSub.Name);
                outmsg.Write(GameMain.NetLobbyScreen.SelectedSub.MD5Hash.ToString());
                outmsg.Write(GameMain.NetLobbyScreen.UsingShuttle);
                outmsg.Write(GameMain.NetLobbyScreen.SelectedShuttle.Name);
                outmsg.Write(GameMain.NetLobbyScreen.SelectedShuttle.MD5Hash.ToString());

                outmsg.Write(Voting.AllowSubVoting);
                outmsg.Write(Voting.AllowModeVoting);

                outmsg.Write(AllowSpectating);

                outmsg.WriteRangedInteger(0, 2, (int)TraitorsEnabled);

                outmsg.WriteRangedInteger(0, MissionPrefab.MissionTypes.Count - 1, (GameMain.NetLobbyScreen.MissionTypeIndex));

                outmsg.Write((byte)GameMain.NetLobbyScreen.SelectedModeIndex);
                outmsg.Write(GameMain.NetLobbyScreen.LevelSeed);
                outmsg.Write(selectedLevelDifficulty);

                outmsg.Write((byte)BotCount);
                outmsg.Write(BotSpawnMode == BotSpawnMode.Fill);

                outmsg.Write(AutoRestart);
                if (autoRestart)
                {
                    outmsg.Write(AutoRestartTimer);
                }

                outmsg.Write((byte)connectedClients.Count);
                foreach (Client client in connectedClients)
                {
                    outmsg.Write(client.ID);
                    outmsg.Write(client.Name);
                    outmsg.Write(client.Character == null || !gameStarted ? (ushort)0 : client.Character.ID);
                }
            }
            else
            {
                outmsg.Write(false);
                outmsg.WritePadBits();
            }

            var campaign = GameMain.GameSession?.GameMode as MultiPlayerCampaign;
            if (campaign != null)
            {
                if (NetIdUtils.IdMoreRecent(campaign.LastUpdateID, c.LastRecvCampaignUpdate))
                {
                    outmsg.Write(true);
                    outmsg.WritePadBits();
                    campaign.ServerWrite(outmsg, c);
                }
                else
                {
                    outmsg.Write(false);
                    outmsg.WritePadBits();
                }
            }
            else
            {
                outmsg.Write(false);
                outmsg.WritePadBits();
            }
            
            outmsg.Write(c.LastSentChatMsgID); //send this to client so they know which chat messages weren't received by the server
            
            WriteChatMessages(outmsg, c);

            outmsg.Write((byte)ServerNetObject.END_OF_MESSAGE);

            CompressOutgoingMessage(outmsg);

            if (isInitialUpdate)
            {
                //the initial update may be very large if the host has a large number
                //of submarine files, so the message may have to be fragmented

                //unreliable messages don't play nicely with fragmenting, so we'll send the message reliably
                server.SendMessage(outmsg, c.Connection, NetDeliveryMethod.ReliableUnordered);

                //and assume the message was received, so we don't have to keep resending
                //these large initial messages until the client acknowledges receiving them
                c.LastRecvGeneralUpdate++;
                
                SendVoteStatus(new List<Client>() { c });
            }
            else
            {
                if (outmsg.LengthBytes > config.MaximumTransmissionUnit)
                {
                    DebugConsole.ThrowError("Maximum packet size exceeded (" + outmsg.LengthBytes + " > " + config.MaximumTransmissionUnit + ")");
                }

                server.SendMessage(outmsg, c.Connection, NetDeliveryMethod.Unreliable);
            }
        }

        private void WriteChatMessages(NetOutgoingMessage outmsg, Client c)
        {
            c.ChatMsgQueue.RemoveAll(cMsg => !NetIdUtils.IdMoreRecent(cMsg.NetStateID, c.LastRecvChatMsgID));
            for (int i = 0; i < c.ChatMsgQueue.Count && i < ChatMessage.MaxMessagesPerPacket; i++)
            {
                if (outmsg.LengthBytes + c.ChatMsgQueue[i].EstimateLengthBytesServer(c) > config.MaximumTransmissionUnit - 5)
                {
                    //not enough room in this packet
                    return;
                }
                c.ChatMsgQueue[i].ServerWrite(outmsg, c);
            }
        }
        
        public bool StartGame()
        {
            Submarine selectedSub = null;
            Submarine selectedShuttle = GameMain.NetLobbyScreen.SelectedShuttle;
            bool usingShuttle = GameMain.NetLobbyScreen.UsingShuttle;

            if (Voting.AllowSubVoting)
            {
                selectedSub = Voting.HighestVoted<Submarine>(VoteType.Sub, connectedClients);
                if (selectedSub == null) selectedSub = GameMain.NetLobbyScreen.SelectedSub;
            }
            else
            {
                selectedSub = GameMain.NetLobbyScreen.SelectedSub;
            }

            if (selectedSub == null)
            {
#if CLIENT
                GameMain.NetLobbyScreen.SubList.Flash();
#endif
                return false;
            }

            if (selectedShuttle == null)
            {
#if CLIENT
                GameMain.NetLobbyScreen.ShuttleList.Flash();
#endif
                return false;
            }

            GameModePreset selectedMode = Voting.HighestVoted<GameModePreset>(VoteType.Mode, connectedClients);
            if (selectedMode == null) selectedMode = GameMain.NetLobbyScreen.SelectedMode;

            if (selectedMode == null)
            {
#if CLIENT
                GameMain.NetLobbyScreen.ModeList.Flash();
#endif
                return false;
            }

            CoroutineManager.StartCoroutine(InitiateStartGame(selectedSub, selectedShuttle, usingShuttle, selectedMode), "InitiateStartGame");

            return true;
        }

        private IEnumerable<object> InitiateStartGame(Submarine selectedSub, Submarine selectedShuttle, bool usingShuttle, GameModePreset selectedMode)
        {
            initiatedStartGame = true;
            GameMain.NetLobbyScreen.StartButtonEnabled = false;

            if (connectedClients.Any())
            {
                NetOutgoingMessage msg = server.CreateMessage();
                msg.Write((byte)ServerPacketHeader.QUERY_STARTGAME);

                msg.Write(selectedSub.Name);
                msg.Write(selectedSub.MD5Hash.Hash);

                msg.Write(usingShuttle);
                msg.Write(selectedShuttle.Name);
                msg.Write(selectedShuttle.MD5Hash.Hash);

                connectedClients.ForEach(c => c.ReadyToStart = false);

                CompressOutgoingMessage(msg);

                server.SendMessage(msg, connectedClients.Select(c => c.Connection).ToList(), NetDeliveryMethod.ReliableUnordered, 0);

                //give the clients a few seconds to request missing sub/shuttle files before starting the round
                float waitForResponseTimer = 5.0f;
                while (connectedClients.Any(c => !c.ReadyToStart) && waitForResponseTimer > 0.0f)
                {
                    waitForResponseTimer -= CoroutineManager.UnscaledDeltaTime;
                    yield return CoroutineStatus.Running;
                }

                if (fileSender.ActiveTransfers.Count > 0)
                {
#if CLIENT
                    var msgBox = new GUIMessageBox("", TextManager.Get("WaitForFileTransfers"), new string[] { TextManager.Get("StartNow") });
                    msgBox.Buttons[0].OnClicked += msgBox.Close;
#endif

                    float waitForTransfersTimer = 20.0f;
                    while (fileSender.ActiveTransfers.Count > 0 && waitForTransfersTimer > 0.0f)
                    {
                        waitForTransfersTimer -= CoroutineManager.UnscaledDeltaTime;

#if CLIENT
                        //message box close, break and start the round immediately
                        if (!GUIMessageBox.MessageBoxes.Contains(msgBox))
                        {
                            break;
                        }
#endif

                        yield return CoroutineStatus.Running;
                    }
                }
            }

            startGameCoroutine = GameMain.Instance.ShowLoading(StartGame(selectedSub, selectedShuttle, usingShuttle, selectedMode), false);

            yield return CoroutineStatus.Success;
        }

        private IEnumerable<object> StartGame(Submarine selectedSub, Submarine selectedShuttle, bool usingShuttle, GameModePreset selectedMode)
        {            
            entityEventManager.Clear();

            GameMain.NetLobbyScreen.StartButtonEnabled = false;

#if CLIENT
            GUIMessageBox.CloseAll();
#endif
            
            roundStartSeed = DateTime.Now.Millisecond;
            Rand.SetSyncedSeed(roundStartSeed);
            
            int teamCount = 1;
            byte hostTeam = 1;
            
            MultiPlayerCampaign campaign = GameMain.NetLobbyScreen.SelectedMode == GameMain.GameSession?.GameMode.Preset ? 
                GameMain.GameSession?.GameMode as MultiPlayerCampaign : null;
        
            //don't instantiate a new gamesession if we're playing a campaign
            if (campaign == null || GameMain.GameSession == null)
            {
                GameMain.GameSession = new GameSession(selectedSub, "", selectedMode, MissionPrefab.MissionTypes[GameMain.NetLobbyScreen.MissionTypeIndex]);
            }

            if (GameMain.GameSession.GameMode.Mission != null &&
                GameMain.GameSession.GameMode.Mission.AssignTeamIDs(connectedClients, out hostTeam))
            {
                teamCount = 2;
            }
            else
            {
                connectedClients.ForEach(c => c.TeamID = hostTeam);
            }

            if (campaign != null)
            {
#if CLIENT
                if (GameMain.GameSession?.CrewManager != null) GameMain.GameSession.CrewManager.Reset();
#endif
                GameMain.GameSession.StartRound(campaign.Map.SelectedConnection.Level, 
                    reloadSub: true, 
                    loadSecondSub: teamCount > 1,
                    mirrorLevel: campaign.Map.CurrentLocation != campaign.Map.SelectedConnection.Locations[0]);
            }
            else
            {
                GameMain.GameSession.StartRound(GameMain.NetLobbyScreen.LevelSeed, selectedLevelDifficulty, teamCount > 1);
            }

            Log("Starting a new round...", ServerLog.MessageType.ServerMessage);
            Log("Submarine: " + selectedSub.Name, ServerLog.MessageType.ServerMessage);
            Log("Game mode: " + selectedMode.Name, ServerLog.MessageType.ServerMessage);
            Log("Level seed: " + GameMain.NetLobbyScreen.LevelSeed, ServerLog.MessageType.ServerMessage);

            bool missionAllowRespawn = campaign == null &&
                (!(GameMain.GameSession.GameMode is MissionMode) || 
                ((MissionMode)GameMain.GameSession.GameMode).Mission.AllowRespawn);

            if (AllowRespawn && missionAllowRespawn) respawnManager = new RespawnManager(this, usingShuttle ? selectedShuttle : null);

            //assign jobs and spawnpoints separately for each team
            for (int teamID = 1; teamID <= teamCount; teamID++)
            {
                //find the clients in this team
                List<Client> teamClients = teamCount == 1 ? new List<Client>(connectedClients) : connectedClients.FindAll(c => c.TeamID == teamID);
                if (AllowSpectating)
                {
                    teamClients.RemoveAll(c => c.SpectateOnly);
                }

                if (!teamClients.Any() && teamID > 1) continue;

                AssignJobs(teamClients, teamID == hostTeam);

                List<CharacterInfo> characterInfos = new List<CharacterInfo>();
                foreach (Client client in teamClients)
                {
                    client.NeedsMidRoundSync = false;

                    client.PendingPositionUpdates.Clear();
                    client.EntityEventLastSent.Clear();
                    client.LastSentEntityEventID = 0;
                    client.LastRecvEntityEventID = 0;
                    client.UnreceivedEntityEventCount = 0;

                    if (client.CharacterInfo == null)
                    {
                        client.CharacterInfo = new CharacterInfo(Character.HumanConfigFile, client.Name);
                    }
                    characterInfos.Add(client.CharacterInfo);
                    client.CharacterInfo.Job = new Job(client.AssignedJob);
                }

                //host's character
                if (characterInfo != null && hostTeam == teamID)
                {
                    characterInfo.Job = new Job(GameMain.NetLobbyScreen.JobPreferences[0]);
                    characterInfos.Add(characterInfo);
                    characterInfo.TeamID = hostTeam;
                }

                List<CharacterInfo> bots = new List<CharacterInfo>();
                int botsToSpawn = BotSpawnMode == BotSpawnMode.Fill ? BotCount - characterInfos.Count : BotCount;
                for (int i = 0; i < botsToSpawn; i++)
                {
                    var botInfo = new CharacterInfo(Character.HumanConfigFile);
                    characterInfos.Add(botInfo);
                    bots.Add(botInfo);
                }
                AssignBotJobs(bots, teamID);

                if (characterInfo != null && hostTeam == teamID)
                {
                    characterInfos.Remove(characterInfo);
                    characterInfos.Add(characterInfo);
                }

                WayPoint[] assignedWayPoints = WayPoint.SelectCrewSpawnPoints(characterInfos, Submarine.MainSubs[teamID - 1]);
                for (int i = 0; i < teamClients.Count; i++)
                {
                    Character spawnedCharacter = Character.Create(teamClients[i].CharacterInfo, assignedWayPoints[i].WorldPosition, teamClients[i].CharacterInfo.Name, true, false);
                    spawnedCharacter.AnimController.Frozen = true;
                    spawnedCharacter.TeamID = (byte)teamID;
                    spawnedCharacter.GiveJobItems(assignedWayPoints[i]);

                    teamClients[i].Character = spawnedCharacter;
                    spawnedCharacter.OwnerClientIP = teamClients[i].Connection.RemoteEndPoint.Address.ToString();
                    spawnedCharacter.OwnerClientName = teamClients[i].Name;

#if CLIENT
                    GameMain.GameSession.CrewManager.AddCharacter(spawnedCharacter);
#endif
                }

                for (int i = teamClients.Count; i < teamClients.Count + bots.Count; i++)
                {
                    Character spawnedCharacter = Character.Create(characterInfos[i], assignedWayPoints[i].WorldPosition, characterInfos[i].Name, false, true);
                    spawnedCharacter.GiveJobItems(assignedWayPoints[i]);
                    spawnedCharacter.TeamID = (byte)teamID;
#if CLIENT
                    GameMain.GameSession.CrewManager.AddCharacter(spawnedCharacter);
#endif
                }

#if CLIENT
                if (characterInfo != null && hostTeam == teamID)
                {
                    myCharacter = Character.Create(characterInfo, assignedWayPoints[assignedWayPoints.Length - 1].WorldPosition, characterInfo.Name, false, false);
                    myCharacter.TeamID = (byte)teamID;    
                    myCharacter.GiveJobItems(assignedWayPoints.Last());
                    GameMain.GameSession.CrewManager.AddCharacter(myCharacter);
                    Character.Controlled = myCharacter;
                }
#endif
            }

            foreach (Submarine sub in Submarine.MainSubs)
            {
                if (sub == null) continue;

                List<PurchasedItem> spawnList = new List<PurchasedItem>();
                foreach (KeyValuePair<ItemPrefab, int> kvp in extraCargo)
                {
                    spawnList.Add(new PurchasedItem(kvp.Key, kvp.Value));
                }

                CargoManager.CreateItems(spawnList);
            }

            TraitorManager = null;
            if (TraitorsEnabled == YesNoMaybe.Yes ||
                (TraitorsEnabled == YesNoMaybe.Maybe && Rand.Range(0.0f, 1.0f) < 0.5f))
            {
                List<Character> characters = new List<Character>();
                foreach (Client client in ConnectedClients)
                {
                    if (client.Character != null) characters.Add(client.Character);
                }
                if (Character != null) characters.Add(Character);

                int max = Math.Max(TraitorUseRatio ? (int)Math.Round(characters.Count * TraitorRatio, 1) : 1, 1);
                int traitorCount = Rand.Int(max + 1);
                TraitorManager = new TraitorManager(this, traitorCount);

                if (TraitorManager.TraitorList.Count > 0)
                {
                    for (int i = 0; i < TraitorManager.TraitorList.Count; i++)
                    {
                        Log(TraitorManager.TraitorList[i].Character.Name + " is the traitor and the target is " + TraitorManager.TraitorList[i].TargetCharacter.Name, ServerLog.MessageType.ServerMessage);
                    }
                }
            }

            GameAnalyticsManager.AddDesignEvent("Traitors:" + (TraitorManager == null ? "Disabled" : "Enabled"));

            SendStartMessage(roundStartSeed, Submarine.MainSub, GameMain.GameSession.GameMode.Preset, connectedClients);

            yield return CoroutineStatus.Running;
            
            GameMain.GameScreen.Cam.TargetPos = Vector2.Zero;
            GameMain.GameScreen.Select();

            AddChatMessage("Press TAB to chat. Use \"r;\" to talk through the radio.", ChatMessageType.Server);

            GameMain.NetLobbyScreen.StartButtonEnabled = true;

            gameStarted = true;
            initiatedStartGame = false;

            roundStartTime = DateTime.Now;

            yield return CoroutineStatus.Success;
        }

        private void SendStartMessage(int seed, Submarine selectedSub, GameModePreset selectedMode, List<Client> clients)
        {
            foreach (Client client in clients)
            {
                SendStartMessage(seed, selectedSub, selectedMode, client);
            }       
        }

        private void SendStartMessage(int seed, Submarine selectedSub, GameModePreset selectedMode, Client client)
        {
            NetOutgoingMessage msg = server.CreateMessage();
            msg.Write((byte)ServerPacketHeader.STARTGAME);

            msg.Write(seed);
            msg.Write(GameMain.GameSession.Level.Seed);
            msg.Write(selectedLevelDifficulty);

            msg.Write((byte)GameMain.Config.LosMode);

            msg.Write((byte)GameMain.NetLobbyScreen.MissionTypeIndex);

            msg.Write(selectedSub.Name);
            msg.Write(selectedSub.MD5Hash.Hash);
            msg.Write(GameMain.NetLobbyScreen.UsingShuttle);
            msg.Write(GameMain.NetLobbyScreen.SelectedShuttle.Name);
            msg.Write(GameMain.NetLobbyScreen.SelectedShuttle.MD5Hash.Hash);

            msg.Write(selectedMode.Name);
            msg.Write((short)(GameMain.GameSession.GameMode?.Mission == null ? 
                -1 : MissionPrefab.List.IndexOf(GameMain.GameSession.GameMode.Mission.Prefab)));

            MultiPlayerCampaign campaign = GameMain.GameSession?.GameMode as MultiPlayerCampaign;

            bool missionAllowRespawn = campaign == null &&
                (!(GameMain.GameSession.GameMode is MissionMode) ||
                ((MissionMode)GameMain.GameSession.GameMode).Mission.AllowRespawn);

            msg.Write(AllowRespawn && missionAllowRespawn);
            msg.Write(Submarine.MainSubs[1] != null); //loadSecondSub

            msg.Write(AllowDisguises);

            Traitor traitor = null;
            if (TraitorManager != null && TraitorManager.TraitorList.Count > 0)
                traitor = TraitorManager.TraitorList.Find(t => t.Character == client.Character);
            if (traitor != null)
            {
                msg.Write(true);
                msg.Write(traitor.TargetCharacter.Name);
            }
            else
            {
                msg.Write(false);
            }

            //monster spawn settings
            List<string> monsterNames = monsterEnabled.Keys.ToList();
            foreach (string s in monsterNames)
            {
                msg.Write(monsterEnabled[s]);
            }
            msg.WritePadBits();

            CompressOutgoingMessage(msg);

            server.SendMessage(msg, client.Connection, NetDeliveryMethod.ReliableUnordered);     
        }

        public void EndGame()
        {
            if (!gameStarted) return;

            string endMessage = "The round has ended." + '\n';

            if (TraitorManager != null)
            {
                endMessage += TraitorManager.GetEndMessage();
            }

            Mission mission = GameMain.GameSession.Mission;
            GameMain.GameSession.GameMode.End(endMessage);

            if (autoRestart)
            {
                AutoRestartTimer = AutoRestartInterval;
                //send a netlobby update to get the clients' autorestart timers up to date
                GameMain.NetLobbyScreen.LastUpdateID++;
            }

            if (SaveServerLogs) ServerLog.Save();
            
            Character.Controlled = null;
            
            GameMain.GameScreen.Cam.TargetPos = Vector2.Zero;
#if CLIENT
            myCharacter = null;
            GameMain.LightManager.LosEnabled = false;
#endif

            entityEventManager.Clear();
            foreach (Client c in connectedClients)
            {
                c.EntityEventLastSent.Clear();
                c.PendingPositionUpdates.Clear();
            }

#if DEBUG
            messageCount.Clear();
#endif

            respawnManager = null;
            gameStarted = false;

            if (connectedClients.Count > 0)
            {
                NetOutgoingMessage msg = server.CreateMessage();
                msg.Write((byte)ServerPacketHeader.ENDGAME);
                msg.Write(endMessage);
                msg.Write(mission != null && mission.Completed);

                CompressOutgoingMessage(msg);
                if (server.ConnectionsCount > 0)
                {
                    server.SendMessage(msg, server.Connections, NetDeliveryMethod.ReliableOrdered, 0);
                }

                foreach (Client client in connectedClients)
                {
                    client.Character = null;
                    client.HasSpawned = false;
                    client.InGame = false;
                }
            }

            CoroutineManager.StartCoroutine(EndCinematic(), "EndCinematic");

            GameMain.NetLobbyScreen.RandomizeSettings();
        }
        
        public IEnumerable<object> EndCinematic()
        {
            float endPreviewLength = 10.0f;
            
            var cinematic = new TransitionCinematic(Submarine.MainSub, GameMain.GameScreen.Cam, endPreviewLength);

            do
            {
                yield return CoroutineStatus.Running;
            } while (cinematic.Running);

            Submarine.Unload();
            entityEventManager.Clear();

            GameMain.NetLobbyScreen.Select();

            yield return CoroutineStatus.Success;
        }

        public override void KickPlayer(string playerName, string reason)
        {
            playerName = playerName.ToLowerInvariant();

            Client client = connectedClients.Find(c =>
                c.Name.ToLowerInvariant() == playerName ||
                (c.Character != null && c.Character.Name.ToLowerInvariant() == playerName));

            KickClient(client, reason);
        }
                
        public void KickClient(NetConnection conn, string reason)
        {
            Client client = connectedClients.Find(c => c.Connection == conn);
            KickClient(client, reason);            
        }
        
        public void KickClient(Client client, string reason)
        {
            if (client == null) return;
            
            string msg = DisconnectReason.Kicked.ToString();
            if (!string.IsNullOrWhiteSpace(reason)) msg += ";\nReason: " + reason;
            DisconnectClient(client, client.Name + " has been kicked from the server.", msg);            
        }

        public override void BanPlayer(string playerName, string reason, bool range = false, TimeSpan? duration = null)
        {
            playerName = playerName.ToLowerInvariant();

            Client client = connectedClients.Find(c =>
                c.Name.ToLowerInvariant() == playerName ||
                (c.Character != null && c.Character.Name.ToLowerInvariant() == playerName));

            if (client == null)
            {
                DebugConsole.ThrowError("Client \"" + playerName + "\" not found.");
                return;
            }

            BanClient(client, reason, range, duration);
        }

        public void BanClient(Client client, string reason, bool range = false, TimeSpan? duration = null)
        {
            if (client == null) return;
            
            string msg = DisconnectReason.Banned.ToString();
            if (!string.IsNullOrWhiteSpace(reason)) msg += ";\nReason: " + reason;
            DisconnectClient(client, client.Name + " has been banned from the server.", msg);

            if (client.SteamID == 0 || range)
            {
                string ip = client.Connection.RemoteEndPoint.Address.ToString();
                if (range) { ip = banList.ToRange(ip); }
                banList.BanPlayer(client.Name, ip, reason, duration);
            }
            if (client.SteamID > 0)
            {
                banList.BanPlayer(client.Name, client.SteamID, reason, duration);
            }
        }

        public void DisconnectClient(NetConnection senderConnection, string msg = "", string targetmsg = "")
        {
            Client client = connectedClients.Find(x => x.Connection == senderConnection);
            if (client == null) return;

            DisconnectClient(client, msg, targetmsg);
        }

        public void DisconnectClient(Client client, string msg = "", string targetmsg = "")
        {
            if (client == null) return;

            if (gameStarted && client.Character != null)
            {
                client.Character.ClientDisconnected = true;
                client.Character.ClearInputs();
            }

            client.Character = null;
            client.HasSpawned = false;
            client.InGame = false;

            if (string.IsNullOrWhiteSpace(msg)) msg = client.Name + " has left the server";
            if (string.IsNullOrWhiteSpace(targetmsg)) targetmsg = "You have left the server";

            Log(msg, ServerLog.MessageType.ServerMessage);

            client.Connection.Disconnect(targetmsg);
            connectedClients.Remove(client);

#if CLIENT
            GameMain.NetLobbyScreen.RemovePlayer(client.Name);
            Voting.UpdateVoteTexts(connectedClients, VoteType.Sub);
            Voting.UpdateVoteTexts(connectedClients, VoteType.Mode);
#endif

            UpdateVoteStatus();

            SendChatMessage(msg, ChatMessageType.Server);

            UpdateCrewFrame();

            refreshMasterTimer = DateTime.Now;
        }

        private void UpdateCrewFrame()
        {
            foreach (Client c in connectedClients)
            {
                if (c.Character == null || !c.InGame) continue;
            }
        }

        public void SendDirectChatMessage(string txt, Client recipient)
        {
            ChatMessage msg = ChatMessage.Create("", txt, ChatMessageType.Server, null);
            SendDirectChatMessage(msg, recipient);
        }

        public void SendConsoleMessage(string txt, Client recipient)
        {
            ChatMessage msg = ChatMessage.Create("", txt, ChatMessageType.Console, null);
            SendDirectChatMessage(msg, recipient);
        }

        public void SendDirectChatMessage(ChatMessage msg, Client recipient)
        {
            msg.NetStateID = recipient.ChatMsgQueue.Count > 0 ?
                (ushort)(recipient.ChatMsgQueue.Last().NetStateID + 1) :
                (ushort)(recipient.LastRecvChatMsgID + 1);

            recipient.ChatMsgQueue.Add(msg);
            recipient.LastChatMsgQueueID = msg.NetStateID;
        }
        
        /// <summary>
        /// Add the message to the chatbox and pass it to all clients who can receive it
        /// </summary>
        public void SendChatMessage(string message, ChatMessageType? type = null, Client senderClient = null, Character senderCharacter = null)
        {
            string senderName = "";

            Client targetClient = null;

            if (type == null)
            {
                string command = ChatMessage.GetChatMessageCommand(message, out string tempStr);
                switch (command.ToLowerInvariant())
                {
                    case "r":
                    case "radio":
                        type = ChatMessageType.Radio;
                        break;
                    case "d":
                    case "dead":
                        type = ChatMessageType.Dead;
                        break;
                    default:
                        if (command != "")
                        {
                            if (command == name.ToLowerInvariant())
                            {
                                //a private message to the host
                            }
                            else
                            {
                                targetClient = connectedClients.Find(c =>
                                    command == c.Name.ToLowerInvariant() ||
                                    (c.Character != null && command == c.Character.Name.ToLowerInvariant()));

                                if (targetClient == null)
                                {
                                    if (senderClient != null)
                                    {
                                        var chatMsg = ChatMessage.Create(
                                            "", "Player \"" + command + "\" not found!",
                                            ChatMessageType.Error, null);

                                        chatMsg.NetStateID = senderClient.ChatMsgQueue.Count > 0 ?
                                            (ushort)(senderClient.ChatMsgQueue.Last().NetStateID + 1) :
                                            (ushort)(senderClient.LastRecvChatMsgID + 1);

                                        senderClient.ChatMsgQueue.Add(chatMsg);
                                        senderClient.LastChatMsgQueueID = chatMsg.NetStateID;
                                    }
                                    else
                                    {
                                        AddChatMessage("Player \"" + command + "\" not found!", ChatMessageType.Error);
                                    }

                                    return;
                                }
                            }
                            
                            type = ChatMessageType.Private;
                        }
                        else
                        {
                            type = ChatMessageType.Default;
                        }
                        break;
                }

                message = tempStr;
            }

            if (gameStarted)
            {
                if (senderClient == null)
                {
                    //msg sent by the server
                    if (senderCharacter == null)
                    {
                        if (Character.Controlled != null && Character.Controlled.CanSpeak)
                        {
                            senderCharacter = Character.Controlled;
                            senderName = Character.Controlled == null ? name : Character.Controlled.Name;
                        }
                        else
                        {
                            senderCharacter = myCharacter;
                            senderName = myCharacter == null ? name : myCharacter.Name;
                        }
                    }
                    else //msg sent by an AI character
                    {
                        senderName = senderCharacter.Name;
                    }
                }                
                else //msg sent by a client
                {
                    senderCharacter = senderClient.Character;
                    senderName = senderCharacter == null ? senderClient.Name : senderCharacter.Name;

                    //sender doesn't have a character or the character can't speak -> only ChatMessageType.Dead allowed
                    if (senderCharacter == null || senderCharacter.IsDead || !senderCharacter.CanSpeak)
                    {
                        type = ChatMessageType.Dead;
                    }
                    else if (type == ChatMessageType.Private)
                    {
                        //sender has an alive character, sending private messages not allowed
                        return;
                    }

                }
            }
            else
            {
                if (senderClient == null)
                {
                    //msg sent by the server
                    if (senderCharacter == null)
                    {
                        senderName = name;
                    }
                    else //sent by an AI character, not allowed when the game is not running
                    {
                        return;
                    }
                }                
                else //msg sent by a client          
                {
                    //game not started -> clients can only send normal and private chatmessages
                    if (type != ChatMessageType.Private) type = ChatMessageType.Default;
                    senderName = senderClient.Name;
                }
            }

            //check if the client is allowed to send the message
            WifiComponent senderRadio = null;
            switch (type)
            {
                case ChatMessageType.Radio:
                case ChatMessageType.Order:
                    if (senderCharacter == null) return;

                    //return if senderCharacter doesn't have a working radio
                    var radio = senderCharacter.Inventory?.Items.FirstOrDefault(i => i != null && i.GetComponent<WifiComponent>() != null);
                    if (radio == null || !senderCharacter.HasEquippedItem(radio)) return;

                    senderRadio = radio.GetComponent<WifiComponent>();
                    if (!senderRadio.CanTransmit()) return;                    
                    break;
                case ChatMessageType.Dead:
                    //character still alive and capable of speaking -> dead chat not allowed
                    if (senderClient != null && senderCharacter != null && !senderCharacter.IsDead && senderCharacter.CanSpeak)
                    {
                        return;
                    }
                    break;
            }
            
            if (type == ChatMessageType.Server)
            {
                senderName = null;
                senderCharacter = null;
            }
            else if (type == ChatMessageType.Radio)
            {
                //send to chat-linked wifi components
                senderRadio.TransmitSignal(0, message, senderRadio.Item, senderCharacter, false);
            }

            //check which clients can receive the message and apply distance effects
            foreach (Client client in ConnectedClients)
            {
                string modifiedMessage = message;

                switch (type)
                {
                    case ChatMessageType.Default:
                    case ChatMessageType.Radio:
                    case ChatMessageType.Order:
                        if (senderCharacter != null && 
                            client.Character != null && !client.Character.IsDead)
                        {
                            modifiedMessage = ChatMessage.ApplyDistanceEffect(message, (ChatMessageType)type, senderCharacter, client.Character);

                            //too far to hear the msg -> don't send
                            if (string.IsNullOrWhiteSpace(modifiedMessage)) continue;
                        }
                        break;
                    case ChatMessageType.Dead:
                        //character still alive -> don't send
                        if (client != senderClient && client.Character != null && !client.Character.IsDead) continue;
                        break;
                    case ChatMessageType.Private:
                        //private msg sent to someone else than this client -> don't send
                        if (client != targetClient && client != senderClient) continue;
                        break;
                }
                
                var chatMsg = ChatMessage.Create(
                    senderName,
                    modifiedMessage, 
                    (ChatMessageType)type,
                    senderCharacter);

                SendDirectChatMessage(chatMsg, client);
            }

            if (type.Value != ChatMessageType.MessageBox)
            {
                string myReceivedMessage = message;
                if (gameStarted && myCharacter != null && senderCharacter != null)
                {
                    myReceivedMessage = ChatMessage.ApplyDistanceEffect(message, (ChatMessageType)type, senderCharacter, myCharacter);
                }

                if (!string.IsNullOrWhiteSpace(myReceivedMessage) && 
                    (targetClient == null || senderClient == null))
                {
                    AddChatMessage(myReceivedMessage, (ChatMessageType)type, senderName, senderCharacter); 
                }
            }   
        }
        
        public void SendOrderChatMessage(OrderChatMessage message)
        {
            if (message.Sender == null || !message.Sender.CanSpeak) return;
            ChatMessageType messageType = ChatMessage.CanUseRadio(message.Sender) ? ChatMessageType.Radio : ChatMessageType.Default;

            //check which clients can receive the message and apply distance effects
            foreach (Client client in ConnectedClients)
            {
                string modifiedMessage = message.Text;
                
                if (message.Sender != null &&
                    client.Character != null && !client.Character.IsDead)
                {
                    modifiedMessage = ChatMessage.ApplyDistanceEffect(message.Text, messageType, message.Sender, client.Character);

                    //too far to hear the msg -> don't send
                    if (string.IsNullOrWhiteSpace(modifiedMessage)) continue;
                }

                var modifiedChatMsg = new OrderChatMessage(
                    message.Order, message.OrderOption, 
                    message.TargetEntity, message.TargetCharacter, message.Sender);
                    
                SendDirectChatMessage(modifiedChatMsg, client);
            }

            string myReceivedMessage = message.Text;
            if (gameStarted && myCharacter != null)
            {
                myReceivedMessage = ChatMessage.ApplyDistanceEffect(message.Text, messageType, message.Sender, myCharacter);
            }

            if (!string.IsNullOrWhiteSpace(myReceivedMessage))
            {
                AddChatMessage(myReceivedMessage, ChatMessageType.Order, message.SenderName, message.Sender);
            }
        }

        private void FileTransferChanged(FileSender.FileTransferOut transfer)
        {
            Client recipient = connectedClients.Find(c => c.Connection == transfer.Connection);
#if CLIENT
            UpdateFileTransferIndicator(recipient);
#endif
        }

        public void SendCancelTransferMsg(FileSender.FileTransferOut transfer)
        {
            NetOutgoingMessage msg = server.CreateMessage();
            msg.Write((byte)ServerPacketHeader.FILE_TRANSFER);
            msg.Write((byte)FileTransferMessageType.Cancel);
            msg.Write((byte)transfer.SequenceChannel);
            CompressOutgoingMessage(msg);
            server.SendMessage(msg, transfer.Connection, NetDeliveryMethod.ReliableOrdered, transfer.SequenceChannel);
        }
        
        public void UpdateVoteStatus()
        {
            if (server.Connections.Count == 0|| connectedClients.Count == 0) return;

            Client.UpdateKickVotes(connectedClients);

            var clientsToKick = connectedClients.FindAll(c => c.KickVoteCount >= connectedClients.Count * KickVoteRequiredRatio);
            foreach (Client c in clientsToKick)
            {
                SendChatMessage(c.Name + " has been kicked from the server.", ChatMessageType.Server, null);
                KickClient(c, "Kicked by vote");
                BanClient(c, "Kicked by vote (auto ban)", duration: TimeSpan.FromSeconds(AutoBanTime));
            }

            GameMain.NetLobbyScreen.LastUpdateID++;
            
            SendVoteStatus(connectedClients);

            if (Voting.AllowEndVoting && EndVoteMax > 0 &&
                ((float)EndVoteCount / (float)EndVoteMax) >= EndVoteRequiredRatio)
            {
                Log("Ending round by votes (" + EndVoteCount + "/" + (EndVoteMax - EndVoteCount) + ")", ServerLog.MessageType.ServerMessage);
                EndGame();
            }
        }

        public void SendVoteStatus(List<Client> recipients)
        {
            NetOutgoingMessage msg = server.CreateMessage();
            msg.Write((byte)ServerPacketHeader.UPDATE_LOBBY);
            msg.Write((byte)ServerNetObject.VOTE);
            Voting.ServerWrite(msg);
            msg.Write((byte)ServerNetObject.END_OF_MESSAGE);

            CompressOutgoingMessage(msg);

            server.SendMessage(msg, recipients.Select(c => c.Connection).ToList(), NetDeliveryMethod.ReliableUnordered, 0);
        }

        public void UpdateClientPermissions(Client client)
        {           
            if (client.SteamID > 0)
            {
                clientPermissions.RemoveAll(cp => cp.SteamID == client.SteamID);
                if (client.Permissions != ClientPermissions.None)
                {
                    clientPermissions.Add(new SavedClientPermission(
                        client.Name, 
                        client.SteamID, 
                        client.Permissions,
                        client.PermittedConsoleCommands));
                }
            }
            else
            {
                clientPermissions.RemoveAll(cp => cp.IP == client.Connection.RemoteEndPoint.Address.ToString());
                if (client.Permissions != ClientPermissions.None)
                {
                    clientPermissions.Add(new SavedClientPermission(
                        client.Name, 
                        client.Connection.RemoteEndPoint.Address.ToString(), 
                        client.Permissions,
                        client.PermittedConsoleCommands));
                }
            }

            var msg = server.CreateMessage();
            msg.Write((byte)ServerPacketHeader.PERMISSIONS);
            WritePermissions(msg, client);

            CompressOutgoingMessage(msg);

            server.SendMessage(msg, client.Connection, NetDeliveryMethod.ReliableUnordered);

            SaveClientPermissions();
        }

        private void WritePermissions(NetBuffer msg, Client client)
        {
            msg.Write((byte)client.Permissions);
            if (client.Permissions.HasFlag(ClientPermissions.ConsoleCommands))
            {
                msg.Write((UInt16)client.PermittedConsoleCommands.Sum(c => c.names.Length));
                foreach (DebugConsole.Command command in client.PermittedConsoleCommands)
                {
                    foreach (string commandName in command.names)
                    {
                        msg.Write(commandName);
                    }
                }
            }
        }

        public void GiveAchievement(Character character, string achievementIdentifier)
        {
            foreach (Client client in connectedClients)
            {
                if (client.Character == character)
                {
                    GiveAchievement(client, achievementIdentifier);
                    return;
                }
            }
        }

        public void GiveAchievement(Client client, string achievementIdentifier)
        {
            if (client.GivenAchievements.Contains(achievementIdentifier)) return;
            client.GivenAchievements.Add(achievementIdentifier);

            var msg = server.CreateMessage();
            msg.Write((byte)ServerPacketHeader.ACHIEVEMENT);
            msg.Write(achievementIdentifier);

            CompressOutgoingMessage(msg);

            server.SendMessage(msg, client.Connection, NetDeliveryMethod.ReliableUnordered);
        }
        
        public void SetClientCharacter(Client client, Character newCharacter)
        {
            if (client == null) return;

            //the client's previous character is no longer a remote player
            if (client.Character != null)
            {
                client.Character.IsRemotePlayer = false;
                client.Character.OwnerClientIP = null;
                client.Character.OwnerClientName = null;
            }
            
            if (newCharacter == null)
            {
                if (client.Character != null) //removing control of the current character
                {
                    CreateEntityEvent(client.Character, new object[] { NetEntityEvent.Type.Control, null });
                    client.Character = null;
                }
            }
            else //taking control of a new character
            {
                newCharacter.ClientDisconnected = false;
                newCharacter.KillDisconnectedTimer = 0.0f;
                newCharacter.ResetNetState();
                if (client.Character != null)
                {
                    newCharacter.LastNetworkUpdateID = client.Character.LastNetworkUpdateID;
                }

                newCharacter.OwnerClientIP = client.Connection.RemoteEndPoint.Address.ToString();
                newCharacter.OwnerClientName = client.Name;
                newCharacter.IsRemotePlayer = true;
                newCharacter.Enabled = true;
                client.Character = newCharacter;
                CreateEntityEvent(newCharacter, new object[] { NetEntityEvent.Type.Control, client });
            }
        }

        private void UpdateCharacterInfo(NetIncomingMessage message, Client sender)
        {
            sender.SpectateOnly = message.ReadBoolean() && AllowSpectating;
            if (sender.SpectateOnly)
            {
                return;
            }

            Gender gender = Gender.Male;
            int headSpriteId = 0;
            try
            {
                gender = message.ReadBoolean() ? Gender.Male : Gender.Female;
                headSpriteId = message.ReadByte();
            }
            catch (Exception e)
            {
                gender = Gender.Male;
                headSpriteId = 0;

                DebugConsole.Log("Received invalid characterinfo from \"" + sender.Name + "\"! { " + e.Message + " }");
            }

            List<JobPrefab> jobPreferences = new List<JobPrefab>();
            int count = message.ReadByte();
            for (int i = 0; i < Math.Min(count, 3); i++)
            {
                string jobName = message.ReadString();

                JobPrefab jobPrefab = JobPrefab.List.Find(jp => jp.Name == jobName);
                if (jobPrefab != null) jobPreferences.Add(jobPrefab);
            }

            sender.CharacterInfo = new CharacterInfo(Character.HumanConfigFile, sender.Name, gender)
            {
                HeadSpriteId = headSpriteId
            };

            //if the client didn't provide job preferences, we'll use the preferences that are randomly assigned in the Client constructor
            Debug.Assert(sender.JobPreferences.Count > 0);
            if (jobPreferences.Count > 0)
            {
                sender.JobPreferences = jobPreferences;
            }
        }
        
        public void AssignJobs(List<Client> unassigned, bool assignHost)
        {
            unassigned = new List<Client>(unassigned);
            
            Dictionary<JobPrefab, int> assignedClientCount = new Dictionary<JobPrefab, int>();
            foreach (JobPrefab jp in JobPrefab.List)
            {
                assignedClientCount.Add(jp, 0);
            }

            int teamID = 0;
            if (unassigned.Count > 0) teamID = unassigned[0].TeamID;
            
            if (assignHost)
            {
                if (characterInfo != null)
                {
                    assignedClientCount[GameMain.NetLobbyScreen.JobPreferences[0]] = 1;                
                }
                else if (myCharacter?.Info?.Job != null && !myCharacter.IsDead)
                {
                    assignedClientCount[myCharacter.Info.Job.Prefab] = 1;  
                }
            }
            else if (myCharacter?.Info?.Job != null && !myCharacter.IsDead && myCharacter.TeamID == teamID)
            {
                assignedClientCount[myCharacter.Info.Job.Prefab]++;
            }

            //count the clients who already have characters with an assigned job
            foreach (Client c in connectedClients)
            {
                if (c.TeamID != teamID || unassigned.Contains(c)) continue;
                if (c.Character?.Info?.Job != null && !c.Character.IsDead)
                {
                    assignedClientCount[c.Character.Info.Job.Prefab]++;
                }
            }

            //if any of the players has chosen a job that is Always Allowed, give them that job
            for (int i = unassigned.Count - 1; i >= 0; i--)
            {
                if (unassigned[i].JobPreferences.Count == 0) continue;
                if (!unassigned[i].JobPreferences[0].AllowAlways) continue;
                unassigned[i].AssignedJob = unassigned[i].JobPreferences[0];
                unassigned.RemoveAt(i);
            }

            //go throught the jobs whose MinNumber>0 (i.e. at least one crew member has to have the job)
            bool unassignedJobsFound = true;
            while (unassignedJobsFound && unassigned.Count > 0)
            {
                unassignedJobsFound = false;

                foreach (JobPrefab jobPrefab in JobPrefab.List)
                {
                    if (unassigned.Count == 0) break;
                    if (jobPrefab.MinNumber < 1 || assignedClientCount[jobPrefab] >= jobPrefab.MinNumber) continue;

                    //find the client that wants the job the most, or force it to random client if none of them want it
                    Client assignedClient = FindClientWithJobPreference(unassigned, jobPrefab, true);

                    assignedClient.AssignedJob = jobPrefab;
                    assignedClientCount[jobPrefab]++;
                    unassigned.Remove(assignedClient);

                    //the job still needs more crew members, set unassignedJobsFound to true to keep the while loop running
                    if (assignedClientCount[jobPrefab] < jobPrefab.MinNumber) unassignedJobsFound = true;
                }
            }

            //attempt to give the clients a job they have in their job preferences
            for (int i = unassigned.Count - 1; i >= 0; i--)
            {
                foreach (JobPrefab preferredJob in unassigned[i].JobPreferences)
                {
                    //the maximum number of players that can have this job hasn't been reached yet
                    // -> assign it to the client
                    if (assignedClientCount[preferredJob] < preferredJob.MaxNumber && unassigned[i].Karma >= preferredJob.MinKarma)
                    {
                        unassigned[i].AssignedJob = preferredJob;
                        assignedClientCount[preferredJob]++;
                        unassigned.RemoveAt(i);
                        break;
                    }
                }
            }

            //give random jobs to rest of the clients
            foreach (Client c in unassigned)
            {
                //find all jobs that are still available
                var remainingJobs = JobPrefab.List.FindAll(jp => assignedClientCount[jp] < jp.MaxNumber && c.Karma >= jp.MinKarma);

                //all jobs taken, give a random job
                if (remainingJobs.Count == 0)
                {
                    DebugConsole.ThrowError("Failed to assign a suitable job for \"" + c.Name + "\" (all jobs already have the maximum numbers of players). Assigning a random job...");
                    int jobIndex = Rand.Range(0, JobPrefab.List.Count);
                    int skips = 0;
                    while (c.Karma < JobPrefab.List[jobIndex].MinKarma)
                    {
                        jobIndex++;
                        skips++;
                        if (jobIndex >= JobPrefab.List.Count) jobIndex -= JobPrefab.List.Count;
                        if (skips >= JobPrefab.List.Count) break;
                    }
                    c.AssignedJob = JobPrefab.List[jobIndex];
                    assignedClientCount[c.AssignedJob]++;
                }
                else //some jobs still left, choose one of them by random
                {
                    c.AssignedJob = remainingJobs[Rand.Range(0, remainingJobs.Count)];
                    assignedClientCount[c.AssignedJob]++;
                }
            }
        }

        public void AssignBotJobs(List<CharacterInfo> bots, int teamID)
        {
            Dictionary<JobPrefab, int> assignedPlayerCount = new Dictionary<JobPrefab, int>();
            foreach (JobPrefab jp in JobPrefab.List)
            {
                assignedPlayerCount.Add(jp, 0);
            }
            
            if (myCharacter?.Info?.Job != null && !myCharacter.IsDead && myCharacter.TeamID == teamID)
            {
                assignedPlayerCount[myCharacter.Info.Job.Prefab]++;
            }
            else if (characterInfo?.Job != null && characterInfo.TeamID == teamID)
            {
                assignedPlayerCount[characterInfo?.Job.Prefab]++;
            }            

            //count the clients who already have characters with an assigned job
            foreach (Client c in connectedClients)
            {
                if (c.TeamID != teamID) continue;
                if (c.Character?.Info?.Job != null && !c.Character.IsDead)
                {
                    assignedPlayerCount[c.Character.Info.Job.Prefab]++;
                }
                else if (c.CharacterInfo?.Job != null)
                {
                    assignedPlayerCount[c.CharacterInfo?.Job.Prefab]++;
                }
            }

            List<CharacterInfo> unassignedBots = new List<CharacterInfo>(bots);
            foreach (CharacterInfo bot in bots)
            {
                foreach (JobPrefab jobPrefab in JobPrefab.List)
                {
                    if (jobPrefab.MinNumber < 1 || assignedPlayerCount[jobPrefab] >= jobPrefab.MinNumber) continue;
                    bot.Job = new Job(jobPrefab);
                    assignedPlayerCount[jobPrefab]++;
                    unassignedBots.Remove(bot);
                    break;
                }
            }

            //find a suitable job for the rest of the players
            foreach (CharacterInfo c in unassignedBots)
            {
                //find all jobs that are still available
                var remainingJobs = JobPrefab.List.FindAll(jp => assignedPlayerCount[jp] < jp.MaxNumber);
                //all jobs taken, give a random job
                if (remainingJobs.Count == 0)
                {
                    DebugConsole.ThrowError("Failed to assign a suitable job for bot \"" + c.Name + "\" (all jobs already have the maximum numbers of players). Assigning a random job...");
                    c.Job = new Job(JobPrefab.List[Rand.Range(0, JobPrefab.List.Count)]);
                    assignedPlayerCount[c.Job.Prefab]++;
                }
                else //some jobs still left, choose one of them by random
                {
                    c.Job = new Job(remainingJobs[Rand.Range(0, remainingJobs.Count)]);
                    assignedPlayerCount[c.Job.Prefab]++;
                }                    
            }            
        }

        private Client FindClientWithJobPreference(List<Client> clients, JobPrefab job, bool forceAssign = false)
        {
            int bestPreference = 0;
            Client preferredClient = null;
            foreach (Client c in clients)
            {
                if (c.Karma < job.MinKarma) continue;
                int index = c.JobPreferences.IndexOf(job);
                if (index == -1) index = 1000;

                if (preferredClient == null || index < bestPreference)
                {
                    bestPreference = index;
                    preferredClient = c;
                }
            }

            //none of the clients wants the job, assign it to random client
            if (forceAssign && preferredClient == null)
            {
                preferredClient = clients[Rand.Int(clients.Count)];
            }

            return preferredClient;
        }

        public static void Log(string line, ServerLog.MessageType messageType)
        {
            if (GameMain.Server == null || !GameMain.Server.SaveServerLogs) return;

            GameMain.Server.ServerLog.WriteLine(line, messageType);

            foreach (Client client in GameMain.Server.ConnectedClients)
            {
                if (!client.HasPermission(ClientPermissions.ServerLog)) continue;
                //use sendername as the message type
                GameMain.Server.SendChatMessage(
                    ChatMessage.Create(messageType.ToString(), line, ChatMessageType.ServerLog, null), client);
            }
        }

        public override void Disconnect()
        {
            banList.Save();
            SaveSettings();
            SteamManager.CloseServer();

            if (registeredToMaster)
            {
                if (restClient != null)
                {
                    var request = new RestRequest("masterserver2.php", Method.GET);
                    request.AddParameter("action", "removeserver");
                    request.AddParameter("serverport", Port);                
                    restClient.Execute(request);
                    restClient = null;
                }
            }

            if (SaveServerLogs)
            {
                Log("Shutting down the server...", ServerLog.MessageType.ServerMessage);
                ServerLog.Save();
            }
            
            GameAnalyticsManager.AddDesignEvent("GameServer:ShutDown");            
            server.Shutdown("The server has been shut down");
        }
    }
}<|MERGE_RESOLUTION|>--- conflicted
+++ resolved
@@ -366,13 +366,7 @@
         {
 #if CLIENT
             if (ShowNetStats) netStats.Update(deltaTime);
-<<<<<<< HEAD
-=======
-            if (settingsFrame != null) settingsFrame.Update(deltaTime);
-            if (ServerLog.LogFrame != null) ServerLog.LogFrame.Update(deltaTime);
->>>>>>> 6d36cd40
 #endif
-
             if (!started) return;
             
             base.Update(deltaTime);
@@ -2536,8 +2530,9 @@
             {
                 if (!client.HasPermission(ClientPermissions.ServerLog)) continue;
                 //use sendername as the message type
-                GameMain.Server.SendChatMessage(
-                    ChatMessage.Create(messageType.ToString(), line, ChatMessageType.ServerLog, null), client);
+                GameMain.Server.SendDirectChatMessage(
+                    ChatMessage.Create(messageType.ToString(), line, ChatMessageType.ServerLog, null), 
+                    client);
             }
         }
 
