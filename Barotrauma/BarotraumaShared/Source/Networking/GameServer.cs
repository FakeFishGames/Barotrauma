﻿using Barotrauma.Items.Components;
using Lidgren.Network;
using Microsoft.Xna.Framework;
using RestSharp;
using System;
using System.Collections.Generic;
using System.Diagnostics;
using System.Linq;
using System.Text;
using System.IO.Compression;
using System.IO;
using Barotrauma.Steam;

namespace Barotrauma.Networking
{
    partial class GameServer : NetworkMember
    {
        private List<Client> connectedClients = new List<Client>();

        //for keeping track of disconnected clients in case the reconnect shortly after
        private List<Client> disconnectedClients = new List<Client>();

        private int roundStartSeed;
        
        //is the server running
        private bool started;

        private NetServer server;
        private NetPeerConfiguration config;
       
        private DateTime refreshMasterTimer;

        private DateTime roundStartTime;

        private RestClient restClient;
        private bool masterServerResponded;
        private IRestResponse masterServerResponse;

        private ServerLog log;

        private bool initiatedStartGame;
        private CoroutineHandle startGameCoroutine;

        public TraitorManager TraitorManager;

        private ServerEntityEventManager entityEventManager;

        private FileSender fileSender;

        public override List<Client> ConnectedClients
        {
            get
            {
                return connectedClients;
            }
        }

        
        public ServerEntityEventManager EntityEventManager
        {
            get { return entityEventManager; }
        }

        public ServerLog ServerLog
        {
            get { return log; }
        }

        public TimeSpan UpdateInterval
        {
            get { return updateInterval; }
        }

        public bool HasPassword
        {
            get { return !string.IsNullOrEmpty(password); }
        }
        
        //only used when connected to steam
        public int QueryPort
        {
            get;
            set;
        }

        public WhiteList WhiteList
        {
            get { return whitelist; }
        }

        public GameServer(string name, int port, int queryPort = 0, bool isPublic = false, string password = "", bool attemptUPnP = false, int maxPlayers = 10)
        {
            name = name.Replace(":", "");
            name = name.Replace(";", "");
            
            this.name = name;
            this.isPublic = isPublic;
            this.maxPlayers = maxPlayers;
            this.password = "";
            if (password != null && password.Length > 0)
            {
                SetPassword(password);
            }

            config = new NetPeerConfiguration("barotrauma");

#if CLIENT
            netStats = new NetStats();
#endif

#if DEBUG
            config.SimulatedLoss = 0.05f;
            config.SimulatedRandomLatency = 0.05f;
            config.SimulatedDuplicatesChance = 0.05f;
            config.SimulatedMinimumLatency = 0.1f;

            config.ConnectionTimeout = 60.0f;

            NetIdUtils.Test();
#endif
            config.Port = port;
            Port = port;
            QueryPort = queryPort;

            if (attemptUPnP)
            {
                config.EnableUPnP = true;
            }

            config.MaximumConnections = maxPlayers * 2; //double the lidgren connections for unauthenticated players            

            config.DisableMessageType(NetIncomingMessageType.DebugMessage |
                NetIncomingMessageType.WarningMessage | NetIncomingMessageType.Receipt |
                NetIncomingMessageType.ErrorMessage | NetIncomingMessageType.Error |
                NetIncomingMessageType.UnconnectedData);

            config.EnableMessageType(NetIncomingMessageType.ConnectionApproval);

            log = new ServerLog(name);

            InitProjSpecific();

            entityEventManager = new ServerEntityEventManager(this);

            whitelist = new WhiteList();
            banList = new BanList();

            LoadSettings();
            PermissionPreset.LoadAll(PermissionPresetFile);
            LoadClientPermissions();
                        
            CoroutineManager.StartCoroutine(StartServer(isPublic));
        }

        public void SetPassword(string password)
        {
            this.password = Encoding.UTF8.GetString(NetUtility.ComputeSHAHash(Encoding.UTF8.GetBytes(password)));
        }

        private IEnumerable<object> StartServer(bool isPublic)
        {
            bool error = false;
            try
            {
                Log("Starting the server...", ServerLog.MessageType.ServerMessage);
                server = new NetServer(config);
                NetPeer = server;

                fileSender = new FileSender(this);
                fileSender.OnEnded += FileTransferChanged;
                fileSender.OnStarted += FileTransferChanged;
                
                server.Start();
            }
            catch (Exception e)
            {
                Log("Error while starting the server (" + e.Message + ")", ServerLog.MessageType.Error);

                System.Net.Sockets.SocketException socketException = e as System.Net.Sockets.SocketException;

#if CLIENT
                if (socketException != null && socketException.SocketErrorCode == System.Net.Sockets.SocketError.AddressAlreadyInUse)
                {
                    new GUIMessageBox(TextManager.Get("ServerInitFailed"), TextManager.Get("ServerInitFailedAddressAlreadyInUse").Replace("[errormsg]", e.Message));
                }
                else
                {
                    new GUIMessageBox(TextManager.Get("ServerInitFailed"), e.Message);
                }
#endif

                error = true;
            }                  
      
            if (error)
            {
                if (server != null) server.Shutdown("Error while starting the server");

#if CLIENT
                GameMain.NetworkMember = null;
#elif SERVER
                Environment.Exit(-1);
#endif
                yield return CoroutineStatus.Success;
            }
            
            if (config.EnableUPnP)
            {
                InitUPnP();

                //DateTime upnpTimeout = DateTime.Now + new TimeSpan(0,0,5);
                while (DiscoveringUPnP())// && upnpTimeout>DateTime.Now)
                {
                    yield return null;
                }

                FinishUPnP();
            }

            if (SteamManager.USE_STEAM)
            {
                SteamManager.CreateServer(this);
            }
            if (isPublic)
            { 
                if (GameMain.Config.UseSteamMatchmaking)
                {
                    SteamManager.RegisterToMasterServer();
                }
                else
                {
                    CoroutineManager.StartCoroutine(RegisterToMasterServer());
                }
            }
                        
            updateInterval = new TimeSpan(0, 0, 0, 0, 150);

            Log("Server started", ServerLog.MessageType.ServerMessage);
                        
            GameMain.NetLobbyScreen.Select();
            GameMain.NetLobbyScreen.RandomizeSettings();
            started = true;

            GameAnalyticsManager.AddDesignEvent("GameServer:Start");

            yield return CoroutineStatus.Success;
        }

        private IEnumerable<object> RegisterToMasterServer()
        {
            if (restClient == null)
            {
                restClient = new RestClient(NetConfig.MasterServerUrl);
            }

            var request = new RestRequest("masterserver3.php", Method.GET);            
            request.AddParameter("action", "addserver");
            request.AddParameter("servername", name);
            request.AddParameter("serverport", Port);
            request.AddParameter("currplayers", connectedClients.Count);
            request.AddParameter("maxplayers", maxPlayers);
            request.AddParameter("password", string.IsNullOrWhiteSpace(password) ? 0 : 1);
            request.AddParameter("version", GameMain.Version.ToString());
            if (GameMain.Config.SelectedContentPackages.Count > 0)
            {
                request.AddParameter("contentpackages", string.Join(",", GameMain.Config.SelectedContentPackages.Select(cp => cp.Name)));
            }

            masterServerResponded = false;
            masterServerResponse = null;
            var restRequestHandle = restClient.ExecuteAsync(request, response => MasterServerCallBack(response));
            
            DateTime timeOut = DateTime.Now + new TimeSpan(0, 0, 15);
            while (!masterServerResponded)
            {
                if (DateTime.Now > timeOut)
                {
                    restRequestHandle.Abort();
                    DebugConsole.NewMessage("Couldn't register to master server (request timed out)", Color.Red);
                    Log("Couldn't register to master server (request timed out)", ServerLog.MessageType.Error);
                    yield return CoroutineStatus.Success;
                }

                yield return CoroutineStatus.Running;
            }

            if (masterServerResponse.StatusCode != System.Net.HttpStatusCode.OK)
            {
                DebugConsole.ThrowError("Error while connecting to master server (" + masterServerResponse.StatusCode + ": " + masterServerResponse.StatusDescription + ")");
            }
            else if (masterServerResponse != null && !string.IsNullOrWhiteSpace(masterServerResponse.Content))
            {
                DebugConsole.ThrowError("Error while connecting to master server (" + masterServerResponse.Content + ")");
            }
            else
            {
                registeredToMaster = true;
                refreshMasterTimer = DateTime.Now + refreshMasterInterval;
            }

            yield return CoroutineStatus.Success;
        }

        private IEnumerable<object> RefreshMaster()
        {
            if (restClient == null)
            {
                restClient = new RestClient(NetConfig.MasterServerUrl);
            }

            var request = new RestRequest("masterserver3.php", Method.GET);
            request.AddParameter("action", "refreshserver");
            request.AddParameter("serverport", Port);
            request.AddParameter("gamestarted", gameStarted ? 1 : 0);
            request.AddParameter("currplayers", connectedClients.Count);
            request.AddParameter("maxplayers", maxPlayers);

            Log("Refreshing connection with master server...", ServerLog.MessageType.ServerMessage);

            var sw = new Stopwatch();
            sw.Start();

            masterServerResponded = false;
            masterServerResponse = null;
            var restRequestHandle = restClient.ExecuteAsync(request, response => MasterServerCallBack(response));

            DateTime timeOut = DateTime.Now + new TimeSpan(0, 0, 15);
            while (!masterServerResponded)
            {
                if (DateTime.Now > timeOut)
                {
                    restRequestHandle.Abort();
                    DebugConsole.NewMessage("Couldn't connect to master server (request timed out)", Color.Red);
                    Log("Couldn't connect to master server (request timed out)", ServerLog.MessageType.Error);
                    yield return CoroutineStatus.Success;
                }
                
                yield return CoroutineStatus.Running;
            }

            if (masterServerResponse.Content == "Error: server not found")
            {
                Log("Not registered to master server, re-registering...", ServerLog.MessageType.Error);
                CoroutineManager.StartCoroutine(RegisterToMasterServer());
            }
            else if (masterServerResponse.ErrorException != null)
            {
                DebugConsole.NewMessage("Error while registering to master server (" + masterServerResponse.ErrorException + ")", Color.Red);
                Log("Error while registering to master server (" + masterServerResponse.ErrorException + ")", ServerLog.MessageType.Error);
            }
            else if (masterServerResponse.StatusCode != System.Net.HttpStatusCode.OK)
            {
                DebugConsole.NewMessage("Error while reporting to master server (" + masterServerResponse.StatusCode + ": " + masterServerResponse.StatusDescription + ")", Color.Red);
                Log("Error while reporting to master server (" + masterServerResponse.StatusCode + ": " + masterServerResponse.StatusDescription + ")", ServerLog.MessageType.Error);
            }
            else
            {
                Log("Master server responded", ServerLog.MessageType.ServerMessage);
            }

            System.Diagnostics.Debug.WriteLine("took " + sw.ElapsedMilliseconds + " ms");

            yield return CoroutineStatus.Success;
        }

        private void MasterServerCallBack(IRestResponse response)
        {
            masterServerResponse = response;
            masterServerResponded = true;
        }
        
        public override void Update(float deltaTime)
        {
#if CLIENT
            if (ShowNetStats) netStats.Update(deltaTime);
#endif
            
            if (!started) return;
            
            base.Update(deltaTime);

            foreach (UnauthenticatedClient unauthClient in unauthenticatedClients)
            {
                unauthClient.AuthTimer -= deltaTime;
                if (unauthClient.AuthTimer <= 0.0f)
                {
                    unauthClient.Connection.Disconnect("Connection timed out");
                }
            }

            unauthenticatedClients.RemoveAll(uc => uc.AuthTimer <= 0.0f);

            fileSender.Update(deltaTime);         
            
            if (gameStarted)
            {
#if CLIENT
                SetRadioButtonColor();
#endif
                if (respawnManager != null) respawnManager.Update(deltaTime);

                entityEventManager.Update(connectedClients);

                bool isCrewDead =
                    connectedClients.All(c => c.Character == null || c.Character.IsDead || c.Character.IsUnconscious) &&
                    (myCharacter == null || myCharacter.IsDead || myCharacter.IsUnconscious);

                //restart if all characters are dead or submarine is at the end of the level
                if ((autoRestart && isCrewDead)
                    ||
                    (EndRoundAtLevelEnd && Submarine.MainSub != null && Submarine.MainSub.AtEndPosition && Submarine.MainSubs[1] == null))
                {
                    if (AutoRestart && isCrewDead)
                    {
                        Log("Ending round (entire crew dead)", ServerLog.MessageType.ServerMessage);
                    }
                    else
                    {
                        Log("Ending round (submarine reached the end of the level)", ServerLog.MessageType.ServerMessage);
                    }

                    EndGame();
                    return;
                }
            }
            else if (initiatedStartGame)
            {
                //tried to start up the game and StartGame coroutine is not running anymore
                // -> something wen't wrong during startup, re-enable start button and reset AutoRestartTimer
                if (startGameCoroutine != null && !CoroutineManager.IsCoroutineRunning(startGameCoroutine))
                {
                    if (autoRestart) AutoRestartTimer = Math.Max(AutoRestartInterval, 5.0f);
                    GameMain.NetLobbyScreen.StartButtonEnabled = true;

                    GameMain.NetLobbyScreen.LastUpdateID++;

                    startGameCoroutine = null;
                    initiatedStartGame = false;
                }
            }
            else if (autoRestart && Screen.Selected == GameMain.NetLobbyScreen && connectedClients.Count > 0)
            {
                AutoRestartTimer -= deltaTime;                
                if (AutoRestartTimer < 0.0f && !initiatedStartGame)
                {
                    StartGame();
                }
            }

            for (int i = disconnectedClients.Count - 1; i >= 0; i-- )
            {
                disconnectedClients[i].DeleteDisconnectedTimer -= deltaTime;
                if (disconnectedClients[i].DeleteDisconnectedTimer > 0.0f) continue;

                if (gameStarted && disconnectedClients[i].Character!=null)
                {
                    disconnectedClients[i].Character.Kill(CauseOfDeathType.Disconnected, null);
                    disconnectedClients[i].Character = null;
                }

                disconnectedClients.RemoveAt(i);
            }

            foreach (Client c in connectedClients)
            {
                //slowly reset spam timers
                c.ChatSpamTimer = Math.Max(0.0f, c.ChatSpamTimer - deltaTime);
                c.ChatSpamSpeed = Math.Max(0.0f, c.ChatSpamSpeed - deltaTime);
            }

            NetIncomingMessage inc = null; 
            while ((inc = server.ReadMessage()) != null)
            {
                try
                {
                    switch (inc.MessageType)
                    {
                        case NetIncomingMessageType.Data:
                            ReadDataMessage(inc);
                            break;
                        case NetIncomingMessageType.StatusChanged:
                            switch (inc.SenderConnection.Status)
                            {
                                case NetConnectionStatus.Disconnected:
                                    var connectedClient = connectedClients.Find(c => c.Connection == inc.SenderConnection);
                                    /*if (connectedClient != null && !disconnectedClients.Contains(connectedClient))
                                    {
                                        connectedClient.deleteDisconnectedTimer = NetConfig.DeleteDisconnectedTime;
                                        disconnectedClients.Add(connectedClient);
                                    }
                                    */
                                    DisconnectClient(inc.SenderConnection,
                                        connectedClient != null ? connectedClient.Name + " has disconnected" : "");
                                    break;
                            }
                            break;
                        case NetIncomingMessageType.ConnectionApproval:
                            if (banList.IsBanned(inc.SenderEndPoint.Address.ToString(), 0))
                            {
                                inc.SenderConnection.Deny(DisconnectReason.Banned.ToString());
                            }
                            else if (ConnectedClients.Count >= maxPlayers)
                            {
                                inc.SenderConnection.Deny(DisconnectReason.ServerFull.ToString());
                            }
                            else
                            {
                                ClientPacketHeader packetHeader = (ClientPacketHeader)inc.SenderConnection.RemoteHailMessage.ReadByte();
                                if (packetHeader == ClientPacketHeader.REQUEST_AUTH)
                                {
                                    inc.SenderConnection.Approve();
                                    HandleClientAuthRequest(inc.SenderConnection);
                                }
                                else if (packetHeader == ClientPacketHeader.REQUEST_STEAMAUTH)
                                {
                                    ReadClientSteamAuthRequest(inc, out ulong clientSteamID);
                                    if (banList.IsBanned("", clientSteamID))
                                    {
                                        inc.SenderConnection.Deny(DisconnectReason.Banned.ToString());
                                    }
                                    else
                                    {
                                        inc.SenderConnection.Approve();
                                    }
                                }
                            }
                            break;
                    }                            
                }

                catch (Exception e)
                {
                    if (GameSettings.VerboseLogging)
                    {
                        DebugConsole.ThrowError("Failed to read an incoming message. {" + e + "}\n" + e.StackTrace);
                    }
                }
            }
            
            // if 30ms has passed
            if (updateTimer < DateTime.Now)
            {
                if (server.ConnectionsCount > 0)
                {
                    foreach (Client c in ConnectedClients)
                    {
                        try
                        {
                            ClientWrite(c);
                        }
                        catch (Exception e)
                        {
                            DebugConsole.ThrowError("Failed to write a network message for the client \"" + c.Name + "\"!", e);
<<<<<<< HEAD
=======
                            GameAnalyticsManager.AddErrorEventOnce("GameServer.Update:ClientWriteFailed" + e.StackTrace, GameAnalyticsSDK.Net.EGAErrorSeverity.Error,
                                "Failed to write a network message for the client \"" + c.Name + "\"! (MidRoundSyncing: " + c.NeedsMidRoundSync + ")\n"
                                + e.Message + "\n" + e.StackTrace);
>>>>>>> 82103cf3
                        }
                    }

                    foreach (Item item in Item.ItemList)
                    {
                        item.NeedsPositionUpdate = false;
                    }
                }

                updateTimer = DateTime.Now + updateInterval;
            }

            if (!registeredToMaster || refreshMasterTimer >= DateTime.Now) return;

            if (GameMain.Config.UseSteamMatchmaking)
            {
                SteamManager.RefreshServerDetails(this);
            }
            else
            {
                CoroutineManager.StartCoroutine(RefreshMaster());
            }
            refreshMasterTimer = DateTime.Now + refreshMasterInterval;
        }

        private void ReadDataMessage(NetIncomingMessage inc)
        {
            var connectedClient = connectedClients.Find(c => c.Connection == inc.SenderConnection);
            if (banList.IsBanned(inc.SenderEndPoint.Address.ToString(), connectedClient == null ? 0 : connectedClient.SteamID))
            {
                KickClient(inc.SenderConnection, "You have been banned from the server.");
                return;
            }
            
            ClientPacketHeader header = (ClientPacketHeader)inc.ReadByte();
            switch (header)
            {
                case ClientPacketHeader.REQUEST_AUTH:
                    HandleClientAuthRequest(inc.SenderConnection);
                    break;
                case ClientPacketHeader.REQUEST_STEAMAUTH:
                    ReadClientSteamAuthRequest(inc, out _);
                    break;
                case ClientPacketHeader.REQUEST_INIT:
                    ClientInitRequest(inc);
                    break;

                case ClientPacketHeader.RESPONSE_STARTGAME:
                    if (connectedClient != null)
                    {
                        connectedClient.ReadyToStart = inc.ReadBoolean();
                        UpdateCharacterInfo(inc, connectedClient);

                        //game already started -> send start message immediately
                        if (gameStarted)
                        {
                            SendStartMessage(roundStartSeed, Submarine.MainSub, GameMain.GameSession.GameMode.Preset, connectedClient);
                        }
                    }
                    break;
                case ClientPacketHeader.UPDATE_LOBBY:
                    ClientReadLobby(inc);
                    break;
                case ClientPacketHeader.UPDATE_INGAME:
                    if (!gameStarted) return;

                    ClientReadIngame(inc);
                    break;
                case ClientPacketHeader.SERVER_COMMAND:
                    ClientReadServerCommand(inc);
                    break;
                case ClientPacketHeader.FILE_REQUEST:
                    if (AllowFileTransfers)
                    {
                        fileSender.ReadFileRequest(inc);
                    }
                    break;
            }            
        }
        
        public void CreateEntityEvent(IServerSerializable entity, object[] extraData = null)
        {
            entityEventManager.CreateEvent(entity, extraData);
        }

        private byte GetNewClientID()
        {
            byte userID = 1;
            while (connectedClients.Any(c => c.ID == userID))
            {
                userID++;
            }
            return userID;
        }

        private void ClientReadLobby(NetIncomingMessage inc)
        {
            Client c = ConnectedClients.Find(x => x.Connection == inc.SenderConnection);
            if (c == null)
            {
                inc.SenderConnection.Disconnect("You're not a connected client.");
                return;
            }
            
            ClientNetObject objHeader;
            while ((objHeader = (ClientNetObject)inc.ReadByte()) != ClientNetObject.END_OF_MESSAGE)
            {
                switch (objHeader)
                {
                    case ClientNetObject.SYNC_IDS:
                        //TODO: might want to use a clever class for this
                        c.LastRecvGeneralUpdate = NetIdUtils.Clamp(inc.ReadUInt16(), c.LastRecvGeneralUpdate, GameMain.NetLobbyScreen.LastUpdateID);
                        c.LastRecvChatMsgID     = NetIdUtils.Clamp(inc.ReadUInt16(), c.LastRecvChatMsgID, c.LastChatMsgQueueID);

                        c.LastRecvCampaignSave      = inc.ReadUInt16();
                        if (c.LastRecvCampaignSave > 0)
                        {
                            byte campaignID             = inc.ReadByte();
                            c.LastRecvCampaignUpdate    = inc.ReadUInt16();

                            if (GameMain.GameSession?.GameMode is MultiPlayerCampaign)
                            {
                                //the client has a campaign save for another campaign 
                                //(the server started a new campaign and the client isn't aware of it yet?)
                                if (((MultiPlayerCampaign)GameMain.GameSession.GameMode).CampaignID != campaignID)
                                {
                                    c.LastRecvCampaignSave = 0;
                                    c.LastRecvCampaignUpdate = 0;
                                }
                            }
                        }
                        break;
                    case ClientNetObject.CHAT_MESSAGE:
                        ChatMessage.ServerRead(inc, c);
                        break;
                    case ClientNetObject.VOTE:
                        Voting.ServerRead(inc, c);
                        break;
                    default:
                        return;
                }

                //don't read further messages if the client has been disconnected (kicked due to spam for example)
                if (!connectedClients.Contains(c)) break;
            }
        }

        private void ClientReadIngame(NetIncomingMessage inc)
        {
            Client c = ConnectedClients.Find(x => x.Connection == inc.SenderConnection);
            if (c == null)
            {
                inc.SenderConnection.Disconnect("You're not a connected client.");
                return;
            }

            if (gameStarted)
            {
                if (!c.InGame)
                {
                    //check if midround syncing is needed due to missed unique events
                    entityEventManager.InitClientMidRoundSync(c);                    
                    c.InGame = true;
                }
            }
            
            ClientNetObject objHeader;
            while ((objHeader = (ClientNetObject)inc.ReadByte()) != ClientNetObject.END_OF_MESSAGE)
            {
                switch (objHeader)
                {
                    case ClientNetObject.SYNC_IDS:
                        //TODO: might want to use a clever class for this
                        
                        UInt16 lastRecvChatMsgID        = inc.ReadUInt16();
                        UInt16 lastRecvEntityEventID    = inc.ReadUInt16();

                        //last msgs we've created/sent, the client IDs should never be higher than these
                        UInt16 lastEntityEventID = entityEventManager.Events.Count == 0 ? (UInt16)0 : entityEventManager.Events.Last().ID;

                        if (c.NeedsMidRoundSync)
                        {
                            //received all the old events -> client in sync, we can switch to normal behavior
                            if (lastRecvEntityEventID >= c.UnreceivedEntityEventCount - 1 ||
                                c.UnreceivedEntityEventCount == 0)
                            {
                                c.NeedsMidRoundSync = false;
                                lastRecvEntityEventID = (UInt16)(c.FirstNewEventID - 1);
                                c.LastRecvEntityEventID = lastRecvEntityEventID;
                            }
                            else
                            {
                                lastEntityEventID = (UInt16)(c.UnreceivedEntityEventCount - 1);
                            }
                        }

                        if (NetIdUtils.IdMoreRecent(lastRecvChatMsgID, c.LastRecvChatMsgID) &&   //more recent than the last ID received by the client
                            !NetIdUtils.IdMoreRecent(lastRecvChatMsgID, c.LastChatMsgQueueID)) //NOT more recent than the latest existing ID
                        {
                            c.LastRecvChatMsgID = lastRecvChatMsgID;
                        }
                        else if (lastRecvChatMsgID != c.LastRecvChatMsgID && GameSettings.VerboseLogging)
                        {
                            DebugConsole.ThrowError(
                                "Invalid lastRecvChatMsgID  " + lastRecvChatMsgID + 
                                " (previous: " + c.LastChatMsgQueueID + ", latest: "+c.LastChatMsgQueueID+")");
                        }

                        if (NetIdUtils.IdMoreRecent(lastRecvEntityEventID, c.LastRecvEntityEventID) &&
                            !NetIdUtils.IdMoreRecent(lastRecvEntityEventID, lastEntityEventID))
                        {
                            c.LastRecvEntityEventID = lastRecvEntityEventID;
                        }
                        else if (lastRecvEntityEventID != c.LastRecvEntityEventID && GameSettings.VerboseLogging)
                        {
                            DebugConsole.ThrowError(
                                "Invalid lastRecvEntityEventID  " + lastRecvEntityEventID + 
                                " (previous: " + c.LastRecvEntityEventID + ", latest: " + lastEntityEventID + ")");
                        }
                        break;
                    case ClientNetObject.CHAT_MESSAGE:
                        ChatMessage.ServerRead(inc, c);
                        break;
                    case ClientNetObject.CHARACTER_INPUT:
                        if (c.Character != null)
                        {
                            c.Character.ServerRead(objHeader, inc, c);
                        }
                        break;
                    case ClientNetObject.ENTITY_STATE:
                        entityEventManager.Read(inc, c);
                        break;
                    case ClientNetObject.VOTE:
                        Voting.ServerRead(inc, c);
                        break;
                    default:
                        return;
                }

                //don't read further messages if the client has been disconnected (kicked due to spam for example)
                if (!connectedClients.Contains(c)) break;
            }
        }

        private void ClientReadServerCommand(NetIncomingMessage inc)
        {
            Client sender = ConnectedClients.Find(x => x.Connection == inc.SenderConnection);
            if (sender == null)
            {
                inc.SenderConnection.Disconnect("You're not a connected client.");
                return;
            }

            ClientPermissions command = ClientPermissions.None;
            try
            {
                command = (ClientPermissions)inc.ReadByte();
            }

            catch
            {
                return;
            }

            if (!sender.HasPermission(command))
            {
                Log("Client \"" + sender.Name + "\" sent a server command \"" + command + "\". Permission denied.", ServerLog.MessageType.ServerMessage);
                return;
            }

            switch (command)
            {
                case ClientPermissions.Kick:
                    string kickedName = inc.ReadString().ToLowerInvariant();
                    string kickReason = inc.ReadString();
                    var kickedClient = connectedClients.Find(cl => cl != sender && cl.Name.ToLowerInvariant() == kickedName);
                    if (kickedClient != null)
                    {
                        Log("Client \"" + sender.Name + "\" kicked \"" + kickedClient.Name + "\".", ServerLog.MessageType.ServerMessage);
                        KickClient(kickedClient, string.IsNullOrEmpty(kickReason) ? "Kicked by " + sender.Name : kickReason);
                    }
                    break;
                case ClientPermissions.Ban:
                    string bannedName = inc.ReadString().ToLowerInvariant();
                    string banReason = inc.ReadString();
                    bool range = inc.ReadBoolean();
                    double durationSeconds = inc.ReadDouble();

                    var bannedClient = connectedClients.Find(cl => cl != sender && cl.Name.ToLowerInvariant() == bannedName);
                    if (bannedClient != null)
                    {
                        Log("Client \"" + sender.Name + "\" banned \"" + bannedClient.Name + "\".", ServerLog.MessageType.ServerMessage);
                        if (durationSeconds > 0)
                        {
                            BanClient(bannedClient, string.IsNullOrEmpty(banReason) ? "Banned by " + sender.Name : banReason, range, TimeSpan.FromSeconds(durationSeconds));
                        }
                        else
                        {
                            BanClient(bannedClient, string.IsNullOrEmpty(banReason) ? "Banned by " + sender.Name : banReason, range);
                        }
                    }
                    break;
                case ClientPermissions.EndRound:
                    if (gameStarted)
                    {
                        Log("Client \"" + sender.Name + "\" ended the round.", ServerLog.MessageType.ServerMessage);
                        EndGame();
                    }
                    break;
                case ClientPermissions.SelectSub:
                    UInt16 subIndex = inc.ReadUInt16();
                    var subList = GameMain.NetLobbyScreen.GetSubList();
                    if (subIndex >= subList.Count)
                    {
                        DebugConsole.NewMessage("Client \"" + sender.Name + "\" attempted to select a sub, index out of bounds (" + subIndex + ")", Color.Red);
                    }
                    else
                    {
                        GameMain.NetLobbyScreen.SelectedSub = subList[subIndex];
                    }
                    break;
                case ClientPermissions.SelectMode:
                    UInt16 modeIndex = inc.ReadUInt16();
                    var modeList = GameMain.NetLobbyScreen.SelectedModeIndex = modeIndex;
                    break;
                case ClientPermissions.ManageCampaign:
                    MultiPlayerCampaign campaign = GameMain.GameSession.GameMode as MultiPlayerCampaign;
                    if (campaign != null)
                    {
                        campaign.ServerRead(inc, sender);
                    }
                    break;
                case ClientPermissions.ConsoleCommands:
                    string consoleCommand = inc.ReadString();
                    Vector2 clientCursorPos = new Vector2(inc.ReadSingle(), inc.ReadSingle());
                    DebugConsole.ExecuteClientCommand(sender, clientCursorPos, consoleCommand);
                    break;
            }

            inc.ReadPadBits();
        }


        private void ClientWrite(Client c)
        {
            if (gameStarted && c.InGame)
            {
                ClientWriteIngame(c);
            }
            else
            {                
                //if 30 seconds have passed since the round started and the client isn't ingame yet,
                //kill the client's character
                if (gameStarted && c.Character != null && (DateTime.Now - roundStartTime).Seconds > 30.0f)
                {
                    c.Character.Kill(CauseOfDeathType.Disconnected, null);
                    c.Character = null;
                }

                ClientWriteLobby(c);

                MultiPlayerCampaign campaign = GameMain.GameSession?.GameMode as MultiPlayerCampaign;
                if (campaign != null && NetIdUtils.IdMoreRecent(campaign.LastSaveID, c.LastRecvCampaignSave))
                { 
                    if (!fileSender.ActiveTransfers.Any(t => t.Connection == c.Connection && t.FileType == FileTransferType.CampaignSave))
                    {
                        fileSender.StartTransfer(c.Connection, FileTransferType.CampaignSave, GameMain.GameSession.SavePath);
                    }
                }
            }
        }

        /// <summary>
        /// Write info that the client needs when joining the server
        /// </summary>
        private void ClientWriteInitial(Client c, NetBuffer outmsg)
        {
            if (GameSettings.VerboseLogging)
            {
                DebugConsole.NewMessage("Sending initial lobby update", Color.Gray);
            }

            outmsg.Write(c.ID);

            var subList = GameMain.NetLobbyScreen.GetSubList();
            outmsg.Write((UInt16)subList.Count);
            for (int i = 0; i < subList.Count; i++)
            {
                outmsg.Write(subList[i].Name);
                outmsg.Write(subList[i].MD5Hash.ToString());
            }

            outmsg.Write(GameStarted);
            outmsg.Write(AllowSpectating);

            WritePermissions(outmsg, c);
        }

        private const int COMPRESSION_THRESHOLD = 500;
        public void CompressOutgoingMessage(NetOutgoingMessage outmsg)
        {
            if (outmsg.LengthBytes > COMPRESSION_THRESHOLD)
            {
                byte[] data = outmsg.Data;
                using (MemoryStream stream = new MemoryStream())
                {
                    stream.Write(data, 0, outmsg.LengthBytes);
                    stream.Position = 0;
                    using (MemoryStream compressed = new MemoryStream())
                    {
                        using (DeflateStream deflate = new DeflateStream(compressed, CompressionLevel.Fastest, false))
                        {
                            stream.CopyTo(deflate);
                        }

                        byte[] newData = compressed.ToArray();

                        outmsg.Data = newData;
                        outmsg.LengthBytes = newData.Length;
                        outmsg.Position = outmsg.LengthBits;
                    }
                }
                outmsg.Write((byte)1); //is compressed
            }
            else
            {
                outmsg.WritePadBits(); outmsg.Write((byte)0); //isn't compressed
            }
        }

        private void ClientWriteIngame(Client c)
        {
            //don't send position updates to characters who are still midround syncing
            //characters or items spawned mid-round don't necessarily exist at the client's end yet
            if (!c.NeedsMidRoundSync)
            {
                foreach (Character character in Character.CharacterList)
                {
                    if (!character.Enabled) continue;
                    if (c.Character != null &&
                        Vector2.DistanceSquared(character.WorldPosition, c.Character.WorldPosition) >=
                        NetConfig.CharacterIgnoreDistanceSqr)
                    {
                        continue;
                    }
                    if (!c.PendingPositionUpdates.Contains(character)) c.PendingPositionUpdates.Enqueue(character);
                }

                foreach (Submarine sub in Submarine.Loaded)
                {
                    //if docked to a sub with a smaller ID, don't send an update
                    //  (= update is only sent for the docked sub that has the smallest ID, doesn't matter if it's the main sub or a shuttle)
                    if (sub.DockedTo.Any(s => s.ID < sub.ID)) continue;
                    if (!c.PendingPositionUpdates.Contains(sub)) c.PendingPositionUpdates.Enqueue(sub);
                }

                foreach (Item item in Item.ItemList)
                {
                    if (!item.NeedsPositionUpdate) continue;
                    if (!c.PendingPositionUpdates.Contains(item)) c.PendingPositionUpdates.Enqueue(item);
                }
            }

            NetOutgoingMessage outmsg = server.CreateMessage();
            outmsg.Write((byte)ServerPacketHeader.UPDATE_INGAME);
            
            outmsg.Write((float)NetTime.Now);

            outmsg.Write((byte)ServerNetObject.SYNC_IDS);
            outmsg.Write(c.LastSentChatMsgID); //send this to client so they know which chat messages weren't received by the server
            outmsg.Write(c.LastSentEntityEventID);

            entityEventManager.Write(c, outmsg);

            WriteChatMessages(outmsg, c);

            //write as many position updates as the message can fit
            while (outmsg.LengthBytes < config.MaximumTransmissionUnit - 20 && 
                c.PendingPositionUpdates.Count > 0)
            {
                var entity = c.PendingPositionUpdates.Dequeue();
                if (entity == null || entity.Removed) continue;

                outmsg.Write((byte)ServerNetObject.ENTITY_POSITION);
                if (entity is Item)
                {
                    ((Item)entity).ServerWritePosition(outmsg, c);
                }
                else
                {
                    ((IServerSerializable)entity).ServerWrite(outmsg, c);
                }
                outmsg.WritePadBits();
            }

            outmsg.Write((byte)ServerNetObject.END_OF_MESSAGE);
            
            if (outmsg.LengthBytes > config.MaximumTransmissionUnit)
            {
                DebugConsole.ThrowError("Maximum packet size exceeded (" + outmsg.LengthBytes + " > " + config.MaximumTransmissionUnit + ")");
            }

            CompressOutgoingMessage(outmsg);

            server.SendMessage(outmsg, c.Connection, NetDeliveryMethod.Unreliable);
        }

        private void ClientWriteLobby(Client c)
        {
            bool isInitialUpdate = false;

            NetOutgoingMessage outmsg = server.CreateMessage();
            outmsg.Write((byte)ServerPacketHeader.UPDATE_LOBBY);

            outmsg.Write((byte)ServerNetObject.SYNC_IDS);

            if (NetIdUtils.IdMoreRecent(GameMain.NetLobbyScreen.LastUpdateID, c.LastRecvGeneralUpdate))
            {
                outmsg.Write(true);
                outmsg.WritePadBits();

                outmsg.Write(GameMain.NetLobbyScreen.LastUpdateID);
                outmsg.Write(GameMain.NetLobbyScreen.GetServerName());
                outmsg.Write(GameMain.NetLobbyScreen.ServerMessageText);
                
                outmsg.Write(c.LastRecvGeneralUpdate < 1);
                if (c.LastRecvGeneralUpdate < 1)
                {
                    isInitialUpdate = true;
                    ClientWriteInitial(c, outmsg);
                }
                outmsg.Write(GameMain.NetLobbyScreen.SelectedSub.Name);
                outmsg.Write(GameMain.NetLobbyScreen.SelectedSub.MD5Hash.ToString());
                outmsg.Write(GameMain.NetLobbyScreen.UsingShuttle);
                outmsg.Write(GameMain.NetLobbyScreen.SelectedShuttle.Name);
                outmsg.Write(GameMain.NetLobbyScreen.SelectedShuttle.MD5Hash.ToString());

                outmsg.Write(Voting.AllowSubVoting);
                outmsg.Write(Voting.AllowModeVoting);

                outmsg.Write(AllowSpectating);

                outmsg.WriteRangedInteger(0, 2, (int)TraitorsEnabled);

                outmsg.WriteRangedInteger(0, MissionPrefab.MissionTypes.Count - 1, (GameMain.NetLobbyScreen.MissionTypeIndex));

                outmsg.Write((byte)GameMain.NetLobbyScreen.SelectedModeIndex);
                outmsg.Write(GameMain.NetLobbyScreen.LevelSeed);
                outmsg.Write(selectedLevelDifficulty);

                outmsg.Write((byte)BotCount);
                outmsg.Write(BotSpawnMode == BotSpawnMode.Fill);

                outmsg.Write(AutoRestart);
                if (autoRestart)
                {
                    outmsg.Write(AutoRestartTimer);
                }

                outmsg.Write((byte)connectedClients.Count);
                foreach (Client client in connectedClients)
                {
                    outmsg.Write(client.ID);
                    outmsg.Write(client.Name);
                    outmsg.Write(client.Character == null || !gameStarted ? (ushort)0 : client.Character.ID);
                }
            }
            else
            {
                outmsg.Write(false);
                outmsg.WritePadBits();
            }

            var campaign = GameMain.GameSession?.GameMode as MultiPlayerCampaign;
            if (campaign != null)
            {
                if (NetIdUtils.IdMoreRecent(campaign.LastUpdateID, c.LastRecvCampaignUpdate))
                {
                    outmsg.Write(true);
                    outmsg.WritePadBits();
                    campaign.ServerWrite(outmsg, c);
                }
                else
                {
                    outmsg.Write(false);
                    outmsg.WritePadBits();
                }
            }
            else
            {
                outmsg.Write(false);
                outmsg.WritePadBits();
            }
            
            outmsg.Write(c.LastSentChatMsgID); //send this to client so they know which chat messages weren't received by the server
            
            WriteChatMessages(outmsg, c);

            outmsg.Write((byte)ServerNetObject.END_OF_MESSAGE);

            CompressOutgoingMessage(outmsg);

            if (isInitialUpdate)
            {
                //the initial update may be very large if the host has a large number
                //of submarine files, so the message may have to be fragmented

                //unreliable messages don't play nicely with fragmenting, so we'll send the message reliably
                server.SendMessage(outmsg, c.Connection, NetDeliveryMethod.ReliableUnordered);

                //and assume the message was received, so we don't have to keep resending
                //these large initial messages until the client acknowledges receiving them
                c.LastRecvGeneralUpdate++;
                
                SendVoteStatus(new List<Client>() { c });
            }
            else
            {
                if (outmsg.LengthBytes > config.MaximumTransmissionUnit)
                {
                    DebugConsole.ThrowError("Maximum packet size exceeded (" + outmsg.LengthBytes + " > " + config.MaximumTransmissionUnit + ")");
                }

                server.SendMessage(outmsg, c.Connection, NetDeliveryMethod.Unreliable);
            }
        }

        private void WriteChatMessages(NetOutgoingMessage outmsg, Client c)
        {
            c.ChatMsgQueue.RemoveAll(cMsg => !NetIdUtils.IdMoreRecent(cMsg.NetStateID, c.LastRecvChatMsgID));
            for (int i = 0; i < c.ChatMsgQueue.Count && i < ChatMessage.MaxMessagesPerPacket; i++)
            {
                if (outmsg.LengthBytes + c.ChatMsgQueue[i].EstimateLengthBytesServer(c) > config.MaximumTransmissionUnit - 5)
                {
                    //not enough room in this packet
                    return;
                }
                c.ChatMsgQueue[i].ServerWrite(outmsg, c);
            }
        }
        
        public bool StartGame()
        {
            Submarine selectedSub = null;
            Submarine selectedShuttle = GameMain.NetLobbyScreen.SelectedShuttle;
            bool usingShuttle = GameMain.NetLobbyScreen.UsingShuttle;

            if (Voting.AllowSubVoting)
            {
                selectedSub = Voting.HighestVoted<Submarine>(VoteType.Sub, connectedClients);
                if (selectedSub == null) selectedSub = GameMain.NetLobbyScreen.SelectedSub;
            }
            else
            {
                selectedSub = GameMain.NetLobbyScreen.SelectedSub;
            }

            if (selectedSub == null)
            {
#if CLIENT
                GameMain.NetLobbyScreen.SubList.Flash();
#endif
                return false;
            }

            if (selectedShuttle == null)
            {
#if CLIENT
                GameMain.NetLobbyScreen.ShuttleList.Flash();
#endif
                return false;
            }

            GameModePreset selectedMode = Voting.HighestVoted<GameModePreset>(VoteType.Mode, connectedClients);
            if (selectedMode == null) selectedMode = GameMain.NetLobbyScreen.SelectedMode;

            if (selectedMode == null)
            {
#if CLIENT
                GameMain.NetLobbyScreen.ModeList.Flash();
#endif
                return false;
            }

            CoroutineManager.StartCoroutine(InitiateStartGame(selectedSub, selectedShuttle, usingShuttle, selectedMode), "InitiateStartGame");

            return true;
        }

        private IEnumerable<object> InitiateStartGame(Submarine selectedSub, Submarine selectedShuttle, bool usingShuttle, GameModePreset selectedMode)
        {
            initiatedStartGame = true;
            GameMain.NetLobbyScreen.StartButtonEnabled = false;

            if (connectedClients.Any())
            {
                NetOutgoingMessage msg = server.CreateMessage();
                msg.Write((byte)ServerPacketHeader.QUERY_STARTGAME);

                msg.Write(selectedSub.Name);
                msg.Write(selectedSub.MD5Hash.Hash);

                msg.Write(usingShuttle);
                msg.Write(selectedShuttle.Name);
                msg.Write(selectedShuttle.MD5Hash.Hash);

                connectedClients.ForEach(c => c.ReadyToStart = false);

                CompressOutgoingMessage(msg);

                server.SendMessage(msg, connectedClients.Select(c => c.Connection).ToList(), NetDeliveryMethod.ReliableUnordered, 0);

                //give the clients a few seconds to request missing sub/shuttle files before starting the round
                float waitForResponseTimer = 5.0f;
                while (connectedClients.Any(c => !c.ReadyToStart) && waitForResponseTimer > 0.0f)
                {
                    waitForResponseTimer -= CoroutineManager.UnscaledDeltaTime;
                    yield return CoroutineStatus.Running;
                }

                if (fileSender.ActiveTransfers.Count > 0)
                {
#if CLIENT
                    var msgBox = new GUIMessageBox("", TextManager.Get("WaitForFileTransfers"), new string[] { TextManager.Get("StartNow") });
                    msgBox.Buttons[0].OnClicked += msgBox.Close;
#endif

                    float waitForTransfersTimer = 20.0f;
                    while (fileSender.ActiveTransfers.Count > 0 && waitForTransfersTimer > 0.0f)
                    {
                        waitForTransfersTimer -= CoroutineManager.UnscaledDeltaTime;

#if CLIENT
                        //message box close, break and start the round immediately
                        if (!GUIMessageBox.MessageBoxes.Contains(msgBox))
                        {
                            break;
                        }
#endif

                        yield return CoroutineStatus.Running;
                    }
                }
            }

            startGameCoroutine = GameMain.Instance.ShowLoading(StartGame(selectedSub, selectedShuttle, usingShuttle, selectedMode), false);

            yield return CoroutineStatus.Success;
        }

        private IEnumerable<object> StartGame(Submarine selectedSub, Submarine selectedShuttle, bool usingShuttle, GameModePreset selectedMode)
        {            
            entityEventManager.Clear();

            GameMain.NetLobbyScreen.StartButtonEnabled = false;

#if CLIENT
            GUIMessageBox.CloseAll();
#endif
            
            roundStartSeed = DateTime.Now.Millisecond;
            Rand.SetSyncedSeed(roundStartSeed);
            
            int teamCount = 1;
            byte hostTeam = 1;
            
            MultiPlayerCampaign campaign = GameMain.NetLobbyScreen.SelectedMode == GameMain.GameSession?.GameMode.Preset ? 
                GameMain.GameSession?.GameMode as MultiPlayerCampaign : null;
        
            //don't instantiate a new gamesession if we're playing a campaign
            if (campaign == null || GameMain.GameSession == null)
            {
                GameMain.GameSession = new GameSession(selectedSub, "", selectedMode, MissionPrefab.MissionTypes[GameMain.NetLobbyScreen.MissionTypeIndex]);
            }

            if (GameMain.GameSession.GameMode.Mission != null &&
                GameMain.GameSession.GameMode.Mission.AssignTeamIDs(connectedClients, out hostTeam))
            {
                teamCount = 2;
            }
            else
            {
                connectedClients.ForEach(c => c.TeamID = hostTeam);
            }

            if (campaign != null)
            {
#if CLIENT
                if (GameMain.GameSession?.CrewManager != null) GameMain.GameSession.CrewManager.Reset();
#endif
                GameMain.GameSession.StartRound(campaign.Map.SelectedConnection.Level, true, teamCount > 1);
            }
            else
            {
                GameMain.GameSession.StartRound(GameMain.NetLobbyScreen.LevelSeed, selectedLevelDifficulty, teamCount > 1);
            }

            Log("Starting a new round...", ServerLog.MessageType.ServerMessage);
            Log("Submarine: " + selectedSub.Name, ServerLog.MessageType.ServerMessage);
            Log("Game mode: " + selectedMode.Name, ServerLog.MessageType.ServerMessage);
            Log("Level seed: " + GameMain.NetLobbyScreen.LevelSeed, ServerLog.MessageType.ServerMessage);

            bool missionAllowRespawn = campaign == null &&
                (!(GameMain.GameSession.GameMode is MissionMode) || 
                ((MissionMode)GameMain.GameSession.GameMode).Mission.AllowRespawn);

            if (AllowRespawn && missionAllowRespawn) respawnManager = new RespawnManager(this, usingShuttle ? selectedShuttle : null);

            //assign jobs and spawnpoints separately for each team
            for (int teamID = 1; teamID <= teamCount; teamID++)
            {
                //find the clients in this team
                List<Client> teamClients = teamCount == 1 ? new List<Client>(connectedClients) : connectedClients.FindAll(c => c.TeamID == teamID);
                if (AllowSpectating)
                {
                    teamClients.RemoveAll(c => c.SpectateOnly);
                }

                if (!teamClients.Any() && teamID > 1) continue;

                AssignJobs(teamClients, teamID == hostTeam);

                List<CharacterInfo> characterInfos = new List<CharacterInfo>();
                foreach (Client client in teamClients)
                {
                    client.NeedsMidRoundSync = false;

                    client.PendingPositionUpdates.Clear();
                    client.EntityEventLastSent.Clear();
                    client.LastSentEntityEventID = 0;
                    client.LastRecvEntityEventID = 0;
                    client.UnreceivedEntityEventCount = 0;

                    if (client.CharacterInfo == null)
                    {
                        client.CharacterInfo = new CharacterInfo(Character.HumanConfigFile, client.Name);
                    }
                    characterInfos.Add(client.CharacterInfo);
                    client.CharacterInfo.Job = new Job(client.AssignedJob);
                }

                //host's character
                if (characterInfo != null && hostTeam == teamID)
                {
                    characterInfo.Job = new Job(GameMain.NetLobbyScreen.JobPreferences[0]);
                    characterInfos.Add(characterInfo);
                    characterInfo.TeamID = hostTeam;
                }

                List<CharacterInfo> bots = new List<CharacterInfo>();
                int botsToSpawn = BotSpawnMode == BotSpawnMode.Fill ? BotCount - characterInfos.Count : BotCount;
                for (int i = 0; i < botsToSpawn; i++)
                {
                    var botInfo = new CharacterInfo(Character.HumanConfigFile);
                    characterInfos.Add(botInfo);
                    bots.Add(botInfo);
                }
                AssignBotJobs(bots, teamID);

                if (characterInfo != null && hostTeam == teamID)
                {
                    characterInfos.Remove(characterInfo);
                    characterInfos.Add(characterInfo);
                }

                WayPoint[] assignedWayPoints = WayPoint.SelectCrewSpawnPoints(characterInfos, Submarine.MainSubs[teamID - 1]);
                for (int i = 0; i < teamClients.Count; i++)
                {
                    Character spawnedCharacter = Character.Create(teamClients[i].CharacterInfo, assignedWayPoints[i].WorldPosition, teamClients[i].CharacterInfo.Name, true, false);
                    spawnedCharacter.AnimController.Frozen = true;
                    spawnedCharacter.GiveJobItems(assignedWayPoints[i]);
                    spawnedCharacter.TeamID = (byte)teamID;

                    teamClients[i].Character = spawnedCharacter;

#if CLIENT
                    GameMain.GameSession.CrewManager.AddCharacter(spawnedCharacter);
#endif
                }

                for (int i = teamClients.Count; i < teamClients.Count + bots.Count; i++)
                {
                    Character spawnedCharacter = Character.Create(characterInfos[i], assignedWayPoints[i].WorldPosition, characterInfos[i].Name, false, true);
                    spawnedCharacter.GiveJobItems(assignedWayPoints[i]);
                    spawnedCharacter.TeamID = (byte)teamID;
#if CLIENT
                    GameMain.GameSession.CrewManager.AddCharacter(spawnedCharacter);
#endif
                }

#if CLIENT
                if (characterInfo != null && hostTeam == teamID)
                {
                    myCharacter = Character.Create(characterInfo, assignedWayPoints[assignedWayPoints.Length - 1].WorldPosition, characterInfo.Name, false, false);
                    myCharacter.GiveJobItems(assignedWayPoints.Last());
                    myCharacter.TeamID = (byte)teamID;
                    GameMain.GameSession.CrewManager.AddCharacter(myCharacter);
                    Character.Controlled = myCharacter;
                }
#endif
            }

            foreach (Submarine sub in Submarine.MainSubs)
            {
                if (sub == null) continue;

                List<PurchasedItem> spawnList = new List<PurchasedItem>();
                foreach (KeyValuePair<ItemPrefab, int> kvp in extraCargo)
                {
                    spawnList.Add(new PurchasedItem(kvp.Key, kvp.Value));
                }

                CargoManager.CreateItems(spawnList);
            }

            TraitorManager = null;
            if (TraitorsEnabled == YesNoMaybe.Yes ||
                (TraitorsEnabled == YesNoMaybe.Maybe && Rand.Range(0.0f, 1.0f) < 0.5f))
            {
                List<Character> characters = new List<Character>();
                foreach (Client client in ConnectedClients)
                {
                    if (client.Character != null) characters.Add(client.Character);
                }
                if (Character != null) characters.Add(Character);

                int max = Math.Max(TraitorUseRatio ? (int)Math.Round(characters.Count * TraitorRatio, 1) : 1, 1);
                int traitorCount = Rand.Int(max + 1);
                TraitorManager = new TraitorManager(this, traitorCount);

                if (TraitorManager.TraitorList.Count > 0)
                {
                    for (int i = 0; i < TraitorManager.TraitorList.Count; i++)
                    {
                        Log(TraitorManager.TraitorList[i].Character.Name + " is the traitor and the target is " + TraitorManager.TraitorList[i].TargetCharacter.Name, ServerLog.MessageType.ServerMessage);
                    }
                }
            }

            GameAnalyticsManager.AddDesignEvent("Traitors:" + (TraitorManager == null ? "Disabled" : "Enabled"));

            SendStartMessage(roundStartSeed, Submarine.MainSub, GameMain.GameSession.GameMode.Preset, connectedClients);

            yield return CoroutineStatus.Running;
            
            GameMain.GameScreen.Cam.TargetPos = Vector2.Zero;
            GameMain.GameScreen.Select();

            AddChatMessage("Press TAB to chat. Use \"r;\" to talk through the radio.", ChatMessageType.Server);

            GameMain.NetLobbyScreen.StartButtonEnabled = true;

            gameStarted = true;
            initiatedStartGame = false;

            roundStartTime = DateTime.Now;

            yield return CoroutineStatus.Success;
        }

        private void SendStartMessage(int seed, Submarine selectedSub, GameModePreset selectedMode, List<Client> clients)
        {
            foreach (Client client in clients)
            {
                SendStartMessage(seed, selectedSub, selectedMode, client);
            }       
        }

        private void SendStartMessage(int seed, Submarine selectedSub, GameModePreset selectedMode, Client client)
        {
            NetOutgoingMessage msg = server.CreateMessage();
            msg.Write((byte)ServerPacketHeader.STARTGAME);

            msg.Write(seed);
            msg.Write(GameMain.GameSession.Level.Seed);
            msg.Write(selectedLevelDifficulty);

            msg.Write((byte)GameMain.Config.LosMode);

            msg.Write((byte)GameMain.NetLobbyScreen.MissionTypeIndex);

            msg.Write(selectedSub.Name);
            msg.Write(selectedSub.MD5Hash.Hash);
            msg.Write(GameMain.NetLobbyScreen.UsingShuttle);
            msg.Write(GameMain.NetLobbyScreen.SelectedShuttle.Name);
            msg.Write(GameMain.NetLobbyScreen.SelectedShuttle.MD5Hash.Hash);

            msg.Write(selectedMode.Name);
            msg.Write((short)(GameMain.GameSession.GameMode?.Mission == null ? 
                -1 : MissionPrefab.List.IndexOf(GameMain.GameSession.GameMode.Mission.Prefab)));

            MultiPlayerCampaign campaign = GameMain.GameSession?.GameMode as MultiPlayerCampaign;

            bool missionAllowRespawn = campaign == null &&
                (!(GameMain.GameSession.GameMode is MissionMode) ||
                ((MissionMode)GameMain.GameSession.GameMode).Mission.AllowRespawn);

            msg.Write(AllowRespawn && missionAllowRespawn);
            msg.Write(Submarine.MainSubs[1] != null); //loadSecondSub

            Traitor traitor = null;
            if (TraitorManager != null && TraitorManager.TraitorList.Count > 0)
                traitor = TraitorManager.TraitorList.Find(t => t.Character == client.Character);
            if (traitor != null)
            {
                msg.Write(true);
                msg.Write(traitor.TargetCharacter.Name);
            }
            else
            {
                msg.Write(false);
            }

            //monster spawn settings
            List<string> monsterNames = monsterEnabled.Keys.ToList();
            foreach (string s in monsterNames)
            {
                msg.Write(monsterEnabled[s]);
            }
            msg.WritePadBits();

            CompressOutgoingMessage(msg);

            server.SendMessage(msg, client.Connection, NetDeliveryMethod.ReliableUnordered);     
        }

        public void EndGame()
        {
            if (!gameStarted) return;

            string endMessage = "The round has ended." + '\n';

            if (TraitorManager != null)
            {
                endMessage += TraitorManager.GetEndMessage();
            }

            Mission mission = GameMain.GameSession.Mission;
            GameMain.GameSession.GameMode.End(endMessage);

            if (autoRestart)
            {
                AutoRestartTimer = AutoRestartInterval;
                //send a netlobby update to get the clients' autorestart timers up to date
                GameMain.NetLobbyScreen.LastUpdateID++;
            }

            if (SaveServerLogs) log.Save();
            
            Character.Controlled = null;
            
            GameMain.GameScreen.Cam.TargetPos = Vector2.Zero;
#if CLIENT
            myCharacter = null;
            GameMain.LightManager.LosEnabled = false;
#endif

            entityEventManager.Clear();
            foreach (Client c in connectedClients)
            {
                c.EntityEventLastSent.Clear();
                c.PendingPositionUpdates.Clear();
            }

#if DEBUG
            messageCount.Clear();
#endif

            respawnManager = null;
            gameStarted = false;

            if (connectedClients.Count > 0)
            {
                NetOutgoingMessage msg = server.CreateMessage();
                msg.Write((byte)ServerPacketHeader.ENDGAME);
                msg.Write(endMessage);
                msg.Write(mission != null && mission.Completed);

                CompressOutgoingMessage(msg);
                if (server.ConnectionsCount > 0)
                {
                    server.SendMessage(msg, server.Connections, NetDeliveryMethod.ReliableOrdered, 0);
                }

                foreach (Client client in connectedClients)
                {
                    client.Character = null;
                    client.HasSpawned = false;
                    client.InGame = false;
                }
            }

            CoroutineManager.StartCoroutine(EndCinematic(), "EndCinematic");

            GameMain.NetLobbyScreen.RandomizeSettings();
        }
        
        public IEnumerable<object> EndCinematic()
        {
            float endPreviewLength = 10.0f;
            
            var cinematic = new TransitionCinematic(Submarine.MainSub, GameMain.GameScreen.Cam, endPreviewLength);

            do
            {
                yield return CoroutineStatus.Running;
            } while (cinematic.Running);

            Submarine.Unload();
            entityEventManager.Clear();

            GameMain.NetLobbyScreen.Select();

            yield return CoroutineStatus.Success;
        }

        public override void KickPlayer(string playerName, string reason)
        {
            playerName = playerName.ToLowerInvariant();

            Client client = connectedClients.Find(c =>
                c.Name.ToLowerInvariant() == playerName ||
                (c.Character != null && c.Character.Name.ToLowerInvariant() == playerName));

            KickClient(client, reason);
        }
                
        public void KickClient(NetConnection conn, string reason)
        {
            Client client = connectedClients.Find(c => c.Connection == conn);
            KickClient(client, reason);            
        }
        
        public void KickClient(Client client, string reason)
        {
            if (client == null) return;
            
            string msg = DisconnectReason.Kicked.ToString();
            if (!string.IsNullOrWhiteSpace(reason)) msg += ";\nReason: " + reason;
            DisconnectClient(client, client.Name + " has been kicked from the server.", msg);            
        }

        public override void BanPlayer(string playerName, string reason, bool range = false, TimeSpan? duration = null)
        {
            playerName = playerName.ToLowerInvariant();

            Client client = connectedClients.Find(c =>
                c.Name.ToLowerInvariant() == playerName ||
                (c.Character != null && c.Character.Name.ToLowerInvariant() == playerName));

            if (client == null)
            {
                DebugConsole.ThrowError("Client \"" + playerName + "\" not found.");
                return;
            }

            BanClient(client, reason, range, duration);
        }

        public void BanClient(Client client, string reason, bool range = false, TimeSpan? duration = null)
        {
            if (client == null) return;
            
            string msg = DisconnectReason.Banned.ToString();
            if (!string.IsNullOrWhiteSpace(reason)) msg += ";\nReason: " + reason;
            DisconnectClient(client, client.Name + " has been banned from the server.", msg);

            if (client.SteamID == 0 || range)
            {
                string ip = client.Connection.RemoteEndPoint.Address.ToString();
                if (range) { ip = banList.ToRange(ip); }
                banList.BanPlayer(client.Name, ip, reason, duration);
            }
            if (client.SteamID > 0)
            {
                banList.BanPlayer(client.Name, client.SteamID, reason, duration);
            }
        }

        public void DisconnectClient(NetConnection senderConnection, string msg = "", string targetmsg = "")
        {
            Client client = connectedClients.Find(x => x.Connection == senderConnection);
            if (client == null) return;

            DisconnectClient(client, msg, targetmsg);
        }

        public void DisconnectClient(Client client, string msg = "", string targetmsg = "")
        {
            if (client == null) return;

            if (gameStarted && client.Character != null)
            {
                client.Character.ClearInputs();
                client.Character.Kill(CauseOfDeathType.Disconnected, null);
            }

            client.Character = null;
            client.HasSpawned = false;
            client.InGame = false;

            if (string.IsNullOrWhiteSpace(msg)) msg = client.Name + " has left the server";
            if (string.IsNullOrWhiteSpace(targetmsg)) targetmsg = "You have left the server";

            Log(msg, ServerLog.MessageType.ServerMessage);

            client.Connection.Disconnect(targetmsg);
            connectedClients.Remove(client);

#if CLIENT
            GameMain.NetLobbyScreen.RemovePlayer(client.Name);
            Voting.UpdateVoteTexts(connectedClients, VoteType.Sub);
            Voting.UpdateVoteTexts(connectedClients, VoteType.Mode);
#endif

            UpdateVoteStatus();

            SendChatMessage(msg, ChatMessageType.Server);

            UpdateCrewFrame();

            refreshMasterTimer = DateTime.Now;
        }

        private void UpdateCrewFrame()
        {
            foreach (Client c in connectedClients)
            {
                if (c.Character == null || !c.InGame) continue;
            }
        }

        public void SendDirectChatMessage(string txt, Client recipient)
        {
            ChatMessage msg = ChatMessage.Create("", txt, ChatMessageType.Server, null);
            SendDirectChatMessage(msg, recipient);
        }

        public void SendConsoleMessage(string txt, Client recipient)
        {
            ChatMessage msg = ChatMessage.Create("", txt, ChatMessageType.Console, null);
            SendDirectChatMessage(msg, recipient);
        }

        public void SendDirectChatMessage(ChatMessage msg, Client recipient)
        {
            msg.NetStateID = recipient.ChatMsgQueue.Count > 0 ?
                (ushort)(recipient.ChatMsgQueue.Last().NetStateID + 1) :
                (ushort)(recipient.LastRecvChatMsgID + 1);

            recipient.ChatMsgQueue.Add(msg);
            recipient.LastChatMsgQueueID = msg.NetStateID;
        }
        
        /// <summary>
        /// Add the message to the chatbox and pass it to all clients who can receive it
        /// </summary>
        public void SendChatMessage(string message, ChatMessageType? type = null, Client senderClient = null, Character senderCharacter = null)
        {
            string senderName = "";

            Client targetClient = null;

            if (type == null)
            {
                string command = ChatMessage.GetChatMessageCommand(message, out string tempStr);
                switch (command.ToLowerInvariant())
                {
                    case "r":
                    case "radio":
                        type = ChatMessageType.Radio;
                        break;
                    case "d":
                    case "dead":
                        type = ChatMessageType.Dead;
                        break;
                    default:
                        if (command != "")
                        {
                            if (command == name.ToLowerInvariant())
                            {
                                //a private message to the host
                            }
                            else
                            {
                                targetClient = connectedClients.Find(c =>
                                    command == c.Name.ToLowerInvariant() ||
                                    (c.Character != null && command == c.Character.Name.ToLowerInvariant()));

                                if (targetClient == null)
                                {
                                    if (senderClient != null)
                                    {
                                        var chatMsg = ChatMessage.Create(
                                            "", "Player \"" + command + "\" not found!",
                                            ChatMessageType.Error, null);

                                        chatMsg.NetStateID = senderClient.ChatMsgQueue.Count > 0 ?
                                            (ushort)(senderClient.ChatMsgQueue.Last().NetStateID + 1) :
                                            (ushort)(senderClient.LastRecvChatMsgID + 1);

                                        senderClient.ChatMsgQueue.Add(chatMsg);
                                        senderClient.LastChatMsgQueueID = chatMsg.NetStateID;
                                    }
                                    else
                                    {
                                        AddChatMessage("Player \"" + command + "\" not found!", ChatMessageType.Error);
                                    }

                                    return;
                                }
                            }
                            
                            type = ChatMessageType.Private;
                        }
                        else
                        {
                            type = ChatMessageType.Default;
                        }
                        break;
                }

                message = tempStr;
            }

            if (gameStarted)
            {
                if (senderClient == null)
                {
                    //msg sent by the server
                    if (senderCharacter == null)
                    {
                        if (Character.Controlled != null && Character.Controlled.CanSpeak)
                        {
                            senderCharacter = Character.Controlled;
                            senderName = Character.Controlled == null ? name : Character.Controlled.Name;
                        }
                        else
                        {
                            senderCharacter = myCharacter;
                            senderName = myCharacter == null ? name : myCharacter.Name;
                        }
                    }
                    else //msg sent by an AI character
                    {
                        senderName = senderCharacter.Name;
                    }
                }                
                else //msg sent by a client
                {
                    senderCharacter = senderClient.Character;
                    senderName = senderCharacter == null ? senderClient.Name : senderCharacter.Name;

                    //sender doesn't have a character or the character can't speak -> only ChatMessageType.Dead allowed
                    if (senderCharacter == null || senderCharacter.IsDead || !senderCharacter.CanSpeak)
                    {
                        type = ChatMessageType.Dead;
                    }
                    else if (type == ChatMessageType.Private)
                    {
                        //sender has an alive character, sending private messages not allowed
                        return;
                    }

                }
            }
            else
            {
                if (senderClient == null)
                {
                    //msg sent by the server
                    if (senderCharacter == null)
                    {
                        senderName = name;
                    }
                    else //sent by an AI character, not allowed when the game is not running
                    {
                        return;
                    }
                }                
                else //msg sent by a client          
                {
                    //game not started -> clients can only send normal and private chatmessages
                    if (type != ChatMessageType.Private) type = ChatMessageType.Default;
                    senderName = senderClient.Name;
                }
            }

            //check if the client is allowed to send the message
            WifiComponent senderRadio = null;
            switch (type)
            {
                case ChatMessageType.Radio:
                case ChatMessageType.Order:
                    if (senderCharacter == null) return;

                    //return if senderCharacter doesn't have a working radio
                    var radio = senderCharacter.Inventory?.Items.FirstOrDefault(i => i != null && i.GetComponent<WifiComponent>() != null);
                    if (radio == null || !senderCharacter.HasEquippedItem(radio)) return;

                    senderRadio = radio.GetComponent<WifiComponent>();
                    if (!senderRadio.CanTransmit()) return;                    
                    break;
                case ChatMessageType.Dead:
                    //character still alive and capable of speaking -> dead chat not allowed
                    if (senderClient != null && senderCharacter != null && !senderCharacter.IsDead && senderCharacter.CanSpeak)
                    {
                        return;
                    }
                    break;
            }
            
            if (type == ChatMessageType.Server)
            {
                senderName = null;
                senderCharacter = null;
            }
            else if (type == ChatMessageType.Radio)
            {
                //send to chat-linked wifi components
                senderRadio.TransmitSignal(0, message, senderRadio.Item, senderCharacter, false);
            }

            //check which clients can receive the message and apply distance effects
            foreach (Client client in ConnectedClients)
            {
                string modifiedMessage = message;

                switch (type)
                {
                    case ChatMessageType.Default:
                    case ChatMessageType.Radio:
                    case ChatMessageType.Order:
                        if (senderCharacter != null && 
                            client.Character != null && !client.Character.IsDead)
                        {
                            modifiedMessage = ChatMessage.ApplyDistanceEffect(message, (ChatMessageType)type, senderCharacter, client.Character);

                            //too far to hear the msg -> don't send
                            if (string.IsNullOrWhiteSpace(modifiedMessage)) continue;
                        }
                        break;
                    case ChatMessageType.Dead:
                        //character still alive -> don't send
                        if (client != senderClient && client.Character != null && !client.Character.IsDead) continue;
                        break;
                    case ChatMessageType.Private:
                        //private msg sent to someone else than this client -> don't send
                        if (client != targetClient && client != senderClient) continue;
                        break;
                }
                
                var chatMsg = ChatMessage.Create(
                    senderName,
                    modifiedMessage, 
                    (ChatMessageType)type,
                    senderCharacter);

                SendDirectChatMessage(chatMsg, client);
            }

            if (type.Value != ChatMessageType.MessageBox)
            {
                string myReceivedMessage = message;
                if (gameStarted && myCharacter != null && senderCharacter != null)
                {
                    myReceivedMessage = ChatMessage.ApplyDistanceEffect(message, (ChatMessageType)type, senderCharacter, myCharacter);
                }

                if (!string.IsNullOrWhiteSpace(myReceivedMessage) && 
                    (targetClient == null || senderClient == null))
                {
                    AddChatMessage(myReceivedMessage, (ChatMessageType)type, senderName, senderCharacter); 
                }
            }   
        }
        
        public void SendOrderChatMessage(OrderChatMessage message)
        {
            if (message.Sender == null || !message.Sender.CanSpeak) return;
            ChatMessageType messageType = ChatMessage.CanUseRadio(message.Sender) ? ChatMessageType.Radio : ChatMessageType.Default;

            //check which clients can receive the message and apply distance effects
            foreach (Client client in ConnectedClients)
            {
                string modifiedMessage = message.Text;
                
                if (message.Sender != null &&
                    client.Character != null && !client.Character.IsDead)
                {
                    modifiedMessage = ChatMessage.ApplyDistanceEffect(message.Text, messageType, message.Sender, client.Character);

                    //too far to hear the msg -> don't send
                    if (string.IsNullOrWhiteSpace(modifiedMessage)) continue;
                }

                var modifiedChatMsg = new OrderChatMessage(
                    message.Order, message.OrderOption, 
                    message.TargetEntity, message.TargetCharacter, message.Sender);
                    
                SendDirectChatMessage(modifiedChatMsg, client);
            }

            string myReceivedMessage = message.Text;
            if (gameStarted && myCharacter != null)
            {
                myReceivedMessage = ChatMessage.ApplyDistanceEffect(message.Text, messageType, message.Sender, myCharacter);
            }

            if (!string.IsNullOrWhiteSpace(myReceivedMessage))
            {
                AddChatMessage(myReceivedMessage, ChatMessageType.Order, message.SenderName, message.Sender);
            }
        }

        private void FileTransferChanged(FileSender.FileTransferOut transfer)
        {
            Client recipient = connectedClients.Find(c => c.Connection == transfer.Connection);
#if CLIENT
            UpdateFileTransferIndicator(recipient);
#endif
        }

        public void SendCancelTransferMsg(FileSender.FileTransferOut transfer)
        {
            NetOutgoingMessage msg = server.CreateMessage();
            msg.Write((byte)ServerPacketHeader.FILE_TRANSFER);
            msg.Write((byte)FileTransferMessageType.Cancel);
            msg.Write((byte)transfer.SequenceChannel);
            CompressOutgoingMessage(msg);
            server.SendMessage(msg, transfer.Connection, NetDeliveryMethod.ReliableOrdered, transfer.SequenceChannel);
        }

        public void UpdateVoteStatus()
        {
            if (server.Connections.Count == 0|| connectedClients.Count == 0) return;

            Client.UpdateKickVotes(connectedClients);

            var clientsToKick = connectedClients.FindAll(c => c.KickVoteCount >= connectedClients.Count * KickVoteRequiredRatio);
            foreach (Client c in clientsToKick)
            {
                SendChatMessage(c.Name + " has been kicked from the server.", ChatMessageType.Server, null);
                KickClient(c, "Kicked by vote");
                BanClient(c, "Kicked by vote (auto ban)", duration: TimeSpan.FromSeconds(AutoBanTime));
            }

            GameMain.NetLobbyScreen.LastUpdateID++;
            
            SendVoteStatus(connectedClients);

            if (Voting.AllowEndVoting && EndVoteMax > 0 &&
                ((float)EndVoteCount / (float)EndVoteMax) >= EndVoteRequiredRatio)
            {
                Log("Ending round by votes (" + EndVoteCount + "/" + (EndVoteMax - EndVoteCount) + ")", ServerLog.MessageType.ServerMessage);
                EndGame();
            }
        }

        public void SendVoteStatus(List<Client> recipients)
        {
            NetOutgoingMessage msg = server.CreateMessage();
            msg.Write((byte)ServerPacketHeader.UPDATE_LOBBY);
            msg.Write((byte)ServerNetObject.VOTE);
            Voting.ServerWrite(msg);
            msg.Write((byte)ServerNetObject.END_OF_MESSAGE);

            CompressOutgoingMessage(msg);

            server.SendMessage(msg, recipients.Select(c => c.Connection).ToList(), NetDeliveryMethod.ReliableUnordered, 0);
        }

        public void UpdateClientPermissions(Client client)
        {           
            if (client.SteamID > 0)
            {
                clientPermissions.RemoveAll(cp => cp.SteamID == client.SteamID);
                if (client.Permissions != ClientPermissions.None)
                {
                    clientPermissions.Add(new SavedClientPermission(
                        client.Name, 
                        client.SteamID, 
                        client.Permissions,
                        client.PermittedConsoleCommands));
                }
            }
            else
            {
                clientPermissions.RemoveAll(cp => cp.IP == client.Connection.RemoteEndPoint.Address.ToString());
                if (client.Permissions != ClientPermissions.None)
                {
                    clientPermissions.Add(new SavedClientPermission(
                        client.Name, 
                        client.Connection.RemoteEndPoint.Address.ToString(), 
                        client.Permissions,
                        client.PermittedConsoleCommands));
                }
            }

            var msg = server.CreateMessage();
            msg.Write((byte)ServerPacketHeader.PERMISSIONS);
            WritePermissions(msg, client);

            CompressOutgoingMessage(msg);

            server.SendMessage(msg, client.Connection, NetDeliveryMethod.ReliableUnordered);

            SaveClientPermissions();
        }

        private void WritePermissions(NetBuffer msg, Client client)
        {
            msg.Write((byte)client.Permissions);
            if (client.Permissions.HasFlag(ClientPermissions.ConsoleCommands))
            {
                msg.Write((UInt16)client.PermittedConsoleCommands.Sum(c => c.names.Length));
                foreach (DebugConsole.Command command in client.PermittedConsoleCommands)
                {
                    foreach (string commandName in command.names)
                    {
                        msg.Write(commandName);
                    }
                }
            }
        }

        public void GiveAchievement(Character character, string achievementIdentifier)
        {
            foreach (Client client in connectedClients)
            {
                if (client.Character == character)
                {
                    GiveAchievement(client, achievementIdentifier);
                    return;
                }
            }
        }

        public void GiveAchievement(Client client, string achievementIdentifier)
        {
            if (client.GivenAchievements.Contains(achievementIdentifier)) return;
            client.GivenAchievements.Add(achievementIdentifier);

            var msg = server.CreateMessage();
            msg.Write((byte)ServerPacketHeader.ACHIEVEMENT);
            msg.Write(achievementIdentifier);

            CompressOutgoingMessage(msg);

            server.SendMessage(msg, client.Connection, NetDeliveryMethod.ReliableUnordered);
        }
        
        public void SetClientCharacter(Client client, Character newCharacter)
        {
            if (client == null) return;

            //the client's previous character is no longer a remote player
            if (client.Character != null)
            {
                client.Character.IsRemotePlayer = false;
            }
            
            if (newCharacter == null)
            {
                if (client.Character != null) //removing control of the current character
                {
                    CreateEntityEvent(client.Character, new object[] { NetEntityEvent.Type.Control, null });
                    client.Character = null;
                }

            }
            else //taking control of a new character
            {
                newCharacter.ResetNetState();
                if (client.Character != null)
                {
                    newCharacter.LastNetworkUpdateID = client.Character.LastNetworkUpdateID;
                }

                newCharacter.IsRemotePlayer = true;
                newCharacter.Enabled = true;
                client.Character = newCharacter;
                CreateEntityEvent(newCharacter, new object[] { NetEntityEvent.Type.Control, client });
            }
        }

        private void UpdateCharacterInfo(NetIncomingMessage message, Client sender)
        {
            sender.SpectateOnly = message.ReadBoolean() && AllowSpectating;
            if (sender.SpectateOnly)
            {
                return;
            }

            Gender gender = Gender.Male;
            int headSpriteId = 0;
            try
            {
                gender = message.ReadBoolean() ? Gender.Male : Gender.Female;
                headSpriteId = message.ReadByte();
            }
            catch (Exception e)
            {
                gender = Gender.Male;
                headSpriteId = 0;

                DebugConsole.Log("Received invalid characterinfo from \"" + sender.Name + "\"! { " + e.Message + " }");
            }

            List<JobPrefab> jobPreferences = new List<JobPrefab>();
            int count = message.ReadByte();
            for (int i = 0; i < Math.Min(count, 3); i++)
            {
                string jobName = message.ReadString();

                JobPrefab jobPrefab = JobPrefab.List.Find(jp => jp.Name == jobName);
                if (jobPrefab != null) jobPreferences.Add(jobPrefab);
            }

            sender.CharacterInfo = new CharacterInfo(Character.HumanConfigFile, sender.Name, gender)
            {
                HeadSpriteId = headSpriteId
            };

            //if the client didn't provide job preferences, we'll use the preferences that are randomly assigned in the Client constructor
            Debug.Assert(sender.JobPreferences.Count > 0);
            if (jobPreferences.Count > 0)
            {
                sender.JobPreferences = jobPreferences;
            }
        }
        
        public void AssignJobs(List<Client> unassigned, bool assignHost)
        {
            unassigned = new List<Client>(unassigned);
            
            Dictionary<JobPrefab, int> assignedClientCount = new Dictionary<JobPrefab, int>();
            foreach (JobPrefab jp in JobPrefab.List)
            {
                assignedClientCount.Add(jp, 0);
            }

            int teamID = 0;
            if (unassigned.Count > 0) teamID = unassigned[0].TeamID;
            
            if (assignHost)
            {
                if (characterInfo != null)
                {
                    assignedClientCount[GameMain.NetLobbyScreen.JobPreferences[0]] = 1;                
                }
                else if (myCharacter?.Info?.Job != null && !myCharacter.IsDead)
                {
                    assignedClientCount[myCharacter.Info.Job.Prefab] = 1;  
                }
            }
            else if (myCharacter?.Info?.Job != null && !myCharacter.IsDead && myCharacter.TeamID == teamID)
            {
                assignedClientCount[myCharacter.Info.Job.Prefab]++;
            }

            //count the clients who already have characters with an assigned job
            foreach (Client c in connectedClients)
            {
                if (c.TeamID != teamID || unassigned.Contains(c)) continue;
                if (c.Character?.Info?.Job != null && !c.Character.IsDead)
                {
                    assignedClientCount[c.Character.Info.Job.Prefab]++;
                }
            }

            //if any of the players has chosen a job that is Always Allowed, give them that job
            for (int i = unassigned.Count - 1; i >= 0; i--)
            {
                if (unassigned[i].JobPreferences.Count == 0) continue;
                if (!unassigned[i].JobPreferences[0].AllowAlways) continue;
                unassigned[i].AssignedJob = unassigned[i].JobPreferences[0];
                unassigned.RemoveAt(i);
            }

            //go throught the jobs whose MinNumber>0 (i.e. at least one crew member has to have the job)
            bool unassignedJobsFound = true;
            while (unassignedJobsFound && unassigned.Count > 0)
            {
                unassignedJobsFound = false;

                foreach (JobPrefab jobPrefab in JobPrefab.List)
                {
                    if (unassigned.Count == 0) break;
                    if (jobPrefab.MinNumber < 1 || assignedClientCount[jobPrefab] >= jobPrefab.MinNumber) continue;

                    //find the client that wants the job the most, or force it to random client if none of them want it
                    Client assignedClient = FindClientWithJobPreference(unassigned, jobPrefab, true);

                    assignedClient.AssignedJob = jobPrefab;
                    assignedClientCount[jobPrefab]++;
                    unassigned.Remove(assignedClient);

                    //the job still needs more crew members, set unassignedJobsFound to true to keep the while loop running
                    if (assignedClientCount[jobPrefab] < jobPrefab.MinNumber) unassignedJobsFound = true;
                }
            }

            //attempt to give the clients a job they have in their job preferences
            for (int i = unassigned.Count - 1; i >= 0; i--)
            {
                foreach (JobPrefab preferredJob in unassigned[i].JobPreferences)
                {
                    //the maximum number of players that can have this job hasn't been reached yet
                    // -> assign it to the client
                    if (assignedClientCount[preferredJob] < preferredJob.MaxNumber && unassigned[i].Karma >= preferredJob.MinKarma)
                    {
                        unassigned[i].AssignedJob = preferredJob;
                        assignedClientCount[preferredJob]++;
                        unassigned.RemoveAt(i);
                        break;
                    }
                }
            }

            //give random jobs to rest of the clients
            foreach (Client c in unassigned)
            {
                //find all jobs that are still available
                var remainingJobs = JobPrefab.List.FindAll(jp => assignedClientCount[jp] < jp.MaxNumber && c.Karma >= jp.MinKarma);

                //all jobs taken, give a random job
                if (remainingJobs.Count == 0)
                {
                    DebugConsole.ThrowError("Failed to assign a suitable job for \"" + c.Name + "\" (all jobs already have the maximum numbers of players). Assigning a random job...");
                    int jobIndex = Rand.Range(0, JobPrefab.List.Count);
                    int skips = 0;
                    while (c.Karma < JobPrefab.List[jobIndex].MinKarma)
                    {
                        jobIndex++;
                        skips++;
                        if (jobIndex >= JobPrefab.List.Count) jobIndex -= JobPrefab.List.Count;
                        if (skips >= JobPrefab.List.Count) break;
                    }
                    c.AssignedJob = JobPrefab.List[jobIndex];
                    assignedClientCount[c.AssignedJob]++;
                }
                else //some jobs still left, choose one of them by random
                {
                    c.AssignedJob = remainingJobs[Rand.Range(0, remainingJobs.Count)];
                    assignedClientCount[c.AssignedJob]++;
                }
            }
        }

        public void AssignBotJobs(List<CharacterInfo> bots, int teamID)
        {
            Dictionary<JobPrefab, int> assignedPlayerCount = new Dictionary<JobPrefab, int>();
            foreach (JobPrefab jp in JobPrefab.List)
            {
                assignedPlayerCount.Add(jp, 0);
            }
            
            if (myCharacter?.Info?.Job != null && !myCharacter.IsDead && myCharacter.TeamID == teamID)
            {
                assignedPlayerCount[myCharacter.Info.Job.Prefab]++;
            }
            else if (characterInfo?.Job != null && characterInfo.TeamID == teamID)
            {
                assignedPlayerCount[characterInfo?.Job.Prefab]++;
            }            

            //count the clients who already have characters with an assigned job
            foreach (Client c in connectedClients)
            {
                if (c.TeamID != teamID) continue;
                if (c.Character?.Info?.Job != null && !c.Character.IsDead)
                {
                    assignedPlayerCount[c.Character.Info.Job.Prefab]++;
                }
                else if (c.CharacterInfo?.Job != null)
                {
                    assignedPlayerCount[c.CharacterInfo?.Job.Prefab]++;
                }
            }

            List<CharacterInfo> unassignedBots = new List<CharacterInfo>(bots);
            foreach (CharacterInfo bot in bots)
            {
                foreach (JobPrefab jobPrefab in JobPrefab.List)
                {
                    if (jobPrefab.MinNumber < 1 || assignedPlayerCount[jobPrefab] >= jobPrefab.MinNumber) continue;
                    bot.Job = new Job(jobPrefab);
                    assignedPlayerCount[jobPrefab]++;
                    unassignedBots.Remove(bot);
                    break;
                }
            }

            //find a suitable job for the rest of the players
            foreach (CharacterInfo c in unassignedBots)
            {
                //find all jobs that are still available
                var remainingJobs = JobPrefab.List.FindAll(jp => assignedPlayerCount[jp] < jp.MaxNumber);
                //all jobs taken, give a random job
                if (remainingJobs.Count == 0)
                {
                    DebugConsole.ThrowError("Failed to assign a suitable job for bot \"" + c.Name + "\" (all jobs already have the maximum numbers of players). Assigning a random job...");
                    c.Job = new Job(JobPrefab.List[Rand.Range(0, JobPrefab.List.Count)]);
                    assignedPlayerCount[c.Job.Prefab]++;
                }
                else //some jobs still left, choose one of them by random
                {
                    c.Job = new Job(remainingJobs[Rand.Range(0, remainingJobs.Count)]);
                    assignedPlayerCount[c.Job.Prefab]++;
                }                    
            }            
        }

        private Client FindClientWithJobPreference(List<Client> clients, JobPrefab job, bool forceAssign = false)
        {
            int bestPreference = 0;
            Client preferredClient = null;
            foreach (Client c in clients)
            {
                if (c.Karma < job.MinKarma) continue;
                int index = c.JobPreferences.IndexOf(job);
                if (index == -1) index = 1000;

                if (preferredClient == null || index < bestPreference)
                {
                    bestPreference = index;
                    preferredClient = c;
                }
            }

            //none of the clients wants the job, assign it to random client
            if (forceAssign && preferredClient == null)
            {
                preferredClient = clients[Rand.Int(clients.Count)];
            }

            return preferredClient;
        }

        public static void Log(string line, ServerLog.MessageType messageType)
        {
            if (GameMain.Server == null || !GameMain.Server.SaveServerLogs) return;

            GameMain.Server.log.WriteLine(line, messageType);
        }

        public override void Disconnect()
        {
            banList.Save();
            SaveSettings();
            SteamManager.CloseServer();

            if (registeredToMaster)
            {
                if (restClient != null)
                {
                    var request = new RestRequest("masterserver2.php", Method.GET);
                    request.AddParameter("action", "removeserver");
                    request.AddParameter("serverport", Port);                
                    restClient.Execute(request);
                    restClient = null;
                }
            }

            if (SaveServerLogs)
            {
                Log("Shutting down the server...", ServerLog.MessageType.ServerMessage);
                log.Save();
            }
            
            GameAnalyticsManager.AddDesignEvent("GameServer:ShutDown");            
            server.Shutdown("The server has been shut down");
        }
    }
}<|MERGE_RESOLUTION|>--- conflicted
+++ resolved
@@ -551,12 +551,9 @@
                         catch (Exception e)
                         {
                             DebugConsole.ThrowError("Failed to write a network message for the client \"" + c.Name + "\"!", e);
-<<<<<<< HEAD
-=======
                             GameAnalyticsManager.AddErrorEventOnce("GameServer.Update:ClientWriteFailed" + e.StackTrace, GameAnalyticsSDK.Net.EGAErrorSeverity.Error,
                                 "Failed to write a network message for the client \"" + c.Name + "\"! (MidRoundSyncing: " + c.NeedsMidRoundSync + ")\n"
                                 + e.Message + "\n" + e.StackTrace);
->>>>>>> 82103cf3
                         }
                     }
 
