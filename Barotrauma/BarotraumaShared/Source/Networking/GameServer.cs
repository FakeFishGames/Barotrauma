--- conflicted
+++ resolved
@@ -1790,11 +1790,7 @@
                     if (senderCharacter == null) return;
 
                     //return if senderCharacter doesn't have a working radio
-<<<<<<< HEAD
-                    var radio = senderCharacter.Inventory.Items.FirstOrDefault(i => i != null && i.GetComponent<WifiComponent>() != null);
-=======
                     var radio = senderCharacter.Inventory?.Items.FirstOrDefault(i => i != null && i.GetComponent<WifiComponent>() != null);
->>>>>>> f5cde0d5
                     if (radio == null || !senderCharacter.HasEquippedItem(radio)) return;
 
                     senderRadio = radio.GetComponent<WifiComponent>();
@@ -1873,32 +1869,12 @@
             //check which clients can receive the message and apply distance effects
             foreach (Client client in ConnectedClients)
             {
-<<<<<<< HEAD
-                case ChatMessageType.Default:
-                    if (!receiver.IsDead)
-                    {
-                        return ChatMessage.ApplyDistanceEffect(receiver, sender, message, ChatMessage.SpeakRange, 3.0f);
-                    }
-                    break;
-                case ChatMessageType.Radio:
-                    if (!receiver.IsDead)
-                    {
-                        if (receiver.Inventory != null)
-                        {
-                            var receiverItem = receiver.Inventory.Items.FirstOrDefault(i => i?.GetComponent<WifiComponent>() != null);
-                            //client doesn't have a radio -> don't send
-                            if (receiverItem == null || !receiver.HasEquippedItem(receiverItem)) return "";
-
-                            var senderItem = sender.Inventory.Items.FirstOrDefault(i => i?.GetComponent<WifiComponent>() != null);
-                            if (senderItem == null || !sender.HasEquippedItem(senderItem)) return "";
-=======
                 string modifiedMessage = message.Text;
                 
                 if (message.Sender != null &&
                     client.Character != null && !client.Character.IsDead)
                 {
                     modifiedMessage = ChatMessage.ApplyDistanceEffect(message.Text, ChatMessageType.Radio, message.Sender, client.Character);
->>>>>>> f5cde0d5
 
                     //too far to hear the msg -> don't send
                     if (string.IsNullOrWhiteSpace(modifiedMessage)) continue;
