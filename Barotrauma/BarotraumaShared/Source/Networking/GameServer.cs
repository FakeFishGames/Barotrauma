﻿using Barotrauma.Items.Components;
using Lidgren.Network;
using Microsoft.Xna.Framework;
using RestSharp;
using System;
using System.Collections.Generic;
using System.Diagnostics;
using System.Linq;
using System.Text;
using System.IO.Compression;
using System.IO;
using Barotrauma.Steam;

namespace Barotrauma.Networking
{
    partial class GameServer : NetworkMember
    {
        private List<Client> connectedClients = new List<Client>();

        //for keeping track of disconnected clients in case the reconnect shortly after
        private List<Client> disconnectedClients = new List<Client>();

        private int roundStartSeed;
        
        //is the server running
        private bool started;

        private NetServer server;
        private NetPeerConfiguration config;
       
        private DateTime refreshMasterTimer;

        private DateTime roundStartTime;

        private RestClient restClient;
        private bool masterServerResponded;
        private IRestResponse masterServerResponse;

        private ServerLog log;

        private bool initiatedStartGame;
        private CoroutineHandle startGameCoroutine;

        public TraitorManager TraitorManager;

        private ServerEntityEventManager entityEventManager;

        private FileSender fileSender;

        public override List<Client> ConnectedClients
        {
            get
            {
                return connectedClients;
            }
        }

        
        public ServerEntityEventManager EntityEventManager
        {
            get { return entityEventManager; }
        }

        public ServerLog ServerLog
        {
            get { return log; }
        }

        public TimeSpan UpdateInterval
        {
            get { return updateInterval; }
        }

        public bool HasPassword
        {
            get { return !string.IsNullOrEmpty(password); }
        }
        
        //only used when connected to steam
        public int QueryPort
        {
            get;
            set;
        }

        public WhiteList WhiteList
        {
            get { return whitelist; }
        }

        public GameServer(string name, int port, int queryPort = 0, bool isPublic = false, string password = "", bool attemptUPnP = false, int maxPlayers = 10)
        {
            name = name.Replace(":", "");
            name = name.Replace(";", "");
            
            this.name = name;
            this.isPublic = isPublic;
            this.maxPlayers = maxPlayers;
            this.password = "";
            if (password != null && password.Length > 0)
            {
                SetPassword(password);
            }

            config = new NetPeerConfiguration("barotrauma");

#if CLIENT
            netStats = new NetStats();
#endif

#if DEBUG
            config.SimulatedLoss = 0.05f;
            config.SimulatedRandomLatency = 0.05f;
            config.SimulatedDuplicatesChance = 0.05f;
            config.SimulatedMinimumLatency = 0.1f;

            config.ConnectionTimeout = 60.0f;

            NetIdUtils.Test();
#endif
            config.Port = port;
            Port = port;
            QueryPort = queryPort;

            if (attemptUPnP)
            {
                config.EnableUPnP = true;
            }

            config.MaximumConnections = maxPlayers * 2; //double the lidgren connections for unauthenticated players            

            config.DisableMessageType(NetIncomingMessageType.DebugMessage |
                NetIncomingMessageType.WarningMessage | NetIncomingMessageType.Receipt |
                NetIncomingMessageType.ErrorMessage | NetIncomingMessageType.Error |
                NetIncomingMessageType.UnconnectedData);

            config.EnableMessageType(NetIncomingMessageType.ConnectionApproval);

            log = new ServerLog(name);

            InitProjSpecific();

            entityEventManager = new ServerEntityEventManager(this);

            whitelist = new WhiteList();
            banList = new BanList();

            LoadSettings();
            PermissionPreset.LoadAll(PermissionPresetFile);
            LoadClientPermissions();
                        
            CoroutineManager.StartCoroutine(StartServer(isPublic));
        }

        public void SetPassword(string password)
        {
            this.password = Encoding.UTF8.GetString(NetUtility.ComputeSHAHash(Encoding.UTF8.GetBytes(password)));
        }

        private IEnumerable<object> StartServer(bool isPublic)
        {
            bool error = false;
            try
            {
                Log("Starting the server...", ServerLog.MessageType.ServerMessage);
                server = new NetServer(config);
                NetPeer = server;

                fileSender = new FileSender(this);
                fileSender.OnEnded += FileTransferChanged;
                fileSender.OnStarted += FileTransferChanged;
                
                server.Start();
            }
            catch (Exception e)
            {
                Log("Error while starting the server (" + e.Message + ")", ServerLog.MessageType.Error);

                System.Net.Sockets.SocketException socketException = e as System.Net.Sockets.SocketException;

#if CLIENT
                if (socketException != null && socketException.SocketErrorCode == System.Net.Sockets.SocketError.AddressAlreadyInUse)
                {
                    new GUIMessageBox(TextManager.Get("ServerInitFailed"), TextManager.Get("ServerInitFailedAddressAlreadyInUse").Replace("[errormsg]", e.Message));
                }
                else
                {
                    new GUIMessageBox(TextManager.Get("ServerInitFailed"), e.Message);
                }
#endif

                error = true;
            }                  
      
            if (error)
            {
                if (server != null) server.Shutdown("Error while starting the server");

#if CLIENT
                GameMain.NetworkMember = null;
#elif SERVER
                Environment.Exit(-1);
#endif
                yield return CoroutineStatus.Success;
            }
            
            if (config.EnableUPnP)
            {
                InitUPnP();

                //DateTime upnpTimeout = DateTime.Now + new TimeSpan(0,0,5);
                while (DiscoveringUPnP())// && upnpTimeout>DateTime.Now)
                {
                    yield return null;
                }

                FinishUPnP();
            }

            if (SteamManager.USE_STEAM)
            {
                SteamManager.CreateServer(this);
            }
            if (isPublic)
            { 
                if (GameMain.Config.UseSteamMatchmaking)
                {
                    SteamManager.RegisterToMasterServer();
                }
                else
                {
                    CoroutineManager.StartCoroutine(RegisterToMasterServer());
                }
            }
                        
            updateInterval = new TimeSpan(0, 0, 0, 0, 150);

            Log("Server started", ServerLog.MessageType.ServerMessage);
                        
            GameMain.NetLobbyScreen.Select();
            GameMain.NetLobbyScreen.RandomizeSettings();
            started = true;

            GameAnalyticsManager.AddDesignEvent("GameServer:Start");

            yield return CoroutineStatus.Success;
        }

        private IEnumerable<object> RegisterToMasterServer()
        {
            if (restClient == null)
            {
                restClient = new RestClient(NetConfig.MasterServerUrl);
            }

            var request = new RestRequest("masterserver3.php", Method.GET);            
            request.AddParameter("action", "addserver");
            request.AddParameter("servername", name);
            request.AddParameter("serverport", Port);
            request.AddParameter("currplayers", connectedClients.Count);
            request.AddParameter("maxplayers", maxPlayers);
            request.AddParameter("password", string.IsNullOrWhiteSpace(password) ? 0 : 1);
            request.AddParameter("version", GameMain.Version.ToString());
            if (GameMain.Config.SelectedContentPackages.Count > 0)
            {
                request.AddParameter("contentpackages", string.Join(",", GameMain.Config.SelectedContentPackages.Select(cp => cp.Name)));
            }

            masterServerResponded = false;
            masterServerResponse = null;
            var restRequestHandle = restClient.ExecuteAsync(request, response => MasterServerCallBack(response));
            
            DateTime timeOut = DateTime.Now + new TimeSpan(0, 0, 15);
            while (!masterServerResponded)
            {
                if (DateTime.Now > timeOut)
                {
                    restRequestHandle.Abort();
                    DebugConsole.NewMessage("Couldn't register to master server (request timed out)", Color.Red);
                    Log("Couldn't register to master server (request timed out)", ServerLog.MessageType.Error);
                    yield return CoroutineStatus.Success;
                }

                yield return CoroutineStatus.Running;
            }

            if (masterServerResponse.StatusCode != System.Net.HttpStatusCode.OK)
            {
                DebugConsole.ThrowError("Error while connecting to master server (" + masterServerResponse.StatusCode + ": " + masterServerResponse.StatusDescription + ")");
            }
            else if (masterServerResponse != null && !string.IsNullOrWhiteSpace(masterServerResponse.Content))
            {
                DebugConsole.ThrowError("Error while connecting to master server (" + masterServerResponse.Content + ")");
            }
            else
            {
                registeredToMaster = true;
                refreshMasterTimer = DateTime.Now + refreshMasterInterval;
            }

            yield return CoroutineStatus.Success;
        }

        private IEnumerable<object> RefreshMaster()
        {
            if (restClient == null)
            {
                restClient = new RestClient(NetConfig.MasterServerUrl);
            }

            var request = new RestRequest("masterserver3.php", Method.GET);
            request.AddParameter("action", "refreshserver");
            request.AddParameter("serverport", Port);
            request.AddParameter("gamestarted", gameStarted ? 1 : 0);
            request.AddParameter("currplayers", connectedClients.Count);
            request.AddParameter("maxplayers", maxPlayers);

            Log("Refreshing connection with master server...", ServerLog.MessageType.ServerMessage);

            var sw = new Stopwatch();
            sw.Start();

            masterServerResponded = false;
            masterServerResponse = null;
            var restRequestHandle = restClient.ExecuteAsync(request, response => MasterServerCallBack(response));

            DateTime timeOut = DateTime.Now + new TimeSpan(0, 0, 15);
            while (!masterServerResponded)
            {
                if (DateTime.Now > timeOut)
                {
                    restRequestHandle.Abort();
                    DebugConsole.NewMessage("Couldn't connect to master server (request timed out)", Color.Red);
                    Log("Couldn't connect to master server (request timed out)", ServerLog.MessageType.Error);
                    yield return CoroutineStatus.Success;
                }
                
                yield return CoroutineStatus.Running;
            }

            if (masterServerResponse.Content == "Error: server not found")
            {
                Log("Not registered to master server, re-registering...", ServerLog.MessageType.Error);
                CoroutineManager.StartCoroutine(RegisterToMasterServer());
            }
            else if (masterServerResponse.ErrorException != null)
            {
                DebugConsole.NewMessage("Error while registering to master server (" + masterServerResponse.ErrorException + ")", Color.Red);
                Log("Error while registering to master server (" + masterServerResponse.ErrorException + ")", ServerLog.MessageType.Error);
            }
            else if (masterServerResponse.StatusCode != System.Net.HttpStatusCode.OK)
            {
                DebugConsole.NewMessage("Error while reporting to master server (" + masterServerResponse.StatusCode + ": " + masterServerResponse.StatusDescription + ")", Color.Red);
                Log("Error while reporting to master server (" + masterServerResponse.StatusCode + ": " + masterServerResponse.StatusDescription + ")", ServerLog.MessageType.Error);
            }
            else
            {
                Log("Master server responded", ServerLog.MessageType.ServerMessage);
            }

            System.Diagnostics.Debug.WriteLine("took " + sw.ElapsedMilliseconds + " ms");

            yield return CoroutineStatus.Success;
        }

        private void MasterServerCallBack(IRestResponse response)
        {
            masterServerResponse = response;
            masterServerResponded = true;
        }
        
        public override void Update(float deltaTime)
        {
#if CLIENT
            if (ShowNetStats) netStats.Update(deltaTime);
#endif
            
            if (!started) return;
            
            base.Update(deltaTime);

            foreach (UnauthenticatedClient unauthClient in unauthenticatedClients)
            {
                unauthClient.AuthTimer -= deltaTime;
                if (unauthClient.AuthTimer <= 0.0f)
                {
                    unauthClient.Connection.Disconnect("Connection timed out");
                }
            }

            unauthenticatedClients.RemoveAll(uc => uc.AuthTimer <= 0.0f);

            fileSender.Update(deltaTime);         
            
            if (gameStarted)
            {
#if CLIENT
                SetRadioButtonColor();
#endif
                if (respawnManager != null) respawnManager.Update(deltaTime);

                entityEventManager.Update(connectedClients);

                foreach (Character character in Character.CharacterList)
                {
                    if (character.IsDead || !character.ClientDisconnected) continue;
                    
                    character.KillDisconnectedTimer += deltaTime;
                    character.SetStun(1.0f);
                    if (character.KillDisconnectedTimer > KillDisconnectedTime)
                    {
                        character.Kill(CauseOfDeath.Disconnected);
                        continue;
                    }
                        
                    Client owner = connectedClients.Find(c => 
                        c.InGame && !c.NeedsMidRoundSync && 
                        c.Name == character.OwnerClientName && 
                        c.Connection.RemoteEndPoint.Address.ToString() == character.OwnerClientIP);
                    if (owner != null && (!AllowSpectating || !owner.SpectateOnly))
                    {
                        SetClientCharacter(owner, character);
                    }
                }

                bool isCrewDead =
                    connectedClients.All(c => c.Character == null || c.Character.IsDead || c.Character.IsUnconscious) &&
                    (myCharacter == null || myCharacter.IsDead || myCharacter.IsUnconscious);

                //restart if all characters are dead or submarine is at the end of the level
                if ((autoRestart && isCrewDead)
                    ||
                    (EndRoundAtLevelEnd && Submarine.MainSub != null && Submarine.MainSub.AtEndPosition && Submarine.MainSubs[1] == null))
                {
                    if (AutoRestart && isCrewDead)
                    {
                        Log("Ending round (entire crew dead)", ServerLog.MessageType.ServerMessage);
                    }
                    else
                    {
                        Log("Ending round (submarine reached the end of the level)", ServerLog.MessageType.ServerMessage);
                    }

                    EndGame();
                    return;
                }
            }
            else if (initiatedStartGame)
            {
                //tried to start up the game and StartGame coroutine is not running anymore
                // -> something wen't wrong during startup, re-enable start button and reset AutoRestartTimer
                if (startGameCoroutine != null && !CoroutineManager.IsCoroutineRunning(startGameCoroutine))
                {
                    if (autoRestart) AutoRestartTimer = Math.Max(AutoRestartInterval, 5.0f);
                    GameMain.NetLobbyScreen.StartButtonEnabled = true;

                    GameMain.NetLobbyScreen.LastUpdateID++;

                    startGameCoroutine = null;
                    initiatedStartGame = false;
                }
            }
            else if (autoRestart && Screen.Selected == GameMain.NetLobbyScreen && connectedClients.Count > 0)
            {
                AutoRestartTimer -= deltaTime;                
                if (AutoRestartTimer < 0.0f && !initiatedStartGame)
                {
                    StartGame();
                }
            }

            for (int i = disconnectedClients.Count - 1; i >= 0; i-- )
            {
                disconnectedClients[i].DeleteDisconnectedTimer -= deltaTime;
                if (disconnectedClients[i].DeleteDisconnectedTimer > 0.0f) continue;

                if (gameStarted && disconnectedClients[i].Character!=null)
                {
                    disconnectedClients[i].Character.Kill(CauseOfDeathType.Disconnected, null);
                    disconnectedClients[i].Character = null;
                }

                disconnectedClients.RemoveAt(i);
            }

            foreach (Client c in connectedClients)
            {
                //slowly reset spam timers
                c.ChatSpamTimer = Math.Max(0.0f, c.ChatSpamTimer - deltaTime);
                c.ChatSpamSpeed = Math.Max(0.0f, c.ChatSpamSpeed - deltaTime);
            }

            NetIncomingMessage inc = null; 
            while ((inc = server.ReadMessage()) != null)
            {
                try
                {
                    switch (inc.MessageType)
                    {
                        case NetIncomingMessageType.Data:
                            ReadDataMessage(inc);
                            break;
                        case NetIncomingMessageType.StatusChanged:
                            switch (inc.SenderConnection.Status)
                            {
                                case NetConnectionStatus.Disconnected:
                                    var connectedClient = connectedClients.Find(c => c.Connection == inc.SenderConnection);
                                    /*if (connectedClient != null && !disconnectedClients.Contains(connectedClient))
                                    {
                                        connectedClient.deleteDisconnectedTimer = NetConfig.DeleteDisconnectedTime;
                                        disconnectedClients.Add(connectedClient);
                                    }
                                    */
                                    DisconnectClient(inc.SenderConnection,
                                        connectedClient != null ? connectedClient.Name + " has disconnected" : "");
                                    break;
                            }
                            break;
                        case NetIncomingMessageType.ConnectionApproval:
                            if (banList.IsBanned(inc.SenderEndPoint.Address.ToString(), 0))
                            {
                                inc.SenderConnection.Deny(DisconnectReason.Banned.ToString());
                            }
                            else if (ConnectedClients.Count >= maxPlayers)
                            {
                                inc.SenderConnection.Deny(DisconnectReason.ServerFull.ToString());
                            }
                            else
                            {
                                ClientPacketHeader packetHeader = (ClientPacketHeader)inc.SenderConnection.RemoteHailMessage.ReadByte();
                                if (packetHeader == ClientPacketHeader.REQUEST_AUTH)
                                {
                                    inc.SenderConnection.Approve();
                                    HandleClientAuthRequest(inc.SenderConnection);
                                }
                                else if (packetHeader == ClientPacketHeader.REQUEST_STEAMAUTH)
                                {
                                    ReadClientSteamAuthRequest(inc, out ulong clientSteamID);
                                    if (banList.IsBanned("", clientSteamID))
                                    {
                                        inc.SenderConnection.Deny(DisconnectReason.Banned.ToString());
                                    }
                                    else
                                    {
                                        inc.SenderConnection.Approve();
                                    }
                                }
                            }
                            break;
                    }                            
                }

                catch (Exception e)
                {
                    if (GameSettings.VerboseLogging)
                    {
                        DebugConsole.ThrowError("Failed to read an incoming message. {" + e + "}\n" + e.StackTrace);
                    }
                }
            }
            
            // if 30ms has passed
            if (updateTimer < DateTime.Now)
            {
                if (server.ConnectionsCount > 0)
                {
                    foreach (Client c in ConnectedClients)
                    {
                        try
                        {
                            ClientWrite(c);
                        }
                        catch (Exception e)
                        {
                            DebugConsole.ThrowError("Failed to write a network message for the client \"" + c.Name + "\"!", e);
                            GameAnalyticsManager.AddErrorEventOnce("GameServer.Update:ClientWriteFailed" + e.StackTrace, GameAnalyticsSDK.Net.EGAErrorSeverity.Error,
                                "Failed to write a network message for the client \"" + c.Name + "\"! (MidRoundSyncing: " + c.NeedsMidRoundSync + ")\n"
                                + e.Message + "\n" + e.StackTrace);
                        }
                    }

                    foreach (Item item in Item.ItemList)
                    {
                        item.NeedsPositionUpdate = false;
                    }
                }

                updateTimer = DateTime.Now + updateInterval;
            }

            if (!registeredToMaster || refreshMasterTimer >= DateTime.Now) return;

            if (GameMain.Config.UseSteamMatchmaking)
            {
                SteamManager.RefreshServerDetails(this);
            }
            else
            {
                CoroutineManager.StartCoroutine(RefreshMaster());
            }
            refreshMasterTimer = DateTime.Now + refreshMasterInterval;
        }

        private void ReadDataMessage(NetIncomingMessage inc)
        {
            var connectedClient = connectedClients.Find(c => c.Connection == inc.SenderConnection);
            if (banList.IsBanned(inc.SenderEndPoint.Address.ToString(), connectedClient == null ? 0 : connectedClient.SteamID))
            {
                KickClient(inc.SenderConnection, "You have been banned from the server.");
                return;
            }
            
            ClientPacketHeader header = (ClientPacketHeader)inc.ReadByte();
            switch (header)
            {
                case ClientPacketHeader.REQUEST_AUTH:
                    HandleClientAuthRequest(inc.SenderConnection);
                    break;
                case ClientPacketHeader.REQUEST_STEAMAUTH:
                    ReadClientSteamAuthRequest(inc, out _);
                    break;
                case ClientPacketHeader.REQUEST_INIT:
                    ClientInitRequest(inc);
                    break;

                case ClientPacketHeader.RESPONSE_STARTGAME:
                    if (connectedClient != null)
                    {
                        connectedClient.ReadyToStart = inc.ReadBoolean();
                        UpdateCharacterInfo(inc, connectedClient);

                        //game already started -> send start message immediately
                        if (gameStarted)
                        {
                            SendStartMessage(roundStartSeed, Submarine.MainSub, GameMain.GameSession.GameMode.Preset, connectedClient);
                        }
                    }
                    break;
                case ClientPacketHeader.UPDATE_LOBBY:
                    ClientReadLobby(inc);
                    break;
                case ClientPacketHeader.UPDATE_INGAME:
                    if (!gameStarted) return;

                    ClientReadIngame(inc);
                    break;
                case ClientPacketHeader.SERVER_COMMAND:
                    ClientReadServerCommand(inc);
                    break;
                case ClientPacketHeader.FILE_REQUEST:
                    if (AllowFileTransfers)
                    {
                        fileSender.ReadFileRequest(inc);
                    }
                    break;
            }            
        }
        
        public void CreateEntityEvent(IServerSerializable entity, object[] extraData = null)
        {
            entityEventManager.CreateEvent(entity, extraData);
        }

        private byte GetNewClientID()
        {
            byte userID = 1;
            while (connectedClients.Any(c => c.ID == userID))
            {
                userID++;
            }
            return userID;
        }

        private void ClientReadLobby(NetIncomingMessage inc)
        {
            Client c = ConnectedClients.Find(x => x.Connection == inc.SenderConnection);
            if (c == null)
            {
                inc.SenderConnection.Disconnect("You're not a connected client.");
                return;
            }
            
            ClientNetObject objHeader;
            while ((objHeader = (ClientNetObject)inc.ReadByte()) != ClientNetObject.END_OF_MESSAGE)
            {
                switch (objHeader)
                {
                    case ClientNetObject.SYNC_IDS:
                        //TODO: might want to use a clever class for this
                        c.LastRecvGeneralUpdate = NetIdUtils.Clamp(inc.ReadUInt16(), c.LastRecvGeneralUpdate, GameMain.NetLobbyScreen.LastUpdateID);
                        c.LastRecvChatMsgID     = NetIdUtils.Clamp(inc.ReadUInt16(), c.LastRecvChatMsgID, c.LastChatMsgQueueID);

                        c.LastRecvCampaignSave      = inc.ReadUInt16();
                        if (c.LastRecvCampaignSave > 0)
                        {
                            byte campaignID             = inc.ReadByte();
                            c.LastRecvCampaignUpdate    = inc.ReadUInt16();

                            if (GameMain.GameSession?.GameMode is MultiPlayerCampaign)
                            {
                                //the client has a campaign save for another campaign 
                                //(the server started a new campaign and the client isn't aware of it yet?)
                                if (((MultiPlayerCampaign)GameMain.GameSession.GameMode).CampaignID != campaignID)
                                {
                                    c.LastRecvCampaignSave = 0;
                                    c.LastRecvCampaignUpdate = 0;
                                }
                            }
                        }
                        break;
                    case ClientNetObject.CHAT_MESSAGE:
                        ChatMessage.ServerRead(inc, c);
                        break;
                    case ClientNetObject.VOTE:
                        Voting.ServerRead(inc, c);
                        break;
                    default:
                        return;
                }

                //don't read further messages if the client has been disconnected (kicked due to spam for example)
                if (!connectedClients.Contains(c)) break;
            }
        }

        private void ClientReadIngame(NetIncomingMessage inc)
        {
            Client c = ConnectedClients.Find(x => x.Connection == inc.SenderConnection);
            if (c == null)
            {
                inc.SenderConnection.Disconnect("You're not a connected client.");
                return;
            }

            if (gameStarted)
            {
                if (!c.InGame)
                {
                    //check if midround syncing is needed due to missed unique events
                    entityEventManager.InitClientMidRoundSync(c);                    
                    c.InGame = true;
                }
            }
            
            ClientNetObject objHeader;
            while ((objHeader = (ClientNetObject)inc.ReadByte()) != ClientNetObject.END_OF_MESSAGE)
            {
                switch (objHeader)
                {
                    case ClientNetObject.SYNC_IDS:
                        //TODO: might want to use a clever class for this
                        
                        UInt16 lastRecvChatMsgID        = inc.ReadUInt16();
                        UInt16 lastRecvEntityEventID    = inc.ReadUInt16();

                        //last msgs we've created/sent, the client IDs should never be higher than these
                        UInt16 lastEntityEventID = entityEventManager.Events.Count == 0 ? (UInt16)0 : entityEventManager.Events.Last().ID;

                        if (c.NeedsMidRoundSync)
                        {
                            //received all the old events -> client in sync, we can switch to normal behavior
                            if (lastRecvEntityEventID >= c.UnreceivedEntityEventCount - 1 ||
                                c.UnreceivedEntityEventCount == 0)
                            {
                                c.NeedsMidRoundSync = false;
                                lastRecvEntityEventID = (UInt16)(c.FirstNewEventID - 1);
                                c.LastRecvEntityEventID = lastRecvEntityEventID;
                            }
                            else
                            {
                                lastEntityEventID = (UInt16)(c.UnreceivedEntityEventCount - 1);
                            }
                        }

                        if (NetIdUtils.IdMoreRecent(lastRecvChatMsgID, c.LastRecvChatMsgID) &&   //more recent than the last ID received by the client
                            !NetIdUtils.IdMoreRecent(lastRecvChatMsgID, c.LastChatMsgQueueID)) //NOT more recent than the latest existing ID
                        {
                            c.LastRecvChatMsgID = lastRecvChatMsgID;
                        }
                        else if (lastRecvChatMsgID != c.LastRecvChatMsgID && GameSettings.VerboseLogging)
                        {
                            DebugConsole.ThrowError(
                                "Invalid lastRecvChatMsgID  " + lastRecvChatMsgID + 
                                " (previous: " + c.LastChatMsgQueueID + ", latest: "+c.LastChatMsgQueueID+")");
                        }

                        if (NetIdUtils.IdMoreRecent(lastRecvEntityEventID, c.LastRecvEntityEventID) &&
                            !NetIdUtils.IdMoreRecent(lastRecvEntityEventID, lastEntityEventID))
                        {
                            c.LastRecvEntityEventID = lastRecvEntityEventID;
                        }
                        else if (lastRecvEntityEventID != c.LastRecvEntityEventID && GameSettings.VerboseLogging)
                        {
                            DebugConsole.ThrowError(
                                "Invalid lastRecvEntityEventID  " + lastRecvEntityEventID + 
                                " (previous: " + c.LastRecvEntityEventID + ", latest: " + lastEntityEventID + ")");
                        }
                        break;
                    case ClientNetObject.CHAT_MESSAGE:
                        ChatMessage.ServerRead(inc, c);
                        break;
                    case ClientNetObject.CHARACTER_INPUT:
                        if (c.Character != null)
                        {
                            c.Character.ServerRead(objHeader, inc, c);
                        }
                        break;
                    case ClientNetObject.ENTITY_STATE:
                        entityEventManager.Read(inc, c);
                        break;
                    case ClientNetObject.VOTE:
                        Voting.ServerRead(inc, c);
                        break;
                    default:
                        return;
                }

                //don't read further messages if the client has been disconnected (kicked due to spam for example)
                if (!connectedClients.Contains(c)) break;
            }
        }

        private void ClientReadServerCommand(NetIncomingMessage inc)
        {
            Client sender = ConnectedClients.Find(x => x.Connection == inc.SenderConnection);
            if (sender == null)
            {
                inc.SenderConnection.Disconnect("You're not a connected client.");
                return;
            }

            ClientPermissions command = ClientPermissions.None;
            try
            {
                command = (ClientPermissions)inc.ReadByte();
            }

            catch
            {
                return;
            }

            if (!sender.HasPermission(command))
            {
                Log("Client \"" + sender.Name + "\" sent a server command \"" + command + "\". Permission denied.", ServerLog.MessageType.ServerMessage);
                return;
            }

            switch (command)
            {
                case ClientPermissions.Kick:
                    string kickedName = inc.ReadString().ToLowerInvariant();
                    string kickReason = inc.ReadString();
                    var kickedClient = connectedClients.Find(cl => cl != sender && cl.Name.ToLowerInvariant() == kickedName);
                    if (kickedClient != null)
                    {
                        Log("Client \"" + sender.Name + "\" kicked \"" + kickedClient.Name + "\".", ServerLog.MessageType.ServerMessage);
                        KickClient(kickedClient, string.IsNullOrEmpty(kickReason) ? "Kicked by " + sender.Name : kickReason);
                    }
                    break;
                case ClientPermissions.Ban:
                    string bannedName = inc.ReadString().ToLowerInvariant();
                    string banReason = inc.ReadString();
                    bool range = inc.ReadBoolean();
                    double durationSeconds = inc.ReadDouble();

                    var bannedClient = connectedClients.Find(cl => cl != sender && cl.Name.ToLowerInvariant() == bannedName);
                    if (bannedClient != null)
                    {
                        Log("Client \"" + sender.Name + "\" banned \"" + bannedClient.Name + "\".", ServerLog.MessageType.ServerMessage);
                        if (durationSeconds > 0)
                        {
                            BanClient(bannedClient, string.IsNullOrEmpty(banReason) ? "Banned by " + sender.Name : banReason, range, TimeSpan.FromSeconds(durationSeconds));
                        }
                        else
                        {
                            BanClient(bannedClient, string.IsNullOrEmpty(banReason) ? "Banned by " + sender.Name : banReason, range);
                        }
                    }
                    break;
                case ClientPermissions.EndRound:
                    if (gameStarted)
                    {
                        Log("Client \"" + sender.Name + "\" ended the round.", ServerLog.MessageType.ServerMessage);
                        EndGame();
                    }
                    break;
                case ClientPermissions.SelectSub:
                    UInt16 subIndex = inc.ReadUInt16();
                    var subList = GameMain.NetLobbyScreen.GetSubList();
                    if (subIndex >= subList.Count)
                    {
                        DebugConsole.NewMessage("Client \"" + sender.Name + "\" attempted to select a sub, index out of bounds (" + subIndex + ")", Color.Red);
                    }
                    else
                    {
                        GameMain.NetLobbyScreen.SelectedSub = subList[subIndex];
                    }
                    break;
                case ClientPermissions.SelectMode:
                    UInt16 modeIndex = inc.ReadUInt16();
                    var modeList = GameMain.NetLobbyScreen.SelectedModeIndex = modeIndex;
                    break;
                case ClientPermissions.ManageCampaign:
                    MultiPlayerCampaign campaign = GameMain.GameSession.GameMode as MultiPlayerCampaign;
                    if (campaign != null)
                    {
                        campaign.ServerRead(inc, sender);
                    }
                    break;
                case ClientPermissions.ConsoleCommands:
                    string consoleCommand = inc.ReadString();
                    Vector2 clientCursorPos = new Vector2(inc.ReadSingle(), inc.ReadSingle());
                    DebugConsole.ExecuteClientCommand(sender, clientCursorPos, consoleCommand);
                    break;
            }

            inc.ReadPadBits();
        }


        private void ClientWrite(Client c)
        {
            if (gameStarted && c.InGame)
            {
                ClientWriteIngame(c);
            }
            else
            {                
                //if 30 seconds have passed since the round started and the client isn't ingame yet,
                //consider the client's character disconnected (causing it to die if the client does not join soon)
                if (gameStarted && c.Character != null && (DateTime.Now - roundStartTime).Seconds > 30.0f)
                {
<<<<<<< HEAD
                    c.Character.Kill(CauseOfDeathType.Disconnected, null);
                    c.Character = null;
=======
                    c.Character.ClientDisconnected = true;
>>>>>>> 1a5a7674
                }

                ClientWriteLobby(c);

                MultiPlayerCampaign campaign = GameMain.GameSession?.GameMode as MultiPlayerCampaign;
                if (campaign != null && NetIdUtils.IdMoreRecent(campaign.LastSaveID, c.LastRecvCampaignSave))
                { 
                    if (!fileSender.ActiveTransfers.Any(t => t.Connection == c.Connection && t.FileType == FileTransferType.CampaignSave))
                    {
                        fileSender.StartTransfer(c.Connection, FileTransferType.CampaignSave, GameMain.GameSession.SavePath);
                    }
                }
            }
        }

        /// <summary>
        /// Write info that the client needs when joining the server
        /// </summary>
        private void ClientWriteInitial(Client c, NetBuffer outmsg)
        {
            if (GameSettings.VerboseLogging)
            {
                DebugConsole.NewMessage("Sending initial lobby update", Color.Gray);
            }

            outmsg.Write(c.ID);

            var subList = GameMain.NetLobbyScreen.GetSubList();
            outmsg.Write((UInt16)subList.Count);
            for (int i = 0; i < subList.Count; i++)
            {
                outmsg.Write(subList[i].Name);
                outmsg.Write(subList[i].MD5Hash.ToString());
            }

            outmsg.Write(GameStarted);
            outmsg.Write(AllowSpectating);

            WritePermissions(outmsg, c);
        }

        private const int COMPRESSION_THRESHOLD = 500;
        public void CompressOutgoingMessage(NetOutgoingMessage outmsg)
        {
            if (outmsg.LengthBytes > COMPRESSION_THRESHOLD)
            {
                byte[] data = outmsg.Data;
                using (MemoryStream stream = new MemoryStream())
                {
                    stream.Write(data, 0, outmsg.LengthBytes);
                    stream.Position = 0;
                    using (MemoryStream compressed = new MemoryStream())
                    {
                        using (DeflateStream deflate = new DeflateStream(compressed, CompressionLevel.Fastest, false))
                        {
                            stream.CopyTo(deflate);
                        }

                        byte[] newData = compressed.ToArray();

                        outmsg.Data = newData;
                        outmsg.LengthBytes = newData.Length;
                        outmsg.Position = outmsg.LengthBits;
                    }
                }
                outmsg.Write((byte)1); //is compressed
            }
            else
            {
                outmsg.WritePadBits(); outmsg.Write((byte)0); //isn't compressed
            }
        }

        private void ClientWriteIngame(Client c)
        {
            //don't send position updates to characters who are still midround syncing
            //characters or items spawned mid-round don't necessarily exist at the client's end yet
            if (!c.NeedsMidRoundSync)
            {
                foreach (Character character in Character.CharacterList)
                {
                    if (!character.Enabled) continue;
                    if (c.Character != null &&
                        Vector2.DistanceSquared(character.WorldPosition, c.Character.WorldPosition) >=
                        NetConfig.CharacterIgnoreDistanceSqr)
                    {
                        continue;
                    }
                    if (!c.PendingPositionUpdates.Contains(character)) c.PendingPositionUpdates.Enqueue(character);
                }

                foreach (Submarine sub in Submarine.Loaded)
                {
                    //if docked to a sub with a smaller ID, don't send an update
                    //  (= update is only sent for the docked sub that has the smallest ID, doesn't matter if it's the main sub or a shuttle)
                    if (sub.DockedTo.Any(s => s.ID < sub.ID)) continue;
                    if (!c.PendingPositionUpdates.Contains(sub)) c.PendingPositionUpdates.Enqueue(sub);
                }

                foreach (Item item in Item.ItemList)
                {
                    if (!item.NeedsPositionUpdate) continue;
                    if (!c.PendingPositionUpdates.Contains(item)) c.PendingPositionUpdates.Enqueue(item);
                }
            }

            NetOutgoingMessage outmsg = server.CreateMessage();
            outmsg.Write((byte)ServerPacketHeader.UPDATE_INGAME);
            
            outmsg.Write((float)NetTime.Now);

            outmsg.Write((byte)ServerNetObject.SYNC_IDS);
            outmsg.Write(c.LastSentChatMsgID); //send this to client so they know which chat messages weren't received by the server
            outmsg.Write(c.LastSentEntityEventID);

            entityEventManager.Write(c, outmsg);

            WriteChatMessages(outmsg, c);

            //write as many position updates as the message can fit
            while (outmsg.LengthBytes < config.MaximumTransmissionUnit - 20 && 
                c.PendingPositionUpdates.Count > 0)
            {
                var entity = c.PendingPositionUpdates.Dequeue();
                if (entity == null || entity.Removed) continue;

                outmsg.Write((byte)ServerNetObject.ENTITY_POSITION);
                if (entity is Item)
                {
                    ((Item)entity).ServerWritePosition(outmsg, c);
                }
                else
                {
                    ((IServerSerializable)entity).ServerWrite(outmsg, c);
                }
                outmsg.WritePadBits();
            }

            outmsg.Write((byte)ServerNetObject.END_OF_MESSAGE);
            
            if (outmsg.LengthBytes > config.MaximumTransmissionUnit)
            {
                DebugConsole.ThrowError("Maximum packet size exceeded (" + outmsg.LengthBytes + " > " + config.MaximumTransmissionUnit + ")");
            }

            CompressOutgoingMessage(outmsg);

            server.SendMessage(outmsg, c.Connection, NetDeliveryMethod.Unreliable);
        }

        private void ClientWriteLobby(Client c)
        {
            bool isInitialUpdate = false;

            NetOutgoingMessage outmsg = server.CreateMessage();
            outmsg.Write((byte)ServerPacketHeader.UPDATE_LOBBY);

            outmsg.Write((byte)ServerNetObject.SYNC_IDS);

            if (NetIdUtils.IdMoreRecent(GameMain.NetLobbyScreen.LastUpdateID, c.LastRecvGeneralUpdate))
            {
                outmsg.Write(true);
                outmsg.WritePadBits();

                outmsg.Write(GameMain.NetLobbyScreen.LastUpdateID);
                outmsg.Write(GameMain.NetLobbyScreen.GetServerName());
                outmsg.Write(GameMain.NetLobbyScreen.ServerMessageText);
                
                outmsg.Write(c.LastRecvGeneralUpdate < 1);
                if (c.LastRecvGeneralUpdate < 1)
                {
                    isInitialUpdate = true;
                    ClientWriteInitial(c, outmsg);
                }
                outmsg.Write(GameMain.NetLobbyScreen.SelectedSub.Name);
                outmsg.Write(GameMain.NetLobbyScreen.SelectedSub.MD5Hash.ToString());
                outmsg.Write(GameMain.NetLobbyScreen.UsingShuttle);
                outmsg.Write(GameMain.NetLobbyScreen.SelectedShuttle.Name);
                outmsg.Write(GameMain.NetLobbyScreen.SelectedShuttle.MD5Hash.ToString());

                outmsg.Write(Voting.AllowSubVoting);
                outmsg.Write(Voting.AllowModeVoting);

                outmsg.Write(AllowSpectating);

                outmsg.WriteRangedInteger(0, 2, (int)TraitorsEnabled);

                outmsg.WriteRangedInteger(0, MissionPrefab.MissionTypes.Count - 1, (GameMain.NetLobbyScreen.MissionTypeIndex));

                outmsg.Write((byte)GameMain.NetLobbyScreen.SelectedModeIndex);
                outmsg.Write(GameMain.NetLobbyScreen.LevelSeed);
                outmsg.Write(selectedLevelDifficulty);

                outmsg.Write((byte)BotCount);
                outmsg.Write(BotSpawnMode == BotSpawnMode.Fill);

                outmsg.Write(AutoRestart);
                if (autoRestart)
                {
                    outmsg.Write(AutoRestartTimer);
                }

                outmsg.Write((byte)connectedClients.Count);
                foreach (Client client in connectedClients)
                {
                    outmsg.Write(client.ID);
                    outmsg.Write(client.Name);
                    outmsg.Write(client.Character == null || !gameStarted ? (ushort)0 : client.Character.ID);
                }
            }
            else
            {
                outmsg.Write(false);
                outmsg.WritePadBits();
            }

            var campaign = GameMain.GameSession?.GameMode as MultiPlayerCampaign;
            if (campaign != null)
            {
                if (NetIdUtils.IdMoreRecent(campaign.LastUpdateID, c.LastRecvCampaignUpdate))
                {
                    outmsg.Write(true);
                    outmsg.WritePadBits();
                    campaign.ServerWrite(outmsg, c);
                }
                else
                {
                    outmsg.Write(false);
                    outmsg.WritePadBits();
                }
            }
            else
            {
                outmsg.Write(false);
                outmsg.WritePadBits();
            }
            
            outmsg.Write(c.LastSentChatMsgID); //send this to client so they know which chat messages weren't received by the server
            
            WriteChatMessages(outmsg, c);

            outmsg.Write((byte)ServerNetObject.END_OF_MESSAGE);

            CompressOutgoingMessage(outmsg);

            if (isInitialUpdate)
            {
                //the initial update may be very large if the host has a large number
                //of submarine files, so the message may have to be fragmented

                //unreliable messages don't play nicely with fragmenting, so we'll send the message reliably
                server.SendMessage(outmsg, c.Connection, NetDeliveryMethod.ReliableUnordered);

                //and assume the message was received, so we don't have to keep resending
                //these large initial messages until the client acknowledges receiving them
                c.LastRecvGeneralUpdate++;
                
                SendVoteStatus(new List<Client>() { c });
            }
            else
            {
                if (outmsg.LengthBytes > config.MaximumTransmissionUnit)
                {
                    DebugConsole.ThrowError("Maximum packet size exceeded (" + outmsg.LengthBytes + " > " + config.MaximumTransmissionUnit + ")");
                }

                server.SendMessage(outmsg, c.Connection, NetDeliveryMethod.Unreliable);
            }
        }

        private void WriteChatMessages(NetOutgoingMessage outmsg, Client c)
        {
            c.ChatMsgQueue.RemoveAll(cMsg => !NetIdUtils.IdMoreRecent(cMsg.NetStateID, c.LastRecvChatMsgID));
            for (int i = 0; i < c.ChatMsgQueue.Count && i < ChatMessage.MaxMessagesPerPacket; i++)
            {
                if (outmsg.LengthBytes + c.ChatMsgQueue[i].EstimateLengthBytesServer(c) > config.MaximumTransmissionUnit - 5)
                {
                    //not enough room in this packet
                    return;
                }
                c.ChatMsgQueue[i].ServerWrite(outmsg, c);
            }
        }
        
        public bool StartGame()
        {
            Submarine selectedSub = null;
            Submarine selectedShuttle = GameMain.NetLobbyScreen.SelectedShuttle;
            bool usingShuttle = GameMain.NetLobbyScreen.UsingShuttle;

            if (Voting.AllowSubVoting)
            {
                selectedSub = Voting.HighestVoted<Submarine>(VoteType.Sub, connectedClients);
                if (selectedSub == null) selectedSub = GameMain.NetLobbyScreen.SelectedSub;
            }
            else
            {
                selectedSub = GameMain.NetLobbyScreen.SelectedSub;
            }

            if (selectedSub == null)
            {
#if CLIENT
                GameMain.NetLobbyScreen.SubList.Flash();
#endif
                return false;
            }

            if (selectedShuttle == null)
            {
#if CLIENT
                GameMain.NetLobbyScreen.ShuttleList.Flash();
#endif
                return false;
            }

            GameModePreset selectedMode = Voting.HighestVoted<GameModePreset>(VoteType.Mode, connectedClients);
            if (selectedMode == null) selectedMode = GameMain.NetLobbyScreen.SelectedMode;

            if (selectedMode == null)
            {
#if CLIENT
                GameMain.NetLobbyScreen.ModeList.Flash();
#endif
                return false;
            }

            CoroutineManager.StartCoroutine(InitiateStartGame(selectedSub, selectedShuttle, usingShuttle, selectedMode), "InitiateStartGame");

            return true;
        }

        private IEnumerable<object> InitiateStartGame(Submarine selectedSub, Submarine selectedShuttle, bool usingShuttle, GameModePreset selectedMode)
        {
            initiatedStartGame = true;
            GameMain.NetLobbyScreen.StartButtonEnabled = false;

            if (connectedClients.Any())
            {
                NetOutgoingMessage msg = server.CreateMessage();
                msg.Write((byte)ServerPacketHeader.QUERY_STARTGAME);

                msg.Write(selectedSub.Name);
                msg.Write(selectedSub.MD5Hash.Hash);

                msg.Write(usingShuttle);
                msg.Write(selectedShuttle.Name);
                msg.Write(selectedShuttle.MD5Hash.Hash);

                connectedClients.ForEach(c => c.ReadyToStart = false);

                CompressOutgoingMessage(msg);

                server.SendMessage(msg, connectedClients.Select(c => c.Connection).ToList(), NetDeliveryMethod.ReliableUnordered, 0);

                //give the clients a few seconds to request missing sub/shuttle files before starting the round
                float waitForResponseTimer = 5.0f;
                while (connectedClients.Any(c => !c.ReadyToStart) && waitForResponseTimer > 0.0f)
                {
                    waitForResponseTimer -= CoroutineManager.UnscaledDeltaTime;
                    yield return CoroutineStatus.Running;
                }

                if (fileSender.ActiveTransfers.Count > 0)
                {
#if CLIENT
                    var msgBox = new GUIMessageBox("", TextManager.Get("WaitForFileTransfers"), new string[] { TextManager.Get("StartNow") });
                    msgBox.Buttons[0].OnClicked += msgBox.Close;
#endif

                    float waitForTransfersTimer = 20.0f;
                    while (fileSender.ActiveTransfers.Count > 0 && waitForTransfersTimer > 0.0f)
                    {
                        waitForTransfersTimer -= CoroutineManager.UnscaledDeltaTime;

#if CLIENT
                        //message box close, break and start the round immediately
                        if (!GUIMessageBox.MessageBoxes.Contains(msgBox))
                        {
                            break;
                        }
#endif

                        yield return CoroutineStatus.Running;
                    }
                }
            }

            startGameCoroutine = GameMain.Instance.ShowLoading(StartGame(selectedSub, selectedShuttle, usingShuttle, selectedMode), false);

            yield return CoroutineStatus.Success;
        }

        private IEnumerable<object> StartGame(Submarine selectedSub, Submarine selectedShuttle, bool usingShuttle, GameModePreset selectedMode)
        {            
            entityEventManager.Clear();

            GameMain.NetLobbyScreen.StartButtonEnabled = false;

#if CLIENT
            GUIMessageBox.CloseAll();
#endif
            
            roundStartSeed = DateTime.Now.Millisecond;
            Rand.SetSyncedSeed(roundStartSeed);
            
            int teamCount = 1;
            byte hostTeam = 1;
            
            MultiPlayerCampaign campaign = GameMain.NetLobbyScreen.SelectedMode == GameMain.GameSession?.GameMode.Preset ? 
                GameMain.GameSession?.GameMode as MultiPlayerCampaign : null;
        
            //don't instantiate a new gamesession if we're playing a campaign
            if (campaign == null || GameMain.GameSession == null)
            {
                GameMain.GameSession = new GameSession(selectedSub, "", selectedMode, MissionPrefab.MissionTypes[GameMain.NetLobbyScreen.MissionTypeIndex]);
            }

            if (GameMain.GameSession.GameMode.Mission != null &&
                GameMain.GameSession.GameMode.Mission.AssignTeamIDs(connectedClients, out hostTeam))
            {
                teamCount = 2;
            }
            else
            {
                connectedClients.ForEach(c => c.TeamID = hostTeam);
            }

            if (campaign != null)
            {
#if CLIENT
                if (GameMain.GameSession?.CrewManager != null) GameMain.GameSession.CrewManager.Reset();
#endif
                GameMain.GameSession.StartRound(campaign.Map.SelectedConnection.Level, true, teamCount > 1);
            }
            else
            {
                GameMain.GameSession.StartRound(GameMain.NetLobbyScreen.LevelSeed, selectedLevelDifficulty, teamCount > 1);
            }

            Log("Starting a new round...", ServerLog.MessageType.ServerMessage);
            Log("Submarine: " + selectedSub.Name, ServerLog.MessageType.ServerMessage);
            Log("Game mode: " + selectedMode.Name, ServerLog.MessageType.ServerMessage);
            Log("Level seed: " + GameMain.NetLobbyScreen.LevelSeed, ServerLog.MessageType.ServerMessage);

            bool missionAllowRespawn = campaign == null &&
                (!(GameMain.GameSession.GameMode is MissionMode) || 
                ((MissionMode)GameMain.GameSession.GameMode).Mission.AllowRespawn);

            if (AllowRespawn && missionAllowRespawn) respawnManager = new RespawnManager(this, usingShuttle ? selectedShuttle : null);

            //assign jobs and spawnpoints separately for each team
            for (int teamID = 1; teamID <= teamCount; teamID++)
            {
                //find the clients in this team
                List<Client> teamClients = teamCount == 1 ? new List<Client>(connectedClients) : connectedClients.FindAll(c => c.TeamID == teamID);
                if (AllowSpectating)
                {
                    teamClients.RemoveAll(c => c.SpectateOnly);
                }

                if (!teamClients.Any() && teamID > 1) continue;

                AssignJobs(teamClients, teamID == hostTeam);

                List<CharacterInfo> characterInfos = new List<CharacterInfo>();
                foreach (Client client in teamClients)
                {
                    client.NeedsMidRoundSync = false;

                    client.PendingPositionUpdates.Clear();
                    client.EntityEventLastSent.Clear();
                    client.LastSentEntityEventID = 0;
                    client.LastRecvEntityEventID = 0;
                    client.UnreceivedEntityEventCount = 0;

                    if (client.CharacterInfo == null)
                    {
                        client.CharacterInfo = new CharacterInfo(Character.HumanConfigFile, client.Name);
                    }
                    characterInfos.Add(client.CharacterInfo);
                    client.CharacterInfo.Job = new Job(client.AssignedJob);
                }

                //host's character
                if (characterInfo != null && hostTeam == teamID)
                {
                    characterInfo.Job = new Job(GameMain.NetLobbyScreen.JobPreferences[0]);
                    characterInfos.Add(characterInfo);
                    characterInfo.TeamID = hostTeam;
                }

                List<CharacterInfo> bots = new List<CharacterInfo>();
                int botsToSpawn = BotSpawnMode == BotSpawnMode.Fill ? BotCount - characterInfos.Count : BotCount;
                for (int i = 0; i < botsToSpawn; i++)
                {
                    var botInfo = new CharacterInfo(Character.HumanConfigFile);
                    characterInfos.Add(botInfo);
                    bots.Add(botInfo);
                }
                AssignBotJobs(bots, teamID);

                if (characterInfo != null && hostTeam == teamID)
                {
                    characterInfos.Remove(characterInfo);
                    characterInfos.Add(characterInfo);
                }

                WayPoint[] assignedWayPoints = WayPoint.SelectCrewSpawnPoints(characterInfos, Submarine.MainSubs[teamID - 1]);
                for (int i = 0; i < teamClients.Count; i++)
                {
                    Character spawnedCharacter = Character.Create(teamClients[i].CharacterInfo, assignedWayPoints[i].WorldPosition, teamClients[i].CharacterInfo.Name, true, false);
                    spawnedCharacter.AnimController.Frozen = true;
                    spawnedCharacter.TeamID = (byte)teamID;
                    spawnedCharacter.GiveJobItems(assignedWayPoints[i]);

                    teamClients[i].Character = spawnedCharacter;
                    spawnedCharacter.OwnerClientIP = teamClients[i].Connection.RemoteEndPoint.Address.ToString();
                    spawnedCharacter.OwnerClientName = teamClients[i].Name;

#if CLIENT
                    GameMain.GameSession.CrewManager.AddCharacter(spawnedCharacter);
#endif
                }

                for (int i = teamClients.Count; i < teamClients.Count + bots.Count; i++)
                {
                    Character spawnedCharacter = Character.Create(characterInfos[i], assignedWayPoints[i].WorldPosition, characterInfos[i].Name, false, true);
                    spawnedCharacter.GiveJobItems(assignedWayPoints[i]);
                    spawnedCharacter.TeamID = (byte)teamID;
#if CLIENT
                    GameMain.GameSession.CrewManager.AddCharacter(spawnedCharacter);
#endif
                }

#if CLIENT
                if (characterInfo != null && hostTeam == teamID)
                {
                    myCharacter = Character.Create(characterInfo, assignedWayPoints[assignedWayPoints.Length - 1].WorldPosition, characterInfo.Name, false, false);
                    myCharacter.TeamID = (byte)teamID;    
                    myCharacter.GiveJobItems(assignedWayPoints.Last());
                    GameMain.GameSession.CrewManager.AddCharacter(myCharacter);
                    Character.Controlled = myCharacter;
                }
#endif
            }

            foreach (Submarine sub in Submarine.MainSubs)
            {
                if (sub == null) continue;

                List<PurchasedItem> spawnList = new List<PurchasedItem>();
                foreach (KeyValuePair<ItemPrefab, int> kvp in extraCargo)
                {
                    spawnList.Add(new PurchasedItem(kvp.Key, kvp.Value));
                }

                CargoManager.CreateItems(spawnList);
            }

            TraitorManager = null;
            if (TraitorsEnabled == YesNoMaybe.Yes ||
                (TraitorsEnabled == YesNoMaybe.Maybe && Rand.Range(0.0f, 1.0f) < 0.5f))
            {
                List<Character> characters = new List<Character>();
                foreach (Client client in ConnectedClients)
                {
                    if (client.Character != null) characters.Add(client.Character);
                }
                if (Character != null) characters.Add(Character);

                int max = Math.Max(TraitorUseRatio ? (int)Math.Round(characters.Count * TraitorRatio, 1) : 1, 1);
                int traitorCount = Rand.Int(max + 1);
                TraitorManager = new TraitorManager(this, traitorCount);

                if (TraitorManager.TraitorList.Count > 0)
                {
                    for (int i = 0; i < TraitorManager.TraitorList.Count; i++)
                    {
                        Log(TraitorManager.TraitorList[i].Character.Name + " is the traitor and the target is " + TraitorManager.TraitorList[i].TargetCharacter.Name, ServerLog.MessageType.ServerMessage);
                    }
                }
            }

            GameAnalyticsManager.AddDesignEvent("Traitors:" + (TraitorManager == null ? "Disabled" : "Enabled"));

            SendStartMessage(roundStartSeed, Submarine.MainSub, GameMain.GameSession.GameMode.Preset, connectedClients);

            yield return CoroutineStatus.Running;
            
            GameMain.GameScreen.Cam.TargetPos = Vector2.Zero;
            GameMain.GameScreen.Select();

            AddChatMessage("Press TAB to chat. Use \"r;\" to talk through the radio.", ChatMessageType.Server);

            GameMain.NetLobbyScreen.StartButtonEnabled = true;

            gameStarted = true;
            initiatedStartGame = false;

            roundStartTime = DateTime.Now;

            yield return CoroutineStatus.Success;
        }

        private void SendStartMessage(int seed, Submarine selectedSub, GameModePreset selectedMode, List<Client> clients)
        {
            foreach (Client client in clients)
            {
                SendStartMessage(seed, selectedSub, selectedMode, client);
            }       
        }

        private void SendStartMessage(int seed, Submarine selectedSub, GameModePreset selectedMode, Client client)
        {
            NetOutgoingMessage msg = server.CreateMessage();
            msg.Write((byte)ServerPacketHeader.STARTGAME);

            msg.Write(seed);
            msg.Write(GameMain.GameSession.Level.Seed);
            msg.Write(selectedLevelDifficulty);

            msg.Write((byte)GameMain.Config.LosMode);

            msg.Write((byte)GameMain.NetLobbyScreen.MissionTypeIndex);

            msg.Write(selectedSub.Name);
            msg.Write(selectedSub.MD5Hash.Hash);
            msg.Write(GameMain.NetLobbyScreen.UsingShuttle);
            msg.Write(GameMain.NetLobbyScreen.SelectedShuttle.Name);
            msg.Write(GameMain.NetLobbyScreen.SelectedShuttle.MD5Hash.Hash);

            msg.Write(selectedMode.Name);
            msg.Write((short)(GameMain.GameSession.GameMode?.Mission == null ? 
                -1 : MissionPrefab.List.IndexOf(GameMain.GameSession.GameMode.Mission.Prefab)));

            MultiPlayerCampaign campaign = GameMain.GameSession?.GameMode as MultiPlayerCampaign;

            bool missionAllowRespawn = campaign == null &&
                (!(GameMain.GameSession.GameMode is MissionMode) ||
                ((MissionMode)GameMain.GameSession.GameMode).Mission.AllowRespawn);

            msg.Write(AllowRespawn && missionAllowRespawn);
            msg.Write(Submarine.MainSubs[1] != null); //loadSecondSub

            Traitor traitor = null;
            if (TraitorManager != null && TraitorManager.TraitorList.Count > 0)
                traitor = TraitorManager.TraitorList.Find(t => t.Character == client.Character);
            if (traitor != null)
            {
                msg.Write(true);
                msg.Write(traitor.TargetCharacter.Name);
            }
            else
            {
                msg.Write(false);
            }

            //monster spawn settings
            List<string> monsterNames = monsterEnabled.Keys.ToList();
            foreach (string s in monsterNames)
            {
                msg.Write(monsterEnabled[s]);
            }
            msg.WritePadBits();

            CompressOutgoingMessage(msg);

            server.SendMessage(msg, client.Connection, NetDeliveryMethod.ReliableUnordered);     
        }

        public void EndGame()
        {
            if (!gameStarted) return;

            string endMessage = "The round has ended." + '\n';

            if (TraitorManager != null)
            {
                endMessage += TraitorManager.GetEndMessage();
            }

            Mission mission = GameMain.GameSession.Mission;
            GameMain.GameSession.GameMode.End(endMessage);

            if (autoRestart)
            {
                AutoRestartTimer = AutoRestartInterval;
                //send a netlobby update to get the clients' autorestart timers up to date
                GameMain.NetLobbyScreen.LastUpdateID++;
            }

            if (SaveServerLogs) log.Save();
            
            Character.Controlled = null;
            
            GameMain.GameScreen.Cam.TargetPos = Vector2.Zero;
#if CLIENT
            myCharacter = null;
            GameMain.LightManager.LosEnabled = false;
#endif

            entityEventManager.Clear();
            foreach (Client c in connectedClients)
            {
                c.EntityEventLastSent.Clear();
                c.PendingPositionUpdates.Clear();
            }

#if DEBUG
            messageCount.Clear();
#endif

            respawnManager = null;
            gameStarted = false;

            if (connectedClients.Count > 0)
            {
                NetOutgoingMessage msg = server.CreateMessage();
                msg.Write((byte)ServerPacketHeader.ENDGAME);
                msg.Write(endMessage);
                msg.Write(mission != null && mission.Completed);

                CompressOutgoingMessage(msg);
                if (server.ConnectionsCount > 0)
                {
                    server.SendMessage(msg, server.Connections, NetDeliveryMethod.ReliableOrdered, 0);
                }

                foreach (Client client in connectedClients)
                {
                    client.Character = null;
                    client.HasSpawned = false;
                    client.InGame = false;
                }
            }

            CoroutineManager.StartCoroutine(EndCinematic(), "EndCinematic");

            GameMain.NetLobbyScreen.RandomizeSettings();
        }
        
        public IEnumerable<object> EndCinematic()
        {
            float endPreviewLength = 10.0f;
            
            var cinematic = new TransitionCinematic(Submarine.MainSub, GameMain.GameScreen.Cam, endPreviewLength);

            do
            {
                yield return CoroutineStatus.Running;
            } while (cinematic.Running);

            Submarine.Unload();
            entityEventManager.Clear();

            GameMain.NetLobbyScreen.Select();

            yield return CoroutineStatus.Success;
        }

        public override void KickPlayer(string playerName, string reason)
        {
            playerName = playerName.ToLowerInvariant();

            Client client = connectedClients.Find(c =>
                c.Name.ToLowerInvariant() == playerName ||
                (c.Character != null && c.Character.Name.ToLowerInvariant() == playerName));

            KickClient(client, reason);
        }
                
        public void KickClient(NetConnection conn, string reason)
        {
            Client client = connectedClients.Find(c => c.Connection == conn);
            KickClient(client, reason);            
        }
        
        public void KickClient(Client client, string reason)
        {
            if (client == null) return;
            
            string msg = DisconnectReason.Kicked.ToString();
            if (!string.IsNullOrWhiteSpace(reason)) msg += ";\nReason: " + reason;
            DisconnectClient(client, client.Name + " has been kicked from the server.", msg);            
        }

        public override void BanPlayer(string playerName, string reason, bool range = false, TimeSpan? duration = null)
        {
            playerName = playerName.ToLowerInvariant();

            Client client = connectedClients.Find(c =>
                c.Name.ToLowerInvariant() == playerName ||
                (c.Character != null && c.Character.Name.ToLowerInvariant() == playerName));

            if (client == null)
            {
                DebugConsole.ThrowError("Client \"" + playerName + "\" not found.");
                return;
            }

            BanClient(client, reason, range, duration);
        }

        public void BanClient(Client client, string reason, bool range = false, TimeSpan? duration = null)
        {
            if (client == null) return;
            
            string msg = DisconnectReason.Banned.ToString();
            if (!string.IsNullOrWhiteSpace(reason)) msg += ";\nReason: " + reason;
            DisconnectClient(client, client.Name + " has been banned from the server.", msg);

            if (client.SteamID == 0 || range)
            {
                string ip = client.Connection.RemoteEndPoint.Address.ToString();
                if (range) { ip = banList.ToRange(ip); }
                banList.BanPlayer(client.Name, ip, reason, duration);
            }
            if (client.SteamID > 0)
            {
                banList.BanPlayer(client.Name, client.SteamID, reason, duration);
            }
        }

        public void DisconnectClient(NetConnection senderConnection, string msg = "", string targetmsg = "")
        {
            Client client = connectedClients.Find(x => x.Connection == senderConnection);
            if (client == null) return;

            DisconnectClient(client, msg, targetmsg);
        }

        public void DisconnectClient(Client client, string msg = "", string targetmsg = "")
        {
            if (client == null) return;

            if (gameStarted && client.Character != null)
            {
                client.Character.ClientDisconnected = true;
                client.Character.ClearInputs();
<<<<<<< HEAD
                client.Character.Kill(CauseOfDeathType.Disconnected, null);
=======
>>>>>>> 1a5a7674
            }

            client.Character = null;
            client.HasSpawned = false;
            client.InGame = false;

            if (string.IsNullOrWhiteSpace(msg)) msg = client.Name + " has left the server";
            if (string.IsNullOrWhiteSpace(targetmsg)) targetmsg = "You have left the server";

            Log(msg, ServerLog.MessageType.ServerMessage);

            client.Connection.Disconnect(targetmsg);
            connectedClients.Remove(client);

#if CLIENT
            GameMain.NetLobbyScreen.RemovePlayer(client.Name);
            Voting.UpdateVoteTexts(connectedClients, VoteType.Sub);
            Voting.UpdateVoteTexts(connectedClients, VoteType.Mode);
#endif

            UpdateVoteStatus();

            SendChatMessage(msg, ChatMessageType.Server);

            UpdateCrewFrame();

            refreshMasterTimer = DateTime.Now;
        }

        private void UpdateCrewFrame()
        {
            foreach (Client c in connectedClients)
            {
                if (c.Character == null || !c.InGame) continue;
            }
        }

        public void SendDirectChatMessage(string txt, Client recipient)
        {
            ChatMessage msg = ChatMessage.Create("", txt, ChatMessageType.Server, null);
            SendDirectChatMessage(msg, recipient);
        }

        public void SendConsoleMessage(string txt, Client recipient)
        {
            ChatMessage msg = ChatMessage.Create("", txt, ChatMessageType.Console, null);
            SendDirectChatMessage(msg, recipient);
        }

        public void SendDirectChatMessage(ChatMessage msg, Client recipient)
        {
            msg.NetStateID = recipient.ChatMsgQueue.Count > 0 ?
                (ushort)(recipient.ChatMsgQueue.Last().NetStateID + 1) :
                (ushort)(recipient.LastRecvChatMsgID + 1);

            recipient.ChatMsgQueue.Add(msg);
            recipient.LastChatMsgQueueID = msg.NetStateID;
        }
        
        /// <summary>
        /// Add the message to the chatbox and pass it to all clients who can receive it
        /// </summary>
        public void SendChatMessage(string message, ChatMessageType? type = null, Client senderClient = null, Character senderCharacter = null)
        {
            string senderName = "";

            Client targetClient = null;

            if (type == null)
            {
                string command = ChatMessage.GetChatMessageCommand(message, out string tempStr);
                switch (command.ToLowerInvariant())
                {
                    case "r":
                    case "radio":
                        type = ChatMessageType.Radio;
                        break;
                    case "d":
                    case "dead":
                        type = ChatMessageType.Dead;
                        break;
                    default:
                        if (command != "")
                        {
                            if (command == name.ToLowerInvariant())
                            {
                                //a private message to the host
                            }
                            else
                            {
                                targetClient = connectedClients.Find(c =>
                                    command == c.Name.ToLowerInvariant() ||
                                    (c.Character != null && command == c.Character.Name.ToLowerInvariant()));

                                if (targetClient == null)
                                {
                                    if (senderClient != null)
                                    {
                                        var chatMsg = ChatMessage.Create(
                                            "", "Player \"" + command + "\" not found!",
                                            ChatMessageType.Error, null);

                                        chatMsg.NetStateID = senderClient.ChatMsgQueue.Count > 0 ?
                                            (ushort)(senderClient.ChatMsgQueue.Last().NetStateID + 1) :
                                            (ushort)(senderClient.LastRecvChatMsgID + 1);

                                        senderClient.ChatMsgQueue.Add(chatMsg);
                                        senderClient.LastChatMsgQueueID = chatMsg.NetStateID;
                                    }
                                    else
                                    {
                                        AddChatMessage("Player \"" + command + "\" not found!", ChatMessageType.Error);
                                    }

                                    return;
                                }
                            }
                            
                            type = ChatMessageType.Private;
                        }
                        else
                        {
                            type = ChatMessageType.Default;
                        }
                        break;
                }

                message = tempStr;
            }

            if (gameStarted)
            {
                if (senderClient == null)
                {
                    //msg sent by the server
                    if (senderCharacter == null)
                    {
                        if (Character.Controlled != null && Character.Controlled.CanSpeak)
                        {
                            senderCharacter = Character.Controlled;
                            senderName = Character.Controlled == null ? name : Character.Controlled.Name;
                        }
                        else
                        {
                            senderCharacter = myCharacter;
                            senderName = myCharacter == null ? name : myCharacter.Name;
                        }
                    }
                    else //msg sent by an AI character
                    {
                        senderName = senderCharacter.Name;
                    }
                }                
                else //msg sent by a client
                {
                    senderCharacter = senderClient.Character;
                    senderName = senderCharacter == null ? senderClient.Name : senderCharacter.Name;

                    //sender doesn't have a character or the character can't speak -> only ChatMessageType.Dead allowed
                    if (senderCharacter == null || senderCharacter.IsDead || !senderCharacter.CanSpeak)
                    {
                        type = ChatMessageType.Dead;
                    }
                    else if (type == ChatMessageType.Private)
                    {
                        //sender has an alive character, sending private messages not allowed
                        return;
                    }

                }
            }
            else
            {
                if (senderClient == null)
                {
                    //msg sent by the server
                    if (senderCharacter == null)
                    {
                        senderName = name;
                    }
                    else //sent by an AI character, not allowed when the game is not running
                    {
                        return;
                    }
                }                
                else //msg sent by a client          
                {
                    //game not started -> clients can only send normal and private chatmessages
                    if (type != ChatMessageType.Private) type = ChatMessageType.Default;
                    senderName = senderClient.Name;
                }
            }

            //check if the client is allowed to send the message
            WifiComponent senderRadio = null;
            switch (type)
            {
                case ChatMessageType.Radio:
                case ChatMessageType.Order:
                    if (senderCharacter == null) return;

                    //return if senderCharacter doesn't have a working radio
                    var radio = senderCharacter.Inventory?.Items.FirstOrDefault(i => i != null && i.GetComponent<WifiComponent>() != null);
                    if (radio == null || !senderCharacter.HasEquippedItem(radio)) return;

                    senderRadio = radio.GetComponent<WifiComponent>();
                    if (!senderRadio.CanTransmit()) return;                    
                    break;
                case ChatMessageType.Dead:
                    //character still alive and capable of speaking -> dead chat not allowed
                    if (senderClient != null && senderCharacter != null && !senderCharacter.IsDead && senderCharacter.CanSpeak)
                    {
                        return;
                    }
                    break;
            }
            
            if (type == ChatMessageType.Server)
            {
                senderName = null;
                senderCharacter = null;
            }
            else if (type == ChatMessageType.Radio)
            {
                //send to chat-linked wifi components
                senderRadio.TransmitSignal(0, message, senderRadio.Item, senderCharacter, false);
            }

            //check which clients can receive the message and apply distance effects
            foreach (Client client in ConnectedClients)
            {
                string modifiedMessage = message;

                switch (type)
                {
                    case ChatMessageType.Default:
                    case ChatMessageType.Radio:
                    case ChatMessageType.Order:
                        if (senderCharacter != null && 
                            client.Character != null && !client.Character.IsDead)
                        {
                            modifiedMessage = ChatMessage.ApplyDistanceEffect(message, (ChatMessageType)type, senderCharacter, client.Character);

                            //too far to hear the msg -> don't send
                            if (string.IsNullOrWhiteSpace(modifiedMessage)) continue;
                        }
                        break;
                    case ChatMessageType.Dead:
                        //character still alive -> don't send
                        if (client != senderClient && client.Character != null && !client.Character.IsDead) continue;
                        break;
                    case ChatMessageType.Private:
                        //private msg sent to someone else than this client -> don't send
                        if (client != targetClient && client != senderClient) continue;
                        break;
                }
                
                var chatMsg = ChatMessage.Create(
                    senderName,
                    modifiedMessage, 
                    (ChatMessageType)type,
                    senderCharacter);

                SendDirectChatMessage(chatMsg, client);
            }

            if (type.Value != ChatMessageType.MessageBox)
            {
                string myReceivedMessage = message;
                if (gameStarted && myCharacter != null && senderCharacter != null)
                {
                    myReceivedMessage = ChatMessage.ApplyDistanceEffect(message, (ChatMessageType)type, senderCharacter, myCharacter);
                }

                if (!string.IsNullOrWhiteSpace(myReceivedMessage) && 
                    (targetClient == null || senderClient == null))
                {
                    AddChatMessage(myReceivedMessage, (ChatMessageType)type, senderName, senderCharacter); 
                }
            }   
        }
        
        public void SendOrderChatMessage(OrderChatMessage message)
        {
            if (message.Sender == null || !message.Sender.CanSpeak) return;
            ChatMessageType messageType = ChatMessage.CanUseRadio(message.Sender) ? ChatMessageType.Radio : ChatMessageType.Default;

            //check which clients can receive the message and apply distance effects
            foreach (Client client in ConnectedClients)
            {
                string modifiedMessage = message.Text;
                
                if (message.Sender != null &&
                    client.Character != null && !client.Character.IsDead)
                {
                    modifiedMessage = ChatMessage.ApplyDistanceEffect(message.Text, messageType, message.Sender, client.Character);

                    //too far to hear the msg -> don't send
                    if (string.IsNullOrWhiteSpace(modifiedMessage)) continue;
                }

                var modifiedChatMsg = new OrderChatMessage(
                    message.Order, message.OrderOption, 
                    message.TargetEntity, message.TargetCharacter, message.Sender);
                    
                SendDirectChatMessage(modifiedChatMsg, client);
            }

            string myReceivedMessage = message.Text;
            if (gameStarted && myCharacter != null)
            {
                myReceivedMessage = ChatMessage.ApplyDistanceEffect(message.Text, messageType, message.Sender, myCharacter);
            }

            if (!string.IsNullOrWhiteSpace(myReceivedMessage))
            {
                AddChatMessage(myReceivedMessage, ChatMessageType.Order, message.SenderName, message.Sender);
            }
        }

        private void FileTransferChanged(FileSender.FileTransferOut transfer)
        {
            Client recipient = connectedClients.Find(c => c.Connection == transfer.Connection);
#if CLIENT
            UpdateFileTransferIndicator(recipient);
#endif
        }

        public void SendCancelTransferMsg(FileSender.FileTransferOut transfer)
        {
            NetOutgoingMessage msg = server.CreateMessage();
            msg.Write((byte)ServerPacketHeader.FILE_TRANSFER);
            msg.Write((byte)FileTransferMessageType.Cancel);
            msg.Write((byte)transfer.SequenceChannel);
            CompressOutgoingMessage(msg);
            server.SendMessage(msg, transfer.Connection, NetDeliveryMethod.ReliableOrdered, transfer.SequenceChannel);
        }

        public void UpdateVoteStatus()
        {
            if (server.Connections.Count == 0|| connectedClients.Count == 0) return;

            Client.UpdateKickVotes(connectedClients);

            var clientsToKick = connectedClients.FindAll(c => c.KickVoteCount >= connectedClients.Count * KickVoteRequiredRatio);
            foreach (Client c in clientsToKick)
            {
                SendChatMessage(c.Name + " has been kicked from the server.", ChatMessageType.Server, null);
                KickClient(c, "Kicked by vote");
                BanClient(c, "Kicked by vote (auto ban)", duration: TimeSpan.FromSeconds(AutoBanTime));
            }

            GameMain.NetLobbyScreen.LastUpdateID++;
            
            SendVoteStatus(connectedClients);

            if (Voting.AllowEndVoting && EndVoteMax > 0 &&
                ((float)EndVoteCount / (float)EndVoteMax) >= EndVoteRequiredRatio)
            {
                Log("Ending round by votes (" + EndVoteCount + "/" + (EndVoteMax - EndVoteCount) + ")", ServerLog.MessageType.ServerMessage);
                EndGame();
            }
        }

        public void SendVoteStatus(List<Client> recipients)
        {
            NetOutgoingMessage msg = server.CreateMessage();
            msg.Write((byte)ServerPacketHeader.UPDATE_LOBBY);
            msg.Write((byte)ServerNetObject.VOTE);
            Voting.ServerWrite(msg);
            msg.Write((byte)ServerNetObject.END_OF_MESSAGE);

            CompressOutgoingMessage(msg);

            server.SendMessage(msg, recipients.Select(c => c.Connection).ToList(), NetDeliveryMethod.ReliableUnordered, 0);
        }

        public void UpdateClientPermissions(Client client)
        {           
            if (client.SteamID > 0)
            {
                clientPermissions.RemoveAll(cp => cp.SteamID == client.SteamID);
                if (client.Permissions != ClientPermissions.None)
                {
                    clientPermissions.Add(new SavedClientPermission(
                        client.Name, 
                        client.SteamID, 
                        client.Permissions,
                        client.PermittedConsoleCommands));
                }
            }
            else
            {
                clientPermissions.RemoveAll(cp => cp.IP == client.Connection.RemoteEndPoint.Address.ToString());
                if (client.Permissions != ClientPermissions.None)
                {
                    clientPermissions.Add(new SavedClientPermission(
                        client.Name, 
                        client.Connection.RemoteEndPoint.Address.ToString(), 
                        client.Permissions,
                        client.PermittedConsoleCommands));
                }
            }

            var msg = server.CreateMessage();
            msg.Write((byte)ServerPacketHeader.PERMISSIONS);
            WritePermissions(msg, client);

            CompressOutgoingMessage(msg);

            server.SendMessage(msg, client.Connection, NetDeliveryMethod.ReliableUnordered);

            SaveClientPermissions();
        }

        private void WritePermissions(NetBuffer msg, Client client)
        {
            msg.Write((byte)client.Permissions);
            if (client.Permissions.HasFlag(ClientPermissions.ConsoleCommands))
            {
                msg.Write((UInt16)client.PermittedConsoleCommands.Sum(c => c.names.Length));
                foreach (DebugConsole.Command command in client.PermittedConsoleCommands)
                {
                    foreach (string commandName in command.names)
                    {
                        msg.Write(commandName);
                    }
                }
            }
        }

        public void GiveAchievement(Character character, string achievementIdentifier)
        {
            foreach (Client client in connectedClients)
            {
                if (client.Character == character)
                {
                    GiveAchievement(client, achievementIdentifier);
                    return;
                }
            }
        }

        public void GiveAchievement(Client client, string achievementIdentifier)
        {
            if (client.GivenAchievements.Contains(achievementIdentifier)) return;
            client.GivenAchievements.Add(achievementIdentifier);

            var msg = server.CreateMessage();
            msg.Write((byte)ServerPacketHeader.ACHIEVEMENT);
            msg.Write(achievementIdentifier);

            CompressOutgoingMessage(msg);

            server.SendMessage(msg, client.Connection, NetDeliveryMethod.ReliableUnordered);
        }
        
        public void SetClientCharacter(Client client, Character newCharacter)
        {
            if (client == null) return;

            //the client's previous character is no longer a remote player
            if (client.Character != null)
            {
                client.Character.IsRemotePlayer = false;
                client.Character.OwnerClientIP = null;
                client.Character.OwnerClientName = null;
            }
            
            if (newCharacter == null)
            {
                if (client.Character != null) //removing control of the current character
                {
                    CreateEntityEvent(client.Character, new object[] { NetEntityEvent.Type.Control, null });
                    client.Character = null;
                }
            }
            else //taking control of a new character
            {
                newCharacter.ClientDisconnected = false;
                newCharacter.KillDisconnectedTimer = 0.0f;
                newCharacter.ResetNetState();
                if (client.Character != null)
                {
                    newCharacter.LastNetworkUpdateID = client.Character.LastNetworkUpdateID;
                }

                newCharacter.OwnerClientIP = client.Connection.RemoteEndPoint.Address.ToString();
                newCharacter.OwnerClientName = client.Name;
                newCharacter.IsRemotePlayer = true;
                newCharacter.Enabled = true;
                client.Character = newCharacter;
                CreateEntityEvent(newCharacter, new object[] { NetEntityEvent.Type.Control, client });
            }
        }

        private void UpdateCharacterInfo(NetIncomingMessage message, Client sender)
        {
            sender.SpectateOnly = message.ReadBoolean() && AllowSpectating;
            if (sender.SpectateOnly)
            {
                return;
            }

            Gender gender = Gender.Male;
            int headSpriteId = 0;
            try
            {
                gender = message.ReadBoolean() ? Gender.Male : Gender.Female;
                headSpriteId = message.ReadByte();
            }
            catch (Exception e)
            {
                gender = Gender.Male;
                headSpriteId = 0;

                DebugConsole.Log("Received invalid characterinfo from \"" + sender.Name + "\"! { " + e.Message + " }");
            }

            List<JobPrefab> jobPreferences = new List<JobPrefab>();
            int count = message.ReadByte();
            for (int i = 0; i < Math.Min(count, 3); i++)
            {
                string jobName = message.ReadString();

                JobPrefab jobPrefab = JobPrefab.List.Find(jp => jp.Name == jobName);
                if (jobPrefab != null) jobPreferences.Add(jobPrefab);
            }

            sender.CharacterInfo = new CharacterInfo(Character.HumanConfigFile, sender.Name, gender)
            {
                HeadSpriteId = headSpriteId
            };

            //if the client didn't provide job preferences, we'll use the preferences that are randomly assigned in the Client constructor
            Debug.Assert(sender.JobPreferences.Count > 0);
            if (jobPreferences.Count > 0)
            {
                sender.JobPreferences = jobPreferences;
            }
        }
        
        public void AssignJobs(List<Client> unassigned, bool assignHost)
        {
            unassigned = new List<Client>(unassigned);
            
            Dictionary<JobPrefab, int> assignedClientCount = new Dictionary<JobPrefab, int>();
            foreach (JobPrefab jp in JobPrefab.List)
            {
                assignedClientCount.Add(jp, 0);
            }

            int teamID = 0;
            if (unassigned.Count > 0) teamID = unassigned[0].TeamID;
            
            if (assignHost)
            {
                if (characterInfo != null)
                {
                    assignedClientCount[GameMain.NetLobbyScreen.JobPreferences[0]] = 1;                
                }
                else if (myCharacter?.Info?.Job != null && !myCharacter.IsDead)
                {
                    assignedClientCount[myCharacter.Info.Job.Prefab] = 1;  
                }
            }
            else if (myCharacter?.Info?.Job != null && !myCharacter.IsDead && myCharacter.TeamID == teamID)
            {
                assignedClientCount[myCharacter.Info.Job.Prefab]++;
            }

            //count the clients who already have characters with an assigned job
            foreach (Client c in connectedClients)
            {
                if (c.TeamID != teamID || unassigned.Contains(c)) continue;
                if (c.Character?.Info?.Job != null && !c.Character.IsDead)
                {
                    assignedClientCount[c.Character.Info.Job.Prefab]++;
                }
            }

            //if any of the players has chosen a job that is Always Allowed, give them that job
            for (int i = unassigned.Count - 1; i >= 0; i--)
            {
                if (unassigned[i].JobPreferences.Count == 0) continue;
                if (!unassigned[i].JobPreferences[0].AllowAlways) continue;
                unassigned[i].AssignedJob = unassigned[i].JobPreferences[0];
                unassigned.RemoveAt(i);
            }

            //go throught the jobs whose MinNumber>0 (i.e. at least one crew member has to have the job)
            bool unassignedJobsFound = true;
            while (unassignedJobsFound && unassigned.Count > 0)
            {
                unassignedJobsFound = false;

                foreach (JobPrefab jobPrefab in JobPrefab.List)
                {
                    if (unassigned.Count == 0) break;
                    if (jobPrefab.MinNumber < 1 || assignedClientCount[jobPrefab] >= jobPrefab.MinNumber) continue;

                    //find the client that wants the job the most, or force it to random client if none of them want it
                    Client assignedClient = FindClientWithJobPreference(unassigned, jobPrefab, true);

                    assignedClient.AssignedJob = jobPrefab;
                    assignedClientCount[jobPrefab]++;
                    unassigned.Remove(assignedClient);

                    //the job still needs more crew members, set unassignedJobsFound to true to keep the while loop running
                    if (assignedClientCount[jobPrefab] < jobPrefab.MinNumber) unassignedJobsFound = true;
                }
            }

            //attempt to give the clients a job they have in their job preferences
            for (int i = unassigned.Count - 1; i >= 0; i--)
            {
                foreach (JobPrefab preferredJob in unassigned[i].JobPreferences)
                {
                    //the maximum number of players that can have this job hasn't been reached yet
                    // -> assign it to the client
                    if (assignedClientCount[preferredJob] < preferredJob.MaxNumber && unassigned[i].Karma >= preferredJob.MinKarma)
                    {
                        unassigned[i].AssignedJob = preferredJob;
                        assignedClientCount[preferredJob]++;
                        unassigned.RemoveAt(i);
                        break;
                    }
                }
            }

            //give random jobs to rest of the clients
            foreach (Client c in unassigned)
            {
                //find all jobs that are still available
                var remainingJobs = JobPrefab.List.FindAll(jp => assignedClientCount[jp] < jp.MaxNumber && c.Karma >= jp.MinKarma);

                //all jobs taken, give a random job
                if (remainingJobs.Count == 0)
                {
                    DebugConsole.ThrowError("Failed to assign a suitable job for \"" + c.Name + "\" (all jobs already have the maximum numbers of players). Assigning a random job...");
                    int jobIndex = Rand.Range(0, JobPrefab.List.Count);
                    int skips = 0;
                    while (c.Karma < JobPrefab.List[jobIndex].MinKarma)
                    {
                        jobIndex++;
                        skips++;
                        if (jobIndex >= JobPrefab.List.Count) jobIndex -= JobPrefab.List.Count;
                        if (skips >= JobPrefab.List.Count) break;
                    }
                    c.AssignedJob = JobPrefab.List[jobIndex];
                    assignedClientCount[c.AssignedJob]++;
                }
                else //some jobs still left, choose one of them by random
                {
                    c.AssignedJob = remainingJobs[Rand.Range(0, remainingJobs.Count)];
                    assignedClientCount[c.AssignedJob]++;
                }
            }
        }

        public void AssignBotJobs(List<CharacterInfo> bots, int teamID)
        {
            Dictionary<JobPrefab, int> assignedPlayerCount = new Dictionary<JobPrefab, int>();
            foreach (JobPrefab jp in JobPrefab.List)
            {
                assignedPlayerCount.Add(jp, 0);
            }
            
            if (myCharacter?.Info?.Job != null && !myCharacter.IsDead && myCharacter.TeamID == teamID)
            {
                assignedPlayerCount[myCharacter.Info.Job.Prefab]++;
            }
            else if (characterInfo?.Job != null && characterInfo.TeamID == teamID)
            {
                assignedPlayerCount[characterInfo?.Job.Prefab]++;
            }            

            //count the clients who already have characters with an assigned job
            foreach (Client c in connectedClients)
            {
                if (c.TeamID != teamID) continue;
                if (c.Character?.Info?.Job != null && !c.Character.IsDead)
                {
                    assignedPlayerCount[c.Character.Info.Job.Prefab]++;
                }
                else if (c.CharacterInfo?.Job != null)
                {
                    assignedPlayerCount[c.CharacterInfo?.Job.Prefab]++;
                }
            }

            List<CharacterInfo> unassignedBots = new List<CharacterInfo>(bots);
            foreach (CharacterInfo bot in bots)
            {
                foreach (JobPrefab jobPrefab in JobPrefab.List)
                {
                    if (jobPrefab.MinNumber < 1 || assignedPlayerCount[jobPrefab] >= jobPrefab.MinNumber) continue;
                    bot.Job = new Job(jobPrefab);
                    assignedPlayerCount[jobPrefab]++;
                    unassignedBots.Remove(bot);
                    break;
                }
            }

            //find a suitable job for the rest of the players
            foreach (CharacterInfo c in unassignedBots)
            {
                //find all jobs that are still available
                var remainingJobs = JobPrefab.List.FindAll(jp => assignedPlayerCount[jp] < jp.MaxNumber);
                //all jobs taken, give a random job
                if (remainingJobs.Count == 0)
                {
                    DebugConsole.ThrowError("Failed to assign a suitable job for bot \"" + c.Name + "\" (all jobs already have the maximum numbers of players). Assigning a random job...");
                    c.Job = new Job(JobPrefab.List[Rand.Range(0, JobPrefab.List.Count)]);
                    assignedPlayerCount[c.Job.Prefab]++;
                }
                else //some jobs still left, choose one of them by random
                {
                    c.Job = new Job(remainingJobs[Rand.Range(0, remainingJobs.Count)]);
                    assignedPlayerCount[c.Job.Prefab]++;
                }                    
            }            
        }

        private Client FindClientWithJobPreference(List<Client> clients, JobPrefab job, bool forceAssign = false)
        {
            int bestPreference = 0;
            Client preferredClient = null;
            foreach (Client c in clients)
            {
                if (c.Karma < job.MinKarma) continue;
                int index = c.JobPreferences.IndexOf(job);
                if (index == -1) index = 1000;

                if (preferredClient == null || index < bestPreference)
                {
                    bestPreference = index;
                    preferredClient = c;
                }
            }

            //none of the clients wants the job, assign it to random client
            if (forceAssign && preferredClient == null)
            {
                preferredClient = clients[Rand.Int(clients.Count)];
            }

            return preferredClient;
        }

        public static void Log(string line, ServerLog.MessageType messageType)
        {
            if (GameMain.Server == null || !GameMain.Server.SaveServerLogs) return;

            GameMain.Server.log.WriteLine(line, messageType);
        }

        public override void Disconnect()
        {
            banList.Save();
            SaveSettings();
            SteamManager.CloseServer();

            if (registeredToMaster)
            {
                if (restClient != null)
                {
                    var request = new RestRequest("masterserver2.php", Method.GET);
                    request.AddParameter("action", "removeserver");
                    request.AddParameter("serverport", Port);                
                    restClient.Execute(request);
                    restClient = null;
                }
            }

            if (SaveServerLogs)
            {
                Log("Shutting down the server...", ServerLog.MessageType.ServerMessage);
                log.Save();
            }
            
            GameAnalyticsManager.AddDesignEvent("GameServer:ShutDown");            
            server.Shutdown("The server has been shut down");
        }
    }
}<|MERGE_RESOLUTION|>--- conflicted
+++ resolved
@@ -409,7 +409,7 @@
                     character.SetStun(1.0f);
                     if (character.KillDisconnectedTimer > KillDisconnectedTime)
                     {
-                        character.Kill(CauseOfDeath.Disconnected);
+                        character.Kill(CauseOfDeathType.Disconnected, null);
                         continue;
                     }
                         
@@ -931,12 +931,7 @@
                 //consider the client's character disconnected (causing it to die if the client does not join soon)
                 if (gameStarted && c.Character != null && (DateTime.Now - roundStartTime).Seconds > 30.0f)
                 {
-<<<<<<< HEAD
-                    c.Character.Kill(CauseOfDeathType.Disconnected, null);
-                    c.Character = null;
-=======
                     c.Character.ClientDisconnected = true;
->>>>>>> 1a5a7674
                 }
 
                 ClientWriteLobby(c);
@@ -1777,10 +1772,6 @@
             {
                 client.Character.ClientDisconnected = true;
                 client.Character.ClearInputs();
-<<<<<<< HEAD
-                client.Character.Kill(CauseOfDeathType.Disconnected, null);
-=======
->>>>>>> 1a5a7674
             }
 
             client.Character = null;
