<<<<<<< HEAD
﻿using Barotrauma.Items.Components;
using Lidgren.Network;
using Microsoft.Xna.Framework;
using RestSharp;
using System;
using System.Collections.Generic;
using System.Diagnostics;
using System.Linq;
using System.Text;

namespace Barotrauma.Networking
{
    partial class GameServer : NetworkMember
    {
        private List<Client> connectedClients = new List<Client>();

        //for keeping track of disconnected clients in case the reconnect shortly after
        private List<Client> disconnectedClients = new List<Client>();

        private int roundStartSeed;
        
        //is the server running
        private bool started;

        private NetServer server;
        private NetPeerConfiguration config;
       
        private DateTime refreshMasterTimer;

        private DateTime roundStartTime;

        private RestClient restClient;
        private bool masterServerResponded;
        private IRestResponse masterServerResponse;

        private ServerLog log;

        private bool initiatedStartGame;
        private CoroutineHandle startGameCoroutine;

        public TraitorManager TraitorManager;

        private ServerEntityEventManager entityEventManager;

        private FileSender fileSender;

        public override List<Client> ConnectedClients
        {
            get
            {
                return connectedClients;
            }
        }

        
        public ServerEntityEventManager EntityEventManager
        {
            get { return entityEventManager; }
        }

        public ServerLog ServerLog
        {
            get { return log; }
        }

        public TimeSpan UpdateInterval
        {
            get { return updateInterval; }
        }
        
        public GameServer(string name, int port, bool isPublic = false, string password = "", bool attemptUPnP = false, int maxPlayers = 10)
        {
            name = name.Replace(":", "");
            name = name.Replace(";", "");

            //AdminAuthPass = "";

            //Nilmod AdminAuthPass
            AdminAuthPass = GameMain.NilMod.AdminAuth;

            this.name = name;
            this.isPublic = isPublic;
            this.maxPlayers = maxPlayers;
            this.password = "";
            if (password.Length>0)
            {
                this.password = Encoding.UTF8.GetString(NetUtility.ComputeSHAHash(Encoding.UTF8.GetBytes(password)));
            }

            config = new NetPeerConfiguration("barotrauma");

#if CLIENT
            netStats = new NetStats();
#endif

            /*
            #if DEBUG
            
                config.SimulatedLoss = 0.05f;
                config.SimulatedRandomLatency = 0.05f;
                config.SimulatedDuplicatesChance = 0.05f;
                config.SimulatedMinimumLatency = 0.1f;

                config.ConnectionTimeout = 60.0f;

            #endif 
            */

            //NilMod DebugLagActive
            if (GameMain.NilMod.DebugLag)
            {
                config.SimulatedLoss = GameMain.NilMod.DebugLagSimulatedPacketLoss;
                config.SimulatedRandomLatency = GameMain.NilMod.DebugLagSimulatedRandomLatency;
                config.SimulatedDuplicatesChance = GameMain.NilMod.DebugLagSimulatedDuplicatesChance;
                config.SimulatedMinimumLatency = GameMain.NilMod.DebugLagSimulatedMinimumLatency;

                config.ConnectionTimeout = GameMain.NilMod.DebugLagConnectionTimeout;
            }

            //NetIdUtils.Test();

            config.Port = port;
            Port = port;

            if (attemptUPnP)
            {
                config.EnableUPnP = true;
            }

            config.MaximumConnections = maxPlayers * 2; //double the lidgren connections for unauthenticated players            

            config.DisableMessageType(NetIncomingMessageType.DebugMessage |
                NetIncomingMessageType.WarningMessage | NetIncomingMessageType.Receipt |
                NetIncomingMessageType.ErrorMessage |
                NetIncomingMessageType.UnconnectedData);

            config.EnableMessageType(NetIncomingMessageType.Error);

            config.EnableMessageType(NetIncomingMessageType.ConnectionApproval);

            log = new ServerLog(name);

            InitProjSpecific();

            entityEventManager = new ServerEntityEventManager(this);

            whitelist = new WhiteList();
            banList = new BanList();

            LoadSettings();
            LoadClientPermissions();
            
            CoroutineManager.StartCoroutine(StartServer(isPublic));
        }

        private IEnumerable<object> StartServer(bool isPublic)
        {
            bool error = false;
            try
            {
                Log("Starting the server...", ServerLog.MessageType.ServerMessage);
                server = new NetServer(config);
                netPeer = server;

                fileSender = new FileSender(this);
                fileSender.OnEnded += FileTransferChanged;
                fileSender.OnStarted += FileTransferChanged;
                
                server.Start();
            }
            catch (Exception e)
            {
                Log("Error while starting the server (" + e.Message + ")", ServerLog.MessageType.Error);

                System.Net.Sockets.SocketException socketException = e as System.Net.Sockets.SocketException;

#if CLIENT
                if (socketException != null && socketException.SocketErrorCode == System.Net.Sockets.SocketError.AddressAlreadyInUse)
                {
                    new GUIMessageBox("Starting the server failed", e.Message + ". Are you trying to run multiple servers on the same port?");
                }
                else
                {
                    new GUIMessageBox("Starting the server failed", e.Message);
                }
#endif

                error = true;
            }                  
      
            if (error)
            {
                if (server != null) server.Shutdown("Error while starting the server");

#if CLIENT
                GameMain.NetworkMember = null;
#elif SERVER
                Environment.Exit(-1);
#endif
                yield return CoroutineStatus.Success;
            }
            
            if (config.EnableUPnP)
            {
                InitUPnP();

                //DateTime upnpTimeout = DateTime.Now + new TimeSpan(0,0,5);
                while (DiscoveringUPnP())// && upnpTimeout>DateTime.Now)
                {
                    yield return null;
                }

                FinishUPnP();
            }

            if (isPublic)
            {
                CoroutineManager.StartCoroutine(RegisterToMasterServer());
            }
                        
            updateInterval = new TimeSpan(0, 0, 0, 0, 150);

            Log("Server started", ServerLog.MessageType.ServerMessage);
                        
            GameMain.NetLobbyScreen.Select();

#if CLIENT
            GameMain.NetLobbyScreen.DefaultServerStartupSubSelect();
#endif

            GameMain.NilMod.ServerInitialize(true);

            started = true;
            yield return CoroutineStatus.Success;
        }

        private IEnumerable<object> RegisterToMasterServer()
        {
            if (restClient==null)
            {
                restClient = new RestClient(NetConfig.MasterServerUrl);            
            }
                
            var request = new RestRequest("masterserver3.php", Method.GET);            
            request.AddParameter("action", "addserver");
            request.AddParameter("servername", name);
            request.AddParameter("serverport", Port);
            request.AddParameter("currplayers", connectedClients.Count);
            request.AddParameter("maxplayers", maxPlayers);
            request.AddParameter("password", string.IsNullOrWhiteSpace(password) ? 0 : 1);
            request.AddParameter("version", GameMain.Version.ToString());
            if (GameMain.Config.SelectedContentPackage != null)
            {
                request.AddParameter("contentpackage", GameMain.Config.SelectedContentPackage.Name);
            }

            masterServerResponded = false;
            masterServerResponse = null;
            var restRequestHandle = restClient.ExecuteAsync(request, response => MasterServerCallBack(response));
            
            DateTime timeOut = DateTime.Now + new TimeSpan(0, 0, 15);
            while (!masterServerResponded)
            {
                if (DateTime.Now > timeOut)
                {
                    restRequestHandle.Abort();
                    DebugConsole.NewMessage("Couldn't register to master server (request timed out)", Color.Red);
                    Log("Couldn't register to master server (request timed out)", ServerLog.MessageType.Error);
                    yield return CoroutineStatus.Success;
                }

                yield return CoroutineStatus.Running;
            }

            if (masterServerResponse.StatusCode != System.Net.HttpStatusCode.OK)
            {
                DebugConsole.ThrowError("Error while connecting to master server (" + masterServerResponse.StatusCode + ": " + masterServerResponse.StatusDescription + ")");
            }
            else if (masterServerResponse != null && !string.IsNullOrWhiteSpace(masterServerResponse.Content))
            {
                DebugConsole.ThrowError("Error while connecting to master server (" + masterServerResponse.Content + ")");
            }
            else
            {
                registeredToMaster = true;
                refreshMasterTimer = DateTime.Now + refreshMasterInterval;
            }

            yield return CoroutineStatus.Success;
        }

        private IEnumerable<object> RefreshMaster()
        {
            if (restClient == null)
            {
                restClient = new RestClient(NetConfig.MasterServerUrl);
            }

            var request = new RestRequest("masterserver3.php", Method.GET);
            request.AddParameter("action", "refreshserver");
            request.AddParameter("serverport", Port);
            request.AddParameter("gamestarted", gameStarted ? 1 : 0);
            request.AddParameter("currplayers", connectedClients.Count);
            request.AddParameter("maxplayers", maxPlayers);

            if (GameMain.NilMod.ShowMasterServerSuccess)
            {
                Log("Refreshing connection with master server...", ServerLog.MessageType.ServerMessage);
            }

            var sw = new Stopwatch();
            sw.Start();

            masterServerResponded = false;
            masterServerResponse = null;
            var restRequestHandle = restClient.ExecuteAsync(request, response => MasterServerCallBack(response));

            DateTime timeOut = DateTime.Now + new TimeSpan(0, 0, 15);
            while (!masterServerResponded)
            {
                if (DateTime.Now > timeOut)
                {
                    restRequestHandle.Abort();
                    DebugConsole.NewMessage("Couldn't connect to master server (request timed out)", Color.Red);
                    Log("Couldn't connect to master server (request timed out)", ServerLog.MessageType.Error);
                    yield return CoroutineStatus.Success;
                }
                
                yield return CoroutineStatus.Running;
            }

            if (masterServerResponse.Content == "Error: server not found")
            {
                Log("Not registered to master server, re-registering...", ServerLog.MessageType.Error);
                CoroutineManager.StartCoroutine(RegisterToMasterServer());
            }
            else if (masterServerResponse.ErrorException != null)
            {
                DebugConsole.NewMessage("Error while registering to master server (" + masterServerResponse.ErrorException + ")", Color.Red);
                Log("Error while registering to master server (" + masterServerResponse.ErrorException + ")", ServerLog.MessageType.Error);
            }
            else if (masterServerResponse.StatusCode != System.Net.HttpStatusCode.OK)
            {
                DebugConsole.NewMessage("Error while reporting to master server (" + masterServerResponse.StatusCode + ": " + masterServerResponse.StatusDescription + ")", Color.Red);
                Log("Error while reporting to master server (" + masterServerResponse.StatusCode + ": " + masterServerResponse.StatusDescription + ")", ServerLog.MessageType.Error);
            }
            else
            {
                if (GameMain.NilMod.ShowMasterServerSuccess)
                {
                    Log("Master server responded", ServerLog.MessageType.ServerMessage);
                }
            }

            System.Diagnostics.Debug.WriteLine("took "+sw.ElapsedMilliseconds+" ms");

            yield return CoroutineStatus.Success;
        }

        private void MasterServerCallBack(IRestResponse response)
        {
            masterServerResponse = response;
            masterServerResponded = true;
        }
        
        public override void Update(float deltaTime)
        {
#if CLIENT
            if (ShowNetStats) netStats.Update(deltaTime);
            if (settingsFrame != null) settingsFrame.Update(deltaTime);
            if (log.LogFrame != null) log.LogFrame.Update(deltaTime);
#endif
            
            if (!started) return;
            
            base.Update(deltaTime);

            foreach (UnauthenticatedClient unauthClient in unauthenticatedClients)
            {
                unauthClient.AuthTimer -= deltaTime;
                if (unauthClient.AuthTimer <= 0.0f)
                {
                    unauthClient.Connection.Disconnect("Connection timed out");
                }
            }

            unauthenticatedClients.RemoveAll(uc => uc.AuthTimer <= 0.0f);

            fileSender.Update(deltaTime);         
            
            if (gameStarted)
            {
                if (respawnManager != null) respawnManager.Update(deltaTime);

                entityEventManager.Update(connectedClients);
#if CLIENT
                if (GameMain.NilMod.ActiveClickCommand)
                {
                    ClickCommandUpdate(deltaTime);
                }
#endif

                bool isCrewDead =
                    connectedClients.All(c => c.Character == null || c.Character.IsDead || c.Character.IsUnconscious) &&
                    (myCharacter == null || myCharacter.IsDead || myCharacter.IsUnconscious);

                //restart if all characters are dead or submarine is at the end of the level
                if ((autoRestart && isCrewDead)
                    ||
                    (EndRoundAtLevelEnd && Submarine.MainSub != null && Submarine.MainSub.AtEndPosition && Submarine.MainSubs[1] == null))
                {
                    if (AutoRestart && isCrewDead)
                    {
                        Log("Ending round (entire crew dead)", ServerLog.MessageType.ServerMessage);
                    }
                    else
                    {
                        Log("Ending round (submarine reached the end of the level)", ServerLog.MessageType.ServerMessage);
                    }

                    EndGame();
                    return;
                }
            }
            else if (initiatedStartGame)
            {
                //tried to start up the game and StartGame coroutine is not running anymore
                // -> something wen't wrong during startup, re-enable start button and reset AutoRestartTimer
                if (startGameCoroutine != null && !CoroutineManager.IsCoroutineRunning(startGameCoroutine))
                {
                    if (autoRestart) AutoRestartTimer = Math.Max(AutoRestartInterval, 5.0f);
                    GameMain.NetLobbyScreen.StartButtonEnabled = true;

                    GameMain.NetLobbyScreen.LastUpdateID++;

                    startGameCoroutine = null;
                    initiatedStartGame = false;
                }
            }
            else if (autoRestart && Screen.Selected == GameMain.NetLobbyScreen && connectedClients.Count > 0)
            {
                AutoRestartTimer -= deltaTime;
                if (AutoRestartTimer < 0.0f && !initiatedStartGame)
                {
                    StartGame();
                }
            }

            for (int i = disconnectedClients.Count - 1; i >= 0; i-- )
            {
                disconnectedClients[i].DeleteDisconnectedTimer -= deltaTime;
                if (disconnectedClients[i].DeleteDisconnectedTimer > 0.0f) continue;

                if (gameStarted && disconnectedClients[i].Character!=null)
                {
                    if(!GameMain.NilMod.AllowReconnect)
                    {
                        disconnectedClients[i].Character.Kill(CauseOfDeath.Damage, true);
                    }
                    else
                    {
                        disconnectedClients[i].Character.ClearInputs();
                    }
                    disconnectedClients[i].Character = null;
                }

                disconnectedClients.RemoveAt(i);
            }

            foreach (Client c in connectedClients)
            {
                //slowly reset spam timers
                c.ChatSpamTimer = Math.Max(0.0f, c.ChatSpamTimer - deltaTime);
                c.ChatSpamSpeed = Math.Max(0.0f, c.ChatSpamSpeed - deltaTime);
            }

            NetIncomingMessage inc = null; 
            while ((inc = server.ReadMessage()) != null)
            {
                try
                {
                    switch (inc.MessageType)
                    {
                        case NetIncomingMessageType.Data:
                            ReadDataMessage(inc);
                            break;
                        case NetIncomingMessageType.StatusChanged:
                            switch (inc.SenderConnection.Status)
                            {
                                case NetConnectionStatus.Disconnected:
                                    var connectedClient = connectedClients.Find(c => c.Connection == inc.SenderConnection);
                                    /*if (connectedClient != null && !disconnectedClients.Contains(connectedClient))
                                    {
                                        connectedClient.deleteDisconnectedTimer = NetConfig.DeleteDisconnectedTime;
                                        disconnectedClients.Add(connectedClient);
                                    }
                                    */
                                    DisconnectClient(inc.SenderConnection,
                                        connectedClient != null ? connectedClient.Name + " has disconnected" : "");
                                    break;
                            }
                            break;
                        case NetIncomingMessageType.ConnectionApproval:
                            /*
                            if (banList.IsBanned(inc.SenderEndPoint.Address.ToString()))
                            {
                                DebugConsole.NewMessage("Banned Player tried to join the server (" + inc.SenderEndPoint.Address.ToString() + ")", Color.Red);
                                inc.SenderConnection.Deny("You have been banned from the server");
                            }
                            else */if (ConnectedClients.Count >= maxPlayers)
                            {
                                inc.SenderConnection.Deny("Server full");
                            }
                            else
                            {
                                if ((ClientPacketHeader)inc.SenderConnection.RemoteHailMessage.ReadByte() == ClientPacketHeader.REQUEST_AUTH)
                                {
                                    inc.SenderConnection.Approve();
                                    ClientAuthRequest(inc.SenderConnection);
                                }
                            }
                            break;
                    }                            
                }

                catch (Exception e)
                {
                    if (GameSettings.VerboseLogging)
                    {
                        DebugConsole.ThrowError("Failed to read an incoming message. {" + e + "}\n" + e.StackTrace);
                    }
                }
            }
            
            // if 30ms has passed
            if (updateTimer < DateTime.Now)
            {
                if (server.ConnectionsCount > 0)
                {
                    foreach (Client c in ConnectedClients)
                    {
                        try
                        {
                            ClientWrite(c);
                        }
                        catch (Exception e)
                        {
                            DebugConsole.ThrowError("Failed to write a network message for the client \""+c.Name+"\"!", e);
                        }
                    }

                    foreach (Item item in Item.ItemList)
                    {
                        item.NeedsPositionUpdate = false;
                    }
                }

                updateTimer = DateTime.Now + updateInterval;
            }

            if (!registeredToMaster || refreshMasterTimer >= DateTime.Now) return;

            CoroutineManager.StartCoroutine(RefreshMaster());
            refreshMasterTimer = DateTime.Now + refreshMasterInterval;
        }

        private void ReadDataMessage(NetIncomingMessage inc)
        {
            ClientPacketHeader header = (ClientPacketHeader)inc.ReadByte();
            switch (header)
            {
                case ClientPacketHeader.REQUEST_AUTH:
                    ClientAuthRequest(inc.SenderConnection);
                    break;
                case ClientPacketHeader.REQUEST_INIT:

                    ClientInitRequest(inc);
                    break;

                case ClientPacketHeader.RESPONSE_STARTGAME:
                    if (banList.IsBanned(inc.SenderEndPoint.Address.ToString()))
                    {
                        if (BanList.GetBanReason(inc.SenderEndPoint.Address.ToString()) != null)
                        {
                            KickBannedClient(inc.SenderConnection, "\nReason: "
                                + BanList.GetBanReason(inc.SenderEndPoint.Address.ToString()));

                            //DisconnectClient(inc.SenderConnection,"", "You have been banned from the server." + "\nReason: "
                            //    + BanList.GetBanReason(inc.SenderEndPoint.Address.ToString()));

                            //KickClient(inc.SenderConnection, "You have been banned from the server." + "\nReason: " 
                            //    + BanList.GetBanReason(inc.SenderEndPoint.Address.ToString()));
                        }
                        else
                        {
                            KickBannedClient(inc.SenderConnection, "");
                            //KickClient(inc.SenderConnection, "You have been banned from the server.");
                        }

                        //KickClient(inc.SenderConnection, "You have been banned from the server.");
                        return;
                    }
                    var connectedClient = connectedClients.Find(c => c.Connection == inc.SenderConnection);
                    if (connectedClient != null)
                    {
                        connectedClient.ReadyToStart = inc.ReadBoolean();
                        UpdateCharacterInfo(inc, connectedClient);

                        //game already started -> send start message immediately
                        if (gameStarted)
                        {
                            SendStartMessage(roundStartSeed, Submarine.MainSub, GameMain.GameSession.GameMode.Preset, connectedClient);
                        }
                    }
                    break;
                case ClientPacketHeader.UPDATE_LOBBY:
                    if (banList.IsBanned(inc.SenderEndPoint.Address.ToString()))
                    {
                        if (BanList.GetBanReason(inc.SenderEndPoint.Address.ToString()) != null)
                        {
                            KickBannedClient(inc.SenderConnection, "\nReason: "
                                + BanList.GetBanReason(inc.SenderEndPoint.Address.ToString()));

                            //DisconnectClient(inc.SenderConnection,"", "You have been banned from the server." + "\nReason: "
                            //    + BanList.GetBanReason(inc.SenderEndPoint.Address.ToString()));

                            //KickClient(inc.SenderConnection, "You have been banned from the server." + "\nReason: " 
                            //    + BanList.GetBanReason(inc.SenderEndPoint.Address.ToString()));
                        }
                        else
                        {
                            KickBannedClient(inc.SenderConnection, "");
                            //KickClient(inc.SenderConnection, "You have been banned from the server.");
                        }

                        //KickClient(inc.SenderConnection, "You have been banned from the server.");
                        return;
                    }
                    ClientReadLobby(inc);
                    break;
                case ClientPacketHeader.UPDATE_INGAME:
                    if (!gameStarted) return;
                    if (banList.IsBanned(inc.SenderEndPoint.Address.ToString()))
                    {
                        if(BanList.GetBanReason(inc.SenderEndPoint.Address.ToString()) != null)
                        {
                            KickBannedClient(inc.SenderConnection, "\nReason: "
                                + BanList.GetBanReason(inc.SenderEndPoint.Address.ToString()));

                            //DisconnectClient(inc.SenderConnection,"", "You have been banned from the server." + "\nReason: "
                            //    + BanList.GetBanReason(inc.SenderEndPoint.Address.ToString()));

                            //KickClient(inc.SenderConnection, "You have been banned from the server." + "\nReason: " 
                            //    + BanList.GetBanReason(inc.SenderEndPoint.Address.ToString()));
                        }
                        else
                        {
                            KickBannedClient(inc.SenderConnection, "");
                            //KickClient(inc.SenderConnection, "You have been banned from the server.");
                        }
                        
                        return;
                    }
                    ClientReadIngame(inc);
                    break;
                case ClientPacketHeader.SERVER_COMMAND:
                    if (banList.IsBanned(inc.SenderEndPoint.Address.ToString()))
                    {
                        if (BanList.GetBanReason(inc.SenderEndPoint.Address.ToString()) != null)
                        {
                            KickBannedClient(inc.SenderConnection, "\nReason: "
                                + BanList.GetBanReason(inc.SenderEndPoint.Address.ToString()));

                            //DisconnectClient(inc.SenderConnection,"", "You have been banned from the server." + "\nReason: "
                            //    + BanList.GetBanReason(inc.SenderEndPoint.Address.ToString()));

                            //KickClient(inc.SenderConnection, "You have been banned from the server." + "\nReason: " 
                            //    + BanList.GetBanReason(inc.SenderEndPoint.Address.ToString()));
                        }
                        else
                        {
                            KickBannedClient(inc.SenderConnection, "");
                            //KickClient(inc.SenderConnection, "You have been banned from the server.");
                        }

                        //KickClient(inc.SenderConnection, "You have been banned from the server.");
                        return;
                    }
                    ClientReadServerCommand(inc);
                    break;
                case ClientPacketHeader.FILE_REQUEST:
                    if (AllowFileTransfers)
                    {
                        if (banList.IsBanned(inc.SenderEndPoint.Address.ToString()))
                        {
                            if (BanList.GetBanReason(inc.SenderEndPoint.Address.ToString()) != null)
                            {
                                KickBannedClient(inc.SenderConnection, "\nReason: "
                                + BanList.GetBanReason(inc.SenderEndPoint.Address.ToString()));

                                //DisconnectClient(inc.SenderConnection,"", "You have been banned from the server." + "\nReason: "
                                //    + BanList.GetBanReason(inc.SenderEndPoint.Address.ToString()));

                                //KickClient(inc.SenderConnection, "You have been banned from the server." + "\nReason: " 
                                //    + BanList.GetBanReason(inc.SenderEndPoint.Address.ToString()));
                            }
                            else
                            {
                                KickBannedClient(inc.SenderConnection, "");
                                //KickClient(inc.SenderConnection, "You have been banned from the server.");
                            }

                            //KickClient(inc.SenderConnection, "You have been banned from the server.");
                            return;
                        }
                        fileSender.ReadFileRequest(inc);
                    }
                    break;
            }            
        }
        
        public void CreateEntityEvent(IServerSerializable entity, object[] extraData = null)
        {
            entityEventManager.CreateEvent(entity, extraData);
        }

        private byte GetNewClientID()
        {
            byte userID = 1;
            while (connectedClients.Any(c => c.ID == userID))
            {
                userID++;
            }
            return userID;
        }

        private void ClientReadLobby(NetIncomingMessage inc)
        {
            Client c = ConnectedClients.Find(x => x.Connection == inc.SenderConnection);
            if (c == null)
            {
                inc.SenderConnection.Disconnect("You're not a connected client.");
                return;
            }
            
            ClientNetObject objHeader;
            while ((objHeader = (ClientNetObject)inc.ReadByte()) != ClientNetObject.END_OF_MESSAGE)
            {
                switch (objHeader)
                {
                    case ClientNetObject.SYNC_IDS:
                        //TODO: might want to use a clever class for this
                        c.LastRecvGeneralUpdate = NetIdUtils.Clamp(inc.ReadUInt16(), c.LastRecvGeneralUpdate, GameMain.NetLobbyScreen.LastUpdateID);
                        c.LastRecvChatMsgID     = NetIdUtils.Clamp(inc.ReadUInt16(), c.LastRecvChatMsgID, c.LastChatMsgQueueID);

                        c.LastRecvCampaignSave      = inc.ReadUInt16();
                        if (c.LastRecvCampaignSave > 0)
                        {
                            c.LastRecvCampaignUpdate    = inc.ReadUInt16();
                        }
                        break;
                    case ClientNetObject.CHAT_MESSAGE:
                        ChatMessage.ServerRead(inc, c);
                        break;
                    case ClientNetObject.VOTE:
                        Voting.ServerRead(inc, c);
                        break;
                    default:
                        return;
                }

                //don't read further messages if the client has been disconnected (kicked due to spam for example)
                if (!connectedClients.Contains(c)) break;
            }
        }

        private void ClientReadIngame(NetIncomingMessage inc)
        {
            Client c = ConnectedClients.Find(x => x.Connection == inc.SenderConnection);
            if (c == null)
            {
                inc.SenderConnection.Disconnect("You're not a connected client.");
                return;
            }

            if (gameStarted)
            {
                if (!c.InGame)
                {
                    //check if midround syncing is needed due to missed unique events
                    entityEventManager.InitClientMidRoundSync(c);                    
                    c.InGame = true;
                }
            }
            
            ClientNetObject objHeader;
            while ((objHeader = (ClientNetObject)inc.ReadByte()) != ClientNetObject.END_OF_MESSAGE)
            {
                switch (objHeader)
                {
                    case ClientNetObject.SYNC_IDS:
                        //TODO: might want to use a clever class for this
                        
                        UInt16 lastRecvChatMsgID        = inc.ReadUInt16();
                        UInt16 lastRecvEntityEventID    = inc.ReadUInt16();

                        //last msgs we've created/sent, the client IDs should never be higher than these
                        UInt16 lastEntityEventID = entityEventManager.Events.Count == 0 ? (UInt16)0 : entityEventManager.Events.Last().ID;

                        if (c.NeedsMidRoundSync)
                        {
                            //received all the old events -> client in sync, we can switch to normal behavior
                            if (lastRecvEntityEventID >= c.UnreceivedEntityEventCount - 1 ||
                                c.UnreceivedEntityEventCount == 0)
                            {
                                c.NeedsMidRoundSync = false;
                                lastRecvEntityEventID = (UInt16)(c.FirstNewEventID - 1);
                                c.LastRecvEntityEventID = lastRecvEntityEventID;

                                DisconnectedCharacter disconnectedcharcheck = GameMain.NilMod.DisconnectedCharacters.Find(dc => dc.character.Name == c.Name && c.Connection.RemoteEndPoint.Address.ToString() == dc.IPAddress);

                                if(disconnectedcharcheck != null)
                                {
                                    GameMain.Server.SetClientCharacter(c, disconnectedcharcheck.character);
                                    disconnectedcharcheck.TimeUntilKill = GameMain.NilMod.ReconnectTimeAllowed * 1.5f;
                                }
                            }
                            else
                            {
                                lastEntityEventID = (UInt16)(c.UnreceivedEntityEventCount - 1);
                            }
                        }

                        if (NetIdUtils.IdMoreRecent(lastRecvChatMsgID, c.LastRecvChatMsgID) &&   //more recent than the last ID received by the client
                            !NetIdUtils.IdMoreRecent(lastRecvChatMsgID, c.LastChatMsgQueueID)) //NOT more recent than the latest existing ID
                        {
                            c.LastRecvChatMsgID = lastRecvChatMsgID;
                        }
                        else if (lastRecvChatMsgID != c.LastRecvChatMsgID && GameSettings.VerboseLogging)
                        {
                            DebugConsole.ThrowError(
                                "Invalid lastRecvChatMsgID  " + lastRecvChatMsgID + 
                                " (previous: " + c.LastChatMsgQueueID + ", latest: "+c.LastChatMsgQueueID+")");
                        }

                        if (NetIdUtils.IdMoreRecent(lastRecvEntityEventID, c.LastRecvEntityEventID) &&
                            !NetIdUtils.IdMoreRecent(lastRecvEntityEventID, lastEntityEventID))
                        {
                            c.LastRecvEntityEventID = lastRecvEntityEventID;
                        }
                        else if (lastRecvEntityEventID != c.LastRecvEntityEventID && GameSettings.VerboseLogging)
                        {
                            DebugConsole.ThrowError(
                                "Invalid lastRecvEntityEventID  " + lastRecvEntityEventID + 
                                " (previous: " + c.LastRecvEntityEventID + ", latest: " + lastEntityEventID + ")");
                        }
                        break;
                    case ClientNetObject.CHAT_MESSAGE:
                        ChatMessage.ServerRead(inc, c);
                        break;
                    case ClientNetObject.CHARACTER_INPUT:
                        if (c.Character != null)
                        {
                            c.Character.ServerRead(objHeader, inc, c);
                        }
                        break;
                    case ClientNetObject.ENTITY_STATE:
                        entityEventManager.Read(inc, c);
                        break;
                    case ClientNetObject.VOTE:
                        Voting.ServerRead(inc, c);
                        break;
                    default:
                        return;
                }

                //don't read further messages if the client has been disconnected (kicked due to spam for example)
                if (!connectedClients.Contains(c)) break;
            }
        }

        private void ClientReadServerCommand(NetIncomingMessage inc)
        {
            Client sender = ConnectedClients.Find(x => x.Connection == inc.SenderConnection);
            if (sender == null)
            {
                inc.SenderConnection.Disconnect("You're not a connected client.");
                return;
            }

            ClientPermissions command = ClientPermissions.None;
            try
            {
                command = (ClientPermissions)inc.ReadByte();
            }

            catch
            {
                return;
            }

            if (!sender.HasPermission(command))
            {
                Log("Client \"" + sender.Name + "\" sent a server command \"" + command + "\". Permission denied.", ServerLog.MessageType.ServerMessage);
                return;
            }

            switch (command)
            {
                case ClientPermissions.Kick:
                    string kickedName = inc.ReadString().ToLowerInvariant();
                    string kickReason = inc.ReadString();
                    var kickedClient = connectedClients.Find(cl => cl != sender && cl.Name.ToLowerInvariant() == kickedName);
                    if (kickedClient != null)
                    {
                        Log("Client \"" + sender.Name + "\" kicked \"" + kickedClient.Name + "\".", ServerLog.MessageType.ServerMessage);
                        KickClient(kickedClient, string.IsNullOrEmpty(kickReason) ? "Kicked by " + sender.Name : kickReason, GameMain.NilMod.AdminKickStateNameTimer, GameMain.NilMod.AdminKickDenyRejoinTimer);
                    }
                    break;
                case ClientPermissions.Ban:
                    string bannedName = inc.ReadString().ToLowerInvariant();
                    string banReason = inc.ReadString();
                    var bannedClient = connectedClients.Find(cl => cl != sender && cl.Name.ToLowerInvariant() == bannedName);
                    if (bannedClient != null)
                    {
                        Log("Client \"" + sender.Name + "\" banned \"" + bannedClient.Name + "\".", ServerLog.MessageType.ServerMessage);
                        BanClient(bannedClient, string.IsNullOrEmpty(banReason) ? "Banned by " + sender.Name : banReason, false);
                    }
                    break;
                case ClientPermissions.EndRound:
                    if (gameStarted)
                    {
                        Log("Client \"" + sender.Name + "\" ended the round.", ServerLog.MessageType.ServerMessage);
                        EndGame();
                    }
                    break;
                case ClientPermissions.SelectSub:
                    UInt16 subIndex = inc.ReadUInt16();
                    var subList = GameMain.NetLobbyScreen.GetSubList();
                    if (subIndex >= subList.Count)
                    {
                        DebugConsole.NewMessage("Client \"" + sender.Name + "\" attempted to select a sub, index out of bounds (" + subIndex + ")", Color.Red);
                    }
                    else
                    {
                        GameMain.NetLobbyScreen.SelectedSub = subList[subIndex];
                    }
                    break;
                case ClientPermissions.SelectMode:
                    UInt16 modeIndex = inc.ReadUInt16();
                    var modeList = GameMain.NetLobbyScreen.SelectedModeIndex = modeIndex;
                    break;
                case ClientPermissions.ManageCampaign:
                    MultiplayerCampaign campaign = GameMain.GameSession.GameMode as MultiplayerCampaign;
                    if (campaign != null)
                    {
                        campaign.ServerRead(inc, sender);
                    }
                    break;
            }

            inc.ReadPadBits();
        }


        private void ClientWrite(Client c)
        {
            if (gameStarted && c.InGame)
            {
                if(GameMain.NilMod.UseAlternativeNetworking)
                {
                    ClientWriteIngamenew(c);
                }
                else
                {
                    ClientWriteIngame(c);
                }
            }
            else
            {
                //if 30 seconds have passed since the round started and the client isn't ingame yet,
                //kill the client's character
                if (gameStarted && c.Character != null && (DateTime.Now - roundStartTime).Seconds > (GameMain.NilMod.AllowReconnect ? Math.Max(GameMain.NilMod.ReconnectTimeAllowed, 30f) : 30.0f))
                {
                    if (GameMain.NilMod.DisconnectedCharacters.Count > 0)
                    {
                        if(GameMain.NilMod.DisconnectedCharacters.Find(dc => dc.character == c.Character) == null) c.Character.Kill(CauseOfDeath.Disconnected);
                    }
                    else
                    {
                        c.Character.Kill(CauseOfDeath.Disconnected);
                    }
                    //c.Character = null;
                }

                ClientWriteLobby(c);

                MultiplayerCampaign campaign = GameMain.GameSession?.GameMode as MultiplayerCampaign;
                if (campaign != null && NetIdUtils.IdMoreRecent(campaign.LastSaveID, c.LastRecvCampaignSave))
                { 
                    if (!fileSender.ActiveTransfers.Any(t => t.Connection == c.Connection && t.FileType == FileTransferType.CampaignSave))
                    {
                        fileSender.StartTransfer(c.Connection, FileTransferType.CampaignSave, GameMain.GameSession.SavePath);
                    }
                }
            }
        }

        /// <summary>
        /// Write info that the client needs when joining the server
        /// </summary>
        private void ClientWriteInitial(Client c, NetBuffer outmsg)
        {
            if (GameSettings.VerboseLogging)
            {
                DebugConsole.NewMessage("Sending initial lobby update", Color.Gray);
            }

            outmsg.Write(c.ID);

            var subList = GameMain.NetLobbyScreen.GetSubList();
            outmsg.Write((UInt16)subList.Count);
            for (int i = 0; i < subList.Count; i++)
            {
                outmsg.Write(subList[i].Name);
                outmsg.Write(subList[i].MD5Hash.ToString());
            }

            outmsg.Write(GameStarted);
            outmsg.Write(AllowSpectating);

            outmsg.Write((byte)c.Permissions);
        }

        private void ClientWriteIngame(Client c)
        {
            //don't send position updates to characters who are still midround syncing
            //characters or items spawned mid-round don't necessarily exist at the client's end yet
            if (!c.NeedsMidRoundSync)
            {
                foreach (Character character in Character.CharacterList)
                {
                    if (!character.Enabled) continue;
                    if (c.Character != null &&
                        (Vector2.DistanceSquared(character.WorldPosition, c.Character.WorldPosition) >=
                        NetConfig.CharacterIgnoreDistanceSqr) && (!character.IsRemotePlayer && !c.Character.IsDead))
                    {
                        continue;
                    }
                    if (!c.PendingPositionUpdates.Contains(character)) c.PendingPositionUpdates.Enqueue(character);
                }

                foreach (Submarine sub in Submarine.Loaded)
                {
                    //if docked to a sub with a smaller ID, don't send an update
                    //  (= update is only sent for the docked sub that has the smallest ID, doesn't matter if it's the main sub or a shuttle)
                    if (sub.DockedTo.Any(s => s.ID < sub.ID)) continue;
                    if (!c.PendingPositionUpdates.Contains(sub)) c.PendingPositionUpdates.Enqueue(sub);
                }

                foreach (Item item in Item.ItemList)
                {
                    if (!item.NeedsPositionUpdate) continue;
                    if (!c.PendingPositionUpdates.Contains(item)) c.PendingPositionUpdates.Enqueue(item);
                }
            }

            NetOutgoingMessage outmsg = server.CreateMessage();
            outmsg.Write((byte)ServerPacketHeader.UPDATE_INGAME);
            
            outmsg.Write((float)NetTime.Now);

            outmsg.Write((byte)ServerNetObject.SYNC_IDS);
            outmsg.Write(c.LastSentChatMsgID); //send this to client so they know which chat messages weren't received by the server
            outmsg.Write(c.LastSentEntityEventID);

            entityEventManager.Write(c, outmsg);

            WriteChatMessages(outmsg, c);

            //write as many position updates as the message can fit
            while (outmsg.LengthBytes < config.MaximumTransmissionUnit - 20 && 
                c.PendingPositionUpdates.Count > 0)
            {
                var entity = c.PendingPositionUpdates.Dequeue();
                if (entity == null || entity.Removed) continue;

                outmsg.Write((byte)ServerNetObject.ENTITY_POSITION);
                if (entity is Item)
                {
                    ((Item)entity).ServerWritePosition(outmsg, c);
                }
                else
                {
                    ((IServerSerializable)entity).ServerWrite(outmsg, c);
                }
                outmsg.WritePadBits();
            }

            outmsg.Write((byte)ServerNetObject.END_OF_MESSAGE);

            if (outmsg.LengthBytes > config.MaximumTransmissionUnit)
            {
                if (GameMain.NilMod.ShowPacketMTUErrors)
                {
                    DebugConsole.NewMessage("Maximum packet size exceeded (" + outmsg.LengthBytes + " > " + config.MaximumTransmissionUnit + ") in GameServer.ClientWriteLobby()", Color.Red);
                }
            }

            server.SendMessage(outmsg, c.Connection, NetDeliveryMethod.Unreliable);
        }

        private void ClientWriteLobby(Client c)
        {
            bool isInitialUpdate = false;

            NetOutgoingMessage outmsg = server.CreateMessage();
            outmsg.Write((byte)ServerPacketHeader.UPDATE_LOBBY);

            outmsg.Write((byte)ServerNetObject.SYNC_IDS);

            if (NetIdUtils.IdMoreRecent(GameMain.NetLobbyScreen.LastUpdateID, c.LastRecvGeneralUpdate))
            {
                outmsg.Write(true);
                outmsg.WritePadBits();

                outmsg.Write(GameMain.NetLobbyScreen.LastUpdateID);
                outmsg.Write(GameMain.NetLobbyScreen.GetServerName());
                outmsg.Write(GameMain.NetLobbyScreen.ServerMessageText);
                
                outmsg.Write(c.LastRecvGeneralUpdate < 1);
                if (c.LastRecvGeneralUpdate < 1)
                {
                    isInitialUpdate = true;
                    ClientWriteInitial(c, outmsg);
                }
                outmsg.Write(GameMain.NetLobbyScreen.SelectedSub.Name);
                outmsg.Write(GameMain.NetLobbyScreen.SelectedSub.MD5Hash.ToString());
                outmsg.Write(GameMain.NetLobbyScreen.SelectedShuttle.Name);
                outmsg.Write(GameMain.NetLobbyScreen.SelectedShuttle.MD5Hash.ToString());

                outmsg.Write(Voting.AllowSubVoting);
                outmsg.Write(Voting.AllowModeVoting);

                outmsg.Write(AllowSpectating);

                outmsg.WriteRangedInteger(0, 2, (int)TraitorsEnabled);

                outmsg.WriteRangedInteger(0, Mission.MissionTypes.Count - 1, (GameMain.NetLobbyScreen.MissionTypeIndex));

                outmsg.Write((byte)GameMain.NetLobbyScreen.SelectedModeIndex);
                outmsg.Write(GameMain.NetLobbyScreen.LevelSeed);

                outmsg.Write(AutoRestart);
                if (autoRestart)
                {
                    outmsg.Write(AutoRestartTimer);
                }

                outmsg.Write((byte)connectedClients.Count);
                foreach (Client client in connectedClients)
                {
                    outmsg.Write(client.ID);
                    outmsg.Write(client.Name);
                    outmsg.Write(client.Character == null || !gameStarted ? (ushort)0 : client.Character.ID);
                }
            }
            else
            {
                outmsg.Write(false);
                outmsg.WritePadBits();
            }

            var campaign = GameMain.GameSession?.GameMode as MultiplayerCampaign;
            if (campaign != null)
            {
                if (NetIdUtils.IdMoreRecent(campaign.LastUpdateID, c.LastRecvCampaignUpdate))
                {
                    outmsg.Write(true);
                    outmsg.WritePadBits();
                    campaign.ServerWrite(outmsg, c);
                }
                else
                {
                    outmsg.Write(false);
                    outmsg.WritePadBits();
                }
            }
            else
            {
                outmsg.Write(false);
                outmsg.WritePadBits();
            }
            
            outmsg.Write(c.LastSentChatMsgID); //send this to client so they know which chat messages weren't received by the server
            
            WriteChatMessages(outmsg, c);

            outmsg.Write((byte)ServerNetObject.END_OF_MESSAGE);

            if (isInitialUpdate)
            {
                //the initial update may be very large if the host has a large number
                //of submarine files, so the message may have to be fragmented

                //unreliable messages don't play nicely with fragmenting, so we'll send the message reliably
                server.SendMessage(outmsg, c.Connection, NetDeliveryMethod.ReliableUnordered);

                //and assume the message was received, so we don't have to keep resending
                //these large initial messages until the client acknowledges receiving them
                c.LastRecvGeneralUpdate++;

                //Nilmod Rules code

                if (NilMod.NilModEventChatter.NilModRules.Count() > 0 && NilMod.NilModEventChatter.ChatModServerJoin)
                {
                    foreach (string message in NilMod.NilModEventChatter.NilModRules)
                    {
                        NilMod.NilModEventChatter.SendServerMessage(message, c);
                    }

                }

                SendVoteStatus(new List<Client>() { c });
            }
            else
            {
                if (outmsg.LengthBytes > config.MaximumTransmissionUnit)
                {
                    if (GameMain.NilMod.ShowPacketMTUErrors)
                    {
                        DebugConsole.NewMessage("Maximum packet size exceeded (" + outmsg.LengthBytes + " > " + config.MaximumTransmissionUnit + ") in GameServer.ClientWriteLobby()", Color.Red);
                    }
                }

                server.SendMessage(outmsg, c.Connection, NetDeliveryMethod.Unreliable);
            }
        }

        private void WriteChatMessages(NetOutgoingMessage outmsg, Client c)
        {
            c.ChatMsgQueue.RemoveAll(cMsg => !NetIdUtils.IdMoreRecent(cMsg.NetStateID, c.LastRecvChatMsgID));
            for (int i = 0; i < c.ChatMsgQueue.Count && i < ChatMessage.MaxMessagesPerPacket; i++)
            {
                if (outmsg.LengthBytes + c.ChatMsgQueue[i].EstimateLengthBytesServer(c) > config.MaximumTransmissionUnit - 5)
                {
                    //not enough room in this packet
                    return;
                }
                c.ChatMsgQueue[i].ServerWrite(outmsg, c);
            }
        }
        
        public bool StartGame()
        {

            GameMain.NilMod.SubmarineVoters = null;
            Submarine selectedSub = null;
            Submarine selectedShuttle = GameMain.NetLobbyScreen.SelectedShuttle;

            if (Voting.AllowSubVoting)
            {
                selectedSub = Voting.HighestVoted<Submarine>(VoteType.Sub, connectedClients);

                if (selectedSub != null)
                {
                    //record the voters
                    GameMain.NilMod.SubmarineVoters = selectedSub + " Voted by:";
                    foreach (Client c in ConnectedClients)
                    {
                        if (c.GetVote<Submarine>(VoteType.Sub) == selectedSub)
                        {

                            GameMain.NilMod.SubmarineVoters += " " + c.Name + ",";
                        }
                    }

                    //remove the comma
                    GameMain.NilMod.SubmarineVoters = GameMain.NilMod.SubmarineVoters.Substring(0, GameMain.NilMod.SubmarineVoters.Length - 1);
                }

                if (GameMain.NilMod.SubmarineVoters != null)
                {
                    if (GameMain.NilMod.SubVotingAnnounce)
                    {
                        foreach (Client c in ConnectedClients)
                        {
                            if (GameMain.NilMod.SubmarineVoters.Length > 160)
                            {
                                NilMod.NilModEventChatter.SendServerMessage(GameMain.NilMod.SubmarineVoters.Substring(0, 157) + "...", c);
                            }
                            else
                            {
                                NilMod.NilModEventChatter.SendServerMessage(GameMain.NilMod.SubmarineVoters, c);
                            }

                        }
                    }
                    if(GameMain.NilMod.SubVotingConsoleLog)
                    {
                        DebugConsole.NewMessage(GameMain.NilMod.SubmarineVoters, Color.White);
                    }
                }

                if (selectedSub == null)
                {
                    if (GameMain.NilMod.SubVotingConsoleLog)
                    {
                        DebugConsole.NewMessage("No clients voted a submarine, choosing default submarine: " + GameMain.NetLobbyScreen.SelectedSub, Color.White);
                    }
                    selectedSub = GameMain.NetLobbyScreen.SelectedSub;
                }
            }
            else
            {
                selectedSub = GameMain.NetLobbyScreen.SelectedSub;
            }

            if (selectedSub == null)
            {
#if CLIENT
                GameMain.NetLobbyScreen.SubList.Flash();
#endif
                return false;
            }

            if (selectedShuttle == null)
            {
#if CLIENT
                GameMain.NetLobbyScreen.ShuttleList.Flash();
#endif
                return false;
            }

            GameModePreset selectedMode = Voting.HighestVoted<GameModePreset>(VoteType.Mode, connectedClients);
            if (selectedMode == null) selectedMode = GameMain.NetLobbyScreen.SelectedMode;

            if (selectedMode == null)
            {
#if CLIENT
                GameMain.NetLobbyScreen.ModeList.Flash();
#endif
                return false;
            }

            CoroutineManager.StartCoroutine(InitiateStartGame(selectedSub, selectedShuttle, selectedMode), "InitiateStartGame");

            return true;
        }

        private IEnumerable<object> InitiateStartGame(Submarine selectedSub, Submarine selectedShuttle, GameModePreset selectedMode)
        {
            initiatedStartGame = true;
            GameMain.NetLobbyScreen.StartButtonEnabled = false;

            if (connectedClients.Any())
            {
                NetOutgoingMessage msg = server.CreateMessage();
                msg.Write((byte)ServerPacketHeader.QUERY_STARTGAME);

                msg.Write(selectedSub.Name);
                msg.Write(selectedSub.MD5Hash.Hash);

                msg.Write(selectedShuttle.Name);
                msg.Write(selectedShuttle.MD5Hash.Hash);

                connectedClients.ForEach(c => c.ReadyToStart = false);

                server.SendMessage(msg, connectedClients.Select(c => c.Connection).ToList(), NetDeliveryMethod.ReliableUnordered, 0);

                //give the clients a few seconds to request missing sub/shuttle files before starting the round
                float waitForResponseTimer = 5.0f;
                while (connectedClients.Any(c => !c.ReadyToStart) && waitForResponseTimer > 0.0f)
                {
                    waitForResponseTimer -= CoroutineManager.UnscaledDeltaTime;
                    yield return CoroutineStatus.Running;
                }

                if (fileSender.ActiveTransfers.Count > 0)
                {
#if CLIENT
                    var msgBox = new GUIMessageBox("", "Waiting for file transfers to finish before starting the round...", new string[] { "Start now" });
                    msgBox.Buttons[0].OnClicked += msgBox.Close;
#endif

                    float waitForTransfersTimer = 20.0f;
                    while (fileSender.ActiveTransfers.Count > 0 && waitForTransfersTimer > 0.0f)
                    {
                        waitForTransfersTimer -= CoroutineManager.UnscaledDeltaTime;

#if CLIENT
                        //message box close, break and start the round immediately
                        if (!GUIMessageBox.MessageBoxes.Contains(msgBox))
                        {
                            break;
                        }
#endif

                        yield return CoroutineStatus.Running;
                    }
                }
            }

            startGameCoroutine = GameMain.Instance.ShowLoading(StartGame(selectedSub, selectedShuttle, selectedMode), false);

            yield return CoroutineStatus.Success;
        }

        private IEnumerable<object> StartGame(Submarine selectedSub, Submarine selectedShuttle, GameModePreset selectedMode)
        {
            entityEventManager.Clear();

            GameMain.NetLobbyScreen.StartButtonEnabled = false;

#if CLIENT
            GUIMessageBox.CloseAll();
#endif

            roundStartSeed = DateTime.Now.Millisecond;
            Rand.SetSyncedSeed(roundStartSeed);
            
            int teamCount = 1;
            byte hostTeam = 1;

            //Saves the log into a file
            if (GameMain.NilMod.ClearLogRoundStart)
            {
                ServerLog.ClearLog();
            }

            //Reload the banlist on round starts
            BanList.load();

            LoadClientPermissions();

            MultiplayerCampaign campaign = GameMain.NetLobbyScreen.SelectedMode == GameMain.GameSession?.GameMode.Preset ? 
                GameMain.GameSession?.GameMode as MultiplayerCampaign : null;
        
            //don't instantiate a new gamesession if we're playing a campaign
            if (campaign == null || GameMain.GameSession == null)
            {
                GameMain.GameSession = new GameSession(selectedSub, "", selectedMode, Mission.MissionTypes[GameMain.NetLobbyScreen.MissionTypeIndex]);
            }

            if (GameMain.GameSession.GameMode.Mission != null &&
                GameMain.GameSession.GameMode.Mission.AssignTeamIDs(connectedClients, out hostTeam))
            {
                teamCount = 2;
            }
            else
            {
                connectedClients.ForEach(c => c.TeamID = hostTeam);
            }

            //Initialize server defaults
            GameMain.NilMod.ServerInitialize(false);

            if (campaign != null)
            {
#if CLIENT
                if (GameMain.GameSession?.CrewManager != null) GameMain.GameSession.CrewManager.Reset();
#endif
                GameMain.GameSession.StartRound(campaign.Map.SelectedConnection.Level, true, teamCount > 1);
            }
            else
            {
                GameMain.GameSession.StartRound(GameMain.NetLobbyScreen.LevelSeed, teamCount > 1);
            }

            if(GameMain.NilMod.SubVotingServerLog && GameMain.NilMod.SubmarineVoters != null)
            {
                GameServer.Log(GameMain.NilMod.SubmarineVoters, ServerLog.MessageType.ServerMessage);
            }

            GameServer.Log("Starting a new round...", ServerLog.MessageType.ServerMessage);
            GameServer.Log("Submarine: " + selectedSub.Name, ServerLog.MessageType.ServerMessage);
            GameServer.Log("Game mode: " + selectedMode.Name, ServerLog.MessageType.ServerMessage);
            GameServer.Log("Level seed: " + GameMain.NetLobbyScreen.LevelSeed, ServerLog.MessageType.ServerMessage);

            bool missionAllowRespawn = campaign == null &&
                (!(GameMain.GameSession.GameMode is MissionMode) || 
                ((MissionMode)GameMain.GameSession.GameMode).Mission.AllowRespawn);

            if (AllowRespawn && missionAllowRespawn) respawnManager = new RespawnManager(this, selectedShuttle);

            //assign jobs and spawnpoints separately for each team
            for (int teamID = 1; teamID <= teamCount; teamID++)
            {
                //find the clients in this team
                List<Client> teamClients = teamCount == 1 ? new List<Client>(connectedClients) : connectedClients.FindAll(c => c.TeamID == teamID);
                if (AllowSpectating)
                {
                    teamClients.RemoveAll(c => c.SpectateOnly);
                }

                if (!teamClients.Any() && teamID > 1) continue;

                AssignJobs(teamClients, teamID == hostTeam);

                List<CharacterInfo> characterInfos = new List<CharacterInfo>();
                foreach (Client client in teamClients)
                {
                    client.NeedsMidRoundSync = false;

                    client.PendingPositionUpdates.Clear();
                    client.EntityEventLastSent.Clear();
                    client.LastSentEntityEventID = 0;
                    client.LastRecvEntityEventID = 0;
                    client.UnreceivedEntityEventCount = 0;

                    if (client.CharacterInfo == null)
                    {
                        client.CharacterInfo = new CharacterInfo(Character.HumanConfigFile, client.Name);
                    }
                    characterInfos.Add(client.CharacterInfo);
                    client.CharacterInfo.Job = new Job(client.AssignedJob);
                }

                //host's character
                if (characterInfo != null && hostTeam == teamID)
                {
                    characterInfo.Job = new Job(GameMain.NetLobbyScreen.JobPreferences[0]);
                    characterInfos.Add(characterInfo);
                }

                WayPoint[] assignedWayPoints = WayPoint.SelectCrewSpawnPoints(characterInfos, Submarine.MainSubs[teamID - 1]);
                for (int i = 0; i < teamClients.Count; i++)
                {
                    Character spawnedCharacter = Character.Create(teamClients[i].CharacterInfo, assignedWayPoints[i].WorldPosition, true, false);
                    spawnedCharacter.AnimController.Frozen = true;
                    spawnedCharacter.GiveJobItems(assignedWayPoints[i]);
                    spawnedCharacter.TeamID = (byte)teamID;

                    teamClients[i].Character = spawnedCharacter;

#if CLIENT
                    GameMain.GameSession.CrewManager.AddCharacter(spawnedCharacter);
#endif
                }

#if CLIENT
                if (characterInfo != null && hostTeam == teamID)
                {
                    if (GameMain.NilMod.PlayYourselfName.Length > 0)
                    {
                        if (GameMain.NilMod.PlayYourselfName != "")
                        {
                            characterInfo.Name = GameMain.NilMod.PlayYourselfName;
                        }
                    }

                    myCharacter = Character.Create(characterInfo, assignedWayPoints[assignedWayPoints.Length - 1].WorldPosition, false, false);
                    myCharacter.GiveJobItems(assignedWayPoints.Last());
                    myCharacter.TeamID = (byte)teamID;

                    Character.Controlled = myCharacter;

                    GameMain.GameSession.CrewManager.AddCharacter(myCharacter);
                }
#endif
                if (teamID == 1)
                {
                    GameServer.Log("Spawning initial Crew: Coalition", ServerLog.MessageType.Spawns);

                    //Log the hosts character which is always team #1
                    if (Character.Controlled != null)
                    {
                        GameServer.Log("spawn: " + Character.Controlled.Name + " As " + Character.Controlled.Info.Job.Name + " As Host", ServerLog.MessageType.Spawns);
                    }
                }
                if (teamID == 2)
                {
                    GameServer.Log("Spawning initial Crew: Renegades", ServerLog.MessageType.Spawns);
                }

                //List the players for the given team
                foreach (Client client in teamClients)
                {
                    GameServer.Log("spawn: " + client.CharacterInfo.Name + " As " + client.CharacterInfo.Job.Name + " On " + client.Connection.RemoteEndPoint.Address, ServerLog.MessageType.Spawns);
                }

            }
            //Locks the wiring if its set to.
            if (!GameMain.NilMod.CanRewireMainSubs)
            {
                foreach (Item item in Item.ItemList)
                {
                    //lock all wires to prevent the players from messing up the electronics
                    var connectionPanel = item.GetComponent<ConnectionPanel>();
                    if (connectionPanel != null && (item.Submarine == Submarine.MainSubs[0] || ((Submarine.MainSubs.Count() > 1 && item.Submarine == Submarine.MainSubs[1]))))
                    {
                        foreach (Connection connection in connectionPanel.Connections)
                        {
                            Array.ForEach(connection.Wires, w => { if (w != null) w.Locked = true; });
                        }
                    }
                }
            }

            foreach (Submarine sub in Submarine.MainSubs)
            {
                if (sub == null) continue;

                WayPoint cargoSpawnPos = WayPoint.GetRandom(SpawnType.Cargo, null, sub);

                if (cargoSpawnPos?.CurrentHull == null)
                {
                    DebugConsole.ThrowError("Couldn't spawn additional cargo (no cargo spawnpoint inside any of the hulls)");
                    continue;
                }

                var cargoRoom = cargoSpawnPos.CurrentHull;
                Vector2 position = new Vector2(
                    cargoSpawnPos.Position.X,
                    cargoRoom.Rect.Y - cargoRoom.Rect.Height);

                foreach (string s in extraCargo.Keys)
                {
                    ItemPrefab itemPrefab = MapEntityPrefab.Find(s) as ItemPrefab;
                    if (itemPrefab == null) continue;

                    for (int i = 0; i < extraCargo[s]; i++)
                    {
                        Entity.Spawner.AddToSpawnQueue(itemPrefab,  position + new Vector2(Rand.Range(-20.0f, 20.0f), itemPrefab.Size.Y / 2), sub);
                    }
                }


            }

            TraitorManager = null;
            if (TraitorsEnabled == YesNoMaybe.Yes ||
                (TraitorsEnabled == YesNoMaybe.Maybe && Rand.Range(0.0f, 1.0f) < 0.5f))
            {
                TraitorManager = new TraitorManager(this);

                if (TraitorManager.TraitorCharacter!=null && TraitorManager.TargetCharacter != null)
                {
                    //Nilmod Traitor Stuff
                    GameMain.NilMod.Traitor = TraitorManager.TraitorCharacter.Name;
                    GameMain.NilMod.TraitorTarget = TraitorManager.TargetCharacter.Name;
                    Log(TraitorManager.TraitorCharacter.Name + " is the traitor and the target is " + TraitorManager.TargetCharacter.Name, ServerLog.MessageType.ServerMessage);
                }
                else
                {
                    GameMain.NilMod.Traitor = "";
                    GameMain.NilMod.TraitorTarget = "";
                }
            }

            SendStartMessage(roundStartSeed, Submarine.MainSub, GameMain.GameSession.GameMode.Preset, connectedClients);

            yield return CoroutineStatus.Running;
            
            GameMain.GameScreen.Cam.TargetPos = Vector2.Zero;
            GameMain.GameScreen.Select();

            AddChatMessage("Press TAB to chat. Use \"r;\" to talk through the radio.", ChatMessageType.Server);

            GameMain.NetLobbyScreen.StartButtonEnabled = true;

            gameStarted = true;
            initiatedStartGame = false;

            roundStartTime = DateTime.Now;

            //Custom Nilmod Roundstart Messages for other players
            if (GameMain.NilMod.EnableEventChatterSystem)
            {
                foreach (Client receivingclient in ConnectedClients)
                {
                    NilMod.NilModEventChatter.RoundStartClientMessages(receivingclient);
                }

                NilMod.NilModEventChatter.SendHostMessages();
            }

            GameServer.Log("Debug: Round start complete.", ServerLog.MessageType.ServerMessage);

            yield return CoroutineStatus.Success;
        }

        private void SendStartMessage(int seed, Submarine selectedSub, GameModePreset selectedMode, List<Client> clients)
        {
            foreach (Client client in clients)
            {
                SendStartMessage(seed, selectedSub, selectedMode, client);
            }       
        }

        private void SendStartMessage(int seed, Submarine selectedSub, GameModePreset selectedMode, Client client)
        {
            NetOutgoingMessage msg = server.CreateMessage();
            msg.Write((byte)ServerPacketHeader.STARTGAME);

            msg.Write(seed);

            msg.Write(GameMain.GameSession.Level.Seed);

            msg.Write((byte)GameMain.NetLobbyScreen.MissionTypeIndex);

            msg.Write(selectedSub.Name);
            msg.Write(selectedSub.MD5Hash.Hash);

            msg.Write(GameMain.NetLobbyScreen.SelectedShuttle.Name);
            msg.Write(GameMain.NetLobbyScreen.SelectedShuttle.MD5Hash.Hash);

            msg.Write(selectedMode.Name);

            MultiplayerCampaign campaign = GameMain.GameSession?.GameMode as MultiplayerCampaign;

            bool missionAllowRespawn = campaign == null &&
                (!(GameMain.GameSession.GameMode is MissionMode) ||
                ((MissionMode)GameMain.GameSession.GameMode).Mission.AllowRespawn);

            msg.Write(AllowRespawn && missionAllowRespawn);
            msg.Write(Submarine.MainSubs[1] != null); //loadSecondSub

            if (TraitorManager != null &&
                TraitorManager.TraitorCharacter != null &&
                TraitorManager.TargetCharacter != null &&
                TraitorManager.TraitorCharacter == client.Character)
            {
                msg.Write(true);
                msg.Write(TraitorManager.TargetCharacter.Name);
            }
            else
            {
                msg.Write(false);
            }

            //monster spawn settings
            List<string> monsterNames = monsterEnabled.Keys.ToList();
            foreach (string s in monsterNames)
            {
                msg.Write(monsterEnabled[s]);
            }
            msg.WritePadBits();

            server.SendMessage(msg, client.Connection, NetDeliveryMethod.ReliableUnordered);     
        }

        public void EndGame()
        {
            if (!gameStarted) return;

            string endMessage = "The round has ended." + '\n';

#if CLIENT
            ClearClickCommand();
#endif

            if (TraitorManager != null)
            {
                endMessage += TraitorManager.GetEndMessage();
            }

            Mission mission = GameMain.GameSession.Mission;
            GameMain.GameSession.GameMode.End(endMessage);

            if (autoRestart)
            {
                AutoRestartTimer = AutoRestartInterval;
                //send a netlobby update to get the clients' autorestart timers up to date 
                GameMain.NetLobbyScreen.LastUpdateID++;
            }

            //NilMod Logging changes - Allow logs to save and end + clear potentially at round starts, not at round ends, and thus change saving to that.
            //Also makes all chat after a previous round go into the end of the last rounds log file.
            if (!GameMain.NilMod.ClearLogRoundStart)
            {
                if (SaveServerLogs) log.Save();
            }

            Character.Controlled = null;
            
            GameMain.GameScreen.Cam.TargetPos = Vector2.Zero;
#if CLIENT
            myCharacter = null;
            GameMain.LightManager.LosEnabled = false;
#endif

            entityEventManager.Clear();
            foreach (Client c in connectedClients)
            {
                c.EntityEventLastSent.Clear();
                c.PendingPositionUpdates.Clear();
            }

#if DEBUG
            messageCount.Clear();
#endif

            respawnManager = null;
            gameStarted = false;

            if (connectedClients.Count > 0)
            {
                NetOutgoingMessage msg = server.CreateMessage();
                msg.Write((byte)ServerPacketHeader.ENDGAME);
                msg.Write(endMessage);
                msg.Write(mission != null && mission.Completed);
                if (server.ConnectionsCount > 0)
                {
                    server.SendMessage(msg, server.Connections, NetDeliveryMethod.ReliableOrdered, 0);
                }

                foreach (Client client in connectedClients)
                {
                    client.Character = null;
                    client.InGame = false;
                }
            }

            CoroutineManager.StartCoroutine(EndCinematic(),"EndCinematic");
            BanList.load();
        }

        public IEnumerable<object> EndCinematic()
        {
            float endPreviewLength = 10.0f;
            
            var cinematic = new TransitionCinematic(Submarine.MainSub, GameMain.GameScreen.Cam, endPreviewLength);
            //float secondsLeft = endPreviewLength;

            do
            {
                //secondsLeft -= CoroutineManager.UnscaledDeltaTime;

                yield return CoroutineStatus.Running;
            } while (cinematic.Running);//(secondsLeft > 0.0f);

            Submarine.Unload();
            entityEventManager.Clear();

            GameMain.NetLobbyScreen.Select();

            yield return CoroutineStatus.Success;
        }

        public override void KickPlayer(string playerName, string reason, float Expiretime = 0f, float Rejointime = 0f)
        {
            playerName = playerName.ToLowerInvariant();

            Client client = connectedClients.Find(c =>
                c.Name.ToLowerInvariant() == playerName ||
                (c.Character != null && c.Character.Name.ToLowerInvariant() == playerName));

            KickClient(client, reason, Expiretime, Rejointime);
        }
                
        public void KickClient(NetConnection conn, string reason, float Expiretime = 0f, float Rejointime = 0f)
        {
            Client client = connectedClients.Find(c => c.Connection == conn);
            KickClient(client, reason, Expiretime, Rejointime);            
        }
        
        public void KickClient(Client client, string reason,float Expiretime = 0f, float Rejointime = 0f)
        {
            if (client == null) return;
            
            string msg = "You have been kicked from the server.";
            if (!string.IsNullOrWhiteSpace(reason)) msg += "\nReason: " + reason;
            DisconnectKickClient(client, client.Name + " has been kicked from the server.", msg, Expiretime, Rejointime);            
        }

        public override void BanPlayer(string playerName, string reason, bool range = false, TimeSpan? duration = null)
        {
            playerName = playerName.ToLowerInvariant();

            Client client = connectedClients.Find(c =>
                c.Name.ToLowerInvariant() == playerName ||
                (c.Character != null && c.Character.Name.ToLowerInvariant() == playerName));

            if (client == null)
            {
                DebugConsole.ThrowError("Client \"" + playerName + "\" not found.");
                return;
            }

            BanClient(client, reason, range, duration);
        }

        public void BanClient(NetConnection conn, string reason, bool range = false, TimeSpan? duration = null)
        {
            Client client = connectedClients.Find(c => c.Connection == conn);
            if (client == null)
            {
                conn.Disconnect("You have been banned from the server");
                if (!banList.IsBanned(conn.RemoteEndPoint.Address.ToString()))
                {
                    banList.BanPlayer("IP Banned", conn.RemoteEndPoint.Address.ToString(), reason, duration);
                }                
            }
            else
            {
                BanClient(client, reason, range);
            }
        }

        public void KickBannedClient(NetConnection conn, string reason)
        {
            Client client = connectedClients.Find(c => c.Connection == conn);
            if (client != null)
            {
                if (gameStarted && client.Character != null)
                {
                    client.Character.ClearInputs();
                    client.Character.Kill(CauseOfDeath.Disconnected, true);
                }
                client.Connection.Disconnect("You have been banned from the server\n" + reason);
                //conn.Disconnect("You have been banned from the server\n" + reason);
                SendChatMessage(client.Name + " has been banned from the server", ChatMessageType.Server);
            }
            else
            {
                conn.Disconnect("You have been banned from the server" + "\nReason: " + reason);
            }
        }

        public void KickVPNClient(NetConnection conn, string reason, string clname)
        {
            /*
            Client client = connectedClients.Find(c => c.Connection == conn);
            if (client != null)
            {
                if (gameStarted && client.Character != null)
                {
                    client.Character.ClearInputs();
                    client.Character.Kill(CauseOfDeath.Disconnected, true);
                }
                conn.Disconnect("You have been banned from the server\n" + reason);
                SendChatMessage(client.name + " has been VPN Blacklisted from the server", ChatMessageType.Server);
                
            }
            else
            {
                conn.Disconnect("You have been banned from the server" + "\nReason: " + reason);
                SendChatMessage(clname + " has been banned from the server", ChatMessageType.Server);
            }
            */

            Client client = connectedClients.Find(c => c.Connection == conn);
            if (client != null)
            {
                if (gameStarted && client.Character != null)
                {
                    client.Character.ClearInputs();
                    client.Character.Kill(CauseOfDeath.Disconnected, true);
                }
                GameServer.Log("VPN Blacklisted player: " + clname + " (" + client.Connection.RemoteEndPoint.Address.ToString() + ") attempted to join the server.", ServerLog.MessageType.Connection);
                DebugConsole.NewMessage("VPN Blacklisted player: " + clname + " (" + client.Connection.RemoteEndPoint.Address.ToString() + ") attempted to join the server.", Color.Red);
                if (GameMain.NilMod.BansInfoAddCustomString)
                {
                    client.Connection.Disconnect(reason + "\n\n" + GameMain.NilMod.BansInfoCustomtext);
                }
                else
                {
                    client.Connection.Disconnect(reason);
                }
                
                //conn.Disconnect("You have been banned from the server\n" + reason);
                SendChatMessage("VPN Blacklisted player: " + clname + " attempted to join the server.", ChatMessageType.Server);
#if CLIENT
                GameMain.NetLobbyScreen.RemovePlayer(client.Name);
#endif
                ConnectedClients.Remove(client);
            }
            else
            {
                conn.Disconnect("You have been banned from the server" + "\nReason: " + reason);
                DebugConsole.NewMessage("VPN Blacklisted player: " + clname + " (" + conn.RemoteEndPoint.Address.ToString() + ") attempted to join the server.", Color.Red);
                SendChatMessage("VPN Blacklisted player: " + clname + " attempted to join the server.", ChatMessageType.Server);
            }
        }

        public void BanClient(Client client, string reason, bool range = false, TimeSpan? duration = null)
        {
            if (client == null) return;
            
            string msg = "You have been banned from the server.";
            if (!string.IsNullOrWhiteSpace(reason)) msg += "\nReason: " + reason;
            DisconnectKickClient(client, client.Name + " has been banned from the server.", msg);
            string ip = client.Connection.RemoteEndPoint.Address.ToString();
            if (range) { ip = banList.ToRange(ip); }
            banList.BanPlayer(client.Name, ip, reason, duration);
        }

        public void DisconnectClient(NetConnection senderConnection, string msg = "", string targetmsg = "")
        {
            Client client = connectedClients.Find(x => x.Connection == senderConnection);
            if (client == null) return;

            DisconnectClient(client, msg, targetmsg);
        }

        public void DisconnectKickClient(Client client, string msg = "", string targetmsg = "", float expiretime = 0f, float rejointime = 0f)
        {
            if (client == null) return;

            if (expiretime > 0f || rejointime > 0f)
            {
                KickedClient kickedclient = null;

                if (GameMain.NilMod.KickedClients.Count > 0)
                {
                    kickedclient = GameMain.NilMod.KickedClients.Find(kc => kc.IPAddress == client.Connection.RemoteEndPoint.Address.ToString());
                }

                if (kickedclient != null)
                {
                    if (kickedclient.RejoinTimer < rejointime) kickedclient.RejoinTimer = rejointime;
                    if (kickedclient.ExpireTimer < expiretime) kickedclient.ExpireTimer = expiretime;
                }
                else
                {
                    kickedclient = new KickedClient();
                    kickedclient.clientname = client.Name;
                    kickedclient.IPAddress = client.Connection.RemoteEndPoint.Address.ToString();
                    kickedclient.RejoinTimer = rejointime;
                    kickedclient.ExpireTimer = expiretime;
                    kickedclient.KickReason = targetmsg;
                    GameMain.NilMod.KickedClients.Add(kickedclient);
                }
            }

            if (gameStarted && client.Character != null)
            {
                client.Character.ClearInputs();
                client.Character.Kill(CauseOfDeath.Disconnected, true);
            }

            client.Character = null;
            client.InGame = false;

            if (string.IsNullOrWhiteSpace(msg)) msg = client.Name + " has left the server";
            if (string.IsNullOrWhiteSpace(targetmsg)) targetmsg = "You have left the server";

            Log(msg, ServerLog.MessageType.ServerMessage);

            client.Connection.Disconnect(targetmsg);
            connectedClients.Remove(client);

#if CLIENT
            GameMain.NetLobbyScreen.RemovePlayer(client.Name);
            Voting.UpdateVoteTexts(connectedClients, VoteType.Sub);
            Voting.UpdateVoteTexts(connectedClients, VoteType.Mode);
#endif
            connectedClients.Remove(client);

            UpdateVoteStatus();

            SendChatMessage(msg, ChatMessageType.Server);

            UpdateCrewFrame();

            refreshMasterTimer = DateTime.Now;
        }

        public void DisconnectClient(Client client, string msg = "", string targetmsg = "")
        {
            if (client == null) return;

            if(gameStarted && client.Character != null && GameMain.NilMod.AllowReconnect)
            {
                client.Character.ClearInputs();
                DisconnectedCharacter disconnectedchar = new DisconnectedCharacter();
                disconnectedchar.clientname = client.Name;
                disconnectedchar.IPAddress = client.Connection.RemoteEndPoint.Address.ToString();
                disconnectedchar.DisconnectStun = client.Character.Stun;
                disconnectedchar.character = client.Character;
                disconnectedchar.TimeUntilKill = GameMain.NilMod.ReconnectTimeAllowed;
                disconnectedchar.ClientSetCooldown = 0.5f;
                GameMain.NilMod.DisconnectedCharacters.Add(disconnectedchar);
            }
            else if(gameStarted && client.Character != null)
            {
                client.Character.ClearInputs();
                client.Character.Kill(CauseOfDeath.Disconnected, true);
            }

            client.Character = null;
            client.InGame = false;

            if (string.IsNullOrWhiteSpace(msg)) msg = client.Name + " has left the server";
            if (string.IsNullOrWhiteSpace(targetmsg)) targetmsg = "You have left the server";

            Log(msg, ServerLog.MessageType.ServerMessage);

            client.Connection.Disconnect(targetmsg);

#if CLIENT
            GameMain.NetLobbyScreen.RemovePlayer(client.Name);
            Voting.UpdateVoteTexts(connectedClients, VoteType.Sub);
            Voting.UpdateVoteTexts(connectedClients, VoteType.Mode);
#endif
            connectedClients.Remove(client);

            UpdateVoteStatus();

            SendChatMessage(msg, ChatMessageType.Server);

            UpdateCrewFrame();

            refreshMasterTimer = DateTime.Now;
        }

        private void UpdateCrewFrame()
        {
            foreach (Client c in connectedClients)
            {
                if (c.Character == null || !c.InGame) continue;
            }
        }

        public void SendChatMessage(ChatMessage msg, Client recipient)
        {
            msg.NetStateID = recipient.ChatMsgQueue.Count > 0 ?
                (ushort)(recipient.ChatMsgQueue.Last().NetStateID + 1) :
                (ushort)(recipient.LastRecvChatMsgID + 1);

            recipient.ChatMsgQueue.Add(msg);
            recipient.LastChatMsgQueueID = msg.NetStateID;
        }

        /// <summary>
        /// Add the message to the chatbox and pass it to all clients who can receive it
        /// </summary>
        public void SendChatMessage(string message, ChatMessageType? type = null, Client senderClient = null)
        {
            Boolean issendinghelpmessage = false;
            Character senderCharacter = null;
            string senderName = "";

            Client targetClient = null;
            
            if (type==null)
            {
                string tempStr;
                string command = ChatMessage.GetChatMessageCommand(message, out tempStr);
                switch (command.ToLowerInvariant())
                {
                    case "r":
                    case "radio":
                        type = ChatMessageType.Radio;
                        break;
                    case "d":
                    case "dead":
                        type = ChatMessageType.Dead;
                        break;
                    //NilMod Help Commands
                    case "h":
                    case "help":
                        issendinghelpmessage = true;
                        type = ChatMessageType.Private;
                        NilMod.NilModHelpCommands.ReadHelpRequest(tempStr, senderClient);
                        //DebugConsole.NewMessage("Received 'Help' Request of help command: " + tempStr + " from " + (senderClient != null ? senderClient.name : "Host (You)"), Color.White);
                        command = "Impossible Name Length Over 20 Characters";
                        break;
                    default:
                        if (command != "")
                        {
                            if (command == name.ToLowerInvariant())
                            {
                                //a private message to the host
                            }
                            else
                            {
                                targetClient = connectedClients.Find(c =>
                                    command == c.Name.ToLowerInvariant() ||
                                    (c.Character != null && command == c.Character.Name.ToLowerInvariant()));

                                if (targetClient == null)
                                {
                                    if (senderClient != null && !issendinghelpmessage)
                                    {
                                        var chatMsg = ChatMessage.Create(
                                            "", "Player \"" + command + "\" not found!",
                                            ChatMessageType.Error, null);

                                        chatMsg.NetStateID = senderClient.ChatMsgQueue.Count > 0 ?
                                            (ushort)(senderClient.ChatMsgQueue.Last().NetStateID + 1) :
                                            (ushort)(senderClient.LastRecvChatMsgID + 1);

                                        senderClient.ChatMsgQueue.Add(chatMsg);
                                        senderClient.LastChatMsgQueueID = chatMsg.NetStateID;
                                    }
                                    else
                                    {
                                        if(!issendinghelpmessage) AddChatMessage("Player \"" + command + "\" not found!", ChatMessageType.Error);

                                    }

                                    return;
                                }
                            }
                            
                            type = ChatMessageType.Private;
                        }
                        else
                        {
                            type = ChatMessageType.Default;
                        }
                        break;
                }

                message = tempStr;
            }

            if (gameStarted)
            {
                //msg sent by the server
                if (senderClient == null)
                {
                    senderCharacter = myCharacter;
                    senderName = myCharacter == null ? name : myCharacter.Name;
                }                
                else //msg sent by a client
                {
                    senderCharacter = senderClient.Character;
                    senderName = senderCharacter == null ? senderClient.Name : senderCharacter.Name;

                    //sender doesn't have an alive character -> only ChatMessageType.Dead allowed
                    if (senderCharacter == null || senderCharacter.IsDead)
                    {
                        type = ChatMessageType.Dead;
                    }
                    else if (type == ChatMessageType.Private)
                    {
                        //sender has an alive character, sending private messages not allowed
                        return;
                    }

                }
            }
            else
            {
                //msg sent by the server
                if (senderClient == null)
                {
                    senderName = name;
                }                
                else //msg sent by a client          
                {
                    //game not started -> clients can only send normal and private chatmessages
                    if (type != ChatMessageType.Private) type = ChatMessageType.Default;
                    senderName = senderClient.Name;
                }
            }

            //check if the client is allowed to send the message
            WifiComponent senderRadio = null;
            switch (type)
            {
                case ChatMessageType.Radio:
                    if (senderCharacter == null) return;

                    //return if senderCharacter doesn't have a working radio
                    var radio = senderCharacter.Inventory.Items.FirstOrDefault(i => i != null && i.GetComponent<WifiComponent>() != null);
                    if (radio == null) return;

                    senderRadio = radio.GetComponent<WifiComponent>();
                    if (!senderRadio.CanTransmit()) return;
                    break;
                case ChatMessageType.Dead:
                    //character still alive -> not allowed
                    if (senderClient != null && senderCharacter != null && !senderCharacter.IsDead)
                    {
                        return;
                    }
                    break;
            }
            
            if (type == ChatMessageType.Server)
            {
                senderName = null;
                senderCharacter = null;
            }

            //check which clients can receive the message and apply distance effects
            foreach (Client client in ConnectedClients)
            {
                string modifiedMessage = message;

                switch (type)
                {
                    case ChatMessageType.Default:
                    case ChatMessageType.Radio:
                        if (senderCharacter != null && 
                            client.Character != null && !client.Character.IsDead)
                        {
                            modifiedMessage = ApplyChatMsgDistanceEffects(message, (ChatMessageType)type, senderCharacter, client.Character);

                            //too far to hear the msg -> don't send
                            if (string.IsNullOrWhiteSpace(modifiedMessage)) continue;
                        }
                        break;
                    case ChatMessageType.Dead:
                        //character still alive -> don't send
                        if (client.Character != null && !client.Character.IsDead) continue;
                        break;
                    case ChatMessageType.Private:
                        //private msg sent to someone else than this client -> don't send
                        if ((client != targetClient && client != senderClient) | issendinghelpmessage) continue;
                        break;
                }
                
                var chatMsg = ChatMessage.Create(
                    senderName,
                    modifiedMessage, 
                    (ChatMessageType)type,
                    senderCharacter);

                SendChatMessage(chatMsg, client);
            }

            string myReceivedMessage = message;
            if (gameStarted && myCharacter != null && senderCharacter != null)
            {
                myReceivedMessage = ApplyChatMsgDistanceEffects(message, (ChatMessageType)type, senderCharacter, myCharacter);
            }

            if (!string.IsNullOrWhiteSpace(myReceivedMessage) && 
                (targetClient == null || senderClient == null))
            {
                AddChatMessage(myReceivedMessage, (ChatMessageType)type, senderName, senderCharacter); 
            }       
        }

        private string ApplyChatMsgDistanceEffects(string message, ChatMessageType type, Character sender, Character receiver)
        {
            if (sender == null) return "";

            switch (type)
            {
                case ChatMessageType.Default:
                    if (!receiver.IsDead)
                    {
                        return ChatMessage.ApplyDistanceEffect(receiver, sender, message, ChatMessage.SpeakRange);
                    }
                    break;
                case ChatMessageType.Radio:
                    if (!receiver.IsDead)
                    {
                        var receiverItem = receiver.Inventory.Items.FirstOrDefault(i => i?.GetComponent<WifiComponent>() != null);
                        //client doesn't have a radio -> don't send
                        if (receiverItem == null) return "";

                        var senderItem = sender.Inventory.Items.FirstOrDefault(i => i?.GetComponent<WifiComponent>() != null);
                        if (senderItem == null) return "";

                        var receiverRadio   = receiverItem.GetComponent<WifiComponent>();
                        var senderRadio     = senderItem.GetComponent<WifiComponent>();

                        if (!receiverRadio.CanReceive(senderRadio)) return "";

                        return ChatMessage.ApplyDistanceEffect(receiverItem, senderItem, message, senderRadio.Range);
                    }
                    break;
            }

            return message;
        }

        private void FileTransferChanged(FileSender.FileTransferOut transfer)
        {
            Client recipient = connectedClients.Find(c => c.Connection == transfer.Connection);
#if CLIENT
            UpdateFileTransferIndicator(recipient);
#endif
        }

        public void SendCancelTransferMsg(FileSender.FileTransferOut transfer)
        {
            NetOutgoingMessage msg = server.CreateMessage();
            msg.Write((byte)ServerPacketHeader.FILE_TRANSFER);
            msg.Write((byte)FileTransferMessageType.Cancel);
            msg.Write((byte)transfer.SequenceChannel);
            server.SendMessage(msg, transfer.Connection, NetDeliveryMethod.ReliableOrdered, transfer.SequenceChannel);
        }

        public void UpdateVoteStatus()
        {
            if (server.Connections.Count == 0|| connectedClients.Count == 0) return;

            GameMain.NetworkMember.EndVoteCount = GameMain.Server.ConnectedClients.Count(c => c.Character != null && c.GetVote<bool>(VoteType.EndRound));
            GameMain.NetworkMember.EndVoteMax = GameMain.Server.ConnectedClients.Count(c => c.Character != null);

            Client.UpdateKickVotes(connectedClients);

            var clientsToKick = connectedClients.FindAll(c => c.KickVoteCount >= connectedClients.Count * KickVoteRequiredRatio);
            foreach (Client c in clientsToKick)
            {
                SendChatMessage(c.Name + " has been kicked from the server.", ChatMessageType.Server, null);
                KickClient(c, "Kicked by vote", GameMain.NilMod.VoteKickStateNameTimer, GameMain.NilMod.VoteKickDenyRejoinTimer);
            }

            GameMain.NetLobbyScreen.LastUpdateID++;
            
            SendVoteStatus(connectedClients);

            if (Voting.AllowEndVoting && EndVoteMax > 0 &&
                ((float)EndVoteCount / (float)EndVoteMax) >= EndVoteRequiredRatio)
            {
                Log("Ending round by votes (" + EndVoteCount + "/" + (EndVoteMax - EndVoteCount) + ")", ServerLog.MessageType.ServerMessage);

                //Custom Nilmod End Vote Messages for other players whom are spectating the round or playing.
                foreach (Client client in ConnectedClients)
                {
                    if (client.InGame)
                    {
                        if (NilMod.NilModEventChatter.NilVoteEnd.Count() > 0 && NilMod.NilModEventChatter.ChatVoteEnd)
                        {
                            foreach (string message in NilMod.NilModEventChatter.NilVoteEnd)
                            {
                                NilMod.NilModEventChatter.SendServerMessage(message, client);
                            }
                        }
                    }
                }

                EndGame();
            }
        }

        public void SendVoteStatus(List<Client> recipients)
        {
            NetOutgoingMessage msg = server.CreateMessage();
            msg.Write((byte)ServerPacketHeader.UPDATE_LOBBY);
            msg.Write((byte)ServerNetObject.VOTE);
            Voting.ServerWrite(msg);
            msg.Write((byte)ServerNetObject.END_OF_MESSAGE);

            server.SendMessage(msg, recipients.Select(c => c.Connection).ToList(), NetDeliveryMethod.ReliableUnordered, 0);
        }

        public void UpdateClientPermissions(Client client)
        {           
            clientPermissions.RemoveAll(cp => cp.IP == client.Connection.RemoteEndPoint.Address.ToString());

            if (client.Permissions != ClientPermissions.None)
            {
                clientPermissions.Add(new SavedClientPermission(
                    client.Name, 
                    client.Connection.RemoteEndPoint.Address.ToString(), 
                    client.Permissions));
            }

            var msg = server.CreateMessage();
            msg.Write((byte)ServerPacketHeader.PERMISSIONS);
            msg.Write((byte)client.Permissions);
            server.SendMessage(msg, client.Connection, NetDeliveryMethod.ReliableUnordered);

            SaveClientPermissions();
        }

        public void SetClientCharacter(Client client, Character newCharacter) //Line 1983
        {
            if (client == null) return;

            //the client's previous character is no longer a remote player
            if (client.Character != null)
            {
                client.Character.IsRemotePlayer = false;
            }

            if (newCharacter == null)
            {
                if (client.Character != null) //removing control of the current character
                {
                    CreateEntityEvent(client.Character, new object[] { NetEntityEvent.Type.Control, null });
                    client.Character = null;
                }

            }
            else //taking control of a new character
            {
                newCharacter.ResetNetState();
                if (client.Character != null)
                {
                    newCharacter.LastNetworkUpdateID = client.Character.LastNetworkUpdateID;
                }
                newCharacter.IsRemotePlayer = true;
                try
                {
                    newCharacter.Enabled = true;
                    client.Character = newCharacter;
                    CreateEntityEvent(newCharacter, new object[] { NetEntityEvent.Type.Control, client });
                    GameMain.Server.CreateEntityEvent(newCharacter, new object[] { NetEntityEvent.Type.Status });
                }
                catch (NullReferenceException e)
                {
                    DebugConsole.NewMessage("Critical error occured in GAMESERVER.SETCLIENTCHARACTER - Failiure to enable character to due error: " + e.Message, Color.Red);
                    DebugConsole.NewMessage("Character: " + newCharacter.Name + " Has been removed to prevent server crash (Hopefully!)", Color.Red);
                    GameMain.Server.ServerLog.WriteLine("Critical error occured in GAMESERVER.SETCLIENTCHARACTER - Failiure to enable character to due error: " + e.Message, ServerLog.MessageType.Error);
                    GameMain.Server.ServerLog.WriteLine("Character: " + newCharacter.Name + " Has been removed to prevent server crash (Hopefully!)", ServerLog.MessageType.Error);
                    newCharacter.Enabled = false;
                    Entity.Spawner.AddToRemoveQueue(newCharacter);
                }
                
            }
        }

        private void UpdateCharacterInfo(NetIncomingMessage message, Client sender)
        {
            sender.SpectateOnly = message.ReadBoolean() && AllowSpectating;
            if (sender.SpectateOnly)
            {
                return;
            }

            Gender gender = Gender.Male;
            int headSpriteId = 0;
            try
            {
                gender = message.ReadBoolean() ? Gender.Male : Gender.Female;
                headSpriteId = message.ReadByte();
            }
            catch (Exception e)
            {
                gender = Gender.Male;
                headSpriteId = 0;

                DebugConsole.Log("Received invalid characterinfo from \"" + sender.Name + "\"! { " + e.Message + " }");
            }

            List<JobPrefab> jobPreferences = new List<JobPrefab>();
            int count = message.ReadByte();
            for (int i = 0; i < Math.Min(count, 3); i++)
            {
                string jobName = message.ReadString();

                JobPrefab jobPrefab = JobPrefab.List.Find(jp => jp.Name == jobName);
                if (jobPrefab != null) jobPreferences.Add(jobPrefab);
            }

            sender.CharacterInfo = new CharacterInfo(Character.HumanConfigFile, sender.Name, gender);
            sender.CharacterInfo.HeadSpriteId = headSpriteId;
            sender.JobPreferences = jobPreferences;
        }
        
        public void AssignJobs(List<Client> unassigned, bool assignHost)
        {
            unassigned = new List<Client>(unassigned);

            Dictionary<JobPrefab, int> assignedClientCount = new Dictionary<JobPrefab, int>();
            foreach (JobPrefab jp in JobPrefab.List)
            {
                assignedClientCount.Add(jp, 0);
            }

            int teamID = 0;
            if (unassigned.Count > 0) teamID = unassigned[0].TeamID;

            if (assignHost)
            {
                if (characterInfo != null)
                {
                    assignedClientCount[GameMain.NetLobbyScreen.JobPreferences[0]] = 1;
                }
                else if (myCharacter?.Info?.Job != null && !myCharacter.IsDead)
                {
                    assignedClientCount[myCharacter.Info.Job.Prefab] = 1;
                }
            }
            else if (myCharacter?.Info?.Job != null && !myCharacter.IsDead && myCharacter.TeamID == teamID)
            {
                assignedClientCount[myCharacter.Info.Job.Prefab]++;
            }

            //count the clients who already have characters with an assigned job
            foreach (Client c in connectedClients)
            {
                if (c.TeamID != teamID || unassigned.Contains(c)) continue;
                if (c.Character?.Info?.Job != null && !c.Character.IsDead)
                {
                    assignedClientCount[c.Character.Info.Job.Prefab]++;
                }
            }

            //if any of the players has chosen a job that is Always Allowed, give them that job
            for (int i = unassigned.Count - 1; i >= 0; i--)
            {
                if (!unassigned[i].JobPreferences[0].AllowAlways) continue;
                unassigned[i].AssignedJob = unassigned[i].JobPreferences[0];
                unassigned.RemoveAt(i);
            }

            //go through the jobs whose MinNumber>0 (i.e. at least one crew member has to have the job)
            bool unassignedJobsFound = true;
            while (unassignedJobsFound && unassigned.Count > 0)
            {
                unassignedJobsFound = false;

                foreach (JobPrefab jobPrefab in JobPrefab.List)
                {
                    if (unassigned.Count == 0) break;
                    if (jobPrefab.MinNumber < 1 || assignedClientCount[jobPrefab] >= jobPrefab.MinNumber) continue;

                    //find the client that wants the job the most, or force it to random client if none of them want it
                    Client assignedClient = FindClientWithJobPreference(unassigned, jobPrefab, true);

                    assignedClient.AssignedJob = jobPrefab;
                    assignedClientCount[jobPrefab]++;
                    unassigned.Remove(assignedClient);

                    //the job still needs more crew members, set unassignedJobsFound to true to keep the while loop running
                    if (assignedClientCount[jobPrefab] < jobPrefab.MinNumber) unassignedJobsFound = true;
                }
            }

            //NilMod reqnumber if There is a required player count get all clients who do not need round sync
            int playercount = connectedClients.FindAll(c => c.NeedsMidRoundSync != true).Count;

            //Add to the player count if the host is also playing as his own character
            if (assignHost && teamID == 1)
            {
                playercount += 1;
            }

            //find a suitable job for the rest of the players
            foreach (Client c in unassigned)
            {
                foreach (JobPrefab preferredJob in c.JobPreferences)
                {


                    //the maximum number of players that can have this job hasn't been reached yet
                    //And add in the required players check too
                    //For each player who gets the job, deduct from the requirement check
                    //So there can only be an instance of this job for each 1 at and above requirement.
                    // -> assign it to the client
                    if (assignedClientCount[preferredJob] < preferredJob.MaxNumber && playercount - assignedClientCount[preferredJob] >= preferredJob.ReqNumber)
                    {
                        c.AssignedJob = preferredJob;
                        assignedClientCount[preferredJob]++;
                        break;
                    }
                    //none of the jobs the client prefers are available anymore
                    else if (preferredJob == c.JobPreferences.Last())
                    {
                        //find all jobs that are still available
                        //var remainingJobs = JobPrefab.List.FindAll(jp => (assignedClientCount[preferredJob] <= jp.MaxNumber) && (playercount - assignedClientCount[preferredJob] >= jp.ReqNumber));

                        //find all jobs that are still available - TEST FIX
                        var remainingJobs = JobPrefab.List.FindAll(jp => (assignedClientCount[jp] < jp.MaxNumber) && (playercount - assignedClientCount[jp] >= jp.ReqNumber));


                        //all jobs taken, give a random job
                        if (remainingJobs.Count == 0)
                        {
                            DebugConsole.ThrowError("Failed to assign a suitable job for \"" + c.Name + "\" (all jobs already have the maximum numbers of players). Assigning a random job...");
                            c.AssignedJob = JobPrefab.List[Rand.Range(0, JobPrefab.List.Count)];
                            assignedClientCount[c.AssignedJob]++;
                        }
                        else //some jobs still left, choose one of them by random
                        {
                            c.AssignedJob = remainingJobs[Rand.Range(0, remainingJobs.Count)];
                            assignedClientCount[c.AssignedJob]++;
                        }
                    }
                }
            }
        }

        private Client FindClientWithJobPreference(List<Client> clients, JobPrefab job, bool forceAssign = false)
        {
            int bestPreference = 0;
            Client preferredClient = null;
            foreach (Client c in clients)
            {
                int index = c.JobPreferences.IndexOf(job);
                if (index == -1) index = 1000;

                if (preferredClient == null || index < bestPreference)
                {
                    bestPreference = index;
                    preferredClient = c;
                }
            }

            //none of the clients wants the job, assign it to random client
            if (forceAssign && preferredClient == null)
            {
                preferredClient = clients[Rand.Int(clients.Count)];
            }

            return preferredClient;
        }

        public static void Log(string line, ServerLog.MessageType messageType)
        {
            if (GameMain.Server == null || !GameMain.Server.SaveServerLogs) return;

            GameMain.Server.log.WriteLine(line, messageType);
        }

        public override void Disconnect()
        {
            banList.Save();
            SaveSettings();

            if (registeredToMaster && restClient != null)
            {
                var request = new RestRequest("masterserver2.php", Method.GET);
                request.AddParameter("action", "removeserver");
                request.AddParameter("serverport", Port);
                
                restClient.Execute(request);
                restClient = null;
            }

            if (SaveServerLogs)
            {
                Log("Shutting down the server...", ServerLog.MessageType.ServerMessage);
                log.Save();
            }
                        
            server.Shutdown("The server has been shut down");
        }

        //NilMod
        public void GrantPower(int submarine)
        {
            foreach (Item item in Item.ItemList)
            {
                if (item.Submarine == Submarine.MainSubs[submarine])
                {
                    var powerContainer = item.GetComponent<PowerContainer>();
                    if (powerContainer != null)
                    {
                        powerContainer.Charge = powerContainer.Capacity;
                        item.CreateServerEvent(powerContainer);
                    }
                }
            }
        }

        //NilMod
        public void MoveSub(int sub, Vector2 Position)
        {
            //Submarine.MainSubs[sub].PhysicsBody.FarseerBody.IgnoreCollisionWith(Level.Loaded.ShaftBody);

            Steering movedsubSteering = null;

            //Deactivate all autopilot related tasks
            foreach (Item item in Item.ItemList)
            {
                //Ensure any item checked to be steering is only the submarine were teleporting
                if (item.Submarine != Submarine.MainSubs[sub]) continue;

                //Find, temp field and then set the steering if not null - This may not work well on subs with 2 bridges
                var steering = item.GetComponent<Steering>();
                if (steering != null)
                {
                    movedsubSteering = steering;
                    movedsubSteering.AutoPilot = false;
                    movedsubSteering.MaintainPos = false;
                }
            }

            //Teleport the submarine and prevent any collission or other issues, remove speed, etc
            Submarine.MainSubs[sub].SetPosition(Position);
            Submarine.MainSubs[sub].Velocity = Vector2.Zero;
            //Submarine.MainSubs[sub].PhysicsBody.FarseerBody.RestoreCollisionWith(Level.Loaded.ShaftBody);

            //activate Maintain position on all controllers.
            foreach (Item item in Item.ItemList)
            {
                //Ensure any item checked to be steering is only the submarine were teleporting
                if (item.Submarine != Submarine.MainSubs[sub]) continue;

                //Find, temp field and then set the steering if not null - This may not work well on subs with 2 bridges
                var steering = item.GetComponent<Steering>();
                if (steering != null)
                {
                    //Apparently autopilot should be turned on after maintain to enable it correctly.
                    movedsubSteering = steering;
                    movedsubSteering.MaintainPos = true;
                    movedsubSteering.AutoPilot = true;
                }
            }
        }

        public void RemoveCorpses(Boolean RemoveNetPlayers)
        {
            for (int i = Character.CharacterList.Count() - 1; i >= 0;i--)
            {
                if(Character.CharacterList[i].IsDead)
                {
                    if (RemoveNetPlayers)
                    {
                        Entity.Spawner.AddToRemoveQueue(Character.CharacterList[i]);
                    }
                    else if(!Character.CharacterList[i].IsRemotePlayer)
                    {
                        Entity.Spawner.AddToRemoveQueue(Character.CharacterList[i]);
                    }
                }
            }
        }

        //NilMod Networking
        private void ClientWriteIngamenew(Client c)
        {
            GameMain.NilMod.characterstoupdate = new List<Character>();
            GameMain.NilMod.subtoupdate = new List<Submarine>();
            GameMain.NilMod.itemtoupdate = new List<Item>();
            GameMain.NilMod.PacketNumber = 0;

            if (!c.NeedsMidRoundSync)
            {
                foreach (Character character in Character.CharacterList)
                {
                    if (!character.Enabled) continue;

                    if (c.Character != null &&
                        (Vector2.DistanceSquared(character.WorldPosition, c.Character.WorldPosition) >=
                        NetConfig.CharacterIgnoreDistanceSqr) && (!character.IsRemotePlayer && !c.Character.IsDead))
                    {
                        continue;
                    }

                    GameMain.NilMod.characterstoupdate.Add(character);
                }

                foreach (Submarine sub in Submarine.Loaded)
                {
                    //if docked to a sub with a smaller ID, don't send an update
                    //  (= update is only sent for the docked sub that has the smallest ID, doesn't matter if it's the main sub or a shuttle)
                    if (sub.DockedTo.Any(s => s.ID < sub.ID)) continue;

                    GameMain.NilMod.subtoupdate.Add(sub);
                }

                foreach (Item item in Item.ItemList)
                {
                    if (!item.NeedsPositionUpdate) continue;

                    GameMain.NilMod.itemtoupdate.Add(item);
                }
            }

            //Always send one packet
            SendClientPacket(c);

            //As long as we have items left for those clients SPAM MOAR PACKETS >: O ...or if no items actually send the usual first packet.
            while ((GameMain.NilMod.characterstoupdate.Count > 0 | GameMain.NilMod.subtoupdate.Count > 0 | GameMain.NilMod.itemtoupdate.Count > 0))
            {
                SendClientPacket(c);
            }

            //DebugConsole.NewMessage("Sent packets: " + GameMain.NilMod.PacketNumber, Color.White);
        }

        //NilMod
        private void SendClientPacket(Client c)
        {
            NetOutgoingMessage outmsg = server.CreateMessage();
            outmsg.Write((byte)ServerPacketHeader.UPDATE_INGAME);

            //outmsg.Write((float)NetTime.Now + (GameMain.NilMod.PacketNumber * 0.0001));
            outmsg.Write((float)NetTime.Now);

            if (GameMain.NilMod.PacketNumber == 0)
            {
                outmsg.Write((byte)ServerNetObject.SYNC_IDS);
                outmsg.Write(c.LastSentChatMsgID); //send this to client so they know which chat messages weren't received by the server
                outmsg.Write(c.LastSentEntityEventID);

                entityEventManager.Write(c, outmsg);

                WriteChatMessages(outmsg, c);
            }
            GameMain.NilMod.PacketNumber++;

            //don't send position updates to characters who are still midround syncing
            //characters or items spawned mid-round don't necessarily exist at the client's end yet
            if (!c.NeedsMidRoundSync)
            {
                for (int i = GameMain.NilMod.characterstoupdate.Count - 1; i >= 0; i--)
                {
                    if (outmsg.LengthBytes >= NetPeerConfiguration.kDefaultMTU - 10) continue;
                    outmsg.Write((byte)ServerNetObject.ENTITY_POSITION);
                    GameMain.NilMod.characterstoupdate[i].ServerWrite(outmsg, c);
                    outmsg.WritePadBits();

                    GameMain.NilMod.characterstoupdate.RemoveAt(i);
                }

                for (int i = GameMain.NilMod.subtoupdate.Count - 1; i >= 0; i--)
                {
                    if (outmsg.LengthBytes >= NetPeerConfiguration.kDefaultMTU - 10) continue;
                    outmsg.Write((byte)ServerNetObject.ENTITY_POSITION);
                    GameMain.NilMod.subtoupdate[i].ServerWrite(outmsg, c);
                    outmsg.WritePadBits();

                    GameMain.NilMod.subtoupdate.RemoveAt(i);
                }

                for (int i = GameMain.NilMod.itemtoupdate.Count - 1; i >= 0; i--)
                {
                    if (outmsg.LengthBytes >= NetPeerConfiguration.kDefaultMTU - 10) continue;
                    outmsg.Write((byte)ServerNetObject.ENTITY_POSITION);
                    GameMain.NilMod.itemtoupdate[i].ServerWritePosition(outmsg, c);
                    outmsg.WritePadBits();

                    GameMain.NilMod.itemtoupdate.RemoveAt(i);
                }
            }

            outmsg.Write((byte)ServerNetObject.END_OF_MESSAGE);

            //DebugConsole.NewMessage("Sending packet: " + GameMain.NilMod.PacketNumber + " with MTU Size: " + outmsg.LengthBytes, Color.White);

            server.SendMessage(outmsg, c.Connection, NetDeliveryMethod.Unreliable);
        }


#if CLIENT
        //NilMod GUI Menu Click Commands
        private void ClickCommandUpdate(float DeltaTime)
        {
            GameMain.NilMod.ClickCooldown -= DeltaTime;
            if (GameMain.NilMod.ClickCooldown <= 0f)
            {
                switch (GameMain.NilMod.ClickCommandType)
                {
                    case "spawncreature":
                        ClickCommandFrame.Visible = true;
                        ClickCommandDescription.Text = "SPAWNCREATURE - Spawning: " + GameMain.NilMod.ClickArgs[0].ToLowerInvariant() + " countleft: " + GameMain.NilMod.ClickArgs[2] + " - Left click to spawn creatures, Right click to cancel.";
                        if (PlayerInput.LeftButtonClicked())
                        {

                            if (Convert.ToInt16(GameMain.NilMod.ClickArgs[2]) > 0)
                            {
                                GameMain.NilMod.ClickArgs[2] = Convert.ToString(Convert.ToInt16(GameMain.NilMod.ClickArgs[2]) - 1);
                                GameMain.NilMod.ClickCooldown = NilMod.ClickCooldownPeriod;
                                Character spawnedCharacter = null;

                                if (GameMain.NilMod.ClickArgs[0].ToLowerInvariant() == "human")
                                {
                                    //for (int i = 0; i < Convert.ToInt16(GameMain.NilMod.ClickArgs[2]); i++)
                                    //{
                                        spawnedCharacter = Character.Create(Character.HumanConfigFile, GameMain.GameScreen.Cam.ScreenToWorld(PlayerInput.MousePosition));
                                    //}
                                }
                                else
                                {
                                    spawnedCharacter = Character.Create(
                                    "Content/Characters/"
                                    + GameMain.NilMod.ClickArgs[0].ToUpper().First() + GameMain.NilMod.ClickArgs[0].Substring(1)
                                    + "/" + GameMain.NilMod.ClickArgs[0].ToLower() + ".xml", GameMain.GameScreen.Cam.ScreenToWorld(PlayerInput.MousePosition));
                                }
                            }
                            if (Convert.ToInt16(GameMain.NilMod.ClickArgs[2]) == 0)
                            {
                                ClearClickCommand();
                            }
                        }
                        break;
                    case "heal":
                        ClickCommandFrame.Visible = true;
                        ClickCommandDescription.Text = "HEAL - Left Click close to a creatures center to heal it, Hold shift while clicking to repeat, Hold ctrl when clicking to heal self, right click to cancel.";
                        if (PlayerInput.LeftButtonClicked())
                        {
                            Character closestDistChar = null;
                            float closestDist = GameMain.NilMod.ClickFindSelectionDistance;
                            foreach (Character c in Character.CharacterList)
                            {
                                if (!c.IsDead)
                                {
                                    float dist = Vector2.Distance(c.WorldPosition, GameMain.GameScreen.Cam.ScreenToWorld(PlayerInput.MousePosition));

                                    if (dist < closestDist)
                                    {
                                        closestDist = dist;
                                        closestDistChar = c;
                                    }
                                }
                            }
                            if (PlayerInput.KeyDown(Microsoft.Xna.Framework.Input.Keys.LeftControl) && Character.Controlled != null && !PlayerInput.KeyDown(Microsoft.Xna.Framework.Input.Keys.LeftShift))
                            {
                                Character.Controlled.Heal();
                                ClearClickCommand();
                            }
                            else if (PlayerInput.KeyDown(Microsoft.Xna.Framework.Input.Keys.LeftControl) && Character.Controlled != null && PlayerInput.KeyDown(Microsoft.Xna.Framework.Input.Keys.LeftShift))
                            {
                                Character.Controlled.Heal();
                            }
                            else if (closestDistChar != null)
                            {
                                closestDistChar.Heal();
                                if (!PlayerInput.KeyDown(Microsoft.Xna.Framework.Input.Keys.LeftShift))
                                {
                                    ClearClickCommand();
                                }
                                else
                                {
                                    GameMain.NilMod.ClickCooldown = NilMod.ClickCooldownPeriod;
                                }
                            }
                        }
                        break;
                    case "revive":
                        ClickCommandFrame.Visible = true;
                        ClickCommandDescription.Text = "REVIVE - Left Click close to a creatures center to revive it, Hold shift while clicking to repeat, Hold ctrl when clicking the button to revive self, if detached from body ctrl click corpse to revive+control, right click to cancel. - As a note for now IF REVIVING A PLAYER you will wish to open the console (F3) and type setclientcharacter CapitalizedClientName ; clientcharacter to give them the body back.";
                        if (PlayerInput.LeftButtonClicked())
                        {
                            Character closestDistChar = null;
                            float closestDist = GameMain.NilMod.ClickFindSelectionDistance;
                            foreach (Character c in Character.CharacterList)
                            {
                                if (c.IsDead)
                                {
                                    float dist = Vector2.Distance(c.WorldPosition, GameMain.GameScreen.Cam.ScreenToWorld(PlayerInput.MousePosition));

                                    if (dist < closestDist)
                                    {
                                        closestDist = dist;
                                        closestDistChar = c;
                                    }
                                }
                            }
                            if (closestDistChar != null)
                            {
                                if (!PlayerInput.KeyDown(Microsoft.Xna.Framework.Input.Keys.LeftShift))
                                {
                                    if (GameMain.Server.ConnectedClients.Find(c => c.Name == closestDistChar.Name) != null)
                                    {
                                        if (GameMain.Server != null)
                                        {
                                            Client MatchedClient = null;
                                            foreach (Client c in GameMain.Server.ConnectedClients)
                                            {
                                                //Don't even consider reviving a client if it is not ingame yet.
                                                if (!c.InGame || c.NeedsMidRoundSync) continue;

                                                //Check if this client just happens to be the same character.
                                                if(c.Character == closestDistChar)
                                                {
                                                    //It matched.
                                                    MatchedClient = c;
                                                }
                                                //Check if the client has a character
                                                else if (c.Character != null)
                                                {
                                                    //Check if this is the same named client, and if so, skip if they have a living character.
                                                    if (c.Name != closestDistChar.Name || c.Name == closestDistChar.Name && !c.Character.IsDead) continue;
                                                    //This name matches that of their client name.
                                                    MatchedClient = c;
                                                }
                                                //This client has no character, simply check the name
                                                else
                                                {
                                                    if (c.Name != closestDistChar.Name) continue;

                                                    MatchedClient = c;
                                                }

                                                if (MatchedClient != null)
                                                {
                                                    //They do not have a living character but they are the correct client - allow it.
                                                    closestDistChar.Revive(true);
                                                    //clients stop controlling the character when it dies, force control back
                                                    GameMain.Server.SetClientCharacter(c, closestDistChar);
                                                }
                                                break;
                                            }
                                        }
                                    }
                                    else
                                    {
                                        closestDistChar.Revive(true);
                                    }
                                    
                                    ClearClickCommand();
                                }
                                else if (PlayerInput.KeyDown(Microsoft.Xna.Framework.Input.Keys.LeftControl) && !closestDistChar.IsRemotePlayer)
                                {
                                    Character.Controlled = closestDistChar;
                                    Character.Controlled.Revive(true);
                                    Character.Controlled.Heal();
                                    ClearClickCommand();
                                }
                                else
                                {
                                    if (GameMain.Server.ConnectedClients.Find(c => c.Name == closestDistChar.Name) != null)
                                    {
                                        if (GameMain.Server != null)
                                        {
                                            Client MatchedClient = null;
                                            foreach (Client c in GameMain.Server.ConnectedClients)
                                            {
                                                //Don't even consider reviving a client if it is not ingame yet.
                                                if (!c.InGame || c.NeedsMidRoundSync) continue;

                                                //Check if this client just happens to be the same character.
                                                if (c.Character == closestDistChar)
                                                {
                                                    //It matched.
                                                    MatchedClient = c;
                                                }
                                                //Check if the client has a character
                                                else if (c.Character != null)
                                                {
                                                    //Check if this is the same named client, and if so, skip if they have a living character.
                                                    if (c.Name != closestDistChar.Name || c.Name == closestDistChar.Name && !c.Character.IsDead) continue;
                                                    //This name matches that of their client name.
                                                    MatchedClient = c;
                                                }
                                                //This client has no character, simply check the name
                                                else
                                                {
                                                    if (c.Name != closestDistChar.Name) continue;

                                                    MatchedClient = c;
                                                }

                                                if (MatchedClient != null)
                                                {
                                                    //They do not have a living character but they are the correct client - allow it.
                                                    closestDistChar.Revive(true);
                                                    //clients stop controlling the character when it dies, force control back
                                                    GameMain.Server.SetClientCharacter(c, closestDistChar);
                                                }
                                                break;
                                            }
                                        }
                                    }
                                    else
                                    {
                                        closestDistChar.Revive(true);
                                    }
                                    GameMain.NilMod.ClickCooldown = NilMod.ClickCooldownPeriod;
                                }
                            }
                        }
                        break;
                    case "kill":
                        ClickCommandFrame.Visible = true;
                        ClickCommandDescription.Text = "KILL CREATURE - Left Click close to a creatures center to instantaniously kill it, Hold shift while clicking to repeat, right click to cancel.";
                        if (PlayerInput.LeftButtonClicked())
                        {
                            Character closestDistChar = null;
                            float closestDist = GameMain.NilMod.ClickFindSelectionDistance;
                            foreach (Character c in Character.CharacterList)
                            {
                                if (!c.IsDead)
                                {
                                    float dist = Vector2.Distance(c.WorldPosition, GameMain.GameScreen.Cam.ScreenToWorld(PlayerInput.MousePosition));

                                    if (dist < closestDist)
                                    {
                                        closestDist = dist;
                                        closestDistChar = c;
                                    }
                                }
                            }
                            if (closestDistChar != null)
                            {
                                closestDistChar.Kill(CauseOfDeath.Disconnected, true);
                                if (!PlayerInput.KeyDown(Microsoft.Xna.Framework.Input.Keys.LeftShift))
                                {
                                    ClearClickCommand();
                                }
                                else
                                {
                                    GameMain.NilMod.ClickCooldown = NilMod.ClickCooldownPeriod;
                                }
                            }
                        }
                        break;
                    case "removecorpse":
                        ClickCommandFrame.Visible = true;
                        ClickCommandDescription.Text = "REMOVECORPSE - Left Click close to a creatures corpse to delete it, Hold shift while clicking to repeat, right click to cancel.";
                        if (PlayerInput.LeftButtonClicked())
                        {
                            Character closestDistChar = null;
                            float closestDist = GameMain.NilMod.ClickFindSelectionDistance;
                            foreach (Character c in Character.CharacterList)
                            {
                                if (c.IsDead)
                                {
                                    float dist = Vector2.Distance(c.WorldPosition, GameMain.GameScreen.Cam.ScreenToWorld(PlayerInput.MousePosition));

                                    if (dist < closestDist)
                                    {
                                        closestDist = dist;
                                        closestDistChar = c;
                                    }
                                }
                            }
                            if (closestDistChar != null)
                            {
                                Entity.Spawner.AddToRemoveQueue(closestDistChar);
                                if (!PlayerInput.KeyDown(Microsoft.Xna.Framework.Input.Keys.LeftShift))
                                {
                                    ClearClickCommand();
                                }
                                else
                                {
                                    GameMain.NilMod.ClickCooldown = NilMod.ClickCooldownPeriod;
                                }
                            }
                        }
                        break;
                    case "teleportsub":
                        ClickCommandFrame.Visible = true;
                        ClickCommandDescription.Text = "TELEPORTSUB - Team " + GameMain.NilMod.ClickArgs[0] + "'s submarine - Teleports the chosen teams submarine, left click to teleport. Right click to cancel.";
                        if (PlayerInput.LeftButtonClicked())
                        {
                            int subtotp = -1;
                            if (Convert.ToInt16(GameMain.NilMod.ClickArgs[0]) <= Submarine.MainSubs.Count() - 1)
                            {
                                subtotp = Convert.ToInt16(GameMain.NilMod.ClickArgs[0]);
                            }
                            else
                            {
                                DebugConsole.NewMessage("MainSub ID Range is from 0 to " + (Submarine.MainSubs.Count() - 1), Color.Red);
                            }

                            //Not Null? Lets try it! XD
                            if (GameMain.Server != null)
                            {
                                if (subtotp >= 0)
                                {
                                    if (Submarine.MainSubs[subtotp] != null)
                                    {
                                        var cam = GameMain.GameScreen.Cam;
                                        GameMain.Server.MoveSub(subtotp, cam.ScreenToWorld(PlayerInput.MousePosition));
                                    }
                                    else
                                    {
                                        DebugConsole.NewMessage("Cannot teleport submarine - Submarine ID: " + subtotp + " Is not loaded in the game (If not multiple submarines use 0 or leave blank)", Color.Red);
                                    }
                                }
                            }
                            else
                            {
                                DebugConsole.NewMessage("Cannot teleport submarine - The Server is not running.", Color.Red);
                            }
                            if (!PlayerInput.KeyDown(Microsoft.Xna.Framework.Input.Keys.LeftShift))
                            {
                                ClearClickCommand();
                            }
                            else
                            {
                                GameMain.NilMod.ClickCooldown = NilMod.ClickCooldownPeriod;
                            }
                        }
                        break;
                    case "relocate":
                        ClickCommandFrame.Visible = true;
                        if (GameMain.NilMod.RelocateTarget != null)
                        {
                            ClickCommandDescription.Text = "RELOCATE - " + GameMain.NilMod.RelocateTarget + " - Left Click to select target to teleport, Left click again to teleport target to new destination, hold shift to repeat (Does not keep last target), Ctrl+Left Click to relocate self, Ctrl+Shift works, Right click to cancel.";
                        }
                        else
                        {
                            ClickCommandDescription.Text = "RELOCATE - None Selected - Left Click to select target to teleport, Left click again to teleport target to new destination, hold shift to repeat (Does not keep last target), Ctrl+Left Click to relocate self, Ctrl+Shift works, Right click to cancel.";
                        }
                        if (PlayerInput.LeftButtonClicked())
                        {
                            if (PlayerInput.KeyDown(Microsoft.Xna.Framework.Input.Keys.LeftControl))
                            {
                                if (Character.Controlled != null)
                                {
                                    GameMain.NilMod.RelocateTarget = null;

                                    Character.Controlled.AnimController.CurrentHull = null;
                                    Character.Controlled.Submarine = null;
                                    Character.Controlled.AnimController.SetPosition(FarseerPhysics.ConvertUnits.ToSimUnits(GameMain.GameScreen.Cam.ScreenToWorld(PlayerInput.MousePosition)));
                                    Character.Controlled.AnimController.FindHull(GameMain.GameScreen.Cam.ScreenToWorld(PlayerInput.MousePosition), true);

                                    if (!PlayerInput.KeyDown(Microsoft.Xna.Framework.Input.Keys.LeftShift))
                                    {
                                        ClearClickCommand();
                                    }
                                    else
                                    {
                                        GameMain.NilMod.ClickCooldown = NilMod.ClickCooldownPeriod;
                                    }
                                }
                            }
                            else if (GameMain.NilMod.RelocateTarget == null)
                            {
                                Character closestDistChar = null;
                                float closestDist = GameMain.NilMod.ClickFindSelectionDistance;
                                foreach (Character c in Character.CharacterList)
                                {
                                    float dist = Vector2.Distance(c.WorldPosition, GameMain.GameScreen.Cam.ScreenToWorld(PlayerInput.MousePosition));

                                    if (dist < closestDist)
                                    {
                                        closestDist = dist;
                                        closestDistChar = c;
                                    }
                                }
                                GameMain.NilMod.RelocateTarget = closestDistChar;
                            }
                            else
                            {
                                GameMain.NilMod.RelocateTarget.AnimController.CurrentHull = null;
                                GameMain.NilMod.RelocateTarget.Submarine = null;
                                GameMain.NilMod.RelocateTarget.AnimController.SetPosition(FarseerPhysics.ConvertUnits.ToSimUnits(GameMain.GameScreen.Cam.ScreenToWorld(PlayerInput.MousePosition)));
                                GameMain.NilMod.RelocateTarget.AnimController.FindHull(GameMain.GameScreen.Cam.ScreenToWorld(PlayerInput.MousePosition), true);
                                GameMain.NilMod.RelocateTarget = null;

                                if (!PlayerInput.KeyDown(Microsoft.Xna.Framework.Input.Keys.LeftShift))
                                {
                                    ClearClickCommand();
                                }
                                else
                                {
                                    GameMain.NilMod.ClickCooldown = NilMod.ClickCooldownPeriod;
                                }
                                
                            }

                        }
                        break;
                    case "handcuff":
                        ClickCommandFrame.Visible = true;
                        ClickCommandDescription.Text = "HANDCUFF - Left click to spawn and add handcuffs to the players hands dropping their tools - Right click to drop handcuffs if present in hands - shift to repeat - ctrl click to delete handcuffs from hands - right click to cancel.";
                        break;
                    case "freeze":
                        ClickCommandFrame.Visible = true;
                        ClickCommandDescription.Text = "FREEZE - Left click a player to freeze their movements - Left click again to unfreeze - hold only shift to repeat - hold ctrl shift and left click to freeze all - hold ctrl and left click to unfreeze everyone - Right click to cancel - Players may still talk if concious.";
                        if (PlayerInput.LeftButtonClicked())
                        {
                            Character closestDistChar = null;
                            float closestDist = GameMain.NilMod.ClickFindSelectionDistance;
                            foreach (Character c in Character.CharacterList)
                            {
                                if (!c.IsDead)
                                {
                                    float dist = Vector2.Distance(c.WorldPosition, GameMain.GameScreen.Cam.ScreenToWorld(PlayerInput.MousePosition));

                                    if (dist < closestDist)
                                    {
                                        closestDist = dist;
                                        closestDistChar = c;
                                    }
                                }
                            }
                            //Standard Left click
                            if (closestDistChar != null && !(PlayerInput.KeyDown(Microsoft.Xna.Framework.Input.Keys.LeftControl) && PlayerInput.KeyDown(Microsoft.Xna.Framework.Input.Keys.LeftShift)))
                            {
                                if (GameMain.NilMod.FrozenCharacters.Find(c => c == closestDistChar) != null)
                                {
                                    GameMain.NilMod.FrozenCharacters.Remove(closestDistChar);

                                    if(ConnectedClients.Find(c => c.Character == closestDistChar) != null)
                                    {
                                        var chatMsg = ChatMessage.Create(
                                        "Server Message",
                                        ("You have been frozen by the server\n\nYou may now move again and perform actions."),
                                        (ChatMessageType)ChatMessageType.MessageBox,
                                        null);

                                        GameMain.Server.SendChatMessage(chatMsg, ConnectedClients.Find(c => c.Character == closestDistChar));
                                    }
                                }
                                else
                                {
                                    GameMain.NilMod.FrozenCharacters.Add(closestDistChar);

                                    if (ConnectedClients.Find(c => c.Character == closestDistChar) != null)
                                    {
                                        var chatMsg = ChatMessage.Create(
                                        "Server Message",
                                        ("You have been frozen by the server\n\nYou may still talk if able, but no longer perform any actions or movements."),
                                        (ChatMessageType)ChatMessageType.MessageBox,
                                        null);

                                        GameMain.Server.SendChatMessage(chatMsg, ConnectedClients.Find(c => c.Character == closestDistChar));
                                    }
                                }

                                if (!PlayerInput.KeyDown(Microsoft.Xna.Framework.Input.Keys.LeftShift))
                                {
                                    ClearClickCommand();
                                }
                                else
                                {
                                    GameMain.NilMod.ClickCooldown = NilMod.ClickCooldownPeriod;
                                }
                            }
                            //hold ctrl and left click to unfreeze everyone
                            else if ((PlayerInput.KeyDown(Microsoft.Xna.Framework.Input.Keys.LeftControl) && !PlayerInput.KeyDown(Microsoft.Xna.Framework.Input.Keys.LeftShift)))
                            {
                                for (int i = GameMain.NilMod.FrozenCharacters.Count() - 1; i >= 0; i--)
                                {
                                    GameMain.NilMod.FrozenCharacters.RemoveAt(i);
                                }
                            }
                            //hold ctrl shift and left click to freeze all
                            else if ((PlayerInput.KeyDown(Microsoft.Xna.Framework.Input.Keys.LeftControl) && PlayerInput.KeyDown(Microsoft.Xna.Framework.Input.Keys.LeftShift)))
                            {
                                foreach (Character character in Character.CharacterList)
                                {
                                    if (GameMain.NilMod.FrozenCharacters.Find(c => c == character) == null)
                                    {
                                        if(character.IsRemotePlayer)
                                        {
                                            if (ConnectedClients.Find(c => c.Character == closestDistChar) != null)
                                            {
                                                var chatMsg = ChatMessage.Create(
                                                "Server Message",
                                                ("You have been frozen by the server\n\nYou may still talk if able, but no longer perform any actions or movements."),
                                                (ChatMessageType)ChatMessageType.MessageBox,
                                                null);

                                                GameMain.Server.SendChatMessage(chatMsg, ConnectedClients.Find(c => c.Character == closestDistChar));
                                            }
                                        }
                                        GameMain.NilMod.FrozenCharacters.Add(character);
                                    }
                                }
                            }
                        }
                        break;
                    case "":
                    default:
                        break;
                }
            }
            //Nullify the active command if rightclicking
            if (PlayerInput.RightButtonClicked())
            {
                ClearClickCommand();
            }
        }

        public void ClearClickCommand()
        {
            GameMain.NilMod.ClickCommandType = "";
            GameMain.NilMod.ClickArgs = null;
            GameMain.NilMod.ActiveClickCommand = false;
            GameMain.NilMod.ClickCooldown = 0.5f;
            GameMain.NilMod.RelocateTarget = null;
            ClickCommandFrame.Visible = false;
            ClickCommandDescription.Text = "";
        }
#endif
    }
}
=======
﻿using Barotrauma.Items.Components;
using Lidgren.Network;
using Microsoft.Xna.Framework;
using RestSharp;
using System;
using System.Collections.Generic;
using System.Diagnostics;
using System.Linq;
using System.Text;

namespace Barotrauma.Networking
{
    partial class GameServer : NetworkMember
    {
        private List<Client> connectedClients = new List<Client>();

        //for keeping track of disconnected clients in case the reconnect shortly after
        private List<Client> disconnectedClients = new List<Client>();

        private int roundStartSeed;
        
        //is the server running
        private bool started;

        private NetServer server;
        private NetPeerConfiguration config;
       
        private DateTime refreshMasterTimer;

        private DateTime roundStartTime;

        private RestClient restClient;
        private bool masterServerResponded;
        private IRestResponse masterServerResponse;

        private ServerLog log;

        private bool initiatedStartGame;
        private CoroutineHandle startGameCoroutine;

        public TraitorManager TraitorManager;

        private ServerEntityEventManager entityEventManager;

        private FileSender fileSender;

        public override List<Client> ConnectedClients
        {
            get
            {
                return connectedClients;
            }
        }

        
        public ServerEntityEventManager EntityEventManager
        {
            get { return entityEventManager; }
        }

        public ServerLog ServerLog
        {
            get { return log; }
        }

        public TimeSpan UpdateInterval
        {
            get { return updateInterval; }
        }
        
        public GameServer(string name, int port, bool isPublic = false, string password = "", bool attemptUPnP = false, int maxPlayers = 10)
        {
            name = name.Replace(":", "");
            name = name.Replace(";", "");

            //AdminAuthPass = "";

            //Nilmod AdminAuthPass
            AdminAuthPass = GameMain.NilMod.AdminAuth;

            this.name = name;
            this.isPublic = isPublic;
            this.maxPlayers = maxPlayers;
            this.password = "";
            if (password.Length>0)
            {
                this.password = Encoding.UTF8.GetString(NetUtility.ComputeSHAHash(Encoding.UTF8.GetBytes(password)));
            }

            config = new NetPeerConfiguration("barotrauma");

#if CLIENT
            netStats = new NetStats();
#endif

            /*
            #if DEBUG
            
                config.SimulatedLoss = 0.05f;
                config.SimulatedRandomLatency = 0.05f;
                config.SimulatedDuplicatesChance = 0.05f;
                config.SimulatedMinimumLatency = 0.1f;

                config.ConnectionTimeout = 60.0f;

            #endif 
            */

            //NilMod DebugLagActive
            if (GameMain.NilMod.DebugLag)
            {
                config.SimulatedLoss = GameMain.NilMod.DebugLagSimulatedPacketLoss;
                config.SimulatedRandomLatency = GameMain.NilMod.DebugLagSimulatedRandomLatency;
                config.SimulatedDuplicatesChance = GameMain.NilMod.DebugLagSimulatedDuplicatesChance;
                config.SimulatedMinimumLatency = GameMain.NilMod.DebugLagSimulatedMinimumLatency;

                config.ConnectionTimeout = GameMain.NilMod.DebugLagConnectionTimeout;
            }

            //NetIdUtils.Test();

            config.Port = port;
            Port = port;

            if (attemptUPnP)
            {
                config.EnableUPnP = true;
            }

            config.MaximumConnections = maxPlayers * 2; //double the lidgren connections for unauthenticated players            

            config.DisableMessageType(NetIncomingMessageType.DebugMessage |
                NetIncomingMessageType.WarningMessage | NetIncomingMessageType.Receipt |
                NetIncomingMessageType.ErrorMessage |
                NetIncomingMessageType.UnconnectedData);

            config.EnableMessageType(NetIncomingMessageType.Error);

            config.EnableMessageType(NetIncomingMessageType.ConnectionApproval);

            log = new ServerLog(name);

            InitProjSpecific();

            entityEventManager = new ServerEntityEventManager(this);

            whitelist = new WhiteList();
            banList = new BanList();

            LoadSettings();
            LoadClientPermissions();
            
            CoroutineManager.StartCoroutine(StartServer(isPublic));
        }

        private IEnumerable<object> StartServer(bool isPublic)
        {
            bool error = false;
            try
            {
                Log("Starting the server...", ServerLog.MessageType.ServerMessage);
                server = new NetServer(config);
                netPeer = server;

                fileSender = new FileSender(this);
                fileSender.OnEnded += FileTransferChanged;
                fileSender.OnStarted += FileTransferChanged;
                
                server.Start();
            }
            catch (Exception e)
            {
                Log("Error while starting the server (" + e.Message + ")", ServerLog.MessageType.Error);

                System.Net.Sockets.SocketException socketException = e as System.Net.Sockets.SocketException;

#if CLIENT
                if (socketException != null && socketException.SocketErrorCode == System.Net.Sockets.SocketError.AddressAlreadyInUse)
                {
                    new GUIMessageBox("Starting the server failed", e.Message + ". Are you trying to run multiple servers on the same port?");
                }
                else
                {
                    new GUIMessageBox("Starting the server failed", e.Message);
                }
#endif

                error = true;
            }                  
      
            if (error)
            {
                if (server != null) server.Shutdown("Error while starting the server");

#if CLIENT
                GameMain.NetworkMember = null;
#elif SERVER
                Environment.Exit(-1);
#endif
                yield return CoroutineStatus.Success;
            }
            
            if (config.EnableUPnP)
            {
                InitUPnP();

                //DateTime upnpTimeout = DateTime.Now + new TimeSpan(0,0,5);
                while (DiscoveringUPnP())// && upnpTimeout>DateTime.Now)
                {
                    yield return null;
                }

                FinishUPnP();

#if CLIENT
                if (server.UPnP.Status == UPnPStatus.NotAvailable)
                {
                    new GUIMessageBox("Error", "UPnP not available");
                }
                else if (server.UPnP.Status == UPnPStatus.Discovering)
                {
                    new GUIMessageBox("Error", "UPnP discovery timed out");
                }
#endif
            }

            if (isPublic)
            {
                CoroutineManager.StartCoroutine(RegisterToMasterServer());
            }
                        
            updateInterval = new TimeSpan(0, 0, 0, 0, 150);

            Log("Server started", ServerLog.MessageType.ServerMessage);
                        
            GameMain.NetLobbyScreen.Select();

#if CLIENT
            GameMain.NetLobbyScreen.DefaultServerStartupSubSelect();
#endif

            GameMain.NilMod.ServerInitialize(true);

            started = true;
            yield return CoroutineStatus.Success;
        }

        private IEnumerable<object> RegisterToMasterServer()
        {
            if (restClient==null)
            {
                restClient = new RestClient(NetConfig.MasterServerUrl);            
            }
                
            var request = new RestRequest("masterserver3.php", Method.GET);            
            request.AddParameter("action", "addserver");
            request.AddParameter("servername", name);
            request.AddParameter("serverport", Port);
            request.AddParameter("currplayers", connectedClients.Count);
            request.AddParameter("maxplayers", maxPlayers);
            request.AddParameter("password", string.IsNullOrWhiteSpace(password) ? 0 : 1);
            request.AddParameter("version", GameMain.Version.ToString());
            if (GameMain.Config.SelectedContentPackage != null)
            {
                request.AddParameter("contentpackage", GameMain.Config.SelectedContentPackage.Name);
            }

            masterServerResponded = false;
            masterServerResponse = null;
            var restRequestHandle = restClient.ExecuteAsync(request, response => MasterServerCallBack(response));
            
            DateTime timeOut = DateTime.Now + new TimeSpan(0, 0, 15);
            while (!masterServerResponded)
            {
                if (DateTime.Now > timeOut)
                {
                    restRequestHandle.Abort();
                    DebugConsole.NewMessage("Couldn't register to master server (request timed out)", Color.Red);
                    Log("Couldn't register to master server (request timed out)", ServerLog.MessageType.Error);
                    yield return CoroutineStatus.Success;
                }

                yield return CoroutineStatus.Running;
            }

            if (masterServerResponse.StatusCode != System.Net.HttpStatusCode.OK)
            {
                DebugConsole.ThrowError("Error while connecting to master server (" + masterServerResponse.StatusCode + ": " + masterServerResponse.StatusDescription + ")");
            }
            else if (masterServerResponse != null && !string.IsNullOrWhiteSpace(masterServerResponse.Content))
            {
                DebugConsole.ThrowError("Error while connecting to master server (" + masterServerResponse.Content + ")");
            }
            else
            {
                registeredToMaster = true;
                refreshMasterTimer = DateTime.Now + refreshMasterInterval;
            }

            yield return CoroutineStatus.Success;
        }

        private IEnumerable<object> RefreshMaster()
        {
            if (restClient == null)
            {
                restClient = new RestClient(NetConfig.MasterServerUrl);
            }

            var request = new RestRequest("masterserver3.php", Method.GET);
            request.AddParameter("action", "refreshserver");
            request.AddParameter("serverport", Port);
            request.AddParameter("gamestarted", gameStarted ? 1 : 0);
            request.AddParameter("currplayers", connectedClients.Count);
            request.AddParameter("maxplayers", maxPlayers);

            if (GameMain.NilMod.ShowMasterServerSuccess)
            {
                Log("Refreshing connection with master server...", ServerLog.MessageType.ServerMessage);
            }

            var sw = new Stopwatch();
            sw.Start();

            masterServerResponded = false;
            masterServerResponse = null;
            var restRequestHandle = restClient.ExecuteAsync(request, response => MasterServerCallBack(response));

            DateTime timeOut = DateTime.Now + new TimeSpan(0, 0, 15);
            while (!masterServerResponded)
            {
                if (DateTime.Now > timeOut)
                {
                    restRequestHandle.Abort();
                    DebugConsole.NewMessage("Couldn't connect to master server (request timed out)", Color.Red);
                    Log("Couldn't connect to master server (request timed out)", ServerLog.MessageType.Error);
                    yield return CoroutineStatus.Success;
                }
                
                yield return CoroutineStatus.Running;
            }

            if (masterServerResponse.Content == "Error: server not found")
            {
                Log("Not registered to master server, re-registering...", ServerLog.MessageType.Error);
                CoroutineManager.StartCoroutine(RegisterToMasterServer());
            }
            else if (masterServerResponse.ErrorException != null)
            {
                DebugConsole.NewMessage("Error while registering to master server (" + masterServerResponse.ErrorException + ")", Color.Red);
                Log("Error while registering to master server (" + masterServerResponse.ErrorException + ")", ServerLog.MessageType.Error);
            }
            else if (masterServerResponse.StatusCode != System.Net.HttpStatusCode.OK)
            {
                DebugConsole.NewMessage("Error while reporting to master server (" + masterServerResponse.StatusCode + ": " + masterServerResponse.StatusDescription + ")", Color.Red);
                Log("Error while reporting to master server (" + masterServerResponse.StatusCode + ": " + masterServerResponse.StatusDescription + ")", ServerLog.MessageType.Error);
            }
            else
            {
                if (GameMain.NilMod.ShowMasterServerSuccess)
                {
                    Log("Master server responded", ServerLog.MessageType.ServerMessage);
                }
            }

            System.Diagnostics.Debug.WriteLine("took "+sw.ElapsedMilliseconds+" ms");

            yield return CoroutineStatus.Success;
        }

        private void MasterServerCallBack(IRestResponse response)
        {
            masterServerResponse = response;
            masterServerResponded = true;
        }
        
        public override void Update(float deltaTime)
        {
#if CLIENT
            if (ShowNetStats) netStats.Update(deltaTime);
            if (settingsFrame != null) settingsFrame.Update(deltaTime);
            if (log.LogFrame != null) log.LogFrame.Update(deltaTime);
#endif
            
            if (!started) return;
            
            base.Update(deltaTime);

            foreach (UnauthenticatedClient unauthClient in unauthenticatedClients)
            {
                unauthClient.AuthTimer -= deltaTime;
                if (unauthClient.AuthTimer <= 0.0f)
                {
                    unauthClient.Connection.Disconnect("Connection timed out");
                }
            }

            unauthenticatedClients.RemoveAll(uc => uc.AuthTimer <= 0.0f);

            fileSender.Update(deltaTime);         
            
            if (gameStarted)
            {
                if (respawnManager != null) respawnManager.Update(deltaTime);

                entityEventManager.Update(connectedClients);
#if CLIENT
                if (GameMain.NilMod.ActiveClickCommand)
                {
                    ClickCommandUpdate(deltaTime);
                }
#endif

                bool isCrewDead =
                    connectedClients.All(c => c.Character == null || c.Character.IsDead || c.Character.IsUnconscious) &&
                    (myCharacter == null || myCharacter.IsDead || myCharacter.IsUnconscious);

                //restart if all characters are dead or submarine is at the end of the level
                if ((autoRestart && isCrewDead) 
                    || 
                    (EndRoundAtLevelEnd && Submarine.MainSub != null && Submarine.MainSub.AtEndPosition && Submarine.MainSubs[1]==null))
                {
                    if (AutoRestart && isCrewDead)
                    {
                        Log("Ending round (entire crew dead)", ServerLog.MessageType.ServerMessage);
                    }
                    else
                    {
                        Log("Ending round (submarine reached the end of the level)", ServerLog.MessageType.ServerMessage);
                    }

                    EndGame();
                    return;
                }
            }
            else if (initiatedStartGame)
            {
                //tried to start up the game and StartGame coroutine is not running anymore
                // -> something wen't wrong during startup, re-enable start button and reset AutoRestartTimer
                if (startGameCoroutine != null && !CoroutineManager.IsCoroutineRunning(startGameCoroutine))
                {
                    if (autoRestart) AutoRestartTimer = Math.Max(AutoRestartInterval, 5.0f);
                    GameMain.NetLobbyScreen.StartButtonEnabled = true;

                    GameMain.NetLobbyScreen.LastUpdateID++;

                    startGameCoroutine = null;
                    initiatedStartGame = false;
                }
            }
            else if (autoRestart && Screen.Selected == GameMain.NetLobbyScreen && connectedClients.Count > 0)
            {
                AutoRestartTimer -= deltaTime;
                if (AutoRestartTimer < 0.0f && !initiatedStartGame)
                {
                    StartGame();
                }
            }

            for (int i = disconnectedClients.Count - 1; i >= 0; i-- )
            {
                disconnectedClients[i].deleteDisconnectedTimer -= deltaTime;
                if (disconnectedClients[i].deleteDisconnectedTimer > 0.0f) continue;

                if (gameStarted && disconnectedClients[i].Character!=null)
                {
                    if(!GameMain.NilMod.AllowReconnect)
                    {
                        disconnectedClients[i].Character.Kill(CauseOfDeath.Damage, true);
                    }
                    else
                    {
                        disconnectedClients[i].Character.ClearInputs();
                    }
                    disconnectedClients[i].Character = null;
                }

                disconnectedClients.RemoveAt(i);
            }

            foreach (Client c in connectedClients)
            {
                //slowly reset spam timers
                c.ChatSpamTimer = Math.Max(0.0f, c.ChatSpamTimer - deltaTime);
                c.ChatSpamSpeed = Math.Max(0.0f, c.ChatSpamSpeed - deltaTime);
            }

            NetIncomingMessage inc = null; 
            while ((inc = server.ReadMessage()) != null)
            {
                try
                {
                    switch (inc.MessageType)
                    {
                        case NetIncomingMessageType.Data:
                            ReadDataMessage(inc);
                            break;
                        case NetIncomingMessageType.StatusChanged:
                            switch (inc.SenderConnection.Status)
                            {
                                case NetConnectionStatus.Disconnected:
                                    var connectedClient = connectedClients.Find(c => c.Connection == inc.SenderConnection);
                                    /*if (connectedClient != null && !disconnectedClients.Contains(connectedClient))
                                    {
                                        connectedClient.deleteDisconnectedTimer = NetConfig.DeleteDisconnectedTime;
                                        disconnectedClients.Add(connectedClient);
                                    }
                                    */
                                    DisconnectClient(inc.SenderConnection,
                                        connectedClient != null ? connectedClient.name + " has disconnected" : "");
                                    break;
                            }
                            break;
                        case NetIncomingMessageType.ConnectionApproval:
                            /*
                            if (banList.IsBanned(inc.SenderEndPoint.Address.ToString()))
                            {
                                DebugConsole.NewMessage("Banned Player tried to join the server (" + inc.SenderEndPoint.Address.ToString() + ")", Color.Red);
                                inc.SenderConnection.Deny("You have been banned from the server");
                            }
                            else */if (ConnectedClients.Count >= maxPlayers)
                            {
                                inc.SenderConnection.Deny("Server full");
                            }
                            else
                            {
                                if ((ClientPacketHeader)inc.SenderConnection.RemoteHailMessage.ReadByte() == ClientPacketHeader.REQUEST_AUTH)
                                {
                                    inc.SenderConnection.Approve();
                                    ClientAuthRequest(inc.SenderConnection);
                                }
                            }
                            break;
                    }                            
                }

                catch (Exception e)
                {
                    if (GameSettings.VerboseLogging)
                    {
                        DebugConsole.ThrowError("Failed to read an incoming message. {" + e + "}\n" + e.StackTrace);
                    }
                }
            }
            
            // if 30ms has passed
            if (updateTimer < DateTime.Now)
            {
                if (server.ConnectionsCount > 0)
                {
                    foreach (Client c in ConnectedClients)
                    {
                        try
                        {
                            ClientWrite(c);
                        }
                        catch (Exception e)
                        {
                            DebugConsole.ThrowError("Failed to write a network message for the client \""+c.name+"\"!", e);
                        }
                    }

                    foreach (Item item in Item.ItemList)
                    {
                        item.NeedsPositionUpdate = false;
                    }
                }

                updateTimer = DateTime.Now + updateInterval;
            }

            if (!registeredToMaster || refreshMasterTimer >= DateTime.Now) return;

            CoroutineManager.StartCoroutine(RefreshMaster());
            refreshMasterTimer = DateTime.Now + refreshMasterInterval;
        }

        private void ReadDataMessage(NetIncomingMessage inc)
        {
            ClientPacketHeader header = (ClientPacketHeader)inc.ReadByte();
            switch (header)
            {
                case ClientPacketHeader.REQUEST_AUTH:
                    ClientAuthRequest(inc.SenderConnection);
                    break;
                case ClientPacketHeader.REQUEST_INIT:

                    ClientInitRequest(inc);
                    break;

                case ClientPacketHeader.RESPONSE_STARTGAME:
                    if (banList.IsBanned(inc.SenderEndPoint.Address.ToString()))
                    {
                        if (BanList.GetBanReason(inc.SenderEndPoint.Address.ToString()) != null)
                        {
                            KickBannedClient(inc.SenderConnection, "\nReason: "
                                + BanList.GetBanReason(inc.SenderEndPoint.Address.ToString()));

                            //DisconnectClient(inc.SenderConnection,"", "You have been banned from the server." + "\nReason: "
                            //    + BanList.GetBanReason(inc.SenderEndPoint.Address.ToString()));

                            //KickClient(inc.SenderConnection, "You have been banned from the server." + "\nReason: " 
                            //    + BanList.GetBanReason(inc.SenderEndPoint.Address.ToString()));
                        }
                        else
                        {
                            KickBannedClient(inc.SenderConnection, "");
                            //KickClient(inc.SenderConnection, "You have been banned from the server.");
                        }

                        //KickClient(inc.SenderConnection, "You have been banned from the server.");
                        return;
                    }
                    var connectedClient = connectedClients.Find(c => c.Connection == inc.SenderConnection);
                    if (connectedClient != null)
                    {
                        connectedClient.ReadyToStart = inc.ReadBoolean();
                        UpdateCharacterInfo(inc, connectedClient);

                        //game already started -> send start message immediately
                        if (gameStarted)
                        {
                            SendStartMessage(roundStartSeed, Submarine.MainSub, GameMain.GameSession.gameMode.Preset, connectedClient);
                        }
                    }
                    break;
                case ClientPacketHeader.UPDATE_LOBBY:
                    if (banList.IsBanned(inc.SenderEndPoint.Address.ToString()))
                    {
                        if (BanList.GetBanReason(inc.SenderEndPoint.Address.ToString()) != null)
                        {
                            KickBannedClient(inc.SenderConnection, "\nReason: "
                                + BanList.GetBanReason(inc.SenderEndPoint.Address.ToString()));

                            //DisconnectClient(inc.SenderConnection,"", "You have been banned from the server." + "\nReason: "
                            //    + BanList.GetBanReason(inc.SenderEndPoint.Address.ToString()));

                            //KickClient(inc.SenderConnection, "You have been banned from the server." + "\nReason: " 
                            //    + BanList.GetBanReason(inc.SenderEndPoint.Address.ToString()));
                        }
                        else
                        {
                            KickBannedClient(inc.SenderConnection, "");
                            //KickClient(inc.SenderConnection, "You have been banned from the server.");
                        }

                        //KickClient(inc.SenderConnection, "You have been banned from the server.");
                        return;
                    }
                    ClientReadLobby(inc);
                    break;
                case ClientPacketHeader.UPDATE_INGAME:
                    if (!gameStarted) return;
                    if (banList.IsBanned(inc.SenderEndPoint.Address.ToString()))
                    {
                        if(BanList.GetBanReason(inc.SenderEndPoint.Address.ToString()) != null)
                        {
                            KickBannedClient(inc.SenderConnection, "\nReason: "
                                + BanList.GetBanReason(inc.SenderEndPoint.Address.ToString()));

                            //DisconnectClient(inc.SenderConnection,"", "You have been banned from the server." + "\nReason: "
                            //    + BanList.GetBanReason(inc.SenderEndPoint.Address.ToString()));

                            //KickClient(inc.SenderConnection, "You have been banned from the server." + "\nReason: " 
                            //    + BanList.GetBanReason(inc.SenderEndPoint.Address.ToString()));
                        }
                        else
                        {
                            KickBannedClient(inc.SenderConnection, "");
                            //KickClient(inc.SenderConnection, "You have been banned from the server.");
                        }
                        
                        return;
                    }
                    ClientReadIngame(inc);
                    break;
                case ClientPacketHeader.SERVER_COMMAND:
                    if (banList.IsBanned(inc.SenderEndPoint.Address.ToString()))
                    {
                        if (BanList.GetBanReason(inc.SenderEndPoint.Address.ToString()) != null)
                        {
                            KickBannedClient(inc.SenderConnection, "\nReason: "
                                + BanList.GetBanReason(inc.SenderEndPoint.Address.ToString()));

                            //DisconnectClient(inc.SenderConnection,"", "You have been banned from the server." + "\nReason: "
                            //    + BanList.GetBanReason(inc.SenderEndPoint.Address.ToString()));

                            //KickClient(inc.SenderConnection, "You have been banned from the server." + "\nReason: " 
                            //    + BanList.GetBanReason(inc.SenderEndPoint.Address.ToString()));
                        }
                        else
                        {
                            KickBannedClient(inc.SenderConnection, "");
                            //KickClient(inc.SenderConnection, "You have been banned from the server.");
                        }

                        //KickClient(inc.SenderConnection, "You have been banned from the server.");
                        return;
                    }
                    ClientReadServerCommand(inc);
                    break;
                case ClientPacketHeader.FILE_REQUEST:
                    if (AllowFileTransfers)
                    {
                        if (banList.IsBanned(inc.SenderEndPoint.Address.ToString()))
                        {
                            if (BanList.GetBanReason(inc.SenderEndPoint.Address.ToString()) != null)
                            {
                                KickBannedClient(inc.SenderConnection, "\nReason: "
                                + BanList.GetBanReason(inc.SenderEndPoint.Address.ToString()));

                                //DisconnectClient(inc.SenderConnection,"", "You have been banned from the server." + "\nReason: "
                                //    + BanList.GetBanReason(inc.SenderEndPoint.Address.ToString()));

                                //KickClient(inc.SenderConnection, "You have been banned from the server." + "\nReason: " 
                                //    + BanList.GetBanReason(inc.SenderEndPoint.Address.ToString()));
                            }
                            else
                            {
                                KickBannedClient(inc.SenderConnection, "");
                                //KickClient(inc.SenderConnection, "You have been banned from the server.");
                            }

                            //KickClient(inc.SenderConnection, "You have been banned from the server.");
                            return;
                        }
                        fileSender.ReadFileRequest(inc);
                    }
                    break;
            }            
        }
        
        public void CreateEntityEvent(IServerSerializable entity, object[] extraData = null)
        {
            entityEventManager.CreateEvent(entity, extraData);
        }

        private byte GetNewClientID()
        {
            byte userID = 1;
            while (connectedClients.Any(c => c.ID == userID))
            {
                userID++;
            }
            return userID;
        }

        private void ClientReadLobby(NetIncomingMessage inc)
        {
            Client c = ConnectedClients.Find(x => x.Connection == inc.SenderConnection);
            if (c == null)
            {
                inc.SenderConnection.Disconnect("You're not a connected client.");
                return;
            }
            
            ClientNetObject objHeader;
            while ((objHeader = (ClientNetObject)inc.ReadByte()) != ClientNetObject.END_OF_MESSAGE)
            {
                switch (objHeader)
                {
                    case ClientNetObject.SYNC_IDS:
                        //TODO: might want to use a clever class for this
                        c.lastRecvGeneralUpdate = NetIdUtils.Clamp(inc.ReadUInt16(), c.lastRecvGeneralUpdate, GameMain.NetLobbyScreen.LastUpdateID);
                        c.lastRecvChatMsgID     = NetIdUtils.Clamp(inc.ReadUInt16(), c.lastRecvChatMsgID, c.lastChatMsgQueueID);
                        break;
                    case ClientNetObject.CHAT_MESSAGE:
                        ChatMessage.ServerRead(inc, c);
                        break;
                    case ClientNetObject.VOTE:
                        Voting.ServerRead(inc, c);
                        break;
                    default:
                        return;
                }

                //don't read further messages if the client has been disconnected (kicked due to spam for example)
                if (!connectedClients.Contains(c)) break;
            }
        }

        private void ClientReadIngame(NetIncomingMessage inc)
        {
            Client c = ConnectedClients.Find(x => x.Connection == inc.SenderConnection);
            if (c == null)
            {
                inc.SenderConnection.Disconnect("You're not a connected client.");
                return;
            }

            if (gameStarted)
            {
                if (!c.inGame)
                {
                    //check if midround syncing is needed due to missed unique events
                    entityEventManager.InitClientMidRoundSync(c);                    
                    c.inGame = true;
                }
            }
            
            ClientNetObject objHeader;
            while ((objHeader = (ClientNetObject)inc.ReadByte()) != ClientNetObject.END_OF_MESSAGE)
            {
                switch (objHeader)
                {
                    case ClientNetObject.SYNC_IDS:
                        //TODO: might want to use a clever class for this
                        
                        UInt16 lastRecvChatMsgID        = inc.ReadUInt16();
                        UInt16 lastRecvEntityEventID    = inc.ReadUInt16();

                        //last msgs we've created/sent, the client IDs should never be higher than these
                        UInt16 lastEntityEventID = entityEventManager.Events.Count == 0 ? (UInt16)0 : entityEventManager.Events.Last().ID;

                        if (c.NeedsMidRoundSync)
                        {
                            //received all the old events -> client in sync, we can switch to normal behavior
                            if (lastRecvEntityEventID >= c.UnreceivedEntityEventCount - 1 ||
                                c.UnreceivedEntityEventCount == 0)
                            {
                                c.NeedsMidRoundSync = false;
                                lastRecvEntityEventID = (UInt16)(c.FirstNewEventID - 1);
                                c.lastRecvEntityEventID = lastRecvEntityEventID;

                                DisconnectedCharacter disconnectedcharcheck = GameMain.NilMod.DisconnectedCharacters.Find(dc => dc.character.Name == c.name && c.Connection.RemoteEndPoint.Address.ToString() == dc.IPAddress);

                                if(disconnectedcharcheck != null)
                                {
                                    GameMain.Server.SetClientCharacter(c, disconnectedcharcheck.character);
                                    disconnectedcharcheck.TimeUntilKill = GameMain.NilMod.ReconnectTimeAllowed * 1.5f;
                                }
                            }
                            else
                            {
                                lastEntityEventID = (UInt16)(c.UnreceivedEntityEventCount - 1);
                            }
                        }

                        if (NetIdUtils.IdMoreRecent(lastRecvChatMsgID, c.lastRecvChatMsgID) &&   //more recent than the last ID received by the client
                            !NetIdUtils.IdMoreRecent(lastRecvChatMsgID, c.lastChatMsgQueueID)) //NOT more recent than the latest existing ID
                        {
                            c.lastRecvChatMsgID = lastRecvChatMsgID;
                        }
                        else if (lastRecvChatMsgID != c.lastRecvChatMsgID && GameSettings.VerboseLogging)
                        {
                            DebugConsole.ThrowError(
                                "Invalid lastRecvChatMsgID  " + lastRecvChatMsgID + 
                                " (previous: " + c.lastChatMsgQueueID + ", latest: "+c.lastChatMsgQueueID+")");
                        }

                        if (NetIdUtils.IdMoreRecent(lastRecvEntityEventID, c.lastRecvEntityEventID) &&
                            !NetIdUtils.IdMoreRecent(lastRecvEntityEventID, lastEntityEventID))
                        {
                            c.lastRecvEntityEventID = lastRecvEntityEventID;
                        }
                        else if (lastRecvEntityEventID != c.lastRecvEntityEventID && GameSettings.VerboseLogging)
                        {
                            DebugConsole.ThrowError(
                                "Invalid lastRecvEntityEventID  " + lastRecvEntityEventID + 
                                " (previous: " + c.lastRecvEntityEventID + ", latest: " + lastEntityEventID + ")");
                        }
                        break;
                    case ClientNetObject.CHAT_MESSAGE:
                        ChatMessage.ServerRead(inc, c);
                        break;
                    case ClientNetObject.CHARACTER_INPUT:
                        if (c.Character != null)
                        {
                            c.Character.ServerRead(objHeader, inc, c);
                        }
                        break;
                    case ClientNetObject.ENTITY_STATE:
                        entityEventManager.Read(inc, c);
                        break;
                    case ClientNetObject.VOTE:
                        Voting.ServerRead(inc, c);
                        break;
                    default:
                        return;
                }

                //don't read further messages if the client has been disconnected (kicked due to spam for example)
                if (!connectedClients.Contains(c)) break;
            }
        }

        private void ClientReadServerCommand(NetIncomingMessage inc)
        {
            Client sender = ConnectedClients.Find(x => x.Connection == inc.SenderConnection);
            if (sender == null)
            {
                inc.SenderConnection.Disconnect("You're not a connected client.");
                return;
            }

            ClientPermissions command = ClientPermissions.None;
            try
            {
                command = (ClientPermissions)inc.ReadByte();
            }

            catch
            {
                return;
            }

            if (!sender.HasPermission(command))
            {
                Log("Client \""+sender.name+"\" sent a server command \""+command+"\". Permission denied.", ServerLog.MessageType.ServerMessage);
                return;
            }

            switch (command)
            {
                case ClientPermissions.Kick:
                    string kickedName = inc.ReadString().ToLowerInvariant();
                    string kickReason = inc.ReadString();
                    var kickedClient = connectedClients.Find(cl => cl != sender && cl.name.ToLowerInvariant() == kickedName);
                    if (kickedClient != null)
                    {
                        Log("Client \"" + sender.name + "\" kicked \"" + kickedClient.name + "\".", ServerLog.MessageType.ServerMessage);
                        KickClient(kickedClient, string.IsNullOrEmpty(kickReason) ? "Kicked by " + sender.name : kickReason, GameMain.NilMod.AdminKickStateNameTimer, GameMain.NilMod.AdminKickDenyRejoinTimer);
                    }
                    break;
                case ClientPermissions.Ban:
                    string bannedName = inc.ReadString().ToLowerInvariant();
                    string banReason = inc.ReadString();
                    var bannedClient = connectedClients.Find(cl => cl != sender && cl.name.ToLowerInvariant() == bannedName);
                    if (bannedClient != null)
                    {
                        Log("Client \"" + sender.name + "\" banned \"" + bannedClient.name + "\".", ServerLog.MessageType.ServerMessage);
                        BanClient(bannedClient, string.IsNullOrEmpty(banReason) ? "Banned by " + sender.name : banReason, false);
                    }
                    break;
                case ClientPermissions.EndRound:
                    if (gameStarted)
                    {
                        Log("Client \"" + sender.name + "\" ended the round.", ServerLog.MessageType.ServerMessage);
                        EndGame();
                    }
                    break;
            }

            inc.ReadPadBits();
        }


        private void ClientWrite(Client c)
        {
            if (gameStarted && c.inGame)
            {
                if(GameMain.NilMod.UseAlternativeNetworking)
                {
                    ClientWriteIngamenew(c);
                }
                else
                {
                    ClientWriteIngame(c);
                }
            }
            else
            {
                //if 30 seconds have passed since the round started and the client isn't ingame yet,
                //kill the client's character
                if (gameStarted && c.Character != null && (DateTime.Now - roundStartTime).Seconds > (GameMain.NilMod.AllowReconnect ? Math.Max(GameMain.NilMod.ReconnectTimeAllowed, 30f) : 30.0f))
                {
                    if (GameMain.NilMod.DisconnectedCharacters.Count > 0)
                    {
                        if(GameMain.NilMod.DisconnectedCharacters.Find(dc => dc.character == c.Character) == null) c.Character.Kill(CauseOfDeath.Disconnected);
                    }
                    else
                    {
                        c.Character.Kill(CauseOfDeath.Disconnected);
                    }
                    //c.Character = null;
                }

                ClientWriteLobby(c);
            }
        }

        /// <summary>
        /// Write info that the client needs when joining the server
        /// </summary>
        private void ClientWriteInitial(Client c, NetBuffer outmsg)
        {
            if (GameSettings.VerboseLogging)
            {
                DebugConsole.NewMessage("Sending initial lobby update", Color.Gray);
            }

            outmsg.Write(c.ID);

            var subList = GameMain.NetLobbyScreen.GetSubList();
            outmsg.Write((UInt16)subList.Count);
            for (int i = 0; i < subList.Count; i++)
            {
                outmsg.Write(subList[i].Name);
                outmsg.Write(subList[i].MD5Hash.ToString());
            }

            outmsg.Write(GameStarted);
            outmsg.Write(AllowSpectating);

            outmsg.Write((byte)c.Permissions);
        }

        private void ClientWriteIngame(Client c)
        {
            //don't send position updates to characters who are still midround syncing
            //characters or items spawned mid-round don't necessarily exist at the client's end yet
            if (!c.NeedsMidRoundSync)
            {
                foreach (Character character in Character.CharacterList)
                {
                    if (!character.Enabled) continue;
                    if (c.Character != null &&
                        (Vector2.DistanceSquared(character.WorldPosition, c.Character.WorldPosition) >=
                        NetConfig.CharacterIgnoreDistanceSqr) && (!character.IsRemotePlayer && !c.Character.IsDead))
                    {
                        continue;
                    }
                    if (!c.PendingPositionUpdates.Contains(character)) c.PendingPositionUpdates.Enqueue(character);
                }

                foreach (Submarine sub in Submarine.Loaded)
                {
                    //if docked to a sub with a smaller ID, don't send an update
                    //  (= update is only sent for the docked sub that has the smallest ID, doesn't matter if it's the main sub or a shuttle)
                    if (sub.DockedTo.Any(s => s.ID < sub.ID)) continue;
                    if (!c.PendingPositionUpdates.Contains(sub)) c.PendingPositionUpdates.Enqueue(sub);
                }

                foreach (Item item in Item.ItemList)
                {
                    if (!item.NeedsPositionUpdate) continue;
                    if (!c.PendingPositionUpdates.Contains(item)) c.PendingPositionUpdates.Enqueue(item);
                }
            }

            NetOutgoingMessage outmsg = server.CreateMessage();
            outmsg.Write((byte)ServerPacketHeader.UPDATE_INGAME);
            
            outmsg.Write((float)NetTime.Now);

            outmsg.Write((byte)ServerNetObject.SYNC_IDS);
            outmsg.Write(c.lastSentChatMsgID); //send this to client so they know which chat messages weren't received by the server
            outmsg.Write(c.lastSentEntityEventID);

            entityEventManager.Write(c, outmsg);

            WriteChatMessages(outmsg, c);

            //write as many position updates as the message can fit
            while (outmsg.LengthBytes < config.MaximumTransmissionUnit - 20 && 
                c.PendingPositionUpdates.Count > 0)
            {
                var entity = c.PendingPositionUpdates.Dequeue();
                if (entity == null || entity.Removed) continue;

                outmsg.Write((byte)ServerNetObject.ENTITY_POSITION);
                if (entity is Item)
                {
                    ((Item)entity).ServerWritePosition(outmsg, c);
                }
                else
                {
                    ((IServerSerializable)entity).ServerWrite(outmsg, c);
                }
                outmsg.WritePadBits();
            }

            outmsg.Write((byte)ServerNetObject.END_OF_MESSAGE);

            if (outmsg.LengthBytes > config.MaximumTransmissionUnit)
            {
                if (GameMain.NilMod.ShowPacketMTUErrors)
                {
                    DebugConsole.NewMessage("Maximum packet size exceeded (" + outmsg.LengthBytes + " > " + config.MaximumTransmissionUnit + ") in GameServer.ClientWriteLobby()", Color.Red);
                }
            }

            server.SendMessage(outmsg, c.Connection, NetDeliveryMethod.Unreliable);
        }

        private void ClientWriteLobby(Client c)
        {
            bool isInitialUpdate = false;

            NetOutgoingMessage outmsg = server.CreateMessage();
            outmsg.Write((byte)ServerPacketHeader.UPDATE_LOBBY);

            outmsg.Write((byte)ServerNetObject.SYNC_IDS);

            if (NetIdUtils.IdMoreRecent(GameMain.NetLobbyScreen.LastUpdateID, c.lastRecvGeneralUpdate))
            {
                outmsg.Write(true);
                outmsg.WritePadBits();

                outmsg.Write(GameMain.NetLobbyScreen.LastUpdateID);
                outmsg.Write(GameMain.NetLobbyScreen.GetServerName());
                outmsg.Write(GameMain.NetLobbyScreen.ServerMessageText);
                
                outmsg.Write(c.lastRecvGeneralUpdate < 1);
                if (c.lastRecvGeneralUpdate < 1)
                {
                    isInitialUpdate = true;
                    ClientWriteInitial(c, outmsg);
                }
                outmsg.Write(GameMain.NetLobbyScreen.SelectedSub.Name);
                outmsg.Write(GameMain.NetLobbyScreen.SelectedSub.MD5Hash.ToString());
                outmsg.Write(GameMain.NetLobbyScreen.SelectedShuttle.Name);
                outmsg.Write(GameMain.NetLobbyScreen.SelectedShuttle.MD5Hash.ToString());

                outmsg.Write(Voting.AllowSubVoting);
                outmsg.Write(Voting.AllowModeVoting);

                outmsg.WriteRangedInteger(0, 2, (int)TraitorsEnabled);

                outmsg.WriteRangedInteger(0, Mission.MissionTypes.Count - 1, (GameMain.NetLobbyScreen.MissionTypeIndex));

                outmsg.Write((byte)GameMain.NetLobbyScreen.SelectedModeIndex);
                outmsg.Write(GameMain.NetLobbyScreen.LevelSeed);

                outmsg.Write(AutoRestart);
                if (autoRestart)
                {
                    outmsg.Write(AutoRestartTimer);
                }

                outmsg.Write((byte)connectedClients.Count);
                foreach (Client client in connectedClients)
                {
                    outmsg.Write(client.ID);
                    outmsg.Write(client.name);
                    outmsg.Write(client.Character == null || !gameStarted ? (ushort)0 : client.Character.ID);
                }
            }
            else
            {
                outmsg.Write(false);
                outmsg.WritePadBits();
            }
            
            outmsg.Write(c.lastSentChatMsgID); //send this to client so they know which chat messages weren't received by the server
            
            WriteChatMessages(outmsg, c);

            outmsg.Write((byte)ServerNetObject.END_OF_MESSAGE);

            if (isInitialUpdate)
            {
                //the initial update may be very large if the host has a large number
                //of submarine files, so the message may have to be fragmented

                //unreliable messages don't play nicely with fragmenting, so we'll send the message reliably
                server.SendMessage(outmsg, c.Connection, NetDeliveryMethod.ReliableUnordered);

                //and assume the message was received, so we don't have to keep resending
                //these large initial messages until the client acknowledges receiving them
                c.lastRecvGeneralUpdate++;

                //Nilmod Rules code

                if (NilMod.NilModEventChatter.NilModRules.Count() > 0 && NilMod.NilModEventChatter.ChatModServerJoin)
                {
                    foreach (string message in NilMod.NilModEventChatter.NilModRules)
                    {
                        NilMod.NilModEventChatter.SendServerMessage(message, c);
                    }

                }

            }
            else
            {
                if (outmsg.LengthBytes > config.MaximumTransmissionUnit)
                {
                    if (GameMain.NilMod.ShowPacketMTUErrors)
                    {
                        DebugConsole.NewMessage("Maximum packet size exceeded (" + outmsg.LengthBytes + " > " + config.MaximumTransmissionUnit + ") in GameServer.ClientWriteLobby()", Color.Red);
                    }
                }

                server.SendMessage(outmsg, c.Connection, NetDeliveryMethod.Unreliable);
            }
        }

        private void WriteChatMessages(NetOutgoingMessage outmsg, Client c)
        {
            c.chatMsgQueue.RemoveAll(cMsg => !NetIdUtils.IdMoreRecent(cMsg.NetStateID, c.lastRecvChatMsgID));
            for (int i = 0; i < c.chatMsgQueue.Count && i < ChatMessage.MaxMessagesPerPacket; i++)
            {
                if (outmsg.LengthBytes + c.chatMsgQueue[i].EstimateLengthBytesServer(c) > config.MaximumTransmissionUnit - 5)
                {
                    //not enough room in this packet
                    return;
                }
                c.chatMsgQueue[i].ServerWrite(outmsg, c);
            }
        }
        
        public bool StartGame()
        {

            GameMain.NilMod.SubmarineVoters = null;
            Submarine selectedSub = null;
            Submarine selectedShuttle = GameMain.NetLobbyScreen.SelectedShuttle;

            if (Voting.AllowSubVoting)
            {
                selectedSub = Voting.HighestVoted<Submarine>(VoteType.Sub, connectedClients);

                if (selectedSub != null)
                {
                    //record the voters
                    GameMain.NilMod.SubmarineVoters = selectedSub + " Voted by:";
                    foreach (Client c in ConnectedClients)
                    {
                        if (c.GetVote<Submarine>(VoteType.Sub) == selectedSub)
                        {

                            GameMain.NilMod.SubmarineVoters += " " + c.name + ",";
                        }
                    }

                    //remove the comma
                    GameMain.NilMod.SubmarineVoters = GameMain.NilMod.SubmarineVoters.Substring(0, GameMain.NilMod.SubmarineVoters.Length - 1);
                }

                if (GameMain.NilMod.SubmarineVoters != null)
                {
                    if (GameMain.NilMod.SubVotingAnnounce)
                    {
                        foreach (Client c in ConnectedClients)
                        {
                            if (GameMain.NilMod.SubmarineVoters.Length > 160)
                            {
                                NilMod.NilModEventChatter.SendServerMessage(GameMain.NilMod.SubmarineVoters.Substring(0, 157) + "...", c);
                            }
                            else
                            {
                                NilMod.NilModEventChatter.SendServerMessage(GameMain.NilMod.SubmarineVoters, c);
                            }

                        }
                    }
                    if(GameMain.NilMod.SubVotingConsoleLog)
                    {
                        DebugConsole.NewMessage(GameMain.NilMod.SubmarineVoters, Color.White);
                    }
                }

                if (selectedSub == null)
                {
                    if (GameMain.NilMod.SubVotingConsoleLog)
                    {
                        DebugConsole.NewMessage("No clients voted a submarine, choosing default submarine: " + GameMain.NetLobbyScreen.SelectedSub, Color.White);
                    }
                    selectedSub = GameMain.NetLobbyScreen.SelectedSub;
                }
            }
            else
            {
                selectedSub = GameMain.NetLobbyScreen.SelectedSub;
            }

            if (selectedSub == null)
            {
#if CLIENT
                GameMain.NetLobbyScreen.SubList.Flash();
#endif
                return false;
            }

            if (selectedShuttle == null)
            {
#if CLIENT
                GameMain.NetLobbyScreen.ShuttleList.Flash();
#endif
                return false;
            }

            GameModePreset selectedMode = Voting.HighestVoted<GameModePreset>(VoteType.Mode, connectedClients);
            if (selectedMode == null) selectedMode = GameMain.NetLobbyScreen.SelectedMode;

            if (selectedMode == null)
            {
#if CLIENT
                GameMain.NetLobbyScreen.ModeList.Flash();
#endif
                return false;
            }

            CoroutineManager.StartCoroutine(InitiateStartGame(selectedSub, selectedShuttle, selectedMode), "InitiateStartGame");

            return true;
        }

        private IEnumerable<object> InitiateStartGame(Submarine selectedSub, Submarine selectedShuttle, GameModePreset selectedMode)
        {
            initiatedStartGame = true;
            GameMain.NetLobbyScreen.StartButtonEnabled = false;

            if (connectedClients.Any())
            {
                NetOutgoingMessage msg = server.CreateMessage();
                msg.Write((byte)ServerPacketHeader.QUERY_STARTGAME);

                msg.Write(selectedSub.Name);
                msg.Write(selectedSub.MD5Hash.Hash);

                msg.Write(selectedShuttle.Name);
                msg.Write(selectedShuttle.MD5Hash.Hash);

                connectedClients.ForEach(c => c.ReadyToStart = false);

                server.SendMessage(msg, connectedClients.Select(c => c.Connection).ToList(), NetDeliveryMethod.ReliableUnordered, 0);

                //give the clients a few seconds to request missing sub/shuttle files before starting the round
                float waitForResponseTimer = 5.0f;
                while (connectedClients.Any(c => !c.ReadyToStart) && waitForResponseTimer > 0.0f)
                {
                    waitForResponseTimer -= CoroutineManager.UnscaledDeltaTime;
                    yield return CoroutineStatus.Running;
                }

                if (fileSender.ActiveTransfers.Count > 0)
                {
#if CLIENT
                    var msgBox = new GUIMessageBox("", "Waiting for file transfers to finish before starting the round...", new string[] { "Start now" });
                    msgBox.Buttons[0].OnClicked += msgBox.Close;
#endif

                    float waitForTransfersTimer = 20.0f;
                    while (fileSender.ActiveTransfers.Count > 0 && waitForTransfersTimer > 0.0f)
                    {
                        waitForTransfersTimer -= CoroutineManager.UnscaledDeltaTime;

#if CLIENT
                        //message box close, break and start the round immediately
                        if (!GUIMessageBox.MessageBoxes.Contains(msgBox))
                        {
                            break;
                        }
#endif

                        yield return CoroutineStatus.Running;
                    }
                }
            }

            startGameCoroutine = GameMain.Instance.ShowLoading(StartGame(selectedSub, selectedShuttle, selectedMode), false);

            yield return CoroutineStatus.Success;
        }

        private IEnumerable<object> StartGame(Submarine selectedSub, Submarine selectedShuttle, GameModePreset selectedMode)
        {
            entityEventManager.Clear();

            GameMain.NetLobbyScreen.StartButtonEnabled = false;

#if CLIENT
            GUIMessageBox.CloseAll();
#endif

            roundStartSeed = DateTime.Now.Millisecond;
            Rand.SetSyncedSeed(roundStartSeed);
            
            int teamCount = 1;
            byte hostTeam = 1;

            //Saves the log into a file
            if (GameMain.NilMod.ClearLogRoundStart)
            {
                ServerLog.ClearLog();
            }

            //Reload the banlist on round starts
            BanList.load();

            LoadClientPermissions();

            GameMain.GameSession = new GameSession(selectedSub, "", selectedMode, Mission.MissionTypes[GameMain.NetLobbyScreen.MissionTypeIndex]);

            if (GameMain.GameSession.gameMode.Mission != null &&
                GameMain.GameSession.gameMode.Mission.AssignTeamIDs(connectedClients, out hostTeam))
            {
                teamCount = 2;
            }
            else
            {
                connectedClients.ForEach(c => c.TeamID = hostTeam);
            }

            //Initialize server defaults
            GameMain.NilMod.ServerInitialize(false);

            GameMain.GameSession.StartShift(GameMain.NetLobbyScreen.LevelSeed, teamCount > 1);

            if(GameMain.NilMod.SubVotingServerLog && GameMain.NilMod.SubmarineVoters != null)
            {
                GameServer.Log(GameMain.NilMod.SubmarineVoters, ServerLog.MessageType.ServerMessage);
            }

            GameServer.Log("Starting a new round...", ServerLog.MessageType.ServerMessage);
            GameServer.Log("Submarine: " + selectedSub.Name, ServerLog.MessageType.ServerMessage);
            GameServer.Log("Game mode: " + selectedMode.Name, ServerLog.MessageType.ServerMessage);
            GameServer.Log("Level seed: " + GameMain.NetLobbyScreen.LevelSeed, ServerLog.MessageType.ServerMessage);

            bool missionAllowRespawn = 
                !(GameMain.GameSession.gameMode is MissionMode) || 
                ((MissionMode)GameMain.GameSession.gameMode).Mission.AllowRespawn;

            if (AllowRespawn && missionAllowRespawn) respawnManager = new RespawnManager(this, selectedShuttle);

            //assign jobs and spawnpoints separately for each team
            for (int teamID = 1; teamID <= teamCount; teamID++)
            {
                //find the clients in this team
                List<Client> teamClients = teamCount == 1 ? connectedClients : connectedClients.FindAll(c => c.TeamID == teamID);
                
                if (!teamClients.Any() && teamID > 1) continue;

                AssignJobs(teamClients, teamID == hostTeam);

                List<CharacterInfo> characterInfos = new List<CharacterInfo>();
                foreach (Client client in teamClients)
                {
                    client.NeedsMidRoundSync = false;

                    client.PendingPositionUpdates.Clear();
                    client.entityEventLastSent.Clear();
                    client.lastSentEntityEventID = 0;
                    client.lastRecvEntityEventID = 0;
                    client.UnreceivedEntityEventCount = 0;

                    if (client.characterInfo == null)
                    {
                        client.characterInfo = new CharacterInfo(Character.HumanConfigFile, client.name);
                    }
                    characterInfos.Add(client.characterInfo);
                    client.characterInfo.Job = new Job(client.assignedJob);
                }

                //host's character
                if (characterInfo != null && hostTeam == teamID)
                {
                    characterInfo.Job = new Job(GameMain.NetLobbyScreen.JobPreferences[0]);
                    characterInfos.Add(characterInfo);
                }

                WayPoint[] assignedWayPoints = WayPoint.SelectCrewSpawnPoints(characterInfos, Submarine.MainSubs[teamID - 1]);
                for (int i = 0; i < teamClients.Count; i++)
                {
                    Character spawnedCharacter = Character.Create(teamClients[i].characterInfo, assignedWayPoints[i].WorldPosition, true, false);
                    spawnedCharacter.AnimController.Frozen = true;
                    spawnedCharacter.GiveJobItems(assignedWayPoints[i]);
                    spawnedCharacter.TeamID = (byte)teamID;

                    teamClients[i].Character = spawnedCharacter;

#if CLIENT
                    GameMain.GameSession.CrewManager.characters.Add(spawnedCharacter);
#endif
                }

#if CLIENT
                if (characterInfo != null && hostTeam == teamID)
                {
                    if (GameMain.NilMod.PlayYourselfName.Length > 0)
                    {
                        if (GameMain.NilMod.PlayYourselfName != "")
                        {
                            characterInfo.Name = GameMain.NilMod.PlayYourselfName;
                        }
                    }

                    myCharacter = Character.Create(characterInfo, assignedWayPoints[assignedWayPoints.Length - 1].WorldPosition, false, false);
                    myCharacter.GiveJobItems(assignedWayPoints.Last());
                    myCharacter.TeamID = (byte)teamID;

                    Character.Controlled = myCharacter;

                    GameMain.GameSession.CrewManager.characters.Add(myCharacter);
                }
#endif
                if (teamID == 1)
                {
                    GameServer.Log("Spawning initial Crew: Coalition", ServerLog.MessageType.Spawns);

                    //Log the hosts character which is always team #1
                    if (Character.Controlled != null)
                    {
                        GameServer.Log("spawn: " + Character.Controlled.Name + " As " + Character.Controlled.Info.Job.Name + " As Host", ServerLog.MessageType.Spawns);
                    }
                }
                if (teamID == 2)
                {
                    GameServer.Log("Spawning initial Crew: Renegades", ServerLog.MessageType.Spawns);
                }

                //List the players for the given team
                foreach (Client client in teamClients)
                {
                    GameServer.Log("spawn: " + client.characterInfo.Name + " As " + client.characterInfo.Job.Name + " On " + client.Connection.RemoteEndPoint.Address, ServerLog.MessageType.Spawns);
                }

            }
            //Locks the wiring if its set to.
            if (!GameMain.NilMod.CanRewireMainSubs)
            {
                foreach (Item item in Item.ItemList)
                {
                    //lock all wires to prevent the players from messing up the electronics
                    var connectionPanel = item.GetComponent<ConnectionPanel>();
                    if (connectionPanel != null && (item.Submarine == Submarine.MainSubs[0] || ((Submarine.MainSubs.Count() > 1 && item.Submarine == Submarine.MainSubs[1]))))
                    {
                        foreach (Connection connection in connectionPanel.Connections)
                        {
                            Array.ForEach(connection.Wires, w => { if (w != null) w.Locked = true; });
                        }
                    }
                }
            }

            foreach (Submarine sub in Submarine.MainSubs)
            {
                if (sub == null) continue;

                WayPoint cargoSpawnPos = WayPoint.GetRandom(SpawnType.Cargo, null, sub);

                if (cargoSpawnPos?.CurrentHull == null)
                {
                    DebugConsole.ThrowError("Couldn't spawn additional cargo (no cargo spawnpoint inside any of the hulls)");
                    continue;
                }

                var cargoRoom = cargoSpawnPos.CurrentHull;
                Vector2 position = new Vector2(
                    cargoSpawnPos.Position.X,
                    cargoRoom.Rect.Y - cargoRoom.Rect.Height);

                foreach (string s in extraCargo.Keys)
                {
                    ItemPrefab itemPrefab = MapEntityPrefab.list.Find(ip => ip.Name == s) as ItemPrefab;
                    if (itemPrefab == null) continue;

                    for (int i = 0; i < extraCargo[s]; i++)
                    {
                        Entity.Spawner.AddToSpawnQueue(itemPrefab,  position + new Vector2(Rand.Range(-20.0f, 20.0f), itemPrefab.Size.Y / 2), sub);
                    }
                }


            }

            TraitorManager = null;
            if (TraitorsEnabled == YesNoMaybe.Yes ||
                (TraitorsEnabled == YesNoMaybe.Maybe && Rand.Range(0.0f, 1.0f) < 0.5f))
            {
                TraitorManager = new TraitorManager(this);

                if (TraitorManager.TraitorCharacter!=null && TraitorManager.TargetCharacter != null)
                {
                    //Nilmod Traitor Stuff
                    GameMain.NilMod.Traitor = TraitorManager.TraitorCharacter.Name;
                    GameMain.NilMod.TraitorTarget = TraitorManager.TargetCharacter.Name;
                    Log(TraitorManager.TraitorCharacter.Name + " is the traitor and the target is " + TraitorManager.TargetCharacter.Name, ServerLog.MessageType.ServerMessage);
                }
                else
                {
                    GameMain.NilMod.Traitor = "";
                    GameMain.NilMod.TraitorTarget = "";
                }
            }

            SendStartMessage(roundStartSeed, Submarine.MainSub, GameMain.GameSession.gameMode.Preset, connectedClients);

            yield return CoroutineStatus.Running;
            
            GameMain.GameScreen.Cam.TargetPos = Vector2.Zero;
            GameMain.GameScreen.Select();

            AddChatMessage("Press TAB to chat. Use \"r;\" to talk through the radio.", ChatMessageType.Server);

            GameMain.NetLobbyScreen.StartButtonEnabled = true;

            gameStarted = true;
            initiatedStartGame = false;

            roundStartTime = DateTime.Now;

            //Custom Nilmod Roundstart Messages for other players
            if (GameMain.NilMod.EnableEventChatterSystem)
            {
                foreach (Client receivingclient in ConnectedClients)
                {
                    NilMod.NilModEventChatter.RoundStartClientMessages(receivingclient);
                }

                NilMod.NilModEventChatter.SendHostMessages();
            }

            GameServer.Log("Debug: Round start complete.", ServerLog.MessageType.ServerMessage);

            yield return CoroutineStatus.Success;
        }

        private void SendStartMessage(int seed, Submarine selectedSub, GameModePreset selectedMode, List<Client> clients)
        {
            foreach (Client client in clients)
            {
                SendStartMessage(seed, selectedSub, selectedMode, client);
            }       
        }

        private void SendStartMessage(int seed, Submarine selectedSub, GameModePreset selectedMode, Client client)
        {
            NetOutgoingMessage msg = server.CreateMessage();
            msg.Write((byte)ServerPacketHeader.STARTGAME);

            msg.Write(seed);

            msg.Write(GameMain.NetLobbyScreen.LevelSeed);

            msg.Write((byte)GameMain.NetLobbyScreen.MissionTypeIndex);

            msg.Write(selectedSub.Name);
            msg.Write(selectedSub.MD5Hash.Hash);

            msg.Write(GameMain.NetLobbyScreen.SelectedShuttle.Name);
            msg.Write(GameMain.NetLobbyScreen.SelectedShuttle.MD5Hash.Hash);

            msg.Write(selectedMode.Name);

            bool missionAllowRespawn =
                !(GameMain.GameSession.gameMode is MissionMode) ||
                ((MissionMode)GameMain.GameSession.gameMode).Mission.AllowRespawn;

            msg.Write(AllowRespawn && missionAllowRespawn);
            msg.Write(Submarine.MainSubs[1] != null); //loadSecondSub

            if (TraitorManager != null &&
                TraitorManager.TraitorCharacter != null &&
                TraitorManager.TargetCharacter != null &&
                TraitorManager.TraitorCharacter == client.Character)
            {
                msg.Write(true);
                msg.Write(TraitorManager.TargetCharacter.Name);
            }
            else
            {
                msg.Write(false);
            }

            //monster spawn settings
            List<string> monsterNames = monsterEnabled.Keys.ToList();
            foreach (string s in monsterNames)
            {
                msg.Write(monsterEnabled[s]);
            }
            msg.WritePadBits();

            server.SendMessage(msg, client.Connection, NetDeliveryMethod.ReliableUnordered);     
        }

        public void EndGame()
        {
            if (!gameStarted) return;

            string endMessage = "The round has ended." + '\n';

#if CLIENT
            ClearClickCommand();
#endif

            if (TraitorManager != null)
            {
                endMessage += TraitorManager.GetEndMessage();
            }

            Mission mission = GameMain.GameSession.Mission;
            GameMain.GameSession.gameMode.End(endMessage);

            if (autoRestart)
            {
                AutoRestartTimer = AutoRestartInterval;
                //send a netlobby update to get the clients' autorestart timers up to date 
                GameMain.NetLobbyScreen.LastUpdateID++;
            }

            //NilMod Logging changes - Allow logs to save and end + clear potentially at round starts, not at round ends, and thus change saving to that.
            //Also makes all chat after a previous round go into the end of the last rounds log file.
            if (!GameMain.NilMod.ClearLogRoundStart)
            {
                if (SaveServerLogs) log.Save();
            }

            Character.Controlled = null;
            
            GameMain.GameScreen.Cam.TargetPos = Vector2.Zero;
#if CLIENT
            myCharacter = null;
            GameMain.LightManager.LosEnabled = false;
#endif

            entityEventManager.Clear();
            foreach (Client c in connectedClients)
            {
                c.entityEventLastSent.Clear();
                c.PendingPositionUpdates.Clear();
            }

#if DEBUG
            messageCount.Clear();
#endif

            respawnManager = null;
            gameStarted = false;

            if (connectedClients.Count > 0)
            {
                NetOutgoingMessage msg = server.CreateMessage();
                msg.Write((byte)ServerPacketHeader.ENDGAME);
                msg.Write(endMessage);
                msg.Write(mission != null && mission.Completed);
                if (server.ConnectionsCount > 0)
                {
                    server.SendMessage(msg, server.Connections, NetDeliveryMethod.ReliableOrdered, 0);
                }

                foreach (Client client in connectedClients)
                {
                    client.Character = null;
                    client.inGame = false;
                }
            }

            CoroutineManager.StartCoroutine(EndCinematic(),"EndCinematic");
            BanList.load();
        }

        public IEnumerable<object> EndCinematic()
        {
            float endPreviewLength = 10.0f;
            
            var cinematic = new TransitionCinematic(Submarine.MainSub, GameMain.GameScreen.Cam, endPreviewLength);
            //float secondsLeft = endPreviewLength;

            do
            {
                //secondsLeft -= CoroutineManager.UnscaledDeltaTime;

                yield return CoroutineStatus.Running;
            } while (cinematic.Running);//(secondsLeft > 0.0f);

            Submarine.Unload();
            entityEventManager.Clear();

            GameMain.NetLobbyScreen.Select();

            yield return CoroutineStatus.Success;
        }

        public override void KickPlayer(string playerName, string reason, float Expiretime = 0f, float Rejointime = 0f)
        {
            playerName = playerName.ToLowerInvariant();

            Client client = connectedClients.Find(c =>
                c.name.ToLowerInvariant() == playerName ||
                (c.Character != null && c.Character.Name.ToLowerInvariant() == playerName));

            KickClient(client, reason, Expiretime, Rejointime);
        }
                
        public void KickClient(NetConnection conn, string reason, float Expiretime = 0f, float Rejointime = 0f)
        {
            Client client = connectedClients.Find(c => c.Connection == conn);
            KickClient(client, reason, Expiretime, Rejointime);            
        }
        
        public void KickClient(Client client, string reason,float Expiretime = 0f, float Rejointime = 0f)
        {
            if (client == null) return;
            
            string msg = "You have been kicked from the server.";
            if (!string.IsNullOrWhiteSpace(reason)) msg += "\nReason: " + reason;
            DisconnectKickClient(client, client.name + " has been kicked from the server.", msg, Expiretime, Rejointime);            
        }

        public override void BanPlayer(string playerName, string reason, bool range = false, TimeSpan? duration = null)
        {
            playerName = playerName.ToLowerInvariant();

            Client client = connectedClients.Find(c =>
                c.name.ToLowerInvariant() == playerName ||
                (c.Character != null && c.Character.Name.ToLowerInvariant() == playerName));

            if (client == null)
            {
                DebugConsole.ThrowError("Client \"" + playerName + "\" not found.");
                return;
            }

            BanClient(client, reason, range, duration);
        }

        public void BanClient(NetConnection conn, string reason, bool range = false, TimeSpan? duration = null)
        {
            Client client = connectedClients.Find(c => c.Connection == conn);
            if (client == null)
            {
                conn.Disconnect("You have been banned from the server");
                if (!banList.IsBanned(conn.RemoteEndPoint.Address.ToString()))
                {
                    banList.BanPlayer("IP Banned", conn.RemoteEndPoint.Address.ToString(), reason, duration);
                }                
            }
            else
            {
                BanClient(client, reason, range);
            }
        }

        public void KickBannedClient(NetConnection conn, string reason)
        {
            Client client = connectedClients.Find(c => c.Connection == conn);
            if (client != null)
            {
                if (gameStarted && client.Character != null)
                {
                    client.Character.ClearInputs();
                    client.Character.Kill(CauseOfDeath.Disconnected, true);
                }
                client.Connection.Disconnect("You have been banned from the server\n" + reason);
                //conn.Disconnect("You have been banned from the server\n" + reason);
                SendChatMessage(client.name + " has been banned from the server", ChatMessageType.Server);
            }
            else
            {
                conn.Disconnect("You have been banned from the server" + "\nReason: " + reason);
            }
        }

        public void KickVPNClient(NetConnection conn, string reason, string clname)
        {
            /*
            Client client = connectedClients.Find(c => c.Connection == conn);
            if (client != null)
            {
                if (gameStarted && client.Character != null)
                {
                    client.Character.ClearInputs();
                    client.Character.Kill(CauseOfDeath.Disconnected, true);
                }
                conn.Disconnect("You have been banned from the server\n" + reason);
                SendChatMessage(client.name + " has been VPN Blacklisted from the server", ChatMessageType.Server);
                
            }
            else
            {
                conn.Disconnect("You have been banned from the server" + "\nReason: " + reason);
                SendChatMessage(clname + " has been banned from the server", ChatMessageType.Server);
            }
            */

            Client client = connectedClients.Find(c => c.Connection == conn);
            if (client != null)
            {
                if (gameStarted && client.Character != null)
                {
                    client.Character.ClearInputs();
                    client.Character.Kill(CauseOfDeath.Disconnected, true);
                }
                GameServer.Log("VPN Blacklisted player: " + clname + " (" + client.Connection.RemoteEndPoint.Address.ToString() + ") attempted to join the server.", ServerLog.MessageType.Connection);
                DebugConsole.NewMessage("VPN Blacklisted player: " + clname + " (" + client.Connection.RemoteEndPoint.Address.ToString() + ") attempted to join the server.", Color.Red);
                if (GameMain.NilMod.BansInfoAddCustomString)
                {
                    client.Connection.Disconnect(reason + "\n\n" + GameMain.NilMod.BansInfoCustomtext);
                }
                else
                {
                    client.Connection.Disconnect(reason);
                }
                
                //conn.Disconnect("You have been banned from the server\n" + reason);
                SendChatMessage("VPN Blacklisted player: " + clname + " attempted to join the server.", ChatMessageType.Server);
#if CLIENT
                GameMain.NetLobbyScreen.RemovePlayer(client.name);
#endif
                ConnectedClients.Remove(client);
            }
            else
            {
                conn.Disconnect("You have been banned from the server" + "\nReason: " + reason);
                DebugConsole.NewMessage("VPN Blacklisted player: " + clname + " (" + conn.RemoteEndPoint.Address.ToString() + ") attempted to join the server.", Color.Red);
                SendChatMessage("VPN Blacklisted player: " + clname + " attempted to join the server.", ChatMessageType.Server);
            }
        }

        public void BanClient(Client client, string reason, bool range = false, TimeSpan? duration = null)
        {
            if (client == null) return;
            
            string msg = "You have been banned from the server.";
            if (!string.IsNullOrWhiteSpace(reason)) msg += "\nReason: " + reason;
            DisconnectKickClient(client, client.name + " has been banned from the server.", msg);
            string ip = client.Connection.RemoteEndPoint.Address.ToString();
            if (range) { ip = banList.ToRange(ip); }
            banList.BanPlayer(client.name, ip, reason, duration);
        }

        public void DisconnectClient(NetConnection senderConnection, string msg = "", string targetmsg = "")
        {
            Client client = connectedClients.Find(x => x.Connection == senderConnection);
            if (client == null) return;

            DisconnectClient(client, msg, targetmsg);
        }

        public void DisconnectKickClient(Client client, string msg = "", string targetmsg = "", float expiretime = 0f, float rejointime = 0f)
        {
            if (client == null) return;

            if (expiretime > 0f || rejointime > 0f)
            {
                KickedClient kickedclient = null;

                if (GameMain.NilMod.KickedClients.Count > 0)
                {
                    kickedclient = GameMain.NilMod.KickedClients.Find(kc => kc.IPAddress == client.Connection.RemoteEndPoint.Address.ToString());
                }

                if (kickedclient != null)
                {
                    if (kickedclient.RejoinTimer < rejointime) kickedclient.RejoinTimer = rejointime;
                    if (kickedclient.ExpireTimer < expiretime) kickedclient.ExpireTimer = expiretime;
                }
                else
                {
                    kickedclient = new KickedClient();
                    kickedclient.clientname = client.name;
                    kickedclient.IPAddress = client.Connection.RemoteEndPoint.Address.ToString();
                    kickedclient.RejoinTimer = rejointime;
                    kickedclient.ExpireTimer = expiretime;
                    kickedclient.KickReason = targetmsg;
                    GameMain.NilMod.KickedClients.Add(kickedclient);
                }
            }

            if (gameStarted && client.Character != null)
            {
                client.Character.ClearInputs();
                client.Character.Kill(CauseOfDeath.Disconnected, true);
            }



            client.Character = null;
            client.inGame = false;

            if (string.IsNullOrWhiteSpace(msg)) msg = client.name + " has left the server";
            if (string.IsNullOrWhiteSpace(targetmsg)) targetmsg = "You have left the server";

            Log(msg, ServerLog.MessageType.ServerMessage);

            client.Connection.Disconnect(targetmsg);

#if CLIENT
            GameMain.NetLobbyScreen.RemovePlayer(client.name);
#endif
            connectedClients.Remove(client);

            UpdateVoteStatus();

            SendChatMessage(msg, ChatMessageType.Server);

            UpdateCrewFrame();

            refreshMasterTimer = DateTime.Now;
        }

        public void DisconnectClient(Client client, string msg = "", string targetmsg = "")
        {
            if (client == null) return;

            if(gameStarted && client.Character != null && GameMain.NilMod.AllowReconnect)
            {
                client.Character.ClearInputs();
                DisconnectedCharacter disconnectedchar = new DisconnectedCharacter();
                disconnectedchar.clientname = client.name;
                disconnectedchar.IPAddress = client.Connection.RemoteEndPoint.Address.ToString();
                disconnectedchar.DisconnectStun = client.Character.Stun;
                disconnectedchar.character = client.Character;
                disconnectedchar.TimeUntilKill = GameMain.NilMod.ReconnectTimeAllowed;
                disconnectedchar.ClientSetCooldown = 0.5f;
                GameMain.NilMod.DisconnectedCharacters.Add(disconnectedchar);
            }
            else if(gameStarted && client.Character != null)
            {
                client.Character.ClearInputs();
                client.Character.Kill(CauseOfDeath.Disconnected, true);
            }

            client.Character = null;
            client.inGame = false;

            if (string.IsNullOrWhiteSpace(msg)) msg = client.name + " has left the server";
            if (string.IsNullOrWhiteSpace(targetmsg)) targetmsg = "You have left the server";

            Log(msg, ServerLog.MessageType.ServerMessage);

            client.Connection.Disconnect(targetmsg);

#if CLIENT
            GameMain.NetLobbyScreen.RemovePlayer(client.name);        
#endif
            connectedClients.Remove(client);

            UpdateVoteStatus();

            SendChatMessage(msg, ChatMessageType.Server);

            UpdateCrewFrame();

            refreshMasterTimer = DateTime.Now;
        }

        private void UpdateCrewFrame()
        {
            foreach (Client c in connectedClients)
            {
                if (c.Character == null || !c.inGame) continue;
            }
        }

        public void SendChatMessage(ChatMessage msg, Client recipient)
        {
            msg.NetStateID = recipient.chatMsgQueue.Count > 0 ?
                (ushort)(recipient.chatMsgQueue.Last().NetStateID + 1) :
                (ushort)(recipient.lastRecvChatMsgID + 1);

            recipient.chatMsgQueue.Add(msg);
            recipient.lastChatMsgQueueID = msg.NetStateID;
        }

        /// <summary>
        /// Add the message to the chatbox and pass it to all clients who can receive it
        /// </summary>
        public void SendChatMessage(string message, ChatMessageType? type = null, Client senderClient = null)
        {
            Boolean issendinghelpmessage = false;
            Character senderCharacter = null;
            string senderName = "";

            Client targetClient = null;
            
            if (type==null)
            {
                string tempStr;
                string command = ChatMessage.GetChatMessageCommand(message, out tempStr);
                switch (command.ToLowerInvariant())
                {
                    case "r":
                    case "radio":
                        type = ChatMessageType.Radio;
                        break;
                    case "d":
                    case "dead":
                        type = ChatMessageType.Dead;
                        break;
                    //NilMod Help Commands
                    case "h":
                    case "help":
                        issendinghelpmessage = true;
                        type = ChatMessageType.Private;
                        NilMod.NilModHelpCommands.ReadHelpRequest(tempStr, senderClient);
                        //DebugConsole.NewMessage("Received 'Help' Request of help command: " + tempStr + " from " + (senderClient != null ? senderClient.name : "Host (You)"), Color.White);
                        command = "Impossible Name Length Over 20 Characters";
                        break;
                    default:
                        if (command != "")
                        {
                            if (command == name.ToLowerInvariant())
                            {
                                //a private message to the host
                            }
                            else
                            {
                                targetClient = connectedClients.Find(c =>
                                    command == c.name.ToLowerInvariant() ||
                                    (c.Character != null && command == c.Character.Name.ToLowerInvariant()));

                                if (targetClient == null)
                                {
                                    if (senderClient != null && !issendinghelpmessage)
                                    {
                                        var chatMsg = ChatMessage.Create(
                                            "", "Player \"" + command + "\" not found!",
                                            ChatMessageType.Error, null);

                                        chatMsg.NetStateID = senderClient.chatMsgQueue.Count > 0 ?
                                            (ushort)(senderClient.chatMsgQueue.Last().NetStateID + 1) :
                                            (ushort)(senderClient.lastRecvChatMsgID + 1);

                                        senderClient.chatMsgQueue.Add(chatMsg);
                                        senderClient.lastChatMsgQueueID = chatMsg.NetStateID;
                                    }
                                    else
                                    {
                                        if(!issendinghelpmessage) AddChatMessage("Player \"" + command + "\" not found!", ChatMessageType.Error);

                                    }

                                    return;
                                }
                            }
                            
                            type = ChatMessageType.Private;
                        }
                        else
                        {
                            type = ChatMessageType.Default;
                        }
                        break;
                }

                message = tempStr;
            }

            if (gameStarted)
            {
                //msg sent by the server
                if (senderClient == null)
                {
                    senderCharacter = myCharacter;
                    senderName = myCharacter == null ? name : myCharacter.Name;
                }                
                else //msg sent by a client
                {
                    senderCharacter = senderClient.Character;
                    senderName = senderCharacter == null ? senderClient.name : senderCharacter.Name;

                    //sender doesn't have an alive character -> only ChatMessageType.Dead allowed
                    if (senderCharacter == null || senderCharacter.IsDead)
                    {
                        type = ChatMessageType.Dead;
                    }
                    else if (type == ChatMessageType.Private)
                    {
                        //sender has an alive character, sending private messages not allowed
                        return;
                    }

                }
            }
            else
            {
                //msg sent by the server
                if (senderClient == null)
                {
                    senderName = name;
                }                
                else //msg sent by a client          
                {
                    //game not started -> clients can only send normal and private chatmessages
                    if (type != ChatMessageType.Private) type = ChatMessageType.Default;
                    senderName = senderClient.name;
                }
            }

            //check if the client is allowed to send the message
            WifiComponent senderRadio = null;
            switch (type)
            {
                case ChatMessageType.Radio:
                    if (senderCharacter == null) return;

                    //return if senderCharacter doesn't have a working radio
                    var radio = senderCharacter.Inventory.Items.FirstOrDefault(i => i != null && i.GetComponent<WifiComponent>() != null);
                    if (radio == null) return;

                    senderRadio = radio.GetComponent<WifiComponent>();
                    if (!senderRadio.CanTransmit()) return;
                    break;
                case ChatMessageType.Dead:
                    //character still alive -> not allowed
                    if (senderClient != null && senderCharacter != null && !senderCharacter.IsDead)
                    {
                        return;
                    }
                    break;
            }
            
            if (type == ChatMessageType.Server)
            {
                senderName = null;
                senderCharacter = null;
            }

            //check which clients can receive the message and apply distance effects
            foreach (Client client in ConnectedClients)
            {
                string modifiedMessage = message;

                switch (type)
                {
                    case ChatMessageType.Default:
                    case ChatMessageType.Radio:
                        if (senderCharacter != null && 
                            client.Character != null && !client.Character.IsDead)
                        {
                            modifiedMessage = ApplyChatMsgDistanceEffects(message, (ChatMessageType)type, senderCharacter, client.Character);

                            //too far to hear the msg -> don't send
                            if (string.IsNullOrWhiteSpace(modifiedMessage)) continue;
                        }
                        break;
                    case ChatMessageType.Dead:
                        //character still alive -> don't send
                        if (client.Character != null && !client.Character.IsDead) continue;
                        break;
                    case ChatMessageType.Private:
                        //private msg sent to someone else than this client -> don't send
                        if ((client != targetClient && client != senderClient) | issendinghelpmessage) continue;
                        break;
                }
                
                var chatMsg = ChatMessage.Create(
                    senderName,
                    modifiedMessage, 
                    (ChatMessageType)type,
                    senderCharacter);

                SendChatMessage(chatMsg, client);
            }

            string myReceivedMessage = message;
            if (gameStarted && myCharacter != null && senderCharacter != null)
            {
                myReceivedMessage = ApplyChatMsgDistanceEffects(message, (ChatMessageType)type, senderCharacter, myCharacter);
            }

            if (!string.IsNullOrWhiteSpace(myReceivedMessage) && 
                (targetClient == null || senderClient == null))
            {
                AddChatMessage(myReceivedMessage, (ChatMessageType)type, senderName, senderCharacter); 
            }       
        }

        private string ApplyChatMsgDistanceEffects(string message, ChatMessageType type, Character sender, Character receiver)
        {
            if (sender == null) return "";

            switch (type)
            {
                case ChatMessageType.Default:
                    if (!receiver.IsDead)
                    {
                        return ChatMessage.ApplyDistanceEffect(receiver, sender, message, ChatMessage.SpeakRange);
                    }
                    break;
                case ChatMessageType.Radio:
                    if (!receiver.IsDead)
                    {
                        var receiverItem = receiver.Inventory.Items.FirstOrDefault(i => i?.GetComponent<WifiComponent>() != null);
                        //client doesn't have a radio -> don't send
                        if (receiverItem == null) return "";

                        var senderItem = sender.Inventory.Items.FirstOrDefault(i => i?.GetComponent<WifiComponent>() != null);
                        if (senderItem == null) return "";

                        var receiverRadio   = receiverItem.GetComponent<WifiComponent>();
                        var senderRadio     = senderItem.GetComponent<WifiComponent>();

                        if (!receiverRadio.CanReceive(senderRadio)) return "";

                        return ChatMessage.ApplyDistanceEffect(receiverItem, senderItem, message, senderRadio.Range);
                    }
                    break;
            }

            return message;
        }

        private void FileTransferChanged(FileSender.FileTransferOut transfer)
        {
            Client recipient = connectedClients.Find(c => c.Connection == transfer.Connection);
#if CLIENT
            UpdateFileTransferIndicator(recipient);
#endif
        }

        public void SendCancelTransferMsg(FileSender.FileTransferOut transfer)
        {
            NetOutgoingMessage msg = server.CreateMessage();
            msg.Write((byte)ServerPacketHeader.FILE_TRANSFER);
            msg.Write((byte)FileTransferMessageType.Cancel);
            msg.Write((byte)transfer.SequenceChannel);
            server.SendMessage(msg, transfer.Connection, NetDeliveryMethod.ReliableOrdered, transfer.SequenceChannel);
        }

        public void UpdateVoteStatus()
        {
            if (server.Connections.Count == 0|| connectedClients.Count == 0) return;

            GameMain.NetworkMember.EndVoteCount = GameMain.Server.ConnectedClients.Count(c => c.Character != null && c.GetVote<bool>(VoteType.EndRound));
            GameMain.NetworkMember.EndVoteMax = GameMain.Server.ConnectedClients.Count(c => c.Character != null);

            Client.UpdateKickVotes(connectedClients);

            var clientsToKick = connectedClients.FindAll(c => c.KickVoteCount >= connectedClients.Count * KickVoteRequiredRatio);
            foreach (Client c in clientsToKick)
            {
                SendChatMessage(c.name + " has been kicked from the server.", ChatMessageType.Server, null);
                KickClient(c, "Kicked by vote", GameMain.NilMod.VoteKickStateNameTimer, GameMain.NilMod.VoteKickDenyRejoinTimer);
            }

            GameMain.NetLobbyScreen.LastUpdateID++;

            NetOutgoingMessage msg = server.CreateMessage();
            msg.Write((byte)ServerPacketHeader.UPDATE_LOBBY);
            msg.Write((byte)ServerNetObject.VOTE);
            Voting.ServerWrite(msg);
            msg.Write((byte)ServerNetObject.END_OF_MESSAGE);

            server.SendMessage(msg, connectedClients.Select(c => c.Connection).ToList(), NetDeliveryMethod.ReliableUnordered, 0);

            if (Voting.AllowEndVoting && EndVoteMax > 0 &&
                ((float)EndVoteCount / (float)EndVoteMax) >= EndVoteRequiredRatio)
            {
                Log("Ending round by votes (" + EndVoteCount + "/" + (EndVoteMax - EndVoteCount) + ")", ServerLog.MessageType.ServerMessage);

                //Custom Nilmod End Vote Messages for other players whom are spectating the round or playing.
                foreach (Client client in ConnectedClients)
                {
                    if (client.inGame)
                    {
                        if (NilMod.NilModEventChatter.NilVoteEnd.Count() > 0 && NilMod.NilModEventChatter.ChatVoteEnd)
                        {
                            foreach (string message in NilMod.NilModEventChatter.NilVoteEnd)
                            {
                                NilMod.NilModEventChatter.SendServerMessage(message, client);
                            }
                        }
                    }
                }

                EndGame();
            }
        }

        public void UpdateClientPermissions(Client client)
        {           
            clientPermissions.RemoveAll(cp => cp.IP == client.Connection.RemoteEndPoint.Address.ToString());

            if (client.Permissions != ClientPermissions.None)
            {
                clientPermissions.Add(new SavedClientPermission(
                    client.name, 
                    client.Connection.RemoteEndPoint.Address.ToString(), 
                    client.Permissions));
            }

            var msg = server.CreateMessage();
            msg.Write((byte)ServerPacketHeader.PERMISSIONS);
            msg.Write((byte)client.Permissions);
            server.SendMessage(msg, client.Connection, NetDeliveryMethod.ReliableUnordered);

            SaveClientPermissions();
        }

        public void SetClientCharacter(Client client, Character newCharacter) //Line 1983
        {
            if (client == null) return;

            //the client's previous character is no longer a remote player
            if (client.Character != null)
            {
                client.Character.IsRemotePlayer = false;
            }

            if (newCharacter == null)
            {
                if (client.Character != null) //removing control of the current character
                {
                    CreateEntityEvent(client.Character, new object[] { NetEntityEvent.Type.Control, null });
                    client.Character = null;
                }

            }
            else //taking control of a new character
            {
                newCharacter.ResetNetState();
                if (client.Character != null)
                {
                    newCharacter.LastNetworkUpdateID = client.Character.LastNetworkUpdateID;
                }
                newCharacter.IsRemotePlayer = true;
                try
                {
                    newCharacter.Enabled = true;
                    client.Character = newCharacter;
                    CreateEntityEvent(newCharacter, new object[] { NetEntityEvent.Type.Control, client });
                    GameMain.Server.CreateEntityEvent(newCharacter, new object[] { NetEntityEvent.Type.Status });
                }
                catch (NullReferenceException e)
                {
                    DebugConsole.NewMessage("Critical error occured in GAMESERVER.SETCLIENTCHARACTER - Failiure to enable character to due error: " + e.Message, Color.Red);
                    DebugConsole.NewMessage("Character: " + newCharacter.Name + " Has been removed to prevent server crash (Hopefully!)", Color.Red);
                    GameMain.Server.ServerLog.WriteLine("Critical error occured in GAMESERVER.SETCLIENTCHARACTER - Failiure to enable character to due error: " + e.Message, ServerLog.MessageType.Error);
                    GameMain.Server.ServerLog.WriteLine("Character: " + newCharacter.Name + " Has been removed to prevent server crash (Hopefully!)", ServerLog.MessageType.Error);
                    newCharacter.Enabled = false;
                    Entity.Spawner.AddToRemoveQueue(newCharacter);
                }
                
            }
        }

        private void UpdateCharacterInfo(NetIncomingMessage message, Client sender)
        {
            Gender gender = Gender.Male;
            int headSpriteId = 0;
            try
            {
                gender = message.ReadBoolean() ? Gender.Male : Gender.Female;
                headSpriteId = message.ReadByte();
            }
            catch (Exception e)
            {
                gender = Gender.Male;
                headSpriteId = 0;

                DebugConsole.Log("Received invalid characterinfo from \"" +sender.name+"\"! { "+e.Message+" }");
            }
            
            List<JobPrefab> jobPreferences = new List<JobPrefab>();
            int count = message.ReadByte();
            for (int i = 0; i < Math.Min(count, 3); i++)
            {
                string jobName = message.ReadString();

                JobPrefab jobPrefab = JobPrefab.List.Find(jp => jp.Name == jobName);
                if (jobPrefab != null) jobPreferences.Add(jobPrefab);
            }

            sender.characterInfo = new CharacterInfo(Character.HumanConfigFile, sender.name, gender);
            sender.characterInfo.HeadSpriteId = headSpriteId;
            sender.jobPreferences = jobPreferences;
        }
        
        public void AssignJobs(List<Client> unassigned, bool assignHost)
        {
            unassigned = new List<Client>(unassigned);

            Dictionary<JobPrefab, int> assignedClientCount = new Dictionary<JobPrefab, int>();
            foreach (JobPrefab jp in JobPrefab.List)
            {
                assignedClientCount.Add(jp, 0);
            }

            int teamID = 0;
            if (unassigned.Count > 0) teamID = unassigned[0].TeamID;

            if (assignHost)
            {
                if (characterInfo != null)
                {
                    assignedClientCount[GameMain.NetLobbyScreen.JobPreferences[0]] = 1;
                }
                else if (myCharacter?.Info?.Job != null && !myCharacter.IsDead)
                {
                    assignedClientCount[myCharacter.Info.Job.Prefab] = 1;
                }
            }
            else if (myCharacter?.Info?.Job != null && !myCharacter.IsDead && myCharacter.TeamID == teamID)
            {
                assignedClientCount[myCharacter.Info.Job.Prefab]++;
            }

            //count the clients who already have characters with an assigned job
            foreach (Client c in connectedClients)
            {
                if (c.TeamID != teamID || unassigned.Contains(c)) continue;
                if (c.Character?.Info?.Job != null && !c.Character.IsDead)
                {
                    assignedClientCount[c.Character.Info.Job.Prefab]++;
                }
            }

            //if any of the players has chosen a job that is Always Allowed, give them that job
            for (int i = unassigned.Count - 1; i >= 0; i--)
            {
                if (!unassigned[i].jobPreferences[0].AllowAlways) continue;
                unassigned[i].assignedJob = unassigned[i].jobPreferences[0];
                unassigned.RemoveAt(i);
            }

            //go through the jobs whose MinNumber>0 (i.e. at least one crew member has to have the job)
            bool unassignedJobsFound = true;
            while (unassignedJobsFound && unassigned.Count > 0)
            {
                unassignedJobsFound = false;

                foreach (JobPrefab jobPrefab in JobPrefab.List)
                {
                    if (unassigned.Count == 0) break;
                    if (jobPrefab.MinNumber < 1 || assignedClientCount[jobPrefab] >= jobPrefab.MinNumber) continue;

                    //find the client that wants the job the most, or force it to random client if none of them want it
                    Client assignedClient = FindClientWithJobPreference(unassigned, jobPrefab, true);

                    assignedClient.assignedJob = jobPrefab;
                    assignedClientCount[jobPrefab]++;
                    unassigned.Remove(assignedClient);

                    //the job still needs more crew members, set unassignedJobsFound to true to keep the while loop running
                    if (assignedClientCount[jobPrefab] < jobPrefab.MinNumber) unassignedJobsFound = true;
                }
            }

            //NilMod reqnumber if There is a required player count get all clients who do not need round sync
            int playercount = connectedClients.FindAll(c => c.NeedsMidRoundSync != true).Count;

            //Add to the player count if the host is also playing as his own character
            if (assignHost && teamID == 1)
            {
                playercount += 1;
            }

            //find a suitable job for the rest of the players
            foreach (Client c in unassigned)
            {
                foreach (JobPrefab preferredJob in c.jobPreferences)
                {


                    //the maximum number of players that can have this job hasn't been reached yet
                    //And add in the required players check too
                    //For each player who gets the job, deduct from the requirement check
                    //So there can only be an instance of this job for each 1 at and above requirement.
                    // -> assign it to the client
                    if (assignedClientCount[preferredJob] < preferredJob.MaxNumber && playercount - assignedClientCount[preferredJob] >= preferredJob.ReqNumber)
                    {
                        c.assignedJob = preferredJob;
                        assignedClientCount[preferredJob]++;
                        break;
                    }
                    //none of the jobs the client prefers are available anymore
                    else if (preferredJob == c.jobPreferences.Last())
                    {
                        //find all jobs that are still available
                        //var remainingJobs = JobPrefab.List.FindAll(jp => (assignedClientCount[preferredJob] <= jp.MaxNumber) && (playercount - assignedClientCount[preferredJob] >= jp.ReqNumber));

                        //find all jobs that are still available - TEST FIX
                        var remainingJobs = JobPrefab.List.FindAll(jp => (assignedClientCount[jp] < jp.MaxNumber) && (playercount - assignedClientCount[jp] >= jp.ReqNumber));


                        //all jobs taken, give a random job
                        if (remainingJobs.Count == 0)
                        {
                            DebugConsole.ThrowError("Failed to assign a suitable job for \"" + c.name + "\" (all jobs already have the maximum numbers of players or don't meet a minimum player count). Assigning a random job...");
                            c.assignedJob = JobPrefab.List[Rand.Range(0, JobPrefab.List.Count)];
                            assignedClientCount[c.assignedJob]++;
                        }
                        else //some jobs still left, choose one of them by random
                        {
                            c.assignedJob = remainingJobs[Rand.Range(0, remainingJobs.Count)];
                            assignedClientCount[c.assignedJob]++;
                        }
                    }
                }
            }
        }

        private Client FindClientWithJobPreference(List<Client> clients, JobPrefab job, bool forceAssign = false)
        {
            int bestPreference = 0;
            Client preferredClient = null;
            foreach (Client c in clients)
            {
                int index = c.jobPreferences.IndexOf(job);
                if (index == -1) index = 1000;

                if (preferredClient == null || index < bestPreference)
                {
                    bestPreference = index;
                    preferredClient = c;
                }
            }

            //none of the clients wants the job, assign it to random client
            if (forceAssign && preferredClient == null)
            {
                preferredClient = clients[Rand.Int(clients.Count)];
            }

            return preferredClient;
        }

        public static void Log(string line, ServerLog.MessageType messageType)
        {
            if (GameMain.Server == null || !GameMain.Server.SaveServerLogs) return;

            GameMain.Server.log.WriteLine(line, messageType);
        }

        public override void Disconnect()
        {
            banList.Save();
            SaveSettings();

            if (registeredToMaster && restClient != null)
            {
                var request = new RestRequest("masterserver2.php", Method.GET);
                request.AddParameter("action", "removeserver");
                request.AddParameter("serverport", Port);
                
                restClient.Execute(request);
                restClient = null;
            }

            if (SaveServerLogs)
            {
                Log("Shutting down the server...", ServerLog.MessageType.ServerMessage);
                log.Save();
            }
                        
            server.Shutdown("The server has been shut down");
        }

        //NilMod
        public void GrantPower(int submarine)
        {
            foreach (Item item in Item.ItemList)
            {
                if (item.Submarine == Submarine.MainSubs[submarine])
                {
                    var powerContainer = item.GetComponent<PowerContainer>();
                    if (powerContainer != null)
                    {
                        powerContainer.Charge = powerContainer.Capacity;
                        item.CreateServerEvent(powerContainer);
                    }
                }
            }
        }

        //NilMod
        public void MoveSub(int sub, Vector2 Position)
        {
            Submarine.MainSubs[sub].PhysicsBody.FarseerBody.IgnoreCollisionWith(Level.Loaded.ShaftBody);

            Steering movedsubSteering = null;

            //Deactivate all autopilot related tasks
            foreach (Item item in Item.ItemList)
            {
                //Ensure any item checked to be steering is only the submarine were teleporting
                if (item.Submarine != Submarine.MainSubs[sub]) continue;

                //Find, temp field and then set the steering if not null - This may not work well on subs with 2 bridges
                var steering = item.GetComponent<Steering>();
                if (steering != null)
                {
                    movedsubSteering = steering;
                    movedsubSteering.AutoPilot = false;
                    movedsubSteering.MaintainPos = false;
                }
            }

            //Teleport the submarine and prevent any collission or other issues, remove speed, etc
            Submarine.MainSubs[sub].SetPosition(Position);
            Submarine.MainSubs[sub].Velocity = Vector2.Zero;
            Submarine.MainSubs[sub].PhysicsBody.FarseerBody.RestoreCollisionWith(Level.Loaded.ShaftBody);

            //activate Maintain position on all controllers.
            foreach (Item item in Item.ItemList)
            {
                //Ensure any item checked to be steering is only the submarine were teleporting
                if (item.Submarine != Submarine.MainSubs[sub]) continue;

                //Find, temp field and then set the steering if not null - This may not work well on subs with 2 bridges
                var steering = item.GetComponent<Steering>();
                if (steering != null)
                {
                    //Apparently autopilot should be turned on after maintain to enable it correctly.
                    movedsubSteering = steering;
                    movedsubSteering.MaintainPos = true;
                    movedsubSteering.AutoPilot = true;
                }
            }
        }

        public void RemoveCorpses(Boolean RemoveNetPlayers)
        {
            for (int i = Character.CharacterList.Count() - 1; i >= 0;i--)
            {
                if(Character.CharacterList[i].IsDead)
                {
                    if (RemoveNetPlayers)
                    {
                        Entity.Spawner.AddToRemoveQueue(Character.CharacterList[i]);
                    }
                    else if(!Character.CharacterList[i].IsRemotePlayer)
                    {
                        Entity.Spawner.AddToRemoveQueue(Character.CharacterList[i]);
                    }
                }
            }
        }

        //NilMod Networking
        private void ClientWriteIngamenew(Client c)
        {
            GameMain.NilMod.characterstoupdate = new List<Character>();
            GameMain.NilMod.subtoupdate = new List<Submarine>();
            GameMain.NilMod.itemtoupdate = new List<Item>();
            GameMain.NilMod.PacketNumber = 0;

            if (!c.NeedsMidRoundSync)
            {
                foreach (Character character in Character.CharacterList)
                {
                    if (!character.Enabled) continue;

                    if (c.Character != null &&
                        (Vector2.DistanceSquared(character.WorldPosition, c.Character.WorldPosition) >=
                        NetConfig.CharacterIgnoreDistanceSqr) && (!character.IsRemotePlayer && !c.Character.IsDead))
                    {
                        continue;
                    }

                    GameMain.NilMod.characterstoupdate.Add(character);
                }

                foreach (Submarine sub in Submarine.Loaded)
                {
                    //if docked to a sub with a smaller ID, don't send an update
                    //  (= update is only sent for the docked sub that has the smallest ID, doesn't matter if it's the main sub or a shuttle)
                    if (sub.DockedTo.Any(s => s.ID < sub.ID)) continue;

                    GameMain.NilMod.subtoupdate.Add(sub);
                }

                foreach (Item item in Item.ItemList)
                {
                    if (!item.NeedsPositionUpdate) continue;

                    GameMain.NilMod.itemtoupdate.Add(item);
                }
            }

            //Always send one packet
            SendClientPacket(c);

            //As long as we have items left for those clients SPAM MOAR PACKETS >: O ...or if no items actually send the usual first packet.
            while ((GameMain.NilMod.characterstoupdate.Count > 0 | GameMain.NilMod.subtoupdate.Count > 0 | GameMain.NilMod.itemtoupdate.Count > 0))
            {
                SendClientPacket(c);
            }

            //DebugConsole.NewMessage("Sent packets: " + GameMain.NilMod.PacketNumber, Color.White);
        }

        //NilMod
        private void SendClientPacket(Client c)
        {
            NetOutgoingMessage outmsg = server.CreateMessage();
            outmsg.Write((byte)ServerPacketHeader.UPDATE_INGAME);

            //outmsg.Write((float)NetTime.Now + (GameMain.NilMod.PacketNumber * 0.0001));
            outmsg.Write((float)NetTime.Now);

            if (GameMain.NilMod.PacketNumber == 0)
            {
                outmsg.Write((byte)ServerNetObject.SYNC_IDS);
                outmsg.Write(c.lastSentChatMsgID); //send this to client so they know which chat messages weren't received by the server
                outmsg.Write(c.lastSentEntityEventID);

                entityEventManager.Write(c, outmsg);

                WriteChatMessages(outmsg, c);
            }
            GameMain.NilMod.PacketNumber++;

            //don't send position updates to characters who are still midround syncing
            //characters or items spawned mid-round don't necessarily exist at the client's end yet
            if (!c.NeedsMidRoundSync)
            {
                for (int i = GameMain.NilMod.characterstoupdate.Count - 1; i >= 0; i--)
                {
                    if (outmsg.LengthBytes >= NetPeerConfiguration.kDefaultMTU - 10) continue;
                    outmsg.Write((byte)ServerNetObject.ENTITY_POSITION);
                    GameMain.NilMod.characterstoupdate[i].ServerWrite(outmsg, c);
                    outmsg.WritePadBits();

                    GameMain.NilMod.characterstoupdate.RemoveAt(i);
                }

                for (int i = GameMain.NilMod.subtoupdate.Count - 1; i >= 0; i--)
                {
                    if (outmsg.LengthBytes >= NetPeerConfiguration.kDefaultMTU - 10) continue;
                    outmsg.Write((byte)ServerNetObject.ENTITY_POSITION);
                    GameMain.NilMod.subtoupdate[i].ServerWrite(outmsg, c);
                    outmsg.WritePadBits();

                    GameMain.NilMod.subtoupdate.RemoveAt(i);
                }

                for (int i = GameMain.NilMod.itemtoupdate.Count - 1; i >= 0; i--)
                {
                    if (outmsg.LengthBytes >= NetPeerConfiguration.kDefaultMTU - 10) continue;
                    outmsg.Write((byte)ServerNetObject.ENTITY_POSITION);
                    GameMain.NilMod.itemtoupdate[i].ServerWritePosition(outmsg, c);
                    outmsg.WritePadBits();

                    GameMain.NilMod.itemtoupdate.RemoveAt(i);
                }
            }

            outmsg.Write((byte)ServerNetObject.END_OF_MESSAGE);

            //DebugConsole.NewMessage("Sending packet: " + GameMain.NilMod.PacketNumber + " with MTU Size: " + outmsg.LengthBytes, Color.White);

            server.SendMessage(outmsg, c.Connection, NetDeliveryMethod.Unreliable);
        }


#if CLIENT
        //NilMod GUI Menu Click Commands
        private void ClickCommandUpdate(float DeltaTime)
        {
            GameMain.NilMod.ClickCooldown -= DeltaTime;
            if (GameMain.NilMod.ClickCooldown <= 0f)
            {
                switch (GameMain.NilMod.ClickCommandType)
                {
                    case "spawncreature":
                        ClickCommandFrame.Visible = true;
                        ClickCommandDescription.Text = "SPAWNCREATURE - Spawning: " + GameMain.NilMod.ClickArgs[0].ToLowerInvariant() + " countleft: " + GameMain.NilMod.ClickArgs[2] + " - Left click to spawn creatures, Right click to cancel.";
                        if (PlayerInput.LeftButtonClicked())
                        {

                            if (Convert.ToInt16(GameMain.NilMod.ClickArgs[2]) > 0)
                            {
                                GameMain.NilMod.ClickArgs[2] = Convert.ToString(Convert.ToInt16(GameMain.NilMod.ClickArgs[2]) - 1);
                                GameMain.NilMod.ClickCooldown = NilMod.ClickCooldownPeriod;
                                Character spawnedCharacter = null;

                                if (GameMain.NilMod.ClickArgs[0].ToLowerInvariant() == "human")
                                {
                                    //for (int i = 0; i < Convert.ToInt16(GameMain.NilMod.ClickArgs[2]); i++)
                                    //{
                                        spawnedCharacter = Character.Create(Character.HumanConfigFile, GameMain.GameScreen.Cam.ScreenToWorld(PlayerInput.MousePosition));
                                    //}
                                }
                                else
                                {
                                    spawnedCharacter = Character.Create(
                                    "Content/Characters/"
                                    + GameMain.NilMod.ClickArgs[0].ToUpper().First() + GameMain.NilMod.ClickArgs[0].Substring(1)
                                    + "/" + GameMain.NilMod.ClickArgs[0].ToLower() + ".xml", GameMain.GameScreen.Cam.ScreenToWorld(PlayerInput.MousePosition));
                                }
                            }
                            if (Convert.ToInt16(GameMain.NilMod.ClickArgs[2]) == 0)
                            {
                                ClearClickCommand();
                            }
                        }
                        break;
                    case "heal":
                        ClickCommandFrame.Visible = true;
                        ClickCommandDescription.Text = "HEAL - Left Click close to a creatures center to heal it, Hold shift while clicking to repeat, Hold ctrl when clicking to heal self, right click to cancel.";
                        if (PlayerInput.LeftButtonClicked())
                        {
                            Character closestDistChar = null;
                            float closestDist = GameMain.NilMod.ClickFindSelectionDistance;
                            foreach (Character c in Character.CharacterList)
                            {
                                if (!c.IsDead)
                                {
                                    float dist = Vector2.Distance(c.WorldPosition, GameMain.GameScreen.Cam.ScreenToWorld(PlayerInput.MousePosition));

                                    if (dist < closestDist)
                                    {
                                        closestDist = dist;
                                        closestDistChar = c;
                                    }
                                }
                            }
                            if (PlayerInput.KeyDown(Microsoft.Xna.Framework.Input.Keys.LeftControl) && Character.Controlled != null && !PlayerInput.KeyDown(Microsoft.Xna.Framework.Input.Keys.LeftShift))
                            {
                                Character.Controlled.Heal();
                                ClearClickCommand();
                            }
                            else if (PlayerInput.KeyDown(Microsoft.Xna.Framework.Input.Keys.LeftControl) && Character.Controlled != null && PlayerInput.KeyDown(Microsoft.Xna.Framework.Input.Keys.LeftShift))
                            {
                                Character.Controlled.Heal();
                            }
                            else if (closestDistChar != null)
                            {
                                closestDistChar.Heal();
                                if (!PlayerInput.KeyDown(Microsoft.Xna.Framework.Input.Keys.LeftShift))
                                {
                                    ClearClickCommand();
                                }
                                else
                                {
                                    GameMain.NilMod.ClickCooldown = NilMod.ClickCooldownPeriod;
                                }
                            }
                        }
                        break;
                    case "revive":
                        ClickCommandFrame.Visible = true;
                        ClickCommandDescription.Text = "REVIVE - Left Click close to a creatures center to revive it, Hold shift while clicking to repeat, Hold ctrl when clicking the button to revive self, if detached from body ctrl click corpse to revive+control, right click to cancel. - As a note for now IF REVIVING A PLAYER you will wish to open the console (F3) and type setclientcharacter CapitalizedClientName ; clientcharacter to give them the body back.";
                        if (PlayerInput.LeftButtonClicked())
                        {
                            Character closestDistChar = null;
                            float closestDist = GameMain.NilMod.ClickFindSelectionDistance;
                            foreach (Character c in Character.CharacterList)
                            {
                                if (c.IsDead)
                                {
                                    float dist = Vector2.Distance(c.WorldPosition, GameMain.GameScreen.Cam.ScreenToWorld(PlayerInput.MousePosition));

                                    if (dist < closestDist)
                                    {
                                        closestDist = dist;
                                        closestDistChar = c;
                                    }
                                }
                            }
                            if (closestDistChar != null)
                            {
                                if (!PlayerInput.KeyDown(Microsoft.Xna.Framework.Input.Keys.LeftShift))
                                {
                                    if (GameMain.Server.ConnectedClients.Find(c => c.name == closestDistChar.Name) != null)
                                    {
                                        if (GameMain.Server != null)
                                        {
                                            Client MatchedClient = null;
                                            foreach (Client c in GameMain.Server.ConnectedClients)
                                            {
                                                //Don't even consider reviving a client if it is not ingame yet.
                                                if (!c.inGame || c.NeedsMidRoundSync) continue;

                                                //Check if this client just happens to be the same character.
                                                if(c.Character == closestDistChar)
                                                {
                                                    //It matched.
                                                    MatchedClient = c;
                                                }
                                                //Check if the client has a character
                                                else if (c.Character != null)
                                                {
                                                    //Check if this is the same named client, and if so, skip if they have a living character.
                                                    if (c.name != closestDistChar.Name || c.name == closestDistChar.Name && !c.Character.IsDead) continue;
                                                    //This name matches that of their client name.
                                                    MatchedClient = c;
                                                }
                                                //This client has no character, simply check the name
                                                else
                                                {
                                                    if (c.name != closestDistChar.Name) continue;

                                                    MatchedClient = c;
                                                }

                                                if (MatchedClient != null)
                                                {
                                                    //They do not have a living character but they are the correct client - allow it.
                                                    closestDistChar.Revive(true);
                                                    //clients stop controlling the character when it dies, force control back
                                                    GameMain.Server.SetClientCharacter(c, closestDistChar);
                                                }
                                                break;
                                            }
                                        }
                                    }
                                    else
                                    {
                                        closestDistChar.Revive(true);
                                    }
                                    
                                    ClearClickCommand();
                                }
                                else if (PlayerInput.KeyDown(Microsoft.Xna.Framework.Input.Keys.LeftControl) && !closestDistChar.IsRemotePlayer)
                                {
                                    Character.Controlled = closestDistChar;
                                    Character.Controlled.Revive(true);
                                    Character.Controlled.Heal();
                                    ClearClickCommand();
                                }
                                else
                                {
                                    if (GameMain.Server.ConnectedClients.Find(c => c.name == closestDistChar.Name) != null)
                                    {
                                        if (GameMain.Server != null)
                                        {
                                            Client MatchedClient = null;
                                            foreach (Client c in GameMain.Server.ConnectedClients)
                                            {
                                                //Don't even consider reviving a client if it is not ingame yet.
                                                if (!c.inGame || c.NeedsMidRoundSync) continue;

                                                //Check if this client just happens to be the same character.
                                                if (c.Character == closestDistChar)
                                                {
                                                    //It matched.
                                                    MatchedClient = c;
                                                }
                                                //Check if the client has a character
                                                else if (c.Character != null)
                                                {
                                                    //Check if this is the same named client, and if so, skip if they have a living character.
                                                    if (c.name != closestDistChar.Name || c.name == closestDistChar.Name && !c.Character.IsDead) continue;
                                                    //This name matches that of their client name.
                                                    MatchedClient = c;
                                                }
                                                //This client has no character, simply check the name
                                                else
                                                {
                                                    if (c.name != closestDistChar.Name) continue;

                                                    MatchedClient = c;
                                                }

                                                if (MatchedClient != null)
                                                {
                                                    //They do not have a living character but they are the correct client - allow it.
                                                    closestDistChar.Revive(true);
                                                    //clients stop controlling the character when it dies, force control back
                                                    GameMain.Server.SetClientCharacter(c, closestDistChar);
                                                }
                                                break;
                                            }
                                        }
                                    }
                                    else
                                    {
                                        closestDistChar.Revive(true);
                                    }
                                    GameMain.NilMod.ClickCooldown = NilMod.ClickCooldownPeriod;
                                }
                            }
                        }
                        break;
                    case "kill":
                        ClickCommandFrame.Visible = true;
                        ClickCommandDescription.Text = "KILL CREATURE - Left Click close to a creatures center to instantaniously kill it, Hold shift while clicking to repeat, right click to cancel.";
                        if (PlayerInput.LeftButtonClicked())
                        {
                            Character closestDistChar = null;
                            float closestDist = GameMain.NilMod.ClickFindSelectionDistance;
                            foreach (Character c in Character.CharacterList)
                            {
                                if (!c.IsDead)
                                {
                                    float dist = Vector2.Distance(c.WorldPosition, GameMain.GameScreen.Cam.ScreenToWorld(PlayerInput.MousePosition));

                                    if (dist < closestDist)
                                    {
                                        closestDist = dist;
                                        closestDistChar = c;
                                    }
                                }
                            }
                            if (closestDistChar != null)
                            {
                                closestDistChar.Kill(CauseOfDeath.Disconnected, true);
                                if (!PlayerInput.KeyDown(Microsoft.Xna.Framework.Input.Keys.LeftShift))
                                {
                                    ClearClickCommand();
                                }
                                else
                                {
                                    GameMain.NilMod.ClickCooldown = NilMod.ClickCooldownPeriod;
                                }
                            }
                        }
                        break;
                    case "removecorpse":
                        ClickCommandFrame.Visible = true;
                        ClickCommandDescription.Text = "REMOVECORPSE - Left Click close to a creatures corpse to delete it, Hold shift while clicking to repeat, right click to cancel.";
                        if (PlayerInput.LeftButtonClicked())
                        {
                            Character closestDistChar = null;
                            float closestDist = GameMain.NilMod.ClickFindSelectionDistance;
                            foreach (Character c in Character.CharacterList)
                            {
                                if (c.IsDead)
                                {
                                    float dist = Vector2.Distance(c.WorldPosition, GameMain.GameScreen.Cam.ScreenToWorld(PlayerInput.MousePosition));

                                    if (dist < closestDist)
                                    {
                                        closestDist = dist;
                                        closestDistChar = c;
                                    }
                                }
                            }
                            if (closestDistChar != null)
                            {
                                Entity.Spawner.AddToRemoveQueue(closestDistChar);
                                if (!PlayerInput.KeyDown(Microsoft.Xna.Framework.Input.Keys.LeftShift))
                                {
                                    ClearClickCommand();
                                }
                                else
                                {
                                    GameMain.NilMod.ClickCooldown = NilMod.ClickCooldownPeriod;
                                }
                            }
                        }
                        break;
                    case "teleportsub":
                        ClickCommandFrame.Visible = true;
                        ClickCommandDescription.Text = "TELEPORTSUB - Team " + GameMain.NilMod.ClickArgs[0] + "'s submarine - Teleports the chosen teams submarine, left click to teleport. Right click to cancel.";
                        if (PlayerInput.LeftButtonClicked())
                        {
                            int subtotp = -1;
                            if (Convert.ToInt16(GameMain.NilMod.ClickArgs[0]) <= Submarine.MainSubs.Count() - 1)
                            {
                                subtotp = Convert.ToInt16(GameMain.NilMod.ClickArgs[0]);
                            }
                            else
                            {
                                DebugConsole.NewMessage("MainSub ID Range is from 0 to " + (Submarine.MainSubs.Count() - 1), Color.Red);
                            }

                            //Not Null? Lets try it! XD
                            if (GameMain.Server != null)
                            {
                                if (subtotp >= 0)
                                {
                                    if (Submarine.MainSubs[subtotp] != null)
                                    {
                                        var cam = GameMain.GameScreen.Cam;
                                        GameMain.Server.MoveSub(subtotp, cam.ScreenToWorld(PlayerInput.MousePosition));
                                    }
                                    else
                                    {
                                        DebugConsole.NewMessage("Cannot teleport submarine - Submarine ID: " + subtotp + " Is not loaded in the game (If not multiple submarines use 0 or leave blank)", Color.Red);
                                    }
                                }
                            }
                            else
                            {
                                DebugConsole.NewMessage("Cannot teleport submarine - The Server is not running.", Color.Red);
                            }
                            if (!PlayerInput.KeyDown(Microsoft.Xna.Framework.Input.Keys.LeftShift))
                            {
                                ClearClickCommand();
                            }
                            else
                            {
                                GameMain.NilMod.ClickCooldown = NilMod.ClickCooldownPeriod;
                            }
                        }
                        break;
                    case "relocate":
                        ClickCommandFrame.Visible = true;
                        if (GameMain.NilMod.RelocateTarget != null)
                        {
                            ClickCommandDescription.Text = "RELOCATE - " + GameMain.NilMod.RelocateTarget + " - Left Click to select target to teleport, Left click again to teleport target to new destination, hold shift to repeat (Does not keep last target), Ctrl+Left Click to relocate self, Ctrl+Shift works, Right click to cancel.";
                        }
                        else
                        {
                            ClickCommandDescription.Text = "RELOCATE - None Selected - Left Click to select target to teleport, Left click again to teleport target to new destination, hold shift to repeat (Does not keep last target), Ctrl+Left Click to relocate self, Ctrl+Shift works, Right click to cancel.";
                        }
                        if (PlayerInput.LeftButtonClicked())
                        {
                            if (PlayerInput.KeyDown(Microsoft.Xna.Framework.Input.Keys.LeftControl))
                            {
                                if (Character.Controlled != null)
                                {
                                    GameMain.NilMod.RelocateTarget = null;

                                    Character.Controlled.AnimController.CurrentHull = null;
                                    Character.Controlled.Submarine = null;
                                    Character.Controlled.AnimController.SetPosition(FarseerPhysics.ConvertUnits.ToSimUnits(GameMain.GameScreen.Cam.ScreenToWorld(PlayerInput.MousePosition)));
                                    Character.Controlled.AnimController.FindHull(GameMain.GameScreen.Cam.ScreenToWorld(PlayerInput.MousePosition), true);

                                    if (!PlayerInput.KeyDown(Microsoft.Xna.Framework.Input.Keys.LeftShift))
                                    {
                                        ClearClickCommand();
                                    }
                                    else
                                    {
                                        GameMain.NilMod.ClickCooldown = NilMod.ClickCooldownPeriod;
                                    }
                                }
                            }
                            else if (GameMain.NilMod.RelocateTarget == null)
                            {
                                Character closestDistChar = null;
                                float closestDist = GameMain.NilMod.ClickFindSelectionDistance;
                                foreach (Character c in Character.CharacterList)
                                {
                                    float dist = Vector2.Distance(c.WorldPosition, GameMain.GameScreen.Cam.ScreenToWorld(PlayerInput.MousePosition));

                                    if (dist < closestDist)
                                    {
                                        closestDist = dist;
                                        closestDistChar = c;
                                    }
                                }
                                GameMain.NilMod.RelocateTarget = closestDistChar;
                            }
                            else
                            {
                                GameMain.NilMod.RelocateTarget.AnimController.CurrentHull = null;
                                GameMain.NilMod.RelocateTarget.Submarine = null;
                                GameMain.NilMod.RelocateTarget.AnimController.SetPosition(FarseerPhysics.ConvertUnits.ToSimUnits(GameMain.GameScreen.Cam.ScreenToWorld(PlayerInput.MousePosition)));
                                GameMain.NilMod.RelocateTarget.AnimController.FindHull(GameMain.GameScreen.Cam.ScreenToWorld(PlayerInput.MousePosition), true);
                                GameMain.NilMod.RelocateTarget = null;

                                if (!PlayerInput.KeyDown(Microsoft.Xna.Framework.Input.Keys.LeftShift))
                                {
                                    ClearClickCommand();
                                }
                                else
                                {
                                    GameMain.NilMod.ClickCooldown = NilMod.ClickCooldownPeriod;
                                }
                                
                            }

                        }
                        break;
                    case "handcuff":
                        ClickCommandFrame.Visible = true;
                        ClickCommandDescription.Text = "HANDCUFF - Left click to spawn and add handcuffs to the players hands dropping their tools - Right click to drop handcuffs if present in hands - shift to repeat - ctrl click to delete handcuffs from hands - right click to cancel.";
                        break;
                    case "freeze":
                        ClickCommandFrame.Visible = true;
                        ClickCommandDescription.Text = "FREEZE - Left click a player to freeze their movements - Left click again to unfreeze - hold only shift to repeat - hold ctrl shift and left click to freeze all - hold ctrl and left click to unfreeze everyone - Right click to cancel - Players may still talk if concious.";
                        if (PlayerInput.LeftButtonClicked())
                        {
                            Character closestDistChar = null;
                            float closestDist = GameMain.NilMod.ClickFindSelectionDistance;
                            foreach (Character c in Character.CharacterList)
                            {
                                if (!c.IsDead)
                                {
                                    float dist = Vector2.Distance(c.WorldPosition, GameMain.GameScreen.Cam.ScreenToWorld(PlayerInput.MousePosition));

                                    if (dist < closestDist)
                                    {
                                        closestDist = dist;
                                        closestDistChar = c;
                                    }
                                }
                            }
                            //Standard Left click
                            if (closestDistChar != null && !(PlayerInput.KeyDown(Microsoft.Xna.Framework.Input.Keys.LeftControl) && PlayerInput.KeyDown(Microsoft.Xna.Framework.Input.Keys.LeftShift)))
                            {
                                if (GameMain.NilMod.FrozenCharacters.Find(c => c == closestDistChar) != null)
                                {
                                    GameMain.NilMod.FrozenCharacters.Remove(closestDistChar);

                                    if(ConnectedClients.Find(c => c.Character == closestDistChar) != null)
                                    {
                                        var chatMsg = ChatMessage.Create(
                                        "Server Message",
                                        ("You have been frozen by the server\n\nYou may now move again and perform actions."),
                                        (ChatMessageType)ChatMessageType.MessageBox,
                                        null);

                                        GameMain.Server.SendChatMessage(chatMsg, ConnectedClients.Find(c => c.Character == closestDistChar));
                                    }
                                }
                                else
                                {
                                    GameMain.NilMod.FrozenCharacters.Add(closestDistChar);

                                    if (ConnectedClients.Find(c => c.Character == closestDistChar) != null)
                                    {
                                        var chatMsg = ChatMessage.Create(
                                        "Server Message",
                                        ("You have been frozen by the server\n\nYou may still talk if able, but no longer perform any actions or movements."),
                                        (ChatMessageType)ChatMessageType.MessageBox,
                                        null);

                                        GameMain.Server.SendChatMessage(chatMsg, ConnectedClients.Find(c => c.Character == closestDistChar));
                                    }
                                }

                                if (!PlayerInput.KeyDown(Microsoft.Xna.Framework.Input.Keys.LeftShift))
                                {
                                    ClearClickCommand();
                                }
                                else
                                {
                                    GameMain.NilMod.ClickCooldown = NilMod.ClickCooldownPeriod;
                                }
                            }
                            //hold ctrl and left click to unfreeze everyone
                            else if ((PlayerInput.KeyDown(Microsoft.Xna.Framework.Input.Keys.LeftControl) && !PlayerInput.KeyDown(Microsoft.Xna.Framework.Input.Keys.LeftShift)))
                            {
                                for (int i = GameMain.NilMod.FrozenCharacters.Count() - 1; i >= 0; i--)
                                {
                                    GameMain.NilMod.FrozenCharacters.RemoveAt(i);
                                }
                            }
                            //hold ctrl shift and left click to freeze all
                            else if ((PlayerInput.KeyDown(Microsoft.Xna.Framework.Input.Keys.LeftControl) && PlayerInput.KeyDown(Microsoft.Xna.Framework.Input.Keys.LeftShift)))
                            {
                                foreach (Character character in Character.CharacterList)
                                {
                                    if (GameMain.NilMod.FrozenCharacters.Find(c => c == character) == null)
                                    {
                                        if(character.IsRemotePlayer)
                                        {
                                            if (ConnectedClients.Find(c => c.Character == closestDistChar) != null)
                                            {
                                                var chatMsg = ChatMessage.Create(
                                                "Server Message",
                                                ("You have been frozen by the server\n\nYou may still talk if able, but no longer perform any actions or movements."),
                                                (ChatMessageType)ChatMessageType.MessageBox,
                                                null);

                                                GameMain.Server.SendChatMessage(chatMsg, ConnectedClients.Find(c => c.Character == closestDistChar));
                                            }
                                        }
                                        GameMain.NilMod.FrozenCharacters.Add(character);
                                    }
                                }
                            }
                        }
                        break;
                    case "":
                    default:
                        break;
                }
            }
            //Nullify the active command if rightclicking
            if (PlayerInput.RightButtonClicked())
            {
                ClearClickCommand();
            }
        }

        public void ClearClickCommand()
        {
            GameMain.NilMod.ClickCommandType = "";
            GameMain.NilMod.ClickArgs = null;
            GameMain.NilMod.ActiveClickCommand = false;
            GameMain.NilMod.ClickCooldown = 0.5f;
            GameMain.NilMod.RelocateTarget = null;
            ClickCommandFrame.Visible = false;
            ClickCommandDescription.Text = "";
        }
#endif
    }
}
>>>>>>> 05552e3e
<|MERGE_RESOLUTION|>--- conflicted
+++ resolved
@@ -1,4 +1,3 @@
-<<<<<<< HEAD
 ﻿using Barotrauma.Items.Components;
 using Lidgren.Network;
 using Microsoft.Xna.Framework;
@@ -2030,6 +2029,8 @@
                 client.Character.ClearInputs();
                 client.Character.Kill(CauseOfDeath.Disconnected, true);
             }
+
+
 
             client.Character = null;
             client.InGame = false;
@@ -3446,3366 +3447,4 @@
         }
 #endif
     }
-}
-=======
-﻿using Barotrauma.Items.Components;
-using Lidgren.Network;
-using Microsoft.Xna.Framework;
-using RestSharp;
-using System;
-using System.Collections.Generic;
-using System.Diagnostics;
-using System.Linq;
-using System.Text;
-
-namespace Barotrauma.Networking
-{
-    partial class GameServer : NetworkMember
-    {
-        private List<Client> connectedClients = new List<Client>();
-
-        //for keeping track of disconnected clients in case the reconnect shortly after
-        private List<Client> disconnectedClients = new List<Client>();
-
-        private int roundStartSeed;
-        
-        //is the server running
-        private bool started;
-
-        private NetServer server;
-        private NetPeerConfiguration config;
-       
-        private DateTime refreshMasterTimer;
-
-        private DateTime roundStartTime;
-
-        private RestClient restClient;
-        private bool masterServerResponded;
-        private IRestResponse masterServerResponse;
-
-        private ServerLog log;
-
-        private bool initiatedStartGame;
-        private CoroutineHandle startGameCoroutine;
-
-        public TraitorManager TraitorManager;
-
-        private ServerEntityEventManager entityEventManager;
-
-        private FileSender fileSender;
-
-        public override List<Client> ConnectedClients
-        {
-            get
-            {
-                return connectedClients;
-            }
-        }
-
-        
-        public ServerEntityEventManager EntityEventManager
-        {
-            get { return entityEventManager; }
-        }
-
-        public ServerLog ServerLog
-        {
-            get { return log; }
-        }
-
-        public TimeSpan UpdateInterval
-        {
-            get { return updateInterval; }
-        }
-        
-        public GameServer(string name, int port, bool isPublic = false, string password = "", bool attemptUPnP = false, int maxPlayers = 10)
-        {
-            name = name.Replace(":", "");
-            name = name.Replace(";", "");
-
-            //AdminAuthPass = "";
-
-            //Nilmod AdminAuthPass
-            AdminAuthPass = GameMain.NilMod.AdminAuth;
-
-            this.name = name;
-            this.isPublic = isPublic;
-            this.maxPlayers = maxPlayers;
-            this.password = "";
-            if (password.Length>0)
-            {
-                this.password = Encoding.UTF8.GetString(NetUtility.ComputeSHAHash(Encoding.UTF8.GetBytes(password)));
-            }
-
-            config = new NetPeerConfiguration("barotrauma");
-
-#if CLIENT
-            netStats = new NetStats();
-#endif
-
-            /*
-            #if DEBUG
-            
-                config.SimulatedLoss = 0.05f;
-                config.SimulatedRandomLatency = 0.05f;
-                config.SimulatedDuplicatesChance = 0.05f;
-                config.SimulatedMinimumLatency = 0.1f;
-
-                config.ConnectionTimeout = 60.0f;
-
-            #endif 
-            */
-
-            //NilMod DebugLagActive
-            if (GameMain.NilMod.DebugLag)
-            {
-                config.SimulatedLoss = GameMain.NilMod.DebugLagSimulatedPacketLoss;
-                config.SimulatedRandomLatency = GameMain.NilMod.DebugLagSimulatedRandomLatency;
-                config.SimulatedDuplicatesChance = GameMain.NilMod.DebugLagSimulatedDuplicatesChance;
-                config.SimulatedMinimumLatency = GameMain.NilMod.DebugLagSimulatedMinimumLatency;
-
-                config.ConnectionTimeout = GameMain.NilMod.DebugLagConnectionTimeout;
-            }
-
-            //NetIdUtils.Test();
-
-            config.Port = port;
-            Port = port;
-
-            if (attemptUPnP)
-            {
-                config.EnableUPnP = true;
-            }
-
-            config.MaximumConnections = maxPlayers * 2; //double the lidgren connections for unauthenticated players            
-
-            config.DisableMessageType(NetIncomingMessageType.DebugMessage |
-                NetIncomingMessageType.WarningMessage | NetIncomingMessageType.Receipt |
-                NetIncomingMessageType.ErrorMessage |
-                NetIncomingMessageType.UnconnectedData);
-
-            config.EnableMessageType(NetIncomingMessageType.Error);
-
-            config.EnableMessageType(NetIncomingMessageType.ConnectionApproval);
-
-            log = new ServerLog(name);
-
-            InitProjSpecific();
-
-            entityEventManager = new ServerEntityEventManager(this);
-
-            whitelist = new WhiteList();
-            banList = new BanList();
-
-            LoadSettings();
-            LoadClientPermissions();
-            
-            CoroutineManager.StartCoroutine(StartServer(isPublic));
-        }
-
-        private IEnumerable<object> StartServer(bool isPublic)
-        {
-            bool error = false;
-            try
-            {
-                Log("Starting the server...", ServerLog.MessageType.ServerMessage);
-                server = new NetServer(config);
-                netPeer = server;
-
-                fileSender = new FileSender(this);
-                fileSender.OnEnded += FileTransferChanged;
-                fileSender.OnStarted += FileTransferChanged;
-                
-                server.Start();
-            }
-            catch (Exception e)
-            {
-                Log("Error while starting the server (" + e.Message + ")", ServerLog.MessageType.Error);
-
-                System.Net.Sockets.SocketException socketException = e as System.Net.Sockets.SocketException;
-
-#if CLIENT
-                if (socketException != null && socketException.SocketErrorCode == System.Net.Sockets.SocketError.AddressAlreadyInUse)
-                {
-                    new GUIMessageBox("Starting the server failed", e.Message + ". Are you trying to run multiple servers on the same port?");
-                }
-                else
-                {
-                    new GUIMessageBox("Starting the server failed", e.Message);
-                }
-#endif
-
-                error = true;
-            }                  
-      
-            if (error)
-            {
-                if (server != null) server.Shutdown("Error while starting the server");
-
-#if CLIENT
-                GameMain.NetworkMember = null;
-#elif SERVER
-                Environment.Exit(-1);
-#endif
-                yield return CoroutineStatus.Success;
-            }
-            
-            if (config.EnableUPnP)
-            {
-                InitUPnP();
-
-                //DateTime upnpTimeout = DateTime.Now + new TimeSpan(0,0,5);
-                while (DiscoveringUPnP())// && upnpTimeout>DateTime.Now)
-                {
-                    yield return null;
-                }
-
-                FinishUPnP();
-
-#if CLIENT
-                if (server.UPnP.Status == UPnPStatus.NotAvailable)
-                {
-                    new GUIMessageBox("Error", "UPnP not available");
-                }
-                else if (server.UPnP.Status == UPnPStatus.Discovering)
-                {
-                    new GUIMessageBox("Error", "UPnP discovery timed out");
-                }
-#endif
-            }
-
-            if (isPublic)
-            {
-                CoroutineManager.StartCoroutine(RegisterToMasterServer());
-            }
-                        
-            updateInterval = new TimeSpan(0, 0, 0, 0, 150);
-
-            Log("Server started", ServerLog.MessageType.ServerMessage);
-                        
-            GameMain.NetLobbyScreen.Select();
-
-#if CLIENT
-            GameMain.NetLobbyScreen.DefaultServerStartupSubSelect();
-#endif
-
-            GameMain.NilMod.ServerInitialize(true);
-
-            started = true;
-            yield return CoroutineStatus.Success;
-        }
-
-        private IEnumerable<object> RegisterToMasterServer()
-        {
-            if (restClient==null)
-            {
-                restClient = new RestClient(NetConfig.MasterServerUrl);            
-            }
-                
-            var request = new RestRequest("masterserver3.php", Method.GET);            
-            request.AddParameter("action", "addserver");
-            request.AddParameter("servername", name);
-            request.AddParameter("serverport", Port);
-            request.AddParameter("currplayers", connectedClients.Count);
-            request.AddParameter("maxplayers", maxPlayers);
-            request.AddParameter("password", string.IsNullOrWhiteSpace(password) ? 0 : 1);
-            request.AddParameter("version", GameMain.Version.ToString());
-            if (GameMain.Config.SelectedContentPackage != null)
-            {
-                request.AddParameter("contentpackage", GameMain.Config.SelectedContentPackage.Name);
-            }
-
-            masterServerResponded = false;
-            masterServerResponse = null;
-            var restRequestHandle = restClient.ExecuteAsync(request, response => MasterServerCallBack(response));
-            
-            DateTime timeOut = DateTime.Now + new TimeSpan(0, 0, 15);
-            while (!masterServerResponded)
-            {
-                if (DateTime.Now > timeOut)
-                {
-                    restRequestHandle.Abort();
-                    DebugConsole.NewMessage("Couldn't register to master server (request timed out)", Color.Red);
-                    Log("Couldn't register to master server (request timed out)", ServerLog.MessageType.Error);
-                    yield return CoroutineStatus.Success;
-                }
-
-                yield return CoroutineStatus.Running;
-            }
-
-            if (masterServerResponse.StatusCode != System.Net.HttpStatusCode.OK)
-            {
-                DebugConsole.ThrowError("Error while connecting to master server (" + masterServerResponse.StatusCode + ": " + masterServerResponse.StatusDescription + ")");
-            }
-            else if (masterServerResponse != null && !string.IsNullOrWhiteSpace(masterServerResponse.Content))
-            {
-                DebugConsole.ThrowError("Error while connecting to master server (" + masterServerResponse.Content + ")");
-            }
-            else
-            {
-                registeredToMaster = true;
-                refreshMasterTimer = DateTime.Now + refreshMasterInterval;
-            }
-
-            yield return CoroutineStatus.Success;
-        }
-
-        private IEnumerable<object> RefreshMaster()
-        {
-            if (restClient == null)
-            {
-                restClient = new RestClient(NetConfig.MasterServerUrl);
-            }
-
-            var request = new RestRequest("masterserver3.php", Method.GET);
-            request.AddParameter("action", "refreshserver");
-            request.AddParameter("serverport", Port);
-            request.AddParameter("gamestarted", gameStarted ? 1 : 0);
-            request.AddParameter("currplayers", connectedClients.Count);
-            request.AddParameter("maxplayers", maxPlayers);
-
-            if (GameMain.NilMod.ShowMasterServerSuccess)
-            {
-                Log("Refreshing connection with master server...", ServerLog.MessageType.ServerMessage);
-            }
-
-            var sw = new Stopwatch();
-            sw.Start();
-
-            masterServerResponded = false;
-            masterServerResponse = null;
-            var restRequestHandle = restClient.ExecuteAsync(request, response => MasterServerCallBack(response));
-
-            DateTime timeOut = DateTime.Now + new TimeSpan(0, 0, 15);
-            while (!masterServerResponded)
-            {
-                if (DateTime.Now > timeOut)
-                {
-                    restRequestHandle.Abort();
-                    DebugConsole.NewMessage("Couldn't connect to master server (request timed out)", Color.Red);
-                    Log("Couldn't connect to master server (request timed out)", ServerLog.MessageType.Error);
-                    yield return CoroutineStatus.Success;
-                }
-                
-                yield return CoroutineStatus.Running;
-            }
-
-            if (masterServerResponse.Content == "Error: server not found")
-            {
-                Log("Not registered to master server, re-registering...", ServerLog.MessageType.Error);
-                CoroutineManager.StartCoroutine(RegisterToMasterServer());
-            }
-            else if (masterServerResponse.ErrorException != null)
-            {
-                DebugConsole.NewMessage("Error while registering to master server (" + masterServerResponse.ErrorException + ")", Color.Red);
-                Log("Error while registering to master server (" + masterServerResponse.ErrorException + ")", ServerLog.MessageType.Error);
-            }
-            else if (masterServerResponse.StatusCode != System.Net.HttpStatusCode.OK)
-            {
-                DebugConsole.NewMessage("Error while reporting to master server (" + masterServerResponse.StatusCode + ": " + masterServerResponse.StatusDescription + ")", Color.Red);
-                Log("Error while reporting to master server (" + masterServerResponse.StatusCode + ": " + masterServerResponse.StatusDescription + ")", ServerLog.MessageType.Error);
-            }
-            else
-            {
-                if (GameMain.NilMod.ShowMasterServerSuccess)
-                {
-                    Log("Master server responded", ServerLog.MessageType.ServerMessage);
-                }
-            }
-
-            System.Diagnostics.Debug.WriteLine("took "+sw.ElapsedMilliseconds+" ms");
-
-            yield return CoroutineStatus.Success;
-        }
-
-        private void MasterServerCallBack(IRestResponse response)
-        {
-            masterServerResponse = response;
-            masterServerResponded = true;
-        }
-        
-        public override void Update(float deltaTime)
-        {
-#if CLIENT
-            if (ShowNetStats) netStats.Update(deltaTime);
-            if (settingsFrame != null) settingsFrame.Update(deltaTime);
-            if (log.LogFrame != null) log.LogFrame.Update(deltaTime);
-#endif
-            
-            if (!started) return;
-            
-            base.Update(deltaTime);
-
-            foreach (UnauthenticatedClient unauthClient in unauthenticatedClients)
-            {
-                unauthClient.AuthTimer -= deltaTime;
-                if (unauthClient.AuthTimer <= 0.0f)
-                {
-                    unauthClient.Connection.Disconnect("Connection timed out");
-                }
-            }
-
-            unauthenticatedClients.RemoveAll(uc => uc.AuthTimer <= 0.0f);
-
-            fileSender.Update(deltaTime);         
-            
-            if (gameStarted)
-            {
-                if (respawnManager != null) respawnManager.Update(deltaTime);
-
-                entityEventManager.Update(connectedClients);
-#if CLIENT
-                if (GameMain.NilMod.ActiveClickCommand)
-                {
-                    ClickCommandUpdate(deltaTime);
-                }
-#endif
-
-                bool isCrewDead =
-                    connectedClients.All(c => c.Character == null || c.Character.IsDead || c.Character.IsUnconscious) &&
-                    (myCharacter == null || myCharacter.IsDead || myCharacter.IsUnconscious);
-
-                //restart if all characters are dead or submarine is at the end of the level
-                if ((autoRestart && isCrewDead) 
-                    || 
-                    (EndRoundAtLevelEnd && Submarine.MainSub != null && Submarine.MainSub.AtEndPosition && Submarine.MainSubs[1]==null))
-                {
-                    if (AutoRestart && isCrewDead)
-                    {
-                        Log("Ending round (entire crew dead)", ServerLog.MessageType.ServerMessage);
-                    }
-                    else
-                    {
-                        Log("Ending round (submarine reached the end of the level)", ServerLog.MessageType.ServerMessage);
-                    }
-
-                    EndGame();
-                    return;
-                }
-            }
-            else if (initiatedStartGame)
-            {
-                //tried to start up the game and StartGame coroutine is not running anymore
-                // -> something wen't wrong during startup, re-enable start button and reset AutoRestartTimer
-                if (startGameCoroutine != null && !CoroutineManager.IsCoroutineRunning(startGameCoroutine))
-                {
-                    if (autoRestart) AutoRestartTimer = Math.Max(AutoRestartInterval, 5.0f);
-                    GameMain.NetLobbyScreen.StartButtonEnabled = true;
-
-                    GameMain.NetLobbyScreen.LastUpdateID++;
-
-                    startGameCoroutine = null;
-                    initiatedStartGame = false;
-                }
-            }
-            else if (autoRestart && Screen.Selected == GameMain.NetLobbyScreen && connectedClients.Count > 0)
-            {
-                AutoRestartTimer -= deltaTime;
-                if (AutoRestartTimer < 0.0f && !initiatedStartGame)
-                {
-                    StartGame();
-                }
-            }
-
-            for (int i = disconnectedClients.Count - 1; i >= 0; i-- )
-            {
-                disconnectedClients[i].deleteDisconnectedTimer -= deltaTime;
-                if (disconnectedClients[i].deleteDisconnectedTimer > 0.0f) continue;
-
-                if (gameStarted && disconnectedClients[i].Character!=null)
-                {
-                    if(!GameMain.NilMod.AllowReconnect)
-                    {
-                        disconnectedClients[i].Character.Kill(CauseOfDeath.Damage, true);
-                    }
-                    else
-                    {
-                        disconnectedClients[i].Character.ClearInputs();
-                    }
-                    disconnectedClients[i].Character = null;
-                }
-
-                disconnectedClients.RemoveAt(i);
-            }
-
-            foreach (Client c in connectedClients)
-            {
-                //slowly reset spam timers
-                c.ChatSpamTimer = Math.Max(0.0f, c.ChatSpamTimer - deltaTime);
-                c.ChatSpamSpeed = Math.Max(0.0f, c.ChatSpamSpeed - deltaTime);
-            }
-
-            NetIncomingMessage inc = null; 
-            while ((inc = server.ReadMessage()) != null)
-            {
-                try
-                {
-                    switch (inc.MessageType)
-                    {
-                        case NetIncomingMessageType.Data:
-                            ReadDataMessage(inc);
-                            break;
-                        case NetIncomingMessageType.StatusChanged:
-                            switch (inc.SenderConnection.Status)
-                            {
-                                case NetConnectionStatus.Disconnected:
-                                    var connectedClient = connectedClients.Find(c => c.Connection == inc.SenderConnection);
-                                    /*if (connectedClient != null && !disconnectedClients.Contains(connectedClient))
-                                    {
-                                        connectedClient.deleteDisconnectedTimer = NetConfig.DeleteDisconnectedTime;
-                                        disconnectedClients.Add(connectedClient);
-                                    }
-                                    */
-                                    DisconnectClient(inc.SenderConnection,
-                                        connectedClient != null ? connectedClient.name + " has disconnected" : "");
-                                    break;
-                            }
-                            break;
-                        case NetIncomingMessageType.ConnectionApproval:
-                            /*
-                            if (banList.IsBanned(inc.SenderEndPoint.Address.ToString()))
-                            {
-                                DebugConsole.NewMessage("Banned Player tried to join the server (" + inc.SenderEndPoint.Address.ToString() + ")", Color.Red);
-                                inc.SenderConnection.Deny("You have been banned from the server");
-                            }
-                            else */if (ConnectedClients.Count >= maxPlayers)
-                            {
-                                inc.SenderConnection.Deny("Server full");
-                            }
-                            else
-                            {
-                                if ((ClientPacketHeader)inc.SenderConnection.RemoteHailMessage.ReadByte() == ClientPacketHeader.REQUEST_AUTH)
-                                {
-                                    inc.SenderConnection.Approve();
-                                    ClientAuthRequest(inc.SenderConnection);
-                                }
-                            }
-                            break;
-                    }                            
-                }
-
-                catch (Exception e)
-                {
-                    if (GameSettings.VerboseLogging)
-                    {
-                        DebugConsole.ThrowError("Failed to read an incoming message. {" + e + "}\n" + e.StackTrace);
-                    }
-                }
-            }
-            
-            // if 30ms has passed
-            if (updateTimer < DateTime.Now)
-            {
-                if (server.ConnectionsCount > 0)
-                {
-                    foreach (Client c in ConnectedClients)
-                    {
-                        try
-                        {
-                            ClientWrite(c);
-                        }
-                        catch (Exception e)
-                        {
-                            DebugConsole.ThrowError("Failed to write a network message for the client \""+c.name+"\"!", e);
-                        }
-                    }
-
-                    foreach (Item item in Item.ItemList)
-                    {
-                        item.NeedsPositionUpdate = false;
-                    }
-                }
-
-                updateTimer = DateTime.Now + updateInterval;
-            }
-
-            if (!registeredToMaster || refreshMasterTimer >= DateTime.Now) return;
-
-            CoroutineManager.StartCoroutine(RefreshMaster());
-            refreshMasterTimer = DateTime.Now + refreshMasterInterval;
-        }
-
-        private void ReadDataMessage(NetIncomingMessage inc)
-        {
-            ClientPacketHeader header = (ClientPacketHeader)inc.ReadByte();
-            switch (header)
-            {
-                case ClientPacketHeader.REQUEST_AUTH:
-                    ClientAuthRequest(inc.SenderConnection);
-                    break;
-                case ClientPacketHeader.REQUEST_INIT:
-
-                    ClientInitRequest(inc);
-                    break;
-
-                case ClientPacketHeader.RESPONSE_STARTGAME:
-                    if (banList.IsBanned(inc.SenderEndPoint.Address.ToString()))
-                    {
-                        if (BanList.GetBanReason(inc.SenderEndPoint.Address.ToString()) != null)
-                        {
-                            KickBannedClient(inc.SenderConnection, "\nReason: "
-                                + BanList.GetBanReason(inc.SenderEndPoint.Address.ToString()));
-
-                            //DisconnectClient(inc.SenderConnection,"", "You have been banned from the server." + "\nReason: "
-                            //    + BanList.GetBanReason(inc.SenderEndPoint.Address.ToString()));
-
-                            //KickClient(inc.SenderConnection, "You have been banned from the server." + "\nReason: " 
-                            //    + BanList.GetBanReason(inc.SenderEndPoint.Address.ToString()));
-                        }
-                        else
-                        {
-                            KickBannedClient(inc.SenderConnection, "");
-                            //KickClient(inc.SenderConnection, "You have been banned from the server.");
-                        }
-
-                        //KickClient(inc.SenderConnection, "You have been banned from the server.");
-                        return;
-                    }
-                    var connectedClient = connectedClients.Find(c => c.Connection == inc.SenderConnection);
-                    if (connectedClient != null)
-                    {
-                        connectedClient.ReadyToStart = inc.ReadBoolean();
-                        UpdateCharacterInfo(inc, connectedClient);
-
-                        //game already started -> send start message immediately
-                        if (gameStarted)
-                        {
-                            SendStartMessage(roundStartSeed, Submarine.MainSub, GameMain.GameSession.gameMode.Preset, connectedClient);
-                        }
-                    }
-                    break;
-                case ClientPacketHeader.UPDATE_LOBBY:
-                    if (banList.IsBanned(inc.SenderEndPoint.Address.ToString()))
-                    {
-                        if (BanList.GetBanReason(inc.SenderEndPoint.Address.ToString()) != null)
-                        {
-                            KickBannedClient(inc.SenderConnection, "\nReason: "
-                                + BanList.GetBanReason(inc.SenderEndPoint.Address.ToString()));
-
-                            //DisconnectClient(inc.SenderConnection,"", "You have been banned from the server." + "\nReason: "
-                            //    + BanList.GetBanReason(inc.SenderEndPoint.Address.ToString()));
-
-                            //KickClient(inc.SenderConnection, "You have been banned from the server." + "\nReason: " 
-                            //    + BanList.GetBanReason(inc.SenderEndPoint.Address.ToString()));
-                        }
-                        else
-                        {
-                            KickBannedClient(inc.SenderConnection, "");
-                            //KickClient(inc.SenderConnection, "You have been banned from the server.");
-                        }
-
-                        //KickClient(inc.SenderConnection, "You have been banned from the server.");
-                        return;
-                    }
-                    ClientReadLobby(inc);
-                    break;
-                case ClientPacketHeader.UPDATE_INGAME:
-                    if (!gameStarted) return;
-                    if (banList.IsBanned(inc.SenderEndPoint.Address.ToString()))
-                    {
-                        if(BanList.GetBanReason(inc.SenderEndPoint.Address.ToString()) != null)
-                        {
-                            KickBannedClient(inc.SenderConnection, "\nReason: "
-                                + BanList.GetBanReason(inc.SenderEndPoint.Address.ToString()));
-
-                            //DisconnectClient(inc.SenderConnection,"", "You have been banned from the server." + "\nReason: "
-                            //    + BanList.GetBanReason(inc.SenderEndPoint.Address.ToString()));
-
-                            //KickClient(inc.SenderConnection, "You have been banned from the server." + "\nReason: " 
-                            //    + BanList.GetBanReason(inc.SenderEndPoint.Address.ToString()));
-                        }
-                        else
-                        {
-                            KickBannedClient(inc.SenderConnection, "");
-                            //KickClient(inc.SenderConnection, "You have been banned from the server.");
-                        }
-                        
-                        return;
-                    }
-                    ClientReadIngame(inc);
-                    break;
-                case ClientPacketHeader.SERVER_COMMAND:
-                    if (banList.IsBanned(inc.SenderEndPoint.Address.ToString()))
-                    {
-                        if (BanList.GetBanReason(inc.SenderEndPoint.Address.ToString()) != null)
-                        {
-                            KickBannedClient(inc.SenderConnection, "\nReason: "
-                                + BanList.GetBanReason(inc.SenderEndPoint.Address.ToString()));
-
-                            //DisconnectClient(inc.SenderConnection,"", "You have been banned from the server." + "\nReason: "
-                            //    + BanList.GetBanReason(inc.SenderEndPoint.Address.ToString()));
-
-                            //KickClient(inc.SenderConnection, "You have been banned from the server." + "\nReason: " 
-                            //    + BanList.GetBanReason(inc.SenderEndPoint.Address.ToString()));
-                        }
-                        else
-                        {
-                            KickBannedClient(inc.SenderConnection, "");
-                            //KickClient(inc.SenderConnection, "You have been banned from the server.");
-                        }
-
-                        //KickClient(inc.SenderConnection, "You have been banned from the server.");
-                        return;
-                    }
-                    ClientReadServerCommand(inc);
-                    break;
-                case ClientPacketHeader.FILE_REQUEST:
-                    if (AllowFileTransfers)
-                    {
-                        if (banList.IsBanned(inc.SenderEndPoint.Address.ToString()))
-                        {
-                            if (BanList.GetBanReason(inc.SenderEndPoint.Address.ToString()) != null)
-                            {
-                                KickBannedClient(inc.SenderConnection, "\nReason: "
-                                + BanList.GetBanReason(inc.SenderEndPoint.Address.ToString()));
-
-                                //DisconnectClient(inc.SenderConnection,"", "You have been banned from the server." + "\nReason: "
-                                //    + BanList.GetBanReason(inc.SenderEndPoint.Address.ToString()));
-
-                                //KickClient(inc.SenderConnection, "You have been banned from the server." + "\nReason: " 
-                                //    + BanList.GetBanReason(inc.SenderEndPoint.Address.ToString()));
-                            }
-                            else
-                            {
-                                KickBannedClient(inc.SenderConnection, "");
-                                //KickClient(inc.SenderConnection, "You have been banned from the server.");
-                            }
-
-                            //KickClient(inc.SenderConnection, "You have been banned from the server.");
-                            return;
-                        }
-                        fileSender.ReadFileRequest(inc);
-                    }
-                    break;
-            }            
-        }
-        
-        public void CreateEntityEvent(IServerSerializable entity, object[] extraData = null)
-        {
-            entityEventManager.CreateEvent(entity, extraData);
-        }
-
-        private byte GetNewClientID()
-        {
-            byte userID = 1;
-            while (connectedClients.Any(c => c.ID == userID))
-            {
-                userID++;
-            }
-            return userID;
-        }
-
-        private void ClientReadLobby(NetIncomingMessage inc)
-        {
-            Client c = ConnectedClients.Find(x => x.Connection == inc.SenderConnection);
-            if (c == null)
-            {
-                inc.SenderConnection.Disconnect("You're not a connected client.");
-                return;
-            }
-            
-            ClientNetObject objHeader;
-            while ((objHeader = (ClientNetObject)inc.ReadByte()) != ClientNetObject.END_OF_MESSAGE)
-            {
-                switch (objHeader)
-                {
-                    case ClientNetObject.SYNC_IDS:
-                        //TODO: might want to use a clever class for this
-                        c.lastRecvGeneralUpdate = NetIdUtils.Clamp(inc.ReadUInt16(), c.lastRecvGeneralUpdate, GameMain.NetLobbyScreen.LastUpdateID);
-                        c.lastRecvChatMsgID     = NetIdUtils.Clamp(inc.ReadUInt16(), c.lastRecvChatMsgID, c.lastChatMsgQueueID);
-                        break;
-                    case ClientNetObject.CHAT_MESSAGE:
-                        ChatMessage.ServerRead(inc, c);
-                        break;
-                    case ClientNetObject.VOTE:
-                        Voting.ServerRead(inc, c);
-                        break;
-                    default:
-                        return;
-                }
-
-                //don't read further messages if the client has been disconnected (kicked due to spam for example)
-                if (!connectedClients.Contains(c)) break;
-            }
-        }
-
-        private void ClientReadIngame(NetIncomingMessage inc)
-        {
-            Client c = ConnectedClients.Find(x => x.Connection == inc.SenderConnection);
-            if (c == null)
-            {
-                inc.SenderConnection.Disconnect("You're not a connected client.");
-                return;
-            }
-
-            if (gameStarted)
-            {
-                if (!c.inGame)
-                {
-                    //check if midround syncing is needed due to missed unique events
-                    entityEventManager.InitClientMidRoundSync(c);                    
-                    c.inGame = true;
-                }
-            }
-            
-            ClientNetObject objHeader;
-            while ((objHeader = (ClientNetObject)inc.ReadByte()) != ClientNetObject.END_OF_MESSAGE)
-            {
-                switch (objHeader)
-                {
-                    case ClientNetObject.SYNC_IDS:
-                        //TODO: might want to use a clever class for this
-                        
-                        UInt16 lastRecvChatMsgID        = inc.ReadUInt16();
-                        UInt16 lastRecvEntityEventID    = inc.ReadUInt16();
-
-                        //last msgs we've created/sent, the client IDs should never be higher than these
-                        UInt16 lastEntityEventID = entityEventManager.Events.Count == 0 ? (UInt16)0 : entityEventManager.Events.Last().ID;
-
-                        if (c.NeedsMidRoundSync)
-                        {
-                            //received all the old events -> client in sync, we can switch to normal behavior
-                            if (lastRecvEntityEventID >= c.UnreceivedEntityEventCount - 1 ||
-                                c.UnreceivedEntityEventCount == 0)
-                            {
-                                c.NeedsMidRoundSync = false;
-                                lastRecvEntityEventID = (UInt16)(c.FirstNewEventID - 1);
-                                c.lastRecvEntityEventID = lastRecvEntityEventID;
-
-                                DisconnectedCharacter disconnectedcharcheck = GameMain.NilMod.DisconnectedCharacters.Find(dc => dc.character.Name == c.name && c.Connection.RemoteEndPoint.Address.ToString() == dc.IPAddress);
-
-                                if(disconnectedcharcheck != null)
-                                {
-                                    GameMain.Server.SetClientCharacter(c, disconnectedcharcheck.character);
-                                    disconnectedcharcheck.TimeUntilKill = GameMain.NilMod.ReconnectTimeAllowed * 1.5f;
-                                }
-                            }
-                            else
-                            {
-                                lastEntityEventID = (UInt16)(c.UnreceivedEntityEventCount - 1);
-                            }
-                        }
-
-                        if (NetIdUtils.IdMoreRecent(lastRecvChatMsgID, c.lastRecvChatMsgID) &&   //more recent than the last ID received by the client
-                            !NetIdUtils.IdMoreRecent(lastRecvChatMsgID, c.lastChatMsgQueueID)) //NOT more recent than the latest existing ID
-                        {
-                            c.lastRecvChatMsgID = lastRecvChatMsgID;
-                        }
-                        else if (lastRecvChatMsgID != c.lastRecvChatMsgID && GameSettings.VerboseLogging)
-                        {
-                            DebugConsole.ThrowError(
-                                "Invalid lastRecvChatMsgID  " + lastRecvChatMsgID + 
-                                " (previous: " + c.lastChatMsgQueueID + ", latest: "+c.lastChatMsgQueueID+")");
-                        }
-
-                        if (NetIdUtils.IdMoreRecent(lastRecvEntityEventID, c.lastRecvEntityEventID) &&
-                            !NetIdUtils.IdMoreRecent(lastRecvEntityEventID, lastEntityEventID))
-                        {
-                            c.lastRecvEntityEventID = lastRecvEntityEventID;
-                        }
-                        else if (lastRecvEntityEventID != c.lastRecvEntityEventID && GameSettings.VerboseLogging)
-                        {
-                            DebugConsole.ThrowError(
-                                "Invalid lastRecvEntityEventID  " + lastRecvEntityEventID + 
-                                " (previous: " + c.lastRecvEntityEventID + ", latest: " + lastEntityEventID + ")");
-                        }
-                        break;
-                    case ClientNetObject.CHAT_MESSAGE:
-                        ChatMessage.ServerRead(inc, c);
-                        break;
-                    case ClientNetObject.CHARACTER_INPUT:
-                        if (c.Character != null)
-                        {
-                            c.Character.ServerRead(objHeader, inc, c);
-                        }
-                        break;
-                    case ClientNetObject.ENTITY_STATE:
-                        entityEventManager.Read(inc, c);
-                        break;
-                    case ClientNetObject.VOTE:
-                        Voting.ServerRead(inc, c);
-                        break;
-                    default:
-                        return;
-                }
-
-                //don't read further messages if the client has been disconnected (kicked due to spam for example)
-                if (!connectedClients.Contains(c)) break;
-            }
-        }
-
-        private void ClientReadServerCommand(NetIncomingMessage inc)
-        {
-            Client sender = ConnectedClients.Find(x => x.Connection == inc.SenderConnection);
-            if (sender == null)
-            {
-                inc.SenderConnection.Disconnect("You're not a connected client.");
-                return;
-            }
-
-            ClientPermissions command = ClientPermissions.None;
-            try
-            {
-                command = (ClientPermissions)inc.ReadByte();
-            }
-
-            catch
-            {
-                return;
-            }
-
-            if (!sender.HasPermission(command))
-            {
-                Log("Client \""+sender.name+"\" sent a server command \""+command+"\". Permission denied.", ServerLog.MessageType.ServerMessage);
-                return;
-            }
-
-            switch (command)
-            {
-                case ClientPermissions.Kick:
-                    string kickedName = inc.ReadString().ToLowerInvariant();
-                    string kickReason = inc.ReadString();
-                    var kickedClient = connectedClients.Find(cl => cl != sender && cl.name.ToLowerInvariant() == kickedName);
-                    if (kickedClient != null)
-                    {
-                        Log("Client \"" + sender.name + "\" kicked \"" + kickedClient.name + "\".", ServerLog.MessageType.ServerMessage);
-                        KickClient(kickedClient, string.IsNullOrEmpty(kickReason) ? "Kicked by " + sender.name : kickReason, GameMain.NilMod.AdminKickStateNameTimer, GameMain.NilMod.AdminKickDenyRejoinTimer);
-                    }
-                    break;
-                case ClientPermissions.Ban:
-                    string bannedName = inc.ReadString().ToLowerInvariant();
-                    string banReason = inc.ReadString();
-                    var bannedClient = connectedClients.Find(cl => cl != sender && cl.name.ToLowerInvariant() == bannedName);
-                    if (bannedClient != null)
-                    {
-                        Log("Client \"" + sender.name + "\" banned \"" + bannedClient.name + "\".", ServerLog.MessageType.ServerMessage);
-                        BanClient(bannedClient, string.IsNullOrEmpty(banReason) ? "Banned by " + sender.name : banReason, false);
-                    }
-                    break;
-                case ClientPermissions.EndRound:
-                    if (gameStarted)
-                    {
-                        Log("Client \"" + sender.name + "\" ended the round.", ServerLog.MessageType.ServerMessage);
-                        EndGame();
-                    }
-                    break;
-            }
-
-            inc.ReadPadBits();
-        }
-
-
-        private void ClientWrite(Client c)
-        {
-            if (gameStarted && c.inGame)
-            {
-                if(GameMain.NilMod.UseAlternativeNetworking)
-                {
-                    ClientWriteIngamenew(c);
-                }
-                else
-                {
-                    ClientWriteIngame(c);
-                }
-            }
-            else
-            {
-                //if 30 seconds have passed since the round started and the client isn't ingame yet,
-                //kill the client's character
-                if (gameStarted && c.Character != null && (DateTime.Now - roundStartTime).Seconds > (GameMain.NilMod.AllowReconnect ? Math.Max(GameMain.NilMod.ReconnectTimeAllowed, 30f) : 30.0f))
-                {
-                    if (GameMain.NilMod.DisconnectedCharacters.Count > 0)
-                    {
-                        if(GameMain.NilMod.DisconnectedCharacters.Find(dc => dc.character == c.Character) == null) c.Character.Kill(CauseOfDeath.Disconnected);
-                    }
-                    else
-                    {
-                        c.Character.Kill(CauseOfDeath.Disconnected);
-                    }
-                    //c.Character = null;
-                }
-
-                ClientWriteLobby(c);
-            }
-        }
-
-        /// <summary>
-        /// Write info that the client needs when joining the server
-        /// </summary>
-        private void ClientWriteInitial(Client c, NetBuffer outmsg)
-        {
-            if (GameSettings.VerboseLogging)
-            {
-                DebugConsole.NewMessage("Sending initial lobby update", Color.Gray);
-            }
-
-            outmsg.Write(c.ID);
-
-            var subList = GameMain.NetLobbyScreen.GetSubList();
-            outmsg.Write((UInt16)subList.Count);
-            for (int i = 0; i < subList.Count; i++)
-            {
-                outmsg.Write(subList[i].Name);
-                outmsg.Write(subList[i].MD5Hash.ToString());
-            }
-
-            outmsg.Write(GameStarted);
-            outmsg.Write(AllowSpectating);
-
-            outmsg.Write((byte)c.Permissions);
-        }
-
-        private void ClientWriteIngame(Client c)
-        {
-            //don't send position updates to characters who are still midround syncing
-            //characters or items spawned mid-round don't necessarily exist at the client's end yet
-            if (!c.NeedsMidRoundSync)
-            {
-                foreach (Character character in Character.CharacterList)
-                {
-                    if (!character.Enabled) continue;
-                    if (c.Character != null &&
-                        (Vector2.DistanceSquared(character.WorldPosition, c.Character.WorldPosition) >=
-                        NetConfig.CharacterIgnoreDistanceSqr) && (!character.IsRemotePlayer && !c.Character.IsDead))
-                    {
-                        continue;
-                    }
-                    if (!c.PendingPositionUpdates.Contains(character)) c.PendingPositionUpdates.Enqueue(character);
-                }
-
-                foreach (Submarine sub in Submarine.Loaded)
-                {
-                    //if docked to a sub with a smaller ID, don't send an update
-                    //  (= update is only sent for the docked sub that has the smallest ID, doesn't matter if it's the main sub or a shuttle)
-                    if (sub.DockedTo.Any(s => s.ID < sub.ID)) continue;
-                    if (!c.PendingPositionUpdates.Contains(sub)) c.PendingPositionUpdates.Enqueue(sub);
-                }
-
-                foreach (Item item in Item.ItemList)
-                {
-                    if (!item.NeedsPositionUpdate) continue;
-                    if (!c.PendingPositionUpdates.Contains(item)) c.PendingPositionUpdates.Enqueue(item);
-                }
-            }
-
-            NetOutgoingMessage outmsg = server.CreateMessage();
-            outmsg.Write((byte)ServerPacketHeader.UPDATE_INGAME);
-            
-            outmsg.Write((float)NetTime.Now);
-
-            outmsg.Write((byte)ServerNetObject.SYNC_IDS);
-            outmsg.Write(c.lastSentChatMsgID); //send this to client so they know which chat messages weren't received by the server
-            outmsg.Write(c.lastSentEntityEventID);
-
-            entityEventManager.Write(c, outmsg);
-
-            WriteChatMessages(outmsg, c);
-
-            //write as many position updates as the message can fit
-            while (outmsg.LengthBytes < config.MaximumTransmissionUnit - 20 && 
-                c.PendingPositionUpdates.Count > 0)
-            {
-                var entity = c.PendingPositionUpdates.Dequeue();
-                if (entity == null || entity.Removed) continue;
-
-                outmsg.Write((byte)ServerNetObject.ENTITY_POSITION);
-                if (entity is Item)
-                {
-                    ((Item)entity).ServerWritePosition(outmsg, c);
-                }
-                else
-                {
-                    ((IServerSerializable)entity).ServerWrite(outmsg, c);
-                }
-                outmsg.WritePadBits();
-            }
-
-            outmsg.Write((byte)ServerNetObject.END_OF_MESSAGE);
-
-            if (outmsg.LengthBytes > config.MaximumTransmissionUnit)
-            {
-                if (GameMain.NilMod.ShowPacketMTUErrors)
-                {
-                    DebugConsole.NewMessage("Maximum packet size exceeded (" + outmsg.LengthBytes + " > " + config.MaximumTransmissionUnit + ") in GameServer.ClientWriteLobby()", Color.Red);
-                }
-            }
-
-            server.SendMessage(outmsg, c.Connection, NetDeliveryMethod.Unreliable);
-        }
-
-        private void ClientWriteLobby(Client c)
-        {
-            bool isInitialUpdate = false;
-
-            NetOutgoingMessage outmsg = server.CreateMessage();
-            outmsg.Write((byte)ServerPacketHeader.UPDATE_LOBBY);
-
-            outmsg.Write((byte)ServerNetObject.SYNC_IDS);
-
-            if (NetIdUtils.IdMoreRecent(GameMain.NetLobbyScreen.LastUpdateID, c.lastRecvGeneralUpdate))
-            {
-                outmsg.Write(true);
-                outmsg.WritePadBits();
-
-                outmsg.Write(GameMain.NetLobbyScreen.LastUpdateID);
-                outmsg.Write(GameMain.NetLobbyScreen.GetServerName());
-                outmsg.Write(GameMain.NetLobbyScreen.ServerMessageText);
-                
-                outmsg.Write(c.lastRecvGeneralUpdate < 1);
-                if (c.lastRecvGeneralUpdate < 1)
-                {
-                    isInitialUpdate = true;
-                    ClientWriteInitial(c, outmsg);
-                }
-                outmsg.Write(GameMain.NetLobbyScreen.SelectedSub.Name);
-                outmsg.Write(GameMain.NetLobbyScreen.SelectedSub.MD5Hash.ToString());
-                outmsg.Write(GameMain.NetLobbyScreen.SelectedShuttle.Name);
-                outmsg.Write(GameMain.NetLobbyScreen.SelectedShuttle.MD5Hash.ToString());
-
-                outmsg.Write(Voting.AllowSubVoting);
-                outmsg.Write(Voting.AllowModeVoting);
-
-                outmsg.WriteRangedInteger(0, 2, (int)TraitorsEnabled);
-
-                outmsg.WriteRangedInteger(0, Mission.MissionTypes.Count - 1, (GameMain.NetLobbyScreen.MissionTypeIndex));
-
-                outmsg.Write((byte)GameMain.NetLobbyScreen.SelectedModeIndex);
-                outmsg.Write(GameMain.NetLobbyScreen.LevelSeed);
-
-                outmsg.Write(AutoRestart);
-                if (autoRestart)
-                {
-                    outmsg.Write(AutoRestartTimer);
-                }
-
-                outmsg.Write((byte)connectedClients.Count);
-                foreach (Client client in connectedClients)
-                {
-                    outmsg.Write(client.ID);
-                    outmsg.Write(client.name);
-                    outmsg.Write(client.Character == null || !gameStarted ? (ushort)0 : client.Character.ID);
-                }
-            }
-            else
-            {
-                outmsg.Write(false);
-                outmsg.WritePadBits();
-            }
-            
-            outmsg.Write(c.lastSentChatMsgID); //send this to client so they know which chat messages weren't received by the server
-            
-            WriteChatMessages(outmsg, c);
-
-            outmsg.Write((byte)ServerNetObject.END_OF_MESSAGE);
-
-            if (isInitialUpdate)
-            {
-                //the initial update may be very large if the host has a large number
-                //of submarine files, so the message may have to be fragmented
-
-                //unreliable messages don't play nicely with fragmenting, so we'll send the message reliably
-                server.SendMessage(outmsg, c.Connection, NetDeliveryMethod.ReliableUnordered);
-
-                //and assume the message was received, so we don't have to keep resending
-                //these large initial messages until the client acknowledges receiving them
-                c.lastRecvGeneralUpdate++;
-
-                //Nilmod Rules code
-
-                if (NilMod.NilModEventChatter.NilModRules.Count() > 0 && NilMod.NilModEventChatter.ChatModServerJoin)
-                {
-                    foreach (string message in NilMod.NilModEventChatter.NilModRules)
-                    {
-                        NilMod.NilModEventChatter.SendServerMessage(message, c);
-                    }
-
-                }
-
-            }
-            else
-            {
-                if (outmsg.LengthBytes > config.MaximumTransmissionUnit)
-                {
-                    if (GameMain.NilMod.ShowPacketMTUErrors)
-                    {
-                        DebugConsole.NewMessage("Maximum packet size exceeded (" + outmsg.LengthBytes + " > " + config.MaximumTransmissionUnit + ") in GameServer.ClientWriteLobby()", Color.Red);
-                    }
-                }
-
-                server.SendMessage(outmsg, c.Connection, NetDeliveryMethod.Unreliable);
-            }
-        }
-
-        private void WriteChatMessages(NetOutgoingMessage outmsg, Client c)
-        {
-            c.chatMsgQueue.RemoveAll(cMsg => !NetIdUtils.IdMoreRecent(cMsg.NetStateID, c.lastRecvChatMsgID));
-            for (int i = 0; i < c.chatMsgQueue.Count && i < ChatMessage.MaxMessagesPerPacket; i++)
-            {
-                if (outmsg.LengthBytes + c.chatMsgQueue[i].EstimateLengthBytesServer(c) > config.MaximumTransmissionUnit - 5)
-                {
-                    //not enough room in this packet
-                    return;
-                }
-                c.chatMsgQueue[i].ServerWrite(outmsg, c);
-            }
-        }
-        
-        public bool StartGame()
-        {
-
-            GameMain.NilMod.SubmarineVoters = null;
-            Submarine selectedSub = null;
-            Submarine selectedShuttle = GameMain.NetLobbyScreen.SelectedShuttle;
-
-            if (Voting.AllowSubVoting)
-            {
-                selectedSub = Voting.HighestVoted<Submarine>(VoteType.Sub, connectedClients);
-
-                if (selectedSub != null)
-                {
-                    //record the voters
-                    GameMain.NilMod.SubmarineVoters = selectedSub + " Voted by:";
-                    foreach (Client c in ConnectedClients)
-                    {
-                        if (c.GetVote<Submarine>(VoteType.Sub) == selectedSub)
-                        {
-
-                            GameMain.NilMod.SubmarineVoters += " " + c.name + ",";
-                        }
-                    }
-
-                    //remove the comma
-                    GameMain.NilMod.SubmarineVoters = GameMain.NilMod.SubmarineVoters.Substring(0, GameMain.NilMod.SubmarineVoters.Length - 1);
-                }
-
-                if (GameMain.NilMod.SubmarineVoters != null)
-                {
-                    if (GameMain.NilMod.SubVotingAnnounce)
-                    {
-                        foreach (Client c in ConnectedClients)
-                        {
-                            if (GameMain.NilMod.SubmarineVoters.Length > 160)
-                            {
-                                NilMod.NilModEventChatter.SendServerMessage(GameMain.NilMod.SubmarineVoters.Substring(0, 157) + "...", c);
-                            }
-                            else
-                            {
-                                NilMod.NilModEventChatter.SendServerMessage(GameMain.NilMod.SubmarineVoters, c);
-                            }
-
-                        }
-                    }
-                    if(GameMain.NilMod.SubVotingConsoleLog)
-                    {
-                        DebugConsole.NewMessage(GameMain.NilMod.SubmarineVoters, Color.White);
-                    }
-                }
-
-                if (selectedSub == null)
-                {
-                    if (GameMain.NilMod.SubVotingConsoleLog)
-                    {
-                        DebugConsole.NewMessage("No clients voted a submarine, choosing default submarine: " + GameMain.NetLobbyScreen.SelectedSub, Color.White);
-                    }
-                    selectedSub = GameMain.NetLobbyScreen.SelectedSub;
-                }
-            }
-            else
-            {
-                selectedSub = GameMain.NetLobbyScreen.SelectedSub;
-            }
-
-            if (selectedSub == null)
-            {
-#if CLIENT
-                GameMain.NetLobbyScreen.SubList.Flash();
-#endif
-                return false;
-            }
-
-            if (selectedShuttle == null)
-            {
-#if CLIENT
-                GameMain.NetLobbyScreen.ShuttleList.Flash();
-#endif
-                return false;
-            }
-
-            GameModePreset selectedMode = Voting.HighestVoted<GameModePreset>(VoteType.Mode, connectedClients);
-            if (selectedMode == null) selectedMode = GameMain.NetLobbyScreen.SelectedMode;
-
-            if (selectedMode == null)
-            {
-#if CLIENT
-                GameMain.NetLobbyScreen.ModeList.Flash();
-#endif
-                return false;
-            }
-
-            CoroutineManager.StartCoroutine(InitiateStartGame(selectedSub, selectedShuttle, selectedMode), "InitiateStartGame");
-
-            return true;
-        }
-
-        private IEnumerable<object> InitiateStartGame(Submarine selectedSub, Submarine selectedShuttle, GameModePreset selectedMode)
-        {
-            initiatedStartGame = true;
-            GameMain.NetLobbyScreen.StartButtonEnabled = false;
-
-            if (connectedClients.Any())
-            {
-                NetOutgoingMessage msg = server.CreateMessage();
-                msg.Write((byte)ServerPacketHeader.QUERY_STARTGAME);
-
-                msg.Write(selectedSub.Name);
-                msg.Write(selectedSub.MD5Hash.Hash);
-
-                msg.Write(selectedShuttle.Name);
-                msg.Write(selectedShuttle.MD5Hash.Hash);
-
-                connectedClients.ForEach(c => c.ReadyToStart = false);
-
-                server.SendMessage(msg, connectedClients.Select(c => c.Connection).ToList(), NetDeliveryMethod.ReliableUnordered, 0);
-
-                //give the clients a few seconds to request missing sub/shuttle files before starting the round
-                float waitForResponseTimer = 5.0f;
-                while (connectedClients.Any(c => !c.ReadyToStart) && waitForResponseTimer > 0.0f)
-                {
-                    waitForResponseTimer -= CoroutineManager.UnscaledDeltaTime;
-                    yield return CoroutineStatus.Running;
-                }
-
-                if (fileSender.ActiveTransfers.Count > 0)
-                {
-#if CLIENT
-                    var msgBox = new GUIMessageBox("", "Waiting for file transfers to finish before starting the round...", new string[] { "Start now" });
-                    msgBox.Buttons[0].OnClicked += msgBox.Close;
-#endif
-
-                    float waitForTransfersTimer = 20.0f;
-                    while (fileSender.ActiveTransfers.Count > 0 && waitForTransfersTimer > 0.0f)
-                    {
-                        waitForTransfersTimer -= CoroutineManager.UnscaledDeltaTime;
-
-#if CLIENT
-                        //message box close, break and start the round immediately
-                        if (!GUIMessageBox.MessageBoxes.Contains(msgBox))
-                        {
-                            break;
-                        }
-#endif
-
-                        yield return CoroutineStatus.Running;
-                    }
-                }
-            }
-
-            startGameCoroutine = GameMain.Instance.ShowLoading(StartGame(selectedSub, selectedShuttle, selectedMode), false);
-
-            yield return CoroutineStatus.Success;
-        }
-
-        private IEnumerable<object> StartGame(Submarine selectedSub, Submarine selectedShuttle, GameModePreset selectedMode)
-        {
-            entityEventManager.Clear();
-
-            GameMain.NetLobbyScreen.StartButtonEnabled = false;
-
-#if CLIENT
-            GUIMessageBox.CloseAll();
-#endif
-
-            roundStartSeed = DateTime.Now.Millisecond;
-            Rand.SetSyncedSeed(roundStartSeed);
-            
-            int teamCount = 1;
-            byte hostTeam = 1;
-
-            //Saves the log into a file
-            if (GameMain.NilMod.ClearLogRoundStart)
-            {
-                ServerLog.ClearLog();
-            }
-
-            //Reload the banlist on round starts
-            BanList.load();
-
-            LoadClientPermissions();
-
-            GameMain.GameSession = new GameSession(selectedSub, "", selectedMode, Mission.MissionTypes[GameMain.NetLobbyScreen.MissionTypeIndex]);
-
-            if (GameMain.GameSession.gameMode.Mission != null &&
-                GameMain.GameSession.gameMode.Mission.AssignTeamIDs(connectedClients, out hostTeam))
-            {
-                teamCount = 2;
-            }
-            else
-            {
-                connectedClients.ForEach(c => c.TeamID = hostTeam);
-            }
-
-            //Initialize server defaults
-            GameMain.NilMod.ServerInitialize(false);
-
-            GameMain.GameSession.StartShift(GameMain.NetLobbyScreen.LevelSeed, teamCount > 1);
-
-            if(GameMain.NilMod.SubVotingServerLog && GameMain.NilMod.SubmarineVoters != null)
-            {
-                GameServer.Log(GameMain.NilMod.SubmarineVoters, ServerLog.MessageType.ServerMessage);
-            }
-
-            GameServer.Log("Starting a new round...", ServerLog.MessageType.ServerMessage);
-            GameServer.Log("Submarine: " + selectedSub.Name, ServerLog.MessageType.ServerMessage);
-            GameServer.Log("Game mode: " + selectedMode.Name, ServerLog.MessageType.ServerMessage);
-            GameServer.Log("Level seed: " + GameMain.NetLobbyScreen.LevelSeed, ServerLog.MessageType.ServerMessage);
-
-            bool missionAllowRespawn = 
-                !(GameMain.GameSession.gameMode is MissionMode) || 
-                ((MissionMode)GameMain.GameSession.gameMode).Mission.AllowRespawn;
-
-            if (AllowRespawn && missionAllowRespawn) respawnManager = new RespawnManager(this, selectedShuttle);
-
-            //assign jobs and spawnpoints separately for each team
-            for (int teamID = 1; teamID <= teamCount; teamID++)
-            {
-                //find the clients in this team
-                List<Client> teamClients = teamCount == 1 ? connectedClients : connectedClients.FindAll(c => c.TeamID == teamID);
-                
-                if (!teamClients.Any() && teamID > 1) continue;
-
-                AssignJobs(teamClients, teamID == hostTeam);
-
-                List<CharacterInfo> characterInfos = new List<CharacterInfo>();
-                foreach (Client client in teamClients)
-                {
-                    client.NeedsMidRoundSync = false;
-
-                    client.PendingPositionUpdates.Clear();
-                    client.entityEventLastSent.Clear();
-                    client.lastSentEntityEventID = 0;
-                    client.lastRecvEntityEventID = 0;
-                    client.UnreceivedEntityEventCount = 0;
-
-                    if (client.characterInfo == null)
-                    {
-                        client.characterInfo = new CharacterInfo(Character.HumanConfigFile, client.name);
-                    }
-                    characterInfos.Add(client.characterInfo);
-                    client.characterInfo.Job = new Job(client.assignedJob);
-                }
-
-                //host's character
-                if (characterInfo != null && hostTeam == teamID)
-                {
-                    characterInfo.Job = new Job(GameMain.NetLobbyScreen.JobPreferences[0]);
-                    characterInfos.Add(characterInfo);
-                }
-
-                WayPoint[] assignedWayPoints = WayPoint.SelectCrewSpawnPoints(characterInfos, Submarine.MainSubs[teamID - 1]);
-                for (int i = 0; i < teamClients.Count; i++)
-                {
-                    Character spawnedCharacter = Character.Create(teamClients[i].characterInfo, assignedWayPoints[i].WorldPosition, true, false);
-                    spawnedCharacter.AnimController.Frozen = true;
-                    spawnedCharacter.GiveJobItems(assignedWayPoints[i]);
-                    spawnedCharacter.TeamID = (byte)teamID;
-
-                    teamClients[i].Character = spawnedCharacter;
-
-#if CLIENT
-                    GameMain.GameSession.CrewManager.characters.Add(spawnedCharacter);
-#endif
-                }
-
-#if CLIENT
-                if (characterInfo != null && hostTeam == teamID)
-                {
-                    if (GameMain.NilMod.PlayYourselfName.Length > 0)
-                    {
-                        if (GameMain.NilMod.PlayYourselfName != "")
-                        {
-                            characterInfo.Name = GameMain.NilMod.PlayYourselfName;
-                        }
-                    }
-
-                    myCharacter = Character.Create(characterInfo, assignedWayPoints[assignedWayPoints.Length - 1].WorldPosition, false, false);
-                    myCharacter.GiveJobItems(assignedWayPoints.Last());
-                    myCharacter.TeamID = (byte)teamID;
-
-                    Character.Controlled = myCharacter;
-
-                    GameMain.GameSession.CrewManager.characters.Add(myCharacter);
-                }
-#endif
-                if (teamID == 1)
-                {
-                    GameServer.Log("Spawning initial Crew: Coalition", ServerLog.MessageType.Spawns);
-
-                    //Log the hosts character which is always team #1
-                    if (Character.Controlled != null)
-                    {
-                        GameServer.Log("spawn: " + Character.Controlled.Name + " As " + Character.Controlled.Info.Job.Name + " As Host", ServerLog.MessageType.Spawns);
-                    }
-                }
-                if (teamID == 2)
-                {
-                    GameServer.Log("Spawning initial Crew: Renegades", ServerLog.MessageType.Spawns);
-                }
-
-                //List the players for the given team
-                foreach (Client client in teamClients)
-                {
-                    GameServer.Log("spawn: " + client.characterInfo.Name + " As " + client.characterInfo.Job.Name + " On " + client.Connection.RemoteEndPoint.Address, ServerLog.MessageType.Spawns);
-                }
-
-            }
-            //Locks the wiring if its set to.
-            if (!GameMain.NilMod.CanRewireMainSubs)
-            {
-                foreach (Item item in Item.ItemList)
-                {
-                    //lock all wires to prevent the players from messing up the electronics
-                    var connectionPanel = item.GetComponent<ConnectionPanel>();
-                    if (connectionPanel != null && (item.Submarine == Submarine.MainSubs[0] || ((Submarine.MainSubs.Count() > 1 && item.Submarine == Submarine.MainSubs[1]))))
-                    {
-                        foreach (Connection connection in connectionPanel.Connections)
-                        {
-                            Array.ForEach(connection.Wires, w => { if (w != null) w.Locked = true; });
-                        }
-                    }
-                }
-            }
-
-            foreach (Submarine sub in Submarine.MainSubs)
-            {
-                if (sub == null) continue;
-
-                WayPoint cargoSpawnPos = WayPoint.GetRandom(SpawnType.Cargo, null, sub);
-
-                if (cargoSpawnPos?.CurrentHull == null)
-                {
-                    DebugConsole.ThrowError("Couldn't spawn additional cargo (no cargo spawnpoint inside any of the hulls)");
-                    continue;
-                }
-
-                var cargoRoom = cargoSpawnPos.CurrentHull;
-                Vector2 position = new Vector2(
-                    cargoSpawnPos.Position.X,
-                    cargoRoom.Rect.Y - cargoRoom.Rect.Height);
-
-                foreach (string s in extraCargo.Keys)
-                {
-                    ItemPrefab itemPrefab = MapEntityPrefab.list.Find(ip => ip.Name == s) as ItemPrefab;
-                    if (itemPrefab == null) continue;
-
-                    for (int i = 0; i < extraCargo[s]; i++)
-                    {
-                        Entity.Spawner.AddToSpawnQueue(itemPrefab,  position + new Vector2(Rand.Range(-20.0f, 20.0f), itemPrefab.Size.Y / 2), sub);
-                    }
-                }
-
-
-            }
-
-            TraitorManager = null;
-            if (TraitorsEnabled == YesNoMaybe.Yes ||
-                (TraitorsEnabled == YesNoMaybe.Maybe && Rand.Range(0.0f, 1.0f) < 0.5f))
-            {
-                TraitorManager = new TraitorManager(this);
-
-                if (TraitorManager.TraitorCharacter!=null && TraitorManager.TargetCharacter != null)
-                {
-                    //Nilmod Traitor Stuff
-                    GameMain.NilMod.Traitor = TraitorManager.TraitorCharacter.Name;
-                    GameMain.NilMod.TraitorTarget = TraitorManager.TargetCharacter.Name;
-                    Log(TraitorManager.TraitorCharacter.Name + " is the traitor and the target is " + TraitorManager.TargetCharacter.Name, ServerLog.MessageType.ServerMessage);
-                }
-                else
-                {
-                    GameMain.NilMod.Traitor = "";
-                    GameMain.NilMod.TraitorTarget = "";
-                }
-            }
-
-            SendStartMessage(roundStartSeed, Submarine.MainSub, GameMain.GameSession.gameMode.Preset, connectedClients);
-
-            yield return CoroutineStatus.Running;
-            
-            GameMain.GameScreen.Cam.TargetPos = Vector2.Zero;
-            GameMain.GameScreen.Select();
-
-            AddChatMessage("Press TAB to chat. Use \"r;\" to talk through the radio.", ChatMessageType.Server);
-
-            GameMain.NetLobbyScreen.StartButtonEnabled = true;
-
-            gameStarted = true;
-            initiatedStartGame = false;
-
-            roundStartTime = DateTime.Now;
-
-            //Custom Nilmod Roundstart Messages for other players
-            if (GameMain.NilMod.EnableEventChatterSystem)
-            {
-                foreach (Client receivingclient in ConnectedClients)
-                {
-                    NilMod.NilModEventChatter.RoundStartClientMessages(receivingclient);
-                }
-
-                NilMod.NilModEventChatter.SendHostMessages();
-            }
-
-            GameServer.Log("Debug: Round start complete.", ServerLog.MessageType.ServerMessage);
-
-            yield return CoroutineStatus.Success;
-        }
-
-        private void SendStartMessage(int seed, Submarine selectedSub, GameModePreset selectedMode, List<Client> clients)
-        {
-            foreach (Client client in clients)
-            {
-                SendStartMessage(seed, selectedSub, selectedMode, client);
-            }       
-        }
-
-        private void SendStartMessage(int seed, Submarine selectedSub, GameModePreset selectedMode, Client client)
-        {
-            NetOutgoingMessage msg = server.CreateMessage();
-            msg.Write((byte)ServerPacketHeader.STARTGAME);
-
-            msg.Write(seed);
-
-            msg.Write(GameMain.NetLobbyScreen.LevelSeed);
-
-            msg.Write((byte)GameMain.NetLobbyScreen.MissionTypeIndex);
-
-            msg.Write(selectedSub.Name);
-            msg.Write(selectedSub.MD5Hash.Hash);
-
-            msg.Write(GameMain.NetLobbyScreen.SelectedShuttle.Name);
-            msg.Write(GameMain.NetLobbyScreen.SelectedShuttle.MD5Hash.Hash);
-
-            msg.Write(selectedMode.Name);
-
-            bool missionAllowRespawn =
-                !(GameMain.GameSession.gameMode is MissionMode) ||
-                ((MissionMode)GameMain.GameSession.gameMode).Mission.AllowRespawn;
-
-            msg.Write(AllowRespawn && missionAllowRespawn);
-            msg.Write(Submarine.MainSubs[1] != null); //loadSecondSub
-
-            if (TraitorManager != null &&
-                TraitorManager.TraitorCharacter != null &&
-                TraitorManager.TargetCharacter != null &&
-                TraitorManager.TraitorCharacter == client.Character)
-            {
-                msg.Write(true);
-                msg.Write(TraitorManager.TargetCharacter.Name);
-            }
-            else
-            {
-                msg.Write(false);
-            }
-
-            //monster spawn settings
-            List<string> monsterNames = monsterEnabled.Keys.ToList();
-            foreach (string s in monsterNames)
-            {
-                msg.Write(monsterEnabled[s]);
-            }
-            msg.WritePadBits();
-
-            server.SendMessage(msg, client.Connection, NetDeliveryMethod.ReliableUnordered);     
-        }
-
-        public void EndGame()
-        {
-            if (!gameStarted) return;
-
-            string endMessage = "The round has ended." + '\n';
-
-#if CLIENT
-            ClearClickCommand();
-#endif
-
-            if (TraitorManager != null)
-            {
-                endMessage += TraitorManager.GetEndMessage();
-            }
-
-            Mission mission = GameMain.GameSession.Mission;
-            GameMain.GameSession.gameMode.End(endMessage);
-
-            if (autoRestart)
-            {
-                AutoRestartTimer = AutoRestartInterval;
-                //send a netlobby update to get the clients' autorestart timers up to date 
-                GameMain.NetLobbyScreen.LastUpdateID++;
-            }
-
-            //NilMod Logging changes - Allow logs to save and end + clear potentially at round starts, not at round ends, and thus change saving to that.
-            //Also makes all chat after a previous round go into the end of the last rounds log file.
-            if (!GameMain.NilMod.ClearLogRoundStart)
-            {
-                if (SaveServerLogs) log.Save();
-            }
-
-            Character.Controlled = null;
-            
-            GameMain.GameScreen.Cam.TargetPos = Vector2.Zero;
-#if CLIENT
-            myCharacter = null;
-            GameMain.LightManager.LosEnabled = false;
-#endif
-
-            entityEventManager.Clear();
-            foreach (Client c in connectedClients)
-            {
-                c.entityEventLastSent.Clear();
-                c.PendingPositionUpdates.Clear();
-            }
-
-#if DEBUG
-            messageCount.Clear();
-#endif
-
-            respawnManager = null;
-            gameStarted = false;
-
-            if (connectedClients.Count > 0)
-            {
-                NetOutgoingMessage msg = server.CreateMessage();
-                msg.Write((byte)ServerPacketHeader.ENDGAME);
-                msg.Write(endMessage);
-                msg.Write(mission != null && mission.Completed);
-                if (server.ConnectionsCount > 0)
-                {
-                    server.SendMessage(msg, server.Connections, NetDeliveryMethod.ReliableOrdered, 0);
-                }
-
-                foreach (Client client in connectedClients)
-                {
-                    client.Character = null;
-                    client.inGame = false;
-                }
-            }
-
-            CoroutineManager.StartCoroutine(EndCinematic(),"EndCinematic");
-            BanList.load();
-        }
-
-        public IEnumerable<object> EndCinematic()
-        {
-            float endPreviewLength = 10.0f;
-            
-            var cinematic = new TransitionCinematic(Submarine.MainSub, GameMain.GameScreen.Cam, endPreviewLength);
-            //float secondsLeft = endPreviewLength;
-
-            do
-            {
-                //secondsLeft -= CoroutineManager.UnscaledDeltaTime;
-
-                yield return CoroutineStatus.Running;
-            } while (cinematic.Running);//(secondsLeft > 0.0f);
-
-            Submarine.Unload();
-            entityEventManager.Clear();
-
-            GameMain.NetLobbyScreen.Select();
-
-            yield return CoroutineStatus.Success;
-        }
-
-        public override void KickPlayer(string playerName, string reason, float Expiretime = 0f, float Rejointime = 0f)
-        {
-            playerName = playerName.ToLowerInvariant();
-
-            Client client = connectedClients.Find(c =>
-                c.name.ToLowerInvariant() == playerName ||
-                (c.Character != null && c.Character.Name.ToLowerInvariant() == playerName));
-
-            KickClient(client, reason, Expiretime, Rejointime);
-        }
-                
-        public void KickClient(NetConnection conn, string reason, float Expiretime = 0f, float Rejointime = 0f)
-        {
-            Client client = connectedClients.Find(c => c.Connection == conn);
-            KickClient(client, reason, Expiretime, Rejointime);            
-        }
-        
-        public void KickClient(Client client, string reason,float Expiretime = 0f, float Rejointime = 0f)
-        {
-            if (client == null) return;
-            
-            string msg = "You have been kicked from the server.";
-            if (!string.IsNullOrWhiteSpace(reason)) msg += "\nReason: " + reason;
-            DisconnectKickClient(client, client.name + " has been kicked from the server.", msg, Expiretime, Rejointime);            
-        }
-
-        public override void BanPlayer(string playerName, string reason, bool range = false, TimeSpan? duration = null)
-        {
-            playerName = playerName.ToLowerInvariant();
-
-            Client client = connectedClients.Find(c =>
-                c.name.ToLowerInvariant() == playerName ||
-                (c.Character != null && c.Character.Name.ToLowerInvariant() == playerName));
-
-            if (client == null)
-            {
-                DebugConsole.ThrowError("Client \"" + playerName + "\" not found.");
-                return;
-            }
-
-            BanClient(client, reason, range, duration);
-        }
-
-        public void BanClient(NetConnection conn, string reason, bool range = false, TimeSpan? duration = null)
-        {
-            Client client = connectedClients.Find(c => c.Connection == conn);
-            if (client == null)
-            {
-                conn.Disconnect("You have been banned from the server");
-                if (!banList.IsBanned(conn.RemoteEndPoint.Address.ToString()))
-                {
-                    banList.BanPlayer("IP Banned", conn.RemoteEndPoint.Address.ToString(), reason, duration);
-                }                
-            }
-            else
-            {
-                BanClient(client, reason, range);
-            }
-        }
-
-        public void KickBannedClient(NetConnection conn, string reason)
-        {
-            Client client = connectedClients.Find(c => c.Connection == conn);
-            if (client != null)
-            {
-                if (gameStarted && client.Character != null)
-                {
-                    client.Character.ClearInputs();
-                    client.Character.Kill(CauseOfDeath.Disconnected, true);
-                }
-                client.Connection.Disconnect("You have been banned from the server\n" + reason);
-                //conn.Disconnect("You have been banned from the server\n" + reason);
-                SendChatMessage(client.name + " has been banned from the server", ChatMessageType.Server);
-            }
-            else
-            {
-                conn.Disconnect("You have been banned from the server" + "\nReason: " + reason);
-            }
-        }
-
-        public void KickVPNClient(NetConnection conn, string reason, string clname)
-        {
-            /*
-            Client client = connectedClients.Find(c => c.Connection == conn);
-            if (client != null)
-            {
-                if (gameStarted && client.Character != null)
-                {
-                    client.Character.ClearInputs();
-                    client.Character.Kill(CauseOfDeath.Disconnected, true);
-                }
-                conn.Disconnect("You have been banned from the server\n" + reason);
-                SendChatMessage(client.name + " has been VPN Blacklisted from the server", ChatMessageType.Server);
-                
-            }
-            else
-            {
-                conn.Disconnect("You have been banned from the server" + "\nReason: " + reason);
-                SendChatMessage(clname + " has been banned from the server", ChatMessageType.Server);
-            }
-            */
-
-            Client client = connectedClients.Find(c => c.Connection == conn);
-            if (client != null)
-            {
-                if (gameStarted && client.Character != null)
-                {
-                    client.Character.ClearInputs();
-                    client.Character.Kill(CauseOfDeath.Disconnected, true);
-                }
-                GameServer.Log("VPN Blacklisted player: " + clname + " (" + client.Connection.RemoteEndPoint.Address.ToString() + ") attempted to join the server.", ServerLog.MessageType.Connection);
-                DebugConsole.NewMessage("VPN Blacklisted player: " + clname + " (" + client.Connection.RemoteEndPoint.Address.ToString() + ") attempted to join the server.", Color.Red);
-                if (GameMain.NilMod.BansInfoAddCustomString)
-                {
-                    client.Connection.Disconnect(reason + "\n\n" + GameMain.NilMod.BansInfoCustomtext);
-                }
-                else
-                {
-                    client.Connection.Disconnect(reason);
-                }
-                
-                //conn.Disconnect("You have been banned from the server\n" + reason);
-                SendChatMessage("VPN Blacklisted player: " + clname + " attempted to join the server.", ChatMessageType.Server);
-#if CLIENT
-                GameMain.NetLobbyScreen.RemovePlayer(client.name);
-#endif
-                ConnectedClients.Remove(client);
-            }
-            else
-            {
-                conn.Disconnect("You have been banned from the server" + "\nReason: " + reason);
-                DebugConsole.NewMessage("VPN Blacklisted player: " + clname + " (" + conn.RemoteEndPoint.Address.ToString() + ") attempted to join the server.", Color.Red);
-                SendChatMessage("VPN Blacklisted player: " + clname + " attempted to join the server.", ChatMessageType.Server);
-            }
-        }
-
-        public void BanClient(Client client, string reason, bool range = false, TimeSpan? duration = null)
-        {
-            if (client == null) return;
-            
-            string msg = "You have been banned from the server.";
-            if (!string.IsNullOrWhiteSpace(reason)) msg += "\nReason: " + reason;
-            DisconnectKickClient(client, client.name + " has been banned from the server.", msg);
-            string ip = client.Connection.RemoteEndPoint.Address.ToString();
-            if (range) { ip = banList.ToRange(ip); }
-            banList.BanPlayer(client.name, ip, reason, duration);
-        }
-
-        public void DisconnectClient(NetConnection senderConnection, string msg = "", string targetmsg = "")
-        {
-            Client client = connectedClients.Find(x => x.Connection == senderConnection);
-            if (client == null) return;
-
-            DisconnectClient(client, msg, targetmsg);
-        }
-
-        public void DisconnectKickClient(Client client, string msg = "", string targetmsg = "", float expiretime = 0f, float rejointime = 0f)
-        {
-            if (client == null) return;
-
-            if (expiretime > 0f || rejointime > 0f)
-            {
-                KickedClient kickedclient = null;
-
-                if (GameMain.NilMod.KickedClients.Count > 0)
-                {
-                    kickedclient = GameMain.NilMod.KickedClients.Find(kc => kc.IPAddress == client.Connection.RemoteEndPoint.Address.ToString());
-                }
-
-                if (kickedclient != null)
-                {
-                    if (kickedclient.RejoinTimer < rejointime) kickedclient.RejoinTimer = rejointime;
-                    if (kickedclient.ExpireTimer < expiretime) kickedclient.ExpireTimer = expiretime;
-                }
-                else
-                {
-                    kickedclient = new KickedClient();
-                    kickedclient.clientname = client.name;
-                    kickedclient.IPAddress = client.Connection.RemoteEndPoint.Address.ToString();
-                    kickedclient.RejoinTimer = rejointime;
-                    kickedclient.ExpireTimer = expiretime;
-                    kickedclient.KickReason = targetmsg;
-                    GameMain.NilMod.KickedClients.Add(kickedclient);
-                }
-            }
-
-            if (gameStarted && client.Character != null)
-            {
-                client.Character.ClearInputs();
-                client.Character.Kill(CauseOfDeath.Disconnected, true);
-            }
-
-
-
-            client.Character = null;
-            client.inGame = false;
-
-            if (string.IsNullOrWhiteSpace(msg)) msg = client.name + " has left the server";
-            if (string.IsNullOrWhiteSpace(targetmsg)) targetmsg = "You have left the server";
-
-            Log(msg, ServerLog.MessageType.ServerMessage);
-
-            client.Connection.Disconnect(targetmsg);
-
-#if CLIENT
-            GameMain.NetLobbyScreen.RemovePlayer(client.name);
-#endif
-            connectedClients.Remove(client);
-
-            UpdateVoteStatus();
-
-            SendChatMessage(msg, ChatMessageType.Server);
-
-            UpdateCrewFrame();
-
-            refreshMasterTimer = DateTime.Now;
-        }
-
-        public void DisconnectClient(Client client, string msg = "", string targetmsg = "")
-        {
-            if (client == null) return;
-
-            if(gameStarted && client.Character != null && GameMain.NilMod.AllowReconnect)
-            {
-                client.Character.ClearInputs();
-                DisconnectedCharacter disconnectedchar = new DisconnectedCharacter();
-                disconnectedchar.clientname = client.name;
-                disconnectedchar.IPAddress = client.Connection.RemoteEndPoint.Address.ToString();
-                disconnectedchar.DisconnectStun = client.Character.Stun;
-                disconnectedchar.character = client.Character;
-                disconnectedchar.TimeUntilKill = GameMain.NilMod.ReconnectTimeAllowed;
-                disconnectedchar.ClientSetCooldown = 0.5f;
-                GameMain.NilMod.DisconnectedCharacters.Add(disconnectedchar);
-            }
-            else if(gameStarted && client.Character != null)
-            {
-                client.Character.ClearInputs();
-                client.Character.Kill(CauseOfDeath.Disconnected, true);
-            }
-
-            client.Character = null;
-            client.inGame = false;
-
-            if (string.IsNullOrWhiteSpace(msg)) msg = client.name + " has left the server";
-            if (string.IsNullOrWhiteSpace(targetmsg)) targetmsg = "You have left the server";
-
-            Log(msg, ServerLog.MessageType.ServerMessage);
-
-            client.Connection.Disconnect(targetmsg);
-
-#if CLIENT
-            GameMain.NetLobbyScreen.RemovePlayer(client.name);        
-#endif
-            connectedClients.Remove(client);
-
-            UpdateVoteStatus();
-
-            SendChatMessage(msg, ChatMessageType.Server);
-
-            UpdateCrewFrame();
-
-            refreshMasterTimer = DateTime.Now;
-        }
-
-        private void UpdateCrewFrame()
-        {
-            foreach (Client c in connectedClients)
-            {
-                if (c.Character == null || !c.inGame) continue;
-            }
-        }
-
-        public void SendChatMessage(ChatMessage msg, Client recipient)
-        {
-            msg.NetStateID = recipient.chatMsgQueue.Count > 0 ?
-                (ushort)(recipient.chatMsgQueue.Last().NetStateID + 1) :
-                (ushort)(recipient.lastRecvChatMsgID + 1);
-
-            recipient.chatMsgQueue.Add(msg);
-            recipient.lastChatMsgQueueID = msg.NetStateID;
-        }
-
-        /// <summary>
-        /// Add the message to the chatbox and pass it to all clients who can receive it
-        /// </summary>
-        public void SendChatMessage(string message, ChatMessageType? type = null, Client senderClient = null)
-        {
-            Boolean issendinghelpmessage = false;
-            Character senderCharacter = null;
-            string senderName = "";
-
-            Client targetClient = null;
-            
-            if (type==null)
-            {
-                string tempStr;
-                string command = ChatMessage.GetChatMessageCommand(message, out tempStr);
-                switch (command.ToLowerInvariant())
-                {
-                    case "r":
-                    case "radio":
-                        type = ChatMessageType.Radio;
-                        break;
-                    case "d":
-                    case "dead":
-                        type = ChatMessageType.Dead;
-                        break;
-                    //NilMod Help Commands
-                    case "h":
-                    case "help":
-                        issendinghelpmessage = true;
-                        type = ChatMessageType.Private;
-                        NilMod.NilModHelpCommands.ReadHelpRequest(tempStr, senderClient);
-                        //DebugConsole.NewMessage("Received 'Help' Request of help command: " + tempStr + " from " + (senderClient != null ? senderClient.name : "Host (You)"), Color.White);
-                        command = "Impossible Name Length Over 20 Characters";
-                        break;
-                    default:
-                        if (command != "")
-                        {
-                            if (command == name.ToLowerInvariant())
-                            {
-                                //a private message to the host
-                            }
-                            else
-                            {
-                                targetClient = connectedClients.Find(c =>
-                                    command == c.name.ToLowerInvariant() ||
-                                    (c.Character != null && command == c.Character.Name.ToLowerInvariant()));
-
-                                if (targetClient == null)
-                                {
-                                    if (senderClient != null && !issendinghelpmessage)
-                                    {
-                                        var chatMsg = ChatMessage.Create(
-                                            "", "Player \"" + command + "\" not found!",
-                                            ChatMessageType.Error, null);
-
-                                        chatMsg.NetStateID = senderClient.chatMsgQueue.Count > 0 ?
-                                            (ushort)(senderClient.chatMsgQueue.Last().NetStateID + 1) :
-                                            (ushort)(senderClient.lastRecvChatMsgID + 1);
-
-                                        senderClient.chatMsgQueue.Add(chatMsg);
-                                        senderClient.lastChatMsgQueueID = chatMsg.NetStateID;
-                                    }
-                                    else
-                                    {
-                                        if(!issendinghelpmessage) AddChatMessage("Player \"" + command + "\" not found!", ChatMessageType.Error);
-
-                                    }
-
-                                    return;
-                                }
-                            }
-                            
-                            type = ChatMessageType.Private;
-                        }
-                        else
-                        {
-                            type = ChatMessageType.Default;
-                        }
-                        break;
-                }
-
-                message = tempStr;
-            }
-
-            if (gameStarted)
-            {
-                //msg sent by the server
-                if (senderClient == null)
-                {
-                    senderCharacter = myCharacter;
-                    senderName = myCharacter == null ? name : myCharacter.Name;
-                }                
-                else //msg sent by a client
-                {
-                    senderCharacter = senderClient.Character;
-                    senderName = senderCharacter == null ? senderClient.name : senderCharacter.Name;
-
-                    //sender doesn't have an alive character -> only ChatMessageType.Dead allowed
-                    if (senderCharacter == null || senderCharacter.IsDead)
-                    {
-                        type = ChatMessageType.Dead;
-                    }
-                    else if (type == ChatMessageType.Private)
-                    {
-                        //sender has an alive character, sending private messages not allowed
-                        return;
-                    }
-
-                }
-            }
-            else
-            {
-                //msg sent by the server
-                if (senderClient == null)
-                {
-                    senderName = name;
-                }                
-                else //msg sent by a client          
-                {
-                    //game not started -> clients can only send normal and private chatmessages
-                    if (type != ChatMessageType.Private) type = ChatMessageType.Default;
-                    senderName = senderClient.name;
-                }
-            }
-
-            //check if the client is allowed to send the message
-            WifiComponent senderRadio = null;
-            switch (type)
-            {
-                case ChatMessageType.Radio:
-                    if (senderCharacter == null) return;
-
-                    //return if senderCharacter doesn't have a working radio
-                    var radio = senderCharacter.Inventory.Items.FirstOrDefault(i => i != null && i.GetComponent<WifiComponent>() != null);
-                    if (radio == null) return;
-
-                    senderRadio = radio.GetComponent<WifiComponent>();
-                    if (!senderRadio.CanTransmit()) return;
-                    break;
-                case ChatMessageType.Dead:
-                    //character still alive -> not allowed
-                    if (senderClient != null && senderCharacter != null && !senderCharacter.IsDead)
-                    {
-                        return;
-                    }
-                    break;
-            }
-            
-            if (type == ChatMessageType.Server)
-            {
-                senderName = null;
-                senderCharacter = null;
-            }
-
-            //check which clients can receive the message and apply distance effects
-            foreach (Client client in ConnectedClients)
-            {
-                string modifiedMessage = message;
-
-                switch (type)
-                {
-                    case ChatMessageType.Default:
-                    case ChatMessageType.Radio:
-                        if (senderCharacter != null && 
-                            client.Character != null && !client.Character.IsDead)
-                        {
-                            modifiedMessage = ApplyChatMsgDistanceEffects(message, (ChatMessageType)type, senderCharacter, client.Character);
-
-                            //too far to hear the msg -> don't send
-                            if (string.IsNullOrWhiteSpace(modifiedMessage)) continue;
-                        }
-                        break;
-                    case ChatMessageType.Dead:
-                        //character still alive -> don't send
-                        if (client.Character != null && !client.Character.IsDead) continue;
-                        break;
-                    case ChatMessageType.Private:
-                        //private msg sent to someone else than this client -> don't send
-                        if ((client != targetClient && client != senderClient) | issendinghelpmessage) continue;
-                        break;
-                }
-                
-                var chatMsg = ChatMessage.Create(
-                    senderName,
-                    modifiedMessage, 
-                    (ChatMessageType)type,
-                    senderCharacter);
-
-                SendChatMessage(chatMsg, client);
-            }
-
-            string myReceivedMessage = message;
-            if (gameStarted && myCharacter != null && senderCharacter != null)
-            {
-                myReceivedMessage = ApplyChatMsgDistanceEffects(message, (ChatMessageType)type, senderCharacter, myCharacter);
-            }
-
-            if (!string.IsNullOrWhiteSpace(myReceivedMessage) && 
-                (targetClient == null || senderClient == null))
-            {
-                AddChatMessage(myReceivedMessage, (ChatMessageType)type, senderName, senderCharacter); 
-            }       
-        }
-
-        private string ApplyChatMsgDistanceEffects(string message, ChatMessageType type, Character sender, Character receiver)
-        {
-            if (sender == null) return "";
-
-            switch (type)
-            {
-                case ChatMessageType.Default:
-                    if (!receiver.IsDead)
-                    {
-                        return ChatMessage.ApplyDistanceEffect(receiver, sender, message, ChatMessage.SpeakRange);
-                    }
-                    break;
-                case ChatMessageType.Radio:
-                    if (!receiver.IsDead)
-                    {
-                        var receiverItem = receiver.Inventory.Items.FirstOrDefault(i => i?.GetComponent<WifiComponent>() != null);
-                        //client doesn't have a radio -> don't send
-                        if (receiverItem == null) return "";
-
-                        var senderItem = sender.Inventory.Items.FirstOrDefault(i => i?.GetComponent<WifiComponent>() != null);
-                        if (senderItem == null) return "";
-
-                        var receiverRadio   = receiverItem.GetComponent<WifiComponent>();
-                        var senderRadio     = senderItem.GetComponent<WifiComponent>();
-
-                        if (!receiverRadio.CanReceive(senderRadio)) return "";
-
-                        return ChatMessage.ApplyDistanceEffect(receiverItem, senderItem, message, senderRadio.Range);
-                    }
-                    break;
-            }
-
-            return message;
-        }
-
-        private void FileTransferChanged(FileSender.FileTransferOut transfer)
-        {
-            Client recipient = connectedClients.Find(c => c.Connection == transfer.Connection);
-#if CLIENT
-            UpdateFileTransferIndicator(recipient);
-#endif
-        }
-
-        public void SendCancelTransferMsg(FileSender.FileTransferOut transfer)
-        {
-            NetOutgoingMessage msg = server.CreateMessage();
-            msg.Write((byte)ServerPacketHeader.FILE_TRANSFER);
-            msg.Write((byte)FileTransferMessageType.Cancel);
-            msg.Write((byte)transfer.SequenceChannel);
-            server.SendMessage(msg, transfer.Connection, NetDeliveryMethod.ReliableOrdered, transfer.SequenceChannel);
-        }
-
-        public void UpdateVoteStatus()
-        {
-            if (server.Connections.Count == 0|| connectedClients.Count == 0) return;
-
-            GameMain.NetworkMember.EndVoteCount = GameMain.Server.ConnectedClients.Count(c => c.Character != null && c.GetVote<bool>(VoteType.EndRound));
-            GameMain.NetworkMember.EndVoteMax = GameMain.Server.ConnectedClients.Count(c => c.Character != null);
-
-            Client.UpdateKickVotes(connectedClients);
-
-            var clientsToKick = connectedClients.FindAll(c => c.KickVoteCount >= connectedClients.Count * KickVoteRequiredRatio);
-            foreach (Client c in clientsToKick)
-            {
-                SendChatMessage(c.name + " has been kicked from the server.", ChatMessageType.Server, null);
-                KickClient(c, "Kicked by vote", GameMain.NilMod.VoteKickStateNameTimer, GameMain.NilMod.VoteKickDenyRejoinTimer);
-            }
-
-            GameMain.NetLobbyScreen.LastUpdateID++;
-
-            NetOutgoingMessage msg = server.CreateMessage();
-            msg.Write((byte)ServerPacketHeader.UPDATE_LOBBY);
-            msg.Write((byte)ServerNetObject.VOTE);
-            Voting.ServerWrite(msg);
-            msg.Write((byte)ServerNetObject.END_OF_MESSAGE);
-
-            server.SendMessage(msg, connectedClients.Select(c => c.Connection).ToList(), NetDeliveryMethod.ReliableUnordered, 0);
-
-            if (Voting.AllowEndVoting && EndVoteMax > 0 &&
-                ((float)EndVoteCount / (float)EndVoteMax) >= EndVoteRequiredRatio)
-            {
-                Log("Ending round by votes (" + EndVoteCount + "/" + (EndVoteMax - EndVoteCount) + ")", ServerLog.MessageType.ServerMessage);
-
-                //Custom Nilmod End Vote Messages for other players whom are spectating the round or playing.
-                foreach (Client client in ConnectedClients)
-                {
-                    if (client.inGame)
-                    {
-                        if (NilMod.NilModEventChatter.NilVoteEnd.Count() > 0 && NilMod.NilModEventChatter.ChatVoteEnd)
-                        {
-                            foreach (string message in NilMod.NilModEventChatter.NilVoteEnd)
-                            {
-                                NilMod.NilModEventChatter.SendServerMessage(message, client);
-                            }
-                        }
-                    }
-                }
-
-                EndGame();
-            }
-        }
-
-        public void UpdateClientPermissions(Client client)
-        {           
-            clientPermissions.RemoveAll(cp => cp.IP == client.Connection.RemoteEndPoint.Address.ToString());
-
-            if (client.Permissions != ClientPermissions.None)
-            {
-                clientPermissions.Add(new SavedClientPermission(
-                    client.name, 
-                    client.Connection.RemoteEndPoint.Address.ToString(), 
-                    client.Permissions));
-            }
-
-            var msg = server.CreateMessage();
-            msg.Write((byte)ServerPacketHeader.PERMISSIONS);
-            msg.Write((byte)client.Permissions);
-            server.SendMessage(msg, client.Connection, NetDeliveryMethod.ReliableUnordered);
-
-            SaveClientPermissions();
-        }
-
-        public void SetClientCharacter(Client client, Character newCharacter) //Line 1983
-        {
-            if (client == null) return;
-
-            //the client's previous character is no longer a remote player
-            if (client.Character != null)
-            {
-                client.Character.IsRemotePlayer = false;
-            }
-
-            if (newCharacter == null)
-            {
-                if (client.Character != null) //removing control of the current character
-                {
-                    CreateEntityEvent(client.Character, new object[] { NetEntityEvent.Type.Control, null });
-                    client.Character = null;
-                }
-
-            }
-            else //taking control of a new character
-            {
-                newCharacter.ResetNetState();
-                if (client.Character != null)
-                {
-                    newCharacter.LastNetworkUpdateID = client.Character.LastNetworkUpdateID;
-                }
-                newCharacter.IsRemotePlayer = true;
-                try
-                {
-                    newCharacter.Enabled = true;
-                    client.Character = newCharacter;
-                    CreateEntityEvent(newCharacter, new object[] { NetEntityEvent.Type.Control, client });
-                    GameMain.Server.CreateEntityEvent(newCharacter, new object[] { NetEntityEvent.Type.Status });
-                }
-                catch (NullReferenceException e)
-                {
-                    DebugConsole.NewMessage("Critical error occured in GAMESERVER.SETCLIENTCHARACTER - Failiure to enable character to due error: " + e.Message, Color.Red);
-                    DebugConsole.NewMessage("Character: " + newCharacter.Name + " Has been removed to prevent server crash (Hopefully!)", Color.Red);
-                    GameMain.Server.ServerLog.WriteLine("Critical error occured in GAMESERVER.SETCLIENTCHARACTER - Failiure to enable character to due error: " + e.Message, ServerLog.MessageType.Error);
-                    GameMain.Server.ServerLog.WriteLine("Character: " + newCharacter.Name + " Has been removed to prevent server crash (Hopefully!)", ServerLog.MessageType.Error);
-                    newCharacter.Enabled = false;
-                    Entity.Spawner.AddToRemoveQueue(newCharacter);
-                }
-                
-            }
-        }
-
-        private void UpdateCharacterInfo(NetIncomingMessage message, Client sender)
-        {
-            Gender gender = Gender.Male;
-            int headSpriteId = 0;
-            try
-            {
-                gender = message.ReadBoolean() ? Gender.Male : Gender.Female;
-                headSpriteId = message.ReadByte();
-            }
-            catch (Exception e)
-            {
-                gender = Gender.Male;
-                headSpriteId = 0;
-
-                DebugConsole.Log("Received invalid characterinfo from \"" +sender.name+"\"! { "+e.Message+" }");
-            }
-            
-            List<JobPrefab> jobPreferences = new List<JobPrefab>();
-            int count = message.ReadByte();
-            for (int i = 0; i < Math.Min(count, 3); i++)
-            {
-                string jobName = message.ReadString();
-
-                JobPrefab jobPrefab = JobPrefab.List.Find(jp => jp.Name == jobName);
-                if (jobPrefab != null) jobPreferences.Add(jobPrefab);
-            }
-
-            sender.characterInfo = new CharacterInfo(Character.HumanConfigFile, sender.name, gender);
-            sender.characterInfo.HeadSpriteId = headSpriteId;
-            sender.jobPreferences = jobPreferences;
-        }
-        
-        public void AssignJobs(List<Client> unassigned, bool assignHost)
-        {
-            unassigned = new List<Client>(unassigned);
-
-            Dictionary<JobPrefab, int> assignedClientCount = new Dictionary<JobPrefab, int>();
-            foreach (JobPrefab jp in JobPrefab.List)
-            {
-                assignedClientCount.Add(jp, 0);
-            }
-
-            int teamID = 0;
-            if (unassigned.Count > 0) teamID = unassigned[0].TeamID;
-
-            if (assignHost)
-            {
-                if (characterInfo != null)
-                {
-                    assignedClientCount[GameMain.NetLobbyScreen.JobPreferences[0]] = 1;
-                }
-                else if (myCharacter?.Info?.Job != null && !myCharacter.IsDead)
-                {
-                    assignedClientCount[myCharacter.Info.Job.Prefab] = 1;
-                }
-            }
-            else if (myCharacter?.Info?.Job != null && !myCharacter.IsDead && myCharacter.TeamID == teamID)
-            {
-                assignedClientCount[myCharacter.Info.Job.Prefab]++;
-            }
-
-            //count the clients who already have characters with an assigned job
-            foreach (Client c in connectedClients)
-            {
-                if (c.TeamID != teamID || unassigned.Contains(c)) continue;
-                if (c.Character?.Info?.Job != null && !c.Character.IsDead)
-                {
-                    assignedClientCount[c.Character.Info.Job.Prefab]++;
-                }
-            }
-
-            //if any of the players has chosen a job that is Always Allowed, give them that job
-            for (int i = unassigned.Count - 1; i >= 0; i--)
-            {
-                if (!unassigned[i].jobPreferences[0].AllowAlways) continue;
-                unassigned[i].assignedJob = unassigned[i].jobPreferences[0];
-                unassigned.RemoveAt(i);
-            }
-
-            //go through the jobs whose MinNumber>0 (i.e. at least one crew member has to have the job)
-            bool unassignedJobsFound = true;
-            while (unassignedJobsFound && unassigned.Count > 0)
-            {
-                unassignedJobsFound = false;
-
-                foreach (JobPrefab jobPrefab in JobPrefab.List)
-                {
-                    if (unassigned.Count == 0) break;
-                    if (jobPrefab.MinNumber < 1 || assignedClientCount[jobPrefab] >= jobPrefab.MinNumber) continue;
-
-                    //find the client that wants the job the most, or force it to random client if none of them want it
-                    Client assignedClient = FindClientWithJobPreference(unassigned, jobPrefab, true);
-
-                    assignedClient.assignedJob = jobPrefab;
-                    assignedClientCount[jobPrefab]++;
-                    unassigned.Remove(assignedClient);
-
-                    //the job still needs more crew members, set unassignedJobsFound to true to keep the while loop running
-                    if (assignedClientCount[jobPrefab] < jobPrefab.MinNumber) unassignedJobsFound = true;
-                }
-            }
-
-            //NilMod reqnumber if There is a required player count get all clients who do not need round sync
-            int playercount = connectedClients.FindAll(c => c.NeedsMidRoundSync != true).Count;
-
-            //Add to the player count if the host is also playing as his own character
-            if (assignHost && teamID == 1)
-            {
-                playercount += 1;
-            }
-
-            //find a suitable job for the rest of the players
-            foreach (Client c in unassigned)
-            {
-                foreach (JobPrefab preferredJob in c.jobPreferences)
-                {
-
-
-                    //the maximum number of players that can have this job hasn't been reached yet
-                    //And add in the required players check too
-                    //For each player who gets the job, deduct from the requirement check
-                    //So there can only be an instance of this job for each 1 at and above requirement.
-                    // -> assign it to the client
-                    if (assignedClientCount[preferredJob] < preferredJob.MaxNumber && playercount - assignedClientCount[preferredJob] >= preferredJob.ReqNumber)
-                    {
-                        c.assignedJob = preferredJob;
-                        assignedClientCount[preferredJob]++;
-                        break;
-                    }
-                    //none of the jobs the client prefers are available anymore
-                    else if (preferredJob == c.jobPreferences.Last())
-                    {
-                        //find all jobs that are still available
-                        //var remainingJobs = JobPrefab.List.FindAll(jp => (assignedClientCount[preferredJob] <= jp.MaxNumber) && (playercount - assignedClientCount[preferredJob] >= jp.ReqNumber));
-
-                        //find all jobs that are still available - TEST FIX
-                        var remainingJobs = JobPrefab.List.FindAll(jp => (assignedClientCount[jp] < jp.MaxNumber) && (playercount - assignedClientCount[jp] >= jp.ReqNumber));
-
-
-                        //all jobs taken, give a random job
-                        if (remainingJobs.Count == 0)
-                        {
-                            DebugConsole.ThrowError("Failed to assign a suitable job for \"" + c.name + "\" (all jobs already have the maximum numbers of players or don't meet a minimum player count). Assigning a random job...");
-                            c.assignedJob = JobPrefab.List[Rand.Range(0, JobPrefab.List.Count)];
-                            assignedClientCount[c.assignedJob]++;
-                        }
-                        else //some jobs still left, choose one of them by random
-                        {
-                            c.assignedJob = remainingJobs[Rand.Range(0, remainingJobs.Count)];
-                            assignedClientCount[c.assignedJob]++;
-                        }
-                    }
-                }
-            }
-        }
-
-        private Client FindClientWithJobPreference(List<Client> clients, JobPrefab job, bool forceAssign = false)
-        {
-            int bestPreference = 0;
-            Client preferredClient = null;
-            foreach (Client c in clients)
-            {
-                int index = c.jobPreferences.IndexOf(job);
-                if (index == -1) index = 1000;
-
-                if (preferredClient == null || index < bestPreference)
-                {
-                    bestPreference = index;
-                    preferredClient = c;
-                }
-            }
-
-            //none of the clients wants the job, assign it to random client
-            if (forceAssign && preferredClient == null)
-            {
-                preferredClient = clients[Rand.Int(clients.Count)];
-            }
-
-            return preferredClient;
-        }
-
-        public static void Log(string line, ServerLog.MessageType messageType)
-        {
-            if (GameMain.Server == null || !GameMain.Server.SaveServerLogs) return;
-
-            GameMain.Server.log.WriteLine(line, messageType);
-        }
-
-        public override void Disconnect()
-        {
-            banList.Save();
-            SaveSettings();
-
-            if (registeredToMaster && restClient != null)
-            {
-                var request = new RestRequest("masterserver2.php", Method.GET);
-                request.AddParameter("action", "removeserver");
-                request.AddParameter("serverport", Port);
-                
-                restClient.Execute(request);
-                restClient = null;
-            }
-
-            if (SaveServerLogs)
-            {
-                Log("Shutting down the server...", ServerLog.MessageType.ServerMessage);
-                log.Save();
-            }
-                        
-            server.Shutdown("The server has been shut down");
-        }
-
-        //NilMod
-        public void GrantPower(int submarine)
-        {
-            foreach (Item item in Item.ItemList)
-            {
-                if (item.Submarine == Submarine.MainSubs[submarine])
-                {
-                    var powerContainer = item.GetComponent<PowerContainer>();
-                    if (powerContainer != null)
-                    {
-                        powerContainer.Charge = powerContainer.Capacity;
-                        item.CreateServerEvent(powerContainer);
-                    }
-                }
-            }
-        }
-
-        //NilMod
-        public void MoveSub(int sub, Vector2 Position)
-        {
-            Submarine.MainSubs[sub].PhysicsBody.FarseerBody.IgnoreCollisionWith(Level.Loaded.ShaftBody);
-
-            Steering movedsubSteering = null;
-
-            //Deactivate all autopilot related tasks
-            foreach (Item item in Item.ItemList)
-            {
-                //Ensure any item checked to be steering is only the submarine were teleporting
-                if (item.Submarine != Submarine.MainSubs[sub]) continue;
-
-                //Find, temp field and then set the steering if not null - This may not work well on subs with 2 bridges
-                var steering = item.GetComponent<Steering>();
-                if (steering != null)
-                {
-                    movedsubSteering = steering;
-                    movedsubSteering.AutoPilot = false;
-                    movedsubSteering.MaintainPos = false;
-                }
-            }
-
-            //Teleport the submarine and prevent any collission or other issues, remove speed, etc
-            Submarine.MainSubs[sub].SetPosition(Position);
-            Submarine.MainSubs[sub].Velocity = Vector2.Zero;
-            Submarine.MainSubs[sub].PhysicsBody.FarseerBody.RestoreCollisionWith(Level.Loaded.ShaftBody);
-
-            //activate Maintain position on all controllers.
-            foreach (Item item in Item.ItemList)
-            {
-                //Ensure any item checked to be steering is only the submarine were teleporting
-                if (item.Submarine != Submarine.MainSubs[sub]) continue;
-
-                //Find, temp field and then set the steering if not null - This may not work well on subs with 2 bridges
-                var steering = item.GetComponent<Steering>();
-                if (steering != null)
-                {
-                    //Apparently autopilot should be turned on after maintain to enable it correctly.
-                    movedsubSteering = steering;
-                    movedsubSteering.MaintainPos = true;
-                    movedsubSteering.AutoPilot = true;
-                }
-            }
-        }
-
-        public void RemoveCorpses(Boolean RemoveNetPlayers)
-        {
-            for (int i = Character.CharacterList.Count() - 1; i >= 0;i--)
-            {
-                if(Character.CharacterList[i].IsDead)
-                {
-                    if (RemoveNetPlayers)
-                    {
-                        Entity.Spawner.AddToRemoveQueue(Character.CharacterList[i]);
-                    }
-                    else if(!Character.CharacterList[i].IsRemotePlayer)
-                    {
-                        Entity.Spawner.AddToRemoveQueue(Character.CharacterList[i]);
-                    }
-                }
-            }
-        }
-
-        //NilMod Networking
-        private void ClientWriteIngamenew(Client c)
-        {
-            GameMain.NilMod.characterstoupdate = new List<Character>();
-            GameMain.NilMod.subtoupdate = new List<Submarine>();
-            GameMain.NilMod.itemtoupdate = new List<Item>();
-            GameMain.NilMod.PacketNumber = 0;
-
-            if (!c.NeedsMidRoundSync)
-            {
-                foreach (Character character in Character.CharacterList)
-                {
-                    if (!character.Enabled) continue;
-
-                    if (c.Character != null &&
-                        (Vector2.DistanceSquared(character.WorldPosition, c.Character.WorldPosition) >=
-                        NetConfig.CharacterIgnoreDistanceSqr) && (!character.IsRemotePlayer && !c.Character.IsDead))
-                    {
-                        continue;
-                    }
-
-                    GameMain.NilMod.characterstoupdate.Add(character);
-                }
-
-                foreach (Submarine sub in Submarine.Loaded)
-                {
-                    //if docked to a sub with a smaller ID, don't send an update
-                    //  (= update is only sent for the docked sub that has the smallest ID, doesn't matter if it's the main sub or a shuttle)
-                    if (sub.DockedTo.Any(s => s.ID < sub.ID)) continue;
-
-                    GameMain.NilMod.subtoupdate.Add(sub);
-                }
-
-                foreach (Item item in Item.ItemList)
-                {
-                    if (!item.NeedsPositionUpdate) continue;
-
-                    GameMain.NilMod.itemtoupdate.Add(item);
-                }
-            }
-
-            //Always send one packet
-            SendClientPacket(c);
-
-            //As long as we have items left for those clients SPAM MOAR PACKETS >: O ...or if no items actually send the usual first packet.
-            while ((GameMain.NilMod.characterstoupdate.Count > 0 | GameMain.NilMod.subtoupdate.Count > 0 | GameMain.NilMod.itemtoupdate.Count > 0))
-            {
-                SendClientPacket(c);
-            }
-
-            //DebugConsole.NewMessage("Sent packets: " + GameMain.NilMod.PacketNumber, Color.White);
-        }
-
-        //NilMod
-        private void SendClientPacket(Client c)
-        {
-            NetOutgoingMessage outmsg = server.CreateMessage();
-            outmsg.Write((byte)ServerPacketHeader.UPDATE_INGAME);
-
-            //outmsg.Write((float)NetTime.Now + (GameMain.NilMod.PacketNumber * 0.0001));
-            outmsg.Write((float)NetTime.Now);
-
-            if (GameMain.NilMod.PacketNumber == 0)
-            {
-                outmsg.Write((byte)ServerNetObject.SYNC_IDS);
-                outmsg.Write(c.lastSentChatMsgID); //send this to client so they know which chat messages weren't received by the server
-                outmsg.Write(c.lastSentEntityEventID);
-
-                entityEventManager.Write(c, outmsg);
-
-                WriteChatMessages(outmsg, c);
-            }
-            GameMain.NilMod.PacketNumber++;
-
-            //don't send position updates to characters who are still midround syncing
-            //characters or items spawned mid-round don't necessarily exist at the client's end yet
-            if (!c.NeedsMidRoundSync)
-            {
-                for (int i = GameMain.NilMod.characterstoupdate.Count - 1; i >= 0; i--)
-                {
-                    if (outmsg.LengthBytes >= NetPeerConfiguration.kDefaultMTU - 10) continue;
-                    outmsg.Write((byte)ServerNetObject.ENTITY_POSITION);
-                    GameMain.NilMod.characterstoupdate[i].ServerWrite(outmsg, c);
-                    outmsg.WritePadBits();
-
-                    GameMain.NilMod.characterstoupdate.RemoveAt(i);
-                }
-
-                for (int i = GameMain.NilMod.subtoupdate.Count - 1; i >= 0; i--)
-                {
-                    if (outmsg.LengthBytes >= NetPeerConfiguration.kDefaultMTU - 10) continue;
-                    outmsg.Write((byte)ServerNetObject.ENTITY_POSITION);
-                    GameMain.NilMod.subtoupdate[i].ServerWrite(outmsg, c);
-                    outmsg.WritePadBits();
-
-                    GameMain.NilMod.subtoupdate.RemoveAt(i);
-                }
-
-                for (int i = GameMain.NilMod.itemtoupdate.Count - 1; i >= 0; i--)
-                {
-                    if (outmsg.LengthBytes >= NetPeerConfiguration.kDefaultMTU - 10) continue;
-                    outmsg.Write((byte)ServerNetObject.ENTITY_POSITION);
-                    GameMain.NilMod.itemtoupdate[i].ServerWritePosition(outmsg, c);
-                    outmsg.WritePadBits();
-
-                    GameMain.NilMod.itemtoupdate.RemoveAt(i);
-                }
-            }
-
-            outmsg.Write((byte)ServerNetObject.END_OF_MESSAGE);
-
-            //DebugConsole.NewMessage("Sending packet: " + GameMain.NilMod.PacketNumber + " with MTU Size: " + outmsg.LengthBytes, Color.White);
-
-            server.SendMessage(outmsg, c.Connection, NetDeliveryMethod.Unreliable);
-        }
-
-
-#if CLIENT
-        //NilMod GUI Menu Click Commands
-        private void ClickCommandUpdate(float DeltaTime)
-        {
-            GameMain.NilMod.ClickCooldown -= DeltaTime;
-            if (GameMain.NilMod.ClickCooldown <= 0f)
-            {
-                switch (GameMain.NilMod.ClickCommandType)
-                {
-                    case "spawncreature":
-                        ClickCommandFrame.Visible = true;
-                        ClickCommandDescription.Text = "SPAWNCREATURE - Spawning: " + GameMain.NilMod.ClickArgs[0].ToLowerInvariant() + " countleft: " + GameMain.NilMod.ClickArgs[2] + " - Left click to spawn creatures, Right click to cancel.";
-                        if (PlayerInput.LeftButtonClicked())
-                        {
-
-                            if (Convert.ToInt16(GameMain.NilMod.ClickArgs[2]) > 0)
-                            {
-                                GameMain.NilMod.ClickArgs[2] = Convert.ToString(Convert.ToInt16(GameMain.NilMod.ClickArgs[2]) - 1);
-                                GameMain.NilMod.ClickCooldown = NilMod.ClickCooldownPeriod;
-                                Character spawnedCharacter = null;
-
-                                if (GameMain.NilMod.ClickArgs[0].ToLowerInvariant() == "human")
-                                {
-                                    //for (int i = 0; i < Convert.ToInt16(GameMain.NilMod.ClickArgs[2]); i++)
-                                    //{
-                                        spawnedCharacter = Character.Create(Character.HumanConfigFile, GameMain.GameScreen.Cam.ScreenToWorld(PlayerInput.MousePosition));
-                                    //}
-                                }
-                                else
-                                {
-                                    spawnedCharacter = Character.Create(
-                                    "Content/Characters/"
-                                    + GameMain.NilMod.ClickArgs[0].ToUpper().First() + GameMain.NilMod.ClickArgs[0].Substring(1)
-                                    + "/" + GameMain.NilMod.ClickArgs[0].ToLower() + ".xml", GameMain.GameScreen.Cam.ScreenToWorld(PlayerInput.MousePosition));
-                                }
-                            }
-                            if (Convert.ToInt16(GameMain.NilMod.ClickArgs[2]) == 0)
-                            {
-                                ClearClickCommand();
-                            }
-                        }
-                        break;
-                    case "heal":
-                        ClickCommandFrame.Visible = true;
-                        ClickCommandDescription.Text = "HEAL - Left Click close to a creatures center to heal it, Hold shift while clicking to repeat, Hold ctrl when clicking to heal self, right click to cancel.";
-                        if (PlayerInput.LeftButtonClicked())
-                        {
-                            Character closestDistChar = null;
-                            float closestDist = GameMain.NilMod.ClickFindSelectionDistance;
-                            foreach (Character c in Character.CharacterList)
-                            {
-                                if (!c.IsDead)
-                                {
-                                    float dist = Vector2.Distance(c.WorldPosition, GameMain.GameScreen.Cam.ScreenToWorld(PlayerInput.MousePosition));
-
-                                    if (dist < closestDist)
-                                    {
-                                        closestDist = dist;
-                                        closestDistChar = c;
-                                    }
-                                }
-                            }
-                            if (PlayerInput.KeyDown(Microsoft.Xna.Framework.Input.Keys.LeftControl) && Character.Controlled != null && !PlayerInput.KeyDown(Microsoft.Xna.Framework.Input.Keys.LeftShift))
-                            {
-                                Character.Controlled.Heal();
-                                ClearClickCommand();
-                            }
-                            else if (PlayerInput.KeyDown(Microsoft.Xna.Framework.Input.Keys.LeftControl) && Character.Controlled != null && PlayerInput.KeyDown(Microsoft.Xna.Framework.Input.Keys.LeftShift))
-                            {
-                                Character.Controlled.Heal();
-                            }
-                            else if (closestDistChar != null)
-                            {
-                                closestDistChar.Heal();
-                                if (!PlayerInput.KeyDown(Microsoft.Xna.Framework.Input.Keys.LeftShift))
-                                {
-                                    ClearClickCommand();
-                                }
-                                else
-                                {
-                                    GameMain.NilMod.ClickCooldown = NilMod.ClickCooldownPeriod;
-                                }
-                            }
-                        }
-                        break;
-                    case "revive":
-                        ClickCommandFrame.Visible = true;
-                        ClickCommandDescription.Text = "REVIVE - Left Click close to a creatures center to revive it, Hold shift while clicking to repeat, Hold ctrl when clicking the button to revive self, if detached from body ctrl click corpse to revive+control, right click to cancel. - As a note for now IF REVIVING A PLAYER you will wish to open the console (F3) and type setclientcharacter CapitalizedClientName ; clientcharacter to give them the body back.";
-                        if (PlayerInput.LeftButtonClicked())
-                        {
-                            Character closestDistChar = null;
-                            float closestDist = GameMain.NilMod.ClickFindSelectionDistance;
-                            foreach (Character c in Character.CharacterList)
-                            {
-                                if (c.IsDead)
-                                {
-                                    float dist = Vector2.Distance(c.WorldPosition, GameMain.GameScreen.Cam.ScreenToWorld(PlayerInput.MousePosition));
-
-                                    if (dist < closestDist)
-                                    {
-                                        closestDist = dist;
-                                        closestDistChar = c;
-                                    }
-                                }
-                            }
-                            if (closestDistChar != null)
-                            {
-                                if (!PlayerInput.KeyDown(Microsoft.Xna.Framework.Input.Keys.LeftShift))
-                                {
-                                    if (GameMain.Server.ConnectedClients.Find(c => c.name == closestDistChar.Name) != null)
-                                    {
-                                        if (GameMain.Server != null)
-                                        {
-                                            Client MatchedClient = null;
-                                            foreach (Client c in GameMain.Server.ConnectedClients)
-                                            {
-                                                //Don't even consider reviving a client if it is not ingame yet.
-                                                if (!c.inGame || c.NeedsMidRoundSync) continue;
-
-                                                //Check if this client just happens to be the same character.
-                                                if(c.Character == closestDistChar)
-                                                {
-                                                    //It matched.
-                                                    MatchedClient = c;
-                                                }
-                                                //Check if the client has a character
-                                                else if (c.Character != null)
-                                                {
-                                                    //Check if this is the same named client, and if so, skip if they have a living character.
-                                                    if (c.name != closestDistChar.Name || c.name == closestDistChar.Name && !c.Character.IsDead) continue;
-                                                    //This name matches that of their client name.
-                                                    MatchedClient = c;
-                                                }
-                                                //This client has no character, simply check the name
-                                                else
-                                                {
-                                                    if (c.name != closestDistChar.Name) continue;
-
-                                                    MatchedClient = c;
-                                                }
-
-                                                if (MatchedClient != null)
-                                                {
-                                                    //They do not have a living character but they are the correct client - allow it.
-                                                    closestDistChar.Revive(true);
-                                                    //clients stop controlling the character when it dies, force control back
-                                                    GameMain.Server.SetClientCharacter(c, closestDistChar);
-                                                }
-                                                break;
-                                            }
-                                        }
-                                    }
-                                    else
-                                    {
-                                        closestDistChar.Revive(true);
-                                    }
-                                    
-                                    ClearClickCommand();
-                                }
-                                else if (PlayerInput.KeyDown(Microsoft.Xna.Framework.Input.Keys.LeftControl) && !closestDistChar.IsRemotePlayer)
-                                {
-                                    Character.Controlled = closestDistChar;
-                                    Character.Controlled.Revive(true);
-                                    Character.Controlled.Heal();
-                                    ClearClickCommand();
-                                }
-                                else
-                                {
-                                    if (GameMain.Server.ConnectedClients.Find(c => c.name == closestDistChar.Name) != null)
-                                    {
-                                        if (GameMain.Server != null)
-                                        {
-                                            Client MatchedClient = null;
-                                            foreach (Client c in GameMain.Server.ConnectedClients)
-                                            {
-                                                //Don't even consider reviving a client if it is not ingame yet.
-                                                if (!c.inGame || c.NeedsMidRoundSync) continue;
-
-                                                //Check if this client just happens to be the same character.
-                                                if (c.Character == closestDistChar)
-                                                {
-                                                    //It matched.
-                                                    MatchedClient = c;
-                                                }
-                                                //Check if the client has a character
-                                                else if (c.Character != null)
-                                                {
-                                                    //Check if this is the same named client, and if so, skip if they have a living character.
-                                                    if (c.name != closestDistChar.Name || c.name == closestDistChar.Name && !c.Character.IsDead) continue;
-                                                    //This name matches that of their client name.
-                                                    MatchedClient = c;
-                                                }
-                                                //This client has no character, simply check the name
-                                                else
-                                                {
-                                                    if (c.name != closestDistChar.Name) continue;
-
-                                                    MatchedClient = c;
-                                                }
-
-                                                if (MatchedClient != null)
-                                                {
-                                                    //They do not have a living character but they are the correct client - allow it.
-                                                    closestDistChar.Revive(true);
-                                                    //clients stop controlling the character when it dies, force control back
-                                                    GameMain.Server.SetClientCharacter(c, closestDistChar);
-                                                }
-                                                break;
-                                            }
-                                        }
-                                    }
-                                    else
-                                    {
-                                        closestDistChar.Revive(true);
-                                    }
-                                    GameMain.NilMod.ClickCooldown = NilMod.ClickCooldownPeriod;
-                                }
-                            }
-                        }
-                        break;
-                    case "kill":
-                        ClickCommandFrame.Visible = true;
-                        ClickCommandDescription.Text = "KILL CREATURE - Left Click close to a creatures center to instantaniously kill it, Hold shift while clicking to repeat, right click to cancel.";
-                        if (PlayerInput.LeftButtonClicked())
-                        {
-                            Character closestDistChar = null;
-                            float closestDist = GameMain.NilMod.ClickFindSelectionDistance;
-                            foreach (Character c in Character.CharacterList)
-                            {
-                                if (!c.IsDead)
-                                {
-                                    float dist = Vector2.Distance(c.WorldPosition, GameMain.GameScreen.Cam.ScreenToWorld(PlayerInput.MousePosition));
-
-                                    if (dist < closestDist)
-                                    {
-                                        closestDist = dist;
-                                        closestDistChar = c;
-                                    }
-                                }
-                            }
-                            if (closestDistChar != null)
-                            {
-                                closestDistChar.Kill(CauseOfDeath.Disconnected, true);
-                                if (!PlayerInput.KeyDown(Microsoft.Xna.Framework.Input.Keys.LeftShift))
-                                {
-                                    ClearClickCommand();
-                                }
-                                else
-                                {
-                                    GameMain.NilMod.ClickCooldown = NilMod.ClickCooldownPeriod;
-                                }
-                            }
-                        }
-                        break;
-                    case "removecorpse":
-                        ClickCommandFrame.Visible = true;
-                        ClickCommandDescription.Text = "REMOVECORPSE - Left Click close to a creatures corpse to delete it, Hold shift while clicking to repeat, right click to cancel.";
-                        if (PlayerInput.LeftButtonClicked())
-                        {
-                            Character closestDistChar = null;
-                            float closestDist = GameMain.NilMod.ClickFindSelectionDistance;
-                            foreach (Character c in Character.CharacterList)
-                            {
-                                if (c.IsDead)
-                                {
-                                    float dist = Vector2.Distance(c.WorldPosition, GameMain.GameScreen.Cam.ScreenToWorld(PlayerInput.MousePosition));
-
-                                    if (dist < closestDist)
-                                    {
-                                        closestDist = dist;
-                                        closestDistChar = c;
-                                    }
-                                }
-                            }
-                            if (closestDistChar != null)
-                            {
-                                Entity.Spawner.AddToRemoveQueue(closestDistChar);
-                                if (!PlayerInput.KeyDown(Microsoft.Xna.Framework.Input.Keys.LeftShift))
-                                {
-                                    ClearClickCommand();
-                                }
-                                else
-                                {
-                                    GameMain.NilMod.ClickCooldown = NilMod.ClickCooldownPeriod;
-                                }
-                            }
-                        }
-                        break;
-                    case "teleportsub":
-                        ClickCommandFrame.Visible = true;
-                        ClickCommandDescription.Text = "TELEPORTSUB - Team " + GameMain.NilMod.ClickArgs[0] + "'s submarine - Teleports the chosen teams submarine, left click to teleport. Right click to cancel.";
-                        if (PlayerInput.LeftButtonClicked())
-                        {
-                            int subtotp = -1;
-                            if (Convert.ToInt16(GameMain.NilMod.ClickArgs[0]) <= Submarine.MainSubs.Count() - 1)
-                            {
-                                subtotp = Convert.ToInt16(GameMain.NilMod.ClickArgs[0]);
-                            }
-                            else
-                            {
-                                DebugConsole.NewMessage("MainSub ID Range is from 0 to " + (Submarine.MainSubs.Count() - 1), Color.Red);
-                            }
-
-                            //Not Null? Lets try it! XD
-                            if (GameMain.Server != null)
-                            {
-                                if (subtotp >= 0)
-                                {
-                                    if (Submarine.MainSubs[subtotp] != null)
-                                    {
-                                        var cam = GameMain.GameScreen.Cam;
-                                        GameMain.Server.MoveSub(subtotp, cam.ScreenToWorld(PlayerInput.MousePosition));
-                                    }
-                                    else
-                                    {
-                                        DebugConsole.NewMessage("Cannot teleport submarine - Submarine ID: " + subtotp + " Is not loaded in the game (If not multiple submarines use 0 or leave blank)", Color.Red);
-                                    }
-                                }
-                            }
-                            else
-                            {
-                                DebugConsole.NewMessage("Cannot teleport submarine - The Server is not running.", Color.Red);
-                            }
-                            if (!PlayerInput.KeyDown(Microsoft.Xna.Framework.Input.Keys.LeftShift))
-                            {
-                                ClearClickCommand();
-                            }
-                            else
-                            {
-                                GameMain.NilMod.ClickCooldown = NilMod.ClickCooldownPeriod;
-                            }
-                        }
-                        break;
-                    case "relocate":
-                        ClickCommandFrame.Visible = true;
-                        if (GameMain.NilMod.RelocateTarget != null)
-                        {
-                            ClickCommandDescription.Text = "RELOCATE - " + GameMain.NilMod.RelocateTarget + " - Left Click to select target to teleport, Left click again to teleport target to new destination, hold shift to repeat (Does not keep last target), Ctrl+Left Click to relocate self, Ctrl+Shift works, Right click to cancel.";
-                        }
-                        else
-                        {
-                            ClickCommandDescription.Text = "RELOCATE - None Selected - Left Click to select target to teleport, Left click again to teleport target to new destination, hold shift to repeat (Does not keep last target), Ctrl+Left Click to relocate self, Ctrl+Shift works, Right click to cancel.";
-                        }
-                        if (PlayerInput.LeftButtonClicked())
-                        {
-                            if (PlayerInput.KeyDown(Microsoft.Xna.Framework.Input.Keys.LeftControl))
-                            {
-                                if (Character.Controlled != null)
-                                {
-                                    GameMain.NilMod.RelocateTarget = null;
-
-                                    Character.Controlled.AnimController.CurrentHull = null;
-                                    Character.Controlled.Submarine = null;
-                                    Character.Controlled.AnimController.SetPosition(FarseerPhysics.ConvertUnits.ToSimUnits(GameMain.GameScreen.Cam.ScreenToWorld(PlayerInput.MousePosition)));
-                                    Character.Controlled.AnimController.FindHull(GameMain.GameScreen.Cam.ScreenToWorld(PlayerInput.MousePosition), true);
-
-                                    if (!PlayerInput.KeyDown(Microsoft.Xna.Framework.Input.Keys.LeftShift))
-                                    {
-                                        ClearClickCommand();
-                                    }
-                                    else
-                                    {
-                                        GameMain.NilMod.ClickCooldown = NilMod.ClickCooldownPeriod;
-                                    }
-                                }
-                            }
-                            else if (GameMain.NilMod.RelocateTarget == null)
-                            {
-                                Character closestDistChar = null;
-                                float closestDist = GameMain.NilMod.ClickFindSelectionDistance;
-                                foreach (Character c in Character.CharacterList)
-                                {
-                                    float dist = Vector2.Distance(c.WorldPosition, GameMain.GameScreen.Cam.ScreenToWorld(PlayerInput.MousePosition));
-
-                                    if (dist < closestDist)
-                                    {
-                                        closestDist = dist;
-                                        closestDistChar = c;
-                                    }
-                                }
-                                GameMain.NilMod.RelocateTarget = closestDistChar;
-                            }
-                            else
-                            {
-                                GameMain.NilMod.RelocateTarget.AnimController.CurrentHull = null;
-                                GameMain.NilMod.RelocateTarget.Submarine = null;
-                                GameMain.NilMod.RelocateTarget.AnimController.SetPosition(FarseerPhysics.ConvertUnits.ToSimUnits(GameMain.GameScreen.Cam.ScreenToWorld(PlayerInput.MousePosition)));
-                                GameMain.NilMod.RelocateTarget.AnimController.FindHull(GameMain.GameScreen.Cam.ScreenToWorld(PlayerInput.MousePosition), true);
-                                GameMain.NilMod.RelocateTarget = null;
-
-                                if (!PlayerInput.KeyDown(Microsoft.Xna.Framework.Input.Keys.LeftShift))
-                                {
-                                    ClearClickCommand();
-                                }
-                                else
-                                {
-                                    GameMain.NilMod.ClickCooldown = NilMod.ClickCooldownPeriod;
-                                }
-                                
-                            }
-
-                        }
-                        break;
-                    case "handcuff":
-                        ClickCommandFrame.Visible = true;
-                        ClickCommandDescription.Text = "HANDCUFF - Left click to spawn and add handcuffs to the players hands dropping their tools - Right click to drop handcuffs if present in hands - shift to repeat - ctrl click to delete handcuffs from hands - right click to cancel.";
-                        break;
-                    case "freeze":
-                        ClickCommandFrame.Visible = true;
-                        ClickCommandDescription.Text = "FREEZE - Left click a player to freeze their movements - Left click again to unfreeze - hold only shift to repeat - hold ctrl shift and left click to freeze all - hold ctrl and left click to unfreeze everyone - Right click to cancel - Players may still talk if concious.";
-                        if (PlayerInput.LeftButtonClicked())
-                        {
-                            Character closestDistChar = null;
-                            float closestDist = GameMain.NilMod.ClickFindSelectionDistance;
-                            foreach (Character c in Character.CharacterList)
-                            {
-                                if (!c.IsDead)
-                                {
-                                    float dist = Vector2.Distance(c.WorldPosition, GameMain.GameScreen.Cam.ScreenToWorld(PlayerInput.MousePosition));
-
-                                    if (dist < closestDist)
-                                    {
-                                        closestDist = dist;
-                                        closestDistChar = c;
-                                    }
-                                }
-                            }
-                            //Standard Left click
-                            if (closestDistChar != null && !(PlayerInput.KeyDown(Microsoft.Xna.Framework.Input.Keys.LeftControl) && PlayerInput.KeyDown(Microsoft.Xna.Framework.Input.Keys.LeftShift)))
-                            {
-                                if (GameMain.NilMod.FrozenCharacters.Find(c => c == closestDistChar) != null)
-                                {
-                                    GameMain.NilMod.FrozenCharacters.Remove(closestDistChar);
-
-                                    if(ConnectedClients.Find(c => c.Character == closestDistChar) != null)
-                                    {
-                                        var chatMsg = ChatMessage.Create(
-                                        "Server Message",
-                                        ("You have been frozen by the server\n\nYou may now move again and perform actions."),
-                                        (ChatMessageType)ChatMessageType.MessageBox,
-                                        null);
-
-                                        GameMain.Server.SendChatMessage(chatMsg, ConnectedClients.Find(c => c.Character == closestDistChar));
-                                    }
-                                }
-                                else
-                                {
-                                    GameMain.NilMod.FrozenCharacters.Add(closestDistChar);
-
-                                    if (ConnectedClients.Find(c => c.Character == closestDistChar) != null)
-                                    {
-                                        var chatMsg = ChatMessage.Create(
-                                        "Server Message",
-                                        ("You have been frozen by the server\n\nYou may still talk if able, but no longer perform any actions or movements."),
-                                        (ChatMessageType)ChatMessageType.MessageBox,
-                                        null);
-
-                                        GameMain.Server.SendChatMessage(chatMsg, ConnectedClients.Find(c => c.Character == closestDistChar));
-                                    }
-                                }
-
-                                if (!PlayerInput.KeyDown(Microsoft.Xna.Framework.Input.Keys.LeftShift))
-                                {
-                                    ClearClickCommand();
-                                }
-                                else
-                                {
-                                    GameMain.NilMod.ClickCooldown = NilMod.ClickCooldownPeriod;
-                                }
-                            }
-                            //hold ctrl and left click to unfreeze everyone
-                            else if ((PlayerInput.KeyDown(Microsoft.Xna.Framework.Input.Keys.LeftControl) && !PlayerInput.KeyDown(Microsoft.Xna.Framework.Input.Keys.LeftShift)))
-                            {
-                                for (int i = GameMain.NilMod.FrozenCharacters.Count() - 1; i >= 0; i--)
-                                {
-                                    GameMain.NilMod.FrozenCharacters.RemoveAt(i);
-                                }
-                            }
-                            //hold ctrl shift and left click to freeze all
-                            else if ((PlayerInput.KeyDown(Microsoft.Xna.Framework.Input.Keys.LeftControl) && PlayerInput.KeyDown(Microsoft.Xna.Framework.Input.Keys.LeftShift)))
-                            {
-                                foreach (Character character in Character.CharacterList)
-                                {
-                                    if (GameMain.NilMod.FrozenCharacters.Find(c => c == character) == null)
-                                    {
-                                        if(character.IsRemotePlayer)
-                                        {
-                                            if (ConnectedClients.Find(c => c.Character == closestDistChar) != null)
-                                            {
-                                                var chatMsg = ChatMessage.Create(
-                                                "Server Message",
-                                                ("You have been frozen by the server\n\nYou may still talk if able, but no longer perform any actions or movements."),
-                                                (ChatMessageType)ChatMessageType.MessageBox,
-                                                null);
-
-                                                GameMain.Server.SendChatMessage(chatMsg, ConnectedClients.Find(c => c.Character == closestDistChar));
-                                            }
-                                        }
-                                        GameMain.NilMod.FrozenCharacters.Add(character);
-                                    }
-                                }
-                            }
-                        }
-                        break;
-                    case "":
-                    default:
-                        break;
-                }
-            }
-            //Nullify the active command if rightclicking
-            if (PlayerInput.RightButtonClicked())
-            {
-                ClearClickCommand();
-            }
-        }
-
-        public void ClearClickCommand()
-        {
-            GameMain.NilMod.ClickCommandType = "";
-            GameMain.NilMod.ClickArgs = null;
-            GameMain.NilMod.ActiveClickCommand = false;
-            GameMain.NilMod.ClickCooldown = 0.5f;
-            GameMain.NilMod.RelocateTarget = null;
-            ClickCommandFrame.Visible = false;
-            ClickCommandDescription.Text = "";
-        }
-#endif
-    }
-}
->>>>>>> 05552e3e
+}