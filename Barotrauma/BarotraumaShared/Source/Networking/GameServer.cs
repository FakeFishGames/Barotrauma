--- conflicted
+++ resolved
@@ -35,7 +35,6 @@
         private RestClient restClient;
         private bool masterServerResponded;
         private IRestResponse masterServerResponse;
-<<<<<<< HEAD
 
         private ServerLog log;
 
@@ -44,10 +43,7 @@
             get;
             private set;
         }
-
-=======
         
->>>>>>> 67187cdf
         private bool initiatedStartGame;
         private CoroutineHandle startGameCoroutine;
 
