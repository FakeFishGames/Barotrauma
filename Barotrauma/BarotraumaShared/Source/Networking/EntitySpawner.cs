--- conflicted
+++ resolved
@@ -71,16 +71,7 @@
 
             public readonly Vector2 Position;
             public readonly Submarine Submarine;
-<<<<<<< HEAD
-
-            public CharacterSpawnInfo(string identifier, Vector2 worldPosition)
-            {
-                this.identifier = identifier ?? throw new ArgumentException("ItemSpawnInfo prefab cannot be null.");
-                Position = worldPosition;
-            }
-
-            public CharacterSpawnInfo(string identifier, Vector2 position, Submarine sub)
-=======
+
             private readonly Action<Character> onSpawn;
 
             public CharacterSpawnInfo(string identifier, Vector2 worldPosition, Action<Character> onSpawn = null)
@@ -91,37 +82,21 @@
             }
 
             public CharacterSpawnInfo(string identifier, Vector2 position, Submarine sub, Action<Character> onSpawn = null)
->>>>>>> 2856a6a0
             {
                 this.identifier = identifier ?? throw new ArgumentException("ItemSpawnInfo prefab cannot be null.");
                 Position = position;
                 Submarine = sub;
-<<<<<<< HEAD
-=======
                 this.onSpawn = onSpawn;
->>>>>>> 2856a6a0
             }
 
             public Entity Spawn()
             {
-<<<<<<< HEAD
-                if (string.IsNullOrEmpty(identifier))
-                {
-                    return null;
-                }
-
-                return Character.Create(
-                    identifier, 
-                    Submarine == null ? Position : Submarine.Position + Position, 
-                    ToolBox.RandomSeed(8));
-=======
                 var character = string.IsNullOrEmpty(identifier) ? null : 
                     Character.Create(identifier,
                     Submarine == null ? Position : Submarine.Position + Position,
                     ToolBox.RandomSeed(8));
                 onSpawn?.Invoke(character);
                 return character;
->>>>>>> 2856a6a0
             }
         }
 
@@ -192,11 +167,7 @@
             spawnQueue.Enqueue(new ItemSpawnInfo(itemPrefab, inventory, condition));
         }
 
-<<<<<<< HEAD
-        public void AddToSpawnQueue(string speciesName, Vector2 worldPosition)
-=======
         public void AddToSpawnQueue(string speciesName, Vector2 worldPosition, Action<Character> onSpawn = null)
->>>>>>> 2856a6a0
         {
             if (GameMain.NetworkMember != null && GameMain.NetworkMember.IsClient) { return; }
             if (string.IsNullOrEmpty(speciesName))
@@ -206,17 +177,10 @@
                 GameAnalyticsManager.AddErrorEventOnce("EntitySpawner.AddToSpawnQueue4:SpeciesNameNullOrEmpty", GameAnalyticsSDK.Net.EGAErrorSeverity.Error, errorMsg);
                 return;
             }
-<<<<<<< HEAD
-            spawnQueue.Enqueue(new CharacterSpawnInfo(speciesName, worldPosition));
-        }
-
-        public void AddToSpawnQueue(string speciesName, Vector2 position, Submarine sub)
-=======
             spawnQueue.Enqueue(new CharacterSpawnInfo(speciesName, worldPosition, onSpawn));
         }
 
         public void AddToSpawnQueue(string speciesName, Vector2 position, Submarine sub, Action<Character> onSpawn = null)
->>>>>>> 2856a6a0
         {
             if (GameMain.NetworkMember != null && GameMain.NetworkMember.IsClient) { return; }
             if (string.IsNullOrEmpty(speciesName))
@@ -226,11 +190,7 @@
                 GameAnalyticsManager.AddErrorEventOnce("EntitySpawner.AddToSpawnQueue5:SpeciesNameNullOrEmpty", GameAnalyticsSDK.Net.EGAErrorSeverity.Error, errorMsg);
                 return;
             }
-<<<<<<< HEAD
-            spawnQueue.Enqueue(new CharacterSpawnInfo(speciesName, position, sub));
-=======
             spawnQueue.Enqueue(new CharacterSpawnInfo(speciesName, position, sub, onSpawn));
->>>>>>> 2856a6a0
         }
 
         public void AddToRemoveQueue(Entity entity)
