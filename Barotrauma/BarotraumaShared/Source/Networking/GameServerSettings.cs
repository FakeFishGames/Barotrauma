﻿using Microsoft.Xna.Framework;
using System;
using System.Collections.Generic;
using System.IO;
using System.Linq;
using System.Text;
using System.Xml;
using System.Xml.Linq;

namespace Barotrauma.Networking
{
    enum SelectionMode
    {
        Manual = 0, Random = 1, Vote = 2
    }

    enum YesNoMaybe
    {
        No = 0, Maybe = 1, Yes = 2
    }

    enum BotSpawnMode
    {
        Normal, Fill
    }

    partial class GameServer : NetworkMember, ISerializableEntity
    {
        private class SavedClientPermission
        {
            public readonly string IP;
            public readonly string Name;
            public List<DebugConsole.Command> PermittedCommands;

            public ClientPermissions Permissions;

            public SavedClientPermission(string name, string ip, ClientPermissions permissions, List<DebugConsole.Command> permittedCommands)
            {
                this.Name = name;
                this.IP = ip;

                this.Permissions = permissions;
                this.PermittedCommands = permittedCommands;
            }
        }

        public const string SettingsFile = "serversettings.xml";
        public static readonly string PermissionPresetFile = "Data" + Path.DirectorySeparatorChar + "permissionpresets.xml";
        public static readonly string ClientPermissionsFile = "Data" + Path.DirectorySeparatorChar + "clientpermissions.xml";

        public Dictionary<string, SerializableProperty> SerializableProperties
        {
            get;
            private set;
        }

        public Dictionary<ItemPrefab, int> extraCargo;

        public bool ShowNetStats;

        private TimeSpan refreshMasterInterval = new TimeSpan(0, 0, 30);
        private TimeSpan sparseUpdateInterval = new TimeSpan(0, 0, 0, 3);

        private SelectionMode subSelectionMode, modeSelectionMode;

        private float selectedLevelDifficulty;

        private bool registeredToMaster;

        private WhiteList whitelist;
        private BanList banList;

        private string password;

        public float AutoRestartTimer;

        private bool autoRestart;

        private bool isPublic;

        private int maxPlayers;

        private List<SavedClientPermission> clientPermissions = new List<SavedClientPermission>();

        [Serialize(true, true)]
        public bool RandomizeSeed
        {
            get;
            set;
        }

        [Serialize(300.0f, true)]
        public float RespawnInterval
        {
            get;
            private set;
        }

        [Serialize(180.0f, true)]
        public float MaxTransportTime
        {
            get;
            private set;
        }

        [Serialize(0.2f, true)]
        public float MinRespawnRatio
        {
            get;
            private set;
        }


        [Serialize(60.0f, true)]
        public float AutoRestartInterval
        {
            get;
            set;
        }

        [Serialize(true, true)]
        public bool AllowSpectating
        {
            get;
            private set;
        }

        [Serialize(true, true)]
        public bool EndRoundAtLevelEnd
        {
            get;
            private set;
        }

        [Serialize(true, true)]
        public bool SaveServerLogs
        {
            get;
            private set;
        }

        [Serialize(true, true)]
        public bool AllowRagdollButton
        {
            get;
            private set;
        }

        [Serialize(true, true)]
        public bool AllowFileTransfers
        {
            get;
            private set;
        }

        [Serialize(800, true)]
        private int LinesPerLogFile
        {
            get
            {
                return log.LinesPerFile;
            }
            set
            {
                log.LinesPerFile = value;
            }
        }

        public bool AutoRestart
        {
            get { return autoRestart; }
            set
            {
                autoRestart = value;

                AutoRestartTimer = autoRestart ? AutoRestartInterval : 0.0f;
            }
        }

        [Serialize(true, true)]
        public bool AllowRespawn
        {
            get;
            set;
        }
        
        [Serialize(0, true)]
        public int BotCount
        {
            get;
            set;
        }

        [Serialize(16, true)]
        public int MaxBotCount
        {
            get;
            set;
        }
        
        public BotSpawnMode BotSpawnMode
        {
            get;
            set;
        }

        public float SelectedLevelDifficulty
        {
            get { return selectedLevelDifficulty; }
            set { selectedLevelDifficulty = MathHelper.Clamp(value, 0.0f, 100.0f); }
        }

        public YesNoMaybe TraitorsEnabled
        {
            get;
            set;
        }

        public SelectionMode SubSelectionMode
        {
            get { return subSelectionMode; }
        }

        public SelectionMode ModeSelectionMode
        {
            get { return modeSelectionMode; }
        }

        public BanList BanList
        {
            get { return banList; }
        }

        [Serialize(true, true)]
        public bool AllowVoteKick
        {
            get;
            private set;
        }

        [Serialize(0.6f, true)]
        public float EndVoteRequiredRatio
        {
            get;
            private set;
        }

        [Serialize(0.6f, true)]
        public float KickVoteRequiredRatio
        {
            get;
            private set;
        }

        [Serialize(true, true)]
        public bool TraitorUseRatio
        {
            get;
            private set;
        }

        [Serialize(0.2f, true)]
        public float TraitorRatio
        {
            get;
            private set;
        }

        [Serialize(false, true)]
        public bool KarmaEnabled
        {
            get;
            set;
        }

        [Serialize("Sandbox", true)]
        public string GameMode
        {
            get;
            set;
        }

        [Serialize("Random", true)]
        public string MissionType
        {
            get;
            set;
        }

        public List<string> AllowedRandomMissionTypes
        {
            get;
            set;
        }

        [Serialize(60f, true)]
        public float AutoBanTime
        {
            get;
            private set;
        }

        [Serialize(360f, true)]
        public float MaxAutoBanTime
        {
            get;
            private set;
        }

        private void SaveSettings()
        {
            XDocument doc = new XDocument(new XElement("serversettings"));

            SerializableProperty.SerializeProperties(this, doc.Root, true);

            doc.Root.SetAttributeValue("name", name);
            doc.Root.SetAttributeValue("public", isPublic);
            doc.Root.SetAttributeValue("port", config.Port);
            doc.Root.SetAttributeValue("maxplayers", maxPlayers);
            doc.Root.SetAttributeValue("enableupnp", config.EnableUPnP);

            doc.Root.SetAttributeValue("autorestart", autoRestart);

            doc.Root.SetAttributeValue("SubSelection", subSelectionMode.ToString());
            doc.Root.SetAttributeValue("ModeSelection", modeSelectionMode.ToString());
            doc.Root.SetAttributeValue("LevelDifficulty", ((int)selectedLevelDifficulty).ToString());
            doc.Root.SetAttributeValue("TraitorsEnabled", TraitorsEnabled.ToString());

<<<<<<< HEAD
            /*doc.Root.SetAttributeValue("BotCount", BotCount);
            doc.Root.SetAttributeValue("MaxBotCount", MaxBotCount);*/
            doc.Root.SetAttributeValue("BotSpawnMode", BotSpawnMode.ToString());

=======
            doc.Root.SetAttributeValue("AllowedRandomMissionTypes", string.Join(",", AllowedRandomMissionTypes));
>>>>>>> 7efe239c

#if SERVER
            doc.Root.SetAttributeValue("password", password);
#endif

            if (GameMain.NetLobbyScreen != null
#if CLIENT
                && GameMain.NetLobbyScreen.ServerMessage != null
#endif
                )
            {
                doc.Root.SetAttributeValue("ServerMessage", GameMain.NetLobbyScreen.ServerMessageText);
            }

            XmlWriterSettings settings = new XmlWriterSettings();
            settings.Indent = true;
            settings.NewLineOnAttributes = true;

            using (var writer = XmlWriter.Create(SettingsFile, settings))
            {
                doc.Save(writer);
            }
        }

        private void LoadSettings()
        {
            XDocument doc = null;
            if (File.Exists(SettingsFile))
            {
                doc = XMLExtensions.TryLoadXml(SettingsFile);
            }

            if (doc == null || doc.Root == null)
            {
                doc = new XDocument(new XElement("serversettings"));
            }

            SerializableProperties = SerializableProperty.DeserializeProperties(this, doc.Root);

            AutoRestart = doc.Root.GetAttributeBool("autorestart", false);
#if CLIENT
            if (autoRestart)
            {
                GameMain.NetLobbyScreen.SetAutoRestart(autoRestart, AutoRestartInterval);
            }
#endif

            subSelectionMode = SelectionMode.Manual;
            Enum.TryParse(doc.Root.GetAttributeString("SubSelection", "Manual"), out subSelectionMode);
            Voting.AllowSubVoting = subSelectionMode == SelectionMode.Vote;

            modeSelectionMode = SelectionMode.Manual;
            Enum.TryParse(doc.Root.GetAttributeString("ModeSelection", "Manual"), out modeSelectionMode);
            Voting.AllowModeVoting = modeSelectionMode == SelectionMode.Vote;

            selectedLevelDifficulty = doc.Root.GetAttributeFloat("LevelDifficulty", 20.0f);
            GameMain.NetLobbyScreen.SetLevelDifficulty(selectedLevelDifficulty);

            var traitorsEnabled = TraitorsEnabled;
            Enum.TryParse(doc.Root.GetAttributeString("TraitorsEnabled", "No"), out traitorsEnabled);
            TraitorsEnabled = traitorsEnabled;
            GameMain.NetLobbyScreen.SetTraitorsEnabled(traitorsEnabled);

<<<<<<< HEAD
            var botSpawnMode = BotSpawnMode.Fill;
            Enum.TryParse(doc.Root.GetAttributeString("BotSpawnMode", "Fill"), out botSpawnMode);
            BotSpawnMode = botSpawnMode;
=======
            AllowedRandomMissionTypes = doc.Root.GetAttributeStringArray(
                "AllowedRandomMissionTypes",
                MissionPrefab.MissionTypes.ToArray()).ToList();
>>>>>>> 7efe239c

            if (GameMain.NetLobbyScreen != null
#if CLIENT
                && GameMain.NetLobbyScreen.ServerMessage != null
#endif
                )
            {
#if SERVER
                GameMain.NetLobbyScreen.ServerName = doc.Root.GetAttributeString("name", "");
                GameMain.NetLobbyScreen.SelectedModeName = GameMode;
                GameMain.NetLobbyScreen.MissionTypeName = MissionType;
#endif
                GameMain.NetLobbyScreen.ServerMessageText = doc.Root.GetAttributeString("ServerMessage", "");
            }

            GameMain.NetLobbyScreen.SetBotSpawnMode(BotSpawnMode);
            GameMain.NetLobbyScreen.SetBotCount(BotCount);

#if CLIENT
            showLogButton.Visible = SaveServerLogs;
#endif

            List<string> monsterNames = GameMain.Config.SelectedContentPackage.GetFilesOfType(ContentType.Character);
            for (int i = 0; i < monsterNames.Count; i++)
            {
                monsterNames[i] = Path.GetFileName(Path.GetDirectoryName(monsterNames[i]));
            }
            monsterEnabled = new Dictionary<string, bool>();
            foreach (string s in monsterNames)
            {
                if (!monsterEnabled.ContainsKey(s)) monsterEnabled.Add(s, true);
            }
            extraCargo = new Dictionary<ItemPrefab, int>();

            AutoBanTime = doc.Root.GetAttributeFloat("autobantime", 60);
            MaxAutoBanTime = doc.Root.GetAttributeFloat("maxautobantime", 360);
        }

        public void LoadClientPermissions()
        {
            clientPermissions.Clear();

            if (!File.Exists(ClientPermissionsFile))
            {
                if (File.Exists("Data/clientpermissions.txt"))
                {
                    LoadClientPermissionsOld("Data/clientpermissions.txt");
                }
                return;
            }

            XDocument doc = XMLExtensions.TryLoadXml(ClientPermissionsFile);
            foreach (XElement clientElement in doc.Root.Elements())
            {
                string clientName = clientElement.GetAttributeString("name", "");
                string clientIP = clientElement.GetAttributeString("ip", "");
                if (string.IsNullOrWhiteSpace(clientName) || string.IsNullOrWhiteSpace(clientIP))
                {
                    DebugConsole.ThrowError("Error in " + ClientPermissionsFile + " - all clients must have a name and an IP address.");
                    continue;
                }

                string permissionsStr = clientElement.GetAttributeString("permissions", "");
                ClientPermissions permissions;
                if (!Enum.TryParse(permissionsStr, out permissions))
                {
                    DebugConsole.ThrowError("Error in " + ClientPermissionsFile + " - \"" + permissionsStr + "\" is not a valid client permission.");
                    continue;
                }

                List<DebugConsole.Command> permittedCommands = new List<DebugConsole.Command>();
                if (permissions.HasFlag(ClientPermissions.ConsoleCommands))
                {
                    foreach (XElement commandElement in clientElement.Elements())
                    {
                        if (commandElement.Name.ToString().ToLowerInvariant() != "command") continue;

                        string commandName = commandElement.GetAttributeString("name", "");
                        DebugConsole.Command command = DebugConsole.FindCommand(commandName);
                        if (command == null)
                        {
                            DebugConsole.ThrowError("Error in " + ClientPermissionsFile + " - \"" + commandName + "\" is not a valid console command.");
                            continue;
                        }

                        permittedCommands.Add(command);
                    }
                }

                clientPermissions.Add(new SavedClientPermission(clientName, clientIP, permissions, permittedCommands));
            }
        }

        /// <summary>
        /// Method for loading old .txt client permission files to provide backwards compatibility
        /// </summary>
        private void LoadClientPermissionsOld(string file)
        {
            if (!File.Exists(file)) return;

            string[] lines;
            try
            {
                lines = File.ReadAllLines(file);
            }
            catch (Exception e)
            {
                DebugConsole.ThrowError("Failed to open client permission file " + ClientPermissionsFile, e);
                return;
            }

            clientPermissions.Clear();

            foreach (string line in lines)
            {
                string[] separatedLine = line.Split('|');
                if (separatedLine.Length < 3) continue;

                string name = string.Join("|", separatedLine.Take(separatedLine.Length - 2));
                string ip = separatedLine[separatedLine.Length - 2];

                ClientPermissions permissions = ClientPermissions.None;
                if (Enum.TryParse(separatedLine.Last(), out permissions))
                {
                    clientPermissions.Add(new SavedClientPermission(name, ip, permissions, new List<DebugConsole.Command>()));
                }
            }            
        }
        
        public void SaveClientPermissions()
        {
            //delete old client permission file
            if (File.Exists("Data/clientpermissions.txt"))
            {
                File.Delete("Data/clientpermissions.txt");
            }

            Log("Saving client permissions", ServerLog.MessageType.ServerMessage);

            XDocument doc = new XDocument(new XElement("ClientPermissions"));

            foreach (SavedClientPermission clientPermission in clientPermissions)
            {
                XElement clientElement = new XElement("Client", 
                    new XAttribute("name", clientPermission.Name),
                    new XAttribute("ip", clientPermission.IP),
                    new XAttribute("permissions", clientPermission.Permissions.ToString()));

                if (clientPermission.Permissions.HasFlag(ClientPermissions.ConsoleCommands))
                {
                    foreach (DebugConsole.Command command in clientPermission.PermittedCommands)
                    {
                        clientElement.Add(new XElement("command", new XAttribute("name", command.names[0])));
                    }
                }

                doc.Root.Add(clientElement);
            }

            try
            {
                XmlWriterSettings settings = new XmlWriterSettings();
                settings.Indent = true;
                settings.NewLineOnAttributes = true;

                using (var writer = XmlWriter.Create(ClientPermissionsFile, settings))
                {
                    doc.Save(writer);
                }
            }
            catch (Exception e)
            {
                DebugConsole.ThrowError("Saving client permissions to " + ClientPermissionsFile + " failed", e);
            }
        }
    }
}<|MERGE_RESOLUTION|>--- conflicted
+++ resolved
@@ -326,14 +326,11 @@
             doc.Root.SetAttributeValue("LevelDifficulty", ((int)selectedLevelDifficulty).ToString());
             doc.Root.SetAttributeValue("TraitorsEnabled", TraitorsEnabled.ToString());
 
-<<<<<<< HEAD
             /*doc.Root.SetAttributeValue("BotCount", BotCount);
             doc.Root.SetAttributeValue("MaxBotCount", MaxBotCount);*/
             doc.Root.SetAttributeValue("BotSpawnMode", BotSpawnMode.ToString());
-
-=======
+            
             doc.Root.SetAttributeValue("AllowedRandomMissionTypes", string.Join(",", AllowedRandomMissionTypes));
->>>>>>> 7efe239c
 
 #if SERVER
             doc.Root.SetAttributeValue("password", password);
@@ -396,16 +393,14 @@
             Enum.TryParse(doc.Root.GetAttributeString("TraitorsEnabled", "No"), out traitorsEnabled);
             TraitorsEnabled = traitorsEnabled;
             GameMain.NetLobbyScreen.SetTraitorsEnabled(traitorsEnabled);
-
-<<<<<<< HEAD
+            
             var botSpawnMode = BotSpawnMode.Fill;
             Enum.TryParse(doc.Root.GetAttributeString("BotSpawnMode", "Fill"), out botSpawnMode);
             BotSpawnMode = botSpawnMode;
-=======
+
             AllowedRandomMissionTypes = doc.Root.GetAttributeStringArray(
                 "AllowedRandomMissionTypes",
                 MissionPrefab.MissionTypes.ToArray()).ToList();
->>>>>>> 7efe239c
 
             if (GameMain.NetLobbyScreen != null
 #if CLIENT
