--- conflicted
+++ resolved
@@ -139,12 +139,8 @@
 
         public static bool IsValidName(string name, GameServer server)
         {
-            if (name.Contains("\n") || name.Contains("\r")) return false;
-<<<<<<< HEAD
             char[] disallowedChars = new char[] { ';', ',', '<', '>', '/', '\\', '[', ']', '"', '?' };
-            return !name.Any(c => disallowedChars.Contains(c));
-=======
-            if (name.Any(c => c == ';' || c == ',' || c == '<' || c == '/')) return false;
+            if (name.Any(c => disallowedChars.Contains(c))) return false;
 
             foreach (char character in name)
             {
@@ -152,7 +148,6 @@
             }
 
             return true;
->>>>>>> 091dcf35
         }
 
         public static string SanitizeName(string name)
