﻿using Lidgren.Network;
using Microsoft.Xna.Framework;
using System;
using System.Collections.Generic;
using System.ComponentModel;
using System.Globalization;
using System.IO;
using System.Linq;
using System.Net;
using System.Security.Cryptography;
using System.Text;
using System.Xml;
using System.Xml.Linq;

namespace Barotrauma.Networking
{
    enum SelectionMode
    {
        Manual = 0, Random = 1, Vote = 2
    }

    enum YesNoMaybe
    {
        No = 0, Maybe = 1, Yes = 2
    }

    enum BotSpawnMode
    {
        Normal, Fill
    }
    
    partial class ServerSettings : ISerializableEntity
    {
        [Flags]
        public enum NetFlags : byte
        {
            Name = 0x1,
            Message = 0x2,
            Properties = 0x4,
            Misc = 0x8,
            LevelSeed = 0x10
        }

        public static readonly string PermissionPresetFile = "Data" + Path.DirectorySeparatorChar + "permissionpresets.xml";

        public string Name
        {
            get { return "ServerSettings"; }
        }

        /// <summary>
        /// Have some of the properties listed in the server list changed
        /// </summary>
        public bool ServerDetailsChanged;

        public class SavedClientPermission
        {
            public readonly string IP;
            public readonly ulong SteamID;
            public readonly string Name;
            public List<DebugConsole.Command> PermittedCommands;

            public ClientPermissions Permissions;

            public SavedClientPermission(string name, IPAddress ip, ClientPermissions permissions, List<DebugConsole.Command> permittedCommands)
            {
                this.Name = name;
                this.IP = ip.IsIPv4MappedToIPv6 ? ip.MapToIPv4().ToString() : ip.ToString();
                this.Permissions = permissions;
                this.PermittedCommands = permittedCommands;
            }
            public SavedClientPermission(string name, string ip, ClientPermissions permissions, List<DebugConsole.Command> permittedCommands)
            {
                this.Name = name;
                this.IP = ip;

                this.Permissions = permissions;
                this.PermittedCommands = permittedCommands;
            }
            public SavedClientPermission(string name, ulong steamID, ClientPermissions permissions, List<DebugConsole.Command> permittedCommands)
            {
                this.Name = name;
                this.SteamID = steamID;

                this.Permissions = permissions;
                this.PermittedCommands = permittedCommands;
            }
        }

        partial class NetPropertyData
        {
            private SerializableProperty property;
            private string typeString;

            private ServerSettings serverSettings;

            public string Name
            {
                get { return property.Name; }
            }

            public object Value
            {
                get { return property.GetValue(serverSettings); }
            }
            
            public NetPropertyData(ServerSettings serverSettings, SerializableProperty property, string typeString)
            {
                this.property = property;
                this.typeString = typeString;
                this.serverSettings = serverSettings;
            }
            
            public void Read(NetBuffer msg)
            {
                long oldPos = msg.Position;
                UInt32 size = msg.ReadVariableUInt32();

                float x; float y; float z; float w;
                byte r; byte g; byte b; byte a;
                int ix; int iy; int width; int height;

                switch (typeString)
                {
                    case "float":
                        if (size != 4) break;
                        property.SetValue(serverSettings, msg.ReadFloat());
                        return;
                    case "vector2":
                        if (size != 8) break;
                        x = msg.ReadFloat();
                        y = msg.ReadFloat();
                        property.SetValue(serverSettings, new Vector2(x, y));
                        return;
                    case "vector3":
                        if (size != 12) break;
                        x = msg.ReadFloat();
                        y = msg.ReadFloat();
                        z = msg.ReadFloat();
                        property.SetValue(serverSettings, new Vector3(x, y, z));
                        return;
                    case "vector4":
                        if (size != 16) break;
                        x = msg.ReadFloat();
                        y = msg.ReadFloat();
                        z = msg.ReadFloat();
                        w = msg.ReadFloat();
                        property.SetValue(serverSettings, new Vector4(x, y, z, w));
                        return;
                    case "color":
                        if (size != 4) break;
                        r = msg.ReadByte();
                        g = msg.ReadByte();
                        b = msg.ReadByte();
                        a = msg.ReadByte();
                        property.SetValue(serverSettings, new Color(r, g, b, a));
                        return;
                    case "rectangle":
                        if (size != 16) break;
                        ix = msg.ReadInt32();
                        iy = msg.ReadInt32();
                        width = msg.ReadInt32();
                        height = msg.ReadInt32();
                        property.SetValue(serverSettings, new Rectangle(ix, iy, width, height));
                        return;
                    default:
                        msg.Position = oldPos; //reset position to properly read the string
                        string incVal = msg.ReadString();
                        property.TrySetValue(serverSettings, incVal);
                        return;
                }

                //size didn't match: skip this
                msg.Position += 8 * size;
            }

            public void Write(NetBuffer msg, object overrideValue = null)
            {
                if (overrideValue == null) overrideValue = property.GetValue(serverSettings);
                switch (typeString)
                {
                    case "float":
                        msg.WriteVariableUInt32(4);
                        msg.Write((float)overrideValue);
                        break;
                    case "vector2":
                        msg.WriteVariableUInt32(8);
                        msg.Write(((Vector2)overrideValue).X);
                        msg.Write(((Vector2)overrideValue).Y);
                        break;
                    case "vector3":
                        msg.WriteVariableUInt32(12);
                        msg.Write(((Vector3)overrideValue).X);
                        msg.Write(((Vector3)overrideValue).Y);
                        msg.Write(((Vector3)overrideValue).Z);
                        break;
                    case "vector4":
                        msg.WriteVariableUInt32(16);
                        msg.Write(((Vector4)overrideValue).X);
                        msg.Write(((Vector4)overrideValue).Y);
                        msg.Write(((Vector4)overrideValue).Z);
                        msg.Write(((Vector4)overrideValue).W);
                        break;
                    case "color":
                        msg.WriteVariableUInt32(4);
                        msg.Write(((Color)overrideValue).R);
                        msg.Write(((Color)overrideValue).G);
                        msg.Write(((Color)overrideValue).B);
                        msg.Write(((Color)overrideValue).A);
                        break;
                    case "rectangle":
                        msg.WriteVariableUInt32(16);
                        msg.Write(((Rectangle)overrideValue).X);
                        msg.Write(((Rectangle)overrideValue).Y);
                        msg.Write(((Rectangle)overrideValue).Width);
                        msg.Write(((Rectangle)overrideValue).Height);
                        break;
                    default:
                        string strVal = overrideValue.ToString();

                        msg.Write(strVal);
                        break;
                }
            }
        };

        public Dictionary<string, SerializableProperty> SerializableProperties
        {
            get;
            private set;
        }

        Dictionary<UInt32,NetPropertyData> netProperties;

        partial void InitProjSpecific();

        public ServerSettings(string serverName, int port, int queryPort, int maxPlayers, bool isPublic, bool enableUPnP)
        {            
            ServerLog = new ServerLog(serverName);
            
            Voting = new Voting();

            Whitelist = new WhiteList();
            BanList = new BanList();

            ExtraCargo = new Dictionary<ItemPrefab, int>();

            PermissionPreset.LoadAll(PermissionPresetFile);
            InitProjSpecific();

            ServerName = serverName;
            Port = port;
            QueryPort = queryPort;
            //EnableUPnP = enableUPnP;
            this.maxPlayers = maxPlayers;
            this.isPublic = isPublic;

            netProperties = new Dictionary<UInt32, NetPropertyData>();

            using (MD5 md5 = MD5.Create())
            {
                var saveProperties = SerializableProperty.GetProperties<Serialize>(this);
                foreach (var property in saveProperties)
                {
                    object value = property.GetValue(this);
                    if (value == null) continue;

                    string typeName = SerializableProperty.GetSupportedTypeName(value.GetType());
                    if (typeName != null || property.PropertyType.IsEnum)
                    {
                        NetPropertyData netPropertyData = new NetPropertyData(this, property, typeName);

                        UInt32 key = ToolBox.StringToUInt32Hash(property.Name, md5);

                        if (netProperties.ContainsKey(key)) throw new Exception("Hashing collision in ServerSettings.netProperties: " + netProperties[key] + " has same key as " + property.Name + " (" + key.ToString() + ")");

                        netProperties.Add(key, netPropertyData);
                    }
                }
            }
        }
        
        public string ServerName;

        private string serverMessageText;
        public string ServerMessageText
        {
            get { return serverMessageText; }
            set
            {
                if (serverMessageText == value) { return; }
                serverMessageText = value;
                ServerDetailsChanged = true;
            }
        }

        public int Port;

        public int QueryPort;
        
        public ServerLog ServerLog;

        public Voting Voting;

        public Dictionary<string, bool> MonsterEnabled { get; private set; }

        public Dictionary<ItemPrefab, int> ExtraCargo { get; private set; }
        
        private TimeSpan sparseUpdateInterval = new TimeSpan(0, 0, 0, 3);
        private float selectedLevelDifficulty;
        private string password;

        public float AutoRestartTimer;

        private bool autoRestart;

        public bool isPublic;

        private int maxPlayers;

        public List<SavedClientPermission> ClientPermissions { get; private set; } = new List<SavedClientPermission>();

        public WhiteList Whitelist { get; private set; }
        
        [Serialize(20, true)]
        public int TickRate
        {
            get;
            set;
        }

        [Serialize(true, true)]
        public bool RandomizeSeed
        {
            get;
            set;
        }

        [Serialize(true, true)]
        public bool UseRespawnShuttle
        {
            get;
            private set;
        }

        [Serialize(300.0f, true)]
        public float RespawnInterval
        {
            get;
            private set;
        }

        [Serialize(180.0f, true)]
        public float MaxTransportTime
        {
            get;
            private set;
        }

        [Serialize(0.2f, true)]
        public float MinRespawnRatio
        {
            get;
            private set;
        }

        [Serialize(60.0f, true)]
        public float AutoRestartInterval
        {
            get;
            set;
        }

        [Serialize(false, true)]
        public bool StartWhenClientsReady
        {
            get;
            set;
        }

        [Serialize(0.8f, true)]
        public float StartWhenClientsReadyRatio
        {
            get;
            private set;
        }

        private bool allowSpectating;
        [Serialize(true, true)]
        public bool AllowSpectating
        {
            get { return allowSpectating; }
            private set
            {
                if (allowSpectating == value) { return; }
                allowSpectating = value;
                ServerDetailsChanged = true;
            }
        }
        
        [Serialize(true, true)]
        public bool EndRoundAtLevelEnd
        {
            get;
            private set;
        }

        [Serialize(true, true)]
        public bool SaveServerLogs
        {
            get;
            private set;
        }

        [Serialize(true, true)]
        public bool AllowRagdollButton
        {
            get;
            set;
        }

        [Serialize(true, true)]
        public bool AllowFileTransfers
        {
            get;
            private set;
        }

        private bool voiceChatEnabled;
        [Serialize(true, true)]
        public bool VoiceChatEnabled
        {
            get { return voiceChatEnabled; }
            set
            {
                if (voiceChatEnabled == value) { return; }
                voiceChatEnabled = value;
                ServerDetailsChanged = true;
            }
        }

        [Serialize(800, true)]
        private int LinesPerLogFile
        {
            get
            {
                return ServerLog.LinesPerFile;
            }
            set
            {
                ServerLog.LinesPerFile = value;
            }
        }

        public bool AutoRestart
        {
            get { return autoRestart; }
            set
            {
                autoRestart = value;

                AutoRestartTimer = autoRestart ? AutoRestartInterval : 0.0f;
            }
        }

        public bool HasPassword
        {
            get { return !string.IsNullOrEmpty(password); }
        }
        
        [Serialize(true, true)]
        public bool AllowVoteKick
        {
            get
            {
                return Voting.AllowVoteKick;
            }
            set
            {
                Voting.AllowVoteKick = value;
            }
        }

        [Serialize(true, true)]
        public bool AllowEndVoting
        {
            get
            {
                return Voting.AllowEndVoting;
            }
            set
            {
                Voting.AllowEndVoting = value;
            }
        }

        private bool allowRespawn;
        [Serialize(true, true)]
        public bool AllowRespawn
        {
            get { return allowRespawn; ; }
            set
            {
                if (allowRespawn == value) { return; }
                allowRespawn = value;
                ServerDetailsChanged = true;
            }
        }
        
        [Serialize(0, true)]
        public int BotCount
        {
            get;
            set;
        }

        [Serialize(16, true)]
        public int MaxBotCount
        {
            get;
            set;
        }
        
        public BotSpawnMode BotSpawnMode
        {
            get;
            set;
        }

        public float SelectedLevelDifficulty
        {
            get { return selectedLevelDifficulty; }
            set { selectedLevelDifficulty = MathHelper.Clamp(value, 0.0f, 100.0f); }
        }

        [Serialize(true, true)]
        public bool AllowDisguises
        {
            get;
            set;
        }

<<<<<<< HEAD
        private YesNoMaybe traitorsEnabled;
=======

        [Serialize(true, true)]
        public bool AllowRewiring
        {
            get;
            set;
        }

>>>>>>> 6db470ed
        public YesNoMaybe TraitorsEnabled
        {
            get { return traitorsEnabled; }
            set
            {
                if (traitorsEnabled == value) { return; }
                traitorsEnabled = value;
                ServerDetailsChanged = true;
            }
        }

        private SelectionMode subSelectionMode;
        [Serialize(SelectionMode.Manual, true)]
        public SelectionMode SubSelectionMode
        {
            get { return subSelectionMode; }
            set
            {
                subSelectionMode = value;
                Voting.AllowSubVoting = subSelectionMode == SelectionMode.Vote;
                ServerDetailsChanged = true;
            }
        }

        private SelectionMode modeSelectionMode;
        [Serialize(SelectionMode.Manual, true)]
        public SelectionMode ModeSelectionMode
        {
            get { return modeSelectionMode; }
            set
            {
                modeSelectionMode = value;
                Voting.AllowModeVoting = modeSelectionMode == SelectionMode.Vote;
                ServerDetailsChanged = true;
            }
        }

        public BanList BanList { get; private set; }
        
        [Serialize(0.6f, true)]
        public float EndVoteRequiredRatio
        {
            get;
            private set;
        }

        [Serialize(0.6f, true)]
        public float KickVoteRequiredRatio
        {
            get;
            private set;
        }

        [Serialize(30.0f, true)]
        public float KillDisconnectedTime
        {
            get;
            private set;
        }
        
        [Serialize(120.0f, true)]
        public float KickAFKTime
        {
            get;
            private set;
        }

        [Serialize(true, true)]
        public bool TraitorUseRatio
        {
            get;
            private set;
        }

        [Serialize(0.2f, true)]
        public float TraitorRatio
        {
            get;
            private set;
        }

        [Serialize(false, true)]
        public bool KarmaEnabled
        {
            get;
            set;
        }

        [Serialize("sandbox", true)]
        public string GameModeIdentifier
        {
            get;
            set;
        }

        [Serialize("Random", true)]
        public string MissionType
        {
            get;
            set;
        }
        
        public int MaxPlayers
        {
            get { return maxPlayers; }
            set { maxPlayers = MathHelper.Clamp(value, 1, NetConfig.MaxPlayers); }
        }

        public List<MissionType> AllowedRandomMissionTypes
        {
            get;
            set;
        }

        [Serialize(60f, true)]
        public float AutoBanTime
        {
            get;
            private set;
        }

        [Serialize(360f, true)]
        public float MaxAutoBanTime
        {
            get;
            private set;
        }
        
        public void SetPassword(string password)
        {
            if (string.IsNullOrEmpty(password))
            {
                this.password = "";
            }
            else
            {
                this.password = Encoding.UTF8.GetString(NetUtility.ComputeSHAHash(Encoding.UTF8.GetBytes(password)));
            }
        }

        public bool IsPasswordCorrect(string input, int nonce)
        {
            if (!HasPassword) return true;
            string saltedPw = password;
            saltedPw = saltedPw + Convert.ToString(nonce);
            saltedPw = Encoding.UTF8.GetString(NetUtility.ComputeSHAHash(Encoding.UTF8.GetBytes(saltedPw)));
            return input == saltedPw;
        }

        /// <summary>
        /// A list of int pairs that represent the ranges of UTF-16 codes allowed in client names
        /// </summary>
        public List<Pair<int, int>> AllowedClientNameChars
        {
            get;
            private set;
        } = new List<Pair<int, int>>();

        private void InitMonstersEnabled()
        {
            //monster spawn settings
            if (MonsterEnabled == null)
            {
                List<string> monsterNames1 = GameMain.Instance.GetFilesOfType(ContentType.Character).ToList();
                for (int i = 0; i < monsterNames1.Count; i++)
                {
                    monsterNames1[i] = Path.GetFileName(Path.GetDirectoryName(monsterNames1[i]));
                }

                MonsterEnabled = new Dictionary<string, bool>();
                foreach (string s in monsterNames1)
                {
                    if (!MonsterEnabled.ContainsKey(s)) MonsterEnabled.Add(s, true);
                }
            }
        }

        public void ReadMonsterEnabled(NetBuffer inc)
        {
            InitMonstersEnabled();
            List<string> monsterNames = MonsterEnabled.Keys.ToList();
            foreach (string s in monsterNames)
            {
                MonsterEnabled[s] = inc.ReadBoolean();
            }
            inc.ReadPadBits();
        }

        public void WriteMonsterEnabled(NetBuffer msg, Dictionary<string, bool> monsterEnabled = null)
        {
            //monster spawn settings
            if (monsterEnabled == null) monsterEnabled = MonsterEnabled;

            List<string> monsterNames = monsterEnabled.Keys.ToList();
            foreach (string s in monsterNames)
            {
                msg.Write(monsterEnabled[s]);
            }
            msg.WritePadBits();
        }

        public bool ReadExtraCargo(NetBuffer msg)
        {
            bool changed = false;
            UInt32 count = msg.ReadUInt32();
            if (ExtraCargo == null || count != ExtraCargo.Count) changed = true;
            Dictionary<ItemPrefab, int> extraCargo = new Dictionary<ItemPrefab, int>();
            for (int i = 0; i < count; i++)
            {
                string prefabIdentifier = msg.ReadString();
                string prefabName = msg.ReadString();
                byte amount = msg.ReadByte();

                var itemPrefab = string.IsNullOrEmpty(prefabIdentifier) ?
                    MapEntityPrefab.Find(prefabName, null, showErrorMessages: false) as ItemPrefab :
                    MapEntityPrefab.Find(prefabName, prefabIdentifier, showErrorMessages: false) as ItemPrefab;
                if (itemPrefab != null && amount > 0)
                {
                    if (changed || !ExtraCargo.ContainsKey(itemPrefab) || ExtraCargo[itemPrefab] != amount) changed = true;
                    extraCargo.Add(itemPrefab, amount);
                }
            }
            if (changed) ExtraCargo = extraCargo;
            return changed;
        }

        public void WriteExtraCargo(NetBuffer msg)
        {
            if (ExtraCargo == null)
            {
                msg.Write((UInt32)0);
                return;
            }

            msg.Write((UInt32)ExtraCargo.Count);
            foreach (KeyValuePair<ItemPrefab, int> kvp in ExtraCargo)
            {
                msg.Write(kvp.Key.Identifier ?? "");
                msg.Write(kvp.Key.OriginalName ?? "");
                msg.Write((byte)kvp.Value);
            }
        }
    }
}<|MERGE_RESOLUTION|>--- conflicted
+++ resolved
@@ -539,19 +539,15 @@
             get;
             set;
         }
-
-<<<<<<< HEAD
+        
+        [Serialize(true, true)]
+        public bool AllowRewiring
+        {
+            get;
+            set;
+        }
+        
         private YesNoMaybe traitorsEnabled;
-=======
-
-        [Serialize(true, true)]
-        public bool AllowRewiring
-        {
-            get;
-            set;
-        }
-
->>>>>>> 6db470ed
         public YesNoMaybe TraitorsEnabled
         {
             get { return traitorsEnabled; }
