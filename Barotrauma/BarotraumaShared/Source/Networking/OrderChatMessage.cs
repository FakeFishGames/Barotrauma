--- conflicted
+++ resolved
@@ -33,27 +33,5 @@
             TargetCharacter = targetCharacter;
             TargetEntity = targetEntity;
         }
-<<<<<<< HEAD
-=======
-
-        public override void ServerWrite(NetOutgoingMessage msg, Client c)
-        {
-            msg.Write((byte)ServerNetObject.CHAT_MESSAGE);
-            msg.Write(NetStateID);
-            msg.Write((byte)ChatMessageType.Order);
-
-            msg.Write(SenderName);
-            msg.Write(Sender != null && c.InGame);
-            if (Sender != null && c.InGame)
-            {
-                msg.Write(Sender.ID);
-            }
-
-            msg.Write((byte)Order.PrefabList.IndexOf(Order.Prefab));
-            msg.Write(TargetCharacter == null ? (UInt16)0 : TargetCharacter.ID);
-            msg.Write(TargetEntity == null ? (UInt16)0 : TargetEntity.ID);
-            msg.Write((byte)Array.IndexOf(Order.Prefab.Options, OrderOption));
-        }
->>>>>>> 896c7050
     }
 }