﻿using Barotrauma.Items.Components;
using FarseerPhysics;
using Lidgren.Network;
using Microsoft.Xna.Framework;
using System;
using System.Collections.Generic;
using System.Linq;

namespace Barotrauma.Networking
{
    class RespawnManager : Entity, IServerSerializable
    {
        private readonly float respawnInterval;
        private float maxTransportTime;
        
        public enum State
        {
            Waiting,
            Transporting,
            Returning
        }

        private NetworkMember networkMember;

        private State state;
        
        private Submarine respawnShuttle;
        private Steering shuttleSteering;
        private List<Door> shuttleDoors;

        //items created during respawn
        //any respawn items left in the shuttle are removed when the shuttle despawns
        private List<Item> respawnItems = new List<Item>();

        public bool UsingShuttle
        {
            get { return respawnShuttle != null; }
        }

        /// <summary>
        /// How long until the shuttle is dispatched with respawned characters
        /// </summary>
        public float RespawnTimer
        {
            get { return respawnTimer; }
        }

        /// <summary>
        /// how long until the shuttle starts heading back out of the level
        /// </summary>
        public float TransportTimer
        {
            get { return shuttleTransportTimer; }
        }

        public bool CountdownStarted
        {
            get;
            private set;
        }

        public State CurrentState
        {
            get { return state; }
        }

        private float respawnTimer, shuttleReturnTimer, shuttleTransportTimer;

        private float updateReturnTimer;

        public Submarine RespawnShuttle
        {
            get { return respawnShuttle; }
        }

        public RespawnManager(NetworkMember networkMember, Submarine shuttle)
            : base(shuttle)
        {
            this.networkMember = networkMember;

            if (shuttle != null)
            {
                respawnShuttle = new Submarine(shuttle.FilePath, shuttle.MD5Hash.Hash, true);
                respawnShuttle.Load(false);

                ResetShuttle();
                
                //respawnShuttle.GodMode = true;

                shuttleDoors = new List<Door>();
                foreach (Item item in Item.ItemList)
                {
                    if (item.Submarine != respawnShuttle) continue;

                    var steering = item.GetComponent<Steering>();
                    if (steering != null) shuttleSteering = steering;

                    var door = item.GetComponent<Door>();
                    if (door != null) shuttleDoors.Add(door);

                    //lock all wires to prevent the players from messing up the electronics
                    var connectionPanel = item.GetComponent<ConnectionPanel>();
                    if (connectionPanel != null)
                    {
                        foreach (Connection connection in connectionPanel.Connections)
                        {
                            foreach (Wire wire in connection.Wires)
                            {
                                if (wire != null) wire.Locked = true;
                            }
                        }
                    }
                }
            }
            else
            {
                respawnShuttle = null;
            }
            
            var server = networkMember as GameServer;
            if (server != null)
            {
                respawnInterval = server.RespawnInterval;
                maxTransportTime = server.MaxTransportTime;
            }

            respawnTimer = respawnInterval;            
        }
        
        private List<Client> GetClientsToRespawn()
        {
            return networkMember.ConnectedClients.FindAll(c => 
                c.InGame && 
                (!c.SpectateOnly || !((GameServer)networkMember).AllowSpectating) && 
                (c.Character == null || c.Character.IsDead));
        }

        private List<CharacterInfo> GetBotsToRespawn()
        {
            GameServer server = networkMember as GameServer;

            if (server.BotSpawnMode == BotSpawnMode.Normal)
            {
                return Character.CharacterList
                    .FindAll(c => c.TeamID == 1 && c.AIController != null && c.Info != null && c.IsDead)
                    .Select(c => c.Info)
                    .ToList();
            }

            int currPlayerCount = server.ConnectedClients.Count(c => c.InGame && (!c.SpectateOnly || !server.AllowSpectating));
            if (server.CharacterInfo != null) currPlayerCount++;

            var existingBots = Character.CharacterList
                .FindAll(c => c.TeamID == 1 && c.AIController != null && c.Info != null);

            int requiredBots = server.BotCount - currPlayerCount;
            requiredBots -= existingBots.Count(b => !b.IsDead);

            List<CharacterInfo> botsToRespawn = new List<CharacterInfo>();
            for (int i = 0; i < requiredBots; i++)
            {
                CharacterInfo botToRespawn = existingBots.Find(b => b.IsDead)?.Info;
                if (botToRespawn == null)
                {
                    botToRespawn = new CharacterInfo(Character.HumanConfigFile);
                }
                else
                {
                    existingBots.Remove(botToRespawn.Character);
                }
                botsToRespawn.Add(botToRespawn);
            }
            return botsToRespawn;
        }


        public void Update(float deltaTime)
        {
            if (respawnShuttle == null)
            {
                if (state != State.Waiting)
                {
                    state = State.Waiting;
                }
            }

            switch (state)
            {
                case State.Waiting:
                    UpdateWaiting(deltaTime);
                    break;
                case State.Transporting:
                    UpdateTransporting(deltaTime);
                    break;
                case State.Returning:
                    UpdateReturning(deltaTime);
                    break;
            }
        }

        private void UpdateWaiting(float deltaTime)
        {
            var server = networkMember as GameServer;
            if (server == null)
            {
                if (CountdownStarted)
                {
                    respawnTimer = Math.Max(0.0f, respawnTimer - deltaTime);
                }
                return;
            }

            int characterToRespawnCount = GetClientsToRespawn().Count;
            int totalCharacterCount = server.ConnectedClients.Count;
            if (server.Character != null)
            {
                totalCharacterCount++;
                if (server.Character.IsDead) characterToRespawnCount++;
            }
            bool startCountdown = (float)characterToRespawnCount >= Math.Max((float)totalCharacterCount * server.MinRespawnRatio, 1.0f);

            if (startCountdown)
            {
                if (!CountdownStarted)
                {
                    CountdownStarted = true;
                    server.CreateEntityEvent(this);
                }
            }
            else
            {
                CountdownStarted = false;
            }

            if (!CountdownStarted) return;

            respawnTimer -= deltaTime;
            if (respawnTimer <= 0.0f)
            {
                respawnTimer = respawnInterval;

                DispatchShuttle();
            }
            
            if (respawnShuttle == null) return;

            respawnShuttle.Velocity = Vector2.Zero;

            if (shuttleSteering != null)
            {
                shuttleSteering.AutoPilot = false;
                shuttleSteering.MaintainPos = false;
            }
        }

        private void UpdateTransporting(float deltaTime)
        {
            //infinite transport time -> shuttle wont return
            if (maxTransportTime <= 0.0f) return;

            shuttleTransportTimer -= deltaTime;

            if (shuttleTransportTimer + deltaTime > 15.0f && shuttleTransportTimer <= 15.0f &&
                networkMember.Character != null &&
                networkMember.Character.Submarine == respawnShuttle)
            {
                networkMember.AddChatMessage("The shuttle will automatically return back to the outpost. Please leave the shuttle immediately.", ChatMessageType.Server);
            }


            var server = networkMember as GameServer;
            if (server == null) return;

            //if there are no living chracters inside, transporting can be stopped immediately
            if (!Character.CharacterList.Any(c => c.Submarine == respawnShuttle && !c.IsDead))
            {
                shuttleTransportTimer = 0.0f;
            }

            if (shuttleTransportTimer <= 0.0f)
            {
                GameServer.Log("The respawn shuttle is leaving.", ServerLog.MessageType.ServerMessage);
                state = State.Returning;

                server.CreateEntityEvent(this);

                CountdownStarted = false;
                shuttleReturnTimer = maxTransportTime;
                shuttleTransportTimer = maxTransportTime;
            }
        }

        private void UpdateReturning(float deltaTime)
        {
            //if (shuttleReturnTimer == maxTransportTime && 
            //    networkMember.Character != null && 
            //    networkMember.Character.Submarine == respawnShuttle)
            //{
            //    networkMember.AddChatMessage("The shuttle will automatically return back to the outpost. Please leave the shuttle immediately.", ChatMessageType.Server);
            //}

            shuttleReturnTimer -= deltaTime;

            updateReturnTimer += deltaTime;

            if (updateReturnTimer > 1.0f)
            {
                updateReturnTimer = 0.0f;

                respawnShuttle.PhysicsBody.FarseerBody.IgnoreCollisionWith(Level.Loaded.TopBarrier);

                if (shuttleSteering != null)
                {
                    shuttleSteering.SetDestinationLevelStart();
                }

                foreach (Door door in shuttleDoors)
                {
                    if (door.IsOpen) door.SetState(false,false,true);
                }

                var server = networkMember as GameServer;
                if (server == null) return;
                
                var shuttleGaps = Gap.GapList.FindAll(g => g.Submarine == respawnShuttle && g.ConnectedWall != null);
                shuttleGaps.ForEach(g => Spawner.AddToRemoveQueue(g));

                var dockingPorts = Item.ItemList.FindAll(i => i.Submarine == respawnShuttle && i.GetComponent<DockingPort>() != null);
                dockingPorts.ForEach(d => d.GetComponent<DockingPort>().Undock());

                //shuttle has returned if the path has been traversed or the shuttle is close enough to the exit

                if (!CoroutineManager.IsCoroutineRunning("forcepos"))
                {
                    if ((shuttleSteering?.SteeringPath != null && shuttleSteering.SteeringPath.Finished)
                        || (respawnShuttle.WorldPosition.Y + respawnShuttle.Borders.Y > Level.Loaded.StartPosition.Y - Level.ShaftHeight &&
                            Math.Abs(Level.Loaded.StartPosition.X - respawnShuttle.WorldPosition.X) < 1000.0f))
                    {
                        CoroutineManager.StopCoroutines("forcepos");
                        CoroutineManager.StartCoroutine(
                            ForceShuttleToPos(new Vector2(Level.Loaded.StartPosition.X, Level.Loaded.Size.Y + 1000.0f), 100.0f), "forcepos");

                    }
                }

                if (respawnShuttle.WorldPosition.Y > Level.Loaded.Size.Y || shuttleReturnTimer <= 0.0f)
                {
                    CoroutineManager.StopCoroutines("forcepos");

                    ResetShuttle();

                    state = State.Waiting;
                    GameServer.Log("The respawn shuttle has left.", ServerLog.MessageType.Spawning);
                    server.CreateEntityEvent(this);

                    respawnTimer = respawnInterval;
                    CountdownStarted = false;
                }
            }
        }

        private void DispatchShuttle()
        {
            var server = networkMember as GameServer;
            if (server == null) return;

            if (respawnShuttle != null)
            {
                state = State.Transporting;
                server.CreateEntityEvent(this);

                ResetShuttle();

                if (shuttleSteering != null)
                {
                    shuttleSteering.TargetVelocity = Vector2.Zero;
                }

                GameServer.Log("Dispatching the respawn shuttle.", ServerLog.MessageType.Spawning);

                RespawnCharacters();

                CoroutineManager.StopCoroutines("forcepos");
                CoroutineManager.StartCoroutine(ForceShuttleToPos(Level.Loaded.StartPosition - Vector2.UnitY * Level.ShaftHeight, 100.0f), "forcepos");
            }
            else
            {
                state = State.Waiting;
                GameServer.Log("Respawning everyone in main sub.", ServerLog.MessageType.Spawning);
                server.CreateEntityEvent(this);

                RespawnCharacters();
            }
        }

        private IEnumerable<object> ForceShuttleToPos(Vector2 position, float speed)
        {
            if (respawnShuttle == null)
            {
                yield return CoroutineStatus.Success;
            }

            respawnShuttle.PhysicsBody.FarseerBody.IgnoreCollisionWith(Level.Loaded.TopBarrier);

            while (Math.Abs(position.Y - respawnShuttle.WorldPosition.Y) > 100.0f)
            {
                Vector2 diff = position - respawnShuttle.WorldPosition;
                if (diff.LengthSquared() > 0.01f)
                {
                    Vector2 displayVel = Vector2.Normalize(diff) * speed;
                    respawnShuttle.SubBody.Body.LinearVelocity = ConvertUnits.ToSimUnits(displayVel);
                }
                yield return CoroutineStatus.Running;

                if (respawnShuttle.SubBody == null) yield return CoroutineStatus.Success;
            }

            respawnShuttle.PhysicsBody.FarseerBody.RestoreCollisionWith(Level.Loaded.TopBarrier);

            yield return CoroutineStatus.Success;
        }

        private void ResetShuttle()
        {
            shuttleTransportTimer = maxTransportTime;
            shuttleReturnTimer = maxTransportTime;

            if (respawnShuttle == null) return;

            foreach (Item item in Item.ItemList)
            {
                if (item.Submarine != respawnShuttle) continue;
                
                //remove respawn items that have been left in the shuttle
                if (respawnItems.Contains(item))
                {
                    Spawner.AddToRemoveQueue(item);
                    continue;
                }

                //restore other items to full condition and recharge batteries
                item.Condition = item.Prefab.Health;
                var powerContainer = item.GetComponent<PowerContainer>();
                if (powerContainer != null)
                {
                    powerContainer.Charge = powerContainer.Capacity;
                }
            }

            foreach (Structure wall in Structure.WallList)
            {
                if (wall.Submarine != respawnShuttle) continue;

                for (int i = 0; i < wall.SectionCount; i++)
                {
                    wall.AddDamage(i, -100000.0f);
                }            
            }

            var shuttleGaps = Gap.GapList.FindAll(g => g.Submarine == respawnShuttle && g.ConnectedWall != null);
            shuttleGaps.ForEach(g => Spawner.AddToRemoveQueue(g));

            foreach (Hull hull in Hull.hullList)
            {
                if (hull.Submarine != respawnShuttle) continue;

                hull.OxygenPercentage = 100.0f;
                hull.WaterVolume = 0.0f;
            }

            foreach (Character c in Character.CharacterList)
            {
                if (c.Submarine != respawnShuttle) continue;
                
                if (Character.Controlled == c) Character.Controlled = null;
                c.Kill(CauseOfDeathType.Unknown, null, true);
                c.Enabled = false;
                    
                Spawner.AddToRemoveQueue(c);
                if (c.Inventory != null)
                {
                    foreach (Item item in c.Inventory.Items)
                    {
                        if (item == null) continue;
                        Spawner.AddToRemoveQueue(item);
                    }
                }                
            }

            respawnShuttle.SetPosition(new Vector2(Level.Loaded.StartPosition.X, Level.Loaded.Size.Y + respawnShuttle.Borders.Height));

            respawnShuttle.Velocity = Vector2.Zero;

            respawnShuttle.PhysicsBody.FarseerBody.RestoreCollisionWith(Level.Loaded.TopBarrier);

        }

        public void RespawnCharacters()
        {
            var server = networkMember as GameServer;
            if (server == null) return;

            var respawnSub = respawnShuttle ?? Submarine.MainSub;
            
            var clients = GetClientsToRespawn();
            foreach (Client c in clients)
            {
                //all characters are in Team 1 in game modes/missions with only one team.
                //if at some point we add a game mode with multiple teams where respawning is possible, this needs to be reworked
                c.TeamID = 1;
                if (c.CharacterInfo == null) c.CharacterInfo = new CharacterInfo(Character.HumanConfigFile, c.Name);
            }
            List<CharacterInfo> characterInfos = clients.Select(c => c.CharacterInfo).ToList();

            var botsToSpawn = GetBotsToRespawn();
            characterInfos.AddRange(botsToSpawn);

            if (server.Character != null && server.Character.IsDead)
            {
                characterInfos.Add(server.CharacterInfo);
            }

            server.AssignJobs(clients, server.Character != null && server.Character.IsDead);
            foreach (Client c in clients)
            {
                c.CharacterInfo.Job = new Job(c.AssignedJob);
            }

            //the spawnpoints where the characters will spawn
            var shuttleSpawnPoints = WayPoint.SelectCrewSpawnPoints(characterInfos, respawnSub);
            //the spawnpoints where they would spawn if they were spawned inside the main sub
            //(in order to give them appropriate ID card tags)
            var mainSubSpawnPoints = WayPoint.SelectCrewSpawnPoints(characterInfos, Submarine.MainSub);

            ItemPrefab divingSuitPrefab = MapEntityPrefab.Find("Diving Suit") as ItemPrefab;
            ItemPrefab oxyPrefab        = MapEntityPrefab.Find("Oxygen Tank") as ItemPrefab;
            ItemPrefab scooterPrefab    = MapEntityPrefab.Find("Underwater Scooter") as ItemPrefab;
            ItemPrefab batteryPrefab    = MapEntityPrefab.Find("Battery Cell") as ItemPrefab;

            var cargoSp = WayPoint.WayPointList.Find(wp => wp.Submarine == respawnSub && wp.SpawnType == SpawnType.Cargo);

            for (int i = 0; i < characterInfos.Count; i++)
            {
                bool myCharacter = false;
#if CLIENT
                myCharacter = i >= clients.Count + botsToSpawn.Count;
#endif
                bool bot = i >= clients.Count && !myCharacter;

                var character = Character.Create(characterInfos[i], shuttleSpawnPoints[i].WorldPosition, characterInfos[i].Name, !myCharacter && !bot, bot);                
                character.TeamID = 1;

#if CLIENT
                GameMain.GameSession.CrewManager.AddCharacter(character);

                if (myCharacter)
                {
                    server.Character = character;
                    Character.Controlled = character;

                    GameMain.LightManager.LosEnabled = true;
                    GameServer.Log(string.Format("Respawning {0} (host) as {1}", character.Name, characterInfos[i].Job.Name), ServerLog.MessageType.Spawning);
                }
#endif
                if (!myCharacter)
                {
                    if (bot)
                    {
                        GameServer.Log(string.Format("Respawning bot {0} as {1}", character.Info.Name, characterInfos[i].Job.Name), ServerLog.MessageType.Spawning);
                    }
                    else
                    {
                        clients[i].Character = character;
                        GameServer.Log(string.Format("Respawning {0} ({1}) as {2}", clients[i].Name, clients[i].Connection?.RemoteEndPoint?.Address, characterInfos[i].Job.Name), ServerLog.MessageType.Spawning);
                    }
                }

<<<<<<< HEAD

                Vector2 pos = cargoSp == null ? character.Position : cargoSp.Position;                
                if (divingSuitPrefab != null && oxyPrefab != null)
=======
                if (respawnShuttle != null)
>>>>>>> b382fae0
                {
                    Vector2 pos = cargoSp == null ? character.Position : cargoSp.Position;                
                    if (divingSuitPrefab != null && oxyPrefab != null)
                    {
                        var divingSuit  = new Item(divingSuitPrefab, pos, respawnSub);
                        Spawner.CreateNetworkEvent(divingSuit, false);
                        respawnItems.Add(divingSuit);

                        var oxyTank     = new Item(oxyPrefab, pos, respawnSub);
                        Spawner.CreateNetworkEvent(oxyTank, false);
                        divingSuit.Combine(oxyTank);
                        respawnItems.Add(oxyTank);
                    }

                    if (scooterPrefab != null && batteryPrefab != null)
                    {
                        var scooter     = new Item(scooterPrefab, pos, respawnSub);
                        Spawner.CreateNetworkEvent(scooter, false);

                        var battery     = new Item(batteryPrefab, pos, respawnSub);
                        Spawner.CreateNetworkEvent(battery, false);

                        scooter.Combine(battery);
                        respawnItems.Add(scooter);
                        respawnItems.Add(battery);
                    }
                }
                                
                //give the character the items they would've gotten if they had spawned in the main sub
                character.GiveJobItems(mainSubSpawnPoints[i]);

                //add the ID card tags they should've gotten when spawning in the shuttle
                foreach (Item item in character.Inventory.Items)
                {
                    if (item == null || item.Prefab.Name != "ID Card") continue;                    
                    foreach (string s in shuttleSpawnPoints[i].IdCardTags)
                    {
                        item.AddTag(s);
                    }
                    if (!string.IsNullOrWhiteSpace(shuttleSpawnPoints[i].IdCardDesc))
                        item.Description = shuttleSpawnPoints[i].IdCardDesc;
                }
            }
            
        }

        public void ServerWrite(NetBuffer msg, Client c, object[] extraData = null)
        {
            msg.WriteRangedInteger(0, Enum.GetNames(typeof(State)).Length, (int)state);

            switch (state)
            {
                case State.Transporting:
                    msg.Write(TransportTimer);
                    break;
                case State.Waiting:
                    msg.Write(CountdownStarted);
                    msg.Write(respawnTimer);
                    break;
                case State.Returning:
                    break;
            }

            msg.WritePadBits();
        }

        public void ClientRead(ServerNetObject type, NetBuffer msg, float sendingTime)
        {
            var newState = (State)msg.ReadRangedInteger(0, Enum.GetNames(typeof(State)).Length);

            switch (newState)
            {
                case State.Transporting:
                    maxTransportTime = msg.ReadSingle();
                    shuttleTransportTimer = maxTransportTime;
                    CountdownStarted = false;

                    if (state != newState)
                    {
                        CoroutineManager.StopCoroutines("forcepos");
                        CoroutineManager.StartCoroutine(ForceShuttleToPos(Level.Loaded.StartPosition - Vector2.UnitY * Level.ShaftHeight, 100.0f), "forcepos");
                    }
                    break;
                case State.Waiting:
                    CountdownStarted = msg.ReadBoolean();
                    ResetShuttle();
                    respawnTimer = msg.ReadSingle();
                    break;
                case State.Returning:
                    CountdownStarted = false;
                    break;
            }
            state = newState;

            msg.ReadPadBits();
        }
    }
}<|MERGE_RESOLUTION|>--- conflicted
+++ resolved
@@ -574,14 +574,8 @@
                         GameServer.Log(string.Format("Respawning {0} ({1}) as {2}", clients[i].Name, clients[i].Connection?.RemoteEndPoint?.Address, characterInfos[i].Job.Name), ServerLog.MessageType.Spawning);
                     }
                 }
-
-<<<<<<< HEAD
-
-                Vector2 pos = cargoSp == null ? character.Position : cargoSp.Position;                
-                if (divingSuitPrefab != null && oxyPrefab != null)
-=======
-                if (respawnShuttle != null)
->>>>>>> b382fae0
+                
+                if (divingSuitPrefab != null && oxyPrefab != null && respawnShuttle != null)
                 {
                     Vector2 pos = cargoSp == null ? character.Position : cargoSp.Position;                
                     if (divingSuitPrefab != null && oxyPrefab != null)
