--- conflicted
+++ resolved
@@ -72,11 +72,7 @@
             if (!File.Exists(file)) { return; }
 
             XDocument doc = XMLExtensions.TryLoadXml(file);
-<<<<<<< HEAD
-            if (doc == null || doc.Root == null) { return; }
-=======
             if (doc == null) { return; }
->>>>>>> 2122d14c
 
             List.Clear();
             foreach (XElement element in doc.Root.Elements())
