--- conflicted
+++ resolved
@@ -12,27 +12,12 @@
         EndRound = 1,
         Kick = 2,
         Ban = 4,
-<<<<<<< HEAD
-        SelectSub = 8,
-        SelectMode = 16,
-        ManageCampaign = 32,
-        ConsoleCommands = 64,
-        ServerLog = 128
-        //If you add more permissions, change how servers send the permissions to client (atm written as one byte)
-=======
-        [Description("Revoke Ban")]
         Unban = 8,
-        [Description("Select submarine")]
         SelectSub = 16,
-        [Description("Select game mode")]
         SelectMode = 32,
-        [Description("Manage campaign")]
         ManageCampaign = 64,
-        [Description("Console commands")]
         ConsoleCommands = 128,
-        [Description("Access server log")]
         ServerLog = 256
->>>>>>> 74af9b3a
     }
 
     class PermissionPreset
