--- conflicted
+++ resolved
@@ -12,13 +12,9 @@
         Attack,
         Run, Crouch,
         Chat, RadioChat, CrewOrders,
-<<<<<<< HEAD
-        Ragdoll, Health, Grab
-=======
-        Ragdoll, Health,
+        Ragdoll, Health, Grab,
         SelectNextCharacter,
         SelectPreviousCharacter
->>>>>>> 3107ca37
     }
 
     public class KeyOrMouse
