--- conflicted
+++ resolved
@@ -1,13 +1,10 @@
 ﻿using GameAnalyticsSDK.Net;
 using System;
-<<<<<<< HEAD
 using System.Text;
-=======
 using System.IO;
 using System.Linq;
 using System.Reflection;
 using System.Security.Cryptography;
->>>>>>> 30a45319
 
 namespace Barotrauma
 {
@@ -44,12 +41,7 @@
             GameAnalytics.ConfigureAvailableCustomDimensions01("singleplayer", "multiplayer", "editor");
             GameAnalytics.Initialize("a3a073c20982de7c15d21e840e149122", "9010ad9a671233b8d9610d76cec8c897d9ff3ba7");
             
-<<<<<<< HEAD
             if (GameMain.Config?.SelectedContentPackages.Count > 0)
-=======
-            string contentPackageName = GameMain.Config?.SelectedContentPackage?.Name;
-            if (!string.IsNullOrEmpty(contentPackageName))
->>>>>>> 30a45319
             {
                 StringBuilder sb = new StringBuilder("ContentPackage:");
                 int i = 0;
