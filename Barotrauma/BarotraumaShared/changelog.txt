--- conflicted
+++ resolved
@@ -1,16 +1,9 @@
 ---------------------------------------------------------------------------------------------------------
-<<<<<<< HEAD
-v0.9.5.2
----------------------------------------------------------------------------------------------------------
-
-Networking/multiplayer fixes:
-=======
 v0.9.6.0
 ---------------------------------------------------------------------------------------------------------
 
 Networking/multiplayer fixes:
 - Fixed the game occasionally freezing when joining a server.
->>>>>>> 3a5d98b0
 - Fixed a bug that occasionally caused clients to disconnect with an "entity not found" error in the multiplayer. In technical terms, the issue occurred when the server spawned an entity with a given ID, sent a network event for that entity, and then spawned another entity that took up the ID of the previous entity. This could happen, for example, if in the multiplayer campaign a player happens to get an item with the same ID as an item in the inventory of another player who isn't currently present, and the other player joins the server. There are still most likely additional bugs that can cause similar error messages, so this fix will probably not get rid of the errors entirely.
 - Fixed start button staying disabled in the server lobby when switching from the campaign mode to another game mode.
 - Fixed clients occasionally getting disconnected due to the campaign store. Happened if a location had changed from one type to another (for example, natural formation to outpost), the players had bought something that wasn't originally available from the location and a new client joined.
@@ -28,10 +21,7 @@
 
 Electricity fixes:
 - Fixed junction boxes not passing signals to relays.
-<<<<<<< HEAD
-=======
 - Fixed broken junction boxes and relays carrying power.
->>>>>>> 3a5d98b0
 - Fixed devices not receiving power if they're connected directly to batteries/supercapacitors with no relays or junction boxes in between.
 - Fixed light components that receive power from somewhere else than a power input connection not going out when they lose power (e.g. lights on the diving suits).
 - Fixed pumps and batteries operating/recharging faster when receiving overvoltage, with no upper limit, making it possible to for example operate pumps at 10x the speed by connecting them to a relay that's receiving 10x more power than is being drawn from it.
@@ -44,19 +34,13 @@
 - Fixed loading freezing for up to 10 seconds if the game cannot fetch the remote content for the main menu (update notifications, changelogs, etc).
 - Fixed lights on devices (junction boxes, nav terminals, reactor) being rendered on top of characters.
 - Fixed lights lagging a little behind moving objects (e.g. diving suit light).
-<<<<<<< HEAD
-=======
 - Fixed characters being able to grab/heal others when handcuffed.
->>>>>>> 3a5d98b0
 - Character editor: don't switch to the limb mode when clicking a limb in the joint edit mode. Fixes difficulties in using the joint angle widgets when the widgets are interloping limb source rects.
 - Character editor: Fixed the texture path field not being copied if the source character has no texture path defined. In this case, we can use a texture path found in one of the limbs.
 - Fixed bots incorrectly reporting problems in the room they are in instead of the room the issues is spotted at.
 - Fixed bots reporting broken devices or asking medical attendance even if they are taking care of those things.
 - Fixed bots saying "put out a fire in hull" instead of using the name of the room when they extinguish a fire.
-<<<<<<< HEAD
-=======
 - Fixed AITargets staing active even if the entity is not active (for example, the sonar could still be heard by monsters after it's turned off).
->>>>>>> 3a5d98b0
 - The bots now only report about issues that have not been already been reported.
 - Fixed monsters attacking doors that are open.
 - Monsters keep pursuing the target if the behavior is "pursue" even when they cannot attack.
@@ -70,10 +54,7 @@
 - Fixed ballast pumps in Kastrull's drone being off by default.
 - Fixed enormous in-game ballistic helmet sprite.
 - Fire extinguishers can't be placed inside toolboxes anymore.
-<<<<<<< HEAD
-=======
 - Fixed lobby screen not scaling correctly after changing to a bigger resolution.
->>>>>>> 3a5d98b0
 
 ---------------------------------------------------------------------------------------------------------
 v0.9.5.1
