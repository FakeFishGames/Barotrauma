--- conflicted
+++ resolved
@@ -1,21 +1,6 @@
 ---------------------------------------------------------------------------------------------------------
-<<<<<<< HEAD
 v0.9.3.0
-=======
-v0.9.2.2
->>>>>>> a91cf153
----------------------------------------------------------------------------------------------------------
-
-Karma improvements:
-- Attacking someone who has just recently attacked you doesn't reduce karma.
-<<<<<<< HEAD
-- The karma penalty from attacking someone scales according to their karma (i.e. smaller penalty for
-attacking a griefer whose karma is low).
-- Fixed karma decreasing when moving a wire from a connection to another.
-- Damaging characters by performing CPR doesn't decrease karma.
-- Reviving characters with CPR increases karma.
-- Made the default karma settings a little less strict.
-- Fixed clients always getting kicked (never banned) if the "kicks before ban" karma setting is set above 0.
+---------------------------------------------------------------------------------------------------------
 
 Traitor improvements:
 - Players who haven't been a traitor yet are more likely to get selected as a traitor.
@@ -25,8 +10,6 @@
 the submarine" traitor task.
 
 Multiplayer fixes:
-- Less restrictive client name symbol constraints. Fixes clients failing to join servers if their name
-contains Chinese symbols for example.
 - Fixed server not sending a condition update for an item that gets removed when its condition drops to zero.
 Caused potassium and magnesium to explode continuously client-side when immersed in water.
 - Fixed occasional "error while reading a message from the server" console errors when joining a server.
@@ -41,7 +24,6 @@
 - Fixed "remove ban" and "range ban" buttons in the server settings menu doing nothing.
 
 Miscellanous fixes:
-- Fixed mechanic tutorial crashing after the welding task when playing in Russian.
 - Fixed skills not having any effect on repair durations.
 - Fixed inability to enable content packages created for a version prior to 0.9.2.0 (ones that have the 
 content package in the Data/ContentPackages folder instead of in the mod folder).
@@ -65,7 +47,13 @@
 difficult to hit the crawler after it falls to the ground).
 - Enemies steer back towards the level if they end up outside the boundaries.
 - Added confirmation popups when exiting the sub editor or character editor to prevent losing unsaved work.
-=======
+
+---------------------------------------------------------------------------------------------------------
+v0.9.2.2
+---------------------------------------------------------------------------------------------------------
+
+Karma improvements:
+- Attacking someone who has just recently attacked you doesn't reduce karma.
 - The karma penalty from attacking someone scales according to their karma (i.e. smaller penalty for 
 attacking a griefer whose karma is low).
 - Damaging characters by performing CPR doesn't decrease karma.
@@ -82,7 +70,6 @@
 contains Chinese symbols for example.
 - Fixed inability to enable/update content packages created for a version prior to 0.9.2.0 (ones that have 
 the content package in the Data/ContentPackages folder instead of in the mod folder).
->>>>>>> a91cf153
 
 ---------------------------------------------------------------------------------------------------------
 v0.9.2.1
