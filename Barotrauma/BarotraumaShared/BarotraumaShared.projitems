--- conflicted
+++ resolved
@@ -277,7 +277,6 @@
     <Content Include="$(MSBuildThisFileDirectory)Content\Items\Diving\DivingSuitLight.png">
       <CopyToOutputDirectory>PreserveNewest</CopyToOutputDirectory>
     </Content>
-<<<<<<< HEAD
     <Content Include="$(MSBuildThisFileDirectory)Content\Items\Electricity\FF_junctionbox.png">
       <CopyToOutputDirectory>PreserveNewest</CopyToOutputDirectory>
     </Content>
@@ -342,9 +341,9 @@
       <CopyToOutputDirectory>PreserveNewest</CopyToOutputDirectory>
     </Content>
     <Content Include="$(MSBuildThisFileDirectory)Content\Items\Pump\FF_smallPump.png">
-=======
+      <CopyToOutputDirectory>PreserveNewest</CopyToOutputDirectory>
+    </Content>
     <Content Include="$(MSBuildThisFileDirectory)Content\Items\Jobgear\riotgear.png">
->>>>>>> 38247abf
       <CopyToOutputDirectory>PreserveNewest</CopyToOutputDirectory>
     </Content>
     <Content Include="$(MSBuildThisFileDirectory)Content\Items\Reactor\Meter.png">
