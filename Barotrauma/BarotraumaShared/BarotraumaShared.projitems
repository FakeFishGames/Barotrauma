<<<<<<< HEAD
﻿<?xml version="1.0" encoding="utf-8"?>
<Project xmlns="http://schemas.microsoft.com/developer/msbuild/2003">
  <PropertyGroup>
    <MSBuildAllProjects>$(MSBuildAllProjects);$(MSBuildThisFileFullPath)</MSBuildAllProjects>
    <HasSharedItems>true</HasSharedItems>
    <SharedGUID>561357c2-db28-4e01-b275-6bf545f70491</SharedGUID>
  </PropertyGroup>
  <PropertyGroup Label="Configuration">
    <Import_RootNamespace>BarotraumaShared</Import_RootNamespace>
  </PropertyGroup>
  <ItemGroup>
    <Folder Include="$(MSBuildThisFileDirectory)Content\Fonts\" />
    <Folder Include="$(MSBuildThisFileDirectory)Content\BackgroundCreatures\" />
    <Folder Include="$(MSBuildThisFileDirectory)Content\Tutorials\" />
    <Folder Include="$(MSBuildThisFileDirectory)Data\Saves\" />
  </ItemGroup>
  <ItemGroup>
    <Content Include="$(MSBuildThisFileDirectory)changelog.txt">
      <CopyToOutputDirectory>PreserveNewest</CopyToOutputDirectory>
    </Content>
    <Content Include="$(MSBuildThisFileDirectory)config.xml">
      <CopyToOutputDirectory>PreserveNewest</CopyToOutputDirectory>
    </Content>
    <Content Include="$(MSBuildThisFileDirectory)Content\Afflictions.xml">
      <CopyToOutputDirectory>PreserveNewest</CopyToOutputDirectory>
    </Content>
    <Content Include="$(MSBuildThisFileDirectory)Content\BackgroundCreatures\BackgroundCreaturePrefabs.xml">
      <CopyToOutputDirectory>PreserveNewest</CopyToOutputDirectory>
    </Content>
    <Content Include="$(MSBuildThisFileDirectory)Content\Items\Assemblies\Automatic Door.xml">
      <CopyToOutputDirectory>PreserveNewest</CopyToOutputDirectory>
    </Content>
    <Content Include="$(MSBuildThisFileDirectory)Content\Items\CreatureLoot\CreatureLoot.png">
      <CopyToOutputDirectory>PreserveNewest</CopyToOutputDirectory>
    </Content>
    <Content Include="$(MSBuildThisFileDirectory)Content\Items\CreatureLoot\creatureloot.xml">
      <CopyToOutputDirectory>PreserveNewest</CopyToOutputDirectory>
    </Content>
    <Content Include="$(MSBuildThisFileDirectory)Content\Items\Misc\misc.xml">
      <CopyToOutputDirectory>PreserveNewest</CopyToOutputDirectory>
    </Content>
    <Content Include="$(MSBuildThisFileDirectory)Content\Items\Misc\Misc.png">
      <CopyToOutputDirectory>PreserveNewest</CopyToOutputDirectory>
    </Content>
    <Content Include="$(MSBuildThisFileDirectory)Content\LevelObjects\FractalPlants1.png">
      <CopyToOutputDirectory>PreserveNewest</CopyToOutputDirectory>
    </Content>
    <Content Include="$(MSBuildThisFileDirectory)Content\LevelObjects\FractalPlants2.png">
      <CopyToOutputDirectory>PreserveNewest</CopyToOutputDirectory>
    </Content>
    <Content Include="$(MSBuildThisFileDirectory)Content\LevelObjects\LevelObjectPrefabs.xml">
      <CopyToOutputDirectory>PreserveNewest</CopyToOutputDirectory>
    </Content>
    <Content Include="$(MSBuildThisFileDirectory)Content\BackgroundCreatures\bgFish1.png">
      <CopyToOutputDirectory>PreserveNewest</CopyToOutputDirectory>
    </Content>
    <Content Include="$(MSBuildThisFileDirectory)Content\LevelObjects\ice.png">
      <CopyToOutputDirectory>PreserveNewest</CopyToOutputDirectory>
    </Content>
    <Content Include="$(MSBuildThisFileDirectory)Content\LevelObjects\seafloor.png">
      <CopyToOutputDirectory>PreserveNewest</CopyToOutputDirectory>
    </Content>
    <Content Include="$(MSBuildThisFileDirectory)Content\LevelObjects\SonarFloraBodies.png">
      <CopyToOutputDirectory>PreserveNewest</CopyToOutputDirectory>
    </Content>
    <Content Include="$(MSBuildThisFileDirectory)Content\LevelObjects\SonarFloraBranches.png">
      <CopyToOutputDirectory>PreserveNewest</CopyToOutputDirectory>
    </Content>
    <Content Include="$(MSBuildThisFileDirectory)Content\LevelObjects\SpikePlants1.png">
      <CopyToOutputDirectory>PreserveNewest</CopyToOutputDirectory>
    </Content>
    <Content Include="$(MSBuildThisFileDirectory)Content\LevelObjects\SpikePlants2.png">
      <CopyToOutputDirectory>PreserveNewest</CopyToOutputDirectory>
    </Content>
    <Content Include="$(MSBuildThisFileDirectory)Content\LevelObjects\SpikePlants3.png">
      <CopyToOutputDirectory>PreserveNewest</CopyToOutputDirectory>
    </Content>
    <Content Include="$(MSBuildThisFileDirectory)Content\LevelObjects\vegetation.png">
      <CopyToOutputDirectory>PreserveNewest</CopyToOutputDirectory>
    </Content>
    <Content Include="$(MSBuildThisFileDirectory)Content\LevelObjects\vegetation2.png">
      <CopyToOutputDirectory>PreserveNewest</CopyToOutputDirectory>
    </Content>
    <Content Include="$(MSBuildThisFileDirectory)Content\LevelObjects\vegetation3.png">
      <CopyToOutputDirectory>PreserveNewest</CopyToOutputDirectory>
    </Content>
    <Content Include="$(MSBuildThisFileDirectory)Content\LevelObjects\vegetation4.png">
      <CopyToOutputDirectory>PreserveNewest</CopyToOutputDirectory>
    </Content>
    <Content Include="$(MSBuildThisFileDirectory)Content\LevelObjects\vegetation5.png">
      <CopyToOutputDirectory>PreserveNewest</CopyToOutputDirectory>
    </Content>
    <Content Include="$(MSBuildThisFileDirectory)Content\Characters\Carrier\carrier.png">
      <CopyToOutputDirectory>PreserveNewest</CopyToOutputDirectory>
    </Content>
    <Content Include="$(MSBuildThisFileDirectory)Content\Characters\Carrier\carrier.xml">
      <CopyToOutputDirectory>PreserveNewest</CopyToOutputDirectory>
    </Content>
    <Content Include="$(MSBuildThisFileDirectory)Content\Characters\Charybdis\charybdis.png">
      <CopyToOutputDirectory>PreserveNewest</CopyToOutputDirectory>
    </Content>
    <Content Include="$(MSBuildThisFileDirectory)Content\Characters\Charybdis\charybdis.xml">
      <CopyToOutputDirectory>PreserveNewest</CopyToOutputDirectory>
    </Content>
    <Content Include="$(MSBuildThisFileDirectory)Content\Characters\Coelanth\coelanth.png">
      <CopyToOutputDirectory>PreserveNewest</CopyToOutputDirectory>
    </Content>
    <Content Include="$(MSBuildThisFileDirectory)Content\Characters\Coelanth\coelanth.xml">
      <CopyToOutputDirectory>PreserveNewest</CopyToOutputDirectory>
    </Content>
    <Content Include="$(MSBuildThisFileDirectory)Content\Characters\Crawler\crawler.png">
      <CopyToOutputDirectory>PreserveNewest</CopyToOutputDirectory>
    </Content>
    <Content Include="$(MSBuildThisFileDirectory)Content\Characters\Crawler\crawler.xml">
      <CopyToOutputDirectory>PreserveNewest</CopyToOutputDirectory>
    </Content>
    <Content Include="$(MSBuildThisFileDirectory)Content\Characters\Endworm\endworm.png">
      <CopyToOutputDirectory>PreserveNewest</CopyToOutputDirectory>
    </Content>
    <Content Include="$(MSBuildThisFileDirectory)Content\Characters\Endworm\endworm.xml">
      <CopyToOutputDirectory>PreserveNewest</CopyToOutputDirectory>
    </Content>
    <Content Include="$(MSBuildThisFileDirectory)Content\Characters\Fractalguardian2\fractalguardian2.xml">
      <CopyToOutputDirectory>PreserveNewest</CopyToOutputDirectory>
    </Content>
    <Content Include="$(MSBuildThisFileDirectory)Content\Characters\Fractalguardian\fractalguardian.png">
      <CopyToOutputDirectory>PreserveNewest</CopyToOutputDirectory>
    </Content>
    <Content Include="$(MSBuildThisFileDirectory)Content\Characters\Fractalguardian\fractalguardian.xml">
      <CopyToOutputDirectory>PreserveNewest</CopyToOutputDirectory>
    </Content>
    <Content Include="$(MSBuildThisFileDirectory)Content\Characters\HumanoidAnimRun.xml">
      <CopyToOutputDirectory>PreserveNewest</CopyToOutputDirectory>
    </Content>
    <Content Include="$(MSBuildThisFileDirectory)Content\Characters\HumanoidAnimWalk.xml">
      <CopyToOutputDirectory>PreserveNewest</CopyToOutputDirectory>
    </Content>
    <Content Include="$(MSBuildThisFileDirectory)Content\Characters\Human\damagedhead.png">
      <CopyToOutputDirectory>PreserveNewest</CopyToOutputDirectory>
    </Content>
    <Content Include="$(MSBuildThisFileDirectory)Content\Characters\Human\damagedlegs.png">
      <CopyToOutputDirectory>PreserveNewest</CopyToOutputDirectory>
    </Content>
    <Content Include="$(MSBuildThisFileDirectory)Content\Characters\Human\damagedtorso.png">
      <CopyToOutputDirectory>PreserveNewest</CopyToOutputDirectory>
    </Content>
    <Content Include="$(MSBuildThisFileDirectory)Content\Characters\Human\ffirstnames.txt">
      <CopyToOutputDirectory>PreserveNewest</CopyToOutputDirectory>
    </Content>
    <Content Include="$(MSBuildThisFileDirectory)Content\Characters\Human\fhead1.png">
      <CopyToOutputDirectory>PreserveNewest</CopyToOutputDirectory>
    </Content>
    <Content Include="$(MSBuildThisFileDirectory)Content\Characters\Human\fhead2.png">
      <CopyToOutputDirectory>PreserveNewest</CopyToOutputDirectory>
    </Content>
    <Content Include="$(MSBuildThisFileDirectory)Content\Characters\Human\fhead3.png">
      <CopyToOutputDirectory>PreserveNewest</CopyToOutputDirectory>
    </Content>
    <Content Include="$(MSBuildThisFileDirectory)Content\Characters\Human\fhead4.png">
      <CopyToOutputDirectory>PreserveNewest</CopyToOutputDirectory>
    </Content>
    <Content Include="$(MSBuildThisFileDirectory)Content\Characters\Human\fhead5.png">
      <CopyToOutputDirectory>PreserveNewest</CopyToOutputDirectory>
    </Content>
    <Content Include="$(MSBuildThisFileDirectory)Content\Characters\Human\fhead6.png">
      <CopyToOutputDirectory>PreserveNewest</CopyToOutputDirectory>
    </Content>
    <Content Include="$(MSBuildThisFileDirectory)Content\Characters\Human\fhead7[black].png">
      <CopyToOutputDirectory>PreserveNewest</CopyToOutputDirectory>
    </Content>
    <Content Include="$(MSBuildThisFileDirectory)Content\Characters\Human\fhead8.png">
      <CopyToOutputDirectory>PreserveNewest</CopyToOutputDirectory>
    </Content>
    <Content Include="$(MSBuildThisFileDirectory)Content\Characters\Human\firstnames.txt">
      <CopyToOutputDirectory>PreserveNewest</CopyToOutputDirectory>
    </Content>
    <Content Include="$(MSBuildThisFileDirectory)Content\Characters\Human\flegs.png">
      <CopyToOutputDirectory>PreserveNewest</CopyToOutputDirectory>
    </Content>
    <Content Include="$(MSBuildThisFileDirectory)Content\Characters\Human\ftorso.png">
      <CopyToOutputDirectory>PreserveNewest</CopyToOutputDirectory>
    </Content>
    <Content Include="$(MSBuildThisFileDirectory)Content\Characters\Human\ftorso[black].png">
      <CopyToOutputDirectory>PreserveNewest</CopyToOutputDirectory>
    </Content>
    <Content Include="$(MSBuildThisFileDirectory)Content\Characters\Human\head1.png">
      <CopyToOutputDirectory>PreserveNewest</CopyToOutputDirectory>
    </Content>
    <Content Include="$(MSBuildThisFileDirectory)Content\Characters\Human\head2.png">
      <CopyToOutputDirectory>PreserveNewest</CopyToOutputDirectory>
    </Content>
    <Content Include="$(MSBuildThisFileDirectory)Content\Characters\Human\head3.png">
      <CopyToOutputDirectory>PreserveNewest</CopyToOutputDirectory>
    </Content>
    <Content Include="$(MSBuildThisFileDirectory)Content\Characters\Human\head4.png">
      <CopyToOutputDirectory>PreserveNewest</CopyToOutputDirectory>
    </Content>
    <Content Include="$(MSBuildThisFileDirectory)Content\Characters\Human\head5.png">
      <CopyToOutputDirectory>PreserveNewest</CopyToOutputDirectory>
    </Content>
    <Content Include="$(MSBuildThisFileDirectory)Content\Characters\Human\head6.png">
      <CopyToOutputDirectory>PreserveNewest</CopyToOutputDirectory>
    </Content>
    <Content Include="$(MSBuildThisFileDirectory)Content\Characters\Human\head7[black].png">
      <CopyToOutputDirectory>PreserveNewest</CopyToOutputDirectory>
    </Content>
    <Content Include="$(MSBuildThisFileDirectory)Content\Characters\Human\head8[black].png">
      <CopyToOutputDirectory>PreserveNewest</CopyToOutputDirectory>
    </Content>
    <Content Include="$(MSBuildThisFileDirectory)Content\Characters\Human\human.xml">
      <CopyToOutputDirectory>PreserveNewest</CopyToOutputDirectory>
    </Content>
    <Content Include="$(MSBuildThisFileDirectory)Content\Characters\Human\humanhusk.xml">
      <CopyToOutputDirectory>PreserveNewest</CopyToOutputDirectory>
    </Content>
    <Content Include="$(MSBuildThisFileDirectory)Content\Characters\Human\huskappendage.xml">
      <CopyToOutputDirectory>PreserveNewest</CopyToOutputDirectory>
    </Content>
    <Content Include="$(MSBuildThisFileDirectory)Content\Characters\Human\lastnames.txt">
      <CopyToOutputDirectory>PreserveNewest</CopyToOutputDirectory>
    </Content>
    <Content Include="$(MSBuildThisFileDirectory)Content\Characters\Human\legs.png">
      <CopyToOutputDirectory>PreserveNewest</CopyToOutputDirectory>
    </Content>
    <Content Include="$(MSBuildThisFileDirectory)Content\NPCConversations\NpcConversationsFinnish.xml">
      <CopyToOutputDirectory>Never</CopyToOutputDirectory>
    </Content>
    <Content Include="$(MSBuildThisFileDirectory)Content\NPCConversations\NpcConversations.xml">
      <CopyToOutputDirectory>PreserveNewest</CopyToOutputDirectory>
    </Content>
    <Content Include="$(MSBuildThisFileDirectory)Content\Characters\Human\torso.png">
      <CopyToOutputDirectory>PreserveNewest</CopyToOutputDirectory>
    </Content>
    <Content Include="$(MSBuildThisFileDirectory)Content\Characters\Human\torso[black].png">
      <CopyToOutputDirectory>PreserveNewest</CopyToOutputDirectory>
    </Content>
    <Content Include="$(MSBuildThisFileDirectory)Content\Characters\Husk\DivingSuit.png">
      <CopyToOutputDirectory>PreserveNewest</CopyToOutputDirectory>
    </Content>
    <Content Include="$(MSBuildThisFileDirectory)Content\Characters\Husk\husk.xml">
      <CopyToOutputDirectory>PreserveNewest</CopyToOutputDirectory>
    </Content>
    <Content Include="$(MSBuildThisFileDirectory)Content\Characters\Husk\legs.png">
      <CopyToOutputDirectory>PreserveNewest</CopyToOutputDirectory>
    </Content>
    <Content Include="$(MSBuildThisFileDirectory)Content\Characters\Mantis\mantis.png">
      <CopyToOutputDirectory>PreserveNewest</CopyToOutputDirectory>
    </Content>
    <Content Include="$(MSBuildThisFileDirectory)Content\Characters\Mantis\mantis.xml">
      <CopyToOutputDirectory>PreserveNewest</CopyToOutputDirectory>
    </Content>
    <Content Include="$(MSBuildThisFileDirectory)Content\Characters\MolochBoss\molochboss.xml">
      <CopyToOutputDirectory>PreserveNewest</CopyToOutputDirectory>
    </Content>
    <Content Include="$(MSBuildThisFileDirectory)Content\Characters\Moloch\moloch.png">
      <CopyToOutputDirectory>PreserveNewest</CopyToOutputDirectory>
    </Content>
    <Content Include="$(MSBuildThisFileDirectory)Content\Characters\Moloch\moloch.xml">
      <CopyToOutputDirectory>PreserveNewest</CopyToOutputDirectory>
    </Content>
    <Content Include="$(MSBuildThisFileDirectory)Content\Characters\TigerthresherBoss\tigerthresherboss.xml">
      <CopyToOutputDirectory>PreserveNewest</CopyToOutputDirectory>
    </Content>
    <Content Include="$(MSBuildThisFileDirectory)Content\Characters\Tigerthresher\damagedtigerthresher.png">
      <CopyToOutputDirectory>PreserveNewest</CopyToOutputDirectory>
    </Content>
    <Content Include="$(MSBuildThisFileDirectory)Content\Characters\Tigerthresher\tigerthresher.png">
      <CopyToOutputDirectory>PreserveNewest</CopyToOutputDirectory>
    </Content>
    <Content Include="$(MSBuildThisFileDirectory)Content\Characters\Tigerthresher\tigerthresher.xml">
      <CopyToOutputDirectory>PreserveNewest</CopyToOutputDirectory>
    </Content>
    <Content Include="$(MSBuildThisFileDirectory)Content\Characters\Watcher\watcher.png">
      <CopyToOutputDirectory>PreserveNewest</CopyToOutputDirectory>
    </Content>
    <Content Include="$(MSBuildThisFileDirectory)Content\Characters\Watcher\watcher.xml">
      <CopyToOutputDirectory>PreserveNewest</CopyToOutputDirectory>
    </Content>
    <Content Include="$(MSBuildThisFileDirectory)Content\CodeWords.txt">
      <CopyToOutputDirectory>PreserveNewest</CopyToOutputDirectory>
    </Content>
    <Content Include="$(MSBuildThisFileDirectory)Content\DefaultWorkshopPreviewImage.png">
      <CopyToOutputDirectory>PreserveNewest</CopyToOutputDirectory>
    </Content>
    <Content Include="$(MSBuildThisFileDirectory)Content\Effects\damageshader.fx" />
    <Content Include="$(MSBuildThisFileDirectory)Content\Effects\distortnormals.png">
      <CopyToOutputDirectory>PreserveNewest</CopyToOutputDirectory>
    </Content>
    <Content Include="$(MSBuildThisFileDirectory)Content\EventManagerSettings.xml">
      <CopyToOutputDirectory>PreserveNewest</CopyToOutputDirectory>
    </Content>
    <Content Include="$(MSBuildThisFileDirectory)Content\Items\Assemblies\Door.xml">
      <CopyToOutputDirectory>PreserveNewest</CopyToOutputDirectory>
    </Content>
    <Content Include="$(MSBuildThisFileDirectory)Content\Items\Command\navigator.png">
      <CopyToOutputDirectory>PreserveNewest</CopyToOutputDirectory>
    </Content>
    <Content Include="$(MSBuildThisFileDirectory)Content\Items\Command\navigatorLights.png">
      <CopyToOutputDirectory>PreserveNewest</CopyToOutputDirectory>
    </Content>
    <Content Include="$(MSBuildThisFileDirectory)Content\Items\Command\navigatorLightsBlinking.png">
      <CopyToOutputDirectory>PreserveNewest</CopyToOutputDirectory>
    </Content>
    <Content Include="$(MSBuildThisFileDirectory)Content\Items\Command\pingCircle.png">
      <CopyToOutputDirectory>PreserveNewest</CopyToOutputDirectory>
    </Content>
    <Content Include="$(MSBuildThisFileDirectory)Content\Items\Command\sonarBlip.png">
      <CopyToOutputDirectory>PreserveNewest</CopyToOutputDirectory>
    </Content>
    <Content Include="$(MSBuildThisFileDirectory)Content\Items\Command\sonarOverlay.png">
      <CopyToOutputDirectory>PreserveNewest</CopyToOutputDirectory>
    </Content>
    <Content Include="$(MSBuildThisFileDirectory)Content\Items\Command\statusMonitor.png">
      <CopyToOutputDirectory>PreserveNewest</CopyToOutputDirectory>
    </Content>
    <Content Include="$(MSBuildThisFileDirectory)Content\Items\Command\command.xml">
      <CopyToOutputDirectory>PreserveNewest</CopyToOutputDirectory>
    </Content>
    <Content Include="$(MSBuildThisFileDirectory)Content\Items\Containers\containers.png">
      <CopyToOutputDirectory>PreserveNewest</CopyToOutputDirectory>
    </Content>
    <Content Include="$(MSBuildThisFileDirectory)Content\Items\Containers\FF_Locker3.png">
      <CopyToOutputDirectory>PreserveNewest</CopyToOutputDirectory>
    </Content>
    <Content Include="$(MSBuildThisFileDirectory)Content\Items\Containers\FF_MedicalCabinette.png">
      <CopyToOutputDirectory>PreserveNewest</CopyToOutputDirectory>
    </Content>
    <Content Include="$(MSBuildThisFileDirectory)Content\Items\Containers\FF_poisonCabinette.png">
      <CopyToOutputDirectory>PreserveNewest</CopyToOutputDirectory>
    </Content>
    <Content Include="$(MSBuildThisFileDirectory)Content\Items\Diving\DivingSuitLight.png">
      <CopyToOutputDirectory>PreserveNewest</CopyToOutputDirectory>
    </Content>
    <Content Include="$(MSBuildThisFileDirectory)Content\Items\Electricity\FF_junctionbox.png">
      <CopyToOutputDirectory>PreserveNewest</CopyToOutputDirectory>
    </Content>
    <Content Include="$(MSBuildThisFileDirectory)Content\Items\Engine\BTart_EngineDiesel_02.png">
      <CopyToOutputDirectory>PreserveNewest</CopyToOutputDirectory>
    </Content>
    <Content Include="$(MSBuildThisFileDirectory)Content\Items\Engine\propeller.png">
      <CopyToOutputDirectory>PreserveNewest</CopyToOutputDirectory>
    </Content>
    <Content Include="$(MSBuildThisFileDirectory)Content\Items\Fabricators\FF_deconstructor.png">
      <CopyToOutputDirectory>PreserveNewest</CopyToOutputDirectory>
    </Content>
    <Content Include="$(MSBuildThisFileDirectory)Content\Items\Fabricators\FF_Fabricator.png">
      <CopyToOutputDirectory>PreserveNewest</CopyToOutputDirectory>
    </Content>
    <Content Include="$(MSBuildThisFileDirectory)Content\Items\Fabricators\FF_medicalFabricator.png">
      <CopyToOutputDirectory>PreserveNewest</CopyToOutputDirectory>
    </Content>
    <Content Include="$(MSBuildThisFileDirectory)Content\Items\Legacy\legacycommand.xml">
      <CopyToOutputDirectory>PreserveNewest</CopyToOutputDirectory>
    </Content>
    <Content Include="$(MSBuildThisFileDirectory)Content\Items\Legacy\legacyfabricators.xml">
      <CopyToOutputDirectory>PreserveNewest</CopyToOutputDirectory>
    </Content>
    <Content Include="$(MSBuildThisFileDirectory)Content\Items\Legacy\legacyengine.xml">
      <CopyToOutputDirectory>PreserveNewest</CopyToOutputDirectory>
    </Content>
    <Content Include="$(MSBuildThisFileDirectory)Content\Items\Legacy\legacycontainers.xml">
      <CopyToOutputDirectory>PreserveNewest</CopyToOutputDirectory>
    </Content>
    <Content Include="$(MSBuildThisFileDirectory)Content\Items\Legacy\legacypoweritems.xml">
      <CopyToOutputDirectory>PreserveNewest</CopyToOutputDirectory>
    </Content>
    <Content Include="$(MSBuildThisFileDirectory)Content\Items\Legacy\legacyoxygengenerator.xml">
      <CopyToOutputDirectory>PreserveNewest</CopyToOutputDirectory>
    </Content>
    <Content Include="$(MSBuildThisFileDirectory)Content\Items\Legacy\legacypump.xml">
      <CopyToOutputDirectory>PreserveNewest</CopyToOutputDirectory>
    </Content>
    <Content Include="$(MSBuildThisFileDirectory)Content\Items\MachineInterface.png">
      <CopyToOutputDirectory>PreserveNewest</CopyToOutputDirectory>
    </Content>
    <Content Include="$(MSBuildThisFileDirectory)Content\Items\Medical\AntiNarc_temp_01.png">
      <CopyToOutputDirectory>PreserveNewest</CopyToOutputDirectory>
    </Content>
    <Content Include="$(MSBuildThisFileDirectory)Content\Items\Medical\Bandages_temp_01.png">
      <CopyToOutputDirectory>PreserveNewest</CopyToOutputDirectory>
    </Content>
    <Content Include="$(MSBuildThisFileDirectory)Content\Items\Medical\Fentanyl_Temp_01.png">
      <CopyToOutputDirectory>PreserveNewest</CopyToOutputDirectory>
    </Content>
    <Content Include="$(MSBuildThisFileDirectory)Content\Items\Medical\Morphine_1.png">
      <CopyToOutputDirectory>PreserveNewest</CopyToOutputDirectory>
    </Content>
    <Content Include="$(MSBuildThisFileDirectory)Content\Items\Medical\Saline_temp_01.png">
      <CopyToOutputDirectory>PreserveNewest</CopyToOutputDirectory>
    </Content>
    <Content Include="$(MSBuildThisFileDirectory)Content\Items\Medical\SuperGlue_temp_01.png">
      <CopyToOutputDirectory>PreserveNewest</CopyToOutputDirectory>
    </Content>
    <Content Include="$(MSBuildThisFileDirectory)Content\Items\OxygenGenerator\FF_oxygengenerator.png">
      <CopyToOutputDirectory>PreserveNewest</CopyToOutputDirectory>
    </Content>
    <Content Include="$(MSBuildThisFileDirectory)Content\Items\Pump\FF_pump.png">
      <CopyToOutputDirectory>PreserveNewest</CopyToOutputDirectory>
    </Content>
    <Content Include="$(MSBuildThisFileDirectory)Content\Items\Pump\FF_smallPump.png">
      <CopyToOutputDirectory>PreserveNewest</CopyToOutputDirectory>
    </Content>
    <Content Include="$(MSBuildThisFileDirectory)Content\Items\Jobgear\riotgear.png">
      <CopyToOutputDirectory>PreserveNewest</CopyToOutputDirectory>
    </Content>
    <Content Include="$(MSBuildThisFileDirectory)Content\Items\Reactor\graphLine.png">
      <CopyToOutputDirectory>PreserveNewest</CopyToOutputDirectory>
    </Content>
    <Content Include="$(MSBuildThisFileDirectory)Content\Items\Reactor\Meter.png">
      <CopyToOutputDirectory>PreserveNewest</CopyToOutputDirectory>
    </Content>
    <Content Include="$(MSBuildThisFileDirectory)Content\Items\Reactor\Sector.png">
      <CopyToOutputDirectory>PreserveNewest</CopyToOutputDirectory>
    </Content>
    <Content Include="$(MSBuildThisFileDirectory)Content\Items\SearchLight\SearchLight.png">
      <CopyToOutputDirectory>PreserveNewest</CopyToOutputDirectory>
    </Content>
    <Content Include="$(MSBuildThisFileDirectory)Content\Items\SearchLight\searchlight.xml">
      <CopyToOutputDirectory>PreserveNewest</CopyToOutputDirectory>
    </Content>
    <Content Include="$(MSBuildThisFileDirectory)Content\Items\SearchLight\SearchLightBase.png">
      <CopyToOutputDirectory>PreserveNewest</CopyToOutputDirectory>
    </Content>
    <Content Include="$(MSBuildThisFileDirectory)Content\Items\Weapons\coilgun.xml">
      <CopyToOutputDirectory>PreserveNewest</CopyToOutputDirectory>
    </Content>
    <Content Include="$(MSBuildThisFileDirectory)Content\Map\alienNames.txt">
      <CopyToOutputDirectory>PreserveNewest</CopyToOutputDirectory>
    </Content>
    <Content Include="$(MSBuildThisFileDirectory)Content\Map\BackgroundColorful.png">
      <CopyToOutputDirectory>PreserveNewest</CopyToOutputDirectory>
    </Content>
    <Content Include="$(MSBuildThisFileDirectory)Content\Map\BackgroundSmoke.png">
      <CopyToOutputDirectory>PreserveNewest</CopyToOutputDirectory>
    </Content>
    <Content Include="$(MSBuildThisFileDirectory)Content\Map\exteriorAtlas_A_01.png">
      <CopyToOutputDirectory>PreserveNewest</CopyToOutputDirectory>
    </Content>
    <Content Include="$(MSBuildThisFileDirectory)Content\Map\FF_inWall_X.png">
      <CopyToOutputDirectory>PreserveNewest</CopyToOutputDirectory>
    </Content>
    <Content Include="$(MSBuildThisFileDirectory)Content\Map\FF_inWall_X_cables.png">
      <CopyToOutputDirectory>PreserveNewest</CopyToOutputDirectory>
    </Content>
    <Content Include="$(MSBuildThisFileDirectory)Content\Map\FF_inWall_Y.png">
      <CopyToOutputDirectory>PreserveNewest</CopyToOutputDirectory>
    </Content>
    <Content Include="$(MSBuildThisFileDirectory)Content\Map\FF_Wall_Ballast.png">
      <CopyToOutputDirectory>PreserveNewest</CopyToOutputDirectory>
    </Content>
    <Content Include="$(MSBuildThisFileDirectory)Content\Map\FF_Wall_Ballast_Pipe.png">
      <CopyToOutputDirectory>PreserveNewest</CopyToOutputDirectory>
    </Content>
    <Content Include="$(MSBuildThisFileDirectory)Content\Map\FF_Wall_C.png">
      <CopyToOutputDirectory>PreserveNewest</CopyToOutputDirectory>
    </Content>
    <Content Include="$(MSBuildThisFileDirectory)Content\Map\FF_Wall_D.png">
      <CopyToOutputDirectory>PreserveNewest</CopyToOutputDirectory>
    </Content>
    <Content Include="$(MSBuildThisFileDirectory)Content\Map\FF_Wall_E.png">
      <CopyToOutputDirectory>PreserveNewest</CopyToOutputDirectory>
    </Content>
    <Content Include="$(MSBuildThisFileDirectory)Content\Map\FF_Wall_F.png">
      <CopyToOutputDirectory>PreserveNewest</CopyToOutputDirectory>
    </Content>
    <Content Include="$(MSBuildThisFileDirectory)Content\Map\FF_Wall_G.png">
      <CopyToOutputDirectory>PreserveNewest</CopyToOutputDirectory>
    </Content>
    <Content Include="$(MSBuildThisFileDirectory)Content\Map\cityNames.txt">
      <CopyToOutputDirectory>PreserveNewest</CopyToOutputDirectory>
    </Content>
    <Content Include="$(MSBuildThisFileDirectory)Content\Map\MapCircle.png">
      <CopyToOutputDirectory>PreserveNewest</CopyToOutputDirectory>
    </Content>
    <Content Include="$(MSBuildThisFileDirectory)Content\Map\MapGenerationParameters.xml">
      <CopyToOutputDirectory>PreserveNewest</CopyToOutputDirectory>
    </Content>
    <Content Include="$(MSBuildThisFileDirectory)Content\Map\LocationPortraits\BeaconBackground.jpg">
      <CopyToOutputDirectory>PreserveNewest</CopyToOutputDirectory>
    </Content>
    <Content Include="$(MSBuildThisFileDirectory)Content\Map\LocationPortraits\CityBackground.jpg">
      <CopyToOutputDirectory>PreserveNewest</CopyToOutputDirectory>
    </Content>
    <Content Include="$(MSBuildThisFileDirectory)Content\Map\LocationPortraits\HabitationOutpost.jpg">
      <CopyToOutputDirectory>PreserveNewest</CopyToOutputDirectory>
    </Content>
    <Content Include="$(MSBuildThisFileDirectory)Content\Map\LocationPortraits\MilitaryBackground.jpg">
      <CopyToOutputDirectory>PreserveNewest</CopyToOutputDirectory>
    </Content>
    <Content Include="$(MSBuildThisFileDirectory)Content\Map\LocationPortraits\ResearchBackground.jpg">
      <CopyToOutputDirectory>PreserveNewest</CopyToOutputDirectory>
    </Content>
    <Content Include="$(MSBuildThisFileDirectory)Content\Map\LocationPortraits\WorkCampMilitary.jpg">
      <CopyToOutputDirectory>PreserveNewest</CopyToOutputDirectory>
    </Content>
    <Content Include="$(MSBuildThisFileDirectory)Content\Map\LocationPortraits\WorkCampResearchFacility.jpg">
      <CopyToOutputDirectory>PreserveNewest</CopyToOutputDirectory>
    </Content>
    <Content Include="$(MSBuildThisFileDirectory)Content\Map\LocationPortraits\WorkCamp_Mining1.jpg">
      <CopyToOutputDirectory>PreserveNewest</CopyToOutputDirectory>
    </Content>
    <Content Include="$(MSBuildThisFileDirectory)Content\Map\MapHUD.png">
      <CopyToOutputDirectory>PreserveNewest</CopyToOutputDirectory>
    </Content>
    <Content Include="$(MSBuildThisFileDirectory)Content\Map\MapLine.png">
      <CopyToOutputDirectory>PreserveNewest</CopyToOutputDirectory>
    </Content>
    <Content Include="$(MSBuildThisFileDirectory)Content\Map\MapPieces\btMAP_Test_01.png">
      <CopyToOutputDirectory>PreserveNewest</CopyToOutputDirectory>
    </Content>
    <Content Include="$(MSBuildThisFileDirectory)Content\Map\MapPieces\btMAP_Test_02.png">
      <CopyToOutputDirectory>PreserveNewest</CopyToOutputDirectory>
    </Content>
    <Content Include="$(MSBuildThisFileDirectory)Content\Map\MapPieces\btMAP_Test_03.png">
      <CopyToOutputDirectory>PreserveNewest</CopyToOutputDirectory>
    </Content>
    <Content Include="$(MSBuildThisFileDirectory)Content\Map\MapPieces\btMAP_Test_04.png">
      <CopyToOutputDirectory>PreserveNewest</CopyToOutputDirectory>
    </Content>
    <Content Include="$(MSBuildThisFileDirectory)Content\Map\MapPieces\btMAP_Test_05.png">
      <CopyToOutputDirectory>PreserveNewest</CopyToOutputDirectory>
    </Content>
    <Content Include="$(MSBuildThisFileDirectory)Content\Map\MapPieces\btMAP_Test_06.png">
      <CopyToOutputDirectory>PreserveNewest</CopyToOutputDirectory>
    </Content>
    <Content Include="$(MSBuildThisFileDirectory)Content\Map\MapPieces\btMAP_Test_07.png">
      <CopyToOutputDirectory>PreserveNewest</CopyToOutputDirectory>
    </Content>
    <Content Include="$(MSBuildThisFileDirectory)Content\Map\MapPieces\btMAP_Test_08.png">
      <CopyToOutputDirectory>PreserveNewest</CopyToOutputDirectory>
    </Content>
    <Content Include="$(MSBuildThisFileDirectory)Content\Map\MapPieces\btMAP_Test_09.png">
      <CopyToOutputDirectory>PreserveNewest</CopyToOutputDirectory>
    </Content>
    <Content Include="$(MSBuildThisFileDirectory)Content\Map\MapPieces\btMAP_Test_10.png">
      <CopyToOutputDirectory>PreserveNewest</CopyToOutputDirectory>
    </Content>
    <Content Include="$(MSBuildThisFileDirectory)Content\Map\MapPieces\btMAP_Test_11.png">
      <CopyToOutputDirectory>PreserveNewest</CopyToOutputDirectory>
    </Content>
    <Content Include="$(MSBuildThisFileDirectory)Content\Map\MapPieces\btMAP_Test_12.png">
      <CopyToOutputDirectory>PreserveNewest</CopyToOutputDirectory>
    </Content>
    <Content Include="$(MSBuildThisFileDirectory)Content\Map\MapPieces\btMAP_Test_13.png">
      <CopyToOutputDirectory>PreserveNewest</CopyToOutputDirectory>
    </Content>
    <Content Include="$(MSBuildThisFileDirectory)Content\Map\MapPieces\btMAP_Test_14.png">
      <CopyToOutputDirectory>PreserveNewest</CopyToOutputDirectory>
    </Content>
    <Content Include="$(MSBuildThisFileDirectory)Content\Map\MapPieces\btMAP_Test_15.png">
      <CopyToOutputDirectory>PreserveNewest</CopyToOutputDirectory>
    </Content>
    <Content Include="$(MSBuildThisFileDirectory)Content\Map\MapPieces\btMAP_Test_16.png">
      <CopyToOutputDirectory>PreserveNewest</CopyToOutputDirectory>
    </Content>
    <Content Include="$(MSBuildThisFileDirectory)Content\Map\Reticles.png">
      <CopyToOutputDirectory>PreserveNewest</CopyToOutputDirectory>
    </Content>
    <Content Include="$(MSBuildThisFileDirectory)Content\Map\SubRearBow.png">
      <CopyToOutputDirectory>PreserveNewest</CopyToOutputDirectory>
    </Content>
    <Content Include="$(MSBuildThisFileDirectory)Content\Map\Tail_A_02.png">
      <CopyToOutputDirectory>PreserveNewest</CopyToOutputDirectory>
    </Content>
    <Content Include="$(MSBuildThisFileDirectory)Content\Items\Weapons\railgunetc2.png">
      <CopyToOutputDirectory>PreserveNewest</CopyToOutputDirectory>
    </Content>
    <Content Include="$(MSBuildThisFileDirectory)Content\Particles\ParticleAtlas.png">
      <CopyToOutputDirectory>PreserveNewest</CopyToOutputDirectory>
    </Content>
    <Content Include="$(MSBuildThisFileDirectory)Content\Texts\EnglishVanilla.xml">
      <CopyToOutputDirectory>PreserveNewest</CopyToOutputDirectory>
    </Content>
    <Content Include="$(MSBuildThisFileDirectory)Content\Items\Artifacts\alientools.png">
      <CopyToOutputDirectory>PreserveNewest</CopyToOutputDirectory>
    </Content>
    <Content Include="$(MSBuildThisFileDirectory)Content\Items\Artifacts\artifact.png">
      <CopyToOutputDirectory>PreserveNewest</CopyToOutputDirectory>
    </Content>
    <Content Include="$(MSBuildThisFileDirectory)Content\Items\Artifacts\artifactholder.png">
      <CopyToOutputDirectory>PreserveNewest</CopyToOutputDirectory>
    </Content>
    <Content Include="$(MSBuildThisFileDirectory)Content\Items\Artifacts\artifacts.xml">
      <CopyToOutputDirectory>PreserveNewest</CopyToOutputDirectory>
    </Content>
    <Content Include="$(MSBuildThisFileDirectory)Content\Items\blank.png">
      <CopyToOutputDirectory>PreserveNewest</CopyToOutputDirectory>
    </Content>
    <Content Include="$(MSBuildThisFileDirectory)Content\Items\Button\button.png">
      <CopyToOutputDirectory>PreserveNewest</CopyToOutputDirectory>
    </Content>
    <Content Include="$(MSBuildThisFileDirectory)Content\Items\Button\button.xml">
      <CopyToOutputDirectory>PreserveNewest</CopyToOutputDirectory>
    </Content>
    <Content Include="$(MSBuildThisFileDirectory)Content\Items\circuitboard.png">
      <CopyToOutputDirectory>PreserveNewest</CopyToOutputDirectory>
    </Content>
    <Content Include="$(MSBuildThisFileDirectory)Content\Items\connectionpanel.png">
      <CopyToOutputDirectory>PreserveNewest</CopyToOutputDirectory>
    </Content>
    <Content Include="$(MSBuildThisFileDirectory)Content\Items\connector.png">
      <CopyToOutputDirectory>PreserveNewest</CopyToOutputDirectory>
    </Content>
    <Content Include="$(MSBuildThisFileDirectory)Content\Items\Legacy\cabinets.png">
      <CopyToOutputDirectory>PreserveNewest</CopyToOutputDirectory>
    </Content>
    <Content Include="$(MSBuildThisFileDirectory)Content\Items\Containers\containers.xml">
      <CopyToOutputDirectory>PreserveNewest</CopyToOutputDirectory>
    </Content>
    <Content Include="$(MSBuildThisFileDirectory)Content\Items\Containers\crates.png">
      <CopyToOutputDirectory>PreserveNewest</CopyToOutputDirectory>
    </Content>
    <Content Include="$(MSBuildThisFileDirectory)Content\Items\Legacy\locker.png">
      <CopyToOutputDirectory>PreserveNewest</CopyToOutputDirectory>
    </Content>
    <Content Include="$(MSBuildThisFileDirectory)Content\Items\Diving\divinggear.xml">
      <CopyToOutputDirectory>PreserveNewest</CopyToOutputDirectory>
    </Content>
    <Content Include="$(MSBuildThisFileDirectory)Content\Items\Diving\DivingMask.png">
      <CopyToOutputDirectory>PreserveNewest</CopyToOutputDirectory>
    </Content>
    <Content Include="$(MSBuildThisFileDirectory)Content\Items\Diving\DivingSuit.png">
      <CopyToOutputDirectory>PreserveNewest</CopyToOutputDirectory>
    </Content>
    <Content Include="$(MSBuildThisFileDirectory)Content\Items\Diving\Scooter.png">
      <CopyToOutputDirectory>PreserveNewest</CopyToOutputDirectory>
    </Content>
    <Content Include="$(MSBuildThisFileDirectory)Content\Items\Door\dockingport.png">
      <CopyToOutputDirectory>PreserveNewest</CopyToOutputDirectory>
    </Content>
    <Content Include="$(MSBuildThisFileDirectory)Content\Items\Door\dockingport2.png">
      <CopyToOutputDirectory>PreserveNewest</CopyToOutputDirectory>
    </Content>
    <Content Include="$(MSBuildThisFileDirectory)Content\Items\Door\door.png">
      <CopyToOutputDirectory>PreserveNewest</CopyToOutputDirectory>
    </Content>
    <Content Include="$(MSBuildThisFileDirectory)Content\Items\Door\doors.xml">
      <CopyToOutputDirectory>PreserveNewest</CopyToOutputDirectory>
    </Content>
    <Content Include="$(MSBuildThisFileDirectory)Content\Items\Door\duct.png">
      <CopyToOutputDirectory>PreserveNewest</CopyToOutputDirectory>
    </Content>
    <Content Include="$(MSBuildThisFileDirectory)Content\Items\Door\hatch.png">
      <CopyToOutputDirectory>PreserveNewest</CopyToOutputDirectory>
    </Content>
    <Content Include="$(MSBuildThisFileDirectory)Content\Items\Electricity\battery.png">
      <CopyToOutputDirectory>PreserveNewest</CopyToOutputDirectory>
    </Content>
    <Content Include="$(MSBuildThisFileDirectory)Content\Items\Legacy\junctionbox.png">
      <CopyToOutputDirectory>PreserveNewest</CopyToOutputDirectory>
    </Content>
    <Content Include="$(MSBuildThisFileDirectory)Content\Items\Electricity\lamp.png">
      <CopyToOutputDirectory>PreserveNewest</CopyToOutputDirectory>
    </Content>
    <Content Include="$(MSBuildThisFileDirectory)Content\Items\Electricity\lights.xml">
      <CopyToOutputDirectory>PreserveNewest</CopyToOutputDirectory>
    </Content>
    <Content Include="$(MSBuildThisFileDirectory)Content\Items\Electricity\lightsprite.png">
      <CopyToOutputDirectory>PreserveNewest</CopyToOutputDirectory>
    </Content>
    <Content Include="$(MSBuildThisFileDirectory)Content\Items\Electricity\poweritems.xml">
      <CopyToOutputDirectory>PreserveNewest</CopyToOutputDirectory>
    </Content>
    <Content Include="$(MSBuildThisFileDirectory)Content\Items\Electricity\signalcomp.png">
      <CopyToOutputDirectory>PreserveNewest</CopyToOutputDirectory>
    </Content>
    <Content Include="$(MSBuildThisFileDirectory)Content\Items\Electricity\signalitems.xml">
      <CopyToOutputDirectory>PreserveNewest</CopyToOutputDirectory>
    </Content>
    <Content Include="$(MSBuildThisFileDirectory)Content\Items\Electricity\supercapacitor.png">
      <CopyToOutputDirectory>PreserveNewest</CopyToOutputDirectory>
    </Content>
    <Content Include="$(MSBuildThisFileDirectory)Content\Items\Legacy\engine.png">
      <CopyToOutputDirectory>PreserveNewest</CopyToOutputDirectory>
    </Content>
    <Content Include="$(MSBuildThisFileDirectory)Content\Items\Engine\engine.xml">
      <CopyToOutputDirectory>PreserveNewest</CopyToOutputDirectory>
    </Content>
    <Content Include="$(MSBuildThisFileDirectory)Content\Items\Fabricators\fabricators.xml">
      <CopyToOutputDirectory>PreserveNewest</CopyToOutputDirectory>
    </Content>
    <Content Include="$(MSBuildThisFileDirectory)Content\Items\Fabricators\materials.png">
      <CopyToOutputDirectory>PreserveNewest</CopyToOutputDirectory>
    </Content>
    <Content Include="$(MSBuildThisFileDirectory)Content\Items\Fabricators\materials.xml">
      <CopyToOutputDirectory>PreserveNewest</CopyToOutputDirectory>
    </Content>
    <Content Include="$(MSBuildThisFileDirectory)Content\Items\idcard.png">
      <CopyToOutputDirectory>PreserveNewest</CopyToOutputDirectory>
    </Content>
    <Content Include="$(MSBuildThisFileDirectory)Content\Items\idcard.xml">
      <CopyToOutputDirectory>PreserveNewest</CopyToOutputDirectory>
    </Content>
    <Content Include="$(MSBuildThisFileDirectory)Content\Items\itemlabel.xml">
      <CopyToOutputDirectory>PreserveNewest</CopyToOutputDirectory>
    </Content>
    <Content Include="$(MSBuildThisFileDirectory)Content\Items\Jobgear\captaingear.xml">
      <CopyToOutputDirectory>PreserveNewest</CopyToOutputDirectory>
    </Content>
    <Content Include="$(MSBuildThisFileDirectory)Content\Items\Jobgear\captainhat.png">
      <CopyToOutputDirectory>PreserveNewest</CopyToOutputDirectory>
    </Content>
    <Content Include="$(MSBuildThisFileDirectory)Content\Items\Jobgear\captainLegs.png">
      <CopyToOutputDirectory>PreserveNewest</CopyToOutputDirectory>
    </Content>
    <Content Include="$(MSBuildThisFileDirectory)Content\Items\Jobgear\captainTorso.png">
      <CopyToOutputDirectory>PreserveNewest</CopyToOutputDirectory>
    </Content>
    <Content Include="$(MSBuildThisFileDirectory)Content\Items\Jobgear\clownmask.png">
      <CopyToOutputDirectory>PreserveNewest</CopyToOutputDirectory>
    </Content>
    <Content Include="$(MSBuildThisFileDirectory)Content\Items\Jobgear\clownpants.png">
      <CopyToOutputDirectory>PreserveNewest</CopyToOutputDirectory>
    </Content>
    <Content Include="$(MSBuildThisFileDirectory)Content\Items\Jobgear\clownshirt.png">
      <CopyToOutputDirectory>PreserveNewest</CopyToOutputDirectory>
    </Content>
    <Content Include="$(MSBuildThisFileDirectory)Content\Items\Jobgear\doctorgear.png">
      <CopyToOutputDirectory>PreserveNewest</CopyToOutputDirectory>
    </Content>
    <Content Include="$(MSBuildThisFileDirectory)Content\Items\Jobgear\doctorgear.xml">
      <CopyToOutputDirectory>PreserveNewest</CopyToOutputDirectory>
    </Content>
    <Content Include="$(MSBuildThisFileDirectory)Content\Items\Jobgear\engigear.png">
      <CopyToOutputDirectory>PreserveNewest</CopyToOutputDirectory>
    </Content>
    <Content Include="$(MSBuildThisFileDirectory)Content\Items\Jobgear\engigear.xml">
      <CopyToOutputDirectory>PreserveNewest</CopyToOutputDirectory>
    </Content>
    <Content Include="$(MSBuildThisFileDirectory)Content\Items\Jobgear\headset.png">
      <CopyToOutputDirectory>PreserveNewest</CopyToOutputDirectory>
    </Content>
    <Content Include="$(MSBuildThisFileDirectory)Content\Items\Jobgear\misc.xml">
      <CopyToOutputDirectory>PreserveNewest</CopyToOutputDirectory>
    </Content>
    <Content Include="$(MSBuildThisFileDirectory)Content\Items\Jobgear\securitygear.png">
      <CopyToOutputDirectory>PreserveNewest</CopyToOutputDirectory>
    </Content>
    <Content Include="$(MSBuildThisFileDirectory)Content\Items\Jobgear\securitygear.xml">
      <CopyToOutputDirectory>PreserveNewest</CopyToOutputDirectory>
    </Content>
    <Content Include="$(MSBuildThisFileDirectory)Content\Items\Ladder\ladder.png">
      <CopyToOutputDirectory>PreserveNewest</CopyToOutputDirectory>
    </Content>
    <Content Include="$(MSBuildThisFileDirectory)Content\Items\Ladder\ladder.xml">
      <CopyToOutputDirectory>PreserveNewest</CopyToOutputDirectory>
    </Content>
    <Content Include="$(MSBuildThisFileDirectory)Content\Items\Legacy\machines.png">
      <CopyToOutputDirectory>PreserveNewest</CopyToOutputDirectory>
    </Content>
    <Content Include="$(MSBuildThisFileDirectory)Content\Items\Medical\med.png">
      <CopyToOutputDirectory>PreserveNewest</CopyToOutputDirectory>
    </Content>
    <Content Include="$(MSBuildThisFileDirectory)Content\Items\Medical\medical.xml">
      <CopyToOutputDirectory>PreserveNewest</CopyToOutputDirectory>
    </Content>
    <Content Include="$(MSBuildThisFileDirectory)Content\Items\Legacy\oxygengenerator.png">
      <CopyToOutputDirectory>PreserveNewest</CopyToOutputDirectory>
    </Content>
    <Content Include="$(MSBuildThisFileDirectory)Content\Items\OxygenGenerator\oxygengenerator.xml">
      <CopyToOutputDirectory>PreserveNewest</CopyToOutputDirectory>
    </Content>
    <Content Include="$(MSBuildThisFileDirectory)Content\Items\OxygenGenerator\vent.png">
      <CopyToOutputDirectory>PreserveNewest</CopyToOutputDirectory>
    </Content>
    <Content Include="$(MSBuildThisFileDirectory)Content\Items\Legacy\pump.png">
      <CopyToOutputDirectory>PreserveNewest</CopyToOutputDirectory>
    </Content>
    <Content Include="$(MSBuildThisFileDirectory)Content\Items\Pump\pump.xml">
      <CopyToOutputDirectory>PreserveNewest</CopyToOutputDirectory>
    </Content>
    <Content Include="$(MSBuildThisFileDirectory)Content\Items\Legacy\smallpump.png">
      <CopyToOutputDirectory>PreserveNewest</CopyToOutputDirectory>
    </Content>
    <Content Include="$(MSBuildThisFileDirectory)Content\Items\Reactor\fuelrod.png">
      <CopyToOutputDirectory>PreserveNewest</CopyToOutputDirectory>
    </Content>
    <Content Include="$(MSBuildThisFileDirectory)Content\Items\Reactor\reactor.png">
      <CopyToOutputDirectory>PreserveNewest</CopyToOutputDirectory>
    </Content>
    <Content Include="$(MSBuildThisFileDirectory)Content\Items\Reactor\reactor.xml">
      <CopyToOutputDirectory>PreserveNewest</CopyToOutputDirectory>
    </Content>
    <Content Include="$(MSBuildThisFileDirectory)Content\Items\Tools\extinguisher.png">
      <CopyToOutputDirectory>PreserveNewest</CopyToOutputDirectory>
    </Content>
    <Content Include="$(MSBuildThisFileDirectory)Content\Items\Tools\tools.png">
      <CopyToOutputDirectory>PreserveNewest</CopyToOutputDirectory>
    </Content>
    <Content Include="$(MSBuildThisFileDirectory)Content\Items\Tools\tools.xml">
      <CopyToOutputDirectory>PreserveNewest</CopyToOutputDirectory>
    </Content>
    <Content Include="$(MSBuildThisFileDirectory)Content\Items\Weapons\crosshairPointer.png">
      <CopyToOutputDirectory>PreserveNewest</CopyToOutputDirectory>
    </Content>
    <Content Include="$(MSBuildThisFileDirectory)Content\Items\Weapons\depthcharge.xml">
      <CopyToOutputDirectory>PreserveNewest</CopyToOutputDirectory>
    </Content>
    <Content Include="$(MSBuildThisFileDirectory)Content\Items\Weapons\crosshair.png">
      <CopyToOutputDirectory>PreserveNewest</CopyToOutputDirectory>
    </Content>
    <Content Include="$(MSBuildThisFileDirectory)Content\Items\Weapons\explosives.xml">
      <CopyToOutputDirectory>PreserveNewest</CopyToOutputDirectory>
    </Content>
    <Content Include="$(MSBuildThisFileDirectory)Content\Items\Weapons\railgun.xml">
      <CopyToOutputDirectory>PreserveNewest</CopyToOutputDirectory>
    </Content>
    <Content Include="$(MSBuildThisFileDirectory)Content\Items\Weapons\railgunbarrel.png">
      <CopyToOutputDirectory>PreserveNewest</CopyToOutputDirectory>
    </Content>
    <Content Include="$(MSBuildThisFileDirectory)Content\Items\Weapons\railgunbase.png">
      <CopyToOutputDirectory>PreserveNewest</CopyToOutputDirectory>
    </Content>
    <Content Include="$(MSBuildThisFileDirectory)Content\Items\Weapons\railgunetc.png">
      <CopyToOutputDirectory>PreserveNewest</CopyToOutputDirectory>
    </Content>
    <Content Include="$(MSBuildThisFileDirectory)Content\Items\Weapons\rope.png">
      <CopyToOutputDirectory>PreserveNewest</CopyToOutputDirectory>
    </Content>
    <Content Include="$(MSBuildThisFileDirectory)Content\Items\Weapons\stungrenade.png">
      <CopyToOutputDirectory>PreserveNewest</CopyToOutputDirectory>
    </Content>
    <Content Include="$(MSBuildThisFileDirectory)Content\Items\Weapons\weapons.png">
      <CopyToOutputDirectory>PreserveNewest</CopyToOutputDirectory>
    </Content>
    <Content Include="$(MSBuildThisFileDirectory)Content\Items\Weapons\weapons.xml">
      <CopyToOutputDirectory>PreserveNewest</CopyToOutputDirectory>
    </Content>
    <Content Include="$(MSBuildThisFileDirectory)Content\Items\wireCorner.png">
      <CopyToOutputDirectory>PreserveNewest</CopyToOutputDirectory>
    </Content>
    <Content Include="$(MSBuildThisFileDirectory)Content\Items\wireHorizontal.png">
      <CopyToOutputDirectory>PreserveNewest</CopyToOutputDirectory>
    </Content>
    <Content Include="$(MSBuildThisFileDirectory)Content\Items\wireVertical.png">
      <CopyToOutputDirectory>PreserveNewest</CopyToOutputDirectory>
    </Content>
    <Content Include="$(MSBuildThisFileDirectory)Content\Jobs.xml">
      <CopyToOutputDirectory>PreserveNewest</CopyToOutputDirectory>
    </Content>
    <Content Include="$(MSBuildThisFileDirectory)Content\Lights\alphaOne.png">
      <CopyToOutputDirectory>PreserveNewest</CopyToOutputDirectory>
    </Content>
    <Content Include="$(MSBuildThisFileDirectory)Content\Lights\light.png">
      <CopyToOutputDirectory>PreserveNewest</CopyToOutputDirectory>
    </Content>
    <Content Include="$(MSBuildThisFileDirectory)Content\Lights\lightcone.png">
      <CopyToOutputDirectory>PreserveNewest</CopyToOutputDirectory>
    </Content>
    <Content Include="$(MSBuildThisFileDirectory)Content\Lights\penumbra.png">
      <CopyToOutputDirectory>PreserveNewest</CopyToOutputDirectory>
    </Content>
    <Content Include="$(MSBuildThisFileDirectory)Content\Lights\visioncircle.png">
      <CopyToOutputDirectory>PreserveNewest</CopyToOutputDirectory>
    </Content>
    <Content Include="$(MSBuildThisFileDirectory)Content\Map\iceBackground.png">
      <CopyToOutputDirectory>PreserveNewest</CopyToOutputDirectory>
    </Content>
    <Content Include="$(MSBuildThisFileDirectory)Content\Map\iceBackgroundFade.png">
      <CopyToOutputDirectory>PreserveNewest</CopyToOutputDirectory>
    </Content>
    <Content Include="$(MSBuildThisFileDirectory)Content\Map\beaconSymbol.png">
      <CopyToOutputDirectory>PreserveNewest</CopyToOutputDirectory>
    </Content>
    <Content Include="$(MSBuildThisFileDirectory)Content\Map\citySymbol.png">
      <CopyToOutputDirectory>PreserveNewest</CopyToOutputDirectory>
    </Content>
    <Content Include="$(MSBuildThisFileDirectory)Content\Map\dustparticles.png">
      <CopyToOutputDirectory>PreserveNewest</CopyToOutputDirectory>
    </Content>
    <Content Include="$(MSBuildThisFileDirectory)Content\Map\iceWallEdge.png">
      <CopyToOutputDirectory>PreserveNewest</CopyToOutputDirectory>
    </Content>
    <Content Include="$(MSBuildThisFileDirectory)Content\Map\LevelGenerationParameters.xml">
      <CopyToOutputDirectory>PreserveNewest</CopyToOutputDirectory>
    </Content>
    <Content Include="$(MSBuildThisFileDirectory)Content\Map\locationNames.txt">
      <CopyToOutputDirectory>PreserveNewest</CopyToOutputDirectory>
    </Content>
    <Content Include="$(MSBuildThisFileDirectory)Content\Map\locationTypes.xml">
      <CopyToOutputDirectory>PreserveNewest</CopyToOutputDirectory>
    </Content>
    <Content Include="$(MSBuildThisFileDirectory)Content\Map\militarySymbol.png">
      <CopyToOutputDirectory>PreserveNewest</CopyToOutputDirectory>
    </Content>
    <Content Include="$(MSBuildThisFileDirectory)Content\Map\researchSymbol.png">
      <CopyToOutputDirectory>PreserveNewest</CopyToOutputDirectory>
    </Content>
    <Content Include="$(MSBuildThisFileDirectory)Content\Map\RuinConfig.xml">
      <CopyToOutputDirectory>PreserveNewest</CopyToOutputDirectory>
    </Content>
    <Content Include="$(MSBuildThisFileDirectory)Content\Map\ruins.png">
      <CopyToOutputDirectory>PreserveNewest</CopyToOutputDirectory>
    </Content>
    <Content Include="$(MSBuildThisFileDirectory)Content\Map\ruins2.png">
      <CopyToOutputDirectory>PreserveNewest</CopyToOutputDirectory>
    </Content>
    <Content Include="$(MSBuildThisFileDirectory)Content\Map\ruins3.png">
      <CopyToOutputDirectory>PreserveNewest</CopyToOutputDirectory>
    </Content>
    <Content Include="$(MSBuildThisFileDirectory)Content\Map\shaft.png">
      <CopyToOutputDirectory>PreserveNewest</CopyToOutputDirectory>
    </Content>
    <Content Include="$(MSBuildThisFileDirectory)Content\Map\StructurePrefabs.xml">
      <CopyToOutputDirectory>PreserveNewest</CopyToOutputDirectory>
    </Content>
    <Content Include="$(MSBuildThisFileDirectory)Content\Map\structures2.png">
      <CopyToOutputDirectory>PreserveNewest</CopyToOutputDirectory>
    </Content>
    <Content Include="$(MSBuildThisFileDirectory)Content\Map\testroom.png">
      <CopyToOutputDirectory>Always</CopyToOutputDirectory>
    </Content>
    <Content Include="$(MSBuildThisFileDirectory)Content\Map\walldamage.png">
      <CopyToOutputDirectory>PreserveNewest</CopyToOutputDirectory>
    </Content>
    <Content Include="$(MSBuildThisFileDirectory)Content\Map\waypointIcons.png">
      <CopyToOutputDirectory>PreserveNewest</CopyToOutputDirectory>
    </Content>
    <Content Include="$(MSBuildThisFileDirectory)Content\Missions.xml">
      <CopyToOutputDirectory>PreserveNewest</CopyToOutputDirectory>
    </Content>
    <Content Include="$(MSBuildThisFileDirectory)Content\Orders.xml">
      <CopyToOutputDirectory>PreserveNewest</CopyToOutputDirectory>
    </Content>
    <Content Include="$(MSBuildThisFileDirectory)Content\Particles\burnt.png">
      <CopyToOutputDirectory>PreserveNewest</CopyToOutputDirectory>
    </Content>
    <Content Include="$(MSBuildThisFileDirectory)Content\Particles\explosiondecal.png">
      <CopyToOutputDirectory>PreserveNewest</CopyToOutputDirectory>
    </Content>
    <Content Include="$(MSBuildThisFileDirectory)Content\Particles\FlameRoundParticleSheet.png">
      <CopyToOutputDirectory>PreserveNewest</CopyToOutputDirectory>
    </Content>
    <Content Include="$(MSBuildThisFileDirectory)Content\Particles\DecalPrefabs.xml">
      <CopyToOutputDirectory>PreserveNewest</CopyToOutputDirectory>
    </Content>
    <Content Include="$(MSBuildThisFileDirectory)Content\Particles\ParticlePrefabs.xml">
      <CopyToOutputDirectory>PreserveNewest</CopyToOutputDirectory>
    </Content>
    <Content Include="$(MSBuildThisFileDirectory)Content\Particles\Smoke.png">
      <CopyToOutputDirectory>PreserveNewest</CopyToOutputDirectory>
    </Content>
    <Content Include="$(MSBuildThisFileDirectory)Content\Particles\SmokeParticleSheet.png">
      <CopyToOutputDirectory>PreserveNewest</CopyToOutputDirectory>
    </Content>
    <Content Include="$(MSBuildThisFileDirectory)Content\Particles\Spatter1.png">
      <CopyToOutputDirectory>PreserveNewest</CopyToOutputDirectory>
    </Content>
    <Content Include="$(MSBuildThisFileDirectory)Content\Particles\Spatter2.png">
      <CopyToOutputDirectory>PreserveNewest</CopyToOutputDirectory>
    </Content>
    <Content Include="$(MSBuildThisFileDirectory)Content\Particles\Spatter3.png">
      <CopyToOutputDirectory>PreserveNewest</CopyToOutputDirectory>
    </Content>
    <Content Include="$(MSBuildThisFileDirectory)Content\randomevents.xml">
      <CopyToOutputDirectory>PreserveNewest</CopyToOutputDirectory>
    </Content>
    <Content Include="$(MSBuildThisFileDirectory)Content\Sounds\Damage\StructureBlunt10.ogg">
      <CopyToOutputDirectory>PreserveNewest</CopyToOutputDirectory>
    </Content>
    <Content Include="$(MSBuildThisFileDirectory)Content\Sounds\Damage\StructureBlunt8.ogg">
      <CopyToOutputDirectory>PreserveNewest</CopyToOutputDirectory>
    </Content>
    <Content Include="$(MSBuildThisFileDirectory)Content\Sounds\Damage\StructureBlunt9.ogg">
      <CopyToOutputDirectory>PreserveNewest</CopyToOutputDirectory>
    </Content>
    <Content Include="$(MSBuildThisFileDirectory)Content\Sounds\Damage\StructureCrunch4.ogg">
      <CopyToOutputDirectory>PreserveNewest</CopyToOutputDirectory>
    </Content>
    <Content Include="$(MSBuildThisFileDirectory)Content\Sounds\Damage\StructureCrunch5.ogg">
      <CopyToOutputDirectory>PreserveNewest</CopyToOutputDirectory>
    </Content>
    <Content Include="$(MSBuildThisFileDirectory)Content\Sounds\sounds.xml">
      <CopyToOutputDirectory>PreserveNewest</CopyToOutputDirectory>
    </Content>
    <Content Include="$(MSBuildThisFileDirectory)Content\Texts\FinnishVanilla.xml">
      <CopyToOutputDirectory>Never</CopyToOutputDirectory>
    </Content>
    <Content Include="$(MSBuildThisFileDirectory)Content\Tutorials\Tutorials.xml">
      <CopyToOutputDirectory>PreserveNewest</CopyToOutputDirectory>
    </Content>
    <Content Include="$(MSBuildThisFileDirectory)Content\UI\Health\cprButton.png">
      <CopyToOutputDirectory>PreserveNewest</CopyToOutputDirectory>
    </Content>
    <Content Include="$(MSBuildThisFileDirectory)Content\UI\inventoryAtlas.png">
      <CopyToOutputDirectory>PreserveNewest</CopyToOutputDirectory>
    </Content>
    <Content Include="$(MSBuildThisFileDirectory)Content\UI\caret.png">
      <CopyToOutputDirectory>PreserveNewest</CopyToOutputDirectory>
    </Content>
    <Content Include="$(MSBuildThisFileDirectory)Content\UI\cursor.png">
      <CopyToOutputDirectory>PreserveNewest</CopyToOutputDirectory>
    </Content>
    <Content Include="$(MSBuildThisFileDirectory)Content\UI\damageOverlay.png">
      <CopyToOutputDirectory>PreserveNewest</CopyToOutputDirectory>
    </Content>
    <Content Include="$(MSBuildThisFileDirectory)Content\UI\Health\HealthIndicatorHead.png">
      <CopyToOutputDirectory>PreserveNewest</CopyToOutputDirectory>
    </Content>
    <Content Include="$(MSBuildThisFileDirectory)Content\UI\Health\HealthIndicatorLeftArm.png">
      <CopyToOutputDirectory>PreserveNewest</CopyToOutputDirectory>
    </Content>
    <Content Include="$(MSBuildThisFileDirectory)Content\UI\Health\HealthIndicatorLeftLeg.png">
      <CopyToOutputDirectory>PreserveNewest</CopyToOutputDirectory>
    </Content>
    <Content Include="$(MSBuildThisFileDirectory)Content\UI\Health\HealthIndicatorRightArm.png">
      <CopyToOutputDirectory>PreserveNewest</CopyToOutputDirectory>
    </Content>
    <Content Include="$(MSBuildThisFileDirectory)Content\UI\Health\HealthIndicatorRightLeg.png">
      <CopyToOutputDirectory>PreserveNewest</CopyToOutputDirectory>
    </Content>
    <Content Include="$(MSBuildThisFileDirectory)Content\UI\Health\HealthIndicatorTorso.png">
      <CopyToOutputDirectory>PreserveNewest</CopyToOutputDirectory>
    </Content>
    <Content Include="$(MSBuildThisFileDirectory)Content\UI\noise.png">
      <CopyToOutputDirectory>PreserveNewest</CopyToOutputDirectory>
    </Content>
    <Content Include="$(MSBuildThisFileDirectory)Content\UI\Health\statusIcons.png">
      <CopyToOutputDirectory>PreserveNewest</CopyToOutputDirectory>
    </Content>
    <Content Include="$(MSBuildThisFileDirectory)Content\UI\style.xml">
      <CopyToOutputDirectory>PreserveNewest</CopyToOutputDirectory>
    </Content>
    <Content Include="$(MSBuildThisFileDirectory)Content\UI\textboxTexture.png">
      <CopyToOutputDirectory>PreserveNewest</CopyToOutputDirectory>
    </Content>
    <Content Include="$(MSBuildThisFileDirectory)Content\UI\titleBackground.png">
      <CopyToOutputDirectory>PreserveNewest</CopyToOutputDirectory>
    </Content>
    <Content Include="$(MSBuildThisFileDirectory)Content\UI\titleMonster.png">
      <CopyToOutputDirectory>PreserveNewest</CopyToOutputDirectory>
    </Content>
    <Content Include="$(MSBuildThisFileDirectory)Content\UI\titleText.png">
      <CopyToOutputDirectory>PreserveNewest</CopyToOutputDirectory>
    </Content>
    <Content Include="$(MSBuildThisFileDirectory)Content\UI\uiBackground.png">
      <CopyToOutputDirectory>PreserveNewest</CopyToOutputDirectory>
    </Content>
    <Content Include="$(MSBuildThisFileDirectory)Content\UI\uiButton.png">
      <CopyToOutputDirectory>PreserveNewest</CopyToOutputDirectory>
    </Content>
    <Content Include="$(MSBuildThisFileDirectory)Content\UI\uiIcons.png">
      <CopyToOutputDirectory>PreserveNewest</CopyToOutputDirectory>
    </Content>
    <Content Include="$(MSBuildThisFileDirectory)Content\UI\UI_Atlas.png">
      <CopyToOutputDirectory>PreserveNewest</CopyToOutputDirectory>
    </Content>
    <Content Include="$(MSBuildThisFileDirectory)Content\UI\UI_Atlas2.png">
      <CopyToOutputDirectory>PreserveNewest</CopyToOutputDirectory>
    </Content>
    <Content Include="$(MSBuildThisFileDirectory)Content\utg_4.mp4">
      <CopyToOutputDirectory>PreserveNewest</CopyToOutputDirectory>
    </Content>
    <Content Include="$(MSBuildThisFileDirectory)Content\Effects\waterbump.png">
      <CopyToOutputDirectory>PreserveNewest</CopyToOutputDirectory>
    </Content>
    <Content Include="$(MSBuildThisFileDirectory)Data\clientpermissions.xml">
      <CopyToOutputDirectory>PreserveNewest</CopyToOutputDirectory>
    </Content>
    <Content Include="$(MSBuildThisFileDirectory)Data\ContentPackages\Vanilla 0.8.xml">
      <CopyToOutputDirectory>PreserveNewest</CopyToOutputDirectory>
    </Content>
    <Content Include="$(MSBuildThisFileDirectory)Data\permissionpresets.xml">
      <CopyToOutputDirectory>PreserveNewest</CopyToOutputDirectory>
    </Content>
    <Content Include="$(MSBuildThisFileDirectory)Icon.ico" />
    <Content Include="$(MSBuildThisFileDirectory)Mods\info.txt">
      <CopyToOutputDirectory>PreserveNewest</CopyToOutputDirectory>
    </Content>
    <Content Include="$(MSBuildThisFileDirectory)README.txt">
      <CopyToOutputDirectory>PreserveNewest</CopyToOutputDirectory>
    </Content>
    <Content Include="$(MSBuildThisFileDirectory)serversettings.xml">
      <CopyToOutputDirectory>PreserveNewest</CopyToOutputDirectory>
    </Content>
  </ItemGroup>
  <ItemGroup>
    <None Include="$(MSBuildThisFileDirectory)Content\Effects\blurshader.xnb">
      <CopyToOutputDirectory>PreserveNewest</CopyToOutputDirectory>
    </None>
    <None Include="$(MSBuildThisFileDirectory)Content\Effects\blurshader_opengl.xnb">
      <CopyToOutputDirectory>PreserveNewest</CopyToOutputDirectory>
    </None>
    <None Include="$(MSBuildThisFileDirectory)Content\Characters\Carrier\alarm1.ogg">
      <CopyToOutputDirectory>PreserveNewest</CopyToOutputDirectory>
    </None>
    <None Include="$(MSBuildThisFileDirectory)Content\Characters\Carrier\carrier1.ogg">
      <CopyToOutputDirectory>PreserveNewest</CopyToOutputDirectory>
    </None>
    <None Include="$(MSBuildThisFileDirectory)Content\Characters\Carrier\carrier2.ogg">
      <CopyToOutputDirectory>PreserveNewest</CopyToOutputDirectory>
    </None>
    <None Include="$(MSBuildThisFileDirectory)Content\Characters\Carrier\carrier3.ogg">
      <CopyToOutputDirectory>PreserveNewest</CopyToOutputDirectory>
    </None>
    <None Include="$(MSBuildThisFileDirectory)Content\Characters\Carrier\ping.ogg">
      <CopyToOutputDirectory>PreserveNewest</CopyToOutputDirectory>
    </None>
    <None Include="$(MSBuildThisFileDirectory)Content\Characters\Charybdis\charybdisattack.ogg">
      <CopyToOutputDirectory>PreserveNewest</CopyToOutputDirectory>
    </None>
    <None Include="$(MSBuildThisFileDirectory)Content\Characters\Coelanth\attack1.ogg">
      <CopyToOutputDirectory>PreserveNewest</CopyToOutputDirectory>
    </None>
    <None Include="$(MSBuildThisFileDirectory)Content\Characters\Coelanth\idle1.ogg">
      <CopyToOutputDirectory>PreserveNewest</CopyToOutputDirectory>
    </None>
    <None Include="$(MSBuildThisFileDirectory)Content\Characters\Coelanth\idle2.ogg">
      <CopyToOutputDirectory>PreserveNewest</CopyToOutputDirectory>
    </None>
    <None Include="$(MSBuildThisFileDirectory)Content\Characters\Crawler\attack1.ogg">
      <CopyToOutputDirectory>PreserveNewest</CopyToOutputDirectory>
    </None>
    <None Include="$(MSBuildThisFileDirectory)Content\Characters\Crawler\attack2.ogg">
      <CopyToOutputDirectory>PreserveNewest</CopyToOutputDirectory>
    </None>
    <None Include="$(MSBuildThisFileDirectory)Content\Characters\Crawler\idle1.ogg">
      <CopyToOutputDirectory>PreserveNewest</CopyToOutputDirectory>
    </None>
    <None Include="$(MSBuildThisFileDirectory)Content\Characters\Crawler\idle2.ogg">
      <CopyToOutputDirectory>PreserveNewest</CopyToOutputDirectory>
    </None>
    <None Include="$(MSBuildThisFileDirectory)Content\Characters\Endworm\endwormattack1.ogg">
      <CopyToOutputDirectory>PreserveNewest</CopyToOutputDirectory>
    </None>
    <None Include="$(MSBuildThisFileDirectory)Content\Characters\Endworm\endwormattack2.ogg">
      <CopyToOutputDirectory>PreserveNewest</CopyToOutputDirectory>
    </None>
    <None Include="$(MSBuildThisFileDirectory)Content\Characters\Endworm\endwormidle.ogg">
      <CopyToOutputDirectory>PreserveNewest</CopyToOutputDirectory>
    </None>
    <None Include="$(MSBuildThisFileDirectory)Content\Characters\Fractalguardian\Die1.ogg">
      <CopyToOutputDirectory>PreserveNewest</CopyToOutputDirectory>
    </None>
    <None Include="$(MSBuildThisFileDirectory)Content\Characters\Fractalguardian\Die2.ogg">
      <CopyToOutputDirectory>PreserveNewest</CopyToOutputDirectory>
    </None>
    <None Include="$(MSBuildThisFileDirectory)Content\Characters\Fractalguardian\guardian1.ogg">
      <CopyToOutputDirectory>PreserveNewest</CopyToOutputDirectory>
    </None>
    <None Include="$(MSBuildThisFileDirectory)Content\Characters\Fractalguardian\guardian2.ogg">
      <CopyToOutputDirectory>PreserveNewest</CopyToOutputDirectory>
    </None>
    <None Include="$(MSBuildThisFileDirectory)Content\Characters\Husk\Husk1.ogg">
      <CopyToOutputDirectory>PreserveNewest</CopyToOutputDirectory>
    </None>
    <None Include="$(MSBuildThisFileDirectory)Content\Characters\Husk\Husk2.ogg">
      <CopyToOutputDirectory>PreserveNewest</CopyToOutputDirectory>
    </None>
    <None Include="$(MSBuildThisFileDirectory)Content\Characters\Husk\Husk3.ogg">
      <CopyToOutputDirectory>PreserveNewest</CopyToOutputDirectory>
    </None>
    <None Include="$(MSBuildThisFileDirectory)Content\Characters\Mantis\attack1.ogg">
      <CopyToOutputDirectory>PreserveNewest</CopyToOutputDirectory>
    </None>
    <None Include="$(MSBuildThisFileDirectory)Content\Characters\Mantis\attack2.ogg">
      <CopyToOutputDirectory>PreserveNewest</CopyToOutputDirectory>
    </None>
    <None Include="$(MSBuildThisFileDirectory)Content\Characters\Mantis\idle1.ogg">
      <CopyToOutputDirectory>PreserveNewest</CopyToOutputDirectory>
    </None>
    <None Include="$(MSBuildThisFileDirectory)Content\Characters\Mantis\idle2.ogg">
      <CopyToOutputDirectory>PreserveNewest</CopyToOutputDirectory>
    </None>
    <None Include="$(MSBuildThisFileDirectory)Content\Characters\Mantis\idle3.ogg">
      <CopyToOutputDirectory>PreserveNewest</CopyToOutputDirectory>
    </None>
    <None Include="$(MSBuildThisFileDirectory)Content\Characters\Moloch\attack1.ogg">
      <CopyToOutputDirectory>PreserveNewest</CopyToOutputDirectory>
    </None>
    <None Include="$(MSBuildThisFileDirectory)Content\Characters\Moloch\attack2.ogg">
      <CopyToOutputDirectory>PreserveNewest</CopyToOutputDirectory>
    </None>
    <None Include="$(MSBuildThisFileDirectory)Content\Characters\Moloch\idle1.ogg">
      <CopyToOutputDirectory>PreserveNewest</CopyToOutputDirectory>
    </None>
    <None Include="$(MSBuildThisFileDirectory)Content\Characters\Moloch\idle2.ogg">
      <CopyToOutputDirectory>PreserveNewest</CopyToOutputDirectory>
    </None>
    <None Include="$(MSBuildThisFileDirectory)Content\Characters\Tigerthresher\thresherattack1.ogg">
      <CopyToOutputDirectory>PreserveNewest</CopyToOutputDirectory>
    </None>
    <None Include="$(MSBuildThisFileDirectory)Content\Characters\Tigerthresher\thresheridle1.ogg">
      <CopyToOutputDirectory>PreserveNewest</CopyToOutputDirectory>
    </None>
    <None Include="$(MSBuildThisFileDirectory)Content\Characters\Tigerthresher\thresheridle2.ogg">
      <CopyToOutputDirectory>PreserveNewest</CopyToOutputDirectory>
    </None>
    <None Include="$(MSBuildThisFileDirectory)Content\Characters\Watcher\attack1.ogg">
      <CopyToOutputDirectory>PreserveNewest</CopyToOutputDirectory>
    </None>
    <None Include="$(MSBuildThisFileDirectory)Content\Characters\Watcher\attack2.ogg">
      <CopyToOutputDirectory>PreserveNewest</CopyToOutputDirectory>
    </None>
    <None Include="$(MSBuildThisFileDirectory)Content\Characters\Watcher\attack3.ogg">
      <CopyToOutputDirectory>PreserveNewest</CopyToOutputDirectory>
    </None>
    <None Include="$(MSBuildThisFileDirectory)Content\Characters\Watcher\watch1.ogg">
      <CopyToOutputDirectory>PreserveNewest</CopyToOutputDirectory>
    </None>
    <None Include="$(MSBuildThisFileDirectory)Content\Characters\Watcher\watch2.ogg">
      <CopyToOutputDirectory>PreserveNewest</CopyToOutputDirectory>
    </None>
    <None Include="$(MSBuildThisFileDirectory)Content\Characters\Watcher\watch3.ogg">
      <CopyToOutputDirectory>PreserveNewest</CopyToOutputDirectory>
    </None>
    <None Include="$(MSBuildThisFileDirectory)Content\Characters\Watcher\watch4.ogg">
      <CopyToOutputDirectory>PreserveNewest</CopyToOutputDirectory>
    </None>
    <None Include="$(MSBuildThisFileDirectory)Content\Characters\Watcher\watch5.ogg">
      <CopyToOutputDirectory>PreserveNewest</CopyToOutputDirectory>
    </None>
    <None Include="$(MSBuildThisFileDirectory)Content\Characters\Watcher\watch6.ogg">
      <CopyToOutputDirectory>PreserveNewest</CopyToOutputDirectory>
    </None>
    <None Include="$(MSBuildThisFileDirectory)Content\Effects\deformshader.xnb">
      <CopyToOutputDirectory>PreserveNewest</CopyToOutputDirectory>
    </None>
    <None Include="$(MSBuildThisFileDirectory)Content\Effects\deformshader_opengl.xnb">
      <CopyToOutputDirectory>PreserveNewest</CopyToOutputDirectory>
    </None>
    <None Include="$(MSBuildThisFileDirectory)Content\Effects\postprocess.fx" />
    <None Include="$(MSBuildThisFileDirectory)Content\Effects\postprocess.xnb">
      <CopyToOutputDirectory>PreserveNewest</CopyToOutputDirectory>
    </None>
    <None Include="$(MSBuildThisFileDirectory)Content\Fonts\Code Pro Bold.otf">
      <CopyToOutputDirectory>PreserveNewest</CopyToOutputDirectory>
    </None>
    <None Include="$(MSBuildThisFileDirectory)Content\Content.mgcb">
      <CopyToOutputDirectory>PreserveNewest</CopyToOutputDirectory>
    </None>
    <None Include="$(MSBuildThisFileDirectory)Content\Effects\damageshader.xnb">
      <CopyToOutputDirectory>PreserveNewest</CopyToOutputDirectory>
    </None>
    <None Include="$(MSBuildThisFileDirectory)Content\Effects\damageshader_opengl.xnb">
      <CopyToOutputDirectory>PreserveNewest</CopyToOutputDirectory>
    </None>
    <None Include="$(MSBuildThisFileDirectory)Content\Fonts\Exo2-Light.otf">
      <CopyToOutputDirectory>PreserveNewest</CopyToOutputDirectory>
    </None>
    <None Include="$(MSBuildThisFileDirectory)Content\Fonts\Exo2-Medium.otf">
      <CopyToOutputDirectory>PreserveNewest</CopyToOutputDirectory>
    </None>
    <None Include="$(MSBuildThisFileDirectory)Content\Items\Artifacts\aliendoor.ogg">
      <CopyToOutputDirectory>PreserveNewest</CopyToOutputDirectory>
    </None>
    <None Include="$(MSBuildThisFileDirectory)Content\Items\Artifacts\alienweapon.ogg">
      <CopyToOutputDirectory>PreserveNewest</CopyToOutputDirectory>
    </None>
    <None Include="$(MSBuildThisFileDirectory)Content\Items\Button\beep.ogg">
      <CopyToOutputDirectory>PreserveNewest</CopyToOutputDirectory>
    </None>
    <None Include="$(MSBuildThisFileDirectory)Content\Items\Button\switch.ogg">
      <CopyToOutputDirectory>PreserveNewest</CopyToOutputDirectory>
    </None>
    <None Include="$(MSBuildThisFileDirectory)Content\Items\Command\sonarPing.ogg">
      <CopyToOutputDirectory>PreserveNewest</CopyToOutputDirectory>
    </None>
    <None Include="$(MSBuildThisFileDirectory)Content\Items\Diving\divingSuit.ogg">
      <CopyToOutputDirectory>PreserveNewest</CopyToOutputDirectory>
    </None>
    <None Include="$(MSBuildThisFileDirectory)Content\Items\Diving\scooter.ogg">
      <CopyToOutputDirectory>PreserveNewest</CopyToOutputDirectory>
    </None>
    <None Include="$(MSBuildThisFileDirectory)Content\Items\Door\dockingport1.ogg">
      <CopyToOutputDirectory>PreserveNewest</CopyToOutputDirectory>
    </None>
    <None Include="$(MSBuildThisFileDirectory)Content\Items\Door\dockingport2.ogg">
      <CopyToOutputDirectory>PreserveNewest</CopyToOutputDirectory>
    </None>
    <None Include="$(MSBuildThisFileDirectory)Content\Items\Door\door.ogg">
      <CopyToOutputDirectory>PreserveNewest</CopyToOutputDirectory>
    </None>
    <None Include="$(MSBuildThisFileDirectory)Content\Items\Door\duct.ogg">
      <CopyToOutputDirectory>PreserveNewest</CopyToOutputDirectory>
    </None>
    <None Include="$(MSBuildThisFileDirectory)Content\Items\Electricity\powerOn.ogg">
      <CopyToOutputDirectory>PreserveNewest</CopyToOutputDirectory>
    </None>
    <None Include="$(MSBuildThisFileDirectory)Content\Items\Electricity\zap1.ogg">
      <CopyToOutputDirectory>PreserveNewest</CopyToOutputDirectory>
    </None>
    <None Include="$(MSBuildThisFileDirectory)Content\Items\Electricity\zap2.ogg">
      <CopyToOutputDirectory>PreserveNewest</CopyToOutputDirectory>
    </None>
    <None Include="$(MSBuildThisFileDirectory)Content\Items\Electricity\zap3.ogg">
      <CopyToOutputDirectory>PreserveNewest</CopyToOutputDirectory>
    </None>
    <None Include="$(MSBuildThisFileDirectory)Content\Items\Electricity\zap4.ogg">
      <CopyToOutputDirectory>PreserveNewest</CopyToOutputDirectory>
    </None>
    <None Include="$(MSBuildThisFileDirectory)Content\Items\Engine\engine.ogg">
      <CopyToOutputDirectory>PreserveNewest</CopyToOutputDirectory>
    </None>
    <None Include="$(MSBuildThisFileDirectory)Content\Items\Fabricators\deconstructor.ogg">
      <CopyToOutputDirectory>PreserveNewest</CopyToOutputDirectory>
    </None>
    <None Include="$(MSBuildThisFileDirectory)Content\Items\Fabricators\fabricator.ogg">
      <CopyToOutputDirectory>PreserveNewest</CopyToOutputDirectory>
    </None>
    <None Include="$(MSBuildThisFileDirectory)Content\Items\Medical\bandage.ogg">
      <CopyToOutputDirectory>PreserveNewest</CopyToOutputDirectory>
    </None>
    <None Include="$(MSBuildThisFileDirectory)Content\Items\Medical\syringe.ogg">
      <CopyToOutputDirectory>PreserveNewest</CopyToOutputDirectory>
    </None>
    <None Include="$(MSBuildThisFileDirectory)Content\Items\Misc\Guitar1.ogg">
      <CopyToOutputDirectory>PreserveNewest</CopyToOutputDirectory>
    </None>
    <None Include="$(MSBuildThisFileDirectory)Content\Items\Misc\Guitar2.ogg">
      <CopyToOutputDirectory>PreserveNewest</CopyToOutputDirectory>
    </None>
    <None Include="$(MSBuildThisFileDirectory)Content\Items\Misc\Guitar3.ogg">
      <CopyToOutputDirectory>PreserveNewest</CopyToOutputDirectory>
    </None>
    <None Include="$(MSBuildThisFileDirectory)Content\Items\Misc\Harmonica1.ogg">
      <CopyToOutputDirectory>PreserveNewest</CopyToOutputDirectory>
    </None>
    <None Include="$(MSBuildThisFileDirectory)Content\Items\Misc\Harmonica2.ogg">
      <CopyToOutputDirectory>PreserveNewest</CopyToOutputDirectory>
    </None>
    <None Include="$(MSBuildThisFileDirectory)Content\Items\OxygenGenerator\oxygengenerator.ogg">
      <CopyToOutputDirectory>PreserveNewest</CopyToOutputDirectory>
    </None>
    <None Include="$(MSBuildThisFileDirectory)Content\Items\OxygenGenerator\ventilation.ogg">
      <CopyToOutputDirectory>PreserveNewest</CopyToOutputDirectory>
    </None>
    <None Include="$(MSBuildThisFileDirectory)Content\Items\Pump\pump.ogg">
      <CopyToOutputDirectory>PreserveNewest</CopyToOutputDirectory>
    </None>
    <None Include="$(MSBuildThisFileDirectory)Content\Items\Reactor\explosion.ogg">
      <CopyToOutputDirectory>PreserveNewest</CopyToOutputDirectory>
    </None>
    <None Include="$(MSBuildThisFileDirectory)Content\Items\Reactor\reactor.ogg">
      <CopyToOutputDirectory>PreserveNewest</CopyToOutputDirectory>
    </None>
    <None Include="$(MSBuildThisFileDirectory)Content\Items\Tools\bump.ogg">
      <CopyToOutputDirectory>PreserveNewest</CopyToOutputDirectory>
    </None>
    <None Include="$(MSBuildThisFileDirectory)Content\Items\Tools\crowbar.ogg">
      <CopyToOutputDirectory>PreserveNewest</CopyToOutputDirectory>
    </None>
    <None Include="$(MSBuildThisFileDirectory)Content\Items\Tools\extinguisher.ogg">
      <CopyToOutputDirectory>PreserveNewest</CopyToOutputDirectory>
    </None>
    <None Include="$(MSBuildThisFileDirectory)Content\Items\Tools\flare.ogg">
      <CopyToOutputDirectory>PreserveNewest</CopyToOutputDirectory>
    </None>
    <None Include="$(MSBuildThisFileDirectory)Content\Items\Tools\plasmaCutter.ogg">
      <CopyToOutputDirectory>PreserveNewest</CopyToOutputDirectory>
    </None>
    <None Include="$(MSBuildThisFileDirectory)Content\Items\Tools\weldingTool.ogg">
      <CopyToOutputDirectory>PreserveNewest</CopyToOutputDirectory>
    </None>
    <None Include="$(MSBuildThisFileDirectory)Content\Items\warningBeep.ogg">
      <CopyToOutputDirectory>PreserveNewest</CopyToOutputDirectory>
    </None>
    <None Include="$(MSBuildThisFileDirectory)Content\Items\warningSiren.ogg">
      <CopyToOutputDirectory>PreserveNewest</CopyToOutputDirectory>
    </None>
    <None Include="$(MSBuildThisFileDirectory)Content\Items\Weapons\bigexplosion.ogg">
      <CopyToOutputDirectory>PreserveNewest</CopyToOutputDirectory>
    </None>
    <None Include="$(MSBuildThisFileDirectory)Content\Items\Weapons\coilgun.ogg">
      <CopyToOutputDirectory>PreserveNewest</CopyToOutputDirectory>
    </None>
    <None Include="$(MSBuildThisFileDirectory)Content\Items\Weapons\harpoon1.ogg">
      <CopyToOutputDirectory>PreserveNewest</CopyToOutputDirectory>
    </None>
    <None Include="$(MSBuildThisFileDirectory)Content\Items\Weapons\harpoon2.ogg">
      <CopyToOutputDirectory>PreserveNewest</CopyToOutputDirectory>
    </None>
    <None Include="$(MSBuildThisFileDirectory)Content\Items\Weapons\honk.ogg">
      <CopyToOutputDirectory>PreserveNewest</CopyToOutputDirectory>
    </None>
    <None Include="$(MSBuildThisFileDirectory)Content\Items\Weapons\railgun.ogg">
      <CopyToOutputDirectory>PreserveNewest</CopyToOutputDirectory>
    </None>
    <None Include="$(MSBuildThisFileDirectory)Content\Items\Weapons\railgunloop.ogg">
      <CopyToOutputDirectory>PreserveNewest</CopyToOutputDirectory>
    </None>
    <None Include="$(MSBuildThisFileDirectory)Content\Items\Weapons\railgunstart.ogg">
      <CopyToOutputDirectory>PreserveNewest</CopyToOutputDirectory>
    </None>
    <None Include="$(MSBuildThisFileDirectory)Content\Items\Weapons\railgunstop.ogg">
      <CopyToOutputDirectory>PreserveNewest</CopyToOutputDirectory>
    </None>
    <None Include="$(MSBuildThisFileDirectory)Content\Items\Weapons\revolver.ogg">
      <CopyToOutputDirectory>PreserveNewest</CopyToOutputDirectory>
    </None>
    <None Include="$(MSBuildThisFileDirectory)Content\Items\Weapons\smack.ogg">
      <CopyToOutputDirectory>PreserveNewest</CopyToOutputDirectory>
    </None>
    <None Include="$(MSBuildThisFileDirectory)Content\Items\Weapons\stunbaton.ogg">
      <CopyToOutputDirectory>PreserveNewest</CopyToOutputDirectory>
    </None>
    <None Include="$(MSBuildThisFileDirectory)Content\Items\Weapons\stungrenade.ogg">
      <CopyToOutputDirectory>PreserveNewest</CopyToOutputDirectory>
    </None>
    <None Include="$(MSBuildThisFileDirectory)Content\Items\Weapons\syringegun.ogg">
      <CopyToOutputDirectory>PreserveNewest</CopyToOutputDirectory>
    </None>
    <None Include="$(MSBuildThisFileDirectory)Content\Effects\losshader.xnb">
      <CopyToOutputDirectory>PreserveNewest</CopyToOutputDirectory>
    </None>
    <None Include="$(MSBuildThisFileDirectory)Content\Effects\losshader_opengl.xnb">
      <CopyToOutputDirectory>PreserveNewest</CopyToOutputDirectory>
    </None>
    <None Include="$(MSBuildThisFileDirectory)Content\Sounds\Music\Intensity Layer 1.ogg">
      <CopyToOutputDirectory>PreserveNewest</CopyToOutputDirectory>
    </None>
    <None Include="$(MSBuildThisFileDirectory)Content\Sounds\Music\Intensity Layer 2.ogg">
      <CopyToOutputDirectory>PreserveNewest</CopyToOutputDirectory>
    </None>
    <None Include="$(MSBuildThisFileDirectory)Content\Sounds\Music\Intensity Layer 3.ogg">
      <CopyToOutputDirectory>PreserveNewest</CopyToOutputDirectory>
    </None>
    <None Include="$(MSBuildThisFileDirectory)Content\Sounds\Music\Intensity Layer 4.ogg">
      <CopyToOutputDirectory>PreserveNewest</CopyToOutputDirectory>
    </None>
    <None Include="$(MSBuildThisFileDirectory)Content\Sounds\Music\Layer 0 - Basic.ogg">
      <CopyToOutputDirectory>PreserveNewest</CopyToOutputDirectory>
    </None>
    <None Include="$(MSBuildThisFileDirectory)Content\Sounds\Music\Layer 1 - Monsters Nearby.ogg">
      <CopyToOutputDirectory>PreserveNewest</CopyToOutputDirectory>
    </None>
    <None Include="$(MSBuildThisFileDirectory)Content\Sounds\Music\Layer 11 - Crush Depth.ogg">
      <CopyToOutputDirectory>PreserveNewest</CopyToOutputDirectory>
    </None>
    <None Include="$(MSBuildThisFileDirectory)Content\Sounds\Music\Layer 12 - Objective Complete.ogg">
      <CopyToOutputDirectory>PreserveNewest</CopyToOutputDirectory>
    </None>
    <None Include="$(MSBuildThisFileDirectory)Content\Sounds\Music\Layer 2 - In The Ruins.ogg">
      <CopyToOutputDirectory>PreserveNewest</CopyToOutputDirectory>
    </None>
    <None Include="$(MSBuildThisFileDirectory)Content\Sounds\Music\Layer 3 - Leaving Start Location.ogg">
      <CopyToOutputDirectory>PreserveNewest</CopyToOutputDirectory>
    </None>
    <None Include="$(MSBuildThisFileDirectory)Content\Sounds\Music\Layer 4 - Arriving at Destination.ogg">
      <CopyToOutputDirectory>PreserveNewest</CopyToOutputDirectory>
    </None>
    <None Include="$(MSBuildThisFileDirectory)Content\Sounds\Music\Layer 5 - Submarine Flooded.ogg">
      <CopyToOutputDirectory>PreserveNewest</CopyToOutputDirectory>
    </None>
    <None Include="$(MSBuildThisFileDirectory)Content\Tutorials\TutorialSub.sub">
      <CopyToOutputDirectory>PreserveNewest</CopyToOutputDirectory>
    </None>
    <None Include="$(MSBuildThisFileDirectory)Content\Sounds\Ambient\Ambient1.ogg">
      <CopyToOutputDirectory>PreserveNewest</CopyToOutputDirectory>
    </None>
    <None Include="$(MSBuildThisFileDirectory)Content\Sounds\Ambient\Ambient10.ogg">
      <CopyToOutputDirectory>PreserveNewest</CopyToOutputDirectory>
    </None>
    <None Include="$(MSBuildThisFileDirectory)Content\Sounds\Ambient\Ambient11.ogg">
      <CopyToOutputDirectory>PreserveNewest</CopyToOutputDirectory>
    </None>
    <None Include="$(MSBuildThisFileDirectory)Content\Sounds\Ambient\Ambient12.ogg">
      <CopyToOutputDirectory>PreserveNewest</CopyToOutputDirectory>
    </None>
    <None Include="$(MSBuildThisFileDirectory)Content\Sounds\Ambient\Ambient13.ogg">
      <CopyToOutputDirectory>PreserveNewest</CopyToOutputDirectory>
    </None>
    <None Include="$(MSBuildThisFileDirectory)Content\Sounds\Ambient\Ambient2.ogg">
      <CopyToOutputDirectory>PreserveNewest</CopyToOutputDirectory>
    </None>
    <None Include="$(MSBuildThisFileDirectory)Content\Sounds\Ambient\Ambient3.ogg">
      <CopyToOutputDirectory>PreserveNewest</CopyToOutputDirectory>
    </None>
    <None Include="$(MSBuildThisFileDirectory)Content\Sounds\Ambient\Ambient4.ogg">
      <CopyToOutputDirectory>PreserveNewest</CopyToOutputDirectory>
    </None>
    <None Include="$(MSBuildThisFileDirectory)Content\Sounds\Ambient\Ambient5.ogg">
      <CopyToOutputDirectory>PreserveNewest</CopyToOutputDirectory>
    </None>
    <None Include="$(MSBuildThisFileDirectory)Content\Sounds\Ambient\Ambient6.ogg">
      <CopyToOutputDirectory>PreserveNewest</CopyToOutputDirectory>
    </None>
    <None Include="$(MSBuildThisFileDirectory)Content\Sounds\Ambient\Ambient7.ogg">
      <CopyToOutputDirectory>PreserveNewest</CopyToOutputDirectory>
    </None>
    <None Include="$(MSBuildThisFileDirectory)Content\Sounds\Ambient\Ambient8.ogg">
      <CopyToOutputDirectory>PreserveNewest</CopyToOutputDirectory>
    </None>
    <None Include="$(MSBuildThisFileDirectory)Content\Sounds\Ambient\Ambient9.ogg">
      <CopyToOutputDirectory>PreserveNewest</CopyToOutputDirectory>
    </None>
    <None Include="$(MSBuildThisFileDirectory)Content\Sounds\Ambient\DistantPod1.ogg">
      <CopyToOutputDirectory>PreserveNewest</CopyToOutputDirectory>
    </None>
    <None Include="$(MSBuildThisFileDirectory)Content\Sounds\Ambient\DistantPod2.ogg">
      <CopyToOutputDirectory>PreserveNewest</CopyToOutputDirectory>
    </None>
    <None Include="$(MSBuildThisFileDirectory)Content\Sounds\Ambient\DistantPod3.ogg">
      <CopyToOutputDirectory>PreserveNewest</CopyToOutputDirectory>
    </None>
    <None Include="$(MSBuildThisFileDirectory)Content\Sounds\Ambient\GlacialMovement.ogg">
      <CopyToOutputDirectory>PreserveNewest</CopyToOutputDirectory>
    </None>
    <None Include="$(MSBuildThisFileDirectory)Content\Sounds\Damage\creak1.ogg">
      <CopyToOutputDirectory>PreserveNewest</CopyToOutputDirectory>
    </None>
    <None Include="$(MSBuildThisFileDirectory)Content\Sounds\Damage\creak2.ogg">
      <CopyToOutputDirectory>PreserveNewest</CopyToOutputDirectory>
    </None>
    <None Include="$(MSBuildThisFileDirectory)Content\Sounds\Damage\creak3.ogg">
      <CopyToOutputDirectory>PreserveNewest</CopyToOutputDirectory>
    </None>
    <None Include="$(MSBuildThisFileDirectory)Content\Sounds\Damage\creak4.ogg">
      <CopyToOutputDirectory>PreserveNewest</CopyToOutputDirectory>
    </None>
    <None Include="$(MSBuildThisFileDirectory)Content\Sounds\Damage\creak5.ogg">
      <CopyToOutputDirectory>PreserveNewest</CopyToOutputDirectory>
    </None>
    <None Include="$(MSBuildThisFileDirectory)Content\Sounds\Damage\GlassBreak1.ogg">
      <CopyToOutputDirectory>PreserveNewest</CopyToOutputDirectory>
    </None>
    <None Include="$(MSBuildThisFileDirectory)Content\Sounds\Damage\GlassBreak2.ogg">
      <CopyToOutputDirectory>PreserveNewest</CopyToOutputDirectory>
    </None>
    <None Include="$(MSBuildThisFileDirectory)Content\Sounds\Damage\GlassBreak3.ogg">
      <CopyToOutputDirectory>PreserveNewest</CopyToOutputDirectory>
    </None>
    <None Include="$(MSBuildThisFileDirectory)Content\Sounds\Damage\GlassImpact1.ogg">
      <CopyToOutputDirectory>PreserveNewest</CopyToOutputDirectory>
    </None>
    <None Include="$(MSBuildThisFileDirectory)Content\Sounds\Damage\GlassImpact2.ogg">
      <CopyToOutputDirectory>PreserveNewest</CopyToOutputDirectory>
    </None>
    <None Include="$(MSBuildThisFileDirectory)Content\Sounds\Damage\GlassImpact3.ogg">
      <CopyToOutputDirectory>PreserveNewest</CopyToOutputDirectory>
    </None>
    <None Include="$(MSBuildThisFileDirectory)Content\Sounds\Damage\HitArmor1.ogg">
      <CopyToOutputDirectory>PreserveNewest</CopyToOutputDirectory>
    </None>
    <None Include="$(MSBuildThisFileDirectory)Content\Sounds\Damage\HitArmor2.ogg">
      <CopyToOutputDirectory>PreserveNewest</CopyToOutputDirectory>
    </None>
    <None Include="$(MSBuildThisFileDirectory)Content\Sounds\Damage\HitArmor3.ogg">
      <CopyToOutputDirectory>PreserveNewest</CopyToOutputDirectory>
    </None>
    <None Include="$(MSBuildThisFileDirectory)Content\Sounds\Damage\HitClown1.ogg">
      <CopyToOutputDirectory>PreserveNewest</CopyToOutputDirectory>
    </None>
    <None Include="$(MSBuildThisFileDirectory)Content\Sounds\Damage\HitClown2.ogg">
      <CopyToOutputDirectory>PreserveNewest</CopyToOutputDirectory>
    </None>
    <None Include="$(MSBuildThisFileDirectory)Content\Sounds\Damage\HitClown3.ogg">
      <CopyToOutputDirectory>PreserveNewest</CopyToOutputDirectory>
    </None>
    <None Include="$(MSBuildThisFileDirectory)Content\Sounds\Damage\HitClown4.ogg">
      <CopyToOutputDirectory>PreserveNewest</CopyToOutputDirectory>
    </None>
    <None Include="$(MSBuildThisFileDirectory)Content\Sounds\Damage\implode.ogg">
      <CopyToOutputDirectory>PreserveNewest</CopyToOutputDirectory>
    </None>
    <None Include="$(MSBuildThisFileDirectory)Content\Sounds\Damage\LimbBlunt1.ogg">
      <CopyToOutputDirectory>PreserveNewest</CopyToOutputDirectory>
    </None>
    <None Include="$(MSBuildThisFileDirectory)Content\Sounds\Damage\LimbBlunt2.ogg">
      <CopyToOutputDirectory>PreserveNewest</CopyToOutputDirectory>
    </None>
    <None Include="$(MSBuildThisFileDirectory)Content\Sounds\Damage\LimbBlunt3.ogg">
      <CopyToOutputDirectory>PreserveNewest</CopyToOutputDirectory>
    </None>
    <None Include="$(MSBuildThisFileDirectory)Content\Sounds\Damage\LimbBlunt4.ogg">
      <CopyToOutputDirectory>PreserveNewest</CopyToOutputDirectory>
    </None>
    <None Include="$(MSBuildThisFileDirectory)Content\Sounds\Damage\LimbBlunt5.ogg">
      <CopyToOutputDirectory>PreserveNewest</CopyToOutputDirectory>
    </None>
    <None Include="$(MSBuildThisFileDirectory)Content\Sounds\Damage\LimbSlash1.ogg">
      <CopyToOutputDirectory>PreserveNewest</CopyToOutputDirectory>
    </None>
    <None Include="$(MSBuildThisFileDirectory)Content\Sounds\Damage\LimbSlash2.ogg">
      <CopyToOutputDirectory>PreserveNewest</CopyToOutputDirectory>
    </None>
    <None Include="$(MSBuildThisFileDirectory)Content\Sounds\Damage\LimbSlash3.ogg">
      <CopyToOutputDirectory>PreserveNewest</CopyToOutputDirectory>
    </None>
    <None Include="$(MSBuildThisFileDirectory)Content\Sounds\Damage\StructureBlunt1.ogg">
      <CopyToOutputDirectory>PreserveNewest</CopyToOutputDirectory>
    </None>
    <None Include="$(MSBuildThisFileDirectory)Content\Sounds\Damage\StructureBlunt2.ogg">
      <CopyToOutputDirectory>PreserveNewest</CopyToOutputDirectory>
    </None>
    <None Include="$(MSBuildThisFileDirectory)Content\Sounds\Damage\StructureBlunt3.ogg">
      <CopyToOutputDirectory>PreserveNewest</CopyToOutputDirectory>
    </None>
    <None Include="$(MSBuildThisFileDirectory)Content\Sounds\Damage\StructureBlunt4.ogg">
      <CopyToOutputDirectory>PreserveNewest</CopyToOutputDirectory>
    </None>
    <None Include="$(MSBuildThisFileDirectory)Content\Sounds\Damage\StructureBlunt5.ogg">
      <CopyToOutputDirectory>PreserveNewest</CopyToOutputDirectory>
    </None>
    <None Include="$(MSBuildThisFileDirectory)Content\Sounds\Damage\StructureBlunt6.ogg">
      <CopyToOutputDirectory>PreserveNewest</CopyToOutputDirectory>
    </None>
    <None Include="$(MSBuildThisFileDirectory)Content\Sounds\Damage\StructureBlunt7.ogg">
      <CopyToOutputDirectory>PreserveNewest</CopyToOutputDirectory>
    </None>
    <None Include="$(MSBuildThisFileDirectory)Content\Sounds\Damage\StructureCrunch1.ogg">
      <CopyToOutputDirectory>PreserveNewest</CopyToOutputDirectory>
    </None>
    <None Include="$(MSBuildThisFileDirectory)Content\Sounds\Damage\StructureCrunch2.ogg">
      <CopyToOutputDirectory>PreserveNewest</CopyToOutputDirectory>
    </None>
    <None Include="$(MSBuildThisFileDirectory)Content\Sounds\Damage\StructureCrunch3.ogg">
      <CopyToOutputDirectory>PreserveNewest</CopyToOutputDirectory>
    </None>
    <None Include="$(MSBuildThisFileDirectory)Content\Sounds\dropItem.ogg">
      <CopyToOutputDirectory>PreserveNewest</CopyToOutputDirectory>
    </None>
    <None Include="$(MSBuildThisFileDirectory)Content\Sounds\fire.ogg">
      <CopyToOutputDirectory>PreserveNewest</CopyToOutputDirectory>
    </None>
    <None Include="$(MSBuildThisFileDirectory)Content\Sounds\firelarge.ogg">
      <CopyToOutputDirectory>PreserveNewest</CopyToOutputDirectory>
    </None>
    <None Include="$(MSBuildThisFileDirectory)Content\Sounds\Footsteps\Armor\armor-01.ogg">
      <CopyToOutputDirectory>PreserveNewest</CopyToOutputDirectory>
    </None>
    <None Include="$(MSBuildThisFileDirectory)Content\Sounds\Footsteps\Armor\armor-02.ogg">
      <CopyToOutputDirectory>PreserveNewest</CopyToOutputDirectory>
    </None>
    <None Include="$(MSBuildThisFileDirectory)Content\Sounds\Footsteps\Armor\armor-03.ogg">
      <CopyToOutputDirectory>PreserveNewest</CopyToOutputDirectory>
    </None>
    <None Include="$(MSBuildThisFileDirectory)Content\Sounds\Footsteps\Clown\clown-01.ogg">
      <CopyToOutputDirectory>PreserveNewest</CopyToOutputDirectory>
    </None>
    <None Include="$(MSBuildThisFileDirectory)Content\Sounds\Footsteps\Clown\clown-02.ogg">
      <CopyToOutputDirectory>PreserveNewest</CopyToOutputDirectory>
    </None>
    <None Include="$(MSBuildThisFileDirectory)Content\Sounds\Footsteps\Metal\metal-01.ogg">
      <CopyToOutputDirectory>PreserveNewest</CopyToOutputDirectory>
    </None>
    <None Include="$(MSBuildThisFileDirectory)Content\Sounds\Footsteps\Metal\metal-02.ogg">
      <CopyToOutputDirectory>PreserveNewest</CopyToOutputDirectory>
    </None>
    <None Include="$(MSBuildThisFileDirectory)Content\Sounds\Footsteps\Metal\metal-03.ogg">
      <CopyToOutputDirectory>PreserveNewest</CopyToOutputDirectory>
    </None>
    <None Include="$(MSBuildThisFileDirectory)Content\Sounds\Footsteps\Metal\metal-04.ogg">
      <CopyToOutputDirectory>PreserveNewest</CopyToOutputDirectory>
    </None>
    <None Include="$(MSBuildThisFileDirectory)Content\Sounds\Footsteps\Metal\metal-05.ogg">
      <CopyToOutputDirectory>PreserveNewest</CopyToOutputDirectory>
    </None>
    <None Include="$(MSBuildThisFileDirectory)Content\Sounds\Footsteps\Metal\metal-06.ogg">
      <CopyToOutputDirectory>PreserveNewest</CopyToOutputDirectory>
    </None>
    <None Include="$(MSBuildThisFileDirectory)Content\Sounds\Footsteps\Metal\metal-07.ogg">
      <CopyToOutputDirectory>PreserveNewest</CopyToOutputDirectory>
    </None>
    <None Include="$(MSBuildThisFileDirectory)Content\Sounds\Footsteps\step.ogg">
      <CopyToOutputDirectory>PreserveNewest</CopyToOutputDirectory>
    </None>
    <None Include="$(MSBuildThisFileDirectory)Content\Sounds\Music\amb_JD_drone_clattering_machine.ogg">
      <CopyToOutputDirectory>PreserveNewest</CopyToOutputDirectory>
    </None>
    <None Include="$(MSBuildThisFileDirectory)Content\Sounds\Music\Controlled Chaos 2.ogg">
      <CopyToOutputDirectory>PreserveNewest</CopyToOutputDirectory>
    </None>
    <None Include="$(MSBuildThisFileDirectory)Content\Sounds\Music\Controlled Chaos.ogg">
      <CopyToOutputDirectory>PreserveNewest</CopyToOutputDirectory>
    </None>
    <None Include="$(MSBuildThisFileDirectory)Content\Sounds\Music\Enter the Maze.ogg">
      <CopyToOutputDirectory>PreserveNewest</CopyToOutputDirectory>
    </None>
    <None Include="$(MSBuildThisFileDirectory)Content\Sounds\Music\Phantom From Space.ogg">
      <CopyToOutputDirectory>PreserveNewest</CopyToOutputDirectory>
    </None>
    <None Include="$(MSBuildThisFileDirectory)Content\Sounds\Music\Road to Hell.ogg">
      <CopyToOutputDirectory>PreserveNewest</CopyToOutputDirectory>
    </None>
    <None Include="$(MSBuildThisFileDirectory)Content\Sounds\Music\Simplex.ogg">
      <CopyToOutputDirectory>PreserveNewest</CopyToOutputDirectory>
    </None>
    <None Include="$(MSBuildThisFileDirectory)Content\Sounds\Music\Static Motion.ogg">
      <CopyToOutputDirectory>PreserveNewest</CopyToOutputDirectory>
    </None>
    <None Include="$(MSBuildThisFileDirectory)Content\Sounds\Music\Tenebrous Brothers Carnival - Prelude.ogg">
      <CopyToOutputDirectory>PreserveNewest</CopyToOutputDirectory>
    </None>
    <None Include="$(MSBuildThisFileDirectory)Content\Sounds\Music\The Descent.ogg">
      <CopyToOutputDirectory>PreserveNewest</CopyToOutputDirectory>
    </None>
    <None Include="$(MSBuildThisFileDirectory)Content\Sounds\Music\Unseen Horrors.ogg">
      <CopyToOutputDirectory>PreserveNewest</CopyToOutputDirectory>
    </None>
    <None Include="$(MSBuildThisFileDirectory)Content\Sounds\pickItem.ogg">
      <CopyToOutputDirectory>PreserveNewest</CopyToOutputDirectory>
    </None>
    <None Include="$(MSBuildThisFileDirectory)Content\Sounds\pickItemFail.ogg">
      <CopyToOutputDirectory>PreserveNewest</CopyToOutputDirectory>
    </None>
    <None Include="$(MSBuildThisFileDirectory)Content\Sounds\startDrone.ogg">
      <CopyToOutputDirectory>PreserveNewest</CopyToOutputDirectory>
    </None>
    <None Include="$(MSBuildThisFileDirectory)Content\Sounds\stepMetal.ogg">
      <CopyToOutputDirectory>PreserveNewest</CopyToOutputDirectory>
    </None>
    <None Include="$(MSBuildThisFileDirectory)Content\Sounds\UI\beep-shinymetal.ogg">
      <CopyToOutputDirectory>PreserveNewest</CopyToOutputDirectory>
    </None>
    <None Include="$(MSBuildThisFileDirectory)Content\Sounds\UI\deadmsg.ogg">
      <CopyToOutputDirectory>PreserveNewest</CopyToOutputDirectory>
    </None>
    <None Include="$(MSBuildThisFileDirectory)Content\Sounds\UI\radiomsg.ogg">
      <CopyToOutputDirectory>PreserveNewest</CopyToOutputDirectory>
    </None>
    <None Include="$(MSBuildThisFileDirectory)Content\Sounds\UI\tap-zipper.ogg">
      <CopyToOutputDirectory>PreserveNewest</CopyToOutputDirectory>
    </None>
    <None Include="$(MSBuildThisFileDirectory)Content\Sounds\UI\UImsg.ogg">
      <CopyToOutputDirectory>PreserveNewest</CopyToOutputDirectory>
    </None>
    <None Include="$(MSBuildThisFileDirectory)Content\Sounds\Water\BlackSmoker.ogg">
      <CopyToOutputDirectory>PreserveNewest</CopyToOutputDirectory>
    </None>
    <None Include="$(MSBuildThisFileDirectory)Content\Sounds\Water\Drown1.ogg">
      <CopyToOutputDirectory>PreserveNewest</CopyToOutputDirectory>
    </None>
    <None Include="$(MSBuildThisFileDirectory)Content\Sounds\Water\Drown2.ogg">
      <CopyToOutputDirectory>PreserveNewest</CopyToOutputDirectory>
    </None>
    <None Include="$(MSBuildThisFileDirectory)Content\Sounds\Water\Drown3.ogg">
      <CopyToOutputDirectory>PreserveNewest</CopyToOutputDirectory>
    </None>
    <None Include="$(MSBuildThisFileDirectory)Content\Sounds\Water\Drown4.ogg">
      <CopyToOutputDirectory>PreserveNewest</CopyToOutputDirectory>
    </None>
    <None Include="$(MSBuildThisFileDirectory)Content\Sounds\Water\DrownLoop.ogg">
      <CopyToOutputDirectory>PreserveNewest</CopyToOutputDirectory>
    </None>
    <None Include="$(MSBuildThisFileDirectory)Content\Sounds\Water\FlowLarge.ogg">
      <CopyToOutputDirectory>PreserveNewest</CopyToOutputDirectory>
    </None>
    <None Include="$(MSBuildThisFileDirectory)Content\Sounds\Water\FlowMedium.ogg">
      <CopyToOutputDirectory>PreserveNewest</CopyToOutputDirectory>
    </None>
    <None Include="$(MSBuildThisFileDirectory)Content\Sounds\Water\FlowSmall.ogg">
      <CopyToOutputDirectory>PreserveNewest</CopyToOutputDirectory>
    </None>
    <None Include="$(MSBuildThisFileDirectory)Content\Sounds\Water\Splash0.ogg">
      <CopyToOutputDirectory>PreserveNewest</CopyToOutputDirectory>
    </None>
    <None Include="$(MSBuildThisFileDirectory)Content\Sounds\Water\Splash1.ogg">
      <CopyToOutputDirectory>PreserveNewest</CopyToOutputDirectory>
    </None>
    <None Include="$(MSBuildThisFileDirectory)Content\Sounds\Water\Splash2.ogg">
      <CopyToOutputDirectory>PreserveNewest</CopyToOutputDirectory>
    </None>
    <None Include="$(MSBuildThisFileDirectory)Content\Sounds\Water\Splash3.ogg">
      <CopyToOutputDirectory>PreserveNewest</CopyToOutputDirectory>
    </None>
    <None Include="$(MSBuildThisFileDirectory)Content\Sounds\Water\Splash4.ogg">
      <CopyToOutputDirectory>PreserveNewest</CopyToOutputDirectory>
    </None>
    <None Include="$(MSBuildThisFileDirectory)Content\Sounds\Water\Splash5.ogg">
      <CopyToOutputDirectory>PreserveNewest</CopyToOutputDirectory>
    </None>
    <None Include="$(MSBuildThisFileDirectory)Content\Sounds\Water\Splash6.ogg">
      <CopyToOutputDirectory>PreserveNewest</CopyToOutputDirectory>
    </None>
    <None Include="$(MSBuildThisFileDirectory)Content\Sounds\Water\Splash7.ogg">
      <CopyToOutputDirectory>PreserveNewest</CopyToOutputDirectory>
    </None>
    <None Include="$(MSBuildThisFileDirectory)Content\Sounds\Water\Splash8.ogg">
      <CopyToOutputDirectory>PreserveNewest</CopyToOutputDirectory>
    </None>
    <None Include="$(MSBuildThisFileDirectory)Content\Sounds\Water\Splash9.ogg">
      <CopyToOutputDirectory>PreserveNewest</CopyToOutputDirectory>
    </None>
    <None Include="$(MSBuildThisFileDirectory)Content\Sounds\Water\splashLoop.ogg">
      <CopyToOutputDirectory>PreserveNewest</CopyToOutputDirectory>
    </None>
    <None Include="$(MSBuildThisFileDirectory)Content\Sounds\Water\WaterAmbience1.ogg">
      <CopyToOutputDirectory>PreserveNewest</CopyToOutputDirectory>
    </None>
    <None Include="$(MSBuildThisFileDirectory)Content\Sounds\Water\WaterAmbience2.ogg">
      <CopyToOutputDirectory>PreserveNewest</CopyToOutputDirectory>
    </None>
    <None Include="$(MSBuildThisFileDirectory)Content\utg_4.xnb">
      <CopyToOutputDirectory>PreserveNewest</CopyToOutputDirectory>
    </None>
    <None Include="$(MSBuildThisFileDirectory)Content\Effects\watershader.xnb">
      <CopyToOutputDirectory>PreserveNewest</CopyToOutputDirectory>
    </None>
    <None Include="$(MSBuildThisFileDirectory)Content\Effects\watershader_opengl.xnb">
      <CopyToOutputDirectory>PreserveNewest</CopyToOutputDirectory>
    </None>
    <None Include="$(MSBuildThisFileDirectory)Submarines\Aegir Mark III.sub">
      <CopyToOutputDirectory>PreserveNewest</CopyToOutputDirectory>
    </None>
    <None Include="$(MSBuildThisFileDirectory)Submarines\Nehalennia.sub">
      <CopyToOutputDirectory>PreserveNewest</CopyToOutputDirectory>
    </None>
    <None Include="$(MSBuildThisFileDirectory)Submarines\Polaris.sub">
      <CopyToOutputDirectory>PreserveNewest</CopyToOutputDirectory>
    </None>
    <None Include="$(MSBuildThisFileDirectory)Submarines\The Blind Carp.sub">
      <CopyToOutputDirectory>PreserveNewest</CopyToOutputDirectory>
    </None>
    <None Include="$(MSBuildThisFileDirectory)Submarines\The Nibbler.sub">
      <CopyToOutputDirectory>PreserveNewest</CopyToOutputDirectory>
    </None>
    <None Include="$(MSBuildThisFileDirectory)Submarines\TutorialSub.sub">
    </None>
    <None Include="$(MSBuildThisFileDirectory)Submarines\Vellamo.sub">
      <CopyToOutputDirectory>PreserveNewest</CopyToOutputDirectory>
    </None>
    <None Include="$(MSBuildThisFileDirectory)Content\Items\Door\doorBreak1.ogg">
      <CopyToOutputDirectory>PreserveNewest</CopyToOutputDirectory>
    </None>
    <None Include="$(MSBuildThisFileDirectory)Content\Items\Door\doorBreak2.ogg">
      <CopyToOutputDirectory>PreserveNewest</CopyToOutputDirectory>
    </None>
    <None Include="$(MSBuildThisFileDirectory)Content\Items\Door\ductBreak.ogg">
      <CopyToOutputDirectory>PreserveNewest</CopyToOutputDirectory>
    </None>
  </ItemGroup>
  <ItemGroup>
    <Compile Include="$(MSBuildThisFileDirectory)Source\Characters\AICharacter.cs" />
    <Compile Include="$(MSBuildThisFileDirectory)Source\Characters\AIChatMessage.cs" />
    <Compile Include="$(MSBuildThisFileDirectory)Source\Characters\AI\AIController.cs" />
    <Compile Include="$(MSBuildThisFileDirectory)Source\Characters\AI\AITarget.cs" />
    <Compile Include="$(MSBuildThisFileDirectory)Source\Characters\AI\EnemyAIController.cs" />
    <Compile Include="$(MSBuildThisFileDirectory)Source\Characters\AI\HumanAIController.cs" />
    <Compile Include="$(MSBuildThisFileDirectory)Source\Characters\AI\IndoorsSteeringManager.cs" />
    <Compile Include="$(MSBuildThisFileDirectory)Source\Characters\AI\ISteerable.cs" />
    <Compile Include="$(MSBuildThisFileDirectory)Source\Characters\AI\LatchOntoAI.cs" />
    <Compile Include="$(MSBuildThisFileDirectory)Source\Characters\AI\NPCConversation.cs" />
    <Compile Include="$(MSBuildThisFileDirectory)Source\Characters\AI\Objectives\AIObjective.cs" />
    <Compile Include="$(MSBuildThisFileDirectory)Source\Characters\AI\Objectives\AIObjectiveChargeBatteries.cs" />
    <Compile Include="$(MSBuildThisFileDirectory)Source\Characters\AI\Objectives\AIObjectiveCombat.cs" />
    <Compile Include="$(MSBuildThisFileDirectory)Source\Characters\AI\Objectives\AIObjectiveContainItem.cs" />
    <Compile Include="$(MSBuildThisFileDirectory)Source\Characters\AI\Objectives\AIObjectiveExtinguishFire.cs" />
    <Compile Include="$(MSBuildThisFileDirectory)Source\Characters\AI\Objectives\AIObjectiveExtinguishFires.cs" />
    <Compile Include="$(MSBuildThisFileDirectory)Source\Characters\AI\Objectives\AIObjectiveFindDivingGear.cs" />
    <Compile Include="$(MSBuildThisFileDirectory)Source\Characters\AI\Objectives\AIObjectiveFindSafety.cs" />
    <Compile Include="$(MSBuildThisFileDirectory)Source\Characters\AI\Objectives\AIObjectiveFixLeak.cs" />
    <Compile Include="$(MSBuildThisFileDirectory)Source\Characters\AI\Objectives\AIObjectiveFixLeaks.cs" />
    <Compile Include="$(MSBuildThisFileDirectory)Source\Characters\AI\Objectives\AIObjectiveGetItem.cs" />
    <Compile Include="$(MSBuildThisFileDirectory)Source\Characters\AI\Objectives\AIObjectiveGoTo.cs" />
    <Compile Include="$(MSBuildThisFileDirectory)Source\Characters\AI\Objectives\AIObjectiveIdle.cs" />
    <Compile Include="$(MSBuildThisFileDirectory)Source\Characters\AI\Objectives\AIObjectiveManager.cs" />
    <Compile Include="$(MSBuildThisFileDirectory)Source\Characters\AI\Objectives\AIObjectiveOperateItem.cs" />
    <Compile Include="$(MSBuildThisFileDirectory)Source\Characters\AI\Objectives\AIObjectivePumpWater.cs" />
    <Compile Include="$(MSBuildThisFileDirectory)Source\Characters\AI\Objectives\AIObjectiveRepairItem.cs" />
    <Compile Include="$(MSBuildThisFileDirectory)Source\Characters\AI\Objectives\AIObjectiveRepairItems.cs" />
    <Compile Include="$(MSBuildThisFileDirectory)Source\Characters\AI\Objectives\AIObjectiveRescue.cs" />
    <Compile Include="$(MSBuildThisFileDirectory)Source\Characters\AI\Objectives\AIObjectiveRescueAll.cs" />
    <Compile Include="$(MSBuildThisFileDirectory)Source\Characters\AI\Order.cs" />
    <Compile Include="$(MSBuildThisFileDirectory)Source\Characters\AI\PathFinder.cs" />
    <Compile Include="$(MSBuildThisFileDirectory)Source\Characters\AI\SteeringManager.cs" />
    <Compile Include="$(MSBuildThisFileDirectory)Source\Characters\AI\SteeringPath.cs" />
    <Compile Include="$(MSBuildThisFileDirectory)Source\Characters\Animation\AnimController.cs" />
    <Compile Include="$(MSBuildThisFileDirectory)Source\Characters\Animation\FishAnimController.cs" />
    <Compile Include="$(MSBuildThisFileDirectory)Source\Characters\Animation\HumanoidAnimController.cs" />
    <Compile Include="$(MSBuildThisFileDirectory)Source\Characters\Animation\HumanoidAnimParams.cs" />
    <Compile Include="$(MSBuildThisFileDirectory)Source\Characters\Animation\Ragdoll.cs" />
    <Compile Include="$(MSBuildThisFileDirectory)Source\Characters\Attack.cs" />
    <Compile Include="$(MSBuildThisFileDirectory)Source\Characters\CauseOfDeath.cs" />
    <Compile Include="$(MSBuildThisFileDirectory)Source\Characters\Character.cs" />
    <Compile Include="$(MSBuildThisFileDirectory)Source\Characters\Health\Affliction.cs" />
    <Compile Include="$(MSBuildThisFileDirectory)Source\Characters\Health\AfflictionBleeding.cs" />
    <Compile Include="$(MSBuildThisFileDirectory)Source\Characters\Health\AfflictionHusk.cs" />
    <Compile Include="$(MSBuildThisFileDirectory)Source\Characters\Health\AfflictionPrefab.cs" />
    <Compile Include="$(MSBuildThisFileDirectory)Source\Characters\Health\CharacterHealth.cs" />
    <Compile Include="$(MSBuildThisFileDirectory)Source\Characters\CharacterInfo.cs" />
    <Compile Include="$(MSBuildThisFileDirectory)Source\Characters\CharacterNetworking.cs" />
    <Compile Include="$(MSBuildThisFileDirectory)Source\Events\EventManagerSettings.cs" />
    <Compile Include="$(MSBuildThisFileDirectory)Source\Events\MalfunctionEvent.cs" />
    <Compile Include="$(MSBuildThisFileDirectory)Source\Events\Missions\MissionPrefab.cs" />
    <Compile Include="$(MSBuildThisFileDirectory)Source\Events\ScriptedEventPrefab.cs" />
    <Compile Include="$(MSBuildThisFileDirectory)Source\Events\ScriptedEventSet.cs" />
    <Compile Include="$(MSBuildThisFileDirectory)Source\GameSession\CrewManager.cs" />
    <Compile Include="$(MSBuildThisFileDirectory)Source\GameSession\GameModes\CharacterCampaignData.cs" />
    <Compile Include="$(MSBuildThisFileDirectory)Source\Items\Components\Machines\SonarTransducer.cs" />
    <Compile Include="$(MSBuildThisFileDirectory)Source\Items\Components\Repairable.cs" />
    <Compile Include="$(MSBuildThisFileDirectory)Source\Map\ItemAssemblyPrefab.cs" />
    <Compile Include="$(MSBuildThisFileDirectory)Source\Map\Levels\LevelObjects\LevelObject.cs" />
    <Compile Include="$(MSBuildThisFileDirectory)Source\Map\Map\LocationConnection.cs" />
    <Compile Include="$(MSBuildThisFileDirectory)Source\Map\Map\LocationTypeChange.cs" />
    <Compile Include="$(MSBuildThisFileDirectory)Source\Map\Map\MapGenerationParams.cs" />
    <Compile Include="$(MSBuildThisFileDirectory)Source\Map\PriceInfo.cs" />
    <Compile Include="$(MSBuildThisFileDirectory)Source\Characters\NPCPersonalityTrait.cs" />
    <Compile Include="$(MSBuildThisFileDirectory)Source\Networking\FileTransfer\FileTransfer.cs" />
    <Compile Include="$(MSBuildThisFileDirectory)Source\Networking\OrderChatMessage.cs" />
    <Compile Include="$(MSBuildThisFileDirectory)Source\Characters\Health\DamageModifier.cs" />
    <Compile Include="$(MSBuildThisFileDirectory)Source\Networking\RespawnManager.cs" />
    <Compile Include="$(MSBuildThisFileDirectory)Source\Networking\ServerSettings.cs" />
    <Compile Include="$(MSBuildThisFileDirectory)Source\Networking\SteamManager.cs" />
    <Compile Include="$(MSBuildThisFileDirectory)Source\Networking\WhiteList.cs" />
    <Compile Include="$(MSBuildThisFileDirectory)Source\ProcGen\PerlinNoise.cs" />
    <Compile Include="$(MSBuildThisFileDirectory)Source\Networking\ServerInfo.cs" />
    <Compile Include="$(MSBuildThisFileDirectory)Source\Sprite\DeformableSprite.cs" />
    <Compile Include="$(MSBuildThisFileDirectory)Source\GameAnalyticsManager.cs" />
    <Compile Include="$(MSBuildThisFileDirectory)Source\Items\Components\Signal\AdderComponent.cs" />
    <Compile Include="$(MSBuildThisFileDirectory)Source\StatusEffects\DelayedEffect.cs" />
    <Compile Include="$(MSBuildThisFileDirectory)Source\Characters\Jobs\Job.cs" />
    <Compile Include="$(MSBuildThisFileDirectory)Source\Characters\Jobs\JobPrefab.cs" />
    <Compile Include="$(MSBuildThisFileDirectory)Source\Characters\Jobs\Skill.cs" />
    <Compile Include="$(MSBuildThisFileDirectory)Source\Characters\Jobs\SkillPrefab.cs" />
    <Compile Include="$(MSBuildThisFileDirectory)Source\Characters\Limb.cs" />
    <Compile Include="$(MSBuildThisFileDirectory)Source\StatusEffects\PropertyConditional.cs" />
    <Compile Include="$(MSBuildThisFileDirectory)Source\StatusEffects\StatusEffect.cs" />
    <Compile Include="$(MSBuildThisFileDirectory)Source\ContentPackage.cs" />
    <Compile Include="$(MSBuildThisFileDirectory)Source\CoroutineManager.cs" />
    <Compile Include="$(MSBuildThisFileDirectory)Source\DebugConsole.cs" />
    <Compile Include="$(MSBuildThisFileDirectory)Source\Events\ArtifactEvent.cs" />
    <Compile Include="$(MSBuildThisFileDirectory)Source\Events\EventManager.cs" />
    <Compile Include="$(MSBuildThisFileDirectory)Source\Events\Missions\CargoMission.cs" />
    <Compile Include="$(MSBuildThisFileDirectory)Source\Events\Missions\CombatMission.cs" />
    <Compile Include="$(MSBuildThisFileDirectory)Source\Events\Missions\Mission.cs" />
    <Compile Include="$(MSBuildThisFileDirectory)Source\Events\Missions\MonsterMission.cs" />
    <Compile Include="$(MSBuildThisFileDirectory)Source\Events\Missions\SalvageMission.cs" />
    <Compile Include="$(MSBuildThisFileDirectory)Source\Events\MonsterEvent.cs" />
    <Compile Include="$(MSBuildThisFileDirectory)Source\Events\ScriptedEvent.cs" />
    <Compile Include="$(MSBuildThisFileDirectory)Source\FrameCounter.cs" />
    <Compile Include="$(MSBuildThisFileDirectory)Source\GameSession\CargoManager.cs" />
    <Compile Include="$(MSBuildThisFileDirectory)Source\GameSession\GameModes\CampaignMode.cs" />
    <Compile Include="$(MSBuildThisFileDirectory)Source\GameSession\GameModes\GameMode.cs" />
    <Compile Include="$(MSBuildThisFileDirectory)Source\GameSession\GameModes\GameModePreset.cs" />
    <Compile Include="$(MSBuildThisFileDirectory)Source\GameSession\GameModes\MissionMode.cs" />
    <Compile Include="$(MSBuildThisFileDirectory)Source\GameSession\GameSession.cs" />
    <Compile Include="$(MSBuildThisFileDirectory)Source\GameSettings.cs" />
    <Compile Include="$(MSBuildThisFileDirectory)Source\SteamAchievementManager.cs" />
    <Compile Include="$(MSBuildThisFileDirectory)Source\TextManager.cs" />
    <Compile Include="$(MSBuildThisFileDirectory)Source\Items\CharacterInventory.cs" />
    <Compile Include="$(MSBuildThisFileDirectory)Source\Items\Components\DockingPort.cs" />
    <Compile Include="$(MSBuildThisFileDirectory)Source\Items\Components\Door.cs" />
    <Compile Include="$(MSBuildThisFileDirectory)Source\Items\Components\Holdable\Holdable.cs" />
    <Compile Include="$(MSBuildThisFileDirectory)Source\Items\Components\Holdable\MeleeWeapon.cs" />
    <Compile Include="$(MSBuildThisFileDirectory)Source\Items\Components\Holdable\Pickable.cs" />
    <Compile Include="$(MSBuildThisFileDirectory)Source\Items\Components\Holdable\Propulsion.cs" />
    <Compile Include="$(MSBuildThisFileDirectory)Source\Items\Components\Holdable\RangedWeapon.cs" />
    <Compile Include="$(MSBuildThisFileDirectory)Source\Items\Components\Holdable\RepairTool.cs" />
    <Compile Include="$(MSBuildThisFileDirectory)Source\Items\Components\Holdable\Throwable.cs" />
    <Compile Include="$(MSBuildThisFileDirectory)Source\Items\Components\ItemComponent.cs" />
    <Compile Include="$(MSBuildThisFileDirectory)Source\Items\Components\ItemContainer.cs" />
    <Compile Include="$(MSBuildThisFileDirectory)Source\Items\Components\ItemLabel.cs" />
    <Compile Include="$(MSBuildThisFileDirectory)Source\Items\Components\Ladder.cs" />
    <Compile Include="$(MSBuildThisFileDirectory)Source\Items\Components\Machines\Controller.cs" />
    <Compile Include="$(MSBuildThisFileDirectory)Source\Items\Components\Machines\Deconstructor.cs" />
    <Compile Include="$(MSBuildThisFileDirectory)Source\Items\Components\Machines\Engine.cs" />
    <Compile Include="$(MSBuildThisFileDirectory)Source\Items\Components\Machines\Fabricator.cs" />
    <Compile Include="$(MSBuildThisFileDirectory)Source\Items\Components\Machines\MiniMap.cs" />
    <Compile Include="$(MSBuildThisFileDirectory)Source\Items\Components\Machines\OxygenGenerator.cs" />
    <Compile Include="$(MSBuildThisFileDirectory)Source\Items\Components\Machines\Pump.cs" />
    <Compile Include="$(MSBuildThisFileDirectory)Source\Items\Components\Machines\Sonar.cs" />
    <Compile Include="$(MSBuildThisFileDirectory)Source\Items\Components\Machines\Reactor.cs" />
    <Compile Include="$(MSBuildThisFileDirectory)Source\Items\Components\Machines\Steering.cs" />
    <Compile Include="$(MSBuildThisFileDirectory)Source\Items\Components\Machines\Vent.cs" />
    <Compile Include="$(MSBuildThisFileDirectory)Source\Items\Components\Power\PowerContainer.cs" />
    <Compile Include="$(MSBuildThisFileDirectory)Source\Items\Components\Power\Powered.cs" />
    <Compile Include="$(MSBuildThisFileDirectory)Source\Items\Components\Power\PowerTransfer.cs" />
    <Compile Include="$(MSBuildThisFileDirectory)Source\Items\Components\Projectile.cs" />
    <Compile Include="$(MSBuildThisFileDirectory)Source\Items\Components\Rope.cs" />
    <Compile Include="$(MSBuildThisFileDirectory)Source\Items\Components\Signal\AndComponent.cs" />
    <Compile Include="$(MSBuildThisFileDirectory)Source\Items\Components\Signal\Connection.cs" />
    <Compile Include="$(MSBuildThisFileDirectory)Source\Items\Components\Signal\ConnectionPanel.cs" />
    <Compile Include="$(MSBuildThisFileDirectory)Source\Items\Components\Signal\DelayComponent.cs" />
    <Compile Include="$(MSBuildThisFileDirectory)Source\Items\Components\Signal\LightComponent.cs" />
    <Compile Include="$(MSBuildThisFileDirectory)Source\Items\Components\Signal\MotionSensor.cs" />
    <Compile Include="$(MSBuildThisFileDirectory)Source\Items\Components\Signal\NotComponent.cs" />
    <Compile Include="$(MSBuildThisFileDirectory)Source\Items\Components\Signal\OrComponent.cs" />
    <Compile Include="$(MSBuildThisFileDirectory)Source\Items\Components\Signal\OscillatorComponent.cs" />
    <Compile Include="$(MSBuildThisFileDirectory)Source\Items\Components\Signal\OxygenDetector.cs" />
    <Compile Include="$(MSBuildThisFileDirectory)Source\Items\Components\Signal\RegExFindComponent.cs" />
    <Compile Include="$(MSBuildThisFileDirectory)Source\Items\Components\Signal\RelayComponent.cs" />
    <Compile Include="$(MSBuildThisFileDirectory)Source\Items\Components\Signal\SignalCheckComponent.cs" />
    <Compile Include="$(MSBuildThisFileDirectory)Source\Items\Components\Signal\WaterDetector.cs" />
    <Compile Include="$(MSBuildThisFileDirectory)Source\Items\Components\Signal\WifiComponent.cs" />
    <Compile Include="$(MSBuildThisFileDirectory)Source\Items\Components\Signal\Wire.cs" />
    <Compile Include="$(MSBuildThisFileDirectory)Source\Items\Components\StatusHUD.cs" />
    <Compile Include="$(MSBuildThisFileDirectory)Source\Items\Components\Turret.cs" />
    <Compile Include="$(MSBuildThisFileDirectory)Source\Items\Components\Wearable.cs" />
    <Compile Include="$(MSBuildThisFileDirectory)Source\Items\Inventory.cs" />
    <Compile Include="$(MSBuildThisFileDirectory)Source\Items\Item.cs" />
    <Compile Include="$(MSBuildThisFileDirectory)Source\Items\ItemInventory.cs" />
    <Compile Include="$(MSBuildThisFileDirectory)Source\Items\ItemPrefab.cs" />
    <Compile Include="$(MSBuildThisFileDirectory)Source\Items\RelatedItem.cs" />
    <Compile Include="$(MSBuildThisFileDirectory)Source\Map\Entity.cs" />
    <Compile Include="$(MSBuildThisFileDirectory)Source\Map\EntityGrid.cs" />
    <Compile Include="$(MSBuildThisFileDirectory)Source\Map\Explosion.cs" />
    <Compile Include="$(MSBuildThisFileDirectory)Source\Map\FireSource.cs" />
    <Compile Include="$(MSBuildThisFileDirectory)Source\Map\Gap.cs" />
    <Compile Include="$(MSBuildThisFileDirectory)Source\Map\Hull.cs" />
    <Compile Include="$(MSBuildThisFileDirectory)Source\Map\IDamageable.cs" />
    <Compile Include="$(MSBuildThisFileDirectory)Source\Map\Levels\LevelObjects\LevelObjectManager.cs" />
    <Compile Include="$(MSBuildThisFileDirectory)Source\Map\Levels\LevelObjects\LevelObjectPrefab.cs" />
    <Compile Include="$(MSBuildThisFileDirectory)Source\Map\Levels\CaveGenerator.cs" />
    <Compile Include="$(MSBuildThisFileDirectory)Source\Map\Levels\LevelObjects\LevelTrigger.cs" />
    <Compile Include="$(MSBuildThisFileDirectory)Source\Map\Levels\Level.cs" />
    <Compile Include="$(MSBuildThisFileDirectory)Source\Map\Levels\LevelGenerationParams.cs" />
    <Compile Include="$(MSBuildThisFileDirectory)Source\Map\Levels\Ruins\BTRoom.cs" />
    <Compile Include="$(MSBuildThisFileDirectory)Source\Map\Levels\Ruins\Corridor.cs" />
    <Compile Include="$(MSBuildThisFileDirectory)Source\Map\Levels\Ruins\RuinGenerator.cs" />
    <Compile Include="$(MSBuildThisFileDirectory)Source\Map\Levels\Ruins\RuinStructure.cs" />
    <Compile Include="$(MSBuildThisFileDirectory)Source\ProcGen\Voronoi.cs" />
    <Compile Include="$(MSBuildThisFileDirectory)Source\ProcGen\VoronoiElements.cs" />
    <Compile Include="$(MSBuildThisFileDirectory)Source\Map\Levels\LevelWall.cs" />
    <Compile Include="$(MSBuildThisFileDirectory)Source\Map\LinkedSubmarine.cs" />
    <Compile Include="$(MSBuildThisFileDirectory)Source\Map\MapEntity.cs" />
    <Compile Include="$(MSBuildThisFileDirectory)Source\Map\MapEntityPrefab.cs" />
    <Compile Include="$(MSBuildThisFileDirectory)Source\Map\Map\Location.cs" />
    <Compile Include="$(MSBuildThisFileDirectory)Source\Map\Map\LocationType.cs" />
    <Compile Include="$(MSBuildThisFileDirectory)Source\Map\Map\Map.cs" />
    <Compile Include="$(MSBuildThisFileDirectory)Source\Map\Md5Hash.cs" />
    <Compile Include="$(MSBuildThisFileDirectory)Source\Map\Structure.cs" />
    <Compile Include="$(MSBuildThisFileDirectory)Source\Map\StructurePrefab.cs" />
    <Compile Include="$(MSBuildThisFileDirectory)Source\Map\Submarine.cs" />
    <Compile Include="$(MSBuildThisFileDirectory)Source\Map\SubmarineBody.cs" />
    <Compile Include="$(MSBuildThisFileDirectory)Source\Map\TransitionCinematic.cs" />
    <Compile Include="$(MSBuildThisFileDirectory)Source\Map\WayPoint.cs" />
    <Compile Include="$(MSBuildThisFileDirectory)Source\Networking\BanList.cs" />
    <Compile Include="$(MSBuildThisFileDirectory)Source\Networking\ChatMessage.cs" />
    <Compile Include="$(MSBuildThisFileDirectory)Source\Networking\Client.cs" />
    <Compile Include="$(MSBuildThisFileDirectory)Source\Networking\ClientPermissions.cs" />
    <Compile Include="$(MSBuildThisFileDirectory)Source\Networking\EntitySpawner.cs" />
    <Compile Include="$(MSBuildThisFileDirectory)Source\Networking\INetSerializable.cs" />
    <Compile Include="$(MSBuildThisFileDirectory)Source\Networking\NetBufferExtensions.cs" />
    <Compile Include="$(MSBuildThisFileDirectory)Source\Networking\NetConfig.cs" />
    <Compile Include="$(MSBuildThisFileDirectory)Source\Networking\NetEntityEvent\NetEntityEvent.cs" />
    <Compile Include="$(MSBuildThisFileDirectory)Source\Networking\NetEntityEvent\NetEntityEventManager.cs" />
    <Compile Include="$(MSBuildThisFileDirectory)Source\Networking\NetIdUtils.cs" />
    <Compile Include="$(MSBuildThisFileDirectory)Source\Networking\NetworkMember.cs" />
    <Compile Include="$(MSBuildThisFileDirectory)Source\Networking\ServerLog.cs" />
    <Compile Include="$(MSBuildThisFileDirectory)Source\Networking\Voting.cs" />
    <Compile Include="$(MSBuildThisFileDirectory)Source\Physics\Physics.cs" />
    <Compile Include="$(MSBuildThisFileDirectory)Source\Physics\PhysicsBody.cs" />
    <Compile Include="$(MSBuildThisFileDirectory)Source\PlayerInput.cs" />
    <Compile Include="$(MSBuildThisFileDirectory)Source\Screens\GameScreen.cs" />
    <Compile Include="$(MSBuildThisFileDirectory)Source\Screens\NetLobbyScreen.cs" />
    <Compile Include="$(MSBuildThisFileDirectory)Source\Screens\Screen.cs" />
    <Compile Include="$(MSBuildThisFileDirectory)Source\Serialization\ISerializableEntity.cs" />
    <Compile Include="$(MSBuildThisFileDirectory)Source\Serialization\SerializableProperty.cs" />
    <Compile Include="$(MSBuildThisFileDirectory)Source\Serialization\XMLExtensions.cs" />
    <Compile Include="$(MSBuildThisFileDirectory)Source\Sprite\Sprite.cs" />
    <Compile Include="$(MSBuildThisFileDirectory)Source\Sprite\SpriteSheet.cs" />
    <Compile Include="$(MSBuildThisFileDirectory)Source\TextPack.cs" />
    <Compile Include="$(MSBuildThisFileDirectory)Source\Timing.cs" />
    <Compile Include="$(MSBuildThisFileDirectory)Source\Utils\Homoglyphs.cs" />
    <Compile Include="$(MSBuildThisFileDirectory)Source\Utils\MathUtils.cs" />
    <Compile Include="$(MSBuildThisFileDirectory)Source\Utils\MTRandom.cs" />
    <Compile Include="$(MSBuildThisFileDirectory)Source\Utils\Rand.cs" />
    <Compile Include="$(MSBuildThisFileDirectory)Source\Utils\SaveUtil.cs" />
    <Compile Include="$(MSBuildThisFileDirectory)Source\Utils\ToolBox.cs" />
    <Compile Include="$(MSBuildThisFileDirectory)Source\Utils\UpdaterUtil.cs" />
    <Compile Include="$(MSBuildThisFileDirectory)Source\GameSession\GameModes\MultiplayerCampaign.cs" />
  </ItemGroup>
=======
﻿<?xml version="1.0" encoding="utf-8"?>
<Project xmlns="http://schemas.microsoft.com/developer/msbuild/2003">
  <PropertyGroup>
    <MSBuildAllProjects>$(MSBuildAllProjects);$(MSBuildThisFileFullPath)</MSBuildAllProjects>
    <HasSharedItems>true</HasSharedItems>
    <SharedGUID>561357c2-db28-4e01-b275-6bf545f70491</SharedGUID>
  </PropertyGroup>
  <PropertyGroup Label="Configuration">
    <Import_RootNamespace>BarotraumaShared</Import_RootNamespace>
  </PropertyGroup>
  <ItemGroup>
    <Folder Include="$(MSBuildThisFileDirectory)Content\Characters\Carrier\Animations\" />
    <Folder Include="$(MSBuildThisFileDirectory)Content\Characters\Charybdis\Animations\" />
    <Folder Include="$(MSBuildThisFileDirectory)Content\Characters\Coelanth\Animations\" />
    <Folder Include="$(MSBuildThisFileDirectory)Content\Characters\Crawler\Animations\" />
    <Folder Include="$(MSBuildThisFileDirectory)Content\Characters\Endworm\Animations\" />
    <Folder Include="$(MSBuildThisFileDirectory)Content\Characters\Fractalguardian2\Animations\" />
    <Folder Include="$(MSBuildThisFileDirectory)Content\Characters\Fractalguardian\Animations\" />
    <Folder Include="$(MSBuildThisFileDirectory)Content\Characters\Humanhusk\Ragdolls\" />
    <Folder Include="$(MSBuildThisFileDirectory)Content\Characters\Human\Animations\" />
    <Folder Include="$(MSBuildThisFileDirectory)Content\Characters\Mantis\Animations\" />
    <Folder Include="$(MSBuildThisFileDirectory)Content\Characters\Molochboss\" />
    <Folder Include="$(MSBuildThisFileDirectory)Content\Characters\Moloch\Animations\" />
    <Folder Include="$(MSBuildThisFileDirectory)Content\Characters\Seamantis\Animations\" />
    <Folder Include="$(MSBuildThisFileDirectory)Content\Characters\Tigerthresherboss\" />
    <Folder Include="$(MSBuildThisFileDirectory)Content\Characters\Tigerthresher\Animations\" />
    <Folder Include="$(MSBuildThisFileDirectory)Content\Characters\Watcher\Animations\" />
    <Folder Include="$(MSBuildThisFileDirectory)Content\Effects\" />
    <Folder Include="$(MSBuildThisFileDirectory)Content\Fonts\" />
    <Folder Include="$(MSBuildThisFileDirectory)Content\BackgroundCreatures\" />
    <Folder Include="$(MSBuildThisFileDirectory)Content\Tutorials\" />
    <Folder Include="$(MSBuildThisFileDirectory)Data\Saves\" />
  </ItemGroup>
  <ItemGroup>
    <Content Include="$(MSBuildThisFileDirectory)changelog.txt">
      <CopyToOutputDirectory>PreserveNewest</CopyToOutputDirectory>
    </Content>
    <Content Include="$(MSBuildThisFileDirectory)config.xml">
      <CopyToOutputDirectory>PreserveNewest</CopyToOutputDirectory>
    </Content>
    <Content Include="$(MSBuildThisFileDirectory)Content\Afflictions.xml">
      <CopyToOutputDirectory>PreserveNewest</CopyToOutputDirectory>
    </Content>
    <Content Include="$(MSBuildThisFileDirectory)Content\BackgroundCreatures\BackgroundCreaturePrefabs.xml">
      <CopyToOutputDirectory>PreserveNewest</CopyToOutputDirectory>
    </Content>
    <Content Include="$(MSBuildThisFileDirectory)Content\Characters\Carrier\Ragdolls\CarrierDefaultRagdoll.xml">
      <CopyToOutputDirectory>PreserveNewest</CopyToOutputDirectory>
    </Content>
    <Content Include="$(MSBuildThisFileDirectory)Content\Characters\Charybdis\Ragdolls\CharybdisDefaultRagdoll.xml">
      <CopyToOutputDirectory>PreserveNewest</CopyToOutputDirectory>
    </Content>
    <Content Include="$(MSBuildThisFileDirectory)Content\Characters\Coelanth\Ragdolls\CoelanthDefaultRagdoll.xml">
      <CopyToOutputDirectory>PreserveNewest</CopyToOutputDirectory>
    </Content>
    <Content Include="$(MSBuildThisFileDirectory)Content\Characters\Crawler\Ragdolls\CrawlerDefaultRagdoll.xml">
      <CopyToOutputDirectory>PreserveNewest</CopyToOutputDirectory>
    </Content>
    <Content Include="$(MSBuildThisFileDirectory)Content\Characters\Endworm\Ragdolls\EndwormDefaultRagdoll.xml">
      <CopyToOutputDirectory>PreserveNewest</CopyToOutputDirectory>
    </Content>
    <Content Include="$(MSBuildThisFileDirectory)Content\Characters\Fractalguardian2\Ragdolls\Fractalguardian2DefaultRagdoll.xml">
      <CopyToOutputDirectory>PreserveNewest</CopyToOutputDirectory>
    </Content>
    <Content Include="$(MSBuildThisFileDirectory)Content\Characters\Fractalguardian\Ragdolls\FractalguardianDefaultRagdoll.xml">
      <CopyToOutputDirectory>PreserveNewest</CopyToOutputDirectory>
    </Content>
    <Content Include="$(MSBuildThisFileDirectory)Content\Characters\Humanhusk\Animations\HumanhuskRun.xml">
      <CopyToOutputDirectory>PreserveNewest</CopyToOutputDirectory>
    </Content>
    <Content Include="$(MSBuildThisFileDirectory)Content\Characters\Humanhusk\Animations\HumanhuskSwimFast.xml">
      <CopyToOutputDirectory>PreserveNewest</CopyToOutputDirectory>
    </Content>
    <Content Include="$(MSBuildThisFileDirectory)Content\Characters\Humanhusk\Animations\HumanhuskSwimSlow.xml">
      <CopyToOutputDirectory>PreserveNewest</CopyToOutputDirectory>
    </Content>
    <Content Include="$(MSBuildThisFileDirectory)Content\Characters\Humanhusk\Animations\HumanhuskWalk.xml">
      <CopyToOutputDirectory>PreserveNewest</CopyToOutputDirectory>
    </Content>
    <Content Include="$(MSBuildThisFileDirectory)Content\Characters\Human\Animations\HumanRunSmall.xml">
      <CopyToOutputDirectory>PreserveNewest</CopyToOutputDirectory>
    </Content>
    <Content Include="$(MSBuildThisFileDirectory)Content\Characters\Human\Animations\HumanWalkSmall.xml">
      <CopyToOutputDirectory>PreserveNewest</CopyToOutputDirectory>
    </Content>
    <Content Include="$(MSBuildThisFileDirectory)Content\Characters\Human\defaultportrait.png">
      <CopyToOutputDirectory>PreserveNewest</CopyToOutputDirectory>
    </Content>
    <Content Include="$(MSBuildThisFileDirectory)Content\Characters\Human\Ragdolls\HumanDefaultRagdoll.xml">
      <CopyToOutputDirectory>PreserveNewest</CopyToOutputDirectory>
    </Content>
    <Content Include="$(MSBuildThisFileDirectory)Content\Characters\Humanhusk\Ragdolls\HumanhuskDefaultRagdoll.xml">
      <CopyToOutputDirectory>PreserveNewest</CopyToOutputDirectory>
    </Content>
    <Content Include="$(MSBuildThisFileDirectory)Content\Characters\Human\Ragdolls\HumanRagdollSmall.xml">
      <CopyToOutputDirectory>PreserveNewest</CopyToOutputDirectory>
    </Content>
    <Content Include="$(MSBuildThisFileDirectory)Content\Characters\Husk\Animations\HuskRun.xml">
      <CopyToOutputDirectory>PreserveNewest</CopyToOutputDirectory>
    </Content>
    <Content Include="$(MSBuildThisFileDirectory)Content\Characters\Husk\Animations\HuskSwimFast.xml">
      <CopyToOutputDirectory>PreserveNewest</CopyToOutputDirectory>
    </Content>
    <Content Include="$(MSBuildThisFileDirectory)Content\Characters\Husk\Animations\HuskSwimSlow.xml">
      <CopyToOutputDirectory>PreserveNewest</CopyToOutputDirectory>
    </Content>
    <Content Include="$(MSBuildThisFileDirectory)Content\Characters\Husk\Animations\HuskWalk.xml">
      <CopyToOutputDirectory>PreserveNewest</CopyToOutputDirectory>
    </Content>
    <Content Include="$(MSBuildThisFileDirectory)Content\Characters\Husk\Ragdolls\HuskDefaultRagdoll.xml">
      <CopyToOutputDirectory>PreserveNewest</CopyToOutputDirectory>
    </Content>
    <Content Include="$(MSBuildThisFileDirectory)Content\Characters\Mantis\Ragdolls\MantisDefaultRagdoll.xml">
      <CopyToOutputDirectory>PreserveNewest</CopyToOutputDirectory>
    </Content>
    <Content Include="$(MSBuildThisFileDirectory)Content\Characters\Molochboss\Ragdolls\MolochbossDefaultRagdoll.xml">
      <CopyToOutputDirectory>PreserveNewest</CopyToOutputDirectory>
    </Content>
    <Content Include="$(MSBuildThisFileDirectory)Content\Characters\Moloch\Ragdolls\MolochDefaultRagdoll.xml">
      <CopyToOutputDirectory>PreserveNewest</CopyToOutputDirectory>
    </Content>
    <Content Include="$(MSBuildThisFileDirectory)Content\Characters\Seamantis\Ragdolls\SeamantisDefaultRagdoll.xml">
      <CopyToOutputDirectory>PreserveNewest</CopyToOutputDirectory>
    </Content>
    <Content Include="$(MSBuildThisFileDirectory)Content\Characters\Tigerthresherboss\Ragdolls\TigerthresherbossDefaultRagdoll.xml">
      <CopyToOutputDirectory>PreserveNewest</CopyToOutputDirectory>
    </Content>
    <Content Include="$(MSBuildThisFileDirectory)Content\Characters\Tigerthresher\tigerthresher.xml">
      <CopyToOutputDirectory>PreserveNewest</CopyToOutputDirectory>
    </Content>
    <Content Include="$(MSBuildThisFileDirectory)Content\Characters\Watcher\Ragdolls\WatcherDefaultRagdoll.xml">
      <CopyToOutputDirectory>PreserveNewest</CopyToOutputDirectory>
    </Content>
    <Content Include="$(MSBuildThisFileDirectory)Content\Items\Assemblies\Automatic Door.xml">
      <CopyToOutputDirectory>PreserveNewest</CopyToOutputDirectory>
    </Content>
    <Content Include="$(MSBuildThisFileDirectory)Content\Items\Command\directionalPingCircle.png">
      <CopyToOutputDirectory>PreserveNewest</CopyToOutputDirectory>
    </Content>
    <Content Include="$(MSBuildThisFileDirectory)Content\Items\Command\sonarBackground.png">
      <CopyToOutputDirectory>PreserveNewest</CopyToOutputDirectory>
    </Content>
    <Content Include="$(MSBuildThisFileDirectory)Content\Items\CreatureLoot\CreatureLoot.png">
      <CopyToOutputDirectory>PreserveNewest</CopyToOutputDirectory>
    </Content>
    <Content Include="$(MSBuildThisFileDirectory)Content\Items\CreatureLoot\creatureloot.xml">
      <CopyToOutputDirectory>PreserveNewest</CopyToOutputDirectory>
    </Content>
    <Content Include="$(MSBuildThisFileDirectory)Content\Items\InventoryIconAtlas.png">
      <CopyToOutputDirectory>PreserveNewest</CopyToOutputDirectory>
    </Content>
    <Content Include="$(MSBuildThisFileDirectory)Content\Items\Labels\labels.png">
      <CopyToOutputDirectory>PreserveNewest</CopyToOutputDirectory>
    </Content>
    <Content Include="$(MSBuildThisFileDirectory)Content\Items\Misc\misc.xml">
      <CopyToOutputDirectory>PreserveNewest</CopyToOutputDirectory>
    </Content>
    <Content Include="$(MSBuildThisFileDirectory)Content\Items\Misc\Misc.png">
      <CopyToOutputDirectory>PreserveNewest</CopyToOutputDirectory>
    </Content>
    <Content Include="$(MSBuildThisFileDirectory)Content\LevelObjects\FractalPlants1.png">
      <CopyToOutputDirectory>PreserveNewest</CopyToOutputDirectory>
    </Content>
    <Content Include="$(MSBuildThisFileDirectory)Content\LevelObjects\FractalPlants2.png">
      <CopyToOutputDirectory>PreserveNewest</CopyToOutputDirectory>
    </Content>
    <Content Include="$(MSBuildThisFileDirectory)Content\LevelObjects\LevelObjectPrefabs.xml">
      <CopyToOutputDirectory>PreserveNewest</CopyToOutputDirectory>
    </Content>
    <Content Include="$(MSBuildThisFileDirectory)Content\BackgroundCreatures\bgFish1.png">
      <CopyToOutputDirectory>PreserveNewest</CopyToOutputDirectory>
    </Content>
    <Content Include="$(MSBuildThisFileDirectory)Content\LevelObjects\ice.png">
      <CopyToOutputDirectory>PreserveNewest</CopyToOutputDirectory>
    </Content>
    <Content Include="$(MSBuildThisFileDirectory)Content\LevelObjects\seafloor.png">
      <CopyToOutputDirectory>PreserveNewest</CopyToOutputDirectory>
    </Content>
    <Content Include="$(MSBuildThisFileDirectory)Content\LevelObjects\SonarFloraBodies.png">
      <CopyToOutputDirectory>PreserveNewest</CopyToOutputDirectory>
    </Content>
    <Content Include="$(MSBuildThisFileDirectory)Content\LevelObjects\SonarFloraBranches.png">
      <CopyToOutputDirectory>PreserveNewest</CopyToOutputDirectory>
    </Content>
    <Content Include="$(MSBuildThisFileDirectory)Content\LevelObjects\SpikePlants1.png">
      <CopyToOutputDirectory>PreserveNewest</CopyToOutputDirectory>
    </Content>
    <Content Include="$(MSBuildThisFileDirectory)Content\LevelObjects\SpikePlants2.png">
      <CopyToOutputDirectory>PreserveNewest</CopyToOutputDirectory>
    </Content>
    <Content Include="$(MSBuildThisFileDirectory)Content\LevelObjects\SpikePlants3.png">
      <CopyToOutputDirectory>PreserveNewest</CopyToOutputDirectory>
    </Content>
    <Content Include="$(MSBuildThisFileDirectory)Content\LevelObjects\vegetation.png">
      <CopyToOutputDirectory>PreserveNewest</CopyToOutputDirectory>
    </Content>
    <Content Include="$(MSBuildThisFileDirectory)Content\LevelObjects\vegetation2.png">
      <CopyToOutputDirectory>PreserveNewest</CopyToOutputDirectory>
    </Content>
    <Content Include="$(MSBuildThisFileDirectory)Content\LevelObjects\vegetation3.png">
      <CopyToOutputDirectory>PreserveNewest</CopyToOutputDirectory>
    </Content>
    <Content Include="$(MSBuildThisFileDirectory)Content\LevelObjects\vegetation4.png">
      <CopyToOutputDirectory>PreserveNewest</CopyToOutputDirectory>
    </Content>
    <Content Include="$(MSBuildThisFileDirectory)Content\LevelObjects\vegetation5.png">
      <CopyToOutputDirectory>PreserveNewest</CopyToOutputDirectory>
    </Content>
    <Content Include="$(MSBuildThisFileDirectory)Content\Characters\Carrier\carrier.png">
      <CopyToOutputDirectory>PreserveNewest</CopyToOutputDirectory>
    </Content>
    <Content Include="$(MSBuildThisFileDirectory)Content\Characters\Carrier\carrier.xml">
      <CopyToOutputDirectory>PreserveNewest</CopyToOutputDirectory>
    </Content>
    <Content Include="$(MSBuildThisFileDirectory)Content\Characters\Carrier\Animations\CarrierSwimFast.xml">
      <CopyToOutputDirectory>PreserveNewest</CopyToOutputDirectory>
    </Content>
    <Content Include="$(MSBuildThisFileDirectory)Content\Characters\Carrier\Animations\CarrierSwimSlow.xml">
      <CopyToOutputDirectory>PreserveNewest</CopyToOutputDirectory>
    </Content>
    <Content Include="$(MSBuildThisFileDirectory)Content\Characters\Charybdis\charybdis.png">
      <CopyToOutputDirectory>PreserveNewest</CopyToOutputDirectory>
    </Content>
    <Content Include="$(MSBuildThisFileDirectory)Content\Characters\Charybdis\charybdis.xml">
      <CopyToOutputDirectory>PreserveNewest</CopyToOutputDirectory>
    </Content>
    <Content Include="$(MSBuildThisFileDirectory)Content\Characters\Charybdis\Animations\CharybdisSwimFast.xml">
      <CopyToOutputDirectory>PreserveNewest</CopyToOutputDirectory>
    </Content>
    <Content Include="$(MSBuildThisFileDirectory)Content\Characters\Charybdis\Animations\CharybdisSwimSlow.xml">
      <CopyToOutputDirectory>PreserveNewest</CopyToOutputDirectory>
    </Content>
    <Content Include="$(MSBuildThisFileDirectory)Content\Characters\Coelanth\Animations\CoelanthSwimFast.xml">
      <CopyToOutputDirectory>PreserveNewest</CopyToOutputDirectory>
    </Content>
    <Content Include="$(MSBuildThisFileDirectory)Content\Characters\Coelanth\Animations\CoelanthSwimSlow.xml">
      <CopyToOutputDirectory>PreserveNewest</CopyToOutputDirectory>
    </Content>
    <Content Include="$(MSBuildThisFileDirectory)Content\Characters\Coelanth\coelanth.png">
      <CopyToOutputDirectory>PreserveNewest</CopyToOutputDirectory>
    </Content>
    <Content Include="$(MSBuildThisFileDirectory)Content\Characters\Coelanth\coelanth.xml">
      <CopyToOutputDirectory>PreserveNewest</CopyToOutputDirectory>
    </Content>
    <Content Include="$(MSBuildThisFileDirectory)Content\Characters\Crawler\crawler.png">
      <CopyToOutputDirectory>PreserveNewest</CopyToOutputDirectory>
    </Content>
    <Content Include="$(MSBuildThisFileDirectory)Content\Characters\Crawler\crawler.xml">
      <CopyToOutputDirectory>PreserveNewest</CopyToOutputDirectory>
    </Content>
    <Content Include="$(MSBuildThisFileDirectory)Content\Characters\Crawler\Animations\CrawlerRun.xml">
      <CopyToOutputDirectory>PreserveNewest</CopyToOutputDirectory>
    </Content>
    <Content Include="$(MSBuildThisFileDirectory)Content\Characters\Crawler\Animations\CrawlerSwimFast.xml">
      <CopyToOutputDirectory>PreserveNewest</CopyToOutputDirectory>
    </Content>
    <Content Include="$(MSBuildThisFileDirectory)Content\Characters\Crawler\Animations\CrawlerSwimSlow.xml">
      <CopyToOutputDirectory>PreserveNewest</CopyToOutputDirectory>
    </Content>
    <Content Include="$(MSBuildThisFileDirectory)Content\Characters\Crawler\Animations\CrawlerWalk.xml">
      <CopyToOutputDirectory>PreserveNewest</CopyToOutputDirectory>
    </Content>
    <Content Include="$(MSBuildThisFileDirectory)Content\Characters\Endworm\Animations\EndwormSwimFast.xml">
      <CopyToOutputDirectory>PreserveNewest</CopyToOutputDirectory>
    </Content>
    <Content Include="$(MSBuildThisFileDirectory)Content\Characters\Endworm\Animations\EndwormSwimSlow.xml">
      <CopyToOutputDirectory>PreserveNewest</CopyToOutputDirectory>
    </Content>
    <Content Include="$(MSBuildThisFileDirectory)Content\Characters\Endworm\endworm.png">
      <CopyToOutputDirectory>PreserveNewest</CopyToOutputDirectory>
    </Content>
    <Content Include="$(MSBuildThisFileDirectory)Content\Characters\Endworm\endworm.xml">
      <CopyToOutputDirectory>PreserveNewest</CopyToOutputDirectory>
    </Content>
    <Content Include="$(MSBuildThisFileDirectory)Content\Characters\Fractalguardian2\fractalguardian2.xml">
      <CopyToOutputDirectory>PreserveNewest</CopyToOutputDirectory>
    </Content>
    <Content Include="$(MSBuildThisFileDirectory)Content\Characters\Fractalguardian2\Animations\Fractalguardian2SwimFast.xml">
      <CopyToOutputDirectory>PreserveNewest</CopyToOutputDirectory>
    </Content>
    <Content Include="$(MSBuildThisFileDirectory)Content\Characters\Fractalguardian2\Animations\Fractalguardian2SwimSlow.xml">
      <CopyToOutputDirectory>PreserveNewest</CopyToOutputDirectory>
    </Content>
    <Content Include="$(MSBuildThisFileDirectory)Content\Characters\Fractalguardian\Animations\FractalguardianSwimFast.xml">
      <CopyToOutputDirectory>PreserveNewest</CopyToOutputDirectory>
    </Content>
    <Content Include="$(MSBuildThisFileDirectory)Content\Characters\Fractalguardian\Animations\FractalguardianSwimSlow.xml">
      <CopyToOutputDirectory>PreserveNewest</CopyToOutputDirectory>
    </Content>
    <Content Include="$(MSBuildThisFileDirectory)Content\Characters\Fractalguardian\fractalguardian.png">
      <CopyToOutputDirectory>PreserveNewest</CopyToOutputDirectory>
    </Content>
    <Content Include="$(MSBuildThisFileDirectory)Content\Characters\Fractalguardian\fractalguardian.xml">
      <CopyToOutputDirectory>PreserveNewest</CopyToOutputDirectory>
    </Content>
    <Content Include="$(MSBuildThisFileDirectory)Content\Characters\Human\damagedhead.png">
      <CopyToOutputDirectory>PreserveNewest</CopyToOutputDirectory>
    </Content>
    <Content Include="$(MSBuildThisFileDirectory)Content\Characters\Human\damagedlegs.png">
      <CopyToOutputDirectory>PreserveNewest</CopyToOutputDirectory>
    </Content>
    <Content Include="$(MSBuildThisFileDirectory)Content\Characters\Human\damagedtorso.png">
      <CopyToOutputDirectory>PreserveNewest</CopyToOutputDirectory>
    </Content>
    <Content Include="$(MSBuildThisFileDirectory)Content\Characters\Human\ffirstnames.txt">
      <CopyToOutputDirectory>PreserveNewest</CopyToOutputDirectory>
    </Content>
    <Content Include="$(MSBuildThisFileDirectory)Content\Characters\Human\fhead1.png">
      <CopyToOutputDirectory>PreserveNewest</CopyToOutputDirectory>
    </Content>
    <Content Include="$(MSBuildThisFileDirectory)Content\Characters\Human\fhead2.png">
      <CopyToOutputDirectory>PreserveNewest</CopyToOutputDirectory>
    </Content>
    <Content Include="$(MSBuildThisFileDirectory)Content\Characters\Human\fhead3.png">
      <CopyToOutputDirectory>PreserveNewest</CopyToOutputDirectory>
    </Content>
    <Content Include="$(MSBuildThisFileDirectory)Content\Characters\Human\fhead4.png">
      <CopyToOutputDirectory>PreserveNewest</CopyToOutputDirectory>
    </Content>
    <Content Include="$(MSBuildThisFileDirectory)Content\Characters\Human\fhead5.png">
      <CopyToOutputDirectory>PreserveNewest</CopyToOutputDirectory>
    </Content>
    <Content Include="$(MSBuildThisFileDirectory)Content\Characters\Human\fhead6.png">
      <CopyToOutputDirectory>PreserveNewest</CopyToOutputDirectory>
    </Content>
    <Content Include="$(MSBuildThisFileDirectory)Content\Characters\Human\fhead7[black].png">
      <CopyToOutputDirectory>PreserveNewest</CopyToOutputDirectory>
    </Content>
    <Content Include="$(MSBuildThisFileDirectory)Content\Characters\Human\fhead8.png">
      <CopyToOutputDirectory>PreserveNewest</CopyToOutputDirectory>
    </Content>
    <Content Include="$(MSBuildThisFileDirectory)Content\Characters\Human\firstnames.txt">
      <CopyToOutputDirectory>PreserveNewest</CopyToOutputDirectory>
    </Content>
    <Content Include="$(MSBuildThisFileDirectory)Content\Characters\Human\flegs.png">
      <CopyToOutputDirectory>PreserveNewest</CopyToOutputDirectory>
    </Content>
    <Content Include="$(MSBuildThisFileDirectory)Content\Characters\Human\ftorso.png">
      <CopyToOutputDirectory>PreserveNewest</CopyToOutputDirectory>
    </Content>
    <Content Include="$(MSBuildThisFileDirectory)Content\Characters\Human\ftorso[black].png">
      <CopyToOutputDirectory>PreserveNewest</CopyToOutputDirectory>
    </Content>
    <Content Include="$(MSBuildThisFileDirectory)Content\Characters\Human\head1.png">
      <CopyToOutputDirectory>PreserveNewest</CopyToOutputDirectory>
    </Content>
    <Content Include="$(MSBuildThisFileDirectory)Content\Characters\Human\head2.png">
      <CopyToOutputDirectory>PreserveNewest</CopyToOutputDirectory>
    </Content>
    <Content Include="$(MSBuildThisFileDirectory)Content\Characters\Human\head3.png">
      <CopyToOutputDirectory>PreserveNewest</CopyToOutputDirectory>
    </Content>
    <Content Include="$(MSBuildThisFileDirectory)Content\Characters\Human\head4.png">
      <CopyToOutputDirectory>PreserveNewest</CopyToOutputDirectory>
    </Content>
    <Content Include="$(MSBuildThisFileDirectory)Content\Characters\Human\head5.png">
      <CopyToOutputDirectory>PreserveNewest</CopyToOutputDirectory>
    </Content>
    <Content Include="$(MSBuildThisFileDirectory)Content\Characters\Human\head6.png">
      <CopyToOutputDirectory>PreserveNewest</CopyToOutputDirectory>
    </Content>
    <Content Include="$(MSBuildThisFileDirectory)Content\Characters\Human\head7[black].png">
      <CopyToOutputDirectory>PreserveNewest</CopyToOutputDirectory>
    </Content>
    <Content Include="$(MSBuildThisFileDirectory)Content\Characters\Human\head8[black].png">
      <CopyToOutputDirectory>PreserveNewest</CopyToOutputDirectory>
    </Content>
    <Content Include="$(MSBuildThisFileDirectory)Content\Characters\Human\human.xml">
      <CopyToOutputDirectory>PreserveNewest</CopyToOutputDirectory>
    </Content>
    <Content Include="$(MSBuildThisFileDirectory)Content\Characters\Humanhusk\humanhusk.xml">
      <CopyToOutputDirectory>PreserveNewest</CopyToOutputDirectory>
    </Content>
    <Content Include="$(MSBuildThisFileDirectory)Content\Characters\Human\Animations\HumanRun.xml">
      <CopyToOutputDirectory>PreserveNewest</CopyToOutputDirectory>
    </Content>
    <Content Include="$(MSBuildThisFileDirectory)Content\Characters\Human\Animations\HumanSwimFast.xml">
      <CopyToOutputDirectory>PreserveNewest</CopyToOutputDirectory>
    </Content>
    <Content Include="$(MSBuildThisFileDirectory)Content\Characters\Human\Animations\HumanSwimSlow.xml">
      <CopyToOutputDirectory>PreserveNewest</CopyToOutputDirectory>
    </Content>
    <Content Include="$(MSBuildThisFileDirectory)Content\Characters\Human\Animations\HumanWalk.xml">
      <CopyToOutputDirectory>PreserveNewest</CopyToOutputDirectory>
    </Content>
    <Content Include="$(MSBuildThisFileDirectory)Content\Characters\Human\huskappendage.xml">
      <CopyToOutputDirectory>PreserveNewest</CopyToOutputDirectory>
    </Content>
    <Content Include="$(MSBuildThisFileDirectory)Content\Characters\Human\lastnames.txt">
      <CopyToOutputDirectory>PreserveNewest</CopyToOutputDirectory>
    </Content>
    <Content Include="$(MSBuildThisFileDirectory)Content\Characters\Human\legs.png">
      <CopyToOutputDirectory>PreserveNewest</CopyToOutputDirectory>
    </Content>
    <Content Include="$(MSBuildThisFileDirectory)Content\NPCConversations\NpcConversationsFinnish.xml">
      <CopyToOutputDirectory>Never</CopyToOutputDirectory>
    </Content>
    <Content Include="$(MSBuildThisFileDirectory)Content\NPCConversations\NpcConversations.xml">
      <CopyToOutputDirectory>PreserveNewest</CopyToOutputDirectory>
    </Content>
    <Content Include="$(MSBuildThisFileDirectory)Content\Characters\Human\torso.png">
      <CopyToOutputDirectory>PreserveNewest</CopyToOutputDirectory>
    </Content>
    <Content Include="$(MSBuildThisFileDirectory)Content\Characters\Human\torso[black].png">
      <CopyToOutputDirectory>PreserveNewest</CopyToOutputDirectory>
    </Content>
    <Content Include="$(MSBuildThisFileDirectory)Content\Characters\Husk\DivingSuit.png">
      <CopyToOutputDirectory>PreserveNewest</CopyToOutputDirectory>
    </Content>
    <Content Include="$(MSBuildThisFileDirectory)Content\Characters\Husk\husk.xml">
      <CopyToOutputDirectory>PreserveNewest</CopyToOutputDirectory>
    </Content>
    <Content Include="$(MSBuildThisFileDirectory)Content\Characters\Husk\legs.png">
      <CopyToOutputDirectory>PreserveNewest</CopyToOutputDirectory>
    </Content>
    <Content Include="$(MSBuildThisFileDirectory)Content\Characters\Seamantis\Animations\SeamantisRun.xml">
      <CopyToOutputDirectory>PreserveNewest</CopyToOutputDirectory>
    </Content>
    <Content Include="$(MSBuildThisFileDirectory)Content\Characters\Seamantis\Animations\SeamantisSwimFast.xml">
      <CopyToOutputDirectory>PreserveNewest</CopyToOutputDirectory>
    </Content>
    <Content Include="$(MSBuildThisFileDirectory)Content\Characters\Seamantis\Animations\SeamantisSwimSlow.xml">
      <CopyToOutputDirectory>PreserveNewest</CopyToOutputDirectory>
    </Content>
    <Content Include="$(MSBuildThisFileDirectory)Content\Characters\Seamantis\seamantis.xml">
      <CopyToOutputDirectory>PreserveNewest</CopyToOutputDirectory>
    </Content>
    <Content Include="$(MSBuildThisFileDirectory)Content\Characters\Seamantis\Animations\SeamantisWalk.xml">
      <CopyToOutputDirectory>PreserveNewest</CopyToOutputDirectory>
    </Content>
    <Content Include="$(MSBuildThisFileDirectory)Content\Characters\Seamantis\Seamantis.png">
      <CopyToOutputDirectory>PreserveNewest</CopyToOutputDirectory>
    </Content>
    <Content Include="$(MSBuildThisFileDirectory)Content\Characters\Mantis\Animations\MantisRun.xml">
      <CopyToOutputDirectory>PreserveNewest</CopyToOutputDirectory>
    </Content>
    <Content Include="$(MSBuildThisFileDirectory)Content\Characters\Mantis\Animations\MantisSwimFast.xml">
      <CopyToOutputDirectory>PreserveNewest</CopyToOutputDirectory>
    </Content>
    <Content Include="$(MSBuildThisFileDirectory)Content\Characters\Mantis\Animations\MantisSwimSlow.xml">
      <CopyToOutputDirectory>PreserveNewest</CopyToOutputDirectory>
    </Content>
    <Content Include="$(MSBuildThisFileDirectory)Content\Characters\Mantis\Animations\MantisWalk.xml">
      <CopyToOutputDirectory>PreserveNewest</CopyToOutputDirectory>
    </Content>
    <Content Include="$(MSBuildThisFileDirectory)Content\Characters\Mantis\mantis.png">
      <CopyToOutputDirectory>PreserveNewest</CopyToOutputDirectory>
    </Content>
    <Content Include="$(MSBuildThisFileDirectory)Content\Characters\Mantis\mantis.xml">
      <CopyToOutputDirectory>PreserveNewest</CopyToOutputDirectory>
    </Content>
    <Content Include="$(MSBuildThisFileDirectory)Content\Characters\Molochboss\molochboss.xml">
      <CopyToOutputDirectory>PreserveNewest</CopyToOutputDirectory>
    </Content>
    <Content Include="$(MSBuildThisFileDirectory)Content\Characters\Molochboss\Animations\MolochbossSwimFast.xml">
      <CopyToOutputDirectory>PreserveNewest</CopyToOutputDirectory>
    </Content>
    <Content Include="$(MSBuildThisFileDirectory)Content\Characters\Molochboss\Animations\MolochbossSwimSlow.xml">
      <CopyToOutputDirectory>PreserveNewest</CopyToOutputDirectory>
    </Content>
    <Content Include="$(MSBuildThisFileDirectory)Content\Characters\Moloch\Animations\MolochSwimFast.xml">
      <CopyToOutputDirectory>PreserveNewest</CopyToOutputDirectory>
    </Content>
    <Content Include="$(MSBuildThisFileDirectory)Content\Characters\Moloch\Animations\MolochSwimSlow.xml">
      <CopyToOutputDirectory>PreserveNewest</CopyToOutputDirectory>
    </Content>
    <Content Include="$(MSBuildThisFileDirectory)Content\Characters\Moloch\moloch.png">
      <CopyToOutputDirectory>PreserveNewest</CopyToOutputDirectory>
    </Content>
    <Content Include="$(MSBuildThisFileDirectory)Content\Characters\Moloch\moloch.xml">
      <CopyToOutputDirectory>PreserveNewest</CopyToOutputDirectory>
    </Content>
    <Content Include="$(MSBuildThisFileDirectory)Content\Characters\Tigerthresherboss\tigerthresherboss.xml">
      <CopyToOutputDirectory>PreserveNewest</CopyToOutputDirectory>
    </Content>
    <Content Include="$(MSBuildThisFileDirectory)Content\Characters\Tigerthresherboss\Animations\TigerthresherbossSwimFast.xml">
      <CopyToOutputDirectory>PreserveNewest</CopyToOutputDirectory>
    </Content>
    <Content Include="$(MSBuildThisFileDirectory)Content\Characters\Tigerthresherboss\Animations\TigerthresherbossSwimSlow.xml">
      <CopyToOutputDirectory>PreserveNewest</CopyToOutputDirectory>
    </Content>
    <Content Include="$(MSBuildThisFileDirectory)Content\Characters\Tigerthresher\damagedtigerthresher.png">
      <CopyToOutputDirectory>PreserveNewest</CopyToOutputDirectory>
    </Content>
    <Content Include="$(MSBuildThisFileDirectory)Content\Characters\Tigerthresher\Animations\TigerthresherSwimFast.xml">
      <CopyToOutputDirectory>PreserveNewest</CopyToOutputDirectory>
    </Content>
    <Content Include="$(MSBuildThisFileDirectory)Content\Characters\Tigerthresher\Animations\TigerthresherSwimSlow.xml">
      <CopyToOutputDirectory>PreserveNewest</CopyToOutputDirectory>
    </Content>
    <Content Include="$(MSBuildThisFileDirectory)Content\Characters\Tigerthresher\tigerthresher.png">
      <CopyToOutputDirectory>PreserveNewest</CopyToOutputDirectory>
    </Content>
    <Content Include="$(MSBuildThisFileDirectory)Content\Characters\Tigerthresher\Ragdolls\TigerthresherDefaultRagdoll.xml">
      <CopyToOutputDirectory>PreserveNewest</CopyToOutputDirectory>
    </Content>
    <Content Include="$(MSBuildThisFileDirectory)Content\Characters\Watcher\Animations\WatcherSwimFast.xml">
      <CopyToOutputDirectory>PreserveNewest</CopyToOutputDirectory>
    </Content>
    <Content Include="$(MSBuildThisFileDirectory)Content\Characters\Watcher\Animations\WatcherSwimSlow.xml">
      <CopyToOutputDirectory>PreserveNewest</CopyToOutputDirectory>
    </Content>
    <Content Include="$(MSBuildThisFileDirectory)Content\Characters\Watcher\watcher.png">
      <CopyToOutputDirectory>PreserveNewest</CopyToOutputDirectory>
    </Content>
    <Content Include="$(MSBuildThisFileDirectory)Content\Characters\Watcher\watcher.xml">
      <CopyToOutputDirectory>PreserveNewest</CopyToOutputDirectory>
    </Content>
    <Content Include="$(MSBuildThisFileDirectory)Content\CodeWords.txt">
      <CopyToOutputDirectory>PreserveNewest</CopyToOutputDirectory>
    </Content>
    <Content Include="$(MSBuildThisFileDirectory)Content\DefaultWorkshopPreviewImage.png">
      <CopyToOutputDirectory>PreserveNewest</CopyToOutputDirectory>
    </Content>
    <Content Include="$(MSBuildThisFileDirectory)Content\Effects\damageshader.fx" />
    <Content Include="$(MSBuildThisFileDirectory)Content\Effects\distortnormals.png">
      <CopyToOutputDirectory>PreserveNewest</CopyToOutputDirectory>
    </Content>
    <Content Include="$(MSBuildThisFileDirectory)Content\EventManagerSettings.xml">
      <CopyToOutputDirectory>PreserveNewest</CopyToOutputDirectory>
    </Content>
    <Content Include="$(MSBuildThisFileDirectory)Content\Items\Assemblies\Door.xml">
      <CopyToOutputDirectory>PreserveNewest</CopyToOutputDirectory>
    </Content>
    <Content Include="$(MSBuildThisFileDirectory)Content\Items\Command\navigator.png">
      <CopyToOutputDirectory>PreserveNewest</CopyToOutputDirectory>
    </Content>
    <Content Include="$(MSBuildThisFileDirectory)Content\Items\Command\navigatorLights.png">
      <CopyToOutputDirectory>PreserveNewest</CopyToOutputDirectory>
    </Content>
    <Content Include="$(MSBuildThisFileDirectory)Content\Items\Command\navigatorLightsBlinking.png">
      <CopyToOutputDirectory>PreserveNewest</CopyToOutputDirectory>
    </Content>
    <Content Include="$(MSBuildThisFileDirectory)Content\Items\Command\pingCircle.png">
      <CopyToOutputDirectory>PreserveNewest</CopyToOutputDirectory>
    </Content>
    <Content Include="$(MSBuildThisFileDirectory)Content\Items\Command\sonarBlip.png">
      <CopyToOutputDirectory>PreserveNewest</CopyToOutputDirectory>
    </Content>
    <Content Include="$(MSBuildThisFileDirectory)Content\Items\Command\sonarOverlay.png">
      <CopyToOutputDirectory>PreserveNewest</CopyToOutputDirectory>
    </Content>
    <Content Include="$(MSBuildThisFileDirectory)Content\Items\Command\statusMonitor.png">
      <CopyToOutputDirectory>PreserveNewest</CopyToOutputDirectory>
    </Content>
    <Content Include="$(MSBuildThisFileDirectory)Content\Items\Command\command.xml">
      <CopyToOutputDirectory>PreserveNewest</CopyToOutputDirectory>
    </Content>
    <Content Include="$(MSBuildThisFileDirectory)Content\Items\Containers\containers.png">
      <CopyToOutputDirectory>PreserveNewest</CopyToOutputDirectory>
    </Content>
    <Content Include="$(MSBuildThisFileDirectory)Content\Items\Containers\FF_Locker3.png">
      <CopyToOutputDirectory>PreserveNewest</CopyToOutputDirectory>
    </Content>
    <Content Include="$(MSBuildThisFileDirectory)Content\Items\Containers\FF_MedicalCabinette.png">
      <CopyToOutputDirectory>PreserveNewest</CopyToOutputDirectory>
    </Content>
    <Content Include="$(MSBuildThisFileDirectory)Content\Items\Containers\FF_poisonCabinette.png">
      <CopyToOutputDirectory>PreserveNewest</CopyToOutputDirectory>
    </Content>
    <Content Include="$(MSBuildThisFileDirectory)Content\Items\Diving\DivingSuitLight.png">
      <CopyToOutputDirectory>PreserveNewest</CopyToOutputDirectory>
    </Content>
    <Content Include="$(MSBuildThisFileDirectory)Content\Items\Electricity\FF_junctionbox.png">
      <CopyToOutputDirectory>PreserveNewest</CopyToOutputDirectory>
    </Content>
    <Content Include="$(MSBuildThisFileDirectory)Content\Items\Engine\BTart_EngineDiesel_02.png">
      <CopyToOutputDirectory>PreserveNewest</CopyToOutputDirectory>
    </Content>
    <Content Include="$(MSBuildThisFileDirectory)Content\Items\Engine\propeller.png">
      <CopyToOutputDirectory>PreserveNewest</CopyToOutputDirectory>
    </Content>
    <Content Include="$(MSBuildThisFileDirectory)Content\Items\Fabricators\FF_deconstructor.png">
      <CopyToOutputDirectory>PreserveNewest</CopyToOutputDirectory>
    </Content>
    <Content Include="$(MSBuildThisFileDirectory)Content\Items\Fabricators\FF_Fabricator.png">
      <CopyToOutputDirectory>PreserveNewest</CopyToOutputDirectory>
    </Content>
    <Content Include="$(MSBuildThisFileDirectory)Content\Items\Fabricators\FF_medicalFabricator.png">
      <CopyToOutputDirectory>PreserveNewest</CopyToOutputDirectory>
    </Content>
    <Content Include="$(MSBuildThisFileDirectory)Content\Items\Legacy\legacycommand.xml">
      <CopyToOutputDirectory>PreserveNewest</CopyToOutputDirectory>
    </Content>
    <Content Include="$(MSBuildThisFileDirectory)Content\Items\Legacy\legacyfabricators.xml">
      <CopyToOutputDirectory>PreserveNewest</CopyToOutputDirectory>
    </Content>
    <Content Include="$(MSBuildThisFileDirectory)Content\Items\Legacy\legacyengine.xml">
      <CopyToOutputDirectory>PreserveNewest</CopyToOutputDirectory>
    </Content>
    <Content Include="$(MSBuildThisFileDirectory)Content\Items\Legacy\legacycontainers.xml">
      <CopyToOutputDirectory>PreserveNewest</CopyToOutputDirectory>
    </Content>
    <Content Include="$(MSBuildThisFileDirectory)Content\Items\Legacy\legacypoweritems.xml">
      <CopyToOutputDirectory>PreserveNewest</CopyToOutputDirectory>
    </Content>
    <Content Include="$(MSBuildThisFileDirectory)Content\Items\Legacy\legacyoxygengenerator.xml">
      <CopyToOutputDirectory>PreserveNewest</CopyToOutputDirectory>
    </Content>
    <Content Include="$(MSBuildThisFileDirectory)Content\Items\Legacy\legacypump.xml">
      <CopyToOutputDirectory>PreserveNewest</CopyToOutputDirectory>
    </Content>
    <Content Include="$(MSBuildThisFileDirectory)Content\Items\MachineInterface.png">
      <CopyToOutputDirectory>PreserveNewest</CopyToOutputDirectory>
    </Content>
    <Content Include="$(MSBuildThisFileDirectory)Content\Items\Medical\AntiNarc_temp_01.png">
      <CopyToOutputDirectory>PreserveNewest</CopyToOutputDirectory>
    </Content>
    <Content Include="$(MSBuildThisFileDirectory)Content\Items\Medical\Bandages_temp_01.png">
      <CopyToOutputDirectory>PreserveNewest</CopyToOutputDirectory>
    </Content>
    <Content Include="$(MSBuildThisFileDirectory)Content\Items\Medical\Fentanyl_Temp_01.png">
      <CopyToOutputDirectory>PreserveNewest</CopyToOutputDirectory>
    </Content>
    <Content Include="$(MSBuildThisFileDirectory)Content\Items\Medical\Morphine_1.png">
      <CopyToOutputDirectory>PreserveNewest</CopyToOutputDirectory>
    </Content>
    <Content Include="$(MSBuildThisFileDirectory)Content\Items\Medical\Saline_temp_01.png">
      <CopyToOutputDirectory>PreserveNewest</CopyToOutputDirectory>
    </Content>
    <Content Include="$(MSBuildThisFileDirectory)Content\Items\Medical\SuperGlue_temp_01.png">
      <CopyToOutputDirectory>PreserveNewest</CopyToOutputDirectory>
    </Content>
    <Content Include="$(MSBuildThisFileDirectory)Content\Items\OxygenGenerator\FF_oxygengenerator.png">
      <CopyToOutputDirectory>PreserveNewest</CopyToOutputDirectory>
    </Content>
    <Content Include="$(MSBuildThisFileDirectory)Content\Items\Pump\FF_pump.png">
      <CopyToOutputDirectory>PreserveNewest</CopyToOutputDirectory>
    </Content>
    <Content Include="$(MSBuildThisFileDirectory)Content\Items\Pump\FF_smallPump.png">
      <CopyToOutputDirectory>PreserveNewest</CopyToOutputDirectory>
    </Content>
    <Content Include="$(MSBuildThisFileDirectory)Content\Items\Jobgear\riotgear.png">
      <CopyToOutputDirectory>PreserveNewest</CopyToOutputDirectory>
    </Content>
    <Content Include="$(MSBuildThisFileDirectory)Content\Items\Reactor\graphLine.png">
      <CopyToOutputDirectory>PreserveNewest</CopyToOutputDirectory>
    </Content>
    <Content Include="$(MSBuildThisFileDirectory)Content\Items\Reactor\Meter.png">
      <CopyToOutputDirectory>PreserveNewest</CopyToOutputDirectory>
    </Content>
    <Content Include="$(MSBuildThisFileDirectory)Content\Items\Reactor\Sector.png">
      <CopyToOutputDirectory>PreserveNewest</CopyToOutputDirectory>
    </Content>
    <Content Include="$(MSBuildThisFileDirectory)Content\Items\SearchLight\SearchLight.png">
      <CopyToOutputDirectory>PreserveNewest</CopyToOutputDirectory>
    </Content>
    <Content Include="$(MSBuildThisFileDirectory)Content\Items\SearchLight\searchlight.xml">
      <CopyToOutputDirectory>PreserveNewest</CopyToOutputDirectory>
    </Content>
    <Content Include="$(MSBuildThisFileDirectory)Content\Items\SearchLight\SearchLightBase.png">
      <CopyToOutputDirectory>PreserveNewest</CopyToOutputDirectory>
    </Content>
    <Content Include="$(MSBuildThisFileDirectory)Content\Items\Weapons\coilgun.xml">
      <CopyToOutputDirectory>PreserveNewest</CopyToOutputDirectory>
    </Content>
    <Content Include="$(MSBuildThisFileDirectory)Content\Map\alienNames.txt">
      <CopyToOutputDirectory>PreserveNewest</CopyToOutputDirectory>
    </Content>
    <Content Include="$(MSBuildThisFileDirectory)Content\Map\BackgroundColorful.png">
      <CopyToOutputDirectory>PreserveNewest</CopyToOutputDirectory>
    </Content>
    <Content Include="$(MSBuildThisFileDirectory)Content\Map\BackgroundSmoke.png">
      <CopyToOutputDirectory>PreserveNewest</CopyToOutputDirectory>
    </Content>
    <Content Include="$(MSBuildThisFileDirectory)Content\Map\exteriorAtlas_A_01.png">
      <CopyToOutputDirectory>PreserveNewest</CopyToOutputDirectory>
    </Content>
    <Content Include="$(MSBuildThisFileDirectory)Content\Map\FF_inWall_X.png">
      <CopyToOutputDirectory>PreserveNewest</CopyToOutputDirectory>
    </Content>
    <Content Include="$(MSBuildThisFileDirectory)Content\Map\FF_inWall_X_cables.png">
      <CopyToOutputDirectory>PreserveNewest</CopyToOutputDirectory>
    </Content>
    <Content Include="$(MSBuildThisFileDirectory)Content\Map\FF_inWall_Y.png">
      <CopyToOutputDirectory>PreserveNewest</CopyToOutputDirectory>
    </Content>
    <Content Include="$(MSBuildThisFileDirectory)Content\Map\FF_Wall_Ballast.png">
      <CopyToOutputDirectory>PreserveNewest</CopyToOutputDirectory>
    </Content>
    <Content Include="$(MSBuildThisFileDirectory)Content\Map\FF_Wall_Ballast_Pipe.png">
      <CopyToOutputDirectory>PreserveNewest</CopyToOutputDirectory>
    </Content>
    <Content Include="$(MSBuildThisFileDirectory)Content\Map\FF_Wall_C.png">
      <CopyToOutputDirectory>PreserveNewest</CopyToOutputDirectory>
    </Content>
    <Content Include="$(MSBuildThisFileDirectory)Content\Map\FF_Wall_D.png">
      <CopyToOutputDirectory>PreserveNewest</CopyToOutputDirectory>
    </Content>
    <Content Include="$(MSBuildThisFileDirectory)Content\Map\FF_Wall_E.png">
      <CopyToOutputDirectory>PreserveNewest</CopyToOutputDirectory>
    </Content>
    <Content Include="$(MSBuildThisFileDirectory)Content\Map\FF_Wall_F.png">
      <CopyToOutputDirectory>PreserveNewest</CopyToOutputDirectory>
    </Content>
    <Content Include="$(MSBuildThisFileDirectory)Content\Map\FF_Wall_G.png">
      <CopyToOutputDirectory>PreserveNewest</CopyToOutputDirectory>
    </Content>
    <Content Include="$(MSBuildThisFileDirectory)Content\Map\cityNames.txt">
      <CopyToOutputDirectory>PreserveNewest</CopyToOutputDirectory>
    </Content>
    <Content Include="$(MSBuildThisFileDirectory)Content\Map\MapCircle.png">
      <CopyToOutputDirectory>PreserveNewest</CopyToOutputDirectory>
    </Content>
    <Content Include="$(MSBuildThisFileDirectory)Content\Map\MapGenerationParameters.xml">
      <CopyToOutputDirectory>PreserveNewest</CopyToOutputDirectory>
    </Content>
    <Content Include="$(MSBuildThisFileDirectory)Content\Map\LocationPortraits\BeaconBackground.jpg">
      <CopyToOutputDirectory>PreserveNewest</CopyToOutputDirectory>
    </Content>
    <Content Include="$(MSBuildThisFileDirectory)Content\Map\LocationPortraits\CityBackground.jpg">
      <CopyToOutputDirectory>PreserveNewest</CopyToOutputDirectory>
    </Content>
    <Content Include="$(MSBuildThisFileDirectory)Content\Map\LocationPortraits\HabitationOutpost.jpg">
      <CopyToOutputDirectory>PreserveNewest</CopyToOutputDirectory>
    </Content>
    <Content Include="$(MSBuildThisFileDirectory)Content\Map\LocationPortraits\MilitaryBackground.jpg">
      <CopyToOutputDirectory>PreserveNewest</CopyToOutputDirectory>
    </Content>
    <Content Include="$(MSBuildThisFileDirectory)Content\Map\LocationPortraits\ResearchBackground.jpg">
      <CopyToOutputDirectory>PreserveNewest</CopyToOutputDirectory>
    </Content>
    <Content Include="$(MSBuildThisFileDirectory)Content\Map\LocationPortraits\WorkCampMilitary.jpg">
      <CopyToOutputDirectory>PreserveNewest</CopyToOutputDirectory>
    </Content>
    <Content Include="$(MSBuildThisFileDirectory)Content\Map\LocationPortraits\WorkCampResearchFacility.jpg">
      <CopyToOutputDirectory>PreserveNewest</CopyToOutputDirectory>
    </Content>
    <Content Include="$(MSBuildThisFileDirectory)Content\Map\LocationPortraits\WorkCamp_Mining1.jpg">
      <CopyToOutputDirectory>PreserveNewest</CopyToOutputDirectory>
    </Content>
    <Content Include="$(MSBuildThisFileDirectory)Content\Map\MapHUD.png">
      <CopyToOutputDirectory>PreserveNewest</CopyToOutputDirectory>
    </Content>
    <Content Include="$(MSBuildThisFileDirectory)Content\Map\MapLine.png">
      <CopyToOutputDirectory>PreserveNewest</CopyToOutputDirectory>
    </Content>
    <Content Include="$(MSBuildThisFileDirectory)Content\Map\MapPieces\btMAP_Test_01.png">
      <CopyToOutputDirectory>PreserveNewest</CopyToOutputDirectory>
    </Content>
    <Content Include="$(MSBuildThisFileDirectory)Content\Map\MapPieces\btMAP_Test_02.png">
      <CopyToOutputDirectory>PreserveNewest</CopyToOutputDirectory>
    </Content>
    <Content Include="$(MSBuildThisFileDirectory)Content\Map\MapPieces\btMAP_Test_03.png">
      <CopyToOutputDirectory>PreserveNewest</CopyToOutputDirectory>
    </Content>
    <Content Include="$(MSBuildThisFileDirectory)Content\Map\MapPieces\btMAP_Test_04.png">
      <CopyToOutputDirectory>PreserveNewest</CopyToOutputDirectory>
    </Content>
    <Content Include="$(MSBuildThisFileDirectory)Content\Map\MapPieces\btMAP_Test_05.png">
      <CopyToOutputDirectory>PreserveNewest</CopyToOutputDirectory>
    </Content>
    <Content Include="$(MSBuildThisFileDirectory)Content\Map\MapPieces\btMAP_Test_06.png">
      <CopyToOutputDirectory>PreserveNewest</CopyToOutputDirectory>
    </Content>
    <Content Include="$(MSBuildThisFileDirectory)Content\Map\MapPieces\btMAP_Test_07.png">
      <CopyToOutputDirectory>PreserveNewest</CopyToOutputDirectory>
    </Content>
    <Content Include="$(MSBuildThisFileDirectory)Content\Map\MapPieces\btMAP_Test_08.png">
      <CopyToOutputDirectory>PreserveNewest</CopyToOutputDirectory>
    </Content>
    <Content Include="$(MSBuildThisFileDirectory)Content\Map\MapPieces\btMAP_Test_09.png">
      <CopyToOutputDirectory>PreserveNewest</CopyToOutputDirectory>
    </Content>
    <Content Include="$(MSBuildThisFileDirectory)Content\Map\MapPieces\btMAP_Test_10.png">
      <CopyToOutputDirectory>PreserveNewest</CopyToOutputDirectory>
    </Content>
    <Content Include="$(MSBuildThisFileDirectory)Content\Map\MapPieces\btMAP_Test_11.png">
      <CopyToOutputDirectory>PreserveNewest</CopyToOutputDirectory>
    </Content>
    <Content Include="$(MSBuildThisFileDirectory)Content\Map\MapPieces\btMAP_Test_12.png">
      <CopyToOutputDirectory>PreserveNewest</CopyToOutputDirectory>
    </Content>
    <Content Include="$(MSBuildThisFileDirectory)Content\Map\MapPieces\btMAP_Test_13.png">
      <CopyToOutputDirectory>PreserveNewest</CopyToOutputDirectory>
    </Content>
    <Content Include="$(MSBuildThisFileDirectory)Content\Map\MapPieces\btMAP_Test_14.png">
      <CopyToOutputDirectory>PreserveNewest</CopyToOutputDirectory>
    </Content>
    <Content Include="$(MSBuildThisFileDirectory)Content\Map\MapPieces\btMAP_Test_15.png">
      <CopyToOutputDirectory>PreserveNewest</CopyToOutputDirectory>
    </Content>
    <Content Include="$(MSBuildThisFileDirectory)Content\Map\MapPieces\btMAP_Test_16.png">
      <CopyToOutputDirectory>PreserveNewest</CopyToOutputDirectory>
    </Content>
    <Content Include="$(MSBuildThisFileDirectory)Content\Map\Reticles.png">
      <CopyToOutputDirectory>PreserveNewest</CopyToOutputDirectory>
    </Content>
    <Content Include="$(MSBuildThisFileDirectory)Content\Map\SubRearBow.png">
      <CopyToOutputDirectory>PreserveNewest</CopyToOutputDirectory>
    </Content>
    <Content Include="$(MSBuildThisFileDirectory)Content\Map\Tail_A_02.png">
      <CopyToOutputDirectory>PreserveNewest</CopyToOutputDirectory>
    </Content>
    <Content Include="$(MSBuildThisFileDirectory)Content\Items\Weapons\railgunetc2.png">
      <CopyToOutputDirectory>PreserveNewest</CopyToOutputDirectory>
    </Content>
    <Content Include="$(MSBuildThisFileDirectory)Content\Particles\ParticleAtlas.png">
      <CopyToOutputDirectory>PreserveNewest</CopyToOutputDirectory>
    </Content>
    <Content Include="$(MSBuildThisFileDirectory)Content\Texts\EnglishVanillaLoadingTips.xml">
      <CopyToOutputDirectory>PreserveNewest</CopyToOutputDirectory>
    </Content>
    <Content Include="$(MSBuildThisFileDirectory)Content\Texts\EnglishVanilla.xml">
      <CopyToOutputDirectory>PreserveNewest</CopyToOutputDirectory>
    </Content>
    <Content Include="$(MSBuildThisFileDirectory)Content\Items\Artifacts\alientools.png">
      <CopyToOutputDirectory>PreserveNewest</CopyToOutputDirectory>
    </Content>
    <Content Include="$(MSBuildThisFileDirectory)Content\Items\Artifacts\artifact.png">
      <CopyToOutputDirectory>PreserveNewest</CopyToOutputDirectory>
    </Content>
    <Content Include="$(MSBuildThisFileDirectory)Content\Items\Artifacts\artifactholder.png">
      <CopyToOutputDirectory>PreserveNewest</CopyToOutputDirectory>
    </Content>
    <Content Include="$(MSBuildThisFileDirectory)Content\Items\Artifacts\artifacts.xml">
      <CopyToOutputDirectory>PreserveNewest</CopyToOutputDirectory>
    </Content>
    <Content Include="$(MSBuildThisFileDirectory)Content\Items\Button\button.png">
      <CopyToOutputDirectory>PreserveNewest</CopyToOutputDirectory>
    </Content>
    <Content Include="$(MSBuildThisFileDirectory)Content\Items\Button\button.xml">
      <CopyToOutputDirectory>PreserveNewest</CopyToOutputDirectory>
    </Content>
    <Content Include="$(MSBuildThisFileDirectory)Content\Items\circuitboard.png">
      <CopyToOutputDirectory>PreserveNewest</CopyToOutputDirectory>
    </Content>
    <Content Include="$(MSBuildThisFileDirectory)Content\Items\connectionpanel.png">
      <CopyToOutputDirectory>PreserveNewest</CopyToOutputDirectory>
    </Content>
    <Content Include="$(MSBuildThisFileDirectory)Content\Items\connector.png">
      <CopyToOutputDirectory>PreserveNewest</CopyToOutputDirectory>
    </Content>
    <Content Include="$(MSBuildThisFileDirectory)Content\Items\Legacy\cabinets.png">
      <CopyToOutputDirectory>PreserveNewest</CopyToOutputDirectory>
    </Content>
    <Content Include="$(MSBuildThisFileDirectory)Content\Items\Containers\containers.xml">
      <CopyToOutputDirectory>PreserveNewest</CopyToOutputDirectory>
    </Content>
    <Content Include="$(MSBuildThisFileDirectory)Content\Items\Containers\crates.png">
      <CopyToOutputDirectory>PreserveNewest</CopyToOutputDirectory>
    </Content>
    <Content Include="$(MSBuildThisFileDirectory)Content\Items\Legacy\locker.png">
      <CopyToOutputDirectory>PreserveNewest</CopyToOutputDirectory>
    </Content>
    <Content Include="$(MSBuildThisFileDirectory)Content\Items\Diving\divinggear.xml">
      <CopyToOutputDirectory>PreserveNewest</CopyToOutputDirectory>
    </Content>
    <Content Include="$(MSBuildThisFileDirectory)Content\Items\Diving\DivingMask.png">
      <CopyToOutputDirectory>PreserveNewest</CopyToOutputDirectory>
    </Content>
    <Content Include="$(MSBuildThisFileDirectory)Content\Items\Diving\DivingSuit.png">
      <CopyToOutputDirectory>PreserveNewest</CopyToOutputDirectory>
    </Content>
    <Content Include="$(MSBuildThisFileDirectory)Content\Items\Diving\Scooter.png">
      <CopyToOutputDirectory>PreserveNewest</CopyToOutputDirectory>
    </Content>
    <Content Include="$(MSBuildThisFileDirectory)Content\Items\Door\dockingport.png">
      <CopyToOutputDirectory>PreserveNewest</CopyToOutputDirectory>
    </Content>
    <Content Include="$(MSBuildThisFileDirectory)Content\Items\Door\dockingport2.png">
      <CopyToOutputDirectory>PreserveNewest</CopyToOutputDirectory>
    </Content>
    <Content Include="$(MSBuildThisFileDirectory)Content\Items\Door\door.png">
      <CopyToOutputDirectory>PreserveNewest</CopyToOutputDirectory>
    </Content>
    <Content Include="$(MSBuildThisFileDirectory)Content\Items\Door\doors.xml">
      <CopyToOutputDirectory>PreserveNewest</CopyToOutputDirectory>
    </Content>
    <Content Include="$(MSBuildThisFileDirectory)Content\Items\Door\duct.png">
      <CopyToOutputDirectory>PreserveNewest</CopyToOutputDirectory>
    </Content>
    <Content Include="$(MSBuildThisFileDirectory)Content\Items\Door\hatch.png">
      <CopyToOutputDirectory>PreserveNewest</CopyToOutputDirectory>
    </Content>
    <Content Include="$(MSBuildThisFileDirectory)Content\Items\Electricity\battery.png">
      <CopyToOutputDirectory>PreserveNewest</CopyToOutputDirectory>
    </Content>
    <Content Include="$(MSBuildThisFileDirectory)Content\Items\Legacy\junctionbox.png">
      <CopyToOutputDirectory>PreserveNewest</CopyToOutputDirectory>
    </Content>
    <Content Include="$(MSBuildThisFileDirectory)Content\Items\Electricity\lamp.png">
      <CopyToOutputDirectory>PreserveNewest</CopyToOutputDirectory>
    </Content>
    <Content Include="$(MSBuildThisFileDirectory)Content\Items\Electricity\lights.xml">
      <CopyToOutputDirectory>PreserveNewest</CopyToOutputDirectory>
    </Content>
    <Content Include="$(MSBuildThisFileDirectory)Content\Items\Electricity\lightsprite.png">
      <CopyToOutputDirectory>PreserveNewest</CopyToOutputDirectory>
    </Content>
    <Content Include="$(MSBuildThisFileDirectory)Content\Items\Electricity\poweritems.xml">
      <CopyToOutputDirectory>PreserveNewest</CopyToOutputDirectory>
    </Content>
    <Content Include="$(MSBuildThisFileDirectory)Content\Items\Electricity\signalcomp.png">
      <CopyToOutputDirectory>PreserveNewest</CopyToOutputDirectory>
    </Content>
    <Content Include="$(MSBuildThisFileDirectory)Content\Items\Electricity\signalitems.xml">
      <CopyToOutputDirectory>PreserveNewest</CopyToOutputDirectory>
    </Content>
    <Content Include="$(MSBuildThisFileDirectory)Content\Items\Electricity\supercapacitor.png">
      <CopyToOutputDirectory>PreserveNewest</CopyToOutputDirectory>
    </Content>
    <Content Include="$(MSBuildThisFileDirectory)Content\Items\Legacy\engine.png">
      <CopyToOutputDirectory>PreserveNewest</CopyToOutputDirectory>
    </Content>
    <Content Include="$(MSBuildThisFileDirectory)Content\Items\Engine\engine.xml">
      <CopyToOutputDirectory>PreserveNewest</CopyToOutputDirectory>
    </Content>
    <Content Include="$(MSBuildThisFileDirectory)Content\Items\Fabricators\fabricators.xml">
      <CopyToOutputDirectory>PreserveNewest</CopyToOutputDirectory>
    </Content>
    <Content Include="$(MSBuildThisFileDirectory)Content\Items\Fabricators\materials.png">
      <CopyToOutputDirectory>PreserveNewest</CopyToOutputDirectory>
    </Content>
    <Content Include="$(MSBuildThisFileDirectory)Content\Items\Fabricators\materials.xml">
      <CopyToOutputDirectory>PreserveNewest</CopyToOutputDirectory>
    </Content>
    <Content Include="$(MSBuildThisFileDirectory)Content\Items\idcard.png">
      <CopyToOutputDirectory>PreserveNewest</CopyToOutputDirectory>
    </Content>
    <Content Include="$(MSBuildThisFileDirectory)Content\Items\idcard.xml">
      <CopyToOutputDirectory>PreserveNewest</CopyToOutputDirectory>
    </Content>
    <Content Include="$(MSBuildThisFileDirectory)Content\Items\Labels\labels.xml">
      <CopyToOutputDirectory>PreserveNewest</CopyToOutputDirectory>
    </Content>
    <Content Include="$(MSBuildThisFileDirectory)Content\Items\Jobgear\captaingear.xml">
      <CopyToOutputDirectory>PreserveNewest</CopyToOutputDirectory>
    </Content>
    <Content Include="$(MSBuildThisFileDirectory)Content\Items\Jobgear\captainhat.png">
      <CopyToOutputDirectory>PreserveNewest</CopyToOutputDirectory>
    </Content>
    <Content Include="$(MSBuildThisFileDirectory)Content\Items\Jobgear\captainLegs.png">
      <CopyToOutputDirectory>PreserveNewest</CopyToOutputDirectory>
    </Content>
    <Content Include="$(MSBuildThisFileDirectory)Content\Items\Jobgear\captainTorso.png">
      <CopyToOutputDirectory>PreserveNewest</CopyToOutputDirectory>
    </Content>
    <Content Include="$(MSBuildThisFileDirectory)Content\Items\Jobgear\clownmask.png">
      <CopyToOutputDirectory>PreserveNewest</CopyToOutputDirectory>
    </Content>
    <Content Include="$(MSBuildThisFileDirectory)Content\Items\Jobgear\clownpants.png">
      <CopyToOutputDirectory>PreserveNewest</CopyToOutputDirectory>
    </Content>
    <Content Include="$(MSBuildThisFileDirectory)Content\Items\Jobgear\clownshirt.png">
      <CopyToOutputDirectory>PreserveNewest</CopyToOutputDirectory>
    </Content>
    <Content Include="$(MSBuildThisFileDirectory)Content\Items\Jobgear\doctorgear.png">
      <CopyToOutputDirectory>PreserveNewest</CopyToOutputDirectory>
    </Content>
    <Content Include="$(MSBuildThisFileDirectory)Content\Items\Jobgear\doctorgear.xml">
      <CopyToOutputDirectory>PreserveNewest</CopyToOutputDirectory>
    </Content>
    <Content Include="$(MSBuildThisFileDirectory)Content\Items\Jobgear\engigear.png">
      <CopyToOutputDirectory>PreserveNewest</CopyToOutputDirectory>
    </Content>
    <Content Include="$(MSBuildThisFileDirectory)Content\Items\Jobgear\engigear.xml">
      <CopyToOutputDirectory>PreserveNewest</CopyToOutputDirectory>
    </Content>
    <Content Include="$(MSBuildThisFileDirectory)Content\Items\Jobgear\headset.png">
      <CopyToOutputDirectory>PreserveNewest</CopyToOutputDirectory>
    </Content>
    <Content Include="$(MSBuildThisFileDirectory)Content\Items\Jobgear\misc.xml">
      <CopyToOutputDirectory>PreserveNewest</CopyToOutputDirectory>
    </Content>
    <Content Include="$(MSBuildThisFileDirectory)Content\Items\Jobgear\securitygear.png">
      <CopyToOutputDirectory>PreserveNewest</CopyToOutputDirectory>
    </Content>
    <Content Include="$(MSBuildThisFileDirectory)Content\Items\Jobgear\securitygear.xml">
      <CopyToOutputDirectory>PreserveNewest</CopyToOutputDirectory>
    </Content>
    <Content Include="$(MSBuildThisFileDirectory)Content\Items\Ladder\ladder.png">
      <CopyToOutputDirectory>PreserveNewest</CopyToOutputDirectory>
    </Content>
    <Content Include="$(MSBuildThisFileDirectory)Content\Items\Ladder\ladder.xml">
      <CopyToOutputDirectory>PreserveNewest</CopyToOutputDirectory>
    </Content>
    <Content Include="$(MSBuildThisFileDirectory)Content\Items\Legacy\machines.png">
      <CopyToOutputDirectory>PreserveNewest</CopyToOutputDirectory>
    </Content>
    <Content Include="$(MSBuildThisFileDirectory)Content\Items\Medical\med.png">
      <CopyToOutputDirectory>PreserveNewest</CopyToOutputDirectory>
    </Content>
    <Content Include="$(MSBuildThisFileDirectory)Content\Items\Medical\medical.xml">
      <CopyToOutputDirectory>PreserveNewest</CopyToOutputDirectory>
    </Content>
    <Content Include="$(MSBuildThisFileDirectory)Content\Items\Legacy\oxygengenerator.png">
      <CopyToOutputDirectory>PreserveNewest</CopyToOutputDirectory>
    </Content>
    <Content Include="$(MSBuildThisFileDirectory)Content\Items\OxygenGenerator\oxygengenerator.xml">
      <CopyToOutputDirectory>PreserveNewest</CopyToOutputDirectory>
    </Content>
    <Content Include="$(MSBuildThisFileDirectory)Content\Items\OxygenGenerator\vent.png">
      <CopyToOutputDirectory>PreserveNewest</CopyToOutputDirectory>
    </Content>
    <Content Include="$(MSBuildThisFileDirectory)Content\Items\Legacy\pump.png">
      <CopyToOutputDirectory>PreserveNewest</CopyToOutputDirectory>
    </Content>
    <Content Include="$(MSBuildThisFileDirectory)Content\Items\Pump\pump.xml">
      <CopyToOutputDirectory>PreserveNewest</CopyToOutputDirectory>
    </Content>
    <Content Include="$(MSBuildThisFileDirectory)Content\Items\Legacy\smallpump.png">
      <CopyToOutputDirectory>PreserveNewest</CopyToOutputDirectory>
    </Content>
    <Content Include="$(MSBuildThisFileDirectory)Content\Items\Reactor\fuelrod.png">
      <CopyToOutputDirectory>PreserveNewest</CopyToOutputDirectory>
    </Content>
    <Content Include="$(MSBuildThisFileDirectory)Content\Items\Reactor\reactor.png">
      <CopyToOutputDirectory>PreserveNewest</CopyToOutputDirectory>
    </Content>
    <Content Include="$(MSBuildThisFileDirectory)Content\Items\Reactor\reactor.xml">
      <CopyToOutputDirectory>PreserveNewest</CopyToOutputDirectory>
    </Content>
    <Content Include="$(MSBuildThisFileDirectory)Content\Items\Tools\extinguisher.png">
      <CopyToOutputDirectory>PreserveNewest</CopyToOutputDirectory>
    </Content>
    <Content Include="$(MSBuildThisFileDirectory)Content\Items\Tools\tools.png">
      <CopyToOutputDirectory>PreserveNewest</CopyToOutputDirectory>
    </Content>
    <Content Include="$(MSBuildThisFileDirectory)Content\Items\Tools\tools.xml">
      <CopyToOutputDirectory>PreserveNewest</CopyToOutputDirectory>
    </Content>
    <Content Include="$(MSBuildThisFileDirectory)Content\Items\Weapons\crosshairPointer.png">
      <CopyToOutputDirectory>PreserveNewest</CopyToOutputDirectory>
    </Content>
    <Content Include="$(MSBuildThisFileDirectory)Content\Items\Weapons\depthcharge.xml">
      <CopyToOutputDirectory>PreserveNewest</CopyToOutputDirectory>
    </Content>
    <Content Include="$(MSBuildThisFileDirectory)Content\Items\Weapons\crosshair.png">
      <CopyToOutputDirectory>PreserveNewest</CopyToOutputDirectory>
    </Content>
    <Content Include="$(MSBuildThisFileDirectory)Content\Items\Weapons\explosives.xml">
      <CopyToOutputDirectory>PreserveNewest</CopyToOutputDirectory>
    </Content>
    <Content Include="$(MSBuildThisFileDirectory)Content\Items\Weapons\railgun.xml">
      <CopyToOutputDirectory>PreserveNewest</CopyToOutputDirectory>
    </Content>
    <Content Include="$(MSBuildThisFileDirectory)Content\Items\Weapons\railgunbarrel.png">
      <CopyToOutputDirectory>PreserveNewest</CopyToOutputDirectory>
    </Content>
    <Content Include="$(MSBuildThisFileDirectory)Content\Items\Weapons\railgunbase.png">
      <CopyToOutputDirectory>PreserveNewest</CopyToOutputDirectory>
    </Content>
    <Content Include="$(MSBuildThisFileDirectory)Content\Items\Weapons\railgunetc.png">
      <CopyToOutputDirectory>PreserveNewest</CopyToOutputDirectory>
    </Content>
    <Content Include="$(MSBuildThisFileDirectory)Content\Items\Weapons\rope.png">
      <CopyToOutputDirectory>PreserveNewest</CopyToOutputDirectory>
    </Content>
    <Content Include="$(MSBuildThisFileDirectory)Content\Items\Weapons\stungrenade.png">
      <CopyToOutputDirectory>PreserveNewest</CopyToOutputDirectory>
    </Content>
    <Content Include="$(MSBuildThisFileDirectory)Content\Items\Weapons\weapons.png">
      <CopyToOutputDirectory>PreserveNewest</CopyToOutputDirectory>
    </Content>
    <Content Include="$(MSBuildThisFileDirectory)Content\Items\Weapons\weapons.xml">
      <CopyToOutputDirectory>PreserveNewest</CopyToOutputDirectory>
    </Content>
    <Content Include="$(MSBuildThisFileDirectory)Content\Items\wireCorner.png">
      <CopyToOutputDirectory>PreserveNewest</CopyToOutputDirectory>
    </Content>
    <Content Include="$(MSBuildThisFileDirectory)Content\Items\wireHorizontal.png">
      <CopyToOutputDirectory>PreserveNewest</CopyToOutputDirectory>
    </Content>
    <Content Include="$(MSBuildThisFileDirectory)Content\Items\wireVertical.png">
      <CopyToOutputDirectory>PreserveNewest</CopyToOutputDirectory>
    </Content>
    <Content Include="$(MSBuildThisFileDirectory)Content\Jobs.xml">
      <CopyToOutputDirectory>PreserveNewest</CopyToOutputDirectory>
    </Content>
    <Content Include="$(MSBuildThisFileDirectory)Content\Lights\alphaOne.png">
      <CopyToOutputDirectory>PreserveNewest</CopyToOutputDirectory>
    </Content>
    <Content Include="$(MSBuildThisFileDirectory)Content\Lights\light.png">
      <CopyToOutputDirectory>PreserveNewest</CopyToOutputDirectory>
    </Content>
    <Content Include="$(MSBuildThisFileDirectory)Content\Lights\lightcone.png">
      <CopyToOutputDirectory>PreserveNewest</CopyToOutputDirectory>
    </Content>
    <Content Include="$(MSBuildThisFileDirectory)Content\Lights\penumbra.png">
      <CopyToOutputDirectory>PreserveNewest</CopyToOutputDirectory>
    </Content>
    <Content Include="$(MSBuildThisFileDirectory)Content\Lights\visioncircle.png">
      <CopyToOutputDirectory>PreserveNewest</CopyToOutputDirectory>
    </Content>
    <Content Include="$(MSBuildThisFileDirectory)Content\Map\iceBackground.png">
      <CopyToOutputDirectory>PreserveNewest</CopyToOutputDirectory>
    </Content>
    <Content Include="$(MSBuildThisFileDirectory)Content\Map\iceBackgroundFade.png">
      <CopyToOutputDirectory>PreserveNewest</CopyToOutputDirectory>
    </Content>
    <Content Include="$(MSBuildThisFileDirectory)Content\Map\beaconSymbol.png">
      <CopyToOutputDirectory>PreserveNewest</CopyToOutputDirectory>
    </Content>
    <Content Include="$(MSBuildThisFileDirectory)Content\Map\citySymbol.png">
      <CopyToOutputDirectory>PreserveNewest</CopyToOutputDirectory>
    </Content>
    <Content Include="$(MSBuildThisFileDirectory)Content\Map\dustparticles.png">
      <CopyToOutputDirectory>PreserveNewest</CopyToOutputDirectory>
    </Content>
    <Content Include="$(MSBuildThisFileDirectory)Content\Map\iceWallEdge.png">
      <CopyToOutputDirectory>PreserveNewest</CopyToOutputDirectory>
    </Content>
    <Content Include="$(MSBuildThisFileDirectory)Content\Map\LevelGenerationParameters.xml">
      <CopyToOutputDirectory>PreserveNewest</CopyToOutputDirectory>
    </Content>
    <Content Include="$(MSBuildThisFileDirectory)Content\Map\locationNames.txt">
      <CopyToOutputDirectory>PreserveNewest</CopyToOutputDirectory>
    </Content>
    <Content Include="$(MSBuildThisFileDirectory)Content\Map\locationTypes.xml">
      <CopyToOutputDirectory>PreserveNewest</CopyToOutputDirectory>
    </Content>
    <Content Include="$(MSBuildThisFileDirectory)Content\Map\militarySymbol.png">
      <CopyToOutputDirectory>PreserveNewest</CopyToOutputDirectory>
    </Content>
    <Content Include="$(MSBuildThisFileDirectory)Content\Map\researchSymbol.png">
      <CopyToOutputDirectory>PreserveNewest</CopyToOutputDirectory>
    </Content>
    <Content Include="$(MSBuildThisFileDirectory)Content\Map\RuinConfig.xml">
      <CopyToOutputDirectory>PreserveNewest</CopyToOutputDirectory>
    </Content>
    <Content Include="$(MSBuildThisFileDirectory)Content\Map\ruins.png">
      <CopyToOutputDirectory>PreserveNewest</CopyToOutputDirectory>
    </Content>
    <Content Include="$(MSBuildThisFileDirectory)Content\Map\ruins2.png">
      <CopyToOutputDirectory>PreserveNewest</CopyToOutputDirectory>
    </Content>
    <Content Include="$(MSBuildThisFileDirectory)Content\Map\ruins3.png">
      <CopyToOutputDirectory>PreserveNewest</CopyToOutputDirectory>
    </Content>
    <Content Include="$(MSBuildThisFileDirectory)Content\Map\shaft.png">
      <CopyToOutputDirectory>PreserveNewest</CopyToOutputDirectory>
    </Content>
    <Content Include="$(MSBuildThisFileDirectory)Content\Map\StructurePrefabs.xml">
      <CopyToOutputDirectory>PreserveNewest</CopyToOutputDirectory>
    </Content>
    <Content Include="$(MSBuildThisFileDirectory)Content\Map\structures2.png">
      <CopyToOutputDirectory>PreserveNewest</CopyToOutputDirectory>
    </Content>
    <Content Include="$(MSBuildThisFileDirectory)Content\Map\testroom.png">
      <CopyToOutputDirectory>Always</CopyToOutputDirectory>
    </Content>
    <Content Include="$(MSBuildThisFileDirectory)Content\Map\walldamage.png">
      <CopyToOutputDirectory>PreserveNewest</CopyToOutputDirectory>
    </Content>
    <Content Include="$(MSBuildThisFileDirectory)Content\Map\waypointIcons.png">
      <CopyToOutputDirectory>PreserveNewest</CopyToOutputDirectory>
    </Content>
    <Content Include="$(MSBuildThisFileDirectory)Content\Missions.xml">
      <CopyToOutputDirectory>PreserveNewest</CopyToOutputDirectory>
    </Content>
    <Content Include="$(MSBuildThisFileDirectory)Content\Orders.xml">
      <CopyToOutputDirectory>PreserveNewest</CopyToOutputDirectory>
    </Content>
    <Content Include="$(MSBuildThisFileDirectory)Content\Particles\burnt.png">
      <CopyToOutputDirectory>PreserveNewest</CopyToOutputDirectory>
    </Content>
    <Content Include="$(MSBuildThisFileDirectory)Content\Particles\explosiondecal.png">
      <CopyToOutputDirectory>PreserveNewest</CopyToOutputDirectory>
    </Content>
    <Content Include="$(MSBuildThisFileDirectory)Content\Particles\FlameRoundParticleSheet.png">
      <CopyToOutputDirectory>PreserveNewest</CopyToOutputDirectory>
    </Content>
    <Content Include="$(MSBuildThisFileDirectory)Content\Particles\DecalPrefabs.xml">
      <CopyToOutputDirectory>PreserveNewest</CopyToOutputDirectory>
    </Content>
    <Content Include="$(MSBuildThisFileDirectory)Content\Particles\ParticlePrefabs.xml">
      <CopyToOutputDirectory>PreserveNewest</CopyToOutputDirectory>
    </Content>
    <Content Include="$(MSBuildThisFileDirectory)Content\Particles\Smoke.png">
      <CopyToOutputDirectory>PreserveNewest</CopyToOutputDirectory>
    </Content>
    <Content Include="$(MSBuildThisFileDirectory)Content\Particles\SmokeParticleSheet.png">
      <CopyToOutputDirectory>PreserveNewest</CopyToOutputDirectory>
    </Content>
    <Content Include="$(MSBuildThisFileDirectory)Content\Particles\Spatter1.png">
      <CopyToOutputDirectory>PreserveNewest</CopyToOutputDirectory>
    </Content>
    <Content Include="$(MSBuildThisFileDirectory)Content\Particles\Spatter2.png">
      <CopyToOutputDirectory>PreserveNewest</CopyToOutputDirectory>
    </Content>
    <Content Include="$(MSBuildThisFileDirectory)Content\Particles\Spatter3.png">
      <CopyToOutputDirectory>PreserveNewest</CopyToOutputDirectory>
    </Content>
    <Content Include="$(MSBuildThisFileDirectory)Content\randomevents.xml">
      <CopyToOutputDirectory>PreserveNewest</CopyToOutputDirectory>
    </Content>
    <Content Include="$(MSBuildThisFileDirectory)Content\Sounds\Damage\StructureBlunt10.ogg">
      <CopyToOutputDirectory>PreserveNewest</CopyToOutputDirectory>
    </Content>
    <Content Include="$(MSBuildThisFileDirectory)Content\Sounds\Damage\StructureBlunt8.ogg">
      <CopyToOutputDirectory>PreserveNewest</CopyToOutputDirectory>
    </Content>
    <Content Include="$(MSBuildThisFileDirectory)Content\Sounds\Damage\StructureBlunt9.ogg">
      <CopyToOutputDirectory>PreserveNewest</CopyToOutputDirectory>
    </Content>
    <Content Include="$(MSBuildThisFileDirectory)Content\Sounds\Damage\StructureCrunch4.ogg">
      <CopyToOutputDirectory>PreserveNewest</CopyToOutputDirectory>
    </Content>
    <Content Include="$(MSBuildThisFileDirectory)Content\Sounds\Damage\StructureCrunch5.ogg">
      <CopyToOutputDirectory>PreserveNewest</CopyToOutputDirectory>
    </Content>
    <Content Include="$(MSBuildThisFileDirectory)Content\Sounds\sounds.xml">
      <CopyToOutputDirectory>PreserveNewest</CopyToOutputDirectory>
    </Content>
    <Content Include="$(MSBuildThisFileDirectory)Content\Texts\FinnishVanilla.xml">
      <CopyToOutputDirectory>Never</CopyToOutputDirectory>
    </Content>
    <Content Include="$(MSBuildThisFileDirectory)Content\Tutorials\Tutorials.xml">
      <CopyToOutputDirectory>PreserveNewest</CopyToOutputDirectory>
    </Content>
    <Content Include="$(MSBuildThisFileDirectory)Content\UI\ContainerIndicators.png">
      <CopyToOutputDirectory>PreserveNewest</CopyToOutputDirectory>
    </Content>
    <Content Include="$(MSBuildThisFileDirectory)Content\UI\Health\cprButton.png">
      <CopyToOutputDirectory>PreserveNewest</CopyToOutputDirectory>
    </Content>
    <Content Include="$(MSBuildThisFileDirectory)Content\UI\Health\MedicalDropArea.png">
      <CopyToOutputDirectory>PreserveNewest</CopyToOutputDirectory>
    </Content>
    <Content Include="$(MSBuildThisFileDirectory)Content\UI\IconAtlas.png">
      <CopyToOutputDirectory>PreserveNewest</CopyToOutputDirectory>
    </Content>
    <Content Include="$(MSBuildThisFileDirectory)Content\UI\InnerGlow.png">
      <CopyToOutputDirectory>PreserveNewest</CopyToOutputDirectory>
    </Content>
    <Content Include="$(MSBuildThisFileDirectory)Content\UI\InnerShadow.png">
      <CopyToOutputDirectory>PreserveNewest</CopyToOutputDirectory>
    </Content>
    <Content Include="$(MSBuildThisFileDirectory)Content\UI\inventoryAtlas.png">
      <CopyToOutputDirectory>PreserveNewest</CopyToOutputDirectory>
    </Content>
    <Content Include="$(MSBuildThisFileDirectory)Content\UI\caret.png">
      <CopyToOutputDirectory>PreserveNewest</CopyToOutputDirectory>
    </Content>
    <Content Include="$(MSBuildThisFileDirectory)Content\UI\cursor.png">
      <CopyToOutputDirectory>PreserveNewest</CopyToOutputDirectory>
    </Content>
    <Content Include="$(MSBuildThisFileDirectory)Content\UI\damageOverlay.png">
      <CopyToOutputDirectory>PreserveNewest</CopyToOutputDirectory>
    </Content>
    <Content Include="$(MSBuildThisFileDirectory)Content\UI\Health\HealthIndicatorHead.png">
      <CopyToOutputDirectory>PreserveNewest</CopyToOutputDirectory>
    </Content>
    <Content Include="$(MSBuildThisFileDirectory)Content\UI\Health\HealthIndicatorLeftArm.png">
      <CopyToOutputDirectory>PreserveNewest</CopyToOutputDirectory>
    </Content>
    <Content Include="$(MSBuildThisFileDirectory)Content\UI\Health\HealthIndicatorLeftLeg.png">
      <CopyToOutputDirectory>PreserveNewest</CopyToOutputDirectory>
    </Content>
    <Content Include="$(MSBuildThisFileDirectory)Content\UI\Health\HealthIndicatorRightArm.png">
      <CopyToOutputDirectory>PreserveNewest</CopyToOutputDirectory>
    </Content>
    <Content Include="$(MSBuildThisFileDirectory)Content\UI\Health\HealthIndicatorRightLeg.png">
      <CopyToOutputDirectory>PreserveNewest</CopyToOutputDirectory>
    </Content>
    <Content Include="$(MSBuildThisFileDirectory)Content\UI\Health\HealthIndicatorTorso.png">
      <CopyToOutputDirectory>PreserveNewest</CopyToOutputDirectory>
    </Content>
    <Content Include="$(MSBuildThisFileDirectory)Content\UI\noise.png">
      <CopyToOutputDirectory>PreserveNewest</CopyToOutputDirectory>
    </Content>
    <Content Include="$(MSBuildThisFileDirectory)Content\UI\OuterGlow.png">
      <CopyToOutputDirectory>PreserveNewest</CopyToOutputDirectory>
    </Content>
    <Content Include="$(MSBuildThisFileDirectory)Content\UI\style.xml">
      <CopyToOutputDirectory>PreserveNewest</CopyToOutputDirectory>
    </Content>
    <Content Include="$(MSBuildThisFileDirectory)Content\UI\textboxTexture.png">
      <CopyToOutputDirectory>PreserveNewest</CopyToOutputDirectory>
    </Content>
    <Content Include="$(MSBuildThisFileDirectory)Content\UI\titleBackground.png">
      <CopyToOutputDirectory>PreserveNewest</CopyToOutputDirectory>
    </Content>
    <Content Include="$(MSBuildThisFileDirectory)Content\UI\titleMonster.png">
      <CopyToOutputDirectory>PreserveNewest</CopyToOutputDirectory>
    </Content>
    <Content Include="$(MSBuildThisFileDirectory)Content\UI\titleText.png">
      <CopyToOutputDirectory>PreserveNewest</CopyToOutputDirectory>
    </Content>
    <Content Include="$(MSBuildThisFileDirectory)Content\UI\uiBackground.png">
      <CopyToOutputDirectory>PreserveNewest</CopyToOutputDirectory>
    </Content>
    <Content Include="$(MSBuildThisFileDirectory)Content\UI\uiButton.png">
      <CopyToOutputDirectory>PreserveNewest</CopyToOutputDirectory>
    </Content>
    <Content Include="$(MSBuildThisFileDirectory)Content\UI\uiIcons.png">
      <CopyToOutputDirectory>PreserveNewest</CopyToOutputDirectory>
    </Content>
    <Content Include="$(MSBuildThisFileDirectory)Content\UI\UI_Atlas.png">
      <CopyToOutputDirectory>PreserveNewest</CopyToOutputDirectory>
    </Content>
    <Content Include="$(MSBuildThisFileDirectory)Content\UI\UI_Atlas2.png">
      <CopyToOutputDirectory>PreserveNewest</CopyToOutputDirectory>
    </Content>
    <Content Include="$(MSBuildThisFileDirectory)Content\utg_4.mp4">
      <CopyToOutputDirectory>PreserveNewest</CopyToOutputDirectory>
    </Content>
    <Content Include="$(MSBuildThisFileDirectory)Content\Effects\waterbump.png">
      <CopyToOutputDirectory>PreserveNewest</CopyToOutputDirectory>
    </Content>
    <Content Include="$(MSBuildThisFileDirectory)Data\clientpermissions.xml">
      <CopyToOutputDirectory>PreserveNewest</CopyToOutputDirectory>
    </Content>
    <Content Include="$(MSBuildThisFileDirectory)Data\ContentPackages\Vanilla 0.8.xml">
      <CopyToOutputDirectory>PreserveNewest</CopyToOutputDirectory>
    </Content>
    <Content Include="$(MSBuildThisFileDirectory)Data\permissionpresets.xml">
      <CopyToOutputDirectory>PreserveNewest</CopyToOutputDirectory>
    </Content>
    <Content Include="$(MSBuildThisFileDirectory)Icon.ico" />
    <Content Include="$(MSBuildThisFileDirectory)Mods\info.txt">
      <CopyToOutputDirectory>PreserveNewest</CopyToOutputDirectory>
    </Content>
    <Content Include="$(MSBuildThisFileDirectory)README.txt">
      <CopyToOutputDirectory>PreserveNewest</CopyToOutputDirectory>
    </Content>
    <Content Include="$(MSBuildThisFileDirectory)serversettings.xml">
      <CopyToOutputDirectory>PreserveNewest</CopyToOutputDirectory>
    </Content>
  </ItemGroup>
  <ItemGroup>
    <None Include="$(MSBuildThisFileDirectory)Content\Effects\blurshader.xnb">
      <CopyToOutputDirectory>PreserveNewest</CopyToOutputDirectory>
    </None>
    <None Include="$(MSBuildThisFileDirectory)Content\Effects\blurshader_opengl.xnb">
      <CopyToOutputDirectory>PreserveNewest</CopyToOutputDirectory>
    </None>
    <None Include="$(MSBuildThisFileDirectory)Content\Characters\Carrier\alarm1.ogg">
      <CopyToOutputDirectory>PreserveNewest</CopyToOutputDirectory>
    </None>
    <None Include="$(MSBuildThisFileDirectory)Content\Characters\Carrier\carrier1.ogg">
      <CopyToOutputDirectory>PreserveNewest</CopyToOutputDirectory>
    </None>
    <None Include="$(MSBuildThisFileDirectory)Content\Characters\Carrier\carrier2.ogg">
      <CopyToOutputDirectory>PreserveNewest</CopyToOutputDirectory>
    </None>
    <None Include="$(MSBuildThisFileDirectory)Content\Characters\Carrier\carrier3.ogg">
      <CopyToOutputDirectory>PreserveNewest</CopyToOutputDirectory>
    </None>
    <None Include="$(MSBuildThisFileDirectory)Content\Characters\Carrier\ping.ogg">
      <CopyToOutputDirectory>PreserveNewest</CopyToOutputDirectory>
    </None>
    <None Include="$(MSBuildThisFileDirectory)Content\Characters\Charybdis\charybdisattack.ogg">
      <CopyToOutputDirectory>PreserveNewest</CopyToOutputDirectory>
    </None>
    <None Include="$(MSBuildThisFileDirectory)Content\Characters\Coelanth\attack1.ogg">
      <CopyToOutputDirectory>PreserveNewest</CopyToOutputDirectory>
    </None>
    <None Include="$(MSBuildThisFileDirectory)Content\Characters\Coelanth\idle1.ogg">
      <CopyToOutputDirectory>PreserveNewest</CopyToOutputDirectory>
    </None>
    <None Include="$(MSBuildThisFileDirectory)Content\Characters\Coelanth\idle2.ogg">
      <CopyToOutputDirectory>PreserveNewest</CopyToOutputDirectory>
    </None>
    <None Include="$(MSBuildThisFileDirectory)Content\Characters\Crawler\attack1.ogg">
      <CopyToOutputDirectory>PreserveNewest</CopyToOutputDirectory>
    </None>
    <None Include="$(MSBuildThisFileDirectory)Content\Characters\Crawler\attack2.ogg">
      <CopyToOutputDirectory>PreserveNewest</CopyToOutputDirectory>
    </None>
    <None Include="$(MSBuildThisFileDirectory)Content\Characters\Crawler\idle1.ogg">
      <CopyToOutputDirectory>PreserveNewest</CopyToOutputDirectory>
    </None>
    <None Include="$(MSBuildThisFileDirectory)Content\Characters\Crawler\idle2.ogg">
      <CopyToOutputDirectory>PreserveNewest</CopyToOutputDirectory>
    </None>
    <None Include="$(MSBuildThisFileDirectory)Content\Characters\Endworm\endwormattack1.ogg">
      <CopyToOutputDirectory>PreserveNewest</CopyToOutputDirectory>
    </None>
    <None Include="$(MSBuildThisFileDirectory)Content\Characters\Endworm\endwormattack2.ogg">
      <CopyToOutputDirectory>PreserveNewest</CopyToOutputDirectory>
    </None>
    <None Include="$(MSBuildThisFileDirectory)Content\Characters\Endworm\endwormidle.ogg">
      <CopyToOutputDirectory>PreserveNewest</CopyToOutputDirectory>
    </None>
    <None Include="$(MSBuildThisFileDirectory)Content\Characters\Fractalguardian\Die1.ogg">
      <CopyToOutputDirectory>PreserveNewest</CopyToOutputDirectory>
    </None>
    <None Include="$(MSBuildThisFileDirectory)Content\Characters\Fractalguardian\Die2.ogg">
      <CopyToOutputDirectory>PreserveNewest</CopyToOutputDirectory>
    </None>
    <None Include="$(MSBuildThisFileDirectory)Content\Characters\Fractalguardian\guardian1.ogg">
      <CopyToOutputDirectory>PreserveNewest</CopyToOutputDirectory>
    </None>
    <None Include="$(MSBuildThisFileDirectory)Content\Characters\Fractalguardian\guardian2.ogg">
      <CopyToOutputDirectory>PreserveNewest</CopyToOutputDirectory>
    </None>
    <None Include="$(MSBuildThisFileDirectory)Content\Characters\Husk\Husk1.ogg">
      <CopyToOutputDirectory>PreserveNewest</CopyToOutputDirectory>
    </None>
    <None Include="$(MSBuildThisFileDirectory)Content\Characters\Husk\Husk2.ogg">
      <CopyToOutputDirectory>PreserveNewest</CopyToOutputDirectory>
    </None>
    <None Include="$(MSBuildThisFileDirectory)Content\Characters\Husk\Husk3.ogg">
      <CopyToOutputDirectory>PreserveNewest</CopyToOutputDirectory>
    </None>
    <None Include="$(MSBuildThisFileDirectory)Content\Characters\Mantis\attack1.ogg">
      <CopyToOutputDirectory>PreserveNewest</CopyToOutputDirectory>
    </None>
    <None Include="$(MSBuildThisFileDirectory)Content\Characters\Mantis\attack2.ogg">
      <CopyToOutputDirectory>PreserveNewest</CopyToOutputDirectory>
    </None>
    <None Include="$(MSBuildThisFileDirectory)Content\Characters\Mantis\idle1.ogg">
      <CopyToOutputDirectory>PreserveNewest</CopyToOutputDirectory>
    </None>
    <None Include="$(MSBuildThisFileDirectory)Content\Characters\Mantis\idle2.ogg">
      <CopyToOutputDirectory>PreserveNewest</CopyToOutputDirectory>
    </None>
    <None Include="$(MSBuildThisFileDirectory)Content\Characters\Mantis\idle3.ogg">
      <CopyToOutputDirectory>PreserveNewest</CopyToOutputDirectory>
    </None>
    <None Include="$(MSBuildThisFileDirectory)Content\Characters\Moloch\attack1.ogg">
      <CopyToOutputDirectory>PreserveNewest</CopyToOutputDirectory>
    </None>
    <None Include="$(MSBuildThisFileDirectory)Content\Characters\Moloch\attack2.ogg">
      <CopyToOutputDirectory>PreserveNewest</CopyToOutputDirectory>
    </None>
    <None Include="$(MSBuildThisFileDirectory)Content\Characters\Moloch\idle1.ogg">
      <CopyToOutputDirectory>PreserveNewest</CopyToOutputDirectory>
    </None>
    <None Include="$(MSBuildThisFileDirectory)Content\Characters\Moloch\idle2.ogg">
      <CopyToOutputDirectory>PreserveNewest</CopyToOutputDirectory>
    </None>
    <None Include="$(MSBuildThisFileDirectory)Content\Characters\Tigerthresher\thresherattack1.ogg">
      <CopyToOutputDirectory>PreserveNewest</CopyToOutputDirectory>
    </None>
    <None Include="$(MSBuildThisFileDirectory)Content\Characters\Tigerthresher\thresheridle1.ogg">
      <CopyToOutputDirectory>PreserveNewest</CopyToOutputDirectory>
    </None>
    <None Include="$(MSBuildThisFileDirectory)Content\Characters\Tigerthresher\thresheridle2.ogg">
      <CopyToOutputDirectory>PreserveNewest</CopyToOutputDirectory>
    </None>
    <None Include="$(MSBuildThisFileDirectory)Content\Characters\Watcher\attack1.ogg">
      <CopyToOutputDirectory>PreserveNewest</CopyToOutputDirectory>
    </None>
    <None Include="$(MSBuildThisFileDirectory)Content\Characters\Watcher\attack2.ogg">
      <CopyToOutputDirectory>PreserveNewest</CopyToOutputDirectory>
    </None>
    <None Include="$(MSBuildThisFileDirectory)Content\Characters\Watcher\attack3.ogg">
      <CopyToOutputDirectory>PreserveNewest</CopyToOutputDirectory>
    </None>
    <None Include="$(MSBuildThisFileDirectory)Content\Characters\Watcher\watch1.ogg">
      <CopyToOutputDirectory>PreserveNewest</CopyToOutputDirectory>
    </None>
    <None Include="$(MSBuildThisFileDirectory)Content\Characters\Watcher\watch2.ogg">
      <CopyToOutputDirectory>PreserveNewest</CopyToOutputDirectory>
    </None>
    <None Include="$(MSBuildThisFileDirectory)Content\Characters\Watcher\watch3.ogg">
      <CopyToOutputDirectory>PreserveNewest</CopyToOutputDirectory>
    </None>
    <None Include="$(MSBuildThisFileDirectory)Content\Characters\Watcher\watch4.ogg">
      <CopyToOutputDirectory>PreserveNewest</CopyToOutputDirectory>
    </None>
    <None Include="$(MSBuildThisFileDirectory)Content\Characters\Watcher\watch5.ogg">
      <CopyToOutputDirectory>PreserveNewest</CopyToOutputDirectory>
    </None>
    <None Include="$(MSBuildThisFileDirectory)Content\Characters\Watcher\watch6.ogg">
      <CopyToOutputDirectory>PreserveNewest</CopyToOutputDirectory>
    </None>
    <None Include="$(MSBuildThisFileDirectory)Content\Effects\deformshader.xnb">
      <CopyToOutputDirectory>PreserveNewest</CopyToOutputDirectory>
    </None>
    <None Include="$(MSBuildThisFileDirectory)Content\Effects\deformshader_opengl.xnb">
      <CopyToOutputDirectory>PreserveNewest</CopyToOutputDirectory>
    </None>
    <None Include="$(MSBuildThisFileDirectory)Content\Effects\postprocess.fx" />
    <None Include="$(MSBuildThisFileDirectory)Content\Effects\postprocess.xnb">
      <CopyToOutputDirectory>PreserveNewest</CopyToOutputDirectory>
    </None>
    <None Include="$(MSBuildThisFileDirectory)Content\Fonts\Code Pro Bold.otf">
      <CopyToOutputDirectory>PreserveNewest</CopyToOutputDirectory>
    </None>
    <None Include="$(MSBuildThisFileDirectory)Content\Content.mgcb">
      <CopyToOutputDirectory>PreserveNewest</CopyToOutputDirectory>
    </None>
    <None Include="$(MSBuildThisFileDirectory)Content\Effects\damageshader.xnb">
      <CopyToOutputDirectory>PreserveNewest</CopyToOutputDirectory>
    </None>
    <None Include="$(MSBuildThisFileDirectory)Content\Effects\damageshader_opengl.xnb">
      <CopyToOutputDirectory>PreserveNewest</CopyToOutputDirectory>
    </None>
    <None Include="$(MSBuildThisFileDirectory)Content\Fonts\Exo2-Light.otf">
      <CopyToOutputDirectory>PreserveNewest</CopyToOutputDirectory>
    </None>
    <None Include="$(MSBuildThisFileDirectory)Content\Fonts\Exo2-Medium.otf">
      <CopyToOutputDirectory>PreserveNewest</CopyToOutputDirectory>
    </None>
    <None Include="$(MSBuildThisFileDirectory)Content\Items\Artifacts\aliendoor.ogg">
      <CopyToOutputDirectory>PreserveNewest</CopyToOutputDirectory>
    </None>
    <None Include="$(MSBuildThisFileDirectory)Content\Items\Artifacts\alienweapon.ogg">
      <CopyToOutputDirectory>PreserveNewest</CopyToOutputDirectory>
    </None>
    <None Include="$(MSBuildThisFileDirectory)Content\Items\Button\beep.ogg">
      <CopyToOutputDirectory>PreserveNewest</CopyToOutputDirectory>
    </None>
    <None Include="$(MSBuildThisFileDirectory)Content\Items\Button\switch.ogg">
      <CopyToOutputDirectory>PreserveNewest</CopyToOutputDirectory>
    </None>
    <None Include="$(MSBuildThisFileDirectory)Content\Items\Command\sonarPing.ogg">
      <CopyToOutputDirectory>PreserveNewest</CopyToOutputDirectory>
    </None>
    <None Include="$(MSBuildThisFileDirectory)Content\Items\Command\sonarPing2.ogg">
      <CopyToOutputDirectory>PreserveNewest</CopyToOutputDirectory>
    </None>
    <None Include="$(MSBuildThisFileDirectory)Content\Items\Diving\divingSuit.ogg">
      <CopyToOutputDirectory>PreserveNewest</CopyToOutputDirectory>
    </None>
    <None Include="$(MSBuildThisFileDirectory)Content\Items\Diving\scooter.ogg">
      <CopyToOutputDirectory>PreserveNewest</CopyToOutputDirectory>
    </None>
    <None Include="$(MSBuildThisFileDirectory)Content\Items\Door\dockingport1.ogg">
      <CopyToOutputDirectory>PreserveNewest</CopyToOutputDirectory>
    </None>
    <None Include="$(MSBuildThisFileDirectory)Content\Items\Door\dockingport2.ogg">
      <CopyToOutputDirectory>PreserveNewest</CopyToOutputDirectory>
    </None>
    <None Include="$(MSBuildThisFileDirectory)Content\Items\Door\door.ogg">
      <CopyToOutputDirectory>PreserveNewest</CopyToOutputDirectory>
    </None>
    <None Include="$(MSBuildThisFileDirectory)Content\Items\Door\duct.ogg">
      <CopyToOutputDirectory>PreserveNewest</CopyToOutputDirectory>
    </None>
    <None Include="$(MSBuildThisFileDirectory)Content\Items\Electricity\powerOn.ogg">
      <CopyToOutputDirectory>PreserveNewest</CopyToOutputDirectory>
    </None>
    <None Include="$(MSBuildThisFileDirectory)Content\Items\Electricity\zap1.ogg">
      <CopyToOutputDirectory>PreserveNewest</CopyToOutputDirectory>
    </None>
    <None Include="$(MSBuildThisFileDirectory)Content\Items\Electricity\zap2.ogg">
      <CopyToOutputDirectory>PreserveNewest</CopyToOutputDirectory>
    </None>
    <None Include="$(MSBuildThisFileDirectory)Content\Items\Electricity\zap3.ogg">
      <CopyToOutputDirectory>PreserveNewest</CopyToOutputDirectory>
    </None>
    <None Include="$(MSBuildThisFileDirectory)Content\Items\Electricity\zap4.ogg">
      <CopyToOutputDirectory>PreserveNewest</CopyToOutputDirectory>
    </None>
    <None Include="$(MSBuildThisFileDirectory)Content\Items\Engine\engine.ogg">
      <CopyToOutputDirectory>PreserveNewest</CopyToOutputDirectory>
    </None>
    <None Include="$(MSBuildThisFileDirectory)Content\Items\Fabricators\deconstructor.ogg">
      <CopyToOutputDirectory>PreserveNewest</CopyToOutputDirectory>
    </None>
    <None Include="$(MSBuildThisFileDirectory)Content\Items\Fabricators\fabricator.ogg">
      <CopyToOutputDirectory>PreserveNewest</CopyToOutputDirectory>
    </None>
    <None Include="$(MSBuildThisFileDirectory)Content\Items\Medical\bandage.ogg">
      <CopyToOutputDirectory>PreserveNewest</CopyToOutputDirectory>
    </None>
    <None Include="$(MSBuildThisFileDirectory)Content\Items\Medical\syringe.ogg">
      <CopyToOutputDirectory>PreserveNewest</CopyToOutputDirectory>
    </None>
    <None Include="$(MSBuildThisFileDirectory)Content\Items\Misc\Guitar1.ogg">
      <CopyToOutputDirectory>PreserveNewest</CopyToOutputDirectory>
    </None>
    <None Include="$(MSBuildThisFileDirectory)Content\Items\Misc\Guitar2.ogg">
      <CopyToOutputDirectory>PreserveNewest</CopyToOutputDirectory>
    </None>
    <None Include="$(MSBuildThisFileDirectory)Content\Items\Misc\Guitar3.ogg">
      <CopyToOutputDirectory>PreserveNewest</CopyToOutputDirectory>
    </None>
    <None Include="$(MSBuildThisFileDirectory)Content\Items\Misc\Harmonica1.ogg">
      <CopyToOutputDirectory>PreserveNewest</CopyToOutputDirectory>
    </None>
    <None Include="$(MSBuildThisFileDirectory)Content\Items\Misc\Harmonica2.ogg">
      <CopyToOutputDirectory>PreserveNewest</CopyToOutputDirectory>
    </None>
    <None Include="$(MSBuildThisFileDirectory)Content\Items\OxygenGenerator\oxygengenerator.ogg">
      <CopyToOutputDirectory>PreserveNewest</CopyToOutputDirectory>
    </None>
    <None Include="$(MSBuildThisFileDirectory)Content\Items\OxygenGenerator\ventilation.ogg">
      <CopyToOutputDirectory>PreserveNewest</CopyToOutputDirectory>
    </None>
    <None Include="$(MSBuildThisFileDirectory)Content\Items\Pump\pump.ogg">
      <CopyToOutputDirectory>PreserveNewest</CopyToOutputDirectory>
    </None>
    <None Include="$(MSBuildThisFileDirectory)Content\Items\Reactor\explosion.ogg">
      <CopyToOutputDirectory>PreserveNewest</CopyToOutputDirectory>
    </None>
    <None Include="$(MSBuildThisFileDirectory)Content\Items\Reactor\reactor.ogg">
      <CopyToOutputDirectory>PreserveNewest</CopyToOutputDirectory>
    </None>
    <None Include="$(MSBuildThisFileDirectory)Content\Items\Tools\crowbar.ogg">
      <CopyToOutputDirectory>PreserveNewest</CopyToOutputDirectory>
    </None>
    <None Include="$(MSBuildThisFileDirectory)Content\Items\Tools\extinguisher.ogg">
      <CopyToOutputDirectory>PreserveNewest</CopyToOutputDirectory>
    </None>
    <None Include="$(MSBuildThisFileDirectory)Content\Items\Tools\flare.ogg">
      <CopyToOutputDirectory>PreserveNewest</CopyToOutputDirectory>
    </None>
    <None Include="$(MSBuildThisFileDirectory)Content\Items\Tools\plasmaCutter.ogg">
      <CopyToOutputDirectory>PreserveNewest</CopyToOutputDirectory>
    </None>
    <None Include="$(MSBuildThisFileDirectory)Content\Items\Tools\weldingTool.ogg">
      <CopyToOutputDirectory>PreserveNewest</CopyToOutputDirectory>
    </None>
    <None Include="$(MSBuildThisFileDirectory)Content\Items\warningBeep.ogg">
      <CopyToOutputDirectory>PreserveNewest</CopyToOutputDirectory>
    </None>
    <None Include="$(MSBuildThisFileDirectory)Content\Items\warningSiren.ogg">
      <CopyToOutputDirectory>PreserveNewest</CopyToOutputDirectory>
    </None>
    <None Include="$(MSBuildThisFileDirectory)Content\Items\Weapons\bigexplosion.ogg">
      <CopyToOutputDirectory>PreserveNewest</CopyToOutputDirectory>
    </None>
    <None Include="$(MSBuildThisFileDirectory)Content\Items\Weapons\coilgun.ogg">
      <CopyToOutputDirectory>PreserveNewest</CopyToOutputDirectory>
    </None>
    <None Include="$(MSBuildThisFileDirectory)Content\Items\Weapons\harpoon1.ogg">
      <CopyToOutputDirectory>PreserveNewest</CopyToOutputDirectory>
    </None>
    <None Include="$(MSBuildThisFileDirectory)Content\Items\Weapons\harpoon2.ogg">
      <CopyToOutputDirectory>PreserveNewest</CopyToOutputDirectory>
    </None>
    <None Include="$(MSBuildThisFileDirectory)Content\Items\Weapons\honk.ogg">
      <CopyToOutputDirectory>PreserveNewest</CopyToOutputDirectory>
    </None>
    <None Include="$(MSBuildThisFileDirectory)Content\Items\Weapons\railgun.ogg">
      <CopyToOutputDirectory>PreserveNewest</CopyToOutputDirectory>
    </None>
    <None Include="$(MSBuildThisFileDirectory)Content\Items\Weapons\railgunloop.ogg">
      <CopyToOutputDirectory>PreserveNewest</CopyToOutputDirectory>
    </None>
    <None Include="$(MSBuildThisFileDirectory)Content\Items\Weapons\railgunstart.ogg">
      <CopyToOutputDirectory>PreserveNewest</CopyToOutputDirectory>
    </None>
    <None Include="$(MSBuildThisFileDirectory)Content\Items\Weapons\railgunstop.ogg">
      <CopyToOutputDirectory>PreserveNewest</CopyToOutputDirectory>
    </None>
    <None Include="$(MSBuildThisFileDirectory)Content\Items\Weapons\revolver.ogg">
      <CopyToOutputDirectory>PreserveNewest</CopyToOutputDirectory>
    </None>
    <None Include="$(MSBuildThisFileDirectory)Content\Items\Weapons\smack.ogg">
      <CopyToOutputDirectory>PreserveNewest</CopyToOutputDirectory>
    </None>
    <None Include="$(MSBuildThisFileDirectory)Content\Items\Weapons\smack2.ogg">
      <CopyToOutputDirectory>PreserveNewest</CopyToOutputDirectory>
    </None>
    <None Include="$(MSBuildThisFileDirectory)Content\Items\Weapons\stunbaton.ogg">
      <CopyToOutputDirectory>PreserveNewest</CopyToOutputDirectory>
    </None>
    <None Include="$(MSBuildThisFileDirectory)Content\Items\Weapons\stungrenade.ogg">
      <CopyToOutputDirectory>PreserveNewest</CopyToOutputDirectory>
    </None>
    <None Include="$(MSBuildThisFileDirectory)Content\Items\Weapons\syringegun.ogg">
      <CopyToOutputDirectory>PreserveNewest</CopyToOutputDirectory>
    </None>
    <None Include="$(MSBuildThisFileDirectory)Content\Effects\losshader.xnb">
      <CopyToOutputDirectory>PreserveNewest</CopyToOutputDirectory>
    </None>
    <None Include="$(MSBuildThisFileDirectory)Content\Effects\losshader_opengl.xnb">
      <CopyToOutputDirectory>PreserveNewest</CopyToOutputDirectory>
    </None>
    <None Include="$(MSBuildThisFileDirectory)Content\Sounds\Damage\LimbBlunt1.ogg">
      <CopyToOutputDirectory>PreserveNewest</CopyToOutputDirectory>
    </None>
    <None Include="$(MSBuildThisFileDirectory)Content\Sounds\Damage\LimbBlunt2.ogg">
      <CopyToOutputDirectory>PreserveNewest</CopyToOutputDirectory>
    </None>
    <None Include="$(MSBuildThisFileDirectory)Content\Sounds\Damage\LimbBlunt3.ogg">
      <CopyToOutputDirectory>PreserveNewest</CopyToOutputDirectory>
    </None>
    <None Include="$(MSBuildThisFileDirectory)Content\Sounds\Damage\LimbBlunt4.ogg">
      <CopyToOutputDirectory>PreserveNewest</CopyToOutputDirectory>
    </None>
    <None Include="$(MSBuildThisFileDirectory)Content\Sounds\Damage\LimbSlash4.ogg">
      <CopyToOutputDirectory>PreserveNewest</CopyToOutputDirectory>
    </None>
    <None Include="$(MSBuildThisFileDirectory)Content\Sounds\Damage\LimbSlash5.ogg">
      <CopyToOutputDirectory>PreserveNewest</CopyToOutputDirectory>
    </None>
    <None Include="$(MSBuildThisFileDirectory)Content\Sounds\Damage\LimbSlash6.ogg">
      <CopyToOutputDirectory>PreserveNewest</CopyToOutputDirectory>
    </None>
    <None Include="$(MSBuildThisFileDirectory)Content\Sounds\Music\Intensity Layer 1.ogg">
      <CopyToOutputDirectory>PreserveNewest</CopyToOutputDirectory>
    </None>
    <None Include="$(MSBuildThisFileDirectory)Content\Sounds\Music\Intensity Layer 2.ogg">
      <CopyToOutputDirectory>PreserveNewest</CopyToOutputDirectory>
    </None>
    <None Include="$(MSBuildThisFileDirectory)Content\Sounds\Music\Intensity Layer 3.ogg">
      <CopyToOutputDirectory>PreserveNewest</CopyToOutputDirectory>
    </None>
    <None Include="$(MSBuildThisFileDirectory)Content\Sounds\Music\Intensity Layer 4.ogg">
      <CopyToOutputDirectory>PreserveNewest</CopyToOutputDirectory>
    </None>
    <None Include="$(MSBuildThisFileDirectory)Content\Sounds\Music\Layer 0 - Basic.ogg">
      <CopyToOutputDirectory>PreserveNewest</CopyToOutputDirectory>
    </None>
    <None Include="$(MSBuildThisFileDirectory)Content\Sounds\Music\Layer 1 - Monsters Nearby.ogg">
      <CopyToOutputDirectory>PreserveNewest</CopyToOutputDirectory>
    </None>
    <None Include="$(MSBuildThisFileDirectory)Content\Sounds\Music\Layer 11 - Crush Depth.ogg">
      <CopyToOutputDirectory>PreserveNewest</CopyToOutputDirectory>
    </None>
    <None Include="$(MSBuildThisFileDirectory)Content\Sounds\Music\Layer 12 - Objective Complete.ogg">
      <CopyToOutputDirectory>PreserveNewest</CopyToOutputDirectory>
    </None>
    <None Include="$(MSBuildThisFileDirectory)Content\Sounds\Music\Layer 2 - In The Ruins.ogg">
      <CopyToOutputDirectory>PreserveNewest</CopyToOutputDirectory>
    </None>
    <None Include="$(MSBuildThisFileDirectory)Content\Sounds\Music\Layer 3 - Leaving Start Location.ogg">
      <CopyToOutputDirectory>PreserveNewest</CopyToOutputDirectory>
    </None>
    <None Include="$(MSBuildThisFileDirectory)Content\Sounds\Music\Layer 4 - Arriving at Destination.ogg">
      <CopyToOutputDirectory>PreserveNewest</CopyToOutputDirectory>
    </None>
    <None Include="$(MSBuildThisFileDirectory)Content\Sounds\Music\Layer 5 - Submarine Flooded.ogg">
      <CopyToOutputDirectory>PreserveNewest</CopyToOutputDirectory>
    </None>
    <None Include="$(MSBuildThisFileDirectory)Content\Tutorials\TutorialSub.sub">
      <CopyToOutputDirectory>PreserveNewest</CopyToOutputDirectory>
    </None>
    <None Include="$(MSBuildThisFileDirectory)Content\Sounds\Ambient\Ambient1.ogg">
      <CopyToOutputDirectory>PreserveNewest</CopyToOutputDirectory>
    </None>
    <None Include="$(MSBuildThisFileDirectory)Content\Sounds\Ambient\Ambient10.ogg">
      <CopyToOutputDirectory>PreserveNewest</CopyToOutputDirectory>
    </None>
    <None Include="$(MSBuildThisFileDirectory)Content\Sounds\Ambient\Ambient11.ogg">
      <CopyToOutputDirectory>PreserveNewest</CopyToOutputDirectory>
    </None>
    <None Include="$(MSBuildThisFileDirectory)Content\Sounds\Ambient\Ambient12.ogg">
      <CopyToOutputDirectory>PreserveNewest</CopyToOutputDirectory>
    </None>
    <None Include="$(MSBuildThisFileDirectory)Content\Sounds\Ambient\Ambient13.ogg">
      <CopyToOutputDirectory>PreserveNewest</CopyToOutputDirectory>
    </None>
    <None Include="$(MSBuildThisFileDirectory)Content\Sounds\Ambient\Ambient2.ogg">
      <CopyToOutputDirectory>PreserveNewest</CopyToOutputDirectory>
    </None>
    <None Include="$(MSBuildThisFileDirectory)Content\Sounds\Ambient\Ambient3.ogg">
      <CopyToOutputDirectory>PreserveNewest</CopyToOutputDirectory>
    </None>
    <None Include="$(MSBuildThisFileDirectory)Content\Sounds\Ambient\Ambient4.ogg">
      <CopyToOutputDirectory>PreserveNewest</CopyToOutputDirectory>
    </None>
    <None Include="$(MSBuildThisFileDirectory)Content\Sounds\Ambient\Ambient5.ogg">
      <CopyToOutputDirectory>PreserveNewest</CopyToOutputDirectory>
    </None>
    <None Include="$(MSBuildThisFileDirectory)Content\Sounds\Ambient\Ambient6.ogg">
      <CopyToOutputDirectory>PreserveNewest</CopyToOutputDirectory>
    </None>
    <None Include="$(MSBuildThisFileDirectory)Content\Sounds\Ambient\Ambient7.ogg">
      <CopyToOutputDirectory>PreserveNewest</CopyToOutputDirectory>
    </None>
    <None Include="$(MSBuildThisFileDirectory)Content\Sounds\Ambient\Ambient8.ogg">
      <CopyToOutputDirectory>PreserveNewest</CopyToOutputDirectory>
    </None>
    <None Include="$(MSBuildThisFileDirectory)Content\Sounds\Ambient\Ambient9.ogg">
      <CopyToOutputDirectory>PreserveNewest</CopyToOutputDirectory>
    </None>
    <None Include="$(MSBuildThisFileDirectory)Content\Sounds\Ambient\DistantPod1.ogg">
      <CopyToOutputDirectory>PreserveNewest</CopyToOutputDirectory>
    </None>
    <None Include="$(MSBuildThisFileDirectory)Content\Sounds\Ambient\DistantPod2.ogg">
      <CopyToOutputDirectory>PreserveNewest</CopyToOutputDirectory>
    </None>
    <None Include="$(MSBuildThisFileDirectory)Content\Sounds\Ambient\DistantPod3.ogg">
      <CopyToOutputDirectory>PreserveNewest</CopyToOutputDirectory>
    </None>
    <None Include="$(MSBuildThisFileDirectory)Content\Sounds\Ambient\GlacialMovement.ogg">
      <CopyToOutputDirectory>PreserveNewest</CopyToOutputDirectory>
    </None>
    <None Include="$(MSBuildThisFileDirectory)Content\Sounds\Damage\creak1.ogg">
      <CopyToOutputDirectory>PreserveNewest</CopyToOutputDirectory>
    </None>
    <None Include="$(MSBuildThisFileDirectory)Content\Sounds\Damage\creak2.ogg">
      <CopyToOutputDirectory>PreserveNewest</CopyToOutputDirectory>
    </None>
    <None Include="$(MSBuildThisFileDirectory)Content\Sounds\Damage\creak3.ogg">
      <CopyToOutputDirectory>PreserveNewest</CopyToOutputDirectory>
    </None>
    <None Include="$(MSBuildThisFileDirectory)Content\Sounds\Damage\creak4.ogg">
      <CopyToOutputDirectory>PreserveNewest</CopyToOutputDirectory>
    </None>
    <None Include="$(MSBuildThisFileDirectory)Content\Sounds\Damage\creak5.ogg">
      <CopyToOutputDirectory>PreserveNewest</CopyToOutputDirectory>
    </None>
    <None Include="$(MSBuildThisFileDirectory)Content\Sounds\Damage\GlassBreak1.ogg">
      <CopyToOutputDirectory>PreserveNewest</CopyToOutputDirectory>
    </None>
    <None Include="$(MSBuildThisFileDirectory)Content\Sounds\Damage\GlassBreak2.ogg">
      <CopyToOutputDirectory>PreserveNewest</CopyToOutputDirectory>
    </None>
    <None Include="$(MSBuildThisFileDirectory)Content\Sounds\Damage\GlassBreak3.ogg">
      <CopyToOutputDirectory>PreserveNewest</CopyToOutputDirectory>
    </None>
    <None Include="$(MSBuildThisFileDirectory)Content\Sounds\Damage\GlassImpact1.ogg">
      <CopyToOutputDirectory>PreserveNewest</CopyToOutputDirectory>
    </None>
    <None Include="$(MSBuildThisFileDirectory)Content\Sounds\Damage\GlassImpact2.ogg">
      <CopyToOutputDirectory>PreserveNewest</CopyToOutputDirectory>
    </None>
    <None Include="$(MSBuildThisFileDirectory)Content\Sounds\Damage\GlassImpact3.ogg">
      <CopyToOutputDirectory>PreserveNewest</CopyToOutputDirectory>
    </None>
    <None Include="$(MSBuildThisFileDirectory)Content\Sounds\Damage\HitArmor1.ogg">
      <CopyToOutputDirectory>PreserveNewest</CopyToOutputDirectory>
    </None>
    <None Include="$(MSBuildThisFileDirectory)Content\Sounds\Damage\HitArmor2.ogg">
      <CopyToOutputDirectory>PreserveNewest</CopyToOutputDirectory>
    </None>
    <None Include="$(MSBuildThisFileDirectory)Content\Sounds\Damage\HitArmor3.ogg">
      <CopyToOutputDirectory>PreserveNewest</CopyToOutputDirectory>
    </None>
    <None Include="$(MSBuildThisFileDirectory)Content\Sounds\Damage\HitClown1.ogg">
      <CopyToOutputDirectory>PreserveNewest</CopyToOutputDirectory>
    </None>
    <None Include="$(MSBuildThisFileDirectory)Content\Sounds\Damage\HitClown2.ogg">
      <CopyToOutputDirectory>PreserveNewest</CopyToOutputDirectory>
    </None>
    <None Include="$(MSBuildThisFileDirectory)Content\Sounds\Damage\HitClown3.ogg">
      <CopyToOutputDirectory>PreserveNewest</CopyToOutputDirectory>
    </None>
    <None Include="$(MSBuildThisFileDirectory)Content\Sounds\Damage\HitClown4.ogg">
      <CopyToOutputDirectory>PreserveNewest</CopyToOutputDirectory>
    </None>
    <None Include="$(MSBuildThisFileDirectory)Content\Sounds\Damage\implode.ogg">
      <CopyToOutputDirectory>PreserveNewest</CopyToOutputDirectory>
    </None>
    <None Include="$(MSBuildThisFileDirectory)Content\Sounds\Damage\LimbSlash1.ogg">
      <CopyToOutputDirectory>PreserveNewest</CopyToOutputDirectory>
    </None>
    <None Include="$(MSBuildThisFileDirectory)Content\Sounds\Damage\LimbSlash2.ogg">
      <CopyToOutputDirectory>PreserveNewest</CopyToOutputDirectory>
    </None>
    <None Include="$(MSBuildThisFileDirectory)Content\Sounds\Damage\LimbSlash3.ogg">
      <CopyToOutputDirectory>PreserveNewest</CopyToOutputDirectory>
    </None>
    <None Include="$(MSBuildThisFileDirectory)Content\Sounds\Damage\StructureBlunt1.ogg">
      <CopyToOutputDirectory>PreserveNewest</CopyToOutputDirectory>
    </None>
    <None Include="$(MSBuildThisFileDirectory)Content\Sounds\Damage\StructureBlunt2.ogg">
      <CopyToOutputDirectory>PreserveNewest</CopyToOutputDirectory>
    </None>
    <None Include="$(MSBuildThisFileDirectory)Content\Sounds\Damage\StructureBlunt3.ogg">
      <CopyToOutputDirectory>PreserveNewest</CopyToOutputDirectory>
    </None>
    <None Include="$(MSBuildThisFileDirectory)Content\Sounds\Damage\StructureBlunt4.ogg">
      <CopyToOutputDirectory>PreserveNewest</CopyToOutputDirectory>
    </None>
    <None Include="$(MSBuildThisFileDirectory)Content\Sounds\Damage\StructureBlunt5.ogg">
      <CopyToOutputDirectory>PreserveNewest</CopyToOutputDirectory>
    </None>
    <None Include="$(MSBuildThisFileDirectory)Content\Sounds\Damage\StructureBlunt6.ogg">
      <CopyToOutputDirectory>PreserveNewest</CopyToOutputDirectory>
    </None>
    <None Include="$(MSBuildThisFileDirectory)Content\Sounds\Damage\StructureBlunt7.ogg">
      <CopyToOutputDirectory>PreserveNewest</CopyToOutputDirectory>
    </None>
    <None Include="$(MSBuildThisFileDirectory)Content\Sounds\Damage\StructureCrunch1.ogg">
      <CopyToOutputDirectory>PreserveNewest</CopyToOutputDirectory>
    </None>
    <None Include="$(MSBuildThisFileDirectory)Content\Sounds\Damage\StructureCrunch2.ogg">
      <CopyToOutputDirectory>PreserveNewest</CopyToOutputDirectory>
    </None>
    <None Include="$(MSBuildThisFileDirectory)Content\Sounds\Damage\StructureCrunch3.ogg">
      <CopyToOutputDirectory>PreserveNewest</CopyToOutputDirectory>
    </None>
    <None Include="$(MSBuildThisFileDirectory)Content\Sounds\dropItem.ogg">
      <CopyToOutputDirectory>PreserveNewest</CopyToOutputDirectory>
    </None>
    <None Include="$(MSBuildThisFileDirectory)Content\Sounds\fire.ogg">
      <CopyToOutputDirectory>PreserveNewest</CopyToOutputDirectory>
    </None>
    <None Include="$(MSBuildThisFileDirectory)Content\Sounds\firelarge.ogg">
      <CopyToOutputDirectory>PreserveNewest</CopyToOutputDirectory>
    </None>
    <None Include="$(MSBuildThisFileDirectory)Content\Sounds\Footsteps\Armor\armor-01.ogg">
      <CopyToOutputDirectory>PreserveNewest</CopyToOutputDirectory>
    </None>
    <None Include="$(MSBuildThisFileDirectory)Content\Sounds\Footsteps\Armor\armor-02.ogg">
      <CopyToOutputDirectory>PreserveNewest</CopyToOutputDirectory>
    </None>
    <None Include="$(MSBuildThisFileDirectory)Content\Sounds\Footsteps\Armor\armor-03.ogg">
      <CopyToOutputDirectory>PreserveNewest</CopyToOutputDirectory>
    </None>
    <None Include="$(MSBuildThisFileDirectory)Content\Sounds\Footsteps\Clown\clown-01.ogg">
      <CopyToOutputDirectory>PreserveNewest</CopyToOutputDirectory>
    </None>
    <None Include="$(MSBuildThisFileDirectory)Content\Sounds\Footsteps\Clown\clown-02.ogg">
      <CopyToOutputDirectory>PreserveNewest</CopyToOutputDirectory>
    </None>
    <None Include="$(MSBuildThisFileDirectory)Content\Sounds\Footsteps\Metal\metal-01.ogg">
      <CopyToOutputDirectory>PreserveNewest</CopyToOutputDirectory>
    </None>
    <None Include="$(MSBuildThisFileDirectory)Content\Sounds\Footsteps\Metal\metal-02.ogg">
      <CopyToOutputDirectory>PreserveNewest</CopyToOutputDirectory>
    </None>
    <None Include="$(MSBuildThisFileDirectory)Content\Sounds\Footsteps\Metal\metal-03.ogg">
      <CopyToOutputDirectory>PreserveNewest</CopyToOutputDirectory>
    </None>
    <None Include="$(MSBuildThisFileDirectory)Content\Sounds\Footsteps\Metal\metal-04.ogg">
      <CopyToOutputDirectory>PreserveNewest</CopyToOutputDirectory>
    </None>
    <None Include="$(MSBuildThisFileDirectory)Content\Sounds\Footsteps\Metal\metal-05.ogg">
      <CopyToOutputDirectory>PreserveNewest</CopyToOutputDirectory>
    </None>
    <None Include="$(MSBuildThisFileDirectory)Content\Sounds\Footsteps\Metal\metal-06.ogg">
      <CopyToOutputDirectory>PreserveNewest</CopyToOutputDirectory>
    </None>
    <None Include="$(MSBuildThisFileDirectory)Content\Sounds\Footsteps\Metal\metal-07.ogg">
      <CopyToOutputDirectory>PreserveNewest</CopyToOutputDirectory>
    </None>
    <None Include="$(MSBuildThisFileDirectory)Content\Sounds\Footsteps\step.ogg">
      <CopyToOutputDirectory>PreserveNewest</CopyToOutputDirectory>
    </None>
    <None Include="$(MSBuildThisFileDirectory)Content\Sounds\Music\amb_JD_drone_clattering_machine.ogg">
      <CopyToOutputDirectory>PreserveNewest</CopyToOutputDirectory>
    </None>
    <None Include="$(MSBuildThisFileDirectory)Content\Sounds\Music\Controlled Chaos 2.ogg">
      <CopyToOutputDirectory>PreserveNewest</CopyToOutputDirectory>
    </None>
    <None Include="$(MSBuildThisFileDirectory)Content\Sounds\Music\Controlled Chaos.ogg">
      <CopyToOutputDirectory>PreserveNewest</CopyToOutputDirectory>
    </None>
    <None Include="$(MSBuildThisFileDirectory)Content\Sounds\Music\Enter the Maze.ogg">
      <CopyToOutputDirectory>PreserveNewest</CopyToOutputDirectory>
    </None>
    <None Include="$(MSBuildThisFileDirectory)Content\Sounds\Music\Phantom From Space.ogg">
      <CopyToOutputDirectory>PreserveNewest</CopyToOutputDirectory>
    </None>
    <None Include="$(MSBuildThisFileDirectory)Content\Sounds\Music\Road to Hell.ogg">
      <CopyToOutputDirectory>PreserveNewest</CopyToOutputDirectory>
    </None>
    <None Include="$(MSBuildThisFileDirectory)Content\Sounds\Music\Simplex.ogg">
      <CopyToOutputDirectory>PreserveNewest</CopyToOutputDirectory>
    </None>
    <None Include="$(MSBuildThisFileDirectory)Content\Sounds\Music\Static Motion.ogg">
      <CopyToOutputDirectory>PreserveNewest</CopyToOutputDirectory>
    </None>
    <None Include="$(MSBuildThisFileDirectory)Content\Sounds\Music\Tenebrous Brothers Carnival - Prelude.ogg">
      <CopyToOutputDirectory>PreserveNewest</CopyToOutputDirectory>
    </None>
    <None Include="$(MSBuildThisFileDirectory)Content\Sounds\Music\The Descent.ogg">
      <CopyToOutputDirectory>PreserveNewest</CopyToOutputDirectory>
    </None>
    <None Include="$(MSBuildThisFileDirectory)Content\Sounds\Music\Unseen Horrors.ogg">
      <CopyToOutputDirectory>PreserveNewest</CopyToOutputDirectory>
    </None>
    <None Include="$(MSBuildThisFileDirectory)Content\Sounds\pickItem.ogg">
      <CopyToOutputDirectory>PreserveNewest</CopyToOutputDirectory>
    </None>
    <None Include="$(MSBuildThisFileDirectory)Content\Sounds\pickItemFail.ogg">
      <CopyToOutputDirectory>PreserveNewest</CopyToOutputDirectory>
    </None>
    <None Include="$(MSBuildThisFileDirectory)Content\Sounds\startDrone.ogg">
      <CopyToOutputDirectory>PreserveNewest</CopyToOutputDirectory>
    </None>
    <None Include="$(MSBuildThisFileDirectory)Content\Sounds\stepMetal.ogg">
      <CopyToOutputDirectory>PreserveNewest</CopyToOutputDirectory>
    </None>
    <None Include="$(MSBuildThisFileDirectory)Content\Sounds\UI\beep-shinymetal.ogg">
      <CopyToOutputDirectory>PreserveNewest</CopyToOutputDirectory>
    </None>
    <None Include="$(MSBuildThisFileDirectory)Content\Sounds\UI\deadmsg.ogg">
      <CopyToOutputDirectory>PreserveNewest</CopyToOutputDirectory>
    </None>
    <None Include="$(MSBuildThisFileDirectory)Content\Sounds\UI\radiomsg.ogg">
      <CopyToOutputDirectory>PreserveNewest</CopyToOutputDirectory>
    </None>
    <None Include="$(MSBuildThisFileDirectory)Content\Sounds\UI\tap-zipper.ogg">
      <CopyToOutputDirectory>PreserveNewest</CopyToOutputDirectory>
    </None>
    <None Include="$(MSBuildThisFileDirectory)Content\Sounds\UI\UImsg.ogg">
      <CopyToOutputDirectory>PreserveNewest</CopyToOutputDirectory>
    </None>
    <None Include="$(MSBuildThisFileDirectory)Content\Sounds\Water\BlackSmoker.ogg">
      <CopyToOutputDirectory>PreserveNewest</CopyToOutputDirectory>
    </None>
    <None Include="$(MSBuildThisFileDirectory)Content\Sounds\Water\Drown1.ogg">
      <CopyToOutputDirectory>PreserveNewest</CopyToOutputDirectory>
    </None>
    <None Include="$(MSBuildThisFileDirectory)Content\Sounds\Water\Drown2.ogg">
      <CopyToOutputDirectory>PreserveNewest</CopyToOutputDirectory>
    </None>
    <None Include="$(MSBuildThisFileDirectory)Content\Sounds\Water\Drown3.ogg">
      <CopyToOutputDirectory>PreserveNewest</CopyToOutputDirectory>
    </None>
    <None Include="$(MSBuildThisFileDirectory)Content\Sounds\Water\Drown4.ogg">
      <CopyToOutputDirectory>PreserveNewest</CopyToOutputDirectory>
    </None>
    <None Include="$(MSBuildThisFileDirectory)Content\Sounds\Water\DrownLoop.ogg">
      <CopyToOutputDirectory>PreserveNewest</CopyToOutputDirectory>
    </None>
    <None Include="$(MSBuildThisFileDirectory)Content\Sounds\Water\FlowLarge.ogg">
      <CopyToOutputDirectory>PreserveNewest</CopyToOutputDirectory>
    </None>
    <None Include="$(MSBuildThisFileDirectory)Content\Sounds\Water\FlowMedium.ogg">
      <CopyToOutputDirectory>PreserveNewest</CopyToOutputDirectory>
    </None>
    <None Include="$(MSBuildThisFileDirectory)Content\Sounds\Water\FlowSmall.ogg">
      <CopyToOutputDirectory>PreserveNewest</CopyToOutputDirectory>
    </None>
    <None Include="$(MSBuildThisFileDirectory)Content\Sounds\Water\Splash0.ogg">
      <CopyToOutputDirectory>PreserveNewest</CopyToOutputDirectory>
    </None>
    <None Include="$(MSBuildThisFileDirectory)Content\Sounds\Water\Splash1.ogg">
      <CopyToOutputDirectory>PreserveNewest</CopyToOutputDirectory>
    </None>
    <None Include="$(MSBuildThisFileDirectory)Content\Sounds\Water\Splash2.ogg">
      <CopyToOutputDirectory>PreserveNewest</CopyToOutputDirectory>
    </None>
    <None Include="$(MSBuildThisFileDirectory)Content\Sounds\Water\Splash3.ogg">
      <CopyToOutputDirectory>PreserveNewest</CopyToOutputDirectory>
    </None>
    <None Include="$(MSBuildThisFileDirectory)Content\Sounds\Water\Splash4.ogg">
      <CopyToOutputDirectory>PreserveNewest</CopyToOutputDirectory>
    </None>
    <None Include="$(MSBuildThisFileDirectory)Content\Sounds\Water\Splash5.ogg">
      <CopyToOutputDirectory>PreserveNewest</CopyToOutputDirectory>
    </None>
    <None Include="$(MSBuildThisFileDirectory)Content\Sounds\Water\Splash6.ogg">
      <CopyToOutputDirectory>PreserveNewest</CopyToOutputDirectory>
    </None>
    <None Include="$(MSBuildThisFileDirectory)Content\Sounds\Water\Splash7.ogg">
      <CopyToOutputDirectory>PreserveNewest</CopyToOutputDirectory>
    </None>
    <None Include="$(MSBuildThisFileDirectory)Content\Sounds\Water\Splash8.ogg">
      <CopyToOutputDirectory>PreserveNewest</CopyToOutputDirectory>
    </None>
    <None Include="$(MSBuildThisFileDirectory)Content\Sounds\Water\Splash9.ogg">
      <CopyToOutputDirectory>PreserveNewest</CopyToOutputDirectory>
    </None>
    <None Include="$(MSBuildThisFileDirectory)Content\Sounds\Water\splashLoop.ogg">
      <CopyToOutputDirectory>PreserveNewest</CopyToOutputDirectory>
    </None>
    <None Include="$(MSBuildThisFileDirectory)Content\Sounds\Water\WaterAmbience1.ogg">
      <CopyToOutputDirectory>PreserveNewest</CopyToOutputDirectory>
    </None>
    <None Include="$(MSBuildThisFileDirectory)Content\Sounds\Water\WaterAmbience2.ogg">
      <CopyToOutputDirectory>PreserveNewest</CopyToOutputDirectory>
    </None>
    <None Include="$(MSBuildThisFileDirectory)Content\utg_4.xnb">
      <CopyToOutputDirectory>PreserveNewest</CopyToOutputDirectory>
    </None>
    <None Include="$(MSBuildThisFileDirectory)Content\Effects\watershader.xnb">
      <CopyToOutputDirectory>PreserveNewest</CopyToOutputDirectory>
    </None>
    <None Include="$(MSBuildThisFileDirectory)Content\Effects\watershader_opengl.xnb">
      <CopyToOutputDirectory>PreserveNewest</CopyToOutputDirectory>
    </None>
    <None Include="$(MSBuildThisFileDirectory)Submarines\Aegir Mark III.sub">
      <CopyToOutputDirectory>PreserveNewest</CopyToOutputDirectory>
    </None>
    <None Include="$(MSBuildThisFileDirectory)Submarines\AnimEditor.sub">
      <CopyToOutputDirectory>PreserveNewest</CopyToOutputDirectory>
    </None>
    <None Include="$(MSBuildThisFileDirectory)Submarines\Nehalennia.sub">
      <CopyToOutputDirectory>PreserveNewest</CopyToOutputDirectory>
    </None>
    <None Include="$(MSBuildThisFileDirectory)Submarines\Polaris.sub">
      <CopyToOutputDirectory>PreserveNewest</CopyToOutputDirectory>
    </None>
    <None Include="$(MSBuildThisFileDirectory)Submarines\The Blind Carp.sub">
      <CopyToOutputDirectory>PreserveNewest</CopyToOutputDirectory>
    </None>
    <None Include="$(MSBuildThisFileDirectory)Submarines\The Nibbler.sub">
      <CopyToOutputDirectory>PreserveNewest</CopyToOutputDirectory>
    </None>
    <None Include="$(MSBuildThisFileDirectory)Submarines\TutorialSub.sub">
    </None>
    <None Include="$(MSBuildThisFileDirectory)Submarines\Vellamo.sub">
      <CopyToOutputDirectory>PreserveNewest</CopyToOutputDirectory>
    </None>
    <None Include="$(MSBuildThisFileDirectory)Content\Items\Door\doorBreak1.ogg">
      <CopyToOutputDirectory>PreserveNewest</CopyToOutputDirectory>
    </None>
    <None Include="$(MSBuildThisFileDirectory)Content\Items\Door\doorBreak2.ogg">
      <CopyToOutputDirectory>PreserveNewest</CopyToOutputDirectory>
    </None>
    <None Include="$(MSBuildThisFileDirectory)Content\Items\Door\ductBreak.ogg">
      <CopyToOutputDirectory>PreserveNewest</CopyToOutputDirectory>
    </None>
  </ItemGroup>
  <ItemGroup>
    <Compile Include="$(MSBuildThisFileDirectory)Source\Characters\AICharacter.cs" />
    <Compile Include="$(MSBuildThisFileDirectory)Source\Characters\AIChatMessage.cs" />
    <Compile Include="$(MSBuildThisFileDirectory)Source\Characters\AI\AIController.cs" />
    <Compile Include="$(MSBuildThisFileDirectory)Source\Characters\AI\AITarget.cs" />
    <Compile Include="$(MSBuildThisFileDirectory)Source\Characters\AI\EnemyAIController.cs" />
    <Compile Include="$(MSBuildThisFileDirectory)Source\Characters\AI\HumanAIController.cs" />
    <Compile Include="$(MSBuildThisFileDirectory)Source\Characters\AI\IndoorsSteeringManager.cs" />
    <Compile Include="$(MSBuildThisFileDirectory)Source\Characters\AI\ISteerable.cs" />
    <Compile Include="$(MSBuildThisFileDirectory)Source\Characters\AI\LatchOntoAI.cs" />
    <Compile Include="$(MSBuildThisFileDirectory)Source\Characters\AI\NPCConversation.cs" />
    <Compile Include="$(MSBuildThisFileDirectory)Source\Characters\AI\Objectives\AIObjective.cs" />
    <Compile Include="$(MSBuildThisFileDirectory)Source\Characters\AI\Objectives\AIObjectiveChargeBatteries.cs" />
    <Compile Include="$(MSBuildThisFileDirectory)Source\Characters\AI\Objectives\AIObjectiveCombat.cs" />
    <Compile Include="$(MSBuildThisFileDirectory)Source\Characters\AI\Objectives\AIObjectiveContainItem.cs" />
    <Compile Include="$(MSBuildThisFileDirectory)Source\Characters\AI\Objectives\AIObjectiveExtinguishFire.cs" />
    <Compile Include="$(MSBuildThisFileDirectory)Source\Characters\AI\Objectives\AIObjectiveExtinguishFires.cs" />
    <Compile Include="$(MSBuildThisFileDirectory)Source\Characters\AI\Objectives\AIObjectiveFindDivingGear.cs" />
    <Compile Include="$(MSBuildThisFileDirectory)Source\Characters\AI\Objectives\AIObjectiveFindSafety.cs" />
    <Compile Include="$(MSBuildThisFileDirectory)Source\Characters\AI\Objectives\AIObjectiveFixLeak.cs" />
    <Compile Include="$(MSBuildThisFileDirectory)Source\Characters\AI\Objectives\AIObjectiveFixLeaks.cs" />
    <Compile Include="$(MSBuildThisFileDirectory)Source\Characters\AI\Objectives\AIObjectiveGetItem.cs" />
    <Compile Include="$(MSBuildThisFileDirectory)Source\Characters\AI\Objectives\AIObjectiveGoTo.cs" />
    <Compile Include="$(MSBuildThisFileDirectory)Source\Characters\AI\Objectives\AIObjectiveIdle.cs" />
    <Compile Include="$(MSBuildThisFileDirectory)Source\Characters\AI\Objectives\AIObjectiveManager.cs" />
    <Compile Include="$(MSBuildThisFileDirectory)Source\Characters\AI\Objectives\AIObjectiveOperateItem.cs" />
    <Compile Include="$(MSBuildThisFileDirectory)Source\Characters\AI\Objectives\AIObjectivePumpWater.cs" />
    <Compile Include="$(MSBuildThisFileDirectory)Source\Characters\AI\Objectives\AIObjectiveRepairItem.cs" />
    <Compile Include="$(MSBuildThisFileDirectory)Source\Characters\AI\Objectives\AIObjectiveRepairItems.cs" />
    <Compile Include="$(MSBuildThisFileDirectory)Source\Characters\AI\Objectives\AIObjectiveRescue.cs" />
    <Compile Include="$(MSBuildThisFileDirectory)Source\Characters\AI\Objectives\AIObjectiveRescueAll.cs" />
    <Compile Include="$(MSBuildThisFileDirectory)Source\Characters\AI\Order.cs" />
    <Compile Include="$(MSBuildThisFileDirectory)Source\Characters\AI\PathFinder.cs" />
    <Compile Include="$(MSBuildThisFileDirectory)Source\Characters\AI\SteeringManager.cs" />
    <Compile Include="$(MSBuildThisFileDirectory)Source\Characters\AI\SteeringPath.cs" />
    <Compile Include="$(MSBuildThisFileDirectory)Source\Characters\Animation\AnimController.cs" />
    <Compile Include="$(MSBuildThisFileDirectory)Source\Characters\Animation\FishAnimController.cs" />
    <Compile Include="$(MSBuildThisFileDirectory)Source\Characters\Animation\HumanoidAnimController.cs" />
    <Compile Include="$(MSBuildThisFileDirectory)Source\Characters\Animation\Params\Animation\AnimationParams.cs" />
    <Compile Include="$(MSBuildThisFileDirectory)Source\Characters\Animation\Params\Animation\FishAnimations.cs" />
    <Compile Include="$(MSBuildThisFileDirectory)Source\Characters\Animation\Params\Animation\HumanoidAnimations.cs" />
    <Compile Include="$(MSBuildThisFileDirectory)Source\Characters\Animation\Params\EditableParams.cs" />
    <Compile Include="$(MSBuildThisFileDirectory)Source\Characters\Animation\Params\Ragdoll\RagdollParams.cs" />
    <Compile Include="$(MSBuildThisFileDirectory)Source\Characters\Animation\Ragdoll.cs" />
    <Compile Include="$(MSBuildThisFileDirectory)Source\Characters\Attack.cs" />
    <Compile Include="$(MSBuildThisFileDirectory)Source\Characters\CauseOfDeath.cs" />
    <Compile Include="$(MSBuildThisFileDirectory)Source\Characters\Character.cs" />
    <Compile Include="$(MSBuildThisFileDirectory)Source\Characters\Health\Affliction.cs" />
    <Compile Include="$(MSBuildThisFileDirectory)Source\Characters\Health\AfflictionBleeding.cs" />
    <Compile Include="$(MSBuildThisFileDirectory)Source\Characters\Health\AfflictionHusk.cs" />
    <Compile Include="$(MSBuildThisFileDirectory)Source\Characters\Health\AfflictionPrefab.cs" />
    <Compile Include="$(MSBuildThisFileDirectory)Source\Characters\Health\CharacterHealth.cs" />
    <Compile Include="$(MSBuildThisFileDirectory)Source\Characters\CharacterInfo.cs" />
    <Compile Include="$(MSBuildThisFileDirectory)Source\Characters\CharacterNetworking.cs" />
    <Compile Include="$(MSBuildThisFileDirectory)Source\Events\EventManagerSettings.cs" />
    <Compile Include="$(MSBuildThisFileDirectory)Source\Events\MalfunctionEvent.cs" />
    <Compile Include="$(MSBuildThisFileDirectory)Source\Events\Missions\MissionPrefab.cs" />
    <Compile Include="$(MSBuildThisFileDirectory)Source\Events\ScriptedEventPrefab.cs" />
    <Compile Include="$(MSBuildThisFileDirectory)Source\Events\ScriptedEventSet.cs" />
    <Compile Include="$(MSBuildThisFileDirectory)Source\Extensions\StringFormatter.cs" />
    <Compile Include="$(MSBuildThisFileDirectory)Source\Extensions\IEnumerableExtensions.cs" />
    <Compile Include="$(MSBuildThisFileDirectory)Source\Extensions\PointExtensions.cs" />
    <Compile Include="$(MSBuildThisFileDirectory)Source\Extensions\RectangleExtensions.cs" />
    <Compile Include="$(MSBuildThisFileDirectory)Source\Extensions\VectorExtensions.cs" />
    <Compile Include="$(MSBuildThisFileDirectory)Source\GameSession\CrewManager.cs" />
    <Compile Include="$(MSBuildThisFileDirectory)Source\GameSession\GameModes\CharacterCampaignData.cs" />
    <Compile Include="$(MSBuildThisFileDirectory)Source\Items\Components\Machines\SonarTransducer.cs" />
    <Compile Include="$(MSBuildThisFileDirectory)Source\Items\Components\Repairable.cs" />
    <Compile Include="$(MSBuildThisFileDirectory)Source\Items\Components\Signal\SmokeDetector.cs" />
    <Compile Include="$(MSBuildThisFileDirectory)Source\Map\ItemAssemblyPrefab.cs" />
    <Compile Include="$(MSBuildThisFileDirectory)Source\Map\Levels\LevelObjects\LevelObject.cs" />
    <Compile Include="$(MSBuildThisFileDirectory)Source\Map\Map\LocationConnection.cs" />
    <Compile Include="$(MSBuildThisFileDirectory)Source\Map\Map\LocationTypeChange.cs" />
    <Compile Include="$(MSBuildThisFileDirectory)Source\Map\Map\MapGenerationParams.cs" />
    <Compile Include="$(MSBuildThisFileDirectory)Source\Map\PriceInfo.cs" />
    <Compile Include="$(MSBuildThisFileDirectory)Source\Characters\NPCPersonalityTrait.cs" />
    <Compile Include="$(MSBuildThisFileDirectory)Source\Networking\OrderChatMessage.cs" />
    <Compile Include="$(MSBuildThisFileDirectory)Source\Characters\Health\DamageModifier.cs" />
    <Compile Include="$(MSBuildThisFileDirectory)Source\Networking\SteamManager.cs" />
    <Compile Include="$(MSBuildThisFileDirectory)Source\ProcGen\PerlinNoise.cs" />
    <Compile Include="$(MSBuildThisFileDirectory)Source\Networking\ServerInfo.cs" />
    <Compile Include="$(MSBuildThisFileDirectory)Source\Sprite\DeformableSprite.cs" />
    <Compile Include="$(MSBuildThisFileDirectory)Source\GameAnalyticsManager.cs" />
    <Compile Include="$(MSBuildThisFileDirectory)Source\Items\Components\Signal\AdderComponent.cs" />
    <Compile Include="$(MSBuildThisFileDirectory)Source\StatusEffects\DelayedEffect.cs" />
    <Compile Include="$(MSBuildThisFileDirectory)Source\Characters\Jobs\Job.cs" />
    <Compile Include="$(MSBuildThisFileDirectory)Source\Characters\Jobs\JobPrefab.cs" />
    <Compile Include="$(MSBuildThisFileDirectory)Source\Characters\Jobs\Skill.cs" />
    <Compile Include="$(MSBuildThisFileDirectory)Source\Characters\Jobs\SkillPrefab.cs" />
    <Compile Include="$(MSBuildThisFileDirectory)Source\Characters\Limb.cs" />
    <Compile Include="$(MSBuildThisFileDirectory)Source\StatusEffects\PropertyConditional.cs" />
    <Compile Include="$(MSBuildThisFileDirectory)Source\StatusEffects\StatusEffect.cs" />
    <Compile Include="$(MSBuildThisFileDirectory)Source\ContentPackage.cs" />
    <Compile Include="$(MSBuildThisFileDirectory)Source\CoroutineManager.cs" />
    <Compile Include="$(MSBuildThisFileDirectory)Source\DebugConsole.cs" />
    <Compile Include="$(MSBuildThisFileDirectory)Source\Events\ArtifactEvent.cs" />
    <Compile Include="$(MSBuildThisFileDirectory)Source\Events\EventManager.cs" />
    <Compile Include="$(MSBuildThisFileDirectory)Source\Events\Missions\CargoMission.cs" />
    <Compile Include="$(MSBuildThisFileDirectory)Source\Events\Missions\CombatMission.cs" />
    <Compile Include="$(MSBuildThisFileDirectory)Source\Events\Missions\Mission.cs" />
    <Compile Include="$(MSBuildThisFileDirectory)Source\Events\Missions\MonsterMission.cs" />
    <Compile Include="$(MSBuildThisFileDirectory)Source\Events\Missions\SalvageMission.cs" />
    <Compile Include="$(MSBuildThisFileDirectory)Source\Events\MonsterEvent.cs" />
    <Compile Include="$(MSBuildThisFileDirectory)Source\Events\ScriptedEvent.cs" />
    <Compile Include="$(MSBuildThisFileDirectory)Source\FrameCounter.cs" />
    <Compile Include="$(MSBuildThisFileDirectory)Source\GameSession\CargoManager.cs" />
    <Compile Include="$(MSBuildThisFileDirectory)Source\GameSession\GameModes\CampaignMode.cs" />
    <Compile Include="$(MSBuildThisFileDirectory)Source\GameSession\GameModes\GameMode.cs" />
    <Compile Include="$(MSBuildThisFileDirectory)Source\GameSession\GameModes\GameModePreset.cs" />
    <Compile Include="$(MSBuildThisFileDirectory)Source\GameSession\GameModes\MissionMode.cs" />
    <Compile Include="$(MSBuildThisFileDirectory)Source\GameSession\GameModes\TraitorManager.cs" />
    <Compile Include="$(MSBuildThisFileDirectory)Source\GameSession\GameSession.cs" />
    <Compile Include="$(MSBuildThisFileDirectory)Source\GameSettings.cs" />
    <Compile Include="$(MSBuildThisFileDirectory)Source\SteamAchievementManager.cs" />
    <Compile Include="$(MSBuildThisFileDirectory)Source\TextManager.cs" />
    <Compile Include="$(MSBuildThisFileDirectory)Source\Items\CharacterInventory.cs" />
    <Compile Include="$(MSBuildThisFileDirectory)Source\Items\Components\DockingPort.cs" />
    <Compile Include="$(MSBuildThisFileDirectory)Source\Items\Components\Door.cs" />
    <Compile Include="$(MSBuildThisFileDirectory)Source\Items\Components\Holdable\Holdable.cs" />
    <Compile Include="$(MSBuildThisFileDirectory)Source\Items\Components\Holdable\MeleeWeapon.cs" />
    <Compile Include="$(MSBuildThisFileDirectory)Source\Items\Components\Holdable\Pickable.cs" />
    <Compile Include="$(MSBuildThisFileDirectory)Source\Items\Components\Holdable\Propulsion.cs" />
    <Compile Include="$(MSBuildThisFileDirectory)Source\Items\Components\Holdable\RangedWeapon.cs" />
    <Compile Include="$(MSBuildThisFileDirectory)Source\Items\Components\Holdable\RepairTool.cs" />
    <Compile Include="$(MSBuildThisFileDirectory)Source\Items\Components\Holdable\Throwable.cs" />
    <Compile Include="$(MSBuildThisFileDirectory)Source\Items\Components\ItemComponent.cs" />
    <Compile Include="$(MSBuildThisFileDirectory)Source\Items\Components\ItemContainer.cs" />
    <Compile Include="$(MSBuildThisFileDirectory)Source\Items\Components\ItemLabel.cs" />
    <Compile Include="$(MSBuildThisFileDirectory)Source\Items\Components\Ladder.cs" />
    <Compile Include="$(MSBuildThisFileDirectory)Source\Items\Components\Machines\Controller.cs" />
    <Compile Include="$(MSBuildThisFileDirectory)Source\Items\Components\Machines\Deconstructor.cs" />
    <Compile Include="$(MSBuildThisFileDirectory)Source\Items\Components\Machines\Engine.cs" />
    <Compile Include="$(MSBuildThisFileDirectory)Source\Items\Components\Machines\Fabricator.cs" />
    <Compile Include="$(MSBuildThisFileDirectory)Source\Items\Components\Machines\MiniMap.cs" />
    <Compile Include="$(MSBuildThisFileDirectory)Source\Items\Components\Machines\OxygenGenerator.cs" />
    <Compile Include="$(MSBuildThisFileDirectory)Source\Items\Components\Machines\Pump.cs" />
    <Compile Include="$(MSBuildThisFileDirectory)Source\Items\Components\Machines\Sonar.cs" />
    <Compile Include="$(MSBuildThisFileDirectory)Source\Items\Components\Machines\Reactor.cs" />
    <Compile Include="$(MSBuildThisFileDirectory)Source\Items\Components\Machines\Steering.cs" />
    <Compile Include="$(MSBuildThisFileDirectory)Source\Items\Components\Machines\Vent.cs" />
    <Compile Include="$(MSBuildThisFileDirectory)Source\Items\Components\Power\PowerContainer.cs" />
    <Compile Include="$(MSBuildThisFileDirectory)Source\Items\Components\Power\Powered.cs" />
    <Compile Include="$(MSBuildThisFileDirectory)Source\Items\Components\Power\PowerTransfer.cs" />
    <Compile Include="$(MSBuildThisFileDirectory)Source\Items\Components\Projectile.cs" />
    <Compile Include="$(MSBuildThisFileDirectory)Source\Items\Components\Rope.cs" />
    <Compile Include="$(MSBuildThisFileDirectory)Source\Items\Components\Signal\AndComponent.cs" />
    <Compile Include="$(MSBuildThisFileDirectory)Source\Items\Components\Signal\Connection.cs" />
    <Compile Include="$(MSBuildThisFileDirectory)Source\Items\Components\Signal\ConnectionPanel.cs" />
    <Compile Include="$(MSBuildThisFileDirectory)Source\Items\Components\Signal\DelayComponent.cs" />
    <Compile Include="$(MSBuildThisFileDirectory)Source\Items\Components\Signal\LightComponent.cs" />
    <Compile Include="$(MSBuildThisFileDirectory)Source\Items\Components\Signal\MotionSensor.cs" />
    <Compile Include="$(MSBuildThisFileDirectory)Source\Items\Components\Signal\NotComponent.cs" />
    <Compile Include="$(MSBuildThisFileDirectory)Source\Items\Components\Signal\OrComponent.cs" />
    <Compile Include="$(MSBuildThisFileDirectory)Source\Items\Components\Signal\OscillatorComponent.cs" />
    <Compile Include="$(MSBuildThisFileDirectory)Source\Items\Components\Signal\OxygenDetector.cs" />
    <Compile Include="$(MSBuildThisFileDirectory)Source\Items\Components\Signal\RegExFindComponent.cs" />
    <Compile Include="$(MSBuildThisFileDirectory)Source\Items\Components\Signal\RelayComponent.cs" />
    <Compile Include="$(MSBuildThisFileDirectory)Source\Items\Components\Signal\SignalCheckComponent.cs" />
    <Compile Include="$(MSBuildThisFileDirectory)Source\Items\Components\Signal\WaterDetector.cs" />
    <Compile Include="$(MSBuildThisFileDirectory)Source\Items\Components\Signal\WifiComponent.cs" />
    <Compile Include="$(MSBuildThisFileDirectory)Source\Items\Components\Signal\Wire.cs" />
    <Compile Include="$(MSBuildThisFileDirectory)Source\Items\Components\StatusHUD.cs" />
    <Compile Include="$(MSBuildThisFileDirectory)Source\Items\Components\Turret.cs" />
    <Compile Include="$(MSBuildThisFileDirectory)Source\Items\Components\Wearable.cs" />
    <Compile Include="$(MSBuildThisFileDirectory)Source\Items\Inventory.cs" />
    <Compile Include="$(MSBuildThisFileDirectory)Source\Items\Item.cs" />
    <Compile Include="$(MSBuildThisFileDirectory)Source\Items\ItemInventory.cs" />
    <Compile Include="$(MSBuildThisFileDirectory)Source\Items\ItemPrefab.cs" />
    <Compile Include="$(MSBuildThisFileDirectory)Source\Items\RelatedItem.cs" />
    <Compile Include="$(MSBuildThisFileDirectory)Source\Map\Entity.cs" />
    <Compile Include="$(MSBuildThisFileDirectory)Source\Map\EntityGrid.cs" />
    <Compile Include="$(MSBuildThisFileDirectory)Source\Map\Explosion.cs" />
    <Compile Include="$(MSBuildThisFileDirectory)Source\Map\FireSource.cs" />
    <Compile Include="$(MSBuildThisFileDirectory)Source\Map\Gap.cs" />
    <Compile Include="$(MSBuildThisFileDirectory)Source\Map\Hull.cs" />
    <Compile Include="$(MSBuildThisFileDirectory)Source\Map\IDamageable.cs" />
    <Compile Include="$(MSBuildThisFileDirectory)Source\Map\Levels\LevelObjects\LevelObjectManager.cs" />
    <Compile Include="$(MSBuildThisFileDirectory)Source\Map\Levels\LevelObjects\LevelObjectPrefab.cs" />
    <Compile Include="$(MSBuildThisFileDirectory)Source\Map\Levels\CaveGenerator.cs" />
    <Compile Include="$(MSBuildThisFileDirectory)Source\Map\Levels\LevelObjects\LevelTrigger.cs" />
    <Compile Include="$(MSBuildThisFileDirectory)Source\Map\Levels\Level.cs" />
    <Compile Include="$(MSBuildThisFileDirectory)Source\Map\Levels\LevelGenerationParams.cs" />
    <Compile Include="$(MSBuildThisFileDirectory)Source\Map\Levels\Ruins\BTRoom.cs" />
    <Compile Include="$(MSBuildThisFileDirectory)Source\Map\Levels\Ruins\Corridor.cs" />
    <Compile Include="$(MSBuildThisFileDirectory)Source\Map\Levels\Ruins\RuinGenerator.cs" />
    <Compile Include="$(MSBuildThisFileDirectory)Source\Map\Levels\Ruins\RuinStructure.cs" />
    <Compile Include="$(MSBuildThisFileDirectory)Source\ProcGen\Voronoi.cs" />
    <Compile Include="$(MSBuildThisFileDirectory)Source\ProcGen\VoronoiElements.cs" />
    <Compile Include="$(MSBuildThisFileDirectory)Source\Map\Levels\LevelWall.cs" />
    <Compile Include="$(MSBuildThisFileDirectory)Source\Map\LinkedSubmarine.cs" />
    <Compile Include="$(MSBuildThisFileDirectory)Source\Map\MapEntity.cs" />
    <Compile Include="$(MSBuildThisFileDirectory)Source\Map\MapEntityPrefab.cs" />
    <Compile Include="$(MSBuildThisFileDirectory)Source\Map\Map\Location.cs" />
    <Compile Include="$(MSBuildThisFileDirectory)Source\Map\Map\LocationType.cs" />
    <Compile Include="$(MSBuildThisFileDirectory)Source\Map\Map\Map.cs" />
    <Compile Include="$(MSBuildThisFileDirectory)Source\Map\Md5Hash.cs" />
    <Compile Include="$(MSBuildThisFileDirectory)Source\Map\Structure.cs" />
    <Compile Include="$(MSBuildThisFileDirectory)Source\Map\StructurePrefab.cs" />
    <Compile Include="$(MSBuildThisFileDirectory)Source\Map\Submarine.cs" />
    <Compile Include="$(MSBuildThisFileDirectory)Source\Map\SubmarineBody.cs" />
    <Compile Include="$(MSBuildThisFileDirectory)Source\Map\TransitionCinematic.cs" />
    <Compile Include="$(MSBuildThisFileDirectory)Source\Map\WayPoint.cs" />
    <Compile Include="$(MSBuildThisFileDirectory)Source\Networking\BanList.cs" />
    <Compile Include="$(MSBuildThisFileDirectory)Source\Networking\ChatMessage.cs" />
    <Compile Include="$(MSBuildThisFileDirectory)Source\Networking\Client.cs" />
    <Compile Include="$(MSBuildThisFileDirectory)Source\Networking\ClientPermissions.cs" />
    <Compile Include="$(MSBuildThisFileDirectory)Source\Networking\EntitySpawner.cs" />
    <Compile Include="$(MSBuildThisFileDirectory)Source\Networking\FileTransfer\FileSender.cs" />
    <Compile Include="$(MSBuildThisFileDirectory)Source\Networking\GameServer.cs" />
    <Compile Include="$(MSBuildThisFileDirectory)Source\Networking\GameServerLogin.cs" />
    <Compile Include="$(MSBuildThisFileDirectory)Source\Networking\GameServerSettings.cs" />
    <Compile Include="$(MSBuildThisFileDirectory)Source\Networking\INetSerializable.cs" />
    <Compile Include="$(MSBuildThisFileDirectory)Source\Networking\NetBufferExtensions.cs" />
    <Compile Include="$(MSBuildThisFileDirectory)Source\Networking\NetConfig.cs" />
    <Compile Include="$(MSBuildThisFileDirectory)Source\Networking\NetEntityEvent\NetEntityEvent.cs" />
    <Compile Include="$(MSBuildThisFileDirectory)Source\Networking\NetEntityEvent\NetEntityEventManager.cs" />
    <Compile Include="$(MSBuildThisFileDirectory)Source\Networking\NetEntityEvent\ServerEntityEventManager.cs" />
    <Compile Include="$(MSBuildThisFileDirectory)Source\Networking\NetIdUtils.cs" />
    <Compile Include="$(MSBuildThisFileDirectory)Source\Networking\NetworkMember.cs" />
    <Compile Include="$(MSBuildThisFileDirectory)Source\Networking\RespawnManager.cs" />
    <Compile Include="$(MSBuildThisFileDirectory)Source\Networking\ServerLog.cs" />
    <Compile Include="$(MSBuildThisFileDirectory)Source\Networking\Voting.cs" />
    <Compile Include="$(MSBuildThisFileDirectory)Source\Networking\WhiteList.cs" />
    <Compile Include="$(MSBuildThisFileDirectory)Source\Physics\Physics.cs" />
    <Compile Include="$(MSBuildThisFileDirectory)Source\Physics\PhysicsBody.cs" />
    <Compile Include="$(MSBuildThisFileDirectory)Source\PlayerInput.cs" />
    <Compile Include="$(MSBuildThisFileDirectory)Source\Screens\GameScreen.cs" />
    <Compile Include="$(MSBuildThisFileDirectory)Source\Screens\NetLobbyScreen.cs" />
    <Compile Include="$(MSBuildThisFileDirectory)Source\Screens\Screen.cs" />
    <Compile Include="$(MSBuildThisFileDirectory)Source\Serialization\ISerializableEntity.cs" />
    <Compile Include="$(MSBuildThisFileDirectory)Source\Serialization\SerializableProperty.cs" />
    <Compile Include="$(MSBuildThisFileDirectory)Source\Serialization\XMLExtensions.cs" />
    <Compile Include="$(MSBuildThisFileDirectory)Source\Sprite\Sprite.cs" />
    <Compile Include="$(MSBuildThisFileDirectory)Source\Sprite\SpriteSheet.cs" />
    <Compile Include="$(MSBuildThisFileDirectory)Source\TextPack.cs" />
    <Compile Include="$(MSBuildThisFileDirectory)Source\Timing.cs" />
    <Compile Include="$(MSBuildThisFileDirectory)Source\Utils\Homoglyphs.cs" />
    <Compile Include="$(MSBuildThisFileDirectory)Source\Utils\MathUtils.cs" />
    <Compile Include="$(MSBuildThisFileDirectory)Source\Utils\MTRandom.cs" />
    <Compile Include="$(MSBuildThisFileDirectory)Source\Utils\Rand.cs" />
    <Compile Include="$(MSBuildThisFileDirectory)Source\Utils\SaveUtil.cs" />
    <Compile Include="$(MSBuildThisFileDirectory)Source\Utils\ToolBox.cs" />
    <Compile Include="$(MSBuildThisFileDirectory)Source\Utils\UpdaterUtil.cs" />
    <Compile Include="$(MSBuildThisFileDirectory)Source\GameSession\GameModes\MultiplayerCampaign.cs" />
  </ItemGroup>
>>>>>>> ecea13a6
</Project><|MERGE_RESOLUTION|>--- conflicted
+++ resolved
@@ -1,4 +1,3 @@
-<<<<<<< HEAD
 ﻿<?xml version="1.0" encoding="utf-8"?>
 <Project xmlns="http://schemas.microsoft.com/developer/msbuild/2003">
   <PropertyGroup>
@@ -10,6 +9,23 @@
     <Import_RootNamespace>BarotraumaShared</Import_RootNamespace>
   </PropertyGroup>
   <ItemGroup>
+    <Folder Include="$(MSBuildThisFileDirectory)Content\Characters\Carrier\Animations\" />
+    <Folder Include="$(MSBuildThisFileDirectory)Content\Characters\Charybdis\Animations\" />
+    <Folder Include="$(MSBuildThisFileDirectory)Content\Characters\Coelanth\Animations\" />
+    <Folder Include="$(MSBuildThisFileDirectory)Content\Characters\Crawler\Animations\" />
+    <Folder Include="$(MSBuildThisFileDirectory)Content\Characters\Endworm\Animations\" />
+    <Folder Include="$(MSBuildThisFileDirectory)Content\Characters\Fractalguardian2\Animations\" />
+    <Folder Include="$(MSBuildThisFileDirectory)Content\Characters\Fractalguardian\Animations\" />
+    <Folder Include="$(MSBuildThisFileDirectory)Content\Characters\Humanhusk\Ragdolls\" />
+    <Folder Include="$(MSBuildThisFileDirectory)Content\Characters\Human\Animations\" />
+    <Folder Include="$(MSBuildThisFileDirectory)Content\Characters\Mantis\Animations\" />
+    <Folder Include="$(MSBuildThisFileDirectory)Content\Characters\Molochboss\" />
+    <Folder Include="$(MSBuildThisFileDirectory)Content\Characters\Moloch\Animations\" />
+    <Folder Include="$(MSBuildThisFileDirectory)Content\Characters\Seamantis\Animations\" />
+    <Folder Include="$(MSBuildThisFileDirectory)Content\Characters\Tigerthresherboss\" />
+    <Folder Include="$(MSBuildThisFileDirectory)Content\Characters\Tigerthresher\Animations\" />
+    <Folder Include="$(MSBuildThisFileDirectory)Content\Characters\Watcher\Animations\" />
+    <Folder Include="$(MSBuildThisFileDirectory)Content\Effects\" />
     <Folder Include="$(MSBuildThisFileDirectory)Content\Fonts\" />
     <Folder Include="$(MSBuildThisFileDirectory)Content\BackgroundCreatures\" />
     <Folder Include="$(MSBuildThisFileDirectory)Content\Tutorials\" />
@@ -28,15 +44,114 @@
     <Content Include="$(MSBuildThisFileDirectory)Content\BackgroundCreatures\BackgroundCreaturePrefabs.xml">
       <CopyToOutputDirectory>PreserveNewest</CopyToOutputDirectory>
     </Content>
+    <Content Include="$(MSBuildThisFileDirectory)Content\Characters\Carrier\Ragdolls\CarrierDefaultRagdoll.xml">
+      <CopyToOutputDirectory>PreserveNewest</CopyToOutputDirectory>
+    </Content>
+    <Content Include="$(MSBuildThisFileDirectory)Content\Characters\Charybdis\Ragdolls\CharybdisDefaultRagdoll.xml">
+      <CopyToOutputDirectory>PreserveNewest</CopyToOutputDirectory>
+    </Content>
+    <Content Include="$(MSBuildThisFileDirectory)Content\Characters\Coelanth\Ragdolls\CoelanthDefaultRagdoll.xml">
+      <CopyToOutputDirectory>PreserveNewest</CopyToOutputDirectory>
+    </Content>
+    <Content Include="$(MSBuildThisFileDirectory)Content\Characters\Crawler\Ragdolls\CrawlerDefaultRagdoll.xml">
+      <CopyToOutputDirectory>PreserveNewest</CopyToOutputDirectory>
+    </Content>
+    <Content Include="$(MSBuildThisFileDirectory)Content\Characters\Endworm\Ragdolls\EndwormDefaultRagdoll.xml">
+      <CopyToOutputDirectory>PreserveNewest</CopyToOutputDirectory>
+    </Content>
+    <Content Include="$(MSBuildThisFileDirectory)Content\Characters\Fractalguardian2\Ragdolls\Fractalguardian2DefaultRagdoll.xml">
+      <CopyToOutputDirectory>PreserveNewest</CopyToOutputDirectory>
+    </Content>
+    <Content Include="$(MSBuildThisFileDirectory)Content\Characters\Fractalguardian\Ragdolls\FractalguardianDefaultRagdoll.xml">
+      <CopyToOutputDirectory>PreserveNewest</CopyToOutputDirectory>
+    </Content>
+    <Content Include="$(MSBuildThisFileDirectory)Content\Characters\Humanhusk\Animations\HumanhuskRun.xml">
+      <CopyToOutputDirectory>PreserveNewest</CopyToOutputDirectory>
+    </Content>
+    <Content Include="$(MSBuildThisFileDirectory)Content\Characters\Humanhusk\Animations\HumanhuskSwimFast.xml">
+      <CopyToOutputDirectory>PreserveNewest</CopyToOutputDirectory>
+    </Content>
+    <Content Include="$(MSBuildThisFileDirectory)Content\Characters\Humanhusk\Animations\HumanhuskSwimSlow.xml">
+      <CopyToOutputDirectory>PreserveNewest</CopyToOutputDirectory>
+    </Content>
+    <Content Include="$(MSBuildThisFileDirectory)Content\Characters\Humanhusk\Animations\HumanhuskWalk.xml">
+      <CopyToOutputDirectory>PreserveNewest</CopyToOutputDirectory>
+    </Content>
+    <Content Include="$(MSBuildThisFileDirectory)Content\Characters\Human\Animations\HumanRunSmall.xml">
+      <CopyToOutputDirectory>PreserveNewest</CopyToOutputDirectory>
+    </Content>
+    <Content Include="$(MSBuildThisFileDirectory)Content\Characters\Human\Animations\HumanWalkSmall.xml">
+      <CopyToOutputDirectory>PreserveNewest</CopyToOutputDirectory>
+    </Content>
+    <Content Include="$(MSBuildThisFileDirectory)Content\Characters\Human\defaultportrait.png">
+      <CopyToOutputDirectory>PreserveNewest</CopyToOutputDirectory>
+    </Content>
+    <Content Include="$(MSBuildThisFileDirectory)Content\Characters\Human\Ragdolls\HumanDefaultRagdoll.xml">
+      <CopyToOutputDirectory>PreserveNewest</CopyToOutputDirectory>
+    </Content>
+    <Content Include="$(MSBuildThisFileDirectory)Content\Characters\Humanhusk\Ragdolls\HumanhuskDefaultRagdoll.xml">
+      <CopyToOutputDirectory>PreserveNewest</CopyToOutputDirectory>
+    </Content>
+    <Content Include="$(MSBuildThisFileDirectory)Content\Characters\Human\Ragdolls\HumanRagdollSmall.xml">
+      <CopyToOutputDirectory>PreserveNewest</CopyToOutputDirectory>
+    </Content>
+    <Content Include="$(MSBuildThisFileDirectory)Content\Characters\Husk\Animations\HuskRun.xml">
+      <CopyToOutputDirectory>PreserveNewest</CopyToOutputDirectory>
+    </Content>
+    <Content Include="$(MSBuildThisFileDirectory)Content\Characters\Husk\Animations\HuskSwimFast.xml">
+      <CopyToOutputDirectory>PreserveNewest</CopyToOutputDirectory>
+    </Content>
+    <Content Include="$(MSBuildThisFileDirectory)Content\Characters\Husk\Animations\HuskSwimSlow.xml">
+      <CopyToOutputDirectory>PreserveNewest</CopyToOutputDirectory>
+    </Content>
+    <Content Include="$(MSBuildThisFileDirectory)Content\Characters\Husk\Animations\HuskWalk.xml">
+      <CopyToOutputDirectory>PreserveNewest</CopyToOutputDirectory>
+    </Content>
+    <Content Include="$(MSBuildThisFileDirectory)Content\Characters\Husk\Ragdolls\HuskDefaultRagdoll.xml">
+      <CopyToOutputDirectory>PreserveNewest</CopyToOutputDirectory>
+    </Content>
+    <Content Include="$(MSBuildThisFileDirectory)Content\Characters\Mantis\Ragdolls\MantisDefaultRagdoll.xml">
+      <CopyToOutputDirectory>PreserveNewest</CopyToOutputDirectory>
+    </Content>
+    <Content Include="$(MSBuildThisFileDirectory)Content\Characters\Molochboss\Ragdolls\MolochbossDefaultRagdoll.xml">
+      <CopyToOutputDirectory>PreserveNewest</CopyToOutputDirectory>
+    </Content>
+    <Content Include="$(MSBuildThisFileDirectory)Content\Characters\Moloch\Ragdolls\MolochDefaultRagdoll.xml">
+      <CopyToOutputDirectory>PreserveNewest</CopyToOutputDirectory>
+    </Content>
+    <Content Include="$(MSBuildThisFileDirectory)Content\Characters\Seamantis\Ragdolls\SeamantisDefaultRagdoll.xml">
+      <CopyToOutputDirectory>PreserveNewest</CopyToOutputDirectory>
+    </Content>
+    <Content Include="$(MSBuildThisFileDirectory)Content\Characters\Tigerthresherboss\Ragdolls\TigerthresherbossDefaultRagdoll.xml">
+      <CopyToOutputDirectory>PreserveNewest</CopyToOutputDirectory>
+    </Content>
+    <Content Include="$(MSBuildThisFileDirectory)Content\Characters\Tigerthresher\tigerthresher.xml">
+      <CopyToOutputDirectory>PreserveNewest</CopyToOutputDirectory>
+    </Content>
+    <Content Include="$(MSBuildThisFileDirectory)Content\Characters\Watcher\Ragdolls\WatcherDefaultRagdoll.xml">
+      <CopyToOutputDirectory>PreserveNewest</CopyToOutputDirectory>
+    </Content>
     <Content Include="$(MSBuildThisFileDirectory)Content\Items\Assemblies\Automatic Door.xml">
       <CopyToOutputDirectory>PreserveNewest</CopyToOutputDirectory>
     </Content>
+    <Content Include="$(MSBuildThisFileDirectory)Content\Items\Command\directionalPingCircle.png">
+      <CopyToOutputDirectory>PreserveNewest</CopyToOutputDirectory>
+    </Content>
+    <Content Include="$(MSBuildThisFileDirectory)Content\Items\Command\sonarBackground.png">
+      <CopyToOutputDirectory>PreserveNewest</CopyToOutputDirectory>
+    </Content>
     <Content Include="$(MSBuildThisFileDirectory)Content\Items\CreatureLoot\CreatureLoot.png">
       <CopyToOutputDirectory>PreserveNewest</CopyToOutputDirectory>
     </Content>
     <Content Include="$(MSBuildThisFileDirectory)Content\Items\CreatureLoot\creatureloot.xml">
       <CopyToOutputDirectory>PreserveNewest</CopyToOutputDirectory>
     </Content>
+    <Content Include="$(MSBuildThisFileDirectory)Content\Items\InventoryIconAtlas.png">
+      <CopyToOutputDirectory>PreserveNewest</CopyToOutputDirectory>
+    </Content>
+    <Content Include="$(MSBuildThisFileDirectory)Content\Items\Labels\labels.png">
+      <CopyToOutputDirectory>PreserveNewest</CopyToOutputDirectory>
+    </Content>
     <Content Include="$(MSBuildThisFileDirectory)Content\Items\Misc\misc.xml">
       <CopyToOutputDirectory>PreserveNewest</CopyToOutputDirectory>
     </Content>
@@ -97,12 +212,30 @@
     <Content Include="$(MSBuildThisFileDirectory)Content\Characters\Carrier\carrier.xml">
       <CopyToOutputDirectory>PreserveNewest</CopyToOutputDirectory>
     </Content>
+    <Content Include="$(MSBuildThisFileDirectory)Content\Characters\Carrier\Animations\CarrierSwimFast.xml">
+      <CopyToOutputDirectory>PreserveNewest</CopyToOutputDirectory>
+    </Content>
+    <Content Include="$(MSBuildThisFileDirectory)Content\Characters\Carrier\Animations\CarrierSwimSlow.xml">
+      <CopyToOutputDirectory>PreserveNewest</CopyToOutputDirectory>
+    </Content>
     <Content Include="$(MSBuildThisFileDirectory)Content\Characters\Charybdis\charybdis.png">
       <CopyToOutputDirectory>PreserveNewest</CopyToOutputDirectory>
     </Content>
     <Content Include="$(MSBuildThisFileDirectory)Content\Characters\Charybdis\charybdis.xml">
       <CopyToOutputDirectory>PreserveNewest</CopyToOutputDirectory>
     </Content>
+    <Content Include="$(MSBuildThisFileDirectory)Content\Characters\Charybdis\Animations\CharybdisSwimFast.xml">
+      <CopyToOutputDirectory>PreserveNewest</CopyToOutputDirectory>
+    </Content>
+    <Content Include="$(MSBuildThisFileDirectory)Content\Characters\Charybdis\Animations\CharybdisSwimSlow.xml">
+      <CopyToOutputDirectory>PreserveNewest</CopyToOutputDirectory>
+    </Content>
+    <Content Include="$(MSBuildThisFileDirectory)Content\Characters\Coelanth\Animations\CoelanthSwimFast.xml">
+      <CopyToOutputDirectory>PreserveNewest</CopyToOutputDirectory>
+    </Content>
+    <Content Include="$(MSBuildThisFileDirectory)Content\Characters\Coelanth\Animations\CoelanthSwimSlow.xml">
+      <CopyToOutputDirectory>PreserveNewest</CopyToOutputDirectory>
+    </Content>
     <Content Include="$(MSBuildThisFileDirectory)Content\Characters\Coelanth\coelanth.png">
       <CopyToOutputDirectory>PreserveNewest</CopyToOutputDirectory>
     </Content>
@@ -115,6 +248,24 @@
     <Content Include="$(MSBuildThisFileDirectory)Content\Characters\Crawler\crawler.xml">
       <CopyToOutputDirectory>PreserveNewest</CopyToOutputDirectory>
     </Content>
+    <Content Include="$(MSBuildThisFileDirectory)Content\Characters\Crawler\Animations\CrawlerRun.xml">
+      <CopyToOutputDirectory>PreserveNewest</CopyToOutputDirectory>
+    </Content>
+    <Content Include="$(MSBuildThisFileDirectory)Content\Characters\Crawler\Animations\CrawlerSwimFast.xml">
+      <CopyToOutputDirectory>PreserveNewest</CopyToOutputDirectory>
+    </Content>
+    <Content Include="$(MSBuildThisFileDirectory)Content\Characters\Crawler\Animations\CrawlerSwimSlow.xml">
+      <CopyToOutputDirectory>PreserveNewest</CopyToOutputDirectory>
+    </Content>
+    <Content Include="$(MSBuildThisFileDirectory)Content\Characters\Crawler\Animations\CrawlerWalk.xml">
+      <CopyToOutputDirectory>PreserveNewest</CopyToOutputDirectory>
+    </Content>
+    <Content Include="$(MSBuildThisFileDirectory)Content\Characters\Endworm\Animations\EndwormSwimFast.xml">
+      <CopyToOutputDirectory>PreserveNewest</CopyToOutputDirectory>
+    </Content>
+    <Content Include="$(MSBuildThisFileDirectory)Content\Characters\Endworm\Animations\EndwormSwimSlow.xml">
+      <CopyToOutputDirectory>PreserveNewest</CopyToOutputDirectory>
+    </Content>
     <Content Include="$(MSBuildThisFileDirectory)Content\Characters\Endworm\endworm.png">
       <CopyToOutputDirectory>PreserveNewest</CopyToOutputDirectory>
     </Content>
@@ -124,18 +275,24 @@
     <Content Include="$(MSBuildThisFileDirectory)Content\Characters\Fractalguardian2\fractalguardian2.xml">
       <CopyToOutputDirectory>PreserveNewest</CopyToOutputDirectory>
     </Content>
+    <Content Include="$(MSBuildThisFileDirectory)Content\Characters\Fractalguardian2\Animations\Fractalguardian2SwimFast.xml">
+      <CopyToOutputDirectory>PreserveNewest</CopyToOutputDirectory>
+    </Content>
+    <Content Include="$(MSBuildThisFileDirectory)Content\Characters\Fractalguardian2\Animations\Fractalguardian2SwimSlow.xml">
+      <CopyToOutputDirectory>PreserveNewest</CopyToOutputDirectory>
+    </Content>
+    <Content Include="$(MSBuildThisFileDirectory)Content\Characters\Fractalguardian\Animations\FractalguardianSwimFast.xml">
+      <CopyToOutputDirectory>PreserveNewest</CopyToOutputDirectory>
+    </Content>
+    <Content Include="$(MSBuildThisFileDirectory)Content\Characters\Fractalguardian\Animations\FractalguardianSwimSlow.xml">
+      <CopyToOutputDirectory>PreserveNewest</CopyToOutputDirectory>
+    </Content>
     <Content Include="$(MSBuildThisFileDirectory)Content\Characters\Fractalguardian\fractalguardian.png">
       <CopyToOutputDirectory>PreserveNewest</CopyToOutputDirectory>
     </Content>
     <Content Include="$(MSBuildThisFileDirectory)Content\Characters\Fractalguardian\fractalguardian.xml">
       <CopyToOutputDirectory>PreserveNewest</CopyToOutputDirectory>
     </Content>
-    <Content Include="$(MSBuildThisFileDirectory)Content\Characters\HumanoidAnimRun.xml">
-      <CopyToOutputDirectory>PreserveNewest</CopyToOutputDirectory>
-    </Content>
-    <Content Include="$(MSBuildThisFileDirectory)Content\Characters\HumanoidAnimWalk.xml">
-      <CopyToOutputDirectory>PreserveNewest</CopyToOutputDirectory>
-    </Content>
     <Content Include="$(MSBuildThisFileDirectory)Content\Characters\Human\damagedhead.png">
       <CopyToOutputDirectory>PreserveNewest</CopyToOutputDirectory>
     </Content>
@@ -211,7 +368,19 @@
     <Content Include="$(MSBuildThisFileDirectory)Content\Characters\Human\human.xml">
       <CopyToOutputDirectory>PreserveNewest</CopyToOutputDirectory>
     </Content>
-    <Content Include="$(MSBuildThisFileDirectory)Content\Characters\Human\humanhusk.xml">
+    <Content Include="$(MSBuildThisFileDirectory)Content\Characters\Humanhusk\humanhusk.xml">
+      <CopyToOutputDirectory>PreserveNewest</CopyToOutputDirectory>
+    </Content>
+    <Content Include="$(MSBuildThisFileDirectory)Content\Characters\Human\Animations\HumanRun.xml">
+      <CopyToOutputDirectory>PreserveNewest</CopyToOutputDirectory>
+    </Content>
+    <Content Include="$(MSBuildThisFileDirectory)Content\Characters\Human\Animations\HumanSwimFast.xml">
+      <CopyToOutputDirectory>PreserveNewest</CopyToOutputDirectory>
+    </Content>
+    <Content Include="$(MSBuildThisFileDirectory)Content\Characters\Human\Animations\HumanSwimSlow.xml">
+      <CopyToOutputDirectory>PreserveNewest</CopyToOutputDirectory>
+    </Content>
+    <Content Include="$(MSBuildThisFileDirectory)Content\Characters\Human\Animations\HumanWalk.xml">
       <CopyToOutputDirectory>PreserveNewest</CopyToOutputDirectory>
     </Content>
     <Content Include="$(MSBuildThisFileDirectory)Content\Characters\Human\huskappendage.xml">
@@ -244,13 +413,55 @@
     <Content Include="$(MSBuildThisFileDirectory)Content\Characters\Husk\legs.png">
       <CopyToOutputDirectory>PreserveNewest</CopyToOutputDirectory>
     </Content>
+    <Content Include="$(MSBuildThisFileDirectory)Content\Characters\Seamantis\Animations\SeamantisRun.xml">
+      <CopyToOutputDirectory>PreserveNewest</CopyToOutputDirectory>
+    </Content>
+    <Content Include="$(MSBuildThisFileDirectory)Content\Characters\Seamantis\Animations\SeamantisSwimFast.xml">
+      <CopyToOutputDirectory>PreserveNewest</CopyToOutputDirectory>
+    </Content>
+    <Content Include="$(MSBuildThisFileDirectory)Content\Characters\Seamantis\Animations\SeamantisSwimSlow.xml">
+      <CopyToOutputDirectory>PreserveNewest</CopyToOutputDirectory>
+    </Content>
+    <Content Include="$(MSBuildThisFileDirectory)Content\Characters\Seamantis\seamantis.xml">
+      <CopyToOutputDirectory>PreserveNewest</CopyToOutputDirectory>
+    </Content>
+    <Content Include="$(MSBuildThisFileDirectory)Content\Characters\Seamantis\Animations\SeamantisWalk.xml">
+      <CopyToOutputDirectory>PreserveNewest</CopyToOutputDirectory>
+    </Content>
+    <Content Include="$(MSBuildThisFileDirectory)Content\Characters\Seamantis\Seamantis.png">
+      <CopyToOutputDirectory>PreserveNewest</CopyToOutputDirectory>
+    </Content>
+    <Content Include="$(MSBuildThisFileDirectory)Content\Characters\Mantis\Animations\MantisRun.xml">
+      <CopyToOutputDirectory>PreserveNewest</CopyToOutputDirectory>
+    </Content>
+    <Content Include="$(MSBuildThisFileDirectory)Content\Characters\Mantis\Animations\MantisSwimFast.xml">
+      <CopyToOutputDirectory>PreserveNewest</CopyToOutputDirectory>
+    </Content>
+    <Content Include="$(MSBuildThisFileDirectory)Content\Characters\Mantis\Animations\MantisSwimSlow.xml">
+      <CopyToOutputDirectory>PreserveNewest</CopyToOutputDirectory>
+    </Content>
+    <Content Include="$(MSBuildThisFileDirectory)Content\Characters\Mantis\Animations\MantisWalk.xml">
+      <CopyToOutputDirectory>PreserveNewest</CopyToOutputDirectory>
+    </Content>
     <Content Include="$(MSBuildThisFileDirectory)Content\Characters\Mantis\mantis.png">
       <CopyToOutputDirectory>PreserveNewest</CopyToOutputDirectory>
     </Content>
     <Content Include="$(MSBuildThisFileDirectory)Content\Characters\Mantis\mantis.xml">
       <CopyToOutputDirectory>PreserveNewest</CopyToOutputDirectory>
     </Content>
-    <Content Include="$(MSBuildThisFileDirectory)Content\Characters\MolochBoss\molochboss.xml">
+    <Content Include="$(MSBuildThisFileDirectory)Content\Characters\Molochboss\molochboss.xml">
+      <CopyToOutputDirectory>PreserveNewest</CopyToOutputDirectory>
+    </Content>
+    <Content Include="$(MSBuildThisFileDirectory)Content\Characters\Molochboss\Animations\MolochbossSwimFast.xml">
+      <CopyToOutputDirectory>PreserveNewest</CopyToOutputDirectory>
+    </Content>
+    <Content Include="$(MSBuildThisFileDirectory)Content\Characters\Molochboss\Animations\MolochbossSwimSlow.xml">
+      <CopyToOutputDirectory>PreserveNewest</CopyToOutputDirectory>
+    </Content>
+    <Content Include="$(MSBuildThisFileDirectory)Content\Characters\Moloch\Animations\MolochSwimFast.xml">
+      <CopyToOutputDirectory>PreserveNewest</CopyToOutputDirectory>
+    </Content>
+    <Content Include="$(MSBuildThisFileDirectory)Content\Characters\Moloch\Animations\MolochSwimSlow.xml">
       <CopyToOutputDirectory>PreserveNewest</CopyToOutputDirectory>
     </Content>
     <Content Include="$(MSBuildThisFileDirectory)Content\Characters\Moloch\moloch.png">
@@ -259,16 +470,34 @@
     <Content Include="$(MSBuildThisFileDirectory)Content\Characters\Moloch\moloch.xml">
       <CopyToOutputDirectory>PreserveNewest</CopyToOutputDirectory>
     </Content>
-    <Content Include="$(MSBuildThisFileDirectory)Content\Characters\TigerthresherBoss\tigerthresherboss.xml">
+    <Content Include="$(MSBuildThisFileDirectory)Content\Characters\Tigerthresherboss\tigerthresherboss.xml">
+      <CopyToOutputDirectory>PreserveNewest</CopyToOutputDirectory>
+    </Content>
+    <Content Include="$(MSBuildThisFileDirectory)Content\Characters\Tigerthresherboss\Animations\TigerthresherbossSwimFast.xml">
+      <CopyToOutputDirectory>PreserveNewest</CopyToOutputDirectory>
+    </Content>
+    <Content Include="$(MSBuildThisFileDirectory)Content\Characters\Tigerthresherboss\Animations\TigerthresherbossSwimSlow.xml">
       <CopyToOutputDirectory>PreserveNewest</CopyToOutputDirectory>
     </Content>
     <Content Include="$(MSBuildThisFileDirectory)Content\Characters\Tigerthresher\damagedtigerthresher.png">
       <CopyToOutputDirectory>PreserveNewest</CopyToOutputDirectory>
     </Content>
+    <Content Include="$(MSBuildThisFileDirectory)Content\Characters\Tigerthresher\Animations\TigerthresherSwimFast.xml">
+      <CopyToOutputDirectory>PreserveNewest</CopyToOutputDirectory>
+    </Content>
+    <Content Include="$(MSBuildThisFileDirectory)Content\Characters\Tigerthresher\Animations\TigerthresherSwimSlow.xml">
+      <CopyToOutputDirectory>PreserveNewest</CopyToOutputDirectory>
+    </Content>
     <Content Include="$(MSBuildThisFileDirectory)Content\Characters\Tigerthresher\tigerthresher.png">
       <CopyToOutputDirectory>PreserveNewest</CopyToOutputDirectory>
     </Content>
-    <Content Include="$(MSBuildThisFileDirectory)Content\Characters\Tigerthresher\tigerthresher.xml">
+    <Content Include="$(MSBuildThisFileDirectory)Content\Characters\Tigerthresher\Ragdolls\TigerthresherDefaultRagdoll.xml">
+      <CopyToOutputDirectory>PreserveNewest</CopyToOutputDirectory>
+    </Content>
+    <Content Include="$(MSBuildThisFileDirectory)Content\Characters\Watcher\Animations\WatcherSwimFast.xml">
+      <CopyToOutputDirectory>PreserveNewest</CopyToOutputDirectory>
+    </Content>
+    <Content Include="$(MSBuildThisFileDirectory)Content\Characters\Watcher\Animations\WatcherSwimSlow.xml">
       <CopyToOutputDirectory>PreserveNewest</CopyToOutputDirectory>
     </Content>
     <Content Include="$(MSBuildThisFileDirectory)Content\Characters\Watcher\watcher.png">
@@ -569,6 +798,9 @@
     <Content Include="$(MSBuildThisFileDirectory)Content\Particles\ParticleAtlas.png">
       <CopyToOutputDirectory>PreserveNewest</CopyToOutputDirectory>
     </Content>
+    <Content Include="$(MSBuildThisFileDirectory)Content\Texts\EnglishVanillaLoadingTips.xml">
+      <CopyToOutputDirectory>PreserveNewest</CopyToOutputDirectory>
+    </Content>
     <Content Include="$(MSBuildThisFileDirectory)Content\Texts\EnglishVanilla.xml">
       <CopyToOutputDirectory>PreserveNewest</CopyToOutputDirectory>
     </Content>
@@ -584,9 +816,6 @@
     <Content Include="$(MSBuildThisFileDirectory)Content\Items\Artifacts\artifacts.xml">
       <CopyToOutputDirectory>PreserveNewest</CopyToOutputDirectory>
     </Content>
-    <Content Include="$(MSBuildThisFileDirectory)Content\Items\blank.png">
-      <CopyToOutputDirectory>PreserveNewest</CopyToOutputDirectory>
-    </Content>
     <Content Include="$(MSBuildThisFileDirectory)Content\Items\Button\button.png">
       <CopyToOutputDirectory>PreserveNewest</CopyToOutputDirectory>
     </Content>
@@ -692,7 +921,7 @@
     <Content Include="$(MSBuildThisFileDirectory)Content\Items\idcard.xml">
       <CopyToOutputDirectory>PreserveNewest</CopyToOutputDirectory>
     </Content>
-    <Content Include="$(MSBuildThisFileDirectory)Content\Items\itemlabel.xml">
+    <Content Include="$(MSBuildThisFileDirectory)Content\Items\Labels\labels.xml">
       <CopyToOutputDirectory>PreserveNewest</CopyToOutputDirectory>
     </Content>
     <Content Include="$(MSBuildThisFileDirectory)Content\Items\Jobgear\captaingear.xml">
@@ -980,9 +1209,24 @@
     <Content Include="$(MSBuildThisFileDirectory)Content\Tutorials\Tutorials.xml">
       <CopyToOutputDirectory>PreserveNewest</CopyToOutputDirectory>
     </Content>
+    <Content Include="$(MSBuildThisFileDirectory)Content\UI\ContainerIndicators.png">
+      <CopyToOutputDirectory>PreserveNewest</CopyToOutputDirectory>
+    </Content>
     <Content Include="$(MSBuildThisFileDirectory)Content\UI\Health\cprButton.png">
       <CopyToOutputDirectory>PreserveNewest</CopyToOutputDirectory>
     </Content>
+    <Content Include="$(MSBuildThisFileDirectory)Content\UI\Health\MedicalDropArea.png">
+      <CopyToOutputDirectory>PreserveNewest</CopyToOutputDirectory>
+    </Content>
+    <Content Include="$(MSBuildThisFileDirectory)Content\UI\IconAtlas.png">
+      <CopyToOutputDirectory>PreserveNewest</CopyToOutputDirectory>
+    </Content>
+    <Content Include="$(MSBuildThisFileDirectory)Content\UI\InnerGlow.png">
+      <CopyToOutputDirectory>PreserveNewest</CopyToOutputDirectory>
+    </Content>
+    <Content Include="$(MSBuildThisFileDirectory)Content\UI\InnerShadow.png">
+      <CopyToOutputDirectory>PreserveNewest</CopyToOutputDirectory>
+    </Content>
     <Content Include="$(MSBuildThisFileDirectory)Content\UI\inventoryAtlas.png">
       <CopyToOutputDirectory>PreserveNewest</CopyToOutputDirectory>
     </Content>
@@ -1016,7 +1260,7 @@
     <Content Include="$(MSBuildThisFileDirectory)Content\UI\noise.png">
       <CopyToOutputDirectory>PreserveNewest</CopyToOutputDirectory>
     </Content>
-    <Content Include="$(MSBuildThisFileDirectory)Content\UI\Health\statusIcons.png">
+    <Content Include="$(MSBuildThisFileDirectory)Content\UI\OuterGlow.png">
       <CopyToOutputDirectory>PreserveNewest</CopyToOutputDirectory>
     </Content>
     <Content Include="$(MSBuildThisFileDirectory)Content\UI\style.xml">
@@ -1257,6 +1501,9 @@
     <None Include="$(MSBuildThisFileDirectory)Content\Items\Command\sonarPing.ogg">
       <CopyToOutputDirectory>PreserveNewest</CopyToOutputDirectory>
     </None>
+    <None Include="$(MSBuildThisFileDirectory)Content\Items\Command\sonarPing2.ogg">
+      <CopyToOutputDirectory>PreserveNewest</CopyToOutputDirectory>
+    </None>
     <None Include="$(MSBuildThisFileDirectory)Content\Items\Diving\divingSuit.ogg">
       <CopyToOutputDirectory>PreserveNewest</CopyToOutputDirectory>
     </None>
@@ -1335,9 +1582,6 @@
     <None Include="$(MSBuildThisFileDirectory)Content\Items\Reactor\reactor.ogg">
       <CopyToOutputDirectory>PreserveNewest</CopyToOutputDirectory>
     </None>
-    <None Include="$(MSBuildThisFileDirectory)Content\Items\Tools\bump.ogg">
-      <CopyToOutputDirectory>PreserveNewest</CopyToOutputDirectory>
-    </None>
     <None Include="$(MSBuildThisFileDirectory)Content\Items\Tools\crowbar.ogg">
       <CopyToOutputDirectory>PreserveNewest</CopyToOutputDirectory>
     </None>
@@ -1392,6 +1636,9 @@
     <None Include="$(MSBuildThisFileDirectory)Content\Items\Weapons\smack.ogg">
       <CopyToOutputDirectory>PreserveNewest</CopyToOutputDirectory>
     </None>
+    <None Include="$(MSBuildThisFileDirectory)Content\Items\Weapons\smack2.ogg">
+      <CopyToOutputDirectory>PreserveNewest</CopyToOutputDirectory>
+    </None>
     <None Include="$(MSBuildThisFileDirectory)Content\Items\Weapons\stunbaton.ogg">
       <CopyToOutputDirectory>PreserveNewest</CopyToOutputDirectory>
     </None>
@@ -1407,6 +1654,27 @@
     <None Include="$(MSBuildThisFileDirectory)Content\Effects\losshader_opengl.xnb">
       <CopyToOutputDirectory>PreserveNewest</CopyToOutputDirectory>
     </None>
+    <None Include="$(MSBuildThisFileDirectory)Content\Sounds\Damage\LimbBlunt1.ogg">
+      <CopyToOutputDirectory>PreserveNewest</CopyToOutputDirectory>
+    </None>
+    <None Include="$(MSBuildThisFileDirectory)Content\Sounds\Damage\LimbBlunt2.ogg">
+      <CopyToOutputDirectory>PreserveNewest</CopyToOutputDirectory>
+    </None>
+    <None Include="$(MSBuildThisFileDirectory)Content\Sounds\Damage\LimbBlunt3.ogg">
+      <CopyToOutputDirectory>PreserveNewest</CopyToOutputDirectory>
+    </None>
+    <None Include="$(MSBuildThisFileDirectory)Content\Sounds\Damage\LimbBlunt4.ogg">
+      <CopyToOutputDirectory>PreserveNewest</CopyToOutputDirectory>
+    </None>
+    <None Include="$(MSBuildThisFileDirectory)Content\Sounds\Damage\LimbSlash4.ogg">
+      <CopyToOutputDirectory>PreserveNewest</CopyToOutputDirectory>
+    </None>
+    <None Include="$(MSBuildThisFileDirectory)Content\Sounds\Damage\LimbSlash5.ogg">
+      <CopyToOutputDirectory>PreserveNewest</CopyToOutputDirectory>
+    </None>
+    <None Include="$(MSBuildThisFileDirectory)Content\Sounds\Damage\LimbSlash6.ogg">
+      <CopyToOutputDirectory>PreserveNewest</CopyToOutputDirectory>
+    </None>
     <None Include="$(MSBuildThisFileDirectory)Content\Sounds\Music\Intensity Layer 1.ogg">
       <CopyToOutputDirectory>PreserveNewest</CopyToOutputDirectory>
     </None>
@@ -1554,21 +1822,6 @@
     <None Include="$(MSBuildThisFileDirectory)Content\Sounds\Damage\implode.ogg">
       <CopyToOutputDirectory>PreserveNewest</CopyToOutputDirectory>
     </None>
-    <None Include="$(MSBuildThisFileDirectory)Content\Sounds\Damage\LimbBlunt1.ogg">
-      <CopyToOutputDirectory>PreserveNewest</CopyToOutputDirectory>
-    </None>
-    <None Include="$(MSBuildThisFileDirectory)Content\Sounds\Damage\LimbBlunt2.ogg">
-      <CopyToOutputDirectory>PreserveNewest</CopyToOutputDirectory>
-    </None>
-    <None Include="$(MSBuildThisFileDirectory)Content\Sounds\Damage\LimbBlunt3.ogg">
-      <CopyToOutputDirectory>PreserveNewest</CopyToOutputDirectory>
-    </None>
-    <None Include="$(MSBuildThisFileDirectory)Content\Sounds\Damage\LimbBlunt4.ogg">
-      <CopyToOutputDirectory>PreserveNewest</CopyToOutputDirectory>
-    </None>
-    <None Include="$(MSBuildThisFileDirectory)Content\Sounds\Damage\LimbBlunt5.ogg">
-      <CopyToOutputDirectory>PreserveNewest</CopyToOutputDirectory>
-    </None>
     <None Include="$(MSBuildThisFileDirectory)Content\Sounds\Damage\LimbSlash1.ogg">
       <CopyToOutputDirectory>PreserveNewest</CopyToOutputDirectory>
     </None>
@@ -1792,6 +2045,9 @@
       <CopyToOutputDirectory>PreserveNewest</CopyToOutputDirectory>
     </None>
     <None Include="$(MSBuildThisFileDirectory)Submarines\Aegir Mark III.sub">
+      <CopyToOutputDirectory>PreserveNewest</CopyToOutputDirectory>
+    </None>
+    <None Include="$(MSBuildThisFileDirectory)Submarines\AnimEditor.sub">
       <CopyToOutputDirectory>PreserveNewest</CopyToOutputDirectory>
     </None>
     <None Include="$(MSBuildThisFileDirectory)Submarines\Nehalennia.sub">
@@ -2052,2330 +2308,4 @@
     <Compile Include="$(MSBuildThisFileDirectory)Source\Utils\UpdaterUtil.cs" />
     <Compile Include="$(MSBuildThisFileDirectory)Source\GameSession\GameModes\MultiplayerCampaign.cs" />
   </ItemGroup>
-=======
-﻿<?xml version="1.0" encoding="utf-8"?>
-<Project xmlns="http://schemas.microsoft.com/developer/msbuild/2003">
-  <PropertyGroup>
-    <MSBuildAllProjects>$(MSBuildAllProjects);$(MSBuildThisFileFullPath)</MSBuildAllProjects>
-    <HasSharedItems>true</HasSharedItems>
-    <SharedGUID>561357c2-db28-4e01-b275-6bf545f70491</SharedGUID>
-  </PropertyGroup>
-  <PropertyGroup Label="Configuration">
-    <Import_RootNamespace>BarotraumaShared</Import_RootNamespace>
-  </PropertyGroup>
-  <ItemGroup>
-    <Folder Include="$(MSBuildThisFileDirectory)Content\Characters\Carrier\Animations\" />
-    <Folder Include="$(MSBuildThisFileDirectory)Content\Characters\Charybdis\Animations\" />
-    <Folder Include="$(MSBuildThisFileDirectory)Content\Characters\Coelanth\Animations\" />
-    <Folder Include="$(MSBuildThisFileDirectory)Content\Characters\Crawler\Animations\" />
-    <Folder Include="$(MSBuildThisFileDirectory)Content\Characters\Endworm\Animations\" />
-    <Folder Include="$(MSBuildThisFileDirectory)Content\Characters\Fractalguardian2\Animations\" />
-    <Folder Include="$(MSBuildThisFileDirectory)Content\Characters\Fractalguardian\Animations\" />
-    <Folder Include="$(MSBuildThisFileDirectory)Content\Characters\Humanhusk\Ragdolls\" />
-    <Folder Include="$(MSBuildThisFileDirectory)Content\Characters\Human\Animations\" />
-    <Folder Include="$(MSBuildThisFileDirectory)Content\Characters\Mantis\Animations\" />
-    <Folder Include="$(MSBuildThisFileDirectory)Content\Characters\Molochboss\" />
-    <Folder Include="$(MSBuildThisFileDirectory)Content\Characters\Moloch\Animations\" />
-    <Folder Include="$(MSBuildThisFileDirectory)Content\Characters\Seamantis\Animations\" />
-    <Folder Include="$(MSBuildThisFileDirectory)Content\Characters\Tigerthresherboss\" />
-    <Folder Include="$(MSBuildThisFileDirectory)Content\Characters\Tigerthresher\Animations\" />
-    <Folder Include="$(MSBuildThisFileDirectory)Content\Characters\Watcher\Animations\" />
-    <Folder Include="$(MSBuildThisFileDirectory)Content\Effects\" />
-    <Folder Include="$(MSBuildThisFileDirectory)Content\Fonts\" />
-    <Folder Include="$(MSBuildThisFileDirectory)Content\BackgroundCreatures\" />
-    <Folder Include="$(MSBuildThisFileDirectory)Content\Tutorials\" />
-    <Folder Include="$(MSBuildThisFileDirectory)Data\Saves\" />
-  </ItemGroup>
-  <ItemGroup>
-    <Content Include="$(MSBuildThisFileDirectory)changelog.txt">
-      <CopyToOutputDirectory>PreserveNewest</CopyToOutputDirectory>
-    </Content>
-    <Content Include="$(MSBuildThisFileDirectory)config.xml">
-      <CopyToOutputDirectory>PreserveNewest</CopyToOutputDirectory>
-    </Content>
-    <Content Include="$(MSBuildThisFileDirectory)Content\Afflictions.xml">
-      <CopyToOutputDirectory>PreserveNewest</CopyToOutputDirectory>
-    </Content>
-    <Content Include="$(MSBuildThisFileDirectory)Content\BackgroundCreatures\BackgroundCreaturePrefabs.xml">
-      <CopyToOutputDirectory>PreserveNewest</CopyToOutputDirectory>
-    </Content>
-    <Content Include="$(MSBuildThisFileDirectory)Content\Characters\Carrier\Ragdolls\CarrierDefaultRagdoll.xml">
-      <CopyToOutputDirectory>PreserveNewest</CopyToOutputDirectory>
-    </Content>
-    <Content Include="$(MSBuildThisFileDirectory)Content\Characters\Charybdis\Ragdolls\CharybdisDefaultRagdoll.xml">
-      <CopyToOutputDirectory>PreserveNewest</CopyToOutputDirectory>
-    </Content>
-    <Content Include="$(MSBuildThisFileDirectory)Content\Characters\Coelanth\Ragdolls\CoelanthDefaultRagdoll.xml">
-      <CopyToOutputDirectory>PreserveNewest</CopyToOutputDirectory>
-    </Content>
-    <Content Include="$(MSBuildThisFileDirectory)Content\Characters\Crawler\Ragdolls\CrawlerDefaultRagdoll.xml">
-      <CopyToOutputDirectory>PreserveNewest</CopyToOutputDirectory>
-    </Content>
-    <Content Include="$(MSBuildThisFileDirectory)Content\Characters\Endworm\Ragdolls\EndwormDefaultRagdoll.xml">
-      <CopyToOutputDirectory>PreserveNewest</CopyToOutputDirectory>
-    </Content>
-    <Content Include="$(MSBuildThisFileDirectory)Content\Characters\Fractalguardian2\Ragdolls\Fractalguardian2DefaultRagdoll.xml">
-      <CopyToOutputDirectory>PreserveNewest</CopyToOutputDirectory>
-    </Content>
-    <Content Include="$(MSBuildThisFileDirectory)Content\Characters\Fractalguardian\Ragdolls\FractalguardianDefaultRagdoll.xml">
-      <CopyToOutputDirectory>PreserveNewest</CopyToOutputDirectory>
-    </Content>
-    <Content Include="$(MSBuildThisFileDirectory)Content\Characters\Humanhusk\Animations\HumanhuskRun.xml">
-      <CopyToOutputDirectory>PreserveNewest</CopyToOutputDirectory>
-    </Content>
-    <Content Include="$(MSBuildThisFileDirectory)Content\Characters\Humanhusk\Animations\HumanhuskSwimFast.xml">
-      <CopyToOutputDirectory>PreserveNewest</CopyToOutputDirectory>
-    </Content>
-    <Content Include="$(MSBuildThisFileDirectory)Content\Characters\Humanhusk\Animations\HumanhuskSwimSlow.xml">
-      <CopyToOutputDirectory>PreserveNewest</CopyToOutputDirectory>
-    </Content>
-    <Content Include="$(MSBuildThisFileDirectory)Content\Characters\Humanhusk\Animations\HumanhuskWalk.xml">
-      <CopyToOutputDirectory>PreserveNewest</CopyToOutputDirectory>
-    </Content>
-    <Content Include="$(MSBuildThisFileDirectory)Content\Characters\Human\Animations\HumanRunSmall.xml">
-      <CopyToOutputDirectory>PreserveNewest</CopyToOutputDirectory>
-    </Content>
-    <Content Include="$(MSBuildThisFileDirectory)Content\Characters\Human\Animations\HumanWalkSmall.xml">
-      <CopyToOutputDirectory>PreserveNewest</CopyToOutputDirectory>
-    </Content>
-    <Content Include="$(MSBuildThisFileDirectory)Content\Characters\Human\defaultportrait.png">
-      <CopyToOutputDirectory>PreserveNewest</CopyToOutputDirectory>
-    </Content>
-    <Content Include="$(MSBuildThisFileDirectory)Content\Characters\Human\Ragdolls\HumanDefaultRagdoll.xml">
-      <CopyToOutputDirectory>PreserveNewest</CopyToOutputDirectory>
-    </Content>
-    <Content Include="$(MSBuildThisFileDirectory)Content\Characters\Humanhusk\Ragdolls\HumanhuskDefaultRagdoll.xml">
-      <CopyToOutputDirectory>PreserveNewest</CopyToOutputDirectory>
-    </Content>
-    <Content Include="$(MSBuildThisFileDirectory)Content\Characters\Human\Ragdolls\HumanRagdollSmall.xml">
-      <CopyToOutputDirectory>PreserveNewest</CopyToOutputDirectory>
-    </Content>
-    <Content Include="$(MSBuildThisFileDirectory)Content\Characters\Husk\Animations\HuskRun.xml">
-      <CopyToOutputDirectory>PreserveNewest</CopyToOutputDirectory>
-    </Content>
-    <Content Include="$(MSBuildThisFileDirectory)Content\Characters\Husk\Animations\HuskSwimFast.xml">
-      <CopyToOutputDirectory>PreserveNewest</CopyToOutputDirectory>
-    </Content>
-    <Content Include="$(MSBuildThisFileDirectory)Content\Characters\Husk\Animations\HuskSwimSlow.xml">
-      <CopyToOutputDirectory>PreserveNewest</CopyToOutputDirectory>
-    </Content>
-    <Content Include="$(MSBuildThisFileDirectory)Content\Characters\Husk\Animations\HuskWalk.xml">
-      <CopyToOutputDirectory>PreserveNewest</CopyToOutputDirectory>
-    </Content>
-    <Content Include="$(MSBuildThisFileDirectory)Content\Characters\Husk\Ragdolls\HuskDefaultRagdoll.xml">
-      <CopyToOutputDirectory>PreserveNewest</CopyToOutputDirectory>
-    </Content>
-    <Content Include="$(MSBuildThisFileDirectory)Content\Characters\Mantis\Ragdolls\MantisDefaultRagdoll.xml">
-      <CopyToOutputDirectory>PreserveNewest</CopyToOutputDirectory>
-    </Content>
-    <Content Include="$(MSBuildThisFileDirectory)Content\Characters\Molochboss\Ragdolls\MolochbossDefaultRagdoll.xml">
-      <CopyToOutputDirectory>PreserveNewest</CopyToOutputDirectory>
-    </Content>
-    <Content Include="$(MSBuildThisFileDirectory)Content\Characters\Moloch\Ragdolls\MolochDefaultRagdoll.xml">
-      <CopyToOutputDirectory>PreserveNewest</CopyToOutputDirectory>
-    </Content>
-    <Content Include="$(MSBuildThisFileDirectory)Content\Characters\Seamantis\Ragdolls\SeamantisDefaultRagdoll.xml">
-      <CopyToOutputDirectory>PreserveNewest</CopyToOutputDirectory>
-    </Content>
-    <Content Include="$(MSBuildThisFileDirectory)Content\Characters\Tigerthresherboss\Ragdolls\TigerthresherbossDefaultRagdoll.xml">
-      <CopyToOutputDirectory>PreserveNewest</CopyToOutputDirectory>
-    </Content>
-    <Content Include="$(MSBuildThisFileDirectory)Content\Characters\Tigerthresher\tigerthresher.xml">
-      <CopyToOutputDirectory>PreserveNewest</CopyToOutputDirectory>
-    </Content>
-    <Content Include="$(MSBuildThisFileDirectory)Content\Characters\Watcher\Ragdolls\WatcherDefaultRagdoll.xml">
-      <CopyToOutputDirectory>PreserveNewest</CopyToOutputDirectory>
-    </Content>
-    <Content Include="$(MSBuildThisFileDirectory)Content\Items\Assemblies\Automatic Door.xml">
-      <CopyToOutputDirectory>PreserveNewest</CopyToOutputDirectory>
-    </Content>
-    <Content Include="$(MSBuildThisFileDirectory)Content\Items\Command\directionalPingCircle.png">
-      <CopyToOutputDirectory>PreserveNewest</CopyToOutputDirectory>
-    </Content>
-    <Content Include="$(MSBuildThisFileDirectory)Content\Items\Command\sonarBackground.png">
-      <CopyToOutputDirectory>PreserveNewest</CopyToOutputDirectory>
-    </Content>
-    <Content Include="$(MSBuildThisFileDirectory)Content\Items\CreatureLoot\CreatureLoot.png">
-      <CopyToOutputDirectory>PreserveNewest</CopyToOutputDirectory>
-    </Content>
-    <Content Include="$(MSBuildThisFileDirectory)Content\Items\CreatureLoot\creatureloot.xml">
-      <CopyToOutputDirectory>PreserveNewest</CopyToOutputDirectory>
-    </Content>
-    <Content Include="$(MSBuildThisFileDirectory)Content\Items\InventoryIconAtlas.png">
-      <CopyToOutputDirectory>PreserveNewest</CopyToOutputDirectory>
-    </Content>
-    <Content Include="$(MSBuildThisFileDirectory)Content\Items\Labels\labels.png">
-      <CopyToOutputDirectory>PreserveNewest</CopyToOutputDirectory>
-    </Content>
-    <Content Include="$(MSBuildThisFileDirectory)Content\Items\Misc\misc.xml">
-      <CopyToOutputDirectory>PreserveNewest</CopyToOutputDirectory>
-    </Content>
-    <Content Include="$(MSBuildThisFileDirectory)Content\Items\Misc\Misc.png">
-      <CopyToOutputDirectory>PreserveNewest</CopyToOutputDirectory>
-    </Content>
-    <Content Include="$(MSBuildThisFileDirectory)Content\LevelObjects\FractalPlants1.png">
-      <CopyToOutputDirectory>PreserveNewest</CopyToOutputDirectory>
-    </Content>
-    <Content Include="$(MSBuildThisFileDirectory)Content\LevelObjects\FractalPlants2.png">
-      <CopyToOutputDirectory>PreserveNewest</CopyToOutputDirectory>
-    </Content>
-    <Content Include="$(MSBuildThisFileDirectory)Content\LevelObjects\LevelObjectPrefabs.xml">
-      <CopyToOutputDirectory>PreserveNewest</CopyToOutputDirectory>
-    </Content>
-    <Content Include="$(MSBuildThisFileDirectory)Content\BackgroundCreatures\bgFish1.png">
-      <CopyToOutputDirectory>PreserveNewest</CopyToOutputDirectory>
-    </Content>
-    <Content Include="$(MSBuildThisFileDirectory)Content\LevelObjects\ice.png">
-      <CopyToOutputDirectory>PreserveNewest</CopyToOutputDirectory>
-    </Content>
-    <Content Include="$(MSBuildThisFileDirectory)Content\LevelObjects\seafloor.png">
-      <CopyToOutputDirectory>PreserveNewest</CopyToOutputDirectory>
-    </Content>
-    <Content Include="$(MSBuildThisFileDirectory)Content\LevelObjects\SonarFloraBodies.png">
-      <CopyToOutputDirectory>PreserveNewest</CopyToOutputDirectory>
-    </Content>
-    <Content Include="$(MSBuildThisFileDirectory)Content\LevelObjects\SonarFloraBranches.png">
-      <CopyToOutputDirectory>PreserveNewest</CopyToOutputDirectory>
-    </Content>
-    <Content Include="$(MSBuildThisFileDirectory)Content\LevelObjects\SpikePlants1.png">
-      <CopyToOutputDirectory>PreserveNewest</CopyToOutputDirectory>
-    </Content>
-    <Content Include="$(MSBuildThisFileDirectory)Content\LevelObjects\SpikePlants2.png">
-      <CopyToOutputDirectory>PreserveNewest</CopyToOutputDirectory>
-    </Content>
-    <Content Include="$(MSBuildThisFileDirectory)Content\LevelObjects\SpikePlants3.png">
-      <CopyToOutputDirectory>PreserveNewest</CopyToOutputDirectory>
-    </Content>
-    <Content Include="$(MSBuildThisFileDirectory)Content\LevelObjects\vegetation.png">
-      <CopyToOutputDirectory>PreserveNewest</CopyToOutputDirectory>
-    </Content>
-    <Content Include="$(MSBuildThisFileDirectory)Content\LevelObjects\vegetation2.png">
-      <CopyToOutputDirectory>PreserveNewest</CopyToOutputDirectory>
-    </Content>
-    <Content Include="$(MSBuildThisFileDirectory)Content\LevelObjects\vegetation3.png">
-      <CopyToOutputDirectory>PreserveNewest</CopyToOutputDirectory>
-    </Content>
-    <Content Include="$(MSBuildThisFileDirectory)Content\LevelObjects\vegetation4.png">
-      <CopyToOutputDirectory>PreserveNewest</CopyToOutputDirectory>
-    </Content>
-    <Content Include="$(MSBuildThisFileDirectory)Content\LevelObjects\vegetation5.png">
-      <CopyToOutputDirectory>PreserveNewest</CopyToOutputDirectory>
-    </Content>
-    <Content Include="$(MSBuildThisFileDirectory)Content\Characters\Carrier\carrier.png">
-      <CopyToOutputDirectory>PreserveNewest</CopyToOutputDirectory>
-    </Content>
-    <Content Include="$(MSBuildThisFileDirectory)Content\Characters\Carrier\carrier.xml">
-      <CopyToOutputDirectory>PreserveNewest</CopyToOutputDirectory>
-    </Content>
-    <Content Include="$(MSBuildThisFileDirectory)Content\Characters\Carrier\Animations\CarrierSwimFast.xml">
-      <CopyToOutputDirectory>PreserveNewest</CopyToOutputDirectory>
-    </Content>
-    <Content Include="$(MSBuildThisFileDirectory)Content\Characters\Carrier\Animations\CarrierSwimSlow.xml">
-      <CopyToOutputDirectory>PreserveNewest</CopyToOutputDirectory>
-    </Content>
-    <Content Include="$(MSBuildThisFileDirectory)Content\Characters\Charybdis\charybdis.png">
-      <CopyToOutputDirectory>PreserveNewest</CopyToOutputDirectory>
-    </Content>
-    <Content Include="$(MSBuildThisFileDirectory)Content\Characters\Charybdis\charybdis.xml">
-      <CopyToOutputDirectory>PreserveNewest</CopyToOutputDirectory>
-    </Content>
-    <Content Include="$(MSBuildThisFileDirectory)Content\Characters\Charybdis\Animations\CharybdisSwimFast.xml">
-      <CopyToOutputDirectory>PreserveNewest</CopyToOutputDirectory>
-    </Content>
-    <Content Include="$(MSBuildThisFileDirectory)Content\Characters\Charybdis\Animations\CharybdisSwimSlow.xml">
-      <CopyToOutputDirectory>PreserveNewest</CopyToOutputDirectory>
-    </Content>
-    <Content Include="$(MSBuildThisFileDirectory)Content\Characters\Coelanth\Animations\CoelanthSwimFast.xml">
-      <CopyToOutputDirectory>PreserveNewest</CopyToOutputDirectory>
-    </Content>
-    <Content Include="$(MSBuildThisFileDirectory)Content\Characters\Coelanth\Animations\CoelanthSwimSlow.xml">
-      <CopyToOutputDirectory>PreserveNewest</CopyToOutputDirectory>
-    </Content>
-    <Content Include="$(MSBuildThisFileDirectory)Content\Characters\Coelanth\coelanth.png">
-      <CopyToOutputDirectory>PreserveNewest</CopyToOutputDirectory>
-    </Content>
-    <Content Include="$(MSBuildThisFileDirectory)Content\Characters\Coelanth\coelanth.xml">
-      <CopyToOutputDirectory>PreserveNewest</CopyToOutputDirectory>
-    </Content>
-    <Content Include="$(MSBuildThisFileDirectory)Content\Characters\Crawler\crawler.png">
-      <CopyToOutputDirectory>PreserveNewest</CopyToOutputDirectory>
-    </Content>
-    <Content Include="$(MSBuildThisFileDirectory)Content\Characters\Crawler\crawler.xml">
-      <CopyToOutputDirectory>PreserveNewest</CopyToOutputDirectory>
-    </Content>
-    <Content Include="$(MSBuildThisFileDirectory)Content\Characters\Crawler\Animations\CrawlerRun.xml">
-      <CopyToOutputDirectory>PreserveNewest</CopyToOutputDirectory>
-    </Content>
-    <Content Include="$(MSBuildThisFileDirectory)Content\Characters\Crawler\Animations\CrawlerSwimFast.xml">
-      <CopyToOutputDirectory>PreserveNewest</CopyToOutputDirectory>
-    </Content>
-    <Content Include="$(MSBuildThisFileDirectory)Content\Characters\Crawler\Animations\CrawlerSwimSlow.xml">
-      <CopyToOutputDirectory>PreserveNewest</CopyToOutputDirectory>
-    </Content>
-    <Content Include="$(MSBuildThisFileDirectory)Content\Characters\Crawler\Animations\CrawlerWalk.xml">
-      <CopyToOutputDirectory>PreserveNewest</CopyToOutputDirectory>
-    </Content>
-    <Content Include="$(MSBuildThisFileDirectory)Content\Characters\Endworm\Animations\EndwormSwimFast.xml">
-      <CopyToOutputDirectory>PreserveNewest</CopyToOutputDirectory>
-    </Content>
-    <Content Include="$(MSBuildThisFileDirectory)Content\Characters\Endworm\Animations\EndwormSwimSlow.xml">
-      <CopyToOutputDirectory>PreserveNewest</CopyToOutputDirectory>
-    </Content>
-    <Content Include="$(MSBuildThisFileDirectory)Content\Characters\Endworm\endworm.png">
-      <CopyToOutputDirectory>PreserveNewest</CopyToOutputDirectory>
-    </Content>
-    <Content Include="$(MSBuildThisFileDirectory)Content\Characters\Endworm\endworm.xml">
-      <CopyToOutputDirectory>PreserveNewest</CopyToOutputDirectory>
-    </Content>
-    <Content Include="$(MSBuildThisFileDirectory)Content\Characters\Fractalguardian2\fractalguardian2.xml">
-      <CopyToOutputDirectory>PreserveNewest</CopyToOutputDirectory>
-    </Content>
-    <Content Include="$(MSBuildThisFileDirectory)Content\Characters\Fractalguardian2\Animations\Fractalguardian2SwimFast.xml">
-      <CopyToOutputDirectory>PreserveNewest</CopyToOutputDirectory>
-    </Content>
-    <Content Include="$(MSBuildThisFileDirectory)Content\Characters\Fractalguardian2\Animations\Fractalguardian2SwimSlow.xml">
-      <CopyToOutputDirectory>PreserveNewest</CopyToOutputDirectory>
-    </Content>
-    <Content Include="$(MSBuildThisFileDirectory)Content\Characters\Fractalguardian\Animations\FractalguardianSwimFast.xml">
-      <CopyToOutputDirectory>PreserveNewest</CopyToOutputDirectory>
-    </Content>
-    <Content Include="$(MSBuildThisFileDirectory)Content\Characters\Fractalguardian\Animations\FractalguardianSwimSlow.xml">
-      <CopyToOutputDirectory>PreserveNewest</CopyToOutputDirectory>
-    </Content>
-    <Content Include="$(MSBuildThisFileDirectory)Content\Characters\Fractalguardian\fractalguardian.png">
-      <CopyToOutputDirectory>PreserveNewest</CopyToOutputDirectory>
-    </Content>
-    <Content Include="$(MSBuildThisFileDirectory)Content\Characters\Fractalguardian\fractalguardian.xml">
-      <CopyToOutputDirectory>PreserveNewest</CopyToOutputDirectory>
-    </Content>
-    <Content Include="$(MSBuildThisFileDirectory)Content\Characters\Human\damagedhead.png">
-      <CopyToOutputDirectory>PreserveNewest</CopyToOutputDirectory>
-    </Content>
-    <Content Include="$(MSBuildThisFileDirectory)Content\Characters\Human\damagedlegs.png">
-      <CopyToOutputDirectory>PreserveNewest</CopyToOutputDirectory>
-    </Content>
-    <Content Include="$(MSBuildThisFileDirectory)Content\Characters\Human\damagedtorso.png">
-      <CopyToOutputDirectory>PreserveNewest</CopyToOutputDirectory>
-    </Content>
-    <Content Include="$(MSBuildThisFileDirectory)Content\Characters\Human\ffirstnames.txt">
-      <CopyToOutputDirectory>PreserveNewest</CopyToOutputDirectory>
-    </Content>
-    <Content Include="$(MSBuildThisFileDirectory)Content\Characters\Human\fhead1.png">
-      <CopyToOutputDirectory>PreserveNewest</CopyToOutputDirectory>
-    </Content>
-    <Content Include="$(MSBuildThisFileDirectory)Content\Characters\Human\fhead2.png">
-      <CopyToOutputDirectory>PreserveNewest</CopyToOutputDirectory>
-    </Content>
-    <Content Include="$(MSBuildThisFileDirectory)Content\Characters\Human\fhead3.png">
-      <CopyToOutputDirectory>PreserveNewest</CopyToOutputDirectory>
-    </Content>
-    <Content Include="$(MSBuildThisFileDirectory)Content\Characters\Human\fhead4.png">
-      <CopyToOutputDirectory>PreserveNewest</CopyToOutputDirectory>
-    </Content>
-    <Content Include="$(MSBuildThisFileDirectory)Content\Characters\Human\fhead5.png">
-      <CopyToOutputDirectory>PreserveNewest</CopyToOutputDirectory>
-    </Content>
-    <Content Include="$(MSBuildThisFileDirectory)Content\Characters\Human\fhead6.png">
-      <CopyToOutputDirectory>PreserveNewest</CopyToOutputDirectory>
-    </Content>
-    <Content Include="$(MSBuildThisFileDirectory)Content\Characters\Human\fhead7[black].png">
-      <CopyToOutputDirectory>PreserveNewest</CopyToOutputDirectory>
-    </Content>
-    <Content Include="$(MSBuildThisFileDirectory)Content\Characters\Human\fhead8.png">
-      <CopyToOutputDirectory>PreserveNewest</CopyToOutputDirectory>
-    </Content>
-    <Content Include="$(MSBuildThisFileDirectory)Content\Characters\Human\firstnames.txt">
-      <CopyToOutputDirectory>PreserveNewest</CopyToOutputDirectory>
-    </Content>
-    <Content Include="$(MSBuildThisFileDirectory)Content\Characters\Human\flegs.png">
-      <CopyToOutputDirectory>PreserveNewest</CopyToOutputDirectory>
-    </Content>
-    <Content Include="$(MSBuildThisFileDirectory)Content\Characters\Human\ftorso.png">
-      <CopyToOutputDirectory>PreserveNewest</CopyToOutputDirectory>
-    </Content>
-    <Content Include="$(MSBuildThisFileDirectory)Content\Characters\Human\ftorso[black].png">
-      <CopyToOutputDirectory>PreserveNewest</CopyToOutputDirectory>
-    </Content>
-    <Content Include="$(MSBuildThisFileDirectory)Content\Characters\Human\head1.png">
-      <CopyToOutputDirectory>PreserveNewest</CopyToOutputDirectory>
-    </Content>
-    <Content Include="$(MSBuildThisFileDirectory)Content\Characters\Human\head2.png">
-      <CopyToOutputDirectory>PreserveNewest</CopyToOutputDirectory>
-    </Content>
-    <Content Include="$(MSBuildThisFileDirectory)Content\Characters\Human\head3.png">
-      <CopyToOutputDirectory>PreserveNewest</CopyToOutputDirectory>
-    </Content>
-    <Content Include="$(MSBuildThisFileDirectory)Content\Characters\Human\head4.png">
-      <CopyToOutputDirectory>PreserveNewest</CopyToOutputDirectory>
-    </Content>
-    <Content Include="$(MSBuildThisFileDirectory)Content\Characters\Human\head5.png">
-      <CopyToOutputDirectory>PreserveNewest</CopyToOutputDirectory>
-    </Content>
-    <Content Include="$(MSBuildThisFileDirectory)Content\Characters\Human\head6.png">
-      <CopyToOutputDirectory>PreserveNewest</CopyToOutputDirectory>
-    </Content>
-    <Content Include="$(MSBuildThisFileDirectory)Content\Characters\Human\head7[black].png">
-      <CopyToOutputDirectory>PreserveNewest</CopyToOutputDirectory>
-    </Content>
-    <Content Include="$(MSBuildThisFileDirectory)Content\Characters\Human\head8[black].png">
-      <CopyToOutputDirectory>PreserveNewest</CopyToOutputDirectory>
-    </Content>
-    <Content Include="$(MSBuildThisFileDirectory)Content\Characters\Human\human.xml">
-      <CopyToOutputDirectory>PreserveNewest</CopyToOutputDirectory>
-    </Content>
-    <Content Include="$(MSBuildThisFileDirectory)Content\Characters\Humanhusk\humanhusk.xml">
-      <CopyToOutputDirectory>PreserveNewest</CopyToOutputDirectory>
-    </Content>
-    <Content Include="$(MSBuildThisFileDirectory)Content\Characters\Human\Animations\HumanRun.xml">
-      <CopyToOutputDirectory>PreserveNewest</CopyToOutputDirectory>
-    </Content>
-    <Content Include="$(MSBuildThisFileDirectory)Content\Characters\Human\Animations\HumanSwimFast.xml">
-      <CopyToOutputDirectory>PreserveNewest</CopyToOutputDirectory>
-    </Content>
-    <Content Include="$(MSBuildThisFileDirectory)Content\Characters\Human\Animations\HumanSwimSlow.xml">
-      <CopyToOutputDirectory>PreserveNewest</CopyToOutputDirectory>
-    </Content>
-    <Content Include="$(MSBuildThisFileDirectory)Content\Characters\Human\Animations\HumanWalk.xml">
-      <CopyToOutputDirectory>PreserveNewest</CopyToOutputDirectory>
-    </Content>
-    <Content Include="$(MSBuildThisFileDirectory)Content\Characters\Human\huskappendage.xml">
-      <CopyToOutputDirectory>PreserveNewest</CopyToOutputDirectory>
-    </Content>
-    <Content Include="$(MSBuildThisFileDirectory)Content\Characters\Human\lastnames.txt">
-      <CopyToOutputDirectory>PreserveNewest</CopyToOutputDirectory>
-    </Content>
-    <Content Include="$(MSBuildThisFileDirectory)Content\Characters\Human\legs.png">
-      <CopyToOutputDirectory>PreserveNewest</CopyToOutputDirectory>
-    </Content>
-    <Content Include="$(MSBuildThisFileDirectory)Content\NPCConversations\NpcConversationsFinnish.xml">
-      <CopyToOutputDirectory>Never</CopyToOutputDirectory>
-    </Content>
-    <Content Include="$(MSBuildThisFileDirectory)Content\NPCConversations\NpcConversations.xml">
-      <CopyToOutputDirectory>PreserveNewest</CopyToOutputDirectory>
-    </Content>
-    <Content Include="$(MSBuildThisFileDirectory)Content\Characters\Human\torso.png">
-      <CopyToOutputDirectory>PreserveNewest</CopyToOutputDirectory>
-    </Content>
-    <Content Include="$(MSBuildThisFileDirectory)Content\Characters\Human\torso[black].png">
-      <CopyToOutputDirectory>PreserveNewest</CopyToOutputDirectory>
-    </Content>
-    <Content Include="$(MSBuildThisFileDirectory)Content\Characters\Husk\DivingSuit.png">
-      <CopyToOutputDirectory>PreserveNewest</CopyToOutputDirectory>
-    </Content>
-    <Content Include="$(MSBuildThisFileDirectory)Content\Characters\Husk\husk.xml">
-      <CopyToOutputDirectory>PreserveNewest</CopyToOutputDirectory>
-    </Content>
-    <Content Include="$(MSBuildThisFileDirectory)Content\Characters\Husk\legs.png">
-      <CopyToOutputDirectory>PreserveNewest</CopyToOutputDirectory>
-    </Content>
-    <Content Include="$(MSBuildThisFileDirectory)Content\Characters\Seamantis\Animations\SeamantisRun.xml">
-      <CopyToOutputDirectory>PreserveNewest</CopyToOutputDirectory>
-    </Content>
-    <Content Include="$(MSBuildThisFileDirectory)Content\Characters\Seamantis\Animations\SeamantisSwimFast.xml">
-      <CopyToOutputDirectory>PreserveNewest</CopyToOutputDirectory>
-    </Content>
-    <Content Include="$(MSBuildThisFileDirectory)Content\Characters\Seamantis\Animations\SeamantisSwimSlow.xml">
-      <CopyToOutputDirectory>PreserveNewest</CopyToOutputDirectory>
-    </Content>
-    <Content Include="$(MSBuildThisFileDirectory)Content\Characters\Seamantis\seamantis.xml">
-      <CopyToOutputDirectory>PreserveNewest</CopyToOutputDirectory>
-    </Content>
-    <Content Include="$(MSBuildThisFileDirectory)Content\Characters\Seamantis\Animations\SeamantisWalk.xml">
-      <CopyToOutputDirectory>PreserveNewest</CopyToOutputDirectory>
-    </Content>
-    <Content Include="$(MSBuildThisFileDirectory)Content\Characters\Seamantis\Seamantis.png">
-      <CopyToOutputDirectory>PreserveNewest</CopyToOutputDirectory>
-    </Content>
-    <Content Include="$(MSBuildThisFileDirectory)Content\Characters\Mantis\Animations\MantisRun.xml">
-      <CopyToOutputDirectory>PreserveNewest</CopyToOutputDirectory>
-    </Content>
-    <Content Include="$(MSBuildThisFileDirectory)Content\Characters\Mantis\Animations\MantisSwimFast.xml">
-      <CopyToOutputDirectory>PreserveNewest</CopyToOutputDirectory>
-    </Content>
-    <Content Include="$(MSBuildThisFileDirectory)Content\Characters\Mantis\Animations\MantisSwimSlow.xml">
-      <CopyToOutputDirectory>PreserveNewest</CopyToOutputDirectory>
-    </Content>
-    <Content Include="$(MSBuildThisFileDirectory)Content\Characters\Mantis\Animations\MantisWalk.xml">
-      <CopyToOutputDirectory>PreserveNewest</CopyToOutputDirectory>
-    </Content>
-    <Content Include="$(MSBuildThisFileDirectory)Content\Characters\Mantis\mantis.png">
-      <CopyToOutputDirectory>PreserveNewest</CopyToOutputDirectory>
-    </Content>
-    <Content Include="$(MSBuildThisFileDirectory)Content\Characters\Mantis\mantis.xml">
-      <CopyToOutputDirectory>PreserveNewest</CopyToOutputDirectory>
-    </Content>
-    <Content Include="$(MSBuildThisFileDirectory)Content\Characters\Molochboss\molochboss.xml">
-      <CopyToOutputDirectory>PreserveNewest</CopyToOutputDirectory>
-    </Content>
-    <Content Include="$(MSBuildThisFileDirectory)Content\Characters\Molochboss\Animations\MolochbossSwimFast.xml">
-      <CopyToOutputDirectory>PreserveNewest</CopyToOutputDirectory>
-    </Content>
-    <Content Include="$(MSBuildThisFileDirectory)Content\Characters\Molochboss\Animations\MolochbossSwimSlow.xml">
-      <CopyToOutputDirectory>PreserveNewest</CopyToOutputDirectory>
-    </Content>
-    <Content Include="$(MSBuildThisFileDirectory)Content\Characters\Moloch\Animations\MolochSwimFast.xml">
-      <CopyToOutputDirectory>PreserveNewest</CopyToOutputDirectory>
-    </Content>
-    <Content Include="$(MSBuildThisFileDirectory)Content\Characters\Moloch\Animations\MolochSwimSlow.xml">
-      <CopyToOutputDirectory>PreserveNewest</CopyToOutputDirectory>
-    </Content>
-    <Content Include="$(MSBuildThisFileDirectory)Content\Characters\Moloch\moloch.png">
-      <CopyToOutputDirectory>PreserveNewest</CopyToOutputDirectory>
-    </Content>
-    <Content Include="$(MSBuildThisFileDirectory)Content\Characters\Moloch\moloch.xml">
-      <CopyToOutputDirectory>PreserveNewest</CopyToOutputDirectory>
-    </Content>
-    <Content Include="$(MSBuildThisFileDirectory)Content\Characters\Tigerthresherboss\tigerthresherboss.xml">
-      <CopyToOutputDirectory>PreserveNewest</CopyToOutputDirectory>
-    </Content>
-    <Content Include="$(MSBuildThisFileDirectory)Content\Characters\Tigerthresherboss\Animations\TigerthresherbossSwimFast.xml">
-      <CopyToOutputDirectory>PreserveNewest</CopyToOutputDirectory>
-    </Content>
-    <Content Include="$(MSBuildThisFileDirectory)Content\Characters\Tigerthresherboss\Animations\TigerthresherbossSwimSlow.xml">
-      <CopyToOutputDirectory>PreserveNewest</CopyToOutputDirectory>
-    </Content>
-    <Content Include="$(MSBuildThisFileDirectory)Content\Characters\Tigerthresher\damagedtigerthresher.png">
-      <CopyToOutputDirectory>PreserveNewest</CopyToOutputDirectory>
-    </Content>
-    <Content Include="$(MSBuildThisFileDirectory)Content\Characters\Tigerthresher\Animations\TigerthresherSwimFast.xml">
-      <CopyToOutputDirectory>PreserveNewest</CopyToOutputDirectory>
-    </Content>
-    <Content Include="$(MSBuildThisFileDirectory)Content\Characters\Tigerthresher\Animations\TigerthresherSwimSlow.xml">
-      <CopyToOutputDirectory>PreserveNewest</CopyToOutputDirectory>
-    </Content>
-    <Content Include="$(MSBuildThisFileDirectory)Content\Characters\Tigerthresher\tigerthresher.png">
-      <CopyToOutputDirectory>PreserveNewest</CopyToOutputDirectory>
-    </Content>
-    <Content Include="$(MSBuildThisFileDirectory)Content\Characters\Tigerthresher\Ragdolls\TigerthresherDefaultRagdoll.xml">
-      <CopyToOutputDirectory>PreserveNewest</CopyToOutputDirectory>
-    </Content>
-    <Content Include="$(MSBuildThisFileDirectory)Content\Characters\Watcher\Animations\WatcherSwimFast.xml">
-      <CopyToOutputDirectory>PreserveNewest</CopyToOutputDirectory>
-    </Content>
-    <Content Include="$(MSBuildThisFileDirectory)Content\Characters\Watcher\Animations\WatcherSwimSlow.xml">
-      <CopyToOutputDirectory>PreserveNewest</CopyToOutputDirectory>
-    </Content>
-    <Content Include="$(MSBuildThisFileDirectory)Content\Characters\Watcher\watcher.png">
-      <CopyToOutputDirectory>PreserveNewest</CopyToOutputDirectory>
-    </Content>
-    <Content Include="$(MSBuildThisFileDirectory)Content\Characters\Watcher\watcher.xml">
-      <CopyToOutputDirectory>PreserveNewest</CopyToOutputDirectory>
-    </Content>
-    <Content Include="$(MSBuildThisFileDirectory)Content\CodeWords.txt">
-      <CopyToOutputDirectory>PreserveNewest</CopyToOutputDirectory>
-    </Content>
-    <Content Include="$(MSBuildThisFileDirectory)Content\DefaultWorkshopPreviewImage.png">
-      <CopyToOutputDirectory>PreserveNewest</CopyToOutputDirectory>
-    </Content>
-    <Content Include="$(MSBuildThisFileDirectory)Content\Effects\damageshader.fx" />
-    <Content Include="$(MSBuildThisFileDirectory)Content\Effects\distortnormals.png">
-      <CopyToOutputDirectory>PreserveNewest</CopyToOutputDirectory>
-    </Content>
-    <Content Include="$(MSBuildThisFileDirectory)Content\EventManagerSettings.xml">
-      <CopyToOutputDirectory>PreserveNewest</CopyToOutputDirectory>
-    </Content>
-    <Content Include="$(MSBuildThisFileDirectory)Content\Items\Assemblies\Door.xml">
-      <CopyToOutputDirectory>PreserveNewest</CopyToOutputDirectory>
-    </Content>
-    <Content Include="$(MSBuildThisFileDirectory)Content\Items\Command\navigator.png">
-      <CopyToOutputDirectory>PreserveNewest</CopyToOutputDirectory>
-    </Content>
-    <Content Include="$(MSBuildThisFileDirectory)Content\Items\Command\navigatorLights.png">
-      <CopyToOutputDirectory>PreserveNewest</CopyToOutputDirectory>
-    </Content>
-    <Content Include="$(MSBuildThisFileDirectory)Content\Items\Command\navigatorLightsBlinking.png">
-      <CopyToOutputDirectory>PreserveNewest</CopyToOutputDirectory>
-    </Content>
-    <Content Include="$(MSBuildThisFileDirectory)Content\Items\Command\pingCircle.png">
-      <CopyToOutputDirectory>PreserveNewest</CopyToOutputDirectory>
-    </Content>
-    <Content Include="$(MSBuildThisFileDirectory)Content\Items\Command\sonarBlip.png">
-      <CopyToOutputDirectory>PreserveNewest</CopyToOutputDirectory>
-    </Content>
-    <Content Include="$(MSBuildThisFileDirectory)Content\Items\Command\sonarOverlay.png">
-      <CopyToOutputDirectory>PreserveNewest</CopyToOutputDirectory>
-    </Content>
-    <Content Include="$(MSBuildThisFileDirectory)Content\Items\Command\statusMonitor.png">
-      <CopyToOutputDirectory>PreserveNewest</CopyToOutputDirectory>
-    </Content>
-    <Content Include="$(MSBuildThisFileDirectory)Content\Items\Command\command.xml">
-      <CopyToOutputDirectory>PreserveNewest</CopyToOutputDirectory>
-    </Content>
-    <Content Include="$(MSBuildThisFileDirectory)Content\Items\Containers\containers.png">
-      <CopyToOutputDirectory>PreserveNewest</CopyToOutputDirectory>
-    </Content>
-    <Content Include="$(MSBuildThisFileDirectory)Content\Items\Containers\FF_Locker3.png">
-      <CopyToOutputDirectory>PreserveNewest</CopyToOutputDirectory>
-    </Content>
-    <Content Include="$(MSBuildThisFileDirectory)Content\Items\Containers\FF_MedicalCabinette.png">
-      <CopyToOutputDirectory>PreserveNewest</CopyToOutputDirectory>
-    </Content>
-    <Content Include="$(MSBuildThisFileDirectory)Content\Items\Containers\FF_poisonCabinette.png">
-      <CopyToOutputDirectory>PreserveNewest</CopyToOutputDirectory>
-    </Content>
-    <Content Include="$(MSBuildThisFileDirectory)Content\Items\Diving\DivingSuitLight.png">
-      <CopyToOutputDirectory>PreserveNewest</CopyToOutputDirectory>
-    </Content>
-    <Content Include="$(MSBuildThisFileDirectory)Content\Items\Electricity\FF_junctionbox.png">
-      <CopyToOutputDirectory>PreserveNewest</CopyToOutputDirectory>
-    </Content>
-    <Content Include="$(MSBuildThisFileDirectory)Content\Items\Engine\BTart_EngineDiesel_02.png">
-      <CopyToOutputDirectory>PreserveNewest</CopyToOutputDirectory>
-    </Content>
-    <Content Include="$(MSBuildThisFileDirectory)Content\Items\Engine\propeller.png">
-      <CopyToOutputDirectory>PreserveNewest</CopyToOutputDirectory>
-    </Content>
-    <Content Include="$(MSBuildThisFileDirectory)Content\Items\Fabricators\FF_deconstructor.png">
-      <CopyToOutputDirectory>PreserveNewest</CopyToOutputDirectory>
-    </Content>
-    <Content Include="$(MSBuildThisFileDirectory)Content\Items\Fabricators\FF_Fabricator.png">
-      <CopyToOutputDirectory>PreserveNewest</CopyToOutputDirectory>
-    </Content>
-    <Content Include="$(MSBuildThisFileDirectory)Content\Items\Fabricators\FF_medicalFabricator.png">
-      <CopyToOutputDirectory>PreserveNewest</CopyToOutputDirectory>
-    </Content>
-    <Content Include="$(MSBuildThisFileDirectory)Content\Items\Legacy\legacycommand.xml">
-      <CopyToOutputDirectory>PreserveNewest</CopyToOutputDirectory>
-    </Content>
-    <Content Include="$(MSBuildThisFileDirectory)Content\Items\Legacy\legacyfabricators.xml">
-      <CopyToOutputDirectory>PreserveNewest</CopyToOutputDirectory>
-    </Content>
-    <Content Include="$(MSBuildThisFileDirectory)Content\Items\Legacy\legacyengine.xml">
-      <CopyToOutputDirectory>PreserveNewest</CopyToOutputDirectory>
-    </Content>
-    <Content Include="$(MSBuildThisFileDirectory)Content\Items\Legacy\legacycontainers.xml">
-      <CopyToOutputDirectory>PreserveNewest</CopyToOutputDirectory>
-    </Content>
-    <Content Include="$(MSBuildThisFileDirectory)Content\Items\Legacy\legacypoweritems.xml">
-      <CopyToOutputDirectory>PreserveNewest</CopyToOutputDirectory>
-    </Content>
-    <Content Include="$(MSBuildThisFileDirectory)Content\Items\Legacy\legacyoxygengenerator.xml">
-      <CopyToOutputDirectory>PreserveNewest</CopyToOutputDirectory>
-    </Content>
-    <Content Include="$(MSBuildThisFileDirectory)Content\Items\Legacy\legacypump.xml">
-      <CopyToOutputDirectory>PreserveNewest</CopyToOutputDirectory>
-    </Content>
-    <Content Include="$(MSBuildThisFileDirectory)Content\Items\MachineInterface.png">
-      <CopyToOutputDirectory>PreserveNewest</CopyToOutputDirectory>
-    </Content>
-    <Content Include="$(MSBuildThisFileDirectory)Content\Items\Medical\AntiNarc_temp_01.png">
-      <CopyToOutputDirectory>PreserveNewest</CopyToOutputDirectory>
-    </Content>
-    <Content Include="$(MSBuildThisFileDirectory)Content\Items\Medical\Bandages_temp_01.png">
-      <CopyToOutputDirectory>PreserveNewest</CopyToOutputDirectory>
-    </Content>
-    <Content Include="$(MSBuildThisFileDirectory)Content\Items\Medical\Fentanyl_Temp_01.png">
-      <CopyToOutputDirectory>PreserveNewest</CopyToOutputDirectory>
-    </Content>
-    <Content Include="$(MSBuildThisFileDirectory)Content\Items\Medical\Morphine_1.png">
-      <CopyToOutputDirectory>PreserveNewest</CopyToOutputDirectory>
-    </Content>
-    <Content Include="$(MSBuildThisFileDirectory)Content\Items\Medical\Saline_temp_01.png">
-      <CopyToOutputDirectory>PreserveNewest</CopyToOutputDirectory>
-    </Content>
-    <Content Include="$(MSBuildThisFileDirectory)Content\Items\Medical\SuperGlue_temp_01.png">
-      <CopyToOutputDirectory>PreserveNewest</CopyToOutputDirectory>
-    </Content>
-    <Content Include="$(MSBuildThisFileDirectory)Content\Items\OxygenGenerator\FF_oxygengenerator.png">
-      <CopyToOutputDirectory>PreserveNewest</CopyToOutputDirectory>
-    </Content>
-    <Content Include="$(MSBuildThisFileDirectory)Content\Items\Pump\FF_pump.png">
-      <CopyToOutputDirectory>PreserveNewest</CopyToOutputDirectory>
-    </Content>
-    <Content Include="$(MSBuildThisFileDirectory)Content\Items\Pump\FF_smallPump.png">
-      <CopyToOutputDirectory>PreserveNewest</CopyToOutputDirectory>
-    </Content>
-    <Content Include="$(MSBuildThisFileDirectory)Content\Items\Jobgear\riotgear.png">
-      <CopyToOutputDirectory>PreserveNewest</CopyToOutputDirectory>
-    </Content>
-    <Content Include="$(MSBuildThisFileDirectory)Content\Items\Reactor\graphLine.png">
-      <CopyToOutputDirectory>PreserveNewest</CopyToOutputDirectory>
-    </Content>
-    <Content Include="$(MSBuildThisFileDirectory)Content\Items\Reactor\Meter.png">
-      <CopyToOutputDirectory>PreserveNewest</CopyToOutputDirectory>
-    </Content>
-    <Content Include="$(MSBuildThisFileDirectory)Content\Items\Reactor\Sector.png">
-      <CopyToOutputDirectory>PreserveNewest</CopyToOutputDirectory>
-    </Content>
-    <Content Include="$(MSBuildThisFileDirectory)Content\Items\SearchLight\SearchLight.png">
-      <CopyToOutputDirectory>PreserveNewest</CopyToOutputDirectory>
-    </Content>
-    <Content Include="$(MSBuildThisFileDirectory)Content\Items\SearchLight\searchlight.xml">
-      <CopyToOutputDirectory>PreserveNewest</CopyToOutputDirectory>
-    </Content>
-    <Content Include="$(MSBuildThisFileDirectory)Content\Items\SearchLight\SearchLightBase.png">
-      <CopyToOutputDirectory>PreserveNewest</CopyToOutputDirectory>
-    </Content>
-    <Content Include="$(MSBuildThisFileDirectory)Content\Items\Weapons\coilgun.xml">
-      <CopyToOutputDirectory>PreserveNewest</CopyToOutputDirectory>
-    </Content>
-    <Content Include="$(MSBuildThisFileDirectory)Content\Map\alienNames.txt">
-      <CopyToOutputDirectory>PreserveNewest</CopyToOutputDirectory>
-    </Content>
-    <Content Include="$(MSBuildThisFileDirectory)Content\Map\BackgroundColorful.png">
-      <CopyToOutputDirectory>PreserveNewest</CopyToOutputDirectory>
-    </Content>
-    <Content Include="$(MSBuildThisFileDirectory)Content\Map\BackgroundSmoke.png">
-      <CopyToOutputDirectory>PreserveNewest</CopyToOutputDirectory>
-    </Content>
-    <Content Include="$(MSBuildThisFileDirectory)Content\Map\exteriorAtlas_A_01.png">
-      <CopyToOutputDirectory>PreserveNewest</CopyToOutputDirectory>
-    </Content>
-    <Content Include="$(MSBuildThisFileDirectory)Content\Map\FF_inWall_X.png">
-      <CopyToOutputDirectory>PreserveNewest</CopyToOutputDirectory>
-    </Content>
-    <Content Include="$(MSBuildThisFileDirectory)Content\Map\FF_inWall_X_cables.png">
-      <CopyToOutputDirectory>PreserveNewest</CopyToOutputDirectory>
-    </Content>
-    <Content Include="$(MSBuildThisFileDirectory)Content\Map\FF_inWall_Y.png">
-      <CopyToOutputDirectory>PreserveNewest</CopyToOutputDirectory>
-    </Content>
-    <Content Include="$(MSBuildThisFileDirectory)Content\Map\FF_Wall_Ballast.png">
-      <CopyToOutputDirectory>PreserveNewest</CopyToOutputDirectory>
-    </Content>
-    <Content Include="$(MSBuildThisFileDirectory)Content\Map\FF_Wall_Ballast_Pipe.png">
-      <CopyToOutputDirectory>PreserveNewest</CopyToOutputDirectory>
-    </Content>
-    <Content Include="$(MSBuildThisFileDirectory)Content\Map\FF_Wall_C.png">
-      <CopyToOutputDirectory>PreserveNewest</CopyToOutputDirectory>
-    </Content>
-    <Content Include="$(MSBuildThisFileDirectory)Content\Map\FF_Wall_D.png">
-      <CopyToOutputDirectory>PreserveNewest</CopyToOutputDirectory>
-    </Content>
-    <Content Include="$(MSBuildThisFileDirectory)Content\Map\FF_Wall_E.png">
-      <CopyToOutputDirectory>PreserveNewest</CopyToOutputDirectory>
-    </Content>
-    <Content Include="$(MSBuildThisFileDirectory)Content\Map\FF_Wall_F.png">
-      <CopyToOutputDirectory>PreserveNewest</CopyToOutputDirectory>
-    </Content>
-    <Content Include="$(MSBuildThisFileDirectory)Content\Map\FF_Wall_G.png">
-      <CopyToOutputDirectory>PreserveNewest</CopyToOutputDirectory>
-    </Content>
-    <Content Include="$(MSBuildThisFileDirectory)Content\Map\cityNames.txt">
-      <CopyToOutputDirectory>PreserveNewest</CopyToOutputDirectory>
-    </Content>
-    <Content Include="$(MSBuildThisFileDirectory)Content\Map\MapCircle.png">
-      <CopyToOutputDirectory>PreserveNewest</CopyToOutputDirectory>
-    </Content>
-    <Content Include="$(MSBuildThisFileDirectory)Content\Map\MapGenerationParameters.xml">
-      <CopyToOutputDirectory>PreserveNewest</CopyToOutputDirectory>
-    </Content>
-    <Content Include="$(MSBuildThisFileDirectory)Content\Map\LocationPortraits\BeaconBackground.jpg">
-      <CopyToOutputDirectory>PreserveNewest</CopyToOutputDirectory>
-    </Content>
-    <Content Include="$(MSBuildThisFileDirectory)Content\Map\LocationPortraits\CityBackground.jpg">
-      <CopyToOutputDirectory>PreserveNewest</CopyToOutputDirectory>
-    </Content>
-    <Content Include="$(MSBuildThisFileDirectory)Content\Map\LocationPortraits\HabitationOutpost.jpg">
-      <CopyToOutputDirectory>PreserveNewest</CopyToOutputDirectory>
-    </Content>
-    <Content Include="$(MSBuildThisFileDirectory)Content\Map\LocationPortraits\MilitaryBackground.jpg">
-      <CopyToOutputDirectory>PreserveNewest</CopyToOutputDirectory>
-    </Content>
-    <Content Include="$(MSBuildThisFileDirectory)Content\Map\LocationPortraits\ResearchBackground.jpg">
-      <CopyToOutputDirectory>PreserveNewest</CopyToOutputDirectory>
-    </Content>
-    <Content Include="$(MSBuildThisFileDirectory)Content\Map\LocationPortraits\WorkCampMilitary.jpg">
-      <CopyToOutputDirectory>PreserveNewest</CopyToOutputDirectory>
-    </Content>
-    <Content Include="$(MSBuildThisFileDirectory)Content\Map\LocationPortraits\WorkCampResearchFacility.jpg">
-      <CopyToOutputDirectory>PreserveNewest</CopyToOutputDirectory>
-    </Content>
-    <Content Include="$(MSBuildThisFileDirectory)Content\Map\LocationPortraits\WorkCamp_Mining1.jpg">
-      <CopyToOutputDirectory>PreserveNewest</CopyToOutputDirectory>
-    </Content>
-    <Content Include="$(MSBuildThisFileDirectory)Content\Map\MapHUD.png">
-      <CopyToOutputDirectory>PreserveNewest</CopyToOutputDirectory>
-    </Content>
-    <Content Include="$(MSBuildThisFileDirectory)Content\Map\MapLine.png">
-      <CopyToOutputDirectory>PreserveNewest</CopyToOutputDirectory>
-    </Content>
-    <Content Include="$(MSBuildThisFileDirectory)Content\Map\MapPieces\btMAP_Test_01.png">
-      <CopyToOutputDirectory>PreserveNewest</CopyToOutputDirectory>
-    </Content>
-    <Content Include="$(MSBuildThisFileDirectory)Content\Map\MapPieces\btMAP_Test_02.png">
-      <CopyToOutputDirectory>PreserveNewest</CopyToOutputDirectory>
-    </Content>
-    <Content Include="$(MSBuildThisFileDirectory)Content\Map\MapPieces\btMAP_Test_03.png">
-      <CopyToOutputDirectory>PreserveNewest</CopyToOutputDirectory>
-    </Content>
-    <Content Include="$(MSBuildThisFileDirectory)Content\Map\MapPieces\btMAP_Test_04.png">
-      <CopyToOutputDirectory>PreserveNewest</CopyToOutputDirectory>
-    </Content>
-    <Content Include="$(MSBuildThisFileDirectory)Content\Map\MapPieces\btMAP_Test_05.png">
-      <CopyToOutputDirectory>PreserveNewest</CopyToOutputDirectory>
-    </Content>
-    <Content Include="$(MSBuildThisFileDirectory)Content\Map\MapPieces\btMAP_Test_06.png">
-      <CopyToOutputDirectory>PreserveNewest</CopyToOutputDirectory>
-    </Content>
-    <Content Include="$(MSBuildThisFileDirectory)Content\Map\MapPieces\btMAP_Test_07.png">
-      <CopyToOutputDirectory>PreserveNewest</CopyToOutputDirectory>
-    </Content>
-    <Content Include="$(MSBuildThisFileDirectory)Content\Map\MapPieces\btMAP_Test_08.png">
-      <CopyToOutputDirectory>PreserveNewest</CopyToOutputDirectory>
-    </Content>
-    <Content Include="$(MSBuildThisFileDirectory)Content\Map\MapPieces\btMAP_Test_09.png">
-      <CopyToOutputDirectory>PreserveNewest</CopyToOutputDirectory>
-    </Content>
-    <Content Include="$(MSBuildThisFileDirectory)Content\Map\MapPieces\btMAP_Test_10.png">
-      <CopyToOutputDirectory>PreserveNewest</CopyToOutputDirectory>
-    </Content>
-    <Content Include="$(MSBuildThisFileDirectory)Content\Map\MapPieces\btMAP_Test_11.png">
-      <CopyToOutputDirectory>PreserveNewest</CopyToOutputDirectory>
-    </Content>
-    <Content Include="$(MSBuildThisFileDirectory)Content\Map\MapPieces\btMAP_Test_12.png">
-      <CopyToOutputDirectory>PreserveNewest</CopyToOutputDirectory>
-    </Content>
-    <Content Include="$(MSBuildThisFileDirectory)Content\Map\MapPieces\btMAP_Test_13.png">
-      <CopyToOutputDirectory>PreserveNewest</CopyToOutputDirectory>
-    </Content>
-    <Content Include="$(MSBuildThisFileDirectory)Content\Map\MapPieces\btMAP_Test_14.png">
-      <CopyToOutputDirectory>PreserveNewest</CopyToOutputDirectory>
-    </Content>
-    <Content Include="$(MSBuildThisFileDirectory)Content\Map\MapPieces\btMAP_Test_15.png">
-      <CopyToOutputDirectory>PreserveNewest</CopyToOutputDirectory>
-    </Content>
-    <Content Include="$(MSBuildThisFileDirectory)Content\Map\MapPieces\btMAP_Test_16.png">
-      <CopyToOutputDirectory>PreserveNewest</CopyToOutputDirectory>
-    </Content>
-    <Content Include="$(MSBuildThisFileDirectory)Content\Map\Reticles.png">
-      <CopyToOutputDirectory>PreserveNewest</CopyToOutputDirectory>
-    </Content>
-    <Content Include="$(MSBuildThisFileDirectory)Content\Map\SubRearBow.png">
-      <CopyToOutputDirectory>PreserveNewest</CopyToOutputDirectory>
-    </Content>
-    <Content Include="$(MSBuildThisFileDirectory)Content\Map\Tail_A_02.png">
-      <CopyToOutputDirectory>PreserveNewest</CopyToOutputDirectory>
-    </Content>
-    <Content Include="$(MSBuildThisFileDirectory)Content\Items\Weapons\railgunetc2.png">
-      <CopyToOutputDirectory>PreserveNewest</CopyToOutputDirectory>
-    </Content>
-    <Content Include="$(MSBuildThisFileDirectory)Content\Particles\ParticleAtlas.png">
-      <CopyToOutputDirectory>PreserveNewest</CopyToOutputDirectory>
-    </Content>
-    <Content Include="$(MSBuildThisFileDirectory)Content\Texts\EnglishVanillaLoadingTips.xml">
-      <CopyToOutputDirectory>PreserveNewest</CopyToOutputDirectory>
-    </Content>
-    <Content Include="$(MSBuildThisFileDirectory)Content\Texts\EnglishVanilla.xml">
-      <CopyToOutputDirectory>PreserveNewest</CopyToOutputDirectory>
-    </Content>
-    <Content Include="$(MSBuildThisFileDirectory)Content\Items\Artifacts\alientools.png">
-      <CopyToOutputDirectory>PreserveNewest</CopyToOutputDirectory>
-    </Content>
-    <Content Include="$(MSBuildThisFileDirectory)Content\Items\Artifacts\artifact.png">
-      <CopyToOutputDirectory>PreserveNewest</CopyToOutputDirectory>
-    </Content>
-    <Content Include="$(MSBuildThisFileDirectory)Content\Items\Artifacts\artifactholder.png">
-      <CopyToOutputDirectory>PreserveNewest</CopyToOutputDirectory>
-    </Content>
-    <Content Include="$(MSBuildThisFileDirectory)Content\Items\Artifacts\artifacts.xml">
-      <CopyToOutputDirectory>PreserveNewest</CopyToOutputDirectory>
-    </Content>
-    <Content Include="$(MSBuildThisFileDirectory)Content\Items\Button\button.png">
-      <CopyToOutputDirectory>PreserveNewest</CopyToOutputDirectory>
-    </Content>
-    <Content Include="$(MSBuildThisFileDirectory)Content\Items\Button\button.xml">
-      <CopyToOutputDirectory>PreserveNewest</CopyToOutputDirectory>
-    </Content>
-    <Content Include="$(MSBuildThisFileDirectory)Content\Items\circuitboard.png">
-      <CopyToOutputDirectory>PreserveNewest</CopyToOutputDirectory>
-    </Content>
-    <Content Include="$(MSBuildThisFileDirectory)Content\Items\connectionpanel.png">
-      <CopyToOutputDirectory>PreserveNewest</CopyToOutputDirectory>
-    </Content>
-    <Content Include="$(MSBuildThisFileDirectory)Content\Items\connector.png">
-      <CopyToOutputDirectory>PreserveNewest</CopyToOutputDirectory>
-    </Content>
-    <Content Include="$(MSBuildThisFileDirectory)Content\Items\Legacy\cabinets.png">
-      <CopyToOutputDirectory>PreserveNewest</CopyToOutputDirectory>
-    </Content>
-    <Content Include="$(MSBuildThisFileDirectory)Content\Items\Containers\containers.xml">
-      <CopyToOutputDirectory>PreserveNewest</CopyToOutputDirectory>
-    </Content>
-    <Content Include="$(MSBuildThisFileDirectory)Content\Items\Containers\crates.png">
-      <CopyToOutputDirectory>PreserveNewest</CopyToOutputDirectory>
-    </Content>
-    <Content Include="$(MSBuildThisFileDirectory)Content\Items\Legacy\locker.png">
-      <CopyToOutputDirectory>PreserveNewest</CopyToOutputDirectory>
-    </Content>
-    <Content Include="$(MSBuildThisFileDirectory)Content\Items\Diving\divinggear.xml">
-      <CopyToOutputDirectory>PreserveNewest</CopyToOutputDirectory>
-    </Content>
-    <Content Include="$(MSBuildThisFileDirectory)Content\Items\Diving\DivingMask.png">
-      <CopyToOutputDirectory>PreserveNewest</CopyToOutputDirectory>
-    </Content>
-    <Content Include="$(MSBuildThisFileDirectory)Content\Items\Diving\DivingSuit.png">
-      <CopyToOutputDirectory>PreserveNewest</CopyToOutputDirectory>
-    </Content>
-    <Content Include="$(MSBuildThisFileDirectory)Content\Items\Diving\Scooter.png">
-      <CopyToOutputDirectory>PreserveNewest</CopyToOutputDirectory>
-    </Content>
-    <Content Include="$(MSBuildThisFileDirectory)Content\Items\Door\dockingport.png">
-      <CopyToOutputDirectory>PreserveNewest</CopyToOutputDirectory>
-    </Content>
-    <Content Include="$(MSBuildThisFileDirectory)Content\Items\Door\dockingport2.png">
-      <CopyToOutputDirectory>PreserveNewest</CopyToOutputDirectory>
-    </Content>
-    <Content Include="$(MSBuildThisFileDirectory)Content\Items\Door\door.png">
-      <CopyToOutputDirectory>PreserveNewest</CopyToOutputDirectory>
-    </Content>
-    <Content Include="$(MSBuildThisFileDirectory)Content\Items\Door\doors.xml">
-      <CopyToOutputDirectory>PreserveNewest</CopyToOutputDirectory>
-    </Content>
-    <Content Include="$(MSBuildThisFileDirectory)Content\Items\Door\duct.png">
-      <CopyToOutputDirectory>PreserveNewest</CopyToOutputDirectory>
-    </Content>
-    <Content Include="$(MSBuildThisFileDirectory)Content\Items\Door\hatch.png">
-      <CopyToOutputDirectory>PreserveNewest</CopyToOutputDirectory>
-    </Content>
-    <Content Include="$(MSBuildThisFileDirectory)Content\Items\Electricity\battery.png">
-      <CopyToOutputDirectory>PreserveNewest</CopyToOutputDirectory>
-    </Content>
-    <Content Include="$(MSBuildThisFileDirectory)Content\Items\Legacy\junctionbox.png">
-      <CopyToOutputDirectory>PreserveNewest</CopyToOutputDirectory>
-    </Content>
-    <Content Include="$(MSBuildThisFileDirectory)Content\Items\Electricity\lamp.png">
-      <CopyToOutputDirectory>PreserveNewest</CopyToOutputDirectory>
-    </Content>
-    <Content Include="$(MSBuildThisFileDirectory)Content\Items\Electricity\lights.xml">
-      <CopyToOutputDirectory>PreserveNewest</CopyToOutputDirectory>
-    </Content>
-    <Content Include="$(MSBuildThisFileDirectory)Content\Items\Electricity\lightsprite.png">
-      <CopyToOutputDirectory>PreserveNewest</CopyToOutputDirectory>
-    </Content>
-    <Content Include="$(MSBuildThisFileDirectory)Content\Items\Electricity\poweritems.xml">
-      <CopyToOutputDirectory>PreserveNewest</CopyToOutputDirectory>
-    </Content>
-    <Content Include="$(MSBuildThisFileDirectory)Content\Items\Electricity\signalcomp.png">
-      <CopyToOutputDirectory>PreserveNewest</CopyToOutputDirectory>
-    </Content>
-    <Content Include="$(MSBuildThisFileDirectory)Content\Items\Electricity\signalitems.xml">
-      <CopyToOutputDirectory>PreserveNewest</CopyToOutputDirectory>
-    </Content>
-    <Content Include="$(MSBuildThisFileDirectory)Content\Items\Electricity\supercapacitor.png">
-      <CopyToOutputDirectory>PreserveNewest</CopyToOutputDirectory>
-    </Content>
-    <Content Include="$(MSBuildThisFileDirectory)Content\Items\Legacy\engine.png">
-      <CopyToOutputDirectory>PreserveNewest</CopyToOutputDirectory>
-    </Content>
-    <Content Include="$(MSBuildThisFileDirectory)Content\Items\Engine\engine.xml">
-      <CopyToOutputDirectory>PreserveNewest</CopyToOutputDirectory>
-    </Content>
-    <Content Include="$(MSBuildThisFileDirectory)Content\Items\Fabricators\fabricators.xml">
-      <CopyToOutputDirectory>PreserveNewest</CopyToOutputDirectory>
-    </Content>
-    <Content Include="$(MSBuildThisFileDirectory)Content\Items\Fabricators\materials.png">
-      <CopyToOutputDirectory>PreserveNewest</CopyToOutputDirectory>
-    </Content>
-    <Content Include="$(MSBuildThisFileDirectory)Content\Items\Fabricators\materials.xml">
-      <CopyToOutputDirectory>PreserveNewest</CopyToOutputDirectory>
-    </Content>
-    <Content Include="$(MSBuildThisFileDirectory)Content\Items\idcard.png">
-      <CopyToOutputDirectory>PreserveNewest</CopyToOutputDirectory>
-    </Content>
-    <Content Include="$(MSBuildThisFileDirectory)Content\Items\idcard.xml">
-      <CopyToOutputDirectory>PreserveNewest</CopyToOutputDirectory>
-    </Content>
-    <Content Include="$(MSBuildThisFileDirectory)Content\Items\Labels\labels.xml">
-      <CopyToOutputDirectory>PreserveNewest</CopyToOutputDirectory>
-    </Content>
-    <Content Include="$(MSBuildThisFileDirectory)Content\Items\Jobgear\captaingear.xml">
-      <CopyToOutputDirectory>PreserveNewest</CopyToOutputDirectory>
-    </Content>
-    <Content Include="$(MSBuildThisFileDirectory)Content\Items\Jobgear\captainhat.png">
-      <CopyToOutputDirectory>PreserveNewest</CopyToOutputDirectory>
-    </Content>
-    <Content Include="$(MSBuildThisFileDirectory)Content\Items\Jobgear\captainLegs.png">
-      <CopyToOutputDirectory>PreserveNewest</CopyToOutputDirectory>
-    </Content>
-    <Content Include="$(MSBuildThisFileDirectory)Content\Items\Jobgear\captainTorso.png">
-      <CopyToOutputDirectory>PreserveNewest</CopyToOutputDirectory>
-    </Content>
-    <Content Include="$(MSBuildThisFileDirectory)Content\Items\Jobgear\clownmask.png">
-      <CopyToOutputDirectory>PreserveNewest</CopyToOutputDirectory>
-    </Content>
-    <Content Include="$(MSBuildThisFileDirectory)Content\Items\Jobgear\clownpants.png">
-      <CopyToOutputDirectory>PreserveNewest</CopyToOutputDirectory>
-    </Content>
-    <Content Include="$(MSBuildThisFileDirectory)Content\Items\Jobgear\clownshirt.png">
-      <CopyToOutputDirectory>PreserveNewest</CopyToOutputDirectory>
-    </Content>
-    <Content Include="$(MSBuildThisFileDirectory)Content\Items\Jobgear\doctorgear.png">
-      <CopyToOutputDirectory>PreserveNewest</CopyToOutputDirectory>
-    </Content>
-    <Content Include="$(MSBuildThisFileDirectory)Content\Items\Jobgear\doctorgear.xml">
-      <CopyToOutputDirectory>PreserveNewest</CopyToOutputDirectory>
-    </Content>
-    <Content Include="$(MSBuildThisFileDirectory)Content\Items\Jobgear\engigear.png">
-      <CopyToOutputDirectory>PreserveNewest</CopyToOutputDirectory>
-    </Content>
-    <Content Include="$(MSBuildThisFileDirectory)Content\Items\Jobgear\engigear.xml">
-      <CopyToOutputDirectory>PreserveNewest</CopyToOutputDirectory>
-    </Content>
-    <Content Include="$(MSBuildThisFileDirectory)Content\Items\Jobgear\headset.png">
-      <CopyToOutputDirectory>PreserveNewest</CopyToOutputDirectory>
-    </Content>
-    <Content Include="$(MSBuildThisFileDirectory)Content\Items\Jobgear\misc.xml">
-      <CopyToOutputDirectory>PreserveNewest</CopyToOutputDirectory>
-    </Content>
-    <Content Include="$(MSBuildThisFileDirectory)Content\Items\Jobgear\securitygear.png">
-      <CopyToOutputDirectory>PreserveNewest</CopyToOutputDirectory>
-    </Content>
-    <Content Include="$(MSBuildThisFileDirectory)Content\Items\Jobgear\securitygear.xml">
-      <CopyToOutputDirectory>PreserveNewest</CopyToOutputDirectory>
-    </Content>
-    <Content Include="$(MSBuildThisFileDirectory)Content\Items\Ladder\ladder.png">
-      <CopyToOutputDirectory>PreserveNewest</CopyToOutputDirectory>
-    </Content>
-    <Content Include="$(MSBuildThisFileDirectory)Content\Items\Ladder\ladder.xml">
-      <CopyToOutputDirectory>PreserveNewest</CopyToOutputDirectory>
-    </Content>
-    <Content Include="$(MSBuildThisFileDirectory)Content\Items\Legacy\machines.png">
-      <CopyToOutputDirectory>PreserveNewest</CopyToOutputDirectory>
-    </Content>
-    <Content Include="$(MSBuildThisFileDirectory)Content\Items\Medical\med.png">
-      <CopyToOutputDirectory>PreserveNewest</CopyToOutputDirectory>
-    </Content>
-    <Content Include="$(MSBuildThisFileDirectory)Content\Items\Medical\medical.xml">
-      <CopyToOutputDirectory>PreserveNewest</CopyToOutputDirectory>
-    </Content>
-    <Content Include="$(MSBuildThisFileDirectory)Content\Items\Legacy\oxygengenerator.png">
-      <CopyToOutputDirectory>PreserveNewest</CopyToOutputDirectory>
-    </Content>
-    <Content Include="$(MSBuildThisFileDirectory)Content\Items\OxygenGenerator\oxygengenerator.xml">
-      <CopyToOutputDirectory>PreserveNewest</CopyToOutputDirectory>
-    </Content>
-    <Content Include="$(MSBuildThisFileDirectory)Content\Items\OxygenGenerator\vent.png">
-      <CopyToOutputDirectory>PreserveNewest</CopyToOutputDirectory>
-    </Content>
-    <Content Include="$(MSBuildThisFileDirectory)Content\Items\Legacy\pump.png">
-      <CopyToOutputDirectory>PreserveNewest</CopyToOutputDirectory>
-    </Content>
-    <Content Include="$(MSBuildThisFileDirectory)Content\Items\Pump\pump.xml">
-      <CopyToOutputDirectory>PreserveNewest</CopyToOutputDirectory>
-    </Content>
-    <Content Include="$(MSBuildThisFileDirectory)Content\Items\Legacy\smallpump.png">
-      <CopyToOutputDirectory>PreserveNewest</CopyToOutputDirectory>
-    </Content>
-    <Content Include="$(MSBuildThisFileDirectory)Content\Items\Reactor\fuelrod.png">
-      <CopyToOutputDirectory>PreserveNewest</CopyToOutputDirectory>
-    </Content>
-    <Content Include="$(MSBuildThisFileDirectory)Content\Items\Reactor\reactor.png">
-      <CopyToOutputDirectory>PreserveNewest</CopyToOutputDirectory>
-    </Content>
-    <Content Include="$(MSBuildThisFileDirectory)Content\Items\Reactor\reactor.xml">
-      <CopyToOutputDirectory>PreserveNewest</CopyToOutputDirectory>
-    </Content>
-    <Content Include="$(MSBuildThisFileDirectory)Content\Items\Tools\extinguisher.png">
-      <CopyToOutputDirectory>PreserveNewest</CopyToOutputDirectory>
-    </Content>
-    <Content Include="$(MSBuildThisFileDirectory)Content\Items\Tools\tools.png">
-      <CopyToOutputDirectory>PreserveNewest</CopyToOutputDirectory>
-    </Content>
-    <Content Include="$(MSBuildThisFileDirectory)Content\Items\Tools\tools.xml">
-      <CopyToOutputDirectory>PreserveNewest</CopyToOutputDirectory>
-    </Content>
-    <Content Include="$(MSBuildThisFileDirectory)Content\Items\Weapons\crosshairPointer.png">
-      <CopyToOutputDirectory>PreserveNewest</CopyToOutputDirectory>
-    </Content>
-    <Content Include="$(MSBuildThisFileDirectory)Content\Items\Weapons\depthcharge.xml">
-      <CopyToOutputDirectory>PreserveNewest</CopyToOutputDirectory>
-    </Content>
-    <Content Include="$(MSBuildThisFileDirectory)Content\Items\Weapons\crosshair.png">
-      <CopyToOutputDirectory>PreserveNewest</CopyToOutputDirectory>
-    </Content>
-    <Content Include="$(MSBuildThisFileDirectory)Content\Items\Weapons\explosives.xml">
-      <CopyToOutputDirectory>PreserveNewest</CopyToOutputDirectory>
-    </Content>
-    <Content Include="$(MSBuildThisFileDirectory)Content\Items\Weapons\railgun.xml">
-      <CopyToOutputDirectory>PreserveNewest</CopyToOutputDirectory>
-    </Content>
-    <Content Include="$(MSBuildThisFileDirectory)Content\Items\Weapons\railgunbarrel.png">
-      <CopyToOutputDirectory>PreserveNewest</CopyToOutputDirectory>
-    </Content>
-    <Content Include="$(MSBuildThisFileDirectory)Content\Items\Weapons\railgunbase.png">
-      <CopyToOutputDirectory>PreserveNewest</CopyToOutputDirectory>
-    </Content>
-    <Content Include="$(MSBuildThisFileDirectory)Content\Items\Weapons\railgunetc.png">
-      <CopyToOutputDirectory>PreserveNewest</CopyToOutputDirectory>
-    </Content>
-    <Content Include="$(MSBuildThisFileDirectory)Content\Items\Weapons\rope.png">
-      <CopyToOutputDirectory>PreserveNewest</CopyToOutputDirectory>
-    </Content>
-    <Content Include="$(MSBuildThisFileDirectory)Content\Items\Weapons\stungrenade.png">
-      <CopyToOutputDirectory>PreserveNewest</CopyToOutputDirectory>
-    </Content>
-    <Content Include="$(MSBuildThisFileDirectory)Content\Items\Weapons\weapons.png">
-      <CopyToOutputDirectory>PreserveNewest</CopyToOutputDirectory>
-    </Content>
-    <Content Include="$(MSBuildThisFileDirectory)Content\Items\Weapons\weapons.xml">
-      <CopyToOutputDirectory>PreserveNewest</CopyToOutputDirectory>
-    </Content>
-    <Content Include="$(MSBuildThisFileDirectory)Content\Items\wireCorner.png">
-      <CopyToOutputDirectory>PreserveNewest</CopyToOutputDirectory>
-    </Content>
-    <Content Include="$(MSBuildThisFileDirectory)Content\Items\wireHorizontal.png">
-      <CopyToOutputDirectory>PreserveNewest</CopyToOutputDirectory>
-    </Content>
-    <Content Include="$(MSBuildThisFileDirectory)Content\Items\wireVertical.png">
-      <CopyToOutputDirectory>PreserveNewest</CopyToOutputDirectory>
-    </Content>
-    <Content Include="$(MSBuildThisFileDirectory)Content\Jobs.xml">
-      <CopyToOutputDirectory>PreserveNewest</CopyToOutputDirectory>
-    </Content>
-    <Content Include="$(MSBuildThisFileDirectory)Content\Lights\alphaOne.png">
-      <CopyToOutputDirectory>PreserveNewest</CopyToOutputDirectory>
-    </Content>
-    <Content Include="$(MSBuildThisFileDirectory)Content\Lights\light.png">
-      <CopyToOutputDirectory>PreserveNewest</CopyToOutputDirectory>
-    </Content>
-    <Content Include="$(MSBuildThisFileDirectory)Content\Lights\lightcone.png">
-      <CopyToOutputDirectory>PreserveNewest</CopyToOutputDirectory>
-    </Content>
-    <Content Include="$(MSBuildThisFileDirectory)Content\Lights\penumbra.png">
-      <CopyToOutputDirectory>PreserveNewest</CopyToOutputDirectory>
-    </Content>
-    <Content Include="$(MSBuildThisFileDirectory)Content\Lights\visioncircle.png">
-      <CopyToOutputDirectory>PreserveNewest</CopyToOutputDirectory>
-    </Content>
-    <Content Include="$(MSBuildThisFileDirectory)Content\Map\iceBackground.png">
-      <CopyToOutputDirectory>PreserveNewest</CopyToOutputDirectory>
-    </Content>
-    <Content Include="$(MSBuildThisFileDirectory)Content\Map\iceBackgroundFade.png">
-      <CopyToOutputDirectory>PreserveNewest</CopyToOutputDirectory>
-    </Content>
-    <Content Include="$(MSBuildThisFileDirectory)Content\Map\beaconSymbol.png">
-      <CopyToOutputDirectory>PreserveNewest</CopyToOutputDirectory>
-    </Content>
-    <Content Include="$(MSBuildThisFileDirectory)Content\Map\citySymbol.png">
-      <CopyToOutputDirectory>PreserveNewest</CopyToOutputDirectory>
-    </Content>
-    <Content Include="$(MSBuildThisFileDirectory)Content\Map\dustparticles.png">
-      <CopyToOutputDirectory>PreserveNewest</CopyToOutputDirectory>
-    </Content>
-    <Content Include="$(MSBuildThisFileDirectory)Content\Map\iceWallEdge.png">
-      <CopyToOutputDirectory>PreserveNewest</CopyToOutputDirectory>
-    </Content>
-    <Content Include="$(MSBuildThisFileDirectory)Content\Map\LevelGenerationParameters.xml">
-      <CopyToOutputDirectory>PreserveNewest</CopyToOutputDirectory>
-    </Content>
-    <Content Include="$(MSBuildThisFileDirectory)Content\Map\locationNames.txt">
-      <CopyToOutputDirectory>PreserveNewest</CopyToOutputDirectory>
-    </Content>
-    <Content Include="$(MSBuildThisFileDirectory)Content\Map\locationTypes.xml">
-      <CopyToOutputDirectory>PreserveNewest</CopyToOutputDirectory>
-    </Content>
-    <Content Include="$(MSBuildThisFileDirectory)Content\Map\militarySymbol.png">
-      <CopyToOutputDirectory>PreserveNewest</CopyToOutputDirectory>
-    </Content>
-    <Content Include="$(MSBuildThisFileDirectory)Content\Map\researchSymbol.png">
-      <CopyToOutputDirectory>PreserveNewest</CopyToOutputDirectory>
-    </Content>
-    <Content Include="$(MSBuildThisFileDirectory)Content\Map\RuinConfig.xml">
-      <CopyToOutputDirectory>PreserveNewest</CopyToOutputDirectory>
-    </Content>
-    <Content Include="$(MSBuildThisFileDirectory)Content\Map\ruins.png">
-      <CopyToOutputDirectory>PreserveNewest</CopyToOutputDirectory>
-    </Content>
-    <Content Include="$(MSBuildThisFileDirectory)Content\Map\ruins2.png">
-      <CopyToOutputDirectory>PreserveNewest</CopyToOutputDirectory>
-    </Content>
-    <Content Include="$(MSBuildThisFileDirectory)Content\Map\ruins3.png">
-      <CopyToOutputDirectory>PreserveNewest</CopyToOutputDirectory>
-    </Content>
-    <Content Include="$(MSBuildThisFileDirectory)Content\Map\shaft.png">
-      <CopyToOutputDirectory>PreserveNewest</CopyToOutputDirectory>
-    </Content>
-    <Content Include="$(MSBuildThisFileDirectory)Content\Map\StructurePrefabs.xml">
-      <CopyToOutputDirectory>PreserveNewest</CopyToOutputDirectory>
-    </Content>
-    <Content Include="$(MSBuildThisFileDirectory)Content\Map\structures2.png">
-      <CopyToOutputDirectory>PreserveNewest</CopyToOutputDirectory>
-    </Content>
-    <Content Include="$(MSBuildThisFileDirectory)Content\Map\testroom.png">
-      <CopyToOutputDirectory>Always</CopyToOutputDirectory>
-    </Content>
-    <Content Include="$(MSBuildThisFileDirectory)Content\Map\walldamage.png">
-      <CopyToOutputDirectory>PreserveNewest</CopyToOutputDirectory>
-    </Content>
-    <Content Include="$(MSBuildThisFileDirectory)Content\Map\waypointIcons.png">
-      <CopyToOutputDirectory>PreserveNewest</CopyToOutputDirectory>
-    </Content>
-    <Content Include="$(MSBuildThisFileDirectory)Content\Missions.xml">
-      <CopyToOutputDirectory>PreserveNewest</CopyToOutputDirectory>
-    </Content>
-    <Content Include="$(MSBuildThisFileDirectory)Content\Orders.xml">
-      <CopyToOutputDirectory>PreserveNewest</CopyToOutputDirectory>
-    </Content>
-    <Content Include="$(MSBuildThisFileDirectory)Content\Particles\burnt.png">
-      <CopyToOutputDirectory>PreserveNewest</CopyToOutputDirectory>
-    </Content>
-    <Content Include="$(MSBuildThisFileDirectory)Content\Particles\explosiondecal.png">
-      <CopyToOutputDirectory>PreserveNewest</CopyToOutputDirectory>
-    </Content>
-    <Content Include="$(MSBuildThisFileDirectory)Content\Particles\FlameRoundParticleSheet.png">
-      <CopyToOutputDirectory>PreserveNewest</CopyToOutputDirectory>
-    </Content>
-    <Content Include="$(MSBuildThisFileDirectory)Content\Particles\DecalPrefabs.xml">
-      <CopyToOutputDirectory>PreserveNewest</CopyToOutputDirectory>
-    </Content>
-    <Content Include="$(MSBuildThisFileDirectory)Content\Particles\ParticlePrefabs.xml">
-      <CopyToOutputDirectory>PreserveNewest</CopyToOutputDirectory>
-    </Content>
-    <Content Include="$(MSBuildThisFileDirectory)Content\Particles\Smoke.png">
-      <CopyToOutputDirectory>PreserveNewest</CopyToOutputDirectory>
-    </Content>
-    <Content Include="$(MSBuildThisFileDirectory)Content\Particles\SmokeParticleSheet.png">
-      <CopyToOutputDirectory>PreserveNewest</CopyToOutputDirectory>
-    </Content>
-    <Content Include="$(MSBuildThisFileDirectory)Content\Particles\Spatter1.png">
-      <CopyToOutputDirectory>PreserveNewest</CopyToOutputDirectory>
-    </Content>
-    <Content Include="$(MSBuildThisFileDirectory)Content\Particles\Spatter2.png">
-      <CopyToOutputDirectory>PreserveNewest</CopyToOutputDirectory>
-    </Content>
-    <Content Include="$(MSBuildThisFileDirectory)Content\Particles\Spatter3.png">
-      <CopyToOutputDirectory>PreserveNewest</CopyToOutputDirectory>
-    </Content>
-    <Content Include="$(MSBuildThisFileDirectory)Content\randomevents.xml">
-      <CopyToOutputDirectory>PreserveNewest</CopyToOutputDirectory>
-    </Content>
-    <Content Include="$(MSBuildThisFileDirectory)Content\Sounds\Damage\StructureBlunt10.ogg">
-      <CopyToOutputDirectory>PreserveNewest</CopyToOutputDirectory>
-    </Content>
-    <Content Include="$(MSBuildThisFileDirectory)Content\Sounds\Damage\StructureBlunt8.ogg">
-      <CopyToOutputDirectory>PreserveNewest</CopyToOutputDirectory>
-    </Content>
-    <Content Include="$(MSBuildThisFileDirectory)Content\Sounds\Damage\StructureBlunt9.ogg">
-      <CopyToOutputDirectory>PreserveNewest</CopyToOutputDirectory>
-    </Content>
-    <Content Include="$(MSBuildThisFileDirectory)Content\Sounds\Damage\StructureCrunch4.ogg">
-      <CopyToOutputDirectory>PreserveNewest</CopyToOutputDirectory>
-    </Content>
-    <Content Include="$(MSBuildThisFileDirectory)Content\Sounds\Damage\StructureCrunch5.ogg">
-      <CopyToOutputDirectory>PreserveNewest</CopyToOutputDirectory>
-    </Content>
-    <Content Include="$(MSBuildThisFileDirectory)Content\Sounds\sounds.xml">
-      <CopyToOutputDirectory>PreserveNewest</CopyToOutputDirectory>
-    </Content>
-    <Content Include="$(MSBuildThisFileDirectory)Content\Texts\FinnishVanilla.xml">
-      <CopyToOutputDirectory>Never</CopyToOutputDirectory>
-    </Content>
-    <Content Include="$(MSBuildThisFileDirectory)Content\Tutorials\Tutorials.xml">
-      <CopyToOutputDirectory>PreserveNewest</CopyToOutputDirectory>
-    </Content>
-    <Content Include="$(MSBuildThisFileDirectory)Content\UI\ContainerIndicators.png">
-      <CopyToOutputDirectory>PreserveNewest</CopyToOutputDirectory>
-    </Content>
-    <Content Include="$(MSBuildThisFileDirectory)Content\UI\Health\cprButton.png">
-      <CopyToOutputDirectory>PreserveNewest</CopyToOutputDirectory>
-    </Content>
-    <Content Include="$(MSBuildThisFileDirectory)Content\UI\Health\MedicalDropArea.png">
-      <CopyToOutputDirectory>PreserveNewest</CopyToOutputDirectory>
-    </Content>
-    <Content Include="$(MSBuildThisFileDirectory)Content\UI\IconAtlas.png">
-      <CopyToOutputDirectory>PreserveNewest</CopyToOutputDirectory>
-    </Content>
-    <Content Include="$(MSBuildThisFileDirectory)Content\UI\InnerGlow.png">
-      <CopyToOutputDirectory>PreserveNewest</CopyToOutputDirectory>
-    </Content>
-    <Content Include="$(MSBuildThisFileDirectory)Content\UI\InnerShadow.png">
-      <CopyToOutputDirectory>PreserveNewest</CopyToOutputDirectory>
-    </Content>
-    <Content Include="$(MSBuildThisFileDirectory)Content\UI\inventoryAtlas.png">
-      <CopyToOutputDirectory>PreserveNewest</CopyToOutputDirectory>
-    </Content>
-    <Content Include="$(MSBuildThisFileDirectory)Content\UI\caret.png">
-      <CopyToOutputDirectory>PreserveNewest</CopyToOutputDirectory>
-    </Content>
-    <Content Include="$(MSBuildThisFileDirectory)Content\UI\cursor.png">
-      <CopyToOutputDirectory>PreserveNewest</CopyToOutputDirectory>
-    </Content>
-    <Content Include="$(MSBuildThisFileDirectory)Content\UI\damageOverlay.png">
-      <CopyToOutputDirectory>PreserveNewest</CopyToOutputDirectory>
-    </Content>
-    <Content Include="$(MSBuildThisFileDirectory)Content\UI\Health\HealthIndicatorHead.png">
-      <CopyToOutputDirectory>PreserveNewest</CopyToOutputDirectory>
-    </Content>
-    <Content Include="$(MSBuildThisFileDirectory)Content\UI\Health\HealthIndicatorLeftArm.png">
-      <CopyToOutputDirectory>PreserveNewest</CopyToOutputDirectory>
-    </Content>
-    <Content Include="$(MSBuildThisFileDirectory)Content\UI\Health\HealthIndicatorLeftLeg.png">
-      <CopyToOutputDirectory>PreserveNewest</CopyToOutputDirectory>
-    </Content>
-    <Content Include="$(MSBuildThisFileDirectory)Content\UI\Health\HealthIndicatorRightArm.png">
-      <CopyToOutputDirectory>PreserveNewest</CopyToOutputDirectory>
-    </Content>
-    <Content Include="$(MSBuildThisFileDirectory)Content\UI\Health\HealthIndicatorRightLeg.png">
-      <CopyToOutputDirectory>PreserveNewest</CopyToOutputDirectory>
-    </Content>
-    <Content Include="$(MSBuildThisFileDirectory)Content\UI\Health\HealthIndicatorTorso.png">
-      <CopyToOutputDirectory>PreserveNewest</CopyToOutputDirectory>
-    </Content>
-    <Content Include="$(MSBuildThisFileDirectory)Content\UI\noise.png">
-      <CopyToOutputDirectory>PreserveNewest</CopyToOutputDirectory>
-    </Content>
-    <Content Include="$(MSBuildThisFileDirectory)Content\UI\OuterGlow.png">
-      <CopyToOutputDirectory>PreserveNewest</CopyToOutputDirectory>
-    </Content>
-    <Content Include="$(MSBuildThisFileDirectory)Content\UI\style.xml">
-      <CopyToOutputDirectory>PreserveNewest</CopyToOutputDirectory>
-    </Content>
-    <Content Include="$(MSBuildThisFileDirectory)Content\UI\textboxTexture.png">
-      <CopyToOutputDirectory>PreserveNewest</CopyToOutputDirectory>
-    </Content>
-    <Content Include="$(MSBuildThisFileDirectory)Content\UI\titleBackground.png">
-      <CopyToOutputDirectory>PreserveNewest</CopyToOutputDirectory>
-    </Content>
-    <Content Include="$(MSBuildThisFileDirectory)Content\UI\titleMonster.png">
-      <CopyToOutputDirectory>PreserveNewest</CopyToOutputDirectory>
-    </Content>
-    <Content Include="$(MSBuildThisFileDirectory)Content\UI\titleText.png">
-      <CopyToOutputDirectory>PreserveNewest</CopyToOutputDirectory>
-    </Content>
-    <Content Include="$(MSBuildThisFileDirectory)Content\UI\uiBackground.png">
-      <CopyToOutputDirectory>PreserveNewest</CopyToOutputDirectory>
-    </Content>
-    <Content Include="$(MSBuildThisFileDirectory)Content\UI\uiButton.png">
-      <CopyToOutputDirectory>PreserveNewest</CopyToOutputDirectory>
-    </Content>
-    <Content Include="$(MSBuildThisFileDirectory)Content\UI\uiIcons.png">
-      <CopyToOutputDirectory>PreserveNewest</CopyToOutputDirectory>
-    </Content>
-    <Content Include="$(MSBuildThisFileDirectory)Content\UI\UI_Atlas.png">
-      <CopyToOutputDirectory>PreserveNewest</CopyToOutputDirectory>
-    </Content>
-    <Content Include="$(MSBuildThisFileDirectory)Content\UI\UI_Atlas2.png">
-      <CopyToOutputDirectory>PreserveNewest</CopyToOutputDirectory>
-    </Content>
-    <Content Include="$(MSBuildThisFileDirectory)Content\utg_4.mp4">
-      <CopyToOutputDirectory>PreserveNewest</CopyToOutputDirectory>
-    </Content>
-    <Content Include="$(MSBuildThisFileDirectory)Content\Effects\waterbump.png">
-      <CopyToOutputDirectory>PreserveNewest</CopyToOutputDirectory>
-    </Content>
-    <Content Include="$(MSBuildThisFileDirectory)Data\clientpermissions.xml">
-      <CopyToOutputDirectory>PreserveNewest</CopyToOutputDirectory>
-    </Content>
-    <Content Include="$(MSBuildThisFileDirectory)Data\ContentPackages\Vanilla 0.8.xml">
-      <CopyToOutputDirectory>PreserveNewest</CopyToOutputDirectory>
-    </Content>
-    <Content Include="$(MSBuildThisFileDirectory)Data\permissionpresets.xml">
-      <CopyToOutputDirectory>PreserveNewest</CopyToOutputDirectory>
-    </Content>
-    <Content Include="$(MSBuildThisFileDirectory)Icon.ico" />
-    <Content Include="$(MSBuildThisFileDirectory)Mods\info.txt">
-      <CopyToOutputDirectory>PreserveNewest</CopyToOutputDirectory>
-    </Content>
-    <Content Include="$(MSBuildThisFileDirectory)README.txt">
-      <CopyToOutputDirectory>PreserveNewest</CopyToOutputDirectory>
-    </Content>
-    <Content Include="$(MSBuildThisFileDirectory)serversettings.xml">
-      <CopyToOutputDirectory>PreserveNewest</CopyToOutputDirectory>
-    </Content>
-  </ItemGroup>
-  <ItemGroup>
-    <None Include="$(MSBuildThisFileDirectory)Content\Effects\blurshader.xnb">
-      <CopyToOutputDirectory>PreserveNewest</CopyToOutputDirectory>
-    </None>
-    <None Include="$(MSBuildThisFileDirectory)Content\Effects\blurshader_opengl.xnb">
-      <CopyToOutputDirectory>PreserveNewest</CopyToOutputDirectory>
-    </None>
-    <None Include="$(MSBuildThisFileDirectory)Content\Characters\Carrier\alarm1.ogg">
-      <CopyToOutputDirectory>PreserveNewest</CopyToOutputDirectory>
-    </None>
-    <None Include="$(MSBuildThisFileDirectory)Content\Characters\Carrier\carrier1.ogg">
-      <CopyToOutputDirectory>PreserveNewest</CopyToOutputDirectory>
-    </None>
-    <None Include="$(MSBuildThisFileDirectory)Content\Characters\Carrier\carrier2.ogg">
-      <CopyToOutputDirectory>PreserveNewest</CopyToOutputDirectory>
-    </None>
-    <None Include="$(MSBuildThisFileDirectory)Content\Characters\Carrier\carrier3.ogg">
-      <CopyToOutputDirectory>PreserveNewest</CopyToOutputDirectory>
-    </None>
-    <None Include="$(MSBuildThisFileDirectory)Content\Characters\Carrier\ping.ogg">
-      <CopyToOutputDirectory>PreserveNewest</CopyToOutputDirectory>
-    </None>
-    <None Include="$(MSBuildThisFileDirectory)Content\Characters\Charybdis\charybdisattack.ogg">
-      <CopyToOutputDirectory>PreserveNewest</CopyToOutputDirectory>
-    </None>
-    <None Include="$(MSBuildThisFileDirectory)Content\Characters\Coelanth\attack1.ogg">
-      <CopyToOutputDirectory>PreserveNewest</CopyToOutputDirectory>
-    </None>
-    <None Include="$(MSBuildThisFileDirectory)Content\Characters\Coelanth\idle1.ogg">
-      <CopyToOutputDirectory>PreserveNewest</CopyToOutputDirectory>
-    </None>
-    <None Include="$(MSBuildThisFileDirectory)Content\Characters\Coelanth\idle2.ogg">
-      <CopyToOutputDirectory>PreserveNewest</CopyToOutputDirectory>
-    </None>
-    <None Include="$(MSBuildThisFileDirectory)Content\Characters\Crawler\attack1.ogg">
-      <CopyToOutputDirectory>PreserveNewest</CopyToOutputDirectory>
-    </None>
-    <None Include="$(MSBuildThisFileDirectory)Content\Characters\Crawler\attack2.ogg">
-      <CopyToOutputDirectory>PreserveNewest</CopyToOutputDirectory>
-    </None>
-    <None Include="$(MSBuildThisFileDirectory)Content\Characters\Crawler\idle1.ogg">
-      <CopyToOutputDirectory>PreserveNewest</CopyToOutputDirectory>
-    </None>
-    <None Include="$(MSBuildThisFileDirectory)Content\Characters\Crawler\idle2.ogg">
-      <CopyToOutputDirectory>PreserveNewest</CopyToOutputDirectory>
-    </None>
-    <None Include="$(MSBuildThisFileDirectory)Content\Characters\Endworm\endwormattack1.ogg">
-      <CopyToOutputDirectory>PreserveNewest</CopyToOutputDirectory>
-    </None>
-    <None Include="$(MSBuildThisFileDirectory)Content\Characters\Endworm\endwormattack2.ogg">
-      <CopyToOutputDirectory>PreserveNewest</CopyToOutputDirectory>
-    </None>
-    <None Include="$(MSBuildThisFileDirectory)Content\Characters\Endworm\endwormidle.ogg">
-      <CopyToOutputDirectory>PreserveNewest</CopyToOutputDirectory>
-    </None>
-    <None Include="$(MSBuildThisFileDirectory)Content\Characters\Fractalguardian\Die1.ogg">
-      <CopyToOutputDirectory>PreserveNewest</CopyToOutputDirectory>
-    </None>
-    <None Include="$(MSBuildThisFileDirectory)Content\Characters\Fractalguardian\Die2.ogg">
-      <CopyToOutputDirectory>PreserveNewest</CopyToOutputDirectory>
-    </None>
-    <None Include="$(MSBuildThisFileDirectory)Content\Characters\Fractalguardian\guardian1.ogg">
-      <CopyToOutputDirectory>PreserveNewest</CopyToOutputDirectory>
-    </None>
-    <None Include="$(MSBuildThisFileDirectory)Content\Characters\Fractalguardian\guardian2.ogg">
-      <CopyToOutputDirectory>PreserveNewest</CopyToOutputDirectory>
-    </None>
-    <None Include="$(MSBuildThisFileDirectory)Content\Characters\Husk\Husk1.ogg">
-      <CopyToOutputDirectory>PreserveNewest</CopyToOutputDirectory>
-    </None>
-    <None Include="$(MSBuildThisFileDirectory)Content\Characters\Husk\Husk2.ogg">
-      <CopyToOutputDirectory>PreserveNewest</CopyToOutputDirectory>
-    </None>
-    <None Include="$(MSBuildThisFileDirectory)Content\Characters\Husk\Husk3.ogg">
-      <CopyToOutputDirectory>PreserveNewest</CopyToOutputDirectory>
-    </None>
-    <None Include="$(MSBuildThisFileDirectory)Content\Characters\Mantis\attack1.ogg">
-      <CopyToOutputDirectory>PreserveNewest</CopyToOutputDirectory>
-    </None>
-    <None Include="$(MSBuildThisFileDirectory)Content\Characters\Mantis\attack2.ogg">
-      <CopyToOutputDirectory>PreserveNewest</CopyToOutputDirectory>
-    </None>
-    <None Include="$(MSBuildThisFileDirectory)Content\Characters\Mantis\idle1.ogg">
-      <CopyToOutputDirectory>PreserveNewest</CopyToOutputDirectory>
-    </None>
-    <None Include="$(MSBuildThisFileDirectory)Content\Characters\Mantis\idle2.ogg">
-      <CopyToOutputDirectory>PreserveNewest</CopyToOutputDirectory>
-    </None>
-    <None Include="$(MSBuildThisFileDirectory)Content\Characters\Mantis\idle3.ogg">
-      <CopyToOutputDirectory>PreserveNewest</CopyToOutputDirectory>
-    </None>
-    <None Include="$(MSBuildThisFileDirectory)Content\Characters\Moloch\attack1.ogg">
-      <CopyToOutputDirectory>PreserveNewest</CopyToOutputDirectory>
-    </None>
-    <None Include="$(MSBuildThisFileDirectory)Content\Characters\Moloch\attack2.ogg">
-      <CopyToOutputDirectory>PreserveNewest</CopyToOutputDirectory>
-    </None>
-    <None Include="$(MSBuildThisFileDirectory)Content\Characters\Moloch\idle1.ogg">
-      <CopyToOutputDirectory>PreserveNewest</CopyToOutputDirectory>
-    </None>
-    <None Include="$(MSBuildThisFileDirectory)Content\Characters\Moloch\idle2.ogg">
-      <CopyToOutputDirectory>PreserveNewest</CopyToOutputDirectory>
-    </None>
-    <None Include="$(MSBuildThisFileDirectory)Content\Characters\Tigerthresher\thresherattack1.ogg">
-      <CopyToOutputDirectory>PreserveNewest</CopyToOutputDirectory>
-    </None>
-    <None Include="$(MSBuildThisFileDirectory)Content\Characters\Tigerthresher\thresheridle1.ogg">
-      <CopyToOutputDirectory>PreserveNewest</CopyToOutputDirectory>
-    </None>
-    <None Include="$(MSBuildThisFileDirectory)Content\Characters\Tigerthresher\thresheridle2.ogg">
-      <CopyToOutputDirectory>PreserveNewest</CopyToOutputDirectory>
-    </None>
-    <None Include="$(MSBuildThisFileDirectory)Content\Characters\Watcher\attack1.ogg">
-      <CopyToOutputDirectory>PreserveNewest</CopyToOutputDirectory>
-    </None>
-    <None Include="$(MSBuildThisFileDirectory)Content\Characters\Watcher\attack2.ogg">
-      <CopyToOutputDirectory>PreserveNewest</CopyToOutputDirectory>
-    </None>
-    <None Include="$(MSBuildThisFileDirectory)Content\Characters\Watcher\attack3.ogg">
-      <CopyToOutputDirectory>PreserveNewest</CopyToOutputDirectory>
-    </None>
-    <None Include="$(MSBuildThisFileDirectory)Content\Characters\Watcher\watch1.ogg">
-      <CopyToOutputDirectory>PreserveNewest</CopyToOutputDirectory>
-    </None>
-    <None Include="$(MSBuildThisFileDirectory)Content\Characters\Watcher\watch2.ogg">
-      <CopyToOutputDirectory>PreserveNewest</CopyToOutputDirectory>
-    </None>
-    <None Include="$(MSBuildThisFileDirectory)Content\Characters\Watcher\watch3.ogg">
-      <CopyToOutputDirectory>PreserveNewest</CopyToOutputDirectory>
-    </None>
-    <None Include="$(MSBuildThisFileDirectory)Content\Characters\Watcher\watch4.ogg">
-      <CopyToOutputDirectory>PreserveNewest</CopyToOutputDirectory>
-    </None>
-    <None Include="$(MSBuildThisFileDirectory)Content\Characters\Watcher\watch5.ogg">
-      <CopyToOutputDirectory>PreserveNewest</CopyToOutputDirectory>
-    </None>
-    <None Include="$(MSBuildThisFileDirectory)Content\Characters\Watcher\watch6.ogg">
-      <CopyToOutputDirectory>PreserveNewest</CopyToOutputDirectory>
-    </None>
-    <None Include="$(MSBuildThisFileDirectory)Content\Effects\deformshader.xnb">
-      <CopyToOutputDirectory>PreserveNewest</CopyToOutputDirectory>
-    </None>
-    <None Include="$(MSBuildThisFileDirectory)Content\Effects\deformshader_opengl.xnb">
-      <CopyToOutputDirectory>PreserveNewest</CopyToOutputDirectory>
-    </None>
-    <None Include="$(MSBuildThisFileDirectory)Content\Effects\postprocess.fx" />
-    <None Include="$(MSBuildThisFileDirectory)Content\Effects\postprocess.xnb">
-      <CopyToOutputDirectory>PreserveNewest</CopyToOutputDirectory>
-    </None>
-    <None Include="$(MSBuildThisFileDirectory)Content\Fonts\Code Pro Bold.otf">
-      <CopyToOutputDirectory>PreserveNewest</CopyToOutputDirectory>
-    </None>
-    <None Include="$(MSBuildThisFileDirectory)Content\Content.mgcb">
-      <CopyToOutputDirectory>PreserveNewest</CopyToOutputDirectory>
-    </None>
-    <None Include="$(MSBuildThisFileDirectory)Content\Effects\damageshader.xnb">
-      <CopyToOutputDirectory>PreserveNewest</CopyToOutputDirectory>
-    </None>
-    <None Include="$(MSBuildThisFileDirectory)Content\Effects\damageshader_opengl.xnb">
-      <CopyToOutputDirectory>PreserveNewest</CopyToOutputDirectory>
-    </None>
-    <None Include="$(MSBuildThisFileDirectory)Content\Fonts\Exo2-Light.otf">
-      <CopyToOutputDirectory>PreserveNewest</CopyToOutputDirectory>
-    </None>
-    <None Include="$(MSBuildThisFileDirectory)Content\Fonts\Exo2-Medium.otf">
-      <CopyToOutputDirectory>PreserveNewest</CopyToOutputDirectory>
-    </None>
-    <None Include="$(MSBuildThisFileDirectory)Content\Items\Artifacts\aliendoor.ogg">
-      <CopyToOutputDirectory>PreserveNewest</CopyToOutputDirectory>
-    </None>
-    <None Include="$(MSBuildThisFileDirectory)Content\Items\Artifacts\alienweapon.ogg">
-      <CopyToOutputDirectory>PreserveNewest</CopyToOutputDirectory>
-    </None>
-    <None Include="$(MSBuildThisFileDirectory)Content\Items\Button\beep.ogg">
-      <CopyToOutputDirectory>PreserveNewest</CopyToOutputDirectory>
-    </None>
-    <None Include="$(MSBuildThisFileDirectory)Content\Items\Button\switch.ogg">
-      <CopyToOutputDirectory>PreserveNewest</CopyToOutputDirectory>
-    </None>
-    <None Include="$(MSBuildThisFileDirectory)Content\Items\Command\sonarPing.ogg">
-      <CopyToOutputDirectory>PreserveNewest</CopyToOutputDirectory>
-    </None>
-    <None Include="$(MSBuildThisFileDirectory)Content\Items\Command\sonarPing2.ogg">
-      <CopyToOutputDirectory>PreserveNewest</CopyToOutputDirectory>
-    </None>
-    <None Include="$(MSBuildThisFileDirectory)Content\Items\Diving\divingSuit.ogg">
-      <CopyToOutputDirectory>PreserveNewest</CopyToOutputDirectory>
-    </None>
-    <None Include="$(MSBuildThisFileDirectory)Content\Items\Diving\scooter.ogg">
-      <CopyToOutputDirectory>PreserveNewest</CopyToOutputDirectory>
-    </None>
-    <None Include="$(MSBuildThisFileDirectory)Content\Items\Door\dockingport1.ogg">
-      <CopyToOutputDirectory>PreserveNewest</CopyToOutputDirectory>
-    </None>
-    <None Include="$(MSBuildThisFileDirectory)Content\Items\Door\dockingport2.ogg">
-      <CopyToOutputDirectory>PreserveNewest</CopyToOutputDirectory>
-    </None>
-    <None Include="$(MSBuildThisFileDirectory)Content\Items\Door\door.ogg">
-      <CopyToOutputDirectory>PreserveNewest</CopyToOutputDirectory>
-    </None>
-    <None Include="$(MSBuildThisFileDirectory)Content\Items\Door\duct.ogg">
-      <CopyToOutputDirectory>PreserveNewest</CopyToOutputDirectory>
-    </None>
-    <None Include="$(MSBuildThisFileDirectory)Content\Items\Electricity\powerOn.ogg">
-      <CopyToOutputDirectory>PreserveNewest</CopyToOutputDirectory>
-    </None>
-    <None Include="$(MSBuildThisFileDirectory)Content\Items\Electricity\zap1.ogg">
-      <CopyToOutputDirectory>PreserveNewest</CopyToOutputDirectory>
-    </None>
-    <None Include="$(MSBuildThisFileDirectory)Content\Items\Electricity\zap2.ogg">
-      <CopyToOutputDirectory>PreserveNewest</CopyToOutputDirectory>
-    </None>
-    <None Include="$(MSBuildThisFileDirectory)Content\Items\Electricity\zap3.ogg">
-      <CopyToOutputDirectory>PreserveNewest</CopyToOutputDirectory>
-    </None>
-    <None Include="$(MSBuildThisFileDirectory)Content\Items\Electricity\zap4.ogg">
-      <CopyToOutputDirectory>PreserveNewest</CopyToOutputDirectory>
-    </None>
-    <None Include="$(MSBuildThisFileDirectory)Content\Items\Engine\engine.ogg">
-      <CopyToOutputDirectory>PreserveNewest</CopyToOutputDirectory>
-    </None>
-    <None Include="$(MSBuildThisFileDirectory)Content\Items\Fabricators\deconstructor.ogg">
-      <CopyToOutputDirectory>PreserveNewest</CopyToOutputDirectory>
-    </None>
-    <None Include="$(MSBuildThisFileDirectory)Content\Items\Fabricators\fabricator.ogg">
-      <CopyToOutputDirectory>PreserveNewest</CopyToOutputDirectory>
-    </None>
-    <None Include="$(MSBuildThisFileDirectory)Content\Items\Medical\bandage.ogg">
-      <CopyToOutputDirectory>PreserveNewest</CopyToOutputDirectory>
-    </None>
-    <None Include="$(MSBuildThisFileDirectory)Content\Items\Medical\syringe.ogg">
-      <CopyToOutputDirectory>PreserveNewest</CopyToOutputDirectory>
-    </None>
-    <None Include="$(MSBuildThisFileDirectory)Content\Items\Misc\Guitar1.ogg">
-      <CopyToOutputDirectory>PreserveNewest</CopyToOutputDirectory>
-    </None>
-    <None Include="$(MSBuildThisFileDirectory)Content\Items\Misc\Guitar2.ogg">
-      <CopyToOutputDirectory>PreserveNewest</CopyToOutputDirectory>
-    </None>
-    <None Include="$(MSBuildThisFileDirectory)Content\Items\Misc\Guitar3.ogg">
-      <CopyToOutputDirectory>PreserveNewest</CopyToOutputDirectory>
-    </None>
-    <None Include="$(MSBuildThisFileDirectory)Content\Items\Misc\Harmonica1.ogg">
-      <CopyToOutputDirectory>PreserveNewest</CopyToOutputDirectory>
-    </None>
-    <None Include="$(MSBuildThisFileDirectory)Content\Items\Misc\Harmonica2.ogg">
-      <CopyToOutputDirectory>PreserveNewest</CopyToOutputDirectory>
-    </None>
-    <None Include="$(MSBuildThisFileDirectory)Content\Items\OxygenGenerator\oxygengenerator.ogg">
-      <CopyToOutputDirectory>PreserveNewest</CopyToOutputDirectory>
-    </None>
-    <None Include="$(MSBuildThisFileDirectory)Content\Items\OxygenGenerator\ventilation.ogg">
-      <CopyToOutputDirectory>PreserveNewest</CopyToOutputDirectory>
-    </None>
-    <None Include="$(MSBuildThisFileDirectory)Content\Items\Pump\pump.ogg">
-      <CopyToOutputDirectory>PreserveNewest</CopyToOutputDirectory>
-    </None>
-    <None Include="$(MSBuildThisFileDirectory)Content\Items\Reactor\explosion.ogg">
-      <CopyToOutputDirectory>PreserveNewest</CopyToOutputDirectory>
-    </None>
-    <None Include="$(MSBuildThisFileDirectory)Content\Items\Reactor\reactor.ogg">
-      <CopyToOutputDirectory>PreserveNewest</CopyToOutputDirectory>
-    </None>
-    <None Include="$(MSBuildThisFileDirectory)Content\Items\Tools\crowbar.ogg">
-      <CopyToOutputDirectory>PreserveNewest</CopyToOutputDirectory>
-    </None>
-    <None Include="$(MSBuildThisFileDirectory)Content\Items\Tools\extinguisher.ogg">
-      <CopyToOutputDirectory>PreserveNewest</CopyToOutputDirectory>
-    </None>
-    <None Include="$(MSBuildThisFileDirectory)Content\Items\Tools\flare.ogg">
-      <CopyToOutputDirectory>PreserveNewest</CopyToOutputDirectory>
-    </None>
-    <None Include="$(MSBuildThisFileDirectory)Content\Items\Tools\plasmaCutter.ogg">
-      <CopyToOutputDirectory>PreserveNewest</CopyToOutputDirectory>
-    </None>
-    <None Include="$(MSBuildThisFileDirectory)Content\Items\Tools\weldingTool.ogg">
-      <CopyToOutputDirectory>PreserveNewest</CopyToOutputDirectory>
-    </None>
-    <None Include="$(MSBuildThisFileDirectory)Content\Items\warningBeep.ogg">
-      <CopyToOutputDirectory>PreserveNewest</CopyToOutputDirectory>
-    </None>
-    <None Include="$(MSBuildThisFileDirectory)Content\Items\warningSiren.ogg">
-      <CopyToOutputDirectory>PreserveNewest</CopyToOutputDirectory>
-    </None>
-    <None Include="$(MSBuildThisFileDirectory)Content\Items\Weapons\bigexplosion.ogg">
-      <CopyToOutputDirectory>PreserveNewest</CopyToOutputDirectory>
-    </None>
-    <None Include="$(MSBuildThisFileDirectory)Content\Items\Weapons\coilgun.ogg">
-      <CopyToOutputDirectory>PreserveNewest</CopyToOutputDirectory>
-    </None>
-    <None Include="$(MSBuildThisFileDirectory)Content\Items\Weapons\harpoon1.ogg">
-      <CopyToOutputDirectory>PreserveNewest</CopyToOutputDirectory>
-    </None>
-    <None Include="$(MSBuildThisFileDirectory)Content\Items\Weapons\harpoon2.ogg">
-      <CopyToOutputDirectory>PreserveNewest</CopyToOutputDirectory>
-    </None>
-    <None Include="$(MSBuildThisFileDirectory)Content\Items\Weapons\honk.ogg">
-      <CopyToOutputDirectory>PreserveNewest</CopyToOutputDirectory>
-    </None>
-    <None Include="$(MSBuildThisFileDirectory)Content\Items\Weapons\railgun.ogg">
-      <CopyToOutputDirectory>PreserveNewest</CopyToOutputDirectory>
-    </None>
-    <None Include="$(MSBuildThisFileDirectory)Content\Items\Weapons\railgunloop.ogg">
-      <CopyToOutputDirectory>PreserveNewest</CopyToOutputDirectory>
-    </None>
-    <None Include="$(MSBuildThisFileDirectory)Content\Items\Weapons\railgunstart.ogg">
-      <CopyToOutputDirectory>PreserveNewest</CopyToOutputDirectory>
-    </None>
-    <None Include="$(MSBuildThisFileDirectory)Content\Items\Weapons\railgunstop.ogg">
-      <CopyToOutputDirectory>PreserveNewest</CopyToOutputDirectory>
-    </None>
-    <None Include="$(MSBuildThisFileDirectory)Content\Items\Weapons\revolver.ogg">
-      <CopyToOutputDirectory>PreserveNewest</CopyToOutputDirectory>
-    </None>
-    <None Include="$(MSBuildThisFileDirectory)Content\Items\Weapons\smack.ogg">
-      <CopyToOutputDirectory>PreserveNewest</CopyToOutputDirectory>
-    </None>
-    <None Include="$(MSBuildThisFileDirectory)Content\Items\Weapons\smack2.ogg">
-      <CopyToOutputDirectory>PreserveNewest</CopyToOutputDirectory>
-    </None>
-    <None Include="$(MSBuildThisFileDirectory)Content\Items\Weapons\stunbaton.ogg">
-      <CopyToOutputDirectory>PreserveNewest</CopyToOutputDirectory>
-    </None>
-    <None Include="$(MSBuildThisFileDirectory)Content\Items\Weapons\stungrenade.ogg">
-      <CopyToOutputDirectory>PreserveNewest</CopyToOutputDirectory>
-    </None>
-    <None Include="$(MSBuildThisFileDirectory)Content\Items\Weapons\syringegun.ogg">
-      <CopyToOutputDirectory>PreserveNewest</CopyToOutputDirectory>
-    </None>
-    <None Include="$(MSBuildThisFileDirectory)Content\Effects\losshader.xnb">
-      <CopyToOutputDirectory>PreserveNewest</CopyToOutputDirectory>
-    </None>
-    <None Include="$(MSBuildThisFileDirectory)Content\Effects\losshader_opengl.xnb">
-      <CopyToOutputDirectory>PreserveNewest</CopyToOutputDirectory>
-    </None>
-    <None Include="$(MSBuildThisFileDirectory)Content\Sounds\Damage\LimbBlunt1.ogg">
-      <CopyToOutputDirectory>PreserveNewest</CopyToOutputDirectory>
-    </None>
-    <None Include="$(MSBuildThisFileDirectory)Content\Sounds\Damage\LimbBlunt2.ogg">
-      <CopyToOutputDirectory>PreserveNewest</CopyToOutputDirectory>
-    </None>
-    <None Include="$(MSBuildThisFileDirectory)Content\Sounds\Damage\LimbBlunt3.ogg">
-      <CopyToOutputDirectory>PreserveNewest</CopyToOutputDirectory>
-    </None>
-    <None Include="$(MSBuildThisFileDirectory)Content\Sounds\Damage\LimbBlunt4.ogg">
-      <CopyToOutputDirectory>PreserveNewest</CopyToOutputDirectory>
-    </None>
-    <None Include="$(MSBuildThisFileDirectory)Content\Sounds\Damage\LimbSlash4.ogg">
-      <CopyToOutputDirectory>PreserveNewest</CopyToOutputDirectory>
-    </None>
-    <None Include="$(MSBuildThisFileDirectory)Content\Sounds\Damage\LimbSlash5.ogg">
-      <CopyToOutputDirectory>PreserveNewest</CopyToOutputDirectory>
-    </None>
-    <None Include="$(MSBuildThisFileDirectory)Content\Sounds\Damage\LimbSlash6.ogg">
-      <CopyToOutputDirectory>PreserveNewest</CopyToOutputDirectory>
-    </None>
-    <None Include="$(MSBuildThisFileDirectory)Content\Sounds\Music\Intensity Layer 1.ogg">
-      <CopyToOutputDirectory>PreserveNewest</CopyToOutputDirectory>
-    </None>
-    <None Include="$(MSBuildThisFileDirectory)Content\Sounds\Music\Intensity Layer 2.ogg">
-      <CopyToOutputDirectory>PreserveNewest</CopyToOutputDirectory>
-    </None>
-    <None Include="$(MSBuildThisFileDirectory)Content\Sounds\Music\Intensity Layer 3.ogg">
-      <CopyToOutputDirectory>PreserveNewest</CopyToOutputDirectory>
-    </None>
-    <None Include="$(MSBuildThisFileDirectory)Content\Sounds\Music\Intensity Layer 4.ogg">
-      <CopyToOutputDirectory>PreserveNewest</CopyToOutputDirectory>
-    </None>
-    <None Include="$(MSBuildThisFileDirectory)Content\Sounds\Music\Layer 0 - Basic.ogg">
-      <CopyToOutputDirectory>PreserveNewest</CopyToOutputDirectory>
-    </None>
-    <None Include="$(MSBuildThisFileDirectory)Content\Sounds\Music\Layer 1 - Monsters Nearby.ogg">
-      <CopyToOutputDirectory>PreserveNewest</CopyToOutputDirectory>
-    </None>
-    <None Include="$(MSBuildThisFileDirectory)Content\Sounds\Music\Layer 11 - Crush Depth.ogg">
-      <CopyToOutputDirectory>PreserveNewest</CopyToOutputDirectory>
-    </None>
-    <None Include="$(MSBuildThisFileDirectory)Content\Sounds\Music\Layer 12 - Objective Complete.ogg">
-      <CopyToOutputDirectory>PreserveNewest</CopyToOutputDirectory>
-    </None>
-    <None Include="$(MSBuildThisFileDirectory)Content\Sounds\Music\Layer 2 - In The Ruins.ogg">
-      <CopyToOutputDirectory>PreserveNewest</CopyToOutputDirectory>
-    </None>
-    <None Include="$(MSBuildThisFileDirectory)Content\Sounds\Music\Layer 3 - Leaving Start Location.ogg">
-      <CopyToOutputDirectory>PreserveNewest</CopyToOutputDirectory>
-    </None>
-    <None Include="$(MSBuildThisFileDirectory)Content\Sounds\Music\Layer 4 - Arriving at Destination.ogg">
-      <CopyToOutputDirectory>PreserveNewest</CopyToOutputDirectory>
-    </None>
-    <None Include="$(MSBuildThisFileDirectory)Content\Sounds\Music\Layer 5 - Submarine Flooded.ogg">
-      <CopyToOutputDirectory>PreserveNewest</CopyToOutputDirectory>
-    </None>
-    <None Include="$(MSBuildThisFileDirectory)Content\Tutorials\TutorialSub.sub">
-      <CopyToOutputDirectory>PreserveNewest</CopyToOutputDirectory>
-    </None>
-    <None Include="$(MSBuildThisFileDirectory)Content\Sounds\Ambient\Ambient1.ogg">
-      <CopyToOutputDirectory>PreserveNewest</CopyToOutputDirectory>
-    </None>
-    <None Include="$(MSBuildThisFileDirectory)Content\Sounds\Ambient\Ambient10.ogg">
-      <CopyToOutputDirectory>PreserveNewest</CopyToOutputDirectory>
-    </None>
-    <None Include="$(MSBuildThisFileDirectory)Content\Sounds\Ambient\Ambient11.ogg">
-      <CopyToOutputDirectory>PreserveNewest</CopyToOutputDirectory>
-    </None>
-    <None Include="$(MSBuildThisFileDirectory)Content\Sounds\Ambient\Ambient12.ogg">
-      <CopyToOutputDirectory>PreserveNewest</CopyToOutputDirectory>
-    </None>
-    <None Include="$(MSBuildThisFileDirectory)Content\Sounds\Ambient\Ambient13.ogg">
-      <CopyToOutputDirectory>PreserveNewest</CopyToOutputDirectory>
-    </None>
-    <None Include="$(MSBuildThisFileDirectory)Content\Sounds\Ambient\Ambient2.ogg">
-      <CopyToOutputDirectory>PreserveNewest</CopyToOutputDirectory>
-    </None>
-    <None Include="$(MSBuildThisFileDirectory)Content\Sounds\Ambient\Ambient3.ogg">
-      <CopyToOutputDirectory>PreserveNewest</CopyToOutputDirectory>
-    </None>
-    <None Include="$(MSBuildThisFileDirectory)Content\Sounds\Ambient\Ambient4.ogg">
-      <CopyToOutputDirectory>PreserveNewest</CopyToOutputDirectory>
-    </None>
-    <None Include="$(MSBuildThisFileDirectory)Content\Sounds\Ambient\Ambient5.ogg">
-      <CopyToOutputDirectory>PreserveNewest</CopyToOutputDirectory>
-    </None>
-    <None Include="$(MSBuildThisFileDirectory)Content\Sounds\Ambient\Ambient6.ogg">
-      <CopyToOutputDirectory>PreserveNewest</CopyToOutputDirectory>
-    </None>
-    <None Include="$(MSBuildThisFileDirectory)Content\Sounds\Ambient\Ambient7.ogg">
-      <CopyToOutputDirectory>PreserveNewest</CopyToOutputDirectory>
-    </None>
-    <None Include="$(MSBuildThisFileDirectory)Content\Sounds\Ambient\Ambient8.ogg">
-      <CopyToOutputDirectory>PreserveNewest</CopyToOutputDirectory>
-    </None>
-    <None Include="$(MSBuildThisFileDirectory)Content\Sounds\Ambient\Ambient9.ogg">
-      <CopyToOutputDirectory>PreserveNewest</CopyToOutputDirectory>
-    </None>
-    <None Include="$(MSBuildThisFileDirectory)Content\Sounds\Ambient\DistantPod1.ogg">
-      <CopyToOutputDirectory>PreserveNewest</CopyToOutputDirectory>
-    </None>
-    <None Include="$(MSBuildThisFileDirectory)Content\Sounds\Ambient\DistantPod2.ogg">
-      <CopyToOutputDirectory>PreserveNewest</CopyToOutputDirectory>
-    </None>
-    <None Include="$(MSBuildThisFileDirectory)Content\Sounds\Ambient\DistantPod3.ogg">
-      <CopyToOutputDirectory>PreserveNewest</CopyToOutputDirectory>
-    </None>
-    <None Include="$(MSBuildThisFileDirectory)Content\Sounds\Ambient\GlacialMovement.ogg">
-      <CopyToOutputDirectory>PreserveNewest</CopyToOutputDirectory>
-    </None>
-    <None Include="$(MSBuildThisFileDirectory)Content\Sounds\Damage\creak1.ogg">
-      <CopyToOutputDirectory>PreserveNewest</CopyToOutputDirectory>
-    </None>
-    <None Include="$(MSBuildThisFileDirectory)Content\Sounds\Damage\creak2.ogg">
-      <CopyToOutputDirectory>PreserveNewest</CopyToOutputDirectory>
-    </None>
-    <None Include="$(MSBuildThisFileDirectory)Content\Sounds\Damage\creak3.ogg">
-      <CopyToOutputDirectory>PreserveNewest</CopyToOutputDirectory>
-    </None>
-    <None Include="$(MSBuildThisFileDirectory)Content\Sounds\Damage\creak4.ogg">
-      <CopyToOutputDirectory>PreserveNewest</CopyToOutputDirectory>
-    </None>
-    <None Include="$(MSBuildThisFileDirectory)Content\Sounds\Damage\creak5.ogg">
-      <CopyToOutputDirectory>PreserveNewest</CopyToOutputDirectory>
-    </None>
-    <None Include="$(MSBuildThisFileDirectory)Content\Sounds\Damage\GlassBreak1.ogg">
-      <CopyToOutputDirectory>PreserveNewest</CopyToOutputDirectory>
-    </None>
-    <None Include="$(MSBuildThisFileDirectory)Content\Sounds\Damage\GlassBreak2.ogg">
-      <CopyToOutputDirectory>PreserveNewest</CopyToOutputDirectory>
-    </None>
-    <None Include="$(MSBuildThisFileDirectory)Content\Sounds\Damage\GlassBreak3.ogg">
-      <CopyToOutputDirectory>PreserveNewest</CopyToOutputDirectory>
-    </None>
-    <None Include="$(MSBuildThisFileDirectory)Content\Sounds\Damage\GlassImpact1.ogg">
-      <CopyToOutputDirectory>PreserveNewest</CopyToOutputDirectory>
-    </None>
-    <None Include="$(MSBuildThisFileDirectory)Content\Sounds\Damage\GlassImpact2.ogg">
-      <CopyToOutputDirectory>PreserveNewest</CopyToOutputDirectory>
-    </None>
-    <None Include="$(MSBuildThisFileDirectory)Content\Sounds\Damage\GlassImpact3.ogg">
-      <CopyToOutputDirectory>PreserveNewest</CopyToOutputDirectory>
-    </None>
-    <None Include="$(MSBuildThisFileDirectory)Content\Sounds\Damage\HitArmor1.ogg">
-      <CopyToOutputDirectory>PreserveNewest</CopyToOutputDirectory>
-    </None>
-    <None Include="$(MSBuildThisFileDirectory)Content\Sounds\Damage\HitArmor2.ogg">
-      <CopyToOutputDirectory>PreserveNewest</CopyToOutputDirectory>
-    </None>
-    <None Include="$(MSBuildThisFileDirectory)Content\Sounds\Damage\HitArmor3.ogg">
-      <CopyToOutputDirectory>PreserveNewest</CopyToOutputDirectory>
-    </None>
-    <None Include="$(MSBuildThisFileDirectory)Content\Sounds\Damage\HitClown1.ogg">
-      <CopyToOutputDirectory>PreserveNewest</CopyToOutputDirectory>
-    </None>
-    <None Include="$(MSBuildThisFileDirectory)Content\Sounds\Damage\HitClown2.ogg">
-      <CopyToOutputDirectory>PreserveNewest</CopyToOutputDirectory>
-    </None>
-    <None Include="$(MSBuildThisFileDirectory)Content\Sounds\Damage\HitClown3.ogg">
-      <CopyToOutputDirectory>PreserveNewest</CopyToOutputDirectory>
-    </None>
-    <None Include="$(MSBuildThisFileDirectory)Content\Sounds\Damage\HitClown4.ogg">
-      <CopyToOutputDirectory>PreserveNewest</CopyToOutputDirectory>
-    </None>
-    <None Include="$(MSBuildThisFileDirectory)Content\Sounds\Damage\implode.ogg">
-      <CopyToOutputDirectory>PreserveNewest</CopyToOutputDirectory>
-    </None>
-    <None Include="$(MSBuildThisFileDirectory)Content\Sounds\Damage\LimbSlash1.ogg">
-      <CopyToOutputDirectory>PreserveNewest</CopyToOutputDirectory>
-    </None>
-    <None Include="$(MSBuildThisFileDirectory)Content\Sounds\Damage\LimbSlash2.ogg">
-      <CopyToOutputDirectory>PreserveNewest</CopyToOutputDirectory>
-    </None>
-    <None Include="$(MSBuildThisFileDirectory)Content\Sounds\Damage\LimbSlash3.ogg">
-      <CopyToOutputDirectory>PreserveNewest</CopyToOutputDirectory>
-    </None>
-    <None Include="$(MSBuildThisFileDirectory)Content\Sounds\Damage\StructureBlunt1.ogg">
-      <CopyToOutputDirectory>PreserveNewest</CopyToOutputDirectory>
-    </None>
-    <None Include="$(MSBuildThisFileDirectory)Content\Sounds\Damage\StructureBlunt2.ogg">
-      <CopyToOutputDirectory>PreserveNewest</CopyToOutputDirectory>
-    </None>
-    <None Include="$(MSBuildThisFileDirectory)Content\Sounds\Damage\StructureBlunt3.ogg">
-      <CopyToOutputDirectory>PreserveNewest</CopyToOutputDirectory>
-    </None>
-    <None Include="$(MSBuildThisFileDirectory)Content\Sounds\Damage\StructureBlunt4.ogg">
-      <CopyToOutputDirectory>PreserveNewest</CopyToOutputDirectory>
-    </None>
-    <None Include="$(MSBuildThisFileDirectory)Content\Sounds\Damage\StructureBlunt5.ogg">
-      <CopyToOutputDirectory>PreserveNewest</CopyToOutputDirectory>
-    </None>
-    <None Include="$(MSBuildThisFileDirectory)Content\Sounds\Damage\StructureBlunt6.ogg">
-      <CopyToOutputDirectory>PreserveNewest</CopyToOutputDirectory>
-    </None>
-    <None Include="$(MSBuildThisFileDirectory)Content\Sounds\Damage\StructureBlunt7.ogg">
-      <CopyToOutputDirectory>PreserveNewest</CopyToOutputDirectory>
-    </None>
-    <None Include="$(MSBuildThisFileDirectory)Content\Sounds\Damage\StructureCrunch1.ogg">
-      <CopyToOutputDirectory>PreserveNewest</CopyToOutputDirectory>
-    </None>
-    <None Include="$(MSBuildThisFileDirectory)Content\Sounds\Damage\StructureCrunch2.ogg">
-      <CopyToOutputDirectory>PreserveNewest</CopyToOutputDirectory>
-    </None>
-    <None Include="$(MSBuildThisFileDirectory)Content\Sounds\Damage\StructureCrunch3.ogg">
-      <CopyToOutputDirectory>PreserveNewest</CopyToOutputDirectory>
-    </None>
-    <None Include="$(MSBuildThisFileDirectory)Content\Sounds\dropItem.ogg">
-      <CopyToOutputDirectory>PreserveNewest</CopyToOutputDirectory>
-    </None>
-    <None Include="$(MSBuildThisFileDirectory)Content\Sounds\fire.ogg">
-      <CopyToOutputDirectory>PreserveNewest</CopyToOutputDirectory>
-    </None>
-    <None Include="$(MSBuildThisFileDirectory)Content\Sounds\firelarge.ogg">
-      <CopyToOutputDirectory>PreserveNewest</CopyToOutputDirectory>
-    </None>
-    <None Include="$(MSBuildThisFileDirectory)Content\Sounds\Footsteps\Armor\armor-01.ogg">
-      <CopyToOutputDirectory>PreserveNewest</CopyToOutputDirectory>
-    </None>
-    <None Include="$(MSBuildThisFileDirectory)Content\Sounds\Footsteps\Armor\armor-02.ogg">
-      <CopyToOutputDirectory>PreserveNewest</CopyToOutputDirectory>
-    </None>
-    <None Include="$(MSBuildThisFileDirectory)Content\Sounds\Footsteps\Armor\armor-03.ogg">
-      <CopyToOutputDirectory>PreserveNewest</CopyToOutputDirectory>
-    </None>
-    <None Include="$(MSBuildThisFileDirectory)Content\Sounds\Footsteps\Clown\clown-01.ogg">
-      <CopyToOutputDirectory>PreserveNewest</CopyToOutputDirectory>
-    </None>
-    <None Include="$(MSBuildThisFileDirectory)Content\Sounds\Footsteps\Clown\clown-02.ogg">
-      <CopyToOutputDirectory>PreserveNewest</CopyToOutputDirectory>
-    </None>
-    <None Include="$(MSBuildThisFileDirectory)Content\Sounds\Footsteps\Metal\metal-01.ogg">
-      <CopyToOutputDirectory>PreserveNewest</CopyToOutputDirectory>
-    </None>
-    <None Include="$(MSBuildThisFileDirectory)Content\Sounds\Footsteps\Metal\metal-02.ogg">
-      <CopyToOutputDirectory>PreserveNewest</CopyToOutputDirectory>
-    </None>
-    <None Include="$(MSBuildThisFileDirectory)Content\Sounds\Footsteps\Metal\metal-03.ogg">
-      <CopyToOutputDirectory>PreserveNewest</CopyToOutputDirectory>
-    </None>
-    <None Include="$(MSBuildThisFileDirectory)Content\Sounds\Footsteps\Metal\metal-04.ogg">
-      <CopyToOutputDirectory>PreserveNewest</CopyToOutputDirectory>
-    </None>
-    <None Include="$(MSBuildThisFileDirectory)Content\Sounds\Footsteps\Metal\metal-05.ogg">
-      <CopyToOutputDirectory>PreserveNewest</CopyToOutputDirectory>
-    </None>
-    <None Include="$(MSBuildThisFileDirectory)Content\Sounds\Footsteps\Metal\metal-06.ogg">
-      <CopyToOutputDirectory>PreserveNewest</CopyToOutputDirectory>
-    </None>
-    <None Include="$(MSBuildThisFileDirectory)Content\Sounds\Footsteps\Metal\metal-07.ogg">
-      <CopyToOutputDirectory>PreserveNewest</CopyToOutputDirectory>
-    </None>
-    <None Include="$(MSBuildThisFileDirectory)Content\Sounds\Footsteps\step.ogg">
-      <CopyToOutputDirectory>PreserveNewest</CopyToOutputDirectory>
-    </None>
-    <None Include="$(MSBuildThisFileDirectory)Content\Sounds\Music\amb_JD_drone_clattering_machine.ogg">
-      <CopyToOutputDirectory>PreserveNewest</CopyToOutputDirectory>
-    </None>
-    <None Include="$(MSBuildThisFileDirectory)Content\Sounds\Music\Controlled Chaos 2.ogg">
-      <CopyToOutputDirectory>PreserveNewest</CopyToOutputDirectory>
-    </None>
-    <None Include="$(MSBuildThisFileDirectory)Content\Sounds\Music\Controlled Chaos.ogg">
-      <CopyToOutputDirectory>PreserveNewest</CopyToOutputDirectory>
-    </None>
-    <None Include="$(MSBuildThisFileDirectory)Content\Sounds\Music\Enter the Maze.ogg">
-      <CopyToOutputDirectory>PreserveNewest</CopyToOutputDirectory>
-    </None>
-    <None Include="$(MSBuildThisFileDirectory)Content\Sounds\Music\Phantom From Space.ogg">
-      <CopyToOutputDirectory>PreserveNewest</CopyToOutputDirectory>
-    </None>
-    <None Include="$(MSBuildThisFileDirectory)Content\Sounds\Music\Road to Hell.ogg">
-      <CopyToOutputDirectory>PreserveNewest</CopyToOutputDirectory>
-    </None>
-    <None Include="$(MSBuildThisFileDirectory)Content\Sounds\Music\Simplex.ogg">
-      <CopyToOutputDirectory>PreserveNewest</CopyToOutputDirectory>
-    </None>
-    <None Include="$(MSBuildThisFileDirectory)Content\Sounds\Music\Static Motion.ogg">
-      <CopyToOutputDirectory>PreserveNewest</CopyToOutputDirectory>
-    </None>
-    <None Include="$(MSBuildThisFileDirectory)Content\Sounds\Music\Tenebrous Brothers Carnival - Prelude.ogg">
-      <CopyToOutputDirectory>PreserveNewest</CopyToOutputDirectory>
-    </None>
-    <None Include="$(MSBuildThisFileDirectory)Content\Sounds\Music\The Descent.ogg">
-      <CopyToOutputDirectory>PreserveNewest</CopyToOutputDirectory>
-    </None>
-    <None Include="$(MSBuildThisFileDirectory)Content\Sounds\Music\Unseen Horrors.ogg">
-      <CopyToOutputDirectory>PreserveNewest</CopyToOutputDirectory>
-    </None>
-    <None Include="$(MSBuildThisFileDirectory)Content\Sounds\pickItem.ogg">
-      <CopyToOutputDirectory>PreserveNewest</CopyToOutputDirectory>
-    </None>
-    <None Include="$(MSBuildThisFileDirectory)Content\Sounds\pickItemFail.ogg">
-      <CopyToOutputDirectory>PreserveNewest</CopyToOutputDirectory>
-    </None>
-    <None Include="$(MSBuildThisFileDirectory)Content\Sounds\startDrone.ogg">
-      <CopyToOutputDirectory>PreserveNewest</CopyToOutputDirectory>
-    </None>
-    <None Include="$(MSBuildThisFileDirectory)Content\Sounds\stepMetal.ogg">
-      <CopyToOutputDirectory>PreserveNewest</CopyToOutputDirectory>
-    </None>
-    <None Include="$(MSBuildThisFileDirectory)Content\Sounds\UI\beep-shinymetal.ogg">
-      <CopyToOutputDirectory>PreserveNewest</CopyToOutputDirectory>
-    </None>
-    <None Include="$(MSBuildThisFileDirectory)Content\Sounds\UI\deadmsg.ogg">
-      <CopyToOutputDirectory>PreserveNewest</CopyToOutputDirectory>
-    </None>
-    <None Include="$(MSBuildThisFileDirectory)Content\Sounds\UI\radiomsg.ogg">
-      <CopyToOutputDirectory>PreserveNewest</CopyToOutputDirectory>
-    </None>
-    <None Include="$(MSBuildThisFileDirectory)Content\Sounds\UI\tap-zipper.ogg">
-      <CopyToOutputDirectory>PreserveNewest</CopyToOutputDirectory>
-    </None>
-    <None Include="$(MSBuildThisFileDirectory)Content\Sounds\UI\UImsg.ogg">
-      <CopyToOutputDirectory>PreserveNewest</CopyToOutputDirectory>
-    </None>
-    <None Include="$(MSBuildThisFileDirectory)Content\Sounds\Water\BlackSmoker.ogg">
-      <CopyToOutputDirectory>PreserveNewest</CopyToOutputDirectory>
-    </None>
-    <None Include="$(MSBuildThisFileDirectory)Content\Sounds\Water\Drown1.ogg">
-      <CopyToOutputDirectory>PreserveNewest</CopyToOutputDirectory>
-    </None>
-    <None Include="$(MSBuildThisFileDirectory)Content\Sounds\Water\Drown2.ogg">
-      <CopyToOutputDirectory>PreserveNewest</CopyToOutputDirectory>
-    </None>
-    <None Include="$(MSBuildThisFileDirectory)Content\Sounds\Water\Drown3.ogg">
-      <CopyToOutputDirectory>PreserveNewest</CopyToOutputDirectory>
-    </None>
-    <None Include="$(MSBuildThisFileDirectory)Content\Sounds\Water\Drown4.ogg">
-      <CopyToOutputDirectory>PreserveNewest</CopyToOutputDirectory>
-    </None>
-    <None Include="$(MSBuildThisFileDirectory)Content\Sounds\Water\DrownLoop.ogg">
-      <CopyToOutputDirectory>PreserveNewest</CopyToOutputDirectory>
-    </None>
-    <None Include="$(MSBuildThisFileDirectory)Content\Sounds\Water\FlowLarge.ogg">
-      <CopyToOutputDirectory>PreserveNewest</CopyToOutputDirectory>
-    </None>
-    <None Include="$(MSBuildThisFileDirectory)Content\Sounds\Water\FlowMedium.ogg">
-      <CopyToOutputDirectory>PreserveNewest</CopyToOutputDirectory>
-    </None>
-    <None Include="$(MSBuildThisFileDirectory)Content\Sounds\Water\FlowSmall.ogg">
-      <CopyToOutputDirectory>PreserveNewest</CopyToOutputDirectory>
-    </None>
-    <None Include="$(MSBuildThisFileDirectory)Content\Sounds\Water\Splash0.ogg">
-      <CopyToOutputDirectory>PreserveNewest</CopyToOutputDirectory>
-    </None>
-    <None Include="$(MSBuildThisFileDirectory)Content\Sounds\Water\Splash1.ogg">
-      <CopyToOutputDirectory>PreserveNewest</CopyToOutputDirectory>
-    </None>
-    <None Include="$(MSBuildThisFileDirectory)Content\Sounds\Water\Splash2.ogg">
-      <CopyToOutputDirectory>PreserveNewest</CopyToOutputDirectory>
-    </None>
-    <None Include="$(MSBuildThisFileDirectory)Content\Sounds\Water\Splash3.ogg">
-      <CopyToOutputDirectory>PreserveNewest</CopyToOutputDirectory>
-    </None>
-    <None Include="$(MSBuildThisFileDirectory)Content\Sounds\Water\Splash4.ogg">
-      <CopyToOutputDirectory>PreserveNewest</CopyToOutputDirectory>
-    </None>
-    <None Include="$(MSBuildThisFileDirectory)Content\Sounds\Water\Splash5.ogg">
-      <CopyToOutputDirectory>PreserveNewest</CopyToOutputDirectory>
-    </None>
-    <None Include="$(MSBuildThisFileDirectory)Content\Sounds\Water\Splash6.ogg">
-      <CopyToOutputDirectory>PreserveNewest</CopyToOutputDirectory>
-    </None>
-    <None Include="$(MSBuildThisFileDirectory)Content\Sounds\Water\Splash7.ogg">
-      <CopyToOutputDirectory>PreserveNewest</CopyToOutputDirectory>
-    </None>
-    <None Include="$(MSBuildThisFileDirectory)Content\Sounds\Water\Splash8.ogg">
-      <CopyToOutputDirectory>PreserveNewest</CopyToOutputDirectory>
-    </None>
-    <None Include="$(MSBuildThisFileDirectory)Content\Sounds\Water\Splash9.ogg">
-      <CopyToOutputDirectory>PreserveNewest</CopyToOutputDirectory>
-    </None>
-    <None Include="$(MSBuildThisFileDirectory)Content\Sounds\Water\splashLoop.ogg">
-      <CopyToOutputDirectory>PreserveNewest</CopyToOutputDirectory>
-    </None>
-    <None Include="$(MSBuildThisFileDirectory)Content\Sounds\Water\WaterAmbience1.ogg">
-      <CopyToOutputDirectory>PreserveNewest</CopyToOutputDirectory>
-    </None>
-    <None Include="$(MSBuildThisFileDirectory)Content\Sounds\Water\WaterAmbience2.ogg">
-      <CopyToOutputDirectory>PreserveNewest</CopyToOutputDirectory>
-    </None>
-    <None Include="$(MSBuildThisFileDirectory)Content\utg_4.xnb">
-      <CopyToOutputDirectory>PreserveNewest</CopyToOutputDirectory>
-    </None>
-    <None Include="$(MSBuildThisFileDirectory)Content\Effects\watershader.xnb">
-      <CopyToOutputDirectory>PreserveNewest</CopyToOutputDirectory>
-    </None>
-    <None Include="$(MSBuildThisFileDirectory)Content\Effects\watershader_opengl.xnb">
-      <CopyToOutputDirectory>PreserveNewest</CopyToOutputDirectory>
-    </None>
-    <None Include="$(MSBuildThisFileDirectory)Submarines\Aegir Mark III.sub">
-      <CopyToOutputDirectory>PreserveNewest</CopyToOutputDirectory>
-    </None>
-    <None Include="$(MSBuildThisFileDirectory)Submarines\AnimEditor.sub">
-      <CopyToOutputDirectory>PreserveNewest</CopyToOutputDirectory>
-    </None>
-    <None Include="$(MSBuildThisFileDirectory)Submarines\Nehalennia.sub">
-      <CopyToOutputDirectory>PreserveNewest</CopyToOutputDirectory>
-    </None>
-    <None Include="$(MSBuildThisFileDirectory)Submarines\Polaris.sub">
-      <CopyToOutputDirectory>PreserveNewest</CopyToOutputDirectory>
-    </None>
-    <None Include="$(MSBuildThisFileDirectory)Submarines\The Blind Carp.sub">
-      <CopyToOutputDirectory>PreserveNewest</CopyToOutputDirectory>
-    </None>
-    <None Include="$(MSBuildThisFileDirectory)Submarines\The Nibbler.sub">
-      <CopyToOutputDirectory>PreserveNewest</CopyToOutputDirectory>
-    </None>
-    <None Include="$(MSBuildThisFileDirectory)Submarines\TutorialSub.sub">
-    </None>
-    <None Include="$(MSBuildThisFileDirectory)Submarines\Vellamo.sub">
-      <CopyToOutputDirectory>PreserveNewest</CopyToOutputDirectory>
-    </None>
-    <None Include="$(MSBuildThisFileDirectory)Content\Items\Door\doorBreak1.ogg">
-      <CopyToOutputDirectory>PreserveNewest</CopyToOutputDirectory>
-    </None>
-    <None Include="$(MSBuildThisFileDirectory)Content\Items\Door\doorBreak2.ogg">
-      <CopyToOutputDirectory>PreserveNewest</CopyToOutputDirectory>
-    </None>
-    <None Include="$(MSBuildThisFileDirectory)Content\Items\Door\ductBreak.ogg">
-      <CopyToOutputDirectory>PreserveNewest</CopyToOutputDirectory>
-    </None>
-  </ItemGroup>
-  <ItemGroup>
-    <Compile Include="$(MSBuildThisFileDirectory)Source\Characters\AICharacter.cs" />
-    <Compile Include="$(MSBuildThisFileDirectory)Source\Characters\AIChatMessage.cs" />
-    <Compile Include="$(MSBuildThisFileDirectory)Source\Characters\AI\AIController.cs" />
-    <Compile Include="$(MSBuildThisFileDirectory)Source\Characters\AI\AITarget.cs" />
-    <Compile Include="$(MSBuildThisFileDirectory)Source\Characters\AI\EnemyAIController.cs" />
-    <Compile Include="$(MSBuildThisFileDirectory)Source\Characters\AI\HumanAIController.cs" />
-    <Compile Include="$(MSBuildThisFileDirectory)Source\Characters\AI\IndoorsSteeringManager.cs" />
-    <Compile Include="$(MSBuildThisFileDirectory)Source\Characters\AI\ISteerable.cs" />
-    <Compile Include="$(MSBuildThisFileDirectory)Source\Characters\AI\LatchOntoAI.cs" />
-    <Compile Include="$(MSBuildThisFileDirectory)Source\Characters\AI\NPCConversation.cs" />
-    <Compile Include="$(MSBuildThisFileDirectory)Source\Characters\AI\Objectives\AIObjective.cs" />
-    <Compile Include="$(MSBuildThisFileDirectory)Source\Characters\AI\Objectives\AIObjectiveChargeBatteries.cs" />
-    <Compile Include="$(MSBuildThisFileDirectory)Source\Characters\AI\Objectives\AIObjectiveCombat.cs" />
-    <Compile Include="$(MSBuildThisFileDirectory)Source\Characters\AI\Objectives\AIObjectiveContainItem.cs" />
-    <Compile Include="$(MSBuildThisFileDirectory)Source\Characters\AI\Objectives\AIObjectiveExtinguishFire.cs" />
-    <Compile Include="$(MSBuildThisFileDirectory)Source\Characters\AI\Objectives\AIObjectiveExtinguishFires.cs" />
-    <Compile Include="$(MSBuildThisFileDirectory)Source\Characters\AI\Objectives\AIObjectiveFindDivingGear.cs" />
-    <Compile Include="$(MSBuildThisFileDirectory)Source\Characters\AI\Objectives\AIObjectiveFindSafety.cs" />
-    <Compile Include="$(MSBuildThisFileDirectory)Source\Characters\AI\Objectives\AIObjectiveFixLeak.cs" />
-    <Compile Include="$(MSBuildThisFileDirectory)Source\Characters\AI\Objectives\AIObjectiveFixLeaks.cs" />
-    <Compile Include="$(MSBuildThisFileDirectory)Source\Characters\AI\Objectives\AIObjectiveGetItem.cs" />
-    <Compile Include="$(MSBuildThisFileDirectory)Source\Characters\AI\Objectives\AIObjectiveGoTo.cs" />
-    <Compile Include="$(MSBuildThisFileDirectory)Source\Characters\AI\Objectives\AIObjectiveIdle.cs" />
-    <Compile Include="$(MSBuildThisFileDirectory)Source\Characters\AI\Objectives\AIObjectiveManager.cs" />
-    <Compile Include="$(MSBuildThisFileDirectory)Source\Characters\AI\Objectives\AIObjectiveOperateItem.cs" />
-    <Compile Include="$(MSBuildThisFileDirectory)Source\Characters\AI\Objectives\AIObjectivePumpWater.cs" />
-    <Compile Include="$(MSBuildThisFileDirectory)Source\Characters\AI\Objectives\AIObjectiveRepairItem.cs" />
-    <Compile Include="$(MSBuildThisFileDirectory)Source\Characters\AI\Objectives\AIObjectiveRepairItems.cs" />
-    <Compile Include="$(MSBuildThisFileDirectory)Source\Characters\AI\Objectives\AIObjectiveRescue.cs" />
-    <Compile Include="$(MSBuildThisFileDirectory)Source\Characters\AI\Objectives\AIObjectiveRescueAll.cs" />
-    <Compile Include="$(MSBuildThisFileDirectory)Source\Characters\AI\Order.cs" />
-    <Compile Include="$(MSBuildThisFileDirectory)Source\Characters\AI\PathFinder.cs" />
-    <Compile Include="$(MSBuildThisFileDirectory)Source\Characters\AI\SteeringManager.cs" />
-    <Compile Include="$(MSBuildThisFileDirectory)Source\Characters\AI\SteeringPath.cs" />
-    <Compile Include="$(MSBuildThisFileDirectory)Source\Characters\Animation\AnimController.cs" />
-    <Compile Include="$(MSBuildThisFileDirectory)Source\Characters\Animation\FishAnimController.cs" />
-    <Compile Include="$(MSBuildThisFileDirectory)Source\Characters\Animation\HumanoidAnimController.cs" />
-    <Compile Include="$(MSBuildThisFileDirectory)Source\Characters\Animation\Params\Animation\AnimationParams.cs" />
-    <Compile Include="$(MSBuildThisFileDirectory)Source\Characters\Animation\Params\Animation\FishAnimations.cs" />
-    <Compile Include="$(MSBuildThisFileDirectory)Source\Characters\Animation\Params\Animation\HumanoidAnimations.cs" />
-    <Compile Include="$(MSBuildThisFileDirectory)Source\Characters\Animation\Params\EditableParams.cs" />
-    <Compile Include="$(MSBuildThisFileDirectory)Source\Characters\Animation\Params\Ragdoll\RagdollParams.cs" />
-    <Compile Include="$(MSBuildThisFileDirectory)Source\Characters\Animation\Ragdoll.cs" />
-    <Compile Include="$(MSBuildThisFileDirectory)Source\Characters\Attack.cs" />
-    <Compile Include="$(MSBuildThisFileDirectory)Source\Characters\CauseOfDeath.cs" />
-    <Compile Include="$(MSBuildThisFileDirectory)Source\Characters\Character.cs" />
-    <Compile Include="$(MSBuildThisFileDirectory)Source\Characters\Health\Affliction.cs" />
-    <Compile Include="$(MSBuildThisFileDirectory)Source\Characters\Health\AfflictionBleeding.cs" />
-    <Compile Include="$(MSBuildThisFileDirectory)Source\Characters\Health\AfflictionHusk.cs" />
-    <Compile Include="$(MSBuildThisFileDirectory)Source\Characters\Health\AfflictionPrefab.cs" />
-    <Compile Include="$(MSBuildThisFileDirectory)Source\Characters\Health\CharacterHealth.cs" />
-    <Compile Include="$(MSBuildThisFileDirectory)Source\Characters\CharacterInfo.cs" />
-    <Compile Include="$(MSBuildThisFileDirectory)Source\Characters\CharacterNetworking.cs" />
-    <Compile Include="$(MSBuildThisFileDirectory)Source\Events\EventManagerSettings.cs" />
-    <Compile Include="$(MSBuildThisFileDirectory)Source\Events\MalfunctionEvent.cs" />
-    <Compile Include="$(MSBuildThisFileDirectory)Source\Events\Missions\MissionPrefab.cs" />
-    <Compile Include="$(MSBuildThisFileDirectory)Source\Events\ScriptedEventPrefab.cs" />
-    <Compile Include="$(MSBuildThisFileDirectory)Source\Events\ScriptedEventSet.cs" />
-    <Compile Include="$(MSBuildThisFileDirectory)Source\Extensions\StringFormatter.cs" />
-    <Compile Include="$(MSBuildThisFileDirectory)Source\Extensions\IEnumerableExtensions.cs" />
-    <Compile Include="$(MSBuildThisFileDirectory)Source\Extensions\PointExtensions.cs" />
-    <Compile Include="$(MSBuildThisFileDirectory)Source\Extensions\RectangleExtensions.cs" />
-    <Compile Include="$(MSBuildThisFileDirectory)Source\Extensions\VectorExtensions.cs" />
-    <Compile Include="$(MSBuildThisFileDirectory)Source\GameSession\CrewManager.cs" />
-    <Compile Include="$(MSBuildThisFileDirectory)Source\GameSession\GameModes\CharacterCampaignData.cs" />
-    <Compile Include="$(MSBuildThisFileDirectory)Source\Items\Components\Machines\SonarTransducer.cs" />
-    <Compile Include="$(MSBuildThisFileDirectory)Source\Items\Components\Repairable.cs" />
-    <Compile Include="$(MSBuildThisFileDirectory)Source\Items\Components\Signal\SmokeDetector.cs" />
-    <Compile Include="$(MSBuildThisFileDirectory)Source\Map\ItemAssemblyPrefab.cs" />
-    <Compile Include="$(MSBuildThisFileDirectory)Source\Map\Levels\LevelObjects\LevelObject.cs" />
-    <Compile Include="$(MSBuildThisFileDirectory)Source\Map\Map\LocationConnection.cs" />
-    <Compile Include="$(MSBuildThisFileDirectory)Source\Map\Map\LocationTypeChange.cs" />
-    <Compile Include="$(MSBuildThisFileDirectory)Source\Map\Map\MapGenerationParams.cs" />
-    <Compile Include="$(MSBuildThisFileDirectory)Source\Map\PriceInfo.cs" />
-    <Compile Include="$(MSBuildThisFileDirectory)Source\Characters\NPCPersonalityTrait.cs" />
-    <Compile Include="$(MSBuildThisFileDirectory)Source\Networking\OrderChatMessage.cs" />
-    <Compile Include="$(MSBuildThisFileDirectory)Source\Characters\Health\DamageModifier.cs" />
-    <Compile Include="$(MSBuildThisFileDirectory)Source\Networking\SteamManager.cs" />
-    <Compile Include="$(MSBuildThisFileDirectory)Source\ProcGen\PerlinNoise.cs" />
-    <Compile Include="$(MSBuildThisFileDirectory)Source\Networking\ServerInfo.cs" />
-    <Compile Include="$(MSBuildThisFileDirectory)Source\Sprite\DeformableSprite.cs" />
-    <Compile Include="$(MSBuildThisFileDirectory)Source\GameAnalyticsManager.cs" />
-    <Compile Include="$(MSBuildThisFileDirectory)Source\Items\Components\Signal\AdderComponent.cs" />
-    <Compile Include="$(MSBuildThisFileDirectory)Source\StatusEffects\DelayedEffect.cs" />
-    <Compile Include="$(MSBuildThisFileDirectory)Source\Characters\Jobs\Job.cs" />
-    <Compile Include="$(MSBuildThisFileDirectory)Source\Characters\Jobs\JobPrefab.cs" />
-    <Compile Include="$(MSBuildThisFileDirectory)Source\Characters\Jobs\Skill.cs" />
-    <Compile Include="$(MSBuildThisFileDirectory)Source\Characters\Jobs\SkillPrefab.cs" />
-    <Compile Include="$(MSBuildThisFileDirectory)Source\Characters\Limb.cs" />
-    <Compile Include="$(MSBuildThisFileDirectory)Source\StatusEffects\PropertyConditional.cs" />
-    <Compile Include="$(MSBuildThisFileDirectory)Source\StatusEffects\StatusEffect.cs" />
-    <Compile Include="$(MSBuildThisFileDirectory)Source\ContentPackage.cs" />
-    <Compile Include="$(MSBuildThisFileDirectory)Source\CoroutineManager.cs" />
-    <Compile Include="$(MSBuildThisFileDirectory)Source\DebugConsole.cs" />
-    <Compile Include="$(MSBuildThisFileDirectory)Source\Events\ArtifactEvent.cs" />
-    <Compile Include="$(MSBuildThisFileDirectory)Source\Events\EventManager.cs" />
-    <Compile Include="$(MSBuildThisFileDirectory)Source\Events\Missions\CargoMission.cs" />
-    <Compile Include="$(MSBuildThisFileDirectory)Source\Events\Missions\CombatMission.cs" />
-    <Compile Include="$(MSBuildThisFileDirectory)Source\Events\Missions\Mission.cs" />
-    <Compile Include="$(MSBuildThisFileDirectory)Source\Events\Missions\MonsterMission.cs" />
-    <Compile Include="$(MSBuildThisFileDirectory)Source\Events\Missions\SalvageMission.cs" />
-    <Compile Include="$(MSBuildThisFileDirectory)Source\Events\MonsterEvent.cs" />
-    <Compile Include="$(MSBuildThisFileDirectory)Source\Events\ScriptedEvent.cs" />
-    <Compile Include="$(MSBuildThisFileDirectory)Source\FrameCounter.cs" />
-    <Compile Include="$(MSBuildThisFileDirectory)Source\GameSession\CargoManager.cs" />
-    <Compile Include="$(MSBuildThisFileDirectory)Source\GameSession\GameModes\CampaignMode.cs" />
-    <Compile Include="$(MSBuildThisFileDirectory)Source\GameSession\GameModes\GameMode.cs" />
-    <Compile Include="$(MSBuildThisFileDirectory)Source\GameSession\GameModes\GameModePreset.cs" />
-    <Compile Include="$(MSBuildThisFileDirectory)Source\GameSession\GameModes\MissionMode.cs" />
-    <Compile Include="$(MSBuildThisFileDirectory)Source\GameSession\GameModes\TraitorManager.cs" />
-    <Compile Include="$(MSBuildThisFileDirectory)Source\GameSession\GameSession.cs" />
-    <Compile Include="$(MSBuildThisFileDirectory)Source\GameSettings.cs" />
-    <Compile Include="$(MSBuildThisFileDirectory)Source\SteamAchievementManager.cs" />
-    <Compile Include="$(MSBuildThisFileDirectory)Source\TextManager.cs" />
-    <Compile Include="$(MSBuildThisFileDirectory)Source\Items\CharacterInventory.cs" />
-    <Compile Include="$(MSBuildThisFileDirectory)Source\Items\Components\DockingPort.cs" />
-    <Compile Include="$(MSBuildThisFileDirectory)Source\Items\Components\Door.cs" />
-    <Compile Include="$(MSBuildThisFileDirectory)Source\Items\Components\Holdable\Holdable.cs" />
-    <Compile Include="$(MSBuildThisFileDirectory)Source\Items\Components\Holdable\MeleeWeapon.cs" />
-    <Compile Include="$(MSBuildThisFileDirectory)Source\Items\Components\Holdable\Pickable.cs" />
-    <Compile Include="$(MSBuildThisFileDirectory)Source\Items\Components\Holdable\Propulsion.cs" />
-    <Compile Include="$(MSBuildThisFileDirectory)Source\Items\Components\Holdable\RangedWeapon.cs" />
-    <Compile Include="$(MSBuildThisFileDirectory)Source\Items\Components\Holdable\RepairTool.cs" />
-    <Compile Include="$(MSBuildThisFileDirectory)Source\Items\Components\Holdable\Throwable.cs" />
-    <Compile Include="$(MSBuildThisFileDirectory)Source\Items\Components\ItemComponent.cs" />
-    <Compile Include="$(MSBuildThisFileDirectory)Source\Items\Components\ItemContainer.cs" />
-    <Compile Include="$(MSBuildThisFileDirectory)Source\Items\Components\ItemLabel.cs" />
-    <Compile Include="$(MSBuildThisFileDirectory)Source\Items\Components\Ladder.cs" />
-    <Compile Include="$(MSBuildThisFileDirectory)Source\Items\Components\Machines\Controller.cs" />
-    <Compile Include="$(MSBuildThisFileDirectory)Source\Items\Components\Machines\Deconstructor.cs" />
-    <Compile Include="$(MSBuildThisFileDirectory)Source\Items\Components\Machines\Engine.cs" />
-    <Compile Include="$(MSBuildThisFileDirectory)Source\Items\Components\Machines\Fabricator.cs" />
-    <Compile Include="$(MSBuildThisFileDirectory)Source\Items\Components\Machines\MiniMap.cs" />
-    <Compile Include="$(MSBuildThisFileDirectory)Source\Items\Components\Machines\OxygenGenerator.cs" />
-    <Compile Include="$(MSBuildThisFileDirectory)Source\Items\Components\Machines\Pump.cs" />
-    <Compile Include="$(MSBuildThisFileDirectory)Source\Items\Components\Machines\Sonar.cs" />
-    <Compile Include="$(MSBuildThisFileDirectory)Source\Items\Components\Machines\Reactor.cs" />
-    <Compile Include="$(MSBuildThisFileDirectory)Source\Items\Components\Machines\Steering.cs" />
-    <Compile Include="$(MSBuildThisFileDirectory)Source\Items\Components\Machines\Vent.cs" />
-    <Compile Include="$(MSBuildThisFileDirectory)Source\Items\Components\Power\PowerContainer.cs" />
-    <Compile Include="$(MSBuildThisFileDirectory)Source\Items\Components\Power\Powered.cs" />
-    <Compile Include="$(MSBuildThisFileDirectory)Source\Items\Components\Power\PowerTransfer.cs" />
-    <Compile Include="$(MSBuildThisFileDirectory)Source\Items\Components\Projectile.cs" />
-    <Compile Include="$(MSBuildThisFileDirectory)Source\Items\Components\Rope.cs" />
-    <Compile Include="$(MSBuildThisFileDirectory)Source\Items\Components\Signal\AndComponent.cs" />
-    <Compile Include="$(MSBuildThisFileDirectory)Source\Items\Components\Signal\Connection.cs" />
-    <Compile Include="$(MSBuildThisFileDirectory)Source\Items\Components\Signal\ConnectionPanel.cs" />
-    <Compile Include="$(MSBuildThisFileDirectory)Source\Items\Components\Signal\DelayComponent.cs" />
-    <Compile Include="$(MSBuildThisFileDirectory)Source\Items\Components\Signal\LightComponent.cs" />
-    <Compile Include="$(MSBuildThisFileDirectory)Source\Items\Components\Signal\MotionSensor.cs" />
-    <Compile Include="$(MSBuildThisFileDirectory)Source\Items\Components\Signal\NotComponent.cs" />
-    <Compile Include="$(MSBuildThisFileDirectory)Source\Items\Components\Signal\OrComponent.cs" />
-    <Compile Include="$(MSBuildThisFileDirectory)Source\Items\Components\Signal\OscillatorComponent.cs" />
-    <Compile Include="$(MSBuildThisFileDirectory)Source\Items\Components\Signal\OxygenDetector.cs" />
-    <Compile Include="$(MSBuildThisFileDirectory)Source\Items\Components\Signal\RegExFindComponent.cs" />
-    <Compile Include="$(MSBuildThisFileDirectory)Source\Items\Components\Signal\RelayComponent.cs" />
-    <Compile Include="$(MSBuildThisFileDirectory)Source\Items\Components\Signal\SignalCheckComponent.cs" />
-    <Compile Include="$(MSBuildThisFileDirectory)Source\Items\Components\Signal\WaterDetector.cs" />
-    <Compile Include="$(MSBuildThisFileDirectory)Source\Items\Components\Signal\WifiComponent.cs" />
-    <Compile Include="$(MSBuildThisFileDirectory)Source\Items\Components\Signal\Wire.cs" />
-    <Compile Include="$(MSBuildThisFileDirectory)Source\Items\Components\StatusHUD.cs" />
-    <Compile Include="$(MSBuildThisFileDirectory)Source\Items\Components\Turret.cs" />
-    <Compile Include="$(MSBuildThisFileDirectory)Source\Items\Components\Wearable.cs" />
-    <Compile Include="$(MSBuildThisFileDirectory)Source\Items\Inventory.cs" />
-    <Compile Include="$(MSBuildThisFileDirectory)Source\Items\Item.cs" />
-    <Compile Include="$(MSBuildThisFileDirectory)Source\Items\ItemInventory.cs" />
-    <Compile Include="$(MSBuildThisFileDirectory)Source\Items\ItemPrefab.cs" />
-    <Compile Include="$(MSBuildThisFileDirectory)Source\Items\RelatedItem.cs" />
-    <Compile Include="$(MSBuildThisFileDirectory)Source\Map\Entity.cs" />
-    <Compile Include="$(MSBuildThisFileDirectory)Source\Map\EntityGrid.cs" />
-    <Compile Include="$(MSBuildThisFileDirectory)Source\Map\Explosion.cs" />
-    <Compile Include="$(MSBuildThisFileDirectory)Source\Map\FireSource.cs" />
-    <Compile Include="$(MSBuildThisFileDirectory)Source\Map\Gap.cs" />
-    <Compile Include="$(MSBuildThisFileDirectory)Source\Map\Hull.cs" />
-    <Compile Include="$(MSBuildThisFileDirectory)Source\Map\IDamageable.cs" />
-    <Compile Include="$(MSBuildThisFileDirectory)Source\Map\Levels\LevelObjects\LevelObjectManager.cs" />
-    <Compile Include="$(MSBuildThisFileDirectory)Source\Map\Levels\LevelObjects\LevelObjectPrefab.cs" />
-    <Compile Include="$(MSBuildThisFileDirectory)Source\Map\Levels\CaveGenerator.cs" />
-    <Compile Include="$(MSBuildThisFileDirectory)Source\Map\Levels\LevelObjects\LevelTrigger.cs" />
-    <Compile Include="$(MSBuildThisFileDirectory)Source\Map\Levels\Level.cs" />
-    <Compile Include="$(MSBuildThisFileDirectory)Source\Map\Levels\LevelGenerationParams.cs" />
-    <Compile Include="$(MSBuildThisFileDirectory)Source\Map\Levels\Ruins\BTRoom.cs" />
-    <Compile Include="$(MSBuildThisFileDirectory)Source\Map\Levels\Ruins\Corridor.cs" />
-    <Compile Include="$(MSBuildThisFileDirectory)Source\Map\Levels\Ruins\RuinGenerator.cs" />
-    <Compile Include="$(MSBuildThisFileDirectory)Source\Map\Levels\Ruins\RuinStructure.cs" />
-    <Compile Include="$(MSBuildThisFileDirectory)Source\ProcGen\Voronoi.cs" />
-    <Compile Include="$(MSBuildThisFileDirectory)Source\ProcGen\VoronoiElements.cs" />
-    <Compile Include="$(MSBuildThisFileDirectory)Source\Map\Levels\LevelWall.cs" />
-    <Compile Include="$(MSBuildThisFileDirectory)Source\Map\LinkedSubmarine.cs" />
-    <Compile Include="$(MSBuildThisFileDirectory)Source\Map\MapEntity.cs" />
-    <Compile Include="$(MSBuildThisFileDirectory)Source\Map\MapEntityPrefab.cs" />
-    <Compile Include="$(MSBuildThisFileDirectory)Source\Map\Map\Location.cs" />
-    <Compile Include="$(MSBuildThisFileDirectory)Source\Map\Map\LocationType.cs" />
-    <Compile Include="$(MSBuildThisFileDirectory)Source\Map\Map\Map.cs" />
-    <Compile Include="$(MSBuildThisFileDirectory)Source\Map\Md5Hash.cs" />
-    <Compile Include="$(MSBuildThisFileDirectory)Source\Map\Structure.cs" />
-    <Compile Include="$(MSBuildThisFileDirectory)Source\Map\StructurePrefab.cs" />
-    <Compile Include="$(MSBuildThisFileDirectory)Source\Map\Submarine.cs" />
-    <Compile Include="$(MSBuildThisFileDirectory)Source\Map\SubmarineBody.cs" />
-    <Compile Include="$(MSBuildThisFileDirectory)Source\Map\TransitionCinematic.cs" />
-    <Compile Include="$(MSBuildThisFileDirectory)Source\Map\WayPoint.cs" />
-    <Compile Include="$(MSBuildThisFileDirectory)Source\Networking\BanList.cs" />
-    <Compile Include="$(MSBuildThisFileDirectory)Source\Networking\ChatMessage.cs" />
-    <Compile Include="$(MSBuildThisFileDirectory)Source\Networking\Client.cs" />
-    <Compile Include="$(MSBuildThisFileDirectory)Source\Networking\ClientPermissions.cs" />
-    <Compile Include="$(MSBuildThisFileDirectory)Source\Networking\EntitySpawner.cs" />
-    <Compile Include="$(MSBuildThisFileDirectory)Source\Networking\FileTransfer\FileSender.cs" />
-    <Compile Include="$(MSBuildThisFileDirectory)Source\Networking\GameServer.cs" />
-    <Compile Include="$(MSBuildThisFileDirectory)Source\Networking\GameServerLogin.cs" />
-    <Compile Include="$(MSBuildThisFileDirectory)Source\Networking\GameServerSettings.cs" />
-    <Compile Include="$(MSBuildThisFileDirectory)Source\Networking\INetSerializable.cs" />
-    <Compile Include="$(MSBuildThisFileDirectory)Source\Networking\NetBufferExtensions.cs" />
-    <Compile Include="$(MSBuildThisFileDirectory)Source\Networking\NetConfig.cs" />
-    <Compile Include="$(MSBuildThisFileDirectory)Source\Networking\NetEntityEvent\NetEntityEvent.cs" />
-    <Compile Include="$(MSBuildThisFileDirectory)Source\Networking\NetEntityEvent\NetEntityEventManager.cs" />
-    <Compile Include="$(MSBuildThisFileDirectory)Source\Networking\NetEntityEvent\ServerEntityEventManager.cs" />
-    <Compile Include="$(MSBuildThisFileDirectory)Source\Networking\NetIdUtils.cs" />
-    <Compile Include="$(MSBuildThisFileDirectory)Source\Networking\NetworkMember.cs" />
-    <Compile Include="$(MSBuildThisFileDirectory)Source\Networking\RespawnManager.cs" />
-    <Compile Include="$(MSBuildThisFileDirectory)Source\Networking\ServerLog.cs" />
-    <Compile Include="$(MSBuildThisFileDirectory)Source\Networking\Voting.cs" />
-    <Compile Include="$(MSBuildThisFileDirectory)Source\Networking\WhiteList.cs" />
-    <Compile Include="$(MSBuildThisFileDirectory)Source\Physics\Physics.cs" />
-    <Compile Include="$(MSBuildThisFileDirectory)Source\Physics\PhysicsBody.cs" />
-    <Compile Include="$(MSBuildThisFileDirectory)Source\PlayerInput.cs" />
-    <Compile Include="$(MSBuildThisFileDirectory)Source\Screens\GameScreen.cs" />
-    <Compile Include="$(MSBuildThisFileDirectory)Source\Screens\NetLobbyScreen.cs" />
-    <Compile Include="$(MSBuildThisFileDirectory)Source\Screens\Screen.cs" />
-    <Compile Include="$(MSBuildThisFileDirectory)Source\Serialization\ISerializableEntity.cs" />
-    <Compile Include="$(MSBuildThisFileDirectory)Source\Serialization\SerializableProperty.cs" />
-    <Compile Include="$(MSBuildThisFileDirectory)Source\Serialization\XMLExtensions.cs" />
-    <Compile Include="$(MSBuildThisFileDirectory)Source\Sprite\Sprite.cs" />
-    <Compile Include="$(MSBuildThisFileDirectory)Source\Sprite\SpriteSheet.cs" />
-    <Compile Include="$(MSBuildThisFileDirectory)Source\TextPack.cs" />
-    <Compile Include="$(MSBuildThisFileDirectory)Source\Timing.cs" />
-    <Compile Include="$(MSBuildThisFileDirectory)Source\Utils\Homoglyphs.cs" />
-    <Compile Include="$(MSBuildThisFileDirectory)Source\Utils\MathUtils.cs" />
-    <Compile Include="$(MSBuildThisFileDirectory)Source\Utils\MTRandom.cs" />
-    <Compile Include="$(MSBuildThisFileDirectory)Source\Utils\Rand.cs" />
-    <Compile Include="$(MSBuildThisFileDirectory)Source\Utils\SaveUtil.cs" />
-    <Compile Include="$(MSBuildThisFileDirectory)Source\Utils\ToolBox.cs" />
-    <Compile Include="$(MSBuildThisFileDirectory)Source\Utils\UpdaterUtil.cs" />
-    <Compile Include="$(MSBuildThisFileDirectory)Source\GameSession\GameModes\MultiplayerCampaign.cs" />
-  </ItemGroup>
->>>>>>> ecea13a6
 </Project>