--- conflicted
+++ resolved
@@ -117,6 +117,9 @@
     <Content Include="$(MSBuildThisFileDirectory)Content\Characters\Human\head_3.png">
       <CopyToOutputDirectory>PreserveNewest</CopyToOutputDirectory>
     </Content>
+    <Content Include="$(MSBuildThisFileDirectory)Content\Characters\Human\head_4.png">
+      <CopyToOutputDirectory>PreserveNewest</CopyToOutputDirectory>
+    </Content>    
     <Content Include="$(MSBuildThisFileDirectory)Content\Characters\Human\mugshotCircle.png">
       <CopyToOutputDirectory>PreserveNewest</CopyToOutputDirectory>
     </Content>    	
@@ -237,11 +240,7 @@
     <Content Include="$(MSBuildThisFileDirectory)Content\Characters\Watcher\Ragdolls\WatcherDefaultRagdoll.xml">
       <CopyToOutputDirectory>PreserveNewest</CopyToOutputDirectory>
     </Content>
-<<<<<<< HEAD
-    <Content Include="$(MSBuildThisFileDirectory)Content\Characters\Human\head_4.png">
-=======
     <Content Include="$(MSBuildThisFileDirectory)Content\Items\Assemblies\Alienturretassembly.xml">
->>>>>>> 273f18d5
       <CopyToOutputDirectory>PreserveNewest</CopyToOutputDirectory>
     </Content>
     <Content Include="$(MSBuildThisFileDirectory)Content\Items\Assemblies\Automatic Door.xml">
