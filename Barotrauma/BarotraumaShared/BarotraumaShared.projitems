﻿<?xml version="1.0" encoding="utf-8"?>
<Project xmlns="http://schemas.microsoft.com/developer/msbuild/2003">
  <PropertyGroup>
    <MSBuildAllProjects>$(MSBuildAllProjects);$(MSBuildThisFileFullPath)</MSBuildAllProjects>
    <HasSharedItems>true</HasSharedItems>
    <SharedGUID>561357c2-db28-4e01-b275-6bf545f70491</SharedGUID>
  </PropertyGroup>
  <PropertyGroup Label="Configuration">
    <Import_RootNamespace>BarotraumaShared</Import_RootNamespace>
  </PropertyGroup>
  <ItemGroup>
    <Folder Include="$(MSBuildThisFileDirectory)Data\Saves\" />
  </ItemGroup>
  <ItemGroup>
    <Content Include="$(MSBuildThisFileDirectory)changelog.txt">
      <CopyToOutputDirectory>PreserveNewest</CopyToOutputDirectory>
    </Content>
    <Content Include="$(MSBuildThisFileDirectory)config.xml">
      <CopyToOutputDirectory>PreserveNewest</CopyToOutputDirectory>
    </Content>
    <Content Include="$(MSBuildThisFileDirectory)Content\Afflictions.xml">
      <CopyToOutputDirectory>PreserveNewest</CopyToOutputDirectory>
    </Content>
    <Content Include="$(MSBuildThisFileDirectory)Content\BackgroundSprites\BackgroundCreaturePrefabs.xml">
      <CopyToOutputDirectory>PreserveNewest</CopyToOutputDirectory>
    </Content>
    <Content Include="$(MSBuildThisFileDirectory)Content\BackgroundSprites\BackgroundSpritePrefabs.xml">
      <CopyToOutputDirectory>PreserveNewest</CopyToOutputDirectory>
    </Content>
    <Content Include="$(MSBuildThisFileDirectory)Content\BackgroundSprites\bgFish1.png">
      <CopyToOutputDirectory>PreserveNewest</CopyToOutputDirectory>
    </Content>
    <Content Include="$(MSBuildThisFileDirectory)Content\BackgroundSprites\ice.png">
      <CopyToOutputDirectory>PreserveNewest</CopyToOutputDirectory>
    </Content>
    <Content Include="$(MSBuildThisFileDirectory)Content\BackgroundSprites\seafloor.png">
      <CopyToOutputDirectory>PreserveNewest</CopyToOutputDirectory>
    </Content>
    <Content Include="$(MSBuildThisFileDirectory)Content\BackgroundSprites\vegetation.png">
      <CopyToOutputDirectory>PreserveNewest</CopyToOutputDirectory>
    </Content>
    <Content Include="$(MSBuildThisFileDirectory)Content\BackgroundSprites\vegetation2.png">
      <CopyToOutputDirectory>PreserveNewest</CopyToOutputDirectory>
    </Content>
    <Content Include="$(MSBuildThisFileDirectory)Content\BackgroundSprites\vegetation3.png">
      <CopyToOutputDirectory>PreserveNewest</CopyToOutputDirectory>
    </Content>
    <Content Include="$(MSBuildThisFileDirectory)Content\BackgroundSprites\vegetation4.png">
      <CopyToOutputDirectory>PreserveNewest</CopyToOutputDirectory>
    </Content>
    <Content Include="$(MSBuildThisFileDirectory)Content\BackgroundSprites\vegetation5.png">
      <CopyToOutputDirectory>PreserveNewest</CopyToOutputDirectory>
    </Content>
    <Content Include="$(MSBuildThisFileDirectory)Content\Characters\Carrier\carrier.png">
      <CopyToOutputDirectory>PreserveNewest</CopyToOutputDirectory>
    </Content>
    <Content Include="$(MSBuildThisFileDirectory)Content\Characters\Carrier\carrier.xml">
      <CopyToOutputDirectory>PreserveNewest</CopyToOutputDirectory>
    </Content>
    <Content Include="$(MSBuildThisFileDirectory)Content\Characters\Charybdis\charybdis.png">
      <CopyToOutputDirectory>PreserveNewest</CopyToOutputDirectory>
    </Content>
    <Content Include="$(MSBuildThisFileDirectory)Content\Characters\Charybdis\charybdis.xml">
      <CopyToOutputDirectory>PreserveNewest</CopyToOutputDirectory>
    </Content>
    <Content Include="$(MSBuildThisFileDirectory)Content\Characters\Coelanth\coelanth.png">
      <CopyToOutputDirectory>PreserveNewest</CopyToOutputDirectory>
    </Content>
    <Content Include="$(MSBuildThisFileDirectory)Content\Characters\Coelanth\coelanth.xml">
      <CopyToOutputDirectory>PreserveNewest</CopyToOutputDirectory>
    </Content>
    <Content Include="$(MSBuildThisFileDirectory)Content\Characters\Crawler\crawler.png">
      <CopyToOutputDirectory>PreserveNewest</CopyToOutputDirectory>
    </Content>
    <Content Include="$(MSBuildThisFileDirectory)Content\Characters\Crawler\crawler.xml">
      <CopyToOutputDirectory>PreserveNewest</CopyToOutputDirectory>
    </Content>
    <Content Include="$(MSBuildThisFileDirectory)Content\Characters\Endworm\endworm.png">
      <CopyToOutputDirectory>PreserveNewest</CopyToOutputDirectory>
    </Content>
    <Content Include="$(MSBuildThisFileDirectory)Content\Characters\Endworm\endworm.xml">
      <CopyToOutputDirectory>PreserveNewest</CopyToOutputDirectory>
    </Content>
    <Content Include="$(MSBuildThisFileDirectory)Content\Characters\Fractalguardian2\fractalguardian2.xml">
      <CopyToOutputDirectory>PreserveNewest</CopyToOutputDirectory>
    </Content>
    <Content Include="$(MSBuildThisFileDirectory)Content\Characters\Fractalguardian\fractalguardian.png">
      <CopyToOutputDirectory>PreserveNewest</CopyToOutputDirectory>
    </Content>
    <Content Include="$(MSBuildThisFileDirectory)Content\Characters\Fractalguardian\fractalguardian.xml">
      <CopyToOutputDirectory>PreserveNewest</CopyToOutputDirectory>
    </Content>
    <Content Include="$(MSBuildThisFileDirectory)Content\Characters\Human\damagedhead.png">
      <CopyToOutputDirectory>PreserveNewest</CopyToOutputDirectory>
    </Content>
    <Content Include="$(MSBuildThisFileDirectory)Content\Characters\Human\damagedlegs.png">
      <CopyToOutputDirectory>PreserveNewest</CopyToOutputDirectory>
    </Content>
    <Content Include="$(MSBuildThisFileDirectory)Content\Characters\Human\damagedtorso.png">
      <CopyToOutputDirectory>PreserveNewest</CopyToOutputDirectory>
    </Content>
    <Content Include="$(MSBuildThisFileDirectory)Content\Characters\Human\ffirstnames.txt">
      <CopyToOutputDirectory>PreserveNewest</CopyToOutputDirectory>
    </Content>
    <Content Include="$(MSBuildThisFileDirectory)Content\Characters\Human\fhead1.png">
      <CopyToOutputDirectory>PreserveNewest</CopyToOutputDirectory>
    </Content>
    <Content Include="$(MSBuildThisFileDirectory)Content\Characters\Human\fhead2.png">
      <CopyToOutputDirectory>PreserveNewest</CopyToOutputDirectory>
    </Content>
    <Content Include="$(MSBuildThisFileDirectory)Content\Characters\Human\fhead3.png">
      <CopyToOutputDirectory>PreserveNewest</CopyToOutputDirectory>
    </Content>
    <Content Include="$(MSBuildThisFileDirectory)Content\Characters\Human\fhead4.png">
      <CopyToOutputDirectory>PreserveNewest</CopyToOutputDirectory>
    </Content>
    <Content Include="$(MSBuildThisFileDirectory)Content\Characters\Human\fhead5.png">
      <CopyToOutputDirectory>PreserveNewest</CopyToOutputDirectory>
    </Content>
    <Content Include="$(MSBuildThisFileDirectory)Content\Characters\Human\fhead6.png">
      <CopyToOutputDirectory>PreserveNewest</CopyToOutputDirectory>
    </Content>
    <Content Include="$(MSBuildThisFileDirectory)Content\Characters\Human\fhead7[black].png">
      <CopyToOutputDirectory>PreserveNewest</CopyToOutputDirectory>
    </Content>
    <Content Include="$(MSBuildThisFileDirectory)Content\Characters\Human\fhead8.png">
      <CopyToOutputDirectory>PreserveNewest</CopyToOutputDirectory>
    </Content>
    <Content Include="$(MSBuildThisFileDirectory)Content\Characters\Human\firstnames.txt">
      <CopyToOutputDirectory>PreserveNewest</CopyToOutputDirectory>
    </Content>
    <Content Include="$(MSBuildThisFileDirectory)Content\Characters\Human\flegs.png">
      <CopyToOutputDirectory>PreserveNewest</CopyToOutputDirectory>
    </Content>
    <Content Include="$(MSBuildThisFileDirectory)Content\Characters\Human\ftorso.png">
      <CopyToOutputDirectory>PreserveNewest</CopyToOutputDirectory>
    </Content>
    <Content Include="$(MSBuildThisFileDirectory)Content\Characters\Human\ftorso[black].png">
      <CopyToOutputDirectory>PreserveNewest</CopyToOutputDirectory>
    </Content>
    <Content Include="$(MSBuildThisFileDirectory)Content\Characters\Human\head1.png">
      <CopyToOutputDirectory>PreserveNewest</CopyToOutputDirectory>
    </Content>
    <Content Include="$(MSBuildThisFileDirectory)Content\Characters\Human\head2.png">
      <CopyToOutputDirectory>PreserveNewest</CopyToOutputDirectory>
    </Content>
    <Content Include="$(MSBuildThisFileDirectory)Content\Characters\Human\head3.png">
      <CopyToOutputDirectory>PreserveNewest</CopyToOutputDirectory>
    </Content>
    <Content Include="$(MSBuildThisFileDirectory)Content\Characters\Human\head4.png">
      <CopyToOutputDirectory>PreserveNewest</CopyToOutputDirectory>
    </Content>
    <Content Include="$(MSBuildThisFileDirectory)Content\Characters\Human\head5.png">
      <CopyToOutputDirectory>PreserveNewest</CopyToOutputDirectory>
    </Content>
    <Content Include="$(MSBuildThisFileDirectory)Content\Characters\Human\head6.png">
      <CopyToOutputDirectory>PreserveNewest</CopyToOutputDirectory>
    </Content>
    <Content Include="$(MSBuildThisFileDirectory)Content\Characters\Human\head7[black].png">
      <CopyToOutputDirectory>PreserveNewest</CopyToOutputDirectory>
    </Content>
    <Content Include="$(MSBuildThisFileDirectory)Content\Characters\Human\head8[black].png">
      <CopyToOutputDirectory>PreserveNewest</CopyToOutputDirectory>
    </Content>
    <Content Include="$(MSBuildThisFileDirectory)Content\Characters\Human\human.xml">
      <CopyToOutputDirectory>PreserveNewest</CopyToOutputDirectory>
    </Content>
    <Content Include="$(MSBuildThisFileDirectory)Content\Characters\Human\humanhusk.xml">
      <CopyToOutputDirectory>PreserveNewest</CopyToOutputDirectory>
    </Content>
    <Content Include="$(MSBuildThisFileDirectory)Content\Characters\Human\huskappendage.xml">
      <CopyToOutputDirectory>PreserveNewest</CopyToOutputDirectory>
    </Content>
    <Content Include="$(MSBuildThisFileDirectory)Content\Characters\Human\lastnames.txt">
      <CopyToOutputDirectory>PreserveNewest</CopyToOutputDirectory>
    </Content>
    <Content Include="$(MSBuildThisFileDirectory)Content\Characters\Human\legs.png">
      <CopyToOutputDirectory>PreserveNewest</CopyToOutputDirectory>
    </Content>
    <Content Include="$(MSBuildThisFileDirectory)Content\Characters\Human\torso.png">
      <CopyToOutputDirectory>PreserveNewest</CopyToOutputDirectory>
    </Content>
    <Content Include="$(MSBuildThisFileDirectory)Content\Characters\Human\torso[black].png">
      <CopyToOutputDirectory>PreserveNewest</CopyToOutputDirectory>
    </Content>
    <Content Include="$(MSBuildThisFileDirectory)Content\Characters\Husk\DivingSuit.png">
      <CopyToOutputDirectory>PreserveNewest</CopyToOutputDirectory>
    </Content>
    <Content Include="$(MSBuildThisFileDirectory)Content\Characters\Husk\husk.xml">
      <CopyToOutputDirectory>PreserveNewest</CopyToOutputDirectory>
    </Content>
    <Content Include="$(MSBuildThisFileDirectory)Content\Characters\Husk\legs.png">
      <CopyToOutputDirectory>PreserveNewest</CopyToOutputDirectory>
    </Content>
    <Content Include="$(MSBuildThisFileDirectory)Content\Characters\Mantis\mantis.png">
      <CopyToOutputDirectory>PreserveNewest</CopyToOutputDirectory>
    </Content>
    <Content Include="$(MSBuildThisFileDirectory)Content\Characters\Mantis\mantis.xml">
      <CopyToOutputDirectory>PreserveNewest</CopyToOutputDirectory>
    </Content>
    <Content Include="$(MSBuildThisFileDirectory)Content\Characters\MolochBoss\molochboss.xml">
      <CopyToOutputDirectory>PreserveNewest</CopyToOutputDirectory>
    </Content>
    <Content Include="$(MSBuildThisFileDirectory)Content\Characters\Moloch\moloch.png">
      <CopyToOutputDirectory>PreserveNewest</CopyToOutputDirectory>
    </Content>
    <Content Include="$(MSBuildThisFileDirectory)Content\Characters\Moloch\moloch.xml">
      <CopyToOutputDirectory>PreserveNewest</CopyToOutputDirectory>
    </Content>
    <Content Include="$(MSBuildThisFileDirectory)Content\Characters\TigerthresherBoss\tigerthresherboss.xml">
      <CopyToOutputDirectory>PreserveNewest</CopyToOutputDirectory>
    </Content>
    <Content Include="$(MSBuildThisFileDirectory)Content\Characters\Tigerthresher\damagedtigerthresher.png">
      <CopyToOutputDirectory>PreserveNewest</CopyToOutputDirectory>
    </Content>
    <Content Include="$(MSBuildThisFileDirectory)Content\Characters\Tigerthresher\tigerthresher.png">
      <CopyToOutputDirectory>PreserveNewest</CopyToOutputDirectory>
    </Content>
    <Content Include="$(MSBuildThisFileDirectory)Content\Characters\Tigerthresher\tigerthresher.xml">
      <CopyToOutputDirectory>PreserveNewest</CopyToOutputDirectory>
    </Content>
    <Content Include="$(MSBuildThisFileDirectory)Content\Characters\Watcher\watcher.png">
      <CopyToOutputDirectory>PreserveNewest</CopyToOutputDirectory>
    </Content>
    <Content Include="$(MSBuildThisFileDirectory)Content\Characters\Watcher\watcher.xml">
      <CopyToOutputDirectory>PreserveNewest</CopyToOutputDirectory>
    </Content>
    <Content Include="$(MSBuildThisFileDirectory)Content\CodeWords.txt">
      <CopyToOutputDirectory>PreserveNewest</CopyToOutputDirectory>
    </Content>
    <Content Include="$(MSBuildThisFileDirectory)Content\damageshader.fx" />
<<<<<<< HEAD
    <Content Include="$(MSBuildThisFileDirectory)Content\EventManagerSettings.xml">
      <CopyToOutputDirectory>PreserveNewest</CopyToOutputDirectory>
    </Content>
    <Content Include="$(MSBuildThisFileDirectory)Content\NpcConversations.xml">
=======
    <Content Include="$(MSBuildThisFileDirectory)Content\Items\Diving\DivingSuitLight.png">
>>>>>>> 81885f57
      <CopyToOutputDirectory>PreserveNewest</CopyToOutputDirectory>
    </Content>
    <Content Include="$(MSBuildThisFileDirectory)Content\Texts.xml">
      <CopyToOutputDirectory>PreserveNewest</CopyToOutputDirectory>
    </Content>
    <Content Include="$(MSBuildThisFileDirectory)Content\Items\Artifacts\alientools.png">
      <CopyToOutputDirectory>PreserveNewest</CopyToOutputDirectory>
    </Content>
    <Content Include="$(MSBuildThisFileDirectory)Content\Items\Artifacts\artifact.png">
      <CopyToOutputDirectory>PreserveNewest</CopyToOutputDirectory>
    </Content>
    <Content Include="$(MSBuildThisFileDirectory)Content\Items\Artifacts\artifactholder.png">
      <CopyToOutputDirectory>PreserveNewest</CopyToOutputDirectory>
    </Content>
    <Content Include="$(MSBuildThisFileDirectory)Content\Items\Artifacts\artifacts.xml">
      <CopyToOutputDirectory>PreserveNewest</CopyToOutputDirectory>
    </Content>
    <Content Include="$(MSBuildThisFileDirectory)Content\Items\blank.png">
      <CopyToOutputDirectory>PreserveNewest</CopyToOutputDirectory>
    </Content>
    <Content Include="$(MSBuildThisFileDirectory)Content\Items\Button\button.png">
      <CopyToOutputDirectory>PreserveNewest</CopyToOutputDirectory>
    </Content>
    <Content Include="$(MSBuildThisFileDirectory)Content\Items\Button\button.xml">
      <CopyToOutputDirectory>PreserveNewest</CopyToOutputDirectory>
    </Content>
    <Content Include="$(MSBuildThisFileDirectory)Content\Items\circuitboard.png">
      <CopyToOutputDirectory>PreserveNewest</CopyToOutputDirectory>
    </Content>
    <Content Include="$(MSBuildThisFileDirectory)Content\Items\connectionpanel.png">
      <CopyToOutputDirectory>PreserveNewest</CopyToOutputDirectory>
    </Content>
    <Content Include="$(MSBuildThisFileDirectory)Content\Items\connector.png">
      <CopyToOutputDirectory>PreserveNewest</CopyToOutputDirectory>
    </Content>
    <Content Include="$(MSBuildThisFileDirectory)Content\Items\Containers\cabinets.png">
      <CopyToOutputDirectory>PreserveNewest</CopyToOutputDirectory>
    </Content>
    <Content Include="$(MSBuildThisFileDirectory)Content\Items\Containers\containers.xml">
      <CopyToOutputDirectory>PreserveNewest</CopyToOutputDirectory>
    </Content>
    <Content Include="$(MSBuildThisFileDirectory)Content\Items\Containers\crates.png">
      <CopyToOutputDirectory>PreserveNewest</CopyToOutputDirectory>
    </Content>
    <Content Include="$(MSBuildThisFileDirectory)Content\Items\Containers\locker.png">
      <CopyToOutputDirectory>PreserveNewest</CopyToOutputDirectory>
    </Content>
    <Content Include="$(MSBuildThisFileDirectory)Content\Items\Diving\divinggear.xml">
      <CopyToOutputDirectory>PreserveNewest</CopyToOutputDirectory>
    </Content>
    <Content Include="$(MSBuildThisFileDirectory)Content\Items\Diving\DivingMask.png">
      <CopyToOutputDirectory>PreserveNewest</CopyToOutputDirectory>
    </Content>
    <Content Include="$(MSBuildThisFileDirectory)Content\Items\Diving\DivingSuit.png">
      <CopyToOutputDirectory>PreserveNewest</CopyToOutputDirectory>
    </Content>
    <Content Include="$(MSBuildThisFileDirectory)Content\Items\Diving\Scooter.png">
      <CopyToOutputDirectory>PreserveNewest</CopyToOutputDirectory>
    </Content>
    <Content Include="$(MSBuildThisFileDirectory)Content\Items\Door\dockingport.png">
      <CopyToOutputDirectory>PreserveNewest</CopyToOutputDirectory>
    </Content>
    <Content Include="$(MSBuildThisFileDirectory)Content\Items\Door\dockingport2.png">
      <CopyToOutputDirectory>PreserveNewest</CopyToOutputDirectory>
    </Content>
    <Content Include="$(MSBuildThisFileDirectory)Content\Items\Door\door.png">
      <CopyToOutputDirectory>PreserveNewest</CopyToOutputDirectory>
    </Content>
    <Content Include="$(MSBuildThisFileDirectory)Content\Items\Door\doors.xml">
      <CopyToOutputDirectory>PreserveNewest</CopyToOutputDirectory>
    </Content>
    <Content Include="$(MSBuildThisFileDirectory)Content\Items\Door\duct.png">
      <CopyToOutputDirectory>PreserveNewest</CopyToOutputDirectory>
    </Content>
    <Content Include="$(MSBuildThisFileDirectory)Content\Items\Door\hatch.png">
      <CopyToOutputDirectory>PreserveNewest</CopyToOutputDirectory>
    </Content>
    <Content Include="$(MSBuildThisFileDirectory)Content\Items\Electricity\battery.png">
      <CopyToOutputDirectory>PreserveNewest</CopyToOutputDirectory>
    </Content>
    <Content Include="$(MSBuildThisFileDirectory)Content\Items\Electricity\junctionbox.png">
      <CopyToOutputDirectory>PreserveNewest</CopyToOutputDirectory>
    </Content>
    <Content Include="$(MSBuildThisFileDirectory)Content\Items\Electricity\lamp.png">
      <CopyToOutputDirectory>PreserveNewest</CopyToOutputDirectory>
    </Content>
    <Content Include="$(MSBuildThisFileDirectory)Content\Items\Electricity\lights.xml">
      <CopyToOutputDirectory>PreserveNewest</CopyToOutputDirectory>
    </Content>
    <Content Include="$(MSBuildThisFileDirectory)Content\Items\Electricity\lightsprite.png">
      <CopyToOutputDirectory>PreserveNewest</CopyToOutputDirectory>
    </Content>
    <Content Include="$(MSBuildThisFileDirectory)Content\Items\Electricity\monitor.png">
      <CopyToOutputDirectory>PreserveNewest</CopyToOutputDirectory>
    </Content>
    <Content Include="$(MSBuildThisFileDirectory)Content\Items\Electricity\monitors.xml">
      <CopyToOutputDirectory>PreserveNewest</CopyToOutputDirectory>
    </Content>
    <Content Include="$(MSBuildThisFileDirectory)Content\Items\Electricity\poweritems.xml">
      <CopyToOutputDirectory>PreserveNewest</CopyToOutputDirectory>
    </Content>
    <Content Include="$(MSBuildThisFileDirectory)Content\Items\Electricity\signalcomp.png">
      <CopyToOutputDirectory>PreserveNewest</CopyToOutputDirectory>
    </Content>
    <Content Include="$(MSBuildThisFileDirectory)Content\Items\Electricity\signalitems.xml">
      <CopyToOutputDirectory>PreserveNewest</CopyToOutputDirectory>
    </Content>
    <Content Include="$(MSBuildThisFileDirectory)Content\Items\Electricity\supercapacitor.png">
      <CopyToOutputDirectory>PreserveNewest</CopyToOutputDirectory>
    </Content>
    <Content Include="$(MSBuildThisFileDirectory)Content\Items\Engine\engine.png">
      <CopyToOutputDirectory>PreserveNewest</CopyToOutputDirectory>
    </Content>
    <Content Include="$(MSBuildThisFileDirectory)Content\Items\Engine\engine.xml">
      <CopyToOutputDirectory>PreserveNewest</CopyToOutputDirectory>
    </Content>
    <Content Include="$(MSBuildThisFileDirectory)Content\Items\Engine\pingCircle.png">
      <CopyToOutputDirectory>PreserveNewest</CopyToOutputDirectory>
    </Content>
    <Content Include="$(MSBuildThisFileDirectory)Content\Items\Engine\radarBlip.png">
      <CopyToOutputDirectory>PreserveNewest</CopyToOutputDirectory>
    </Content>
    <Content Include="$(MSBuildThisFileDirectory)Content\Items\Engine\radarOverlay.png">
      <CopyToOutputDirectory>PreserveNewest</CopyToOutputDirectory>
    </Content>
    <Content Include="$(MSBuildThisFileDirectory)Content\Items\Fabricators\fabricators.xml">
      <CopyToOutputDirectory>PreserveNewest</CopyToOutputDirectory>
    </Content>
    <Content Include="$(MSBuildThisFileDirectory)Content\Items\Fabricators\materials.png">
      <CopyToOutputDirectory>PreserveNewest</CopyToOutputDirectory>
    </Content>
    <Content Include="$(MSBuildThisFileDirectory)Content\Items\Fabricators\materials.xml">
      <CopyToOutputDirectory>PreserveNewest</CopyToOutputDirectory>
    </Content>
    <Content Include="$(MSBuildThisFileDirectory)Content\Items\idcard.png">
      <CopyToOutputDirectory>PreserveNewest</CopyToOutputDirectory>
    </Content>
    <Content Include="$(MSBuildThisFileDirectory)Content\Items\idcard.xml">
      <CopyToOutputDirectory>PreserveNewest</CopyToOutputDirectory>
    </Content>
    <Content Include="$(MSBuildThisFileDirectory)Content\Items\itemlabel.xml">
      <CopyToOutputDirectory>PreserveNewest</CopyToOutputDirectory>
    </Content>
    <Content Include="$(MSBuildThisFileDirectory)Content\Items\Jobgear\captaingear.xml">
      <CopyToOutputDirectory>PreserveNewest</CopyToOutputDirectory>
    </Content>
    <Content Include="$(MSBuildThisFileDirectory)Content\Items\Jobgear\captainhat.png">
      <CopyToOutputDirectory>PreserveNewest</CopyToOutputDirectory>
    </Content>
    <Content Include="$(MSBuildThisFileDirectory)Content\Items\Jobgear\captainLegs.png">
      <CopyToOutputDirectory>PreserveNewest</CopyToOutputDirectory>
    </Content>
    <Content Include="$(MSBuildThisFileDirectory)Content\Items\Jobgear\captainTorso.png">
      <CopyToOutputDirectory>PreserveNewest</CopyToOutputDirectory>
    </Content>
    <Content Include="$(MSBuildThisFileDirectory)Content\Items\Jobgear\clownmask.png">
      <CopyToOutputDirectory>PreserveNewest</CopyToOutputDirectory>
    </Content>
    <Content Include="$(MSBuildThisFileDirectory)Content\Items\Jobgear\clownpants.png">
      <CopyToOutputDirectory>PreserveNewest</CopyToOutputDirectory>
    </Content>
    <Content Include="$(MSBuildThisFileDirectory)Content\Items\Jobgear\clownshirt.png">
      <CopyToOutputDirectory>PreserveNewest</CopyToOutputDirectory>
    </Content>
    <Content Include="$(MSBuildThisFileDirectory)Content\Items\Jobgear\doctorgear.png">
      <CopyToOutputDirectory>PreserveNewest</CopyToOutputDirectory>
    </Content>
    <Content Include="$(MSBuildThisFileDirectory)Content\Items\Jobgear\doctorgear.xml">
      <CopyToOutputDirectory>PreserveNewest</CopyToOutputDirectory>
    </Content>
    <Content Include="$(MSBuildThisFileDirectory)Content\Items\Jobgear\engigear.png">
      <CopyToOutputDirectory>PreserveNewest</CopyToOutputDirectory>
    </Content>
    <Content Include="$(MSBuildThisFileDirectory)Content\Items\Jobgear\engigear.xml">
      <CopyToOutputDirectory>PreserveNewest</CopyToOutputDirectory>
    </Content>
    <Content Include="$(MSBuildThisFileDirectory)Content\Items\Jobgear\headset.png">
      <CopyToOutputDirectory>PreserveNewest</CopyToOutputDirectory>
    </Content>
    <Content Include="$(MSBuildThisFileDirectory)Content\Items\Jobgear\misc.xml">
      <CopyToOutputDirectory>PreserveNewest</CopyToOutputDirectory>
    </Content>
    <Content Include="$(MSBuildThisFileDirectory)Content\Items\Jobgear\securitygear.png">
      <CopyToOutputDirectory>PreserveNewest</CopyToOutputDirectory>
    </Content>
    <Content Include="$(MSBuildThisFileDirectory)Content\Items\Jobgear\securitygear.xml">
      <CopyToOutputDirectory>PreserveNewest</CopyToOutputDirectory>
    </Content>
    <Content Include="$(MSBuildThisFileDirectory)Content\Items\Ladder\ladder.png">
      <CopyToOutputDirectory>PreserveNewest</CopyToOutputDirectory>
    </Content>
    <Content Include="$(MSBuildThisFileDirectory)Content\Items\Ladder\ladder.xml">
      <CopyToOutputDirectory>PreserveNewest</CopyToOutputDirectory>
    </Content>
    <Content Include="$(MSBuildThisFileDirectory)Content\Items\machines.png">
      <CopyToOutputDirectory>PreserveNewest</CopyToOutputDirectory>
    </Content>
    <Content Include="$(MSBuildThisFileDirectory)Content\Items\Medical\med.png">
      <CopyToOutputDirectory>PreserveNewest</CopyToOutputDirectory>
    </Content>
    <Content Include="$(MSBuildThisFileDirectory)Content\Items\Medical\medical.xml">
      <CopyToOutputDirectory>PreserveNewest</CopyToOutputDirectory>
    </Content>
    <Content Include="$(MSBuildThisFileDirectory)Content\Items\MiniMap\item.xml">
      <CopyToOutputDirectory>PreserveNewest</CopyToOutputDirectory>
    </Content>
    <Content Include="$(MSBuildThisFileDirectory)Content\Items\OxygenGenerator\oxygengenerator.png">
      <CopyToOutputDirectory>PreserveNewest</CopyToOutputDirectory>
    </Content>
    <Content Include="$(MSBuildThisFileDirectory)Content\Items\OxygenGenerator\oxygengenerator.xml">
      <CopyToOutputDirectory>PreserveNewest</CopyToOutputDirectory>
    </Content>
    <Content Include="$(MSBuildThisFileDirectory)Content\Items\OxygenGenerator\vent.png">
      <CopyToOutputDirectory>PreserveNewest</CopyToOutputDirectory>
    </Content>
    <Content Include="$(MSBuildThisFileDirectory)Content\Items\Pump\pump.png">
      <CopyToOutputDirectory>PreserveNewest</CopyToOutputDirectory>
    </Content>
    <Content Include="$(MSBuildThisFileDirectory)Content\Items\Pump\pump.xml">
      <CopyToOutputDirectory>PreserveNewest</CopyToOutputDirectory>
    </Content>
    <Content Include="$(MSBuildThisFileDirectory)Content\Items\Pump\smallpump.png">
      <CopyToOutputDirectory>PreserveNewest</CopyToOutputDirectory>
    </Content>
    <Content Include="$(MSBuildThisFileDirectory)Content\Items\Reactor\fuelrod.png">
      <CopyToOutputDirectory>PreserveNewest</CopyToOutputDirectory>
    </Content>
    <Content Include="$(MSBuildThisFileDirectory)Content\Items\Reactor\reactor.png">
      <CopyToOutputDirectory>PreserveNewest</CopyToOutputDirectory>
    </Content>
    <Content Include="$(MSBuildThisFileDirectory)Content\Items\Reactor\reactor.xml">
      <CopyToOutputDirectory>PreserveNewest</CopyToOutputDirectory>
    </Content>
    <Content Include="$(MSBuildThisFileDirectory)Content\Items\Tools\extinguisher.png">
      <CopyToOutputDirectory>PreserveNewest</CopyToOutputDirectory>
    </Content>
    <Content Include="$(MSBuildThisFileDirectory)Content\Items\Tools\tools.png">
      <CopyToOutputDirectory>PreserveNewest</CopyToOutputDirectory>
    </Content>
    <Content Include="$(MSBuildThisFileDirectory)Content\Items\Tools\tools.xml">
      <CopyToOutputDirectory>PreserveNewest</CopyToOutputDirectory>
    </Content>
    <Content Include="$(MSBuildThisFileDirectory)Content\Items\Weapons\crosshair.png">
      <CopyToOutputDirectory>PreserveNewest</CopyToOutputDirectory>
    </Content>
    <Content Include="$(MSBuildThisFileDirectory)Content\Items\Weapons\depthcharge.xml">
      <CopyToOutputDirectory>PreserveNewest</CopyToOutputDirectory>
    </Content>
    <Content Include="$(MSBuildThisFileDirectory)Content\Items\Weapons\disabledCrosshair.png">
      <CopyToOutputDirectory>PreserveNewest</CopyToOutputDirectory>
    </Content>
    <Content Include="$(MSBuildThisFileDirectory)Content\Items\Weapons\explosives.xml">
      <CopyToOutputDirectory>PreserveNewest</CopyToOutputDirectory>
    </Content>
    <Content Include="$(MSBuildThisFileDirectory)Content\Items\Weapons\railgun.xml">
      <CopyToOutputDirectory>PreserveNewest</CopyToOutputDirectory>
    </Content>
    <Content Include="$(MSBuildThisFileDirectory)Content\Items\Weapons\railgunbarrel.png">
      <CopyToOutputDirectory>PreserveNewest</CopyToOutputDirectory>
    </Content>
    <Content Include="$(MSBuildThisFileDirectory)Content\Items\Weapons\railgunbase.png">
      <CopyToOutputDirectory>PreserveNewest</CopyToOutputDirectory>
    </Content>
    <Content Include="$(MSBuildThisFileDirectory)Content\Items\Weapons\railgunetc.png">
      <CopyToOutputDirectory>PreserveNewest</CopyToOutputDirectory>
    </Content>
    <Content Include="$(MSBuildThisFileDirectory)Content\Items\Weapons\rope.png">
      <CopyToOutputDirectory>PreserveNewest</CopyToOutputDirectory>
    </Content>
    <Content Include="$(MSBuildThisFileDirectory)Content\Items\Weapons\stungrenade.png">
      <CopyToOutputDirectory>PreserveNewest</CopyToOutputDirectory>
    </Content>
    <Content Include="$(MSBuildThisFileDirectory)Content\Items\Weapons\weapons.png">
      <CopyToOutputDirectory>PreserveNewest</CopyToOutputDirectory>
    </Content>
    <Content Include="$(MSBuildThisFileDirectory)Content\Items\Weapons\weapons.xml">
      <CopyToOutputDirectory>PreserveNewest</CopyToOutputDirectory>
    </Content>
    <Content Include="$(MSBuildThisFileDirectory)Content\Items\wireCorner.png">
      <CopyToOutputDirectory>PreserveNewest</CopyToOutputDirectory>
    </Content>
    <Content Include="$(MSBuildThisFileDirectory)Content\Items\wireHorizontal.png">
      <CopyToOutputDirectory>PreserveNewest</CopyToOutputDirectory>
    </Content>
    <Content Include="$(MSBuildThisFileDirectory)Content\Items\wireVertical.png">
      <CopyToOutputDirectory>PreserveNewest</CopyToOutputDirectory>
    </Content>
    <Content Include="$(MSBuildThisFileDirectory)Content\Jobs.xml">
      <CopyToOutputDirectory>PreserveNewest</CopyToOutputDirectory>
    </Content>
    <Content Include="$(MSBuildThisFileDirectory)Content\Lights\alphaOne.png">
      <CopyToOutputDirectory>PreserveNewest</CopyToOutputDirectory>
    </Content>
    <Content Include="$(MSBuildThisFileDirectory)Content\Lights\light.png">
      <CopyToOutputDirectory>PreserveNewest</CopyToOutputDirectory>
    </Content>
    <Content Include="$(MSBuildThisFileDirectory)Content\Lights\lightcone.png">
      <CopyToOutputDirectory>PreserveNewest</CopyToOutputDirectory>
    </Content>
    <Content Include="$(MSBuildThisFileDirectory)Content\Lights\penumbra.png">
      <CopyToOutputDirectory>PreserveNewest</CopyToOutputDirectory>
    </Content>
    <Content Include="$(MSBuildThisFileDirectory)Content\Lights\visioncircle.png">
      <CopyToOutputDirectory>PreserveNewest</CopyToOutputDirectory>
    </Content>
    <Content Include="$(MSBuildThisFileDirectory)Content\Map\background.png">
      <CopyToOutputDirectory>PreserveNewest</CopyToOutputDirectory>
    </Content>
    <Content Include="$(MSBuildThisFileDirectory)Content\Map\background2.png">
      <CopyToOutputDirectory>PreserveNewest</CopyToOutputDirectory>
    </Content>
    <Content Include="$(MSBuildThisFileDirectory)Content\Map\beaconbackground.jpg">
      <CopyToOutputDirectory>PreserveNewest</CopyToOutputDirectory>
    </Content>
    <Content Include="$(MSBuildThisFileDirectory)Content\Map\beaconSymbol.png">
      <CopyToOutputDirectory>PreserveNewest</CopyToOutputDirectory>
    </Content>
    <Content Include="$(MSBuildThisFileDirectory)Content\Map\citybackground.jpg">
      <CopyToOutputDirectory>PreserveNewest</CopyToOutputDirectory>
    </Content>
    <Content Include="$(MSBuildThisFileDirectory)Content\Map\citySymbol.png">
      <CopyToOutputDirectory>PreserveNewest</CopyToOutputDirectory>
    </Content>
    <Content Include="$(MSBuildThisFileDirectory)Content\Map\dustparticles.png">
      <CopyToOutputDirectory>PreserveNewest</CopyToOutputDirectory>
    </Content>
    <Content Include="$(MSBuildThisFileDirectory)Content\Map\iceCrack.png">
      <CopyToOutputDirectory>PreserveNewest</CopyToOutputDirectory>
    </Content>
    <Content Include="$(MSBuildThisFileDirectory)Content\Map\iceCraters.png">
      <CopyToOutputDirectory>PreserveNewest</CopyToOutputDirectory>
    </Content>
    <Content Include="$(MSBuildThisFileDirectory)Content\Map\iceSurface.png">
      <CopyToOutputDirectory>PreserveNewest</CopyToOutputDirectory>
    </Content>
    <Content Include="$(MSBuildThisFileDirectory)Content\Map\iceWall.png">
      <CopyToOutputDirectory>PreserveNewest</CopyToOutputDirectory>
    </Content>
    <Content Include="$(MSBuildThisFileDirectory)Content\Map\LevelGenerationParameters.xml">
      <CopyToOutputDirectory>PreserveNewest</CopyToOutputDirectory>
    </Content>
    <Content Include="$(MSBuildThisFileDirectory)Content\Map\locationNames.txt">
      <CopyToOutputDirectory>PreserveNewest</CopyToOutputDirectory>
    </Content>
    <Content Include="$(MSBuildThisFileDirectory)Content\Map\locationTypes.xml">
      <CopyToOutputDirectory>PreserveNewest</CopyToOutputDirectory>
    </Content>
    <Content Include="$(MSBuildThisFileDirectory)Content\Map\militarybackground.jpg">
      <CopyToOutputDirectory>PreserveNewest</CopyToOutputDirectory>
    </Content>
    <Content Include="$(MSBuildThisFileDirectory)Content\Map\militarySymbol.png">
      <CopyToOutputDirectory>PreserveNewest</CopyToOutputDirectory>
    </Content>
    <Content Include="$(MSBuildThisFileDirectory)Content\Map\researchbackground.jpg">
      <CopyToOutputDirectory>PreserveNewest</CopyToOutputDirectory>
    </Content>
    <Content Include="$(MSBuildThisFileDirectory)Content\Map\researchSymbol.png">
      <CopyToOutputDirectory>PreserveNewest</CopyToOutputDirectory>
    </Content>
    <Content Include="$(MSBuildThisFileDirectory)Content\Map\RuinConfig.xml">
      <CopyToOutputDirectory>PreserveNewest</CopyToOutputDirectory>
    </Content>
    <Content Include="$(MSBuildThisFileDirectory)Content\Map\ruins.png">
      <CopyToOutputDirectory>PreserveNewest</CopyToOutputDirectory>
    </Content>
    <Content Include="$(MSBuildThisFileDirectory)Content\Map\ruins2.png">
      <CopyToOutputDirectory>PreserveNewest</CopyToOutputDirectory>
    </Content>
    <Content Include="$(MSBuildThisFileDirectory)Content\Map\ruins3.png">
      <CopyToOutputDirectory>PreserveNewest</CopyToOutputDirectory>
    </Content>
    <Content Include="$(MSBuildThisFileDirectory)Content\Map\shaft.png">
      <CopyToOutputDirectory>PreserveNewest</CopyToOutputDirectory>
    </Content>
    <Content Include="$(MSBuildThisFileDirectory)Content\Map\StructurePrefabs.xml">
      <CopyToOutputDirectory>PreserveNewest</CopyToOutputDirectory>
    </Content>
    <Content Include="$(MSBuildThisFileDirectory)Content\Map\structures2.png">
      <CopyToOutputDirectory>PreserveNewest</CopyToOutputDirectory>
    </Content>
    <Content Include="$(MSBuildThisFileDirectory)Content\Map\testroom.png">
      <CopyToOutputDirectory>Always</CopyToOutputDirectory>
    </Content>
    <Content Include="$(MSBuildThisFileDirectory)Content\Map\walldamage.png">
      <CopyToOutputDirectory>PreserveNewest</CopyToOutputDirectory>
    </Content>
    <Content Include="$(MSBuildThisFileDirectory)Content\Map\waypointIcons.png">
      <CopyToOutputDirectory>PreserveNewest</CopyToOutputDirectory>
    </Content>
    <Content Include="$(MSBuildThisFileDirectory)Content\Missions.xml">
      <CopyToOutputDirectory>PreserveNewest</CopyToOutputDirectory>
    </Content>
    <Content Include="$(MSBuildThisFileDirectory)Content\Orders.xml">
      <CopyToOutputDirectory>PreserveNewest</CopyToOutputDirectory>
    </Content>
    <Content Include="$(MSBuildThisFileDirectory)Content\Particles\bubbles.png">
      <CopyToOutputDirectory>PreserveNewest</CopyToOutputDirectory>
    </Content>
    <Content Include="$(MSBuildThisFileDirectory)Content\Particles\burnt.png">
      <CopyToOutputDirectory>PreserveNewest</CopyToOutputDirectory>
    </Content>
    <Content Include="$(MSBuildThisFileDirectory)Content\Particles\explosion.png">
      <CopyToOutputDirectory>PreserveNewest</CopyToOutputDirectory>
    </Content>
    <Content Include="$(MSBuildThisFileDirectory)Content\Particles\explosiondecal.png">
      <CopyToOutputDirectory>PreserveNewest</CopyToOutputDirectory>
    </Content>
    <Content Include="$(MSBuildThisFileDirectory)Content\Particles\fire.png">
      <CopyToOutputDirectory>PreserveNewest</CopyToOutputDirectory>
    </Content>
    <Content Include="$(MSBuildThisFileDirectory)Content\Particles\FlameRoundParticleSheet.png">
      <CopyToOutputDirectory>PreserveNewest</CopyToOutputDirectory>
    </Content>
    <Content Include="$(MSBuildThisFileDirectory)Content\Particles\flames.png">
      <CopyToOutputDirectory>PreserveNewest</CopyToOutputDirectory>
    </Content>
    <Content Include="$(MSBuildThisFileDirectory)Content\Particles\DecalPrefabs.xml">
      <CopyToOutputDirectory>PreserveNewest</CopyToOutputDirectory>
    </Content>
    <Content Include="$(MSBuildThisFileDirectory)Content\Particles\ParticlePrefabs.xml">
      <CopyToOutputDirectory>PreserveNewest</CopyToOutputDirectory>
    </Content>
    <Content Include="$(MSBuildThisFileDirectory)Content\Particles\shrapnel.png">
      <CopyToOutputDirectory>PreserveNewest</CopyToOutputDirectory>
    </Content>
    <Content Include="$(MSBuildThisFileDirectory)Content\Particles\Smoke.png">
      <CopyToOutputDirectory>PreserveNewest</CopyToOutputDirectory>
    </Content>
    <Content Include="$(MSBuildThisFileDirectory)Content\Particles\SmokeParticleSheet.png">
      <CopyToOutputDirectory>PreserveNewest</CopyToOutputDirectory>
    </Content>
    <Content Include="$(MSBuildThisFileDirectory)Content\Particles\spatter.png">
      <CopyToOutputDirectory>PreserveNewest</CopyToOutputDirectory>
    </Content>
    <Content Include="$(MSBuildThisFileDirectory)Content\Particles\Spatter1.png">
      <CopyToOutputDirectory>PreserveNewest</CopyToOutputDirectory>
    </Content>
    <Content Include="$(MSBuildThisFileDirectory)Content\Particles\Spatter2.png">
      <CopyToOutputDirectory>PreserveNewest</CopyToOutputDirectory>
    </Content>
    <Content Include="$(MSBuildThisFileDirectory)Content\Particles\Spatter3.png">
      <CopyToOutputDirectory>PreserveNewest</CopyToOutputDirectory>
    </Content>
    <Content Include="$(MSBuildThisFileDirectory)Content\randomevents.xml">
      <CopyToOutputDirectory>PreserveNewest</CopyToOutputDirectory>
    </Content>
    <Content Include="$(MSBuildThisFileDirectory)Content\Sounds\Damage\StructureBlunt10.ogg">
      <CopyToOutputDirectory>PreserveNewest</CopyToOutputDirectory>
    </Content>
    <Content Include="$(MSBuildThisFileDirectory)Content\Sounds\Damage\StructureBlunt8.ogg">
      <CopyToOutputDirectory>PreserveNewest</CopyToOutputDirectory>
    </Content>
    <Content Include="$(MSBuildThisFileDirectory)Content\Sounds\Damage\StructureBlunt9.ogg">
      <CopyToOutputDirectory>PreserveNewest</CopyToOutputDirectory>
    </Content>
    <Content Include="$(MSBuildThisFileDirectory)Content\Sounds\Damage\StructureCrunch4.ogg">
      <CopyToOutputDirectory>PreserveNewest</CopyToOutputDirectory>
    </Content>
    <Content Include="$(MSBuildThisFileDirectory)Content\Sounds\Damage\StructureCrunch5.ogg">
      <CopyToOutputDirectory>PreserveNewest</CopyToOutputDirectory>
    </Content>
    <Content Include="$(MSBuildThisFileDirectory)Content\Sounds\sounds.xml">
      <CopyToOutputDirectory>PreserveNewest</CopyToOutputDirectory>
    </Content>
    <Content Include="$(MSBuildThisFileDirectory)Content\UI\caret.png">
      <CopyToOutputDirectory>PreserveNewest</CopyToOutputDirectory>
    </Content>
    <Content Include="$(MSBuildThisFileDirectory)Content\UI\cursor.png">
      <CopyToOutputDirectory>PreserveNewest</CopyToOutputDirectory>
    </Content>
    <Content Include="$(MSBuildThisFileDirectory)Content\UI\damageOverlay.png">
      <CopyToOutputDirectory>PreserveNewest</CopyToOutputDirectory>
    </Content>
    <Content Include="$(MSBuildThisFileDirectory)Content\UI\Health\HealthIndicatorHead.png">
      <CopyToOutputDirectory>PreserveNewest</CopyToOutputDirectory>
    </Content>
    <Content Include="$(MSBuildThisFileDirectory)Content\UI\Health\HealthIndicatorLeftArm.png">
      <CopyToOutputDirectory>PreserveNewest</CopyToOutputDirectory>
    </Content>
    <Content Include="$(MSBuildThisFileDirectory)Content\UI\Health\HealthIndicatorLeftFoot.png">
      <CopyToOutputDirectory>PreserveNewest</CopyToOutputDirectory>
    </Content>
    <Content Include="$(MSBuildThisFileDirectory)Content\UI\Health\HealthIndicatorLeftHand.png">
      <CopyToOutputDirectory>PreserveNewest</CopyToOutputDirectory>
    </Content>
    <Content Include="$(MSBuildThisFileDirectory)Content\UI\Health\HealthIndicatorLeftLeg.png">
      <CopyToOutputDirectory>PreserveNewest</CopyToOutputDirectory>
    </Content>
    <Content Include="$(MSBuildThisFileDirectory)Content\UI\Health\HealthIndicatorRightArm.png">
      <CopyToOutputDirectory>PreserveNewest</CopyToOutputDirectory>
    </Content>
    <Content Include="$(MSBuildThisFileDirectory)Content\UI\Health\HealthIndicatorRightFoot.png">
      <CopyToOutputDirectory>PreserveNewest</CopyToOutputDirectory>
    </Content>
    <Content Include="$(MSBuildThisFileDirectory)Content\UI\Health\HealthIndicatorRightHand.png">
      <CopyToOutputDirectory>PreserveNewest</CopyToOutputDirectory>
    </Content>
    <Content Include="$(MSBuildThisFileDirectory)Content\UI\Health\HealthIndicatorRightLeg.png">
      <CopyToOutputDirectory>PreserveNewest</CopyToOutputDirectory>
    </Content>
    <Content Include="$(MSBuildThisFileDirectory)Content\UI\Health\HealthIndicatorTorso.png">
      <CopyToOutputDirectory>PreserveNewest</CopyToOutputDirectory>
    </Content>
    <Content Include="$(MSBuildThisFileDirectory)Content\UI\inventoryIcons.png">
      <CopyToOutputDirectory>PreserveNewest</CopyToOutputDirectory>
    </Content>
    <Content Include="$(MSBuildThisFileDirectory)Content\UI\noise.png">
      <CopyToOutputDirectory>PreserveNewest</CopyToOutputDirectory>
    </Content>
    <Content Include="$(MSBuildThisFileDirectory)Content\UI\Health\statusIcons.png">
      <CopyToOutputDirectory>PreserveNewest</CopyToOutputDirectory>
    </Content>
    <Content Include="$(MSBuildThisFileDirectory)Content\UI\style.xml">
      <CopyToOutputDirectory>PreserveNewest</CopyToOutputDirectory>
    </Content>
    <Content Include="$(MSBuildThisFileDirectory)Content\UI\textboxTexture.png">
      <CopyToOutputDirectory>PreserveNewest</CopyToOutputDirectory>
    </Content>
    <Content Include="$(MSBuildThisFileDirectory)Content\UI\titleBackground.png">
      <CopyToOutputDirectory>PreserveNewest</CopyToOutputDirectory>
    </Content>
    <Content Include="$(MSBuildThisFileDirectory)Content\UI\titleMonster.png">
      <CopyToOutputDirectory>PreserveNewest</CopyToOutputDirectory>
    </Content>
    <Content Include="$(MSBuildThisFileDirectory)Content\UI\titleText.png">
      <CopyToOutputDirectory>PreserveNewest</CopyToOutputDirectory>
    </Content>
    <Content Include="$(MSBuildThisFileDirectory)Content\UI\uiBackground.png">
      <CopyToOutputDirectory>PreserveNewest</CopyToOutputDirectory>
    </Content>
    <Content Include="$(MSBuildThisFileDirectory)Content\UI\uiButton.png">
      <CopyToOutputDirectory>PreserveNewest</CopyToOutputDirectory>
    </Content>
    <Content Include="$(MSBuildThisFileDirectory)Content\UI\uiIcons.png">
      <CopyToOutputDirectory>PreserveNewest</CopyToOutputDirectory>
    </Content>
    <Content Include="$(MSBuildThisFileDirectory)Content\UI\UI_Atlas.png">
      <CopyToOutputDirectory>PreserveNewest</CopyToOutputDirectory>
    </Content>
    <Content Include="$(MSBuildThisFileDirectory)Content\utg_4.mp4">
      <CopyToOutputDirectory>PreserveNewest</CopyToOutputDirectory>
    </Content>
    <Content Include="$(MSBuildThisFileDirectory)Content\waterbump.png">
      <CopyToOutputDirectory>PreserveNewest</CopyToOutputDirectory>
    </Content>
    <Content Include="$(MSBuildThisFileDirectory)Data\clientpermissions.xml">
      <CopyToOutputDirectory>PreserveNewest</CopyToOutputDirectory>
    </Content>
    <Content Include="$(MSBuildThisFileDirectory)Data\ContentPackages\Vanilla 0.8.xml">
      <CopyToOutputDirectory>PreserveNewest</CopyToOutputDirectory>
    </Content>
    <Content Include="$(MSBuildThisFileDirectory)Data\permissionpresets.xml">
      <CopyToOutputDirectory>PreserveNewest</CopyToOutputDirectory>
    </Content>
    <Content Include="$(MSBuildThisFileDirectory)Icon.ico" />
    <Content Include="$(MSBuildThisFileDirectory)Mods\info.txt">
      <CopyToOutputDirectory>PreserveNewest</CopyToOutputDirectory>
    </Content>
    <Content Include="$(MSBuildThisFileDirectory)README.txt">
      <CopyToOutputDirectory>PreserveNewest</CopyToOutputDirectory>
    </Content>
    <Content Include="$(MSBuildThisFileDirectory)serversettings.xml">
      <CopyToOutputDirectory>PreserveNewest</CopyToOutputDirectory>
    </Content>
  </ItemGroup>
  <ItemGroup>
    <None Include="$(MSBuildThisFileDirectory)Content\blurshader.xnb">
      <CopyToOutputDirectory>PreserveNewest</CopyToOutputDirectory>
    </None>
    <None Include="$(MSBuildThisFileDirectory)Content\blurshader_opengl.xnb">
      <CopyToOutputDirectory>PreserveNewest</CopyToOutputDirectory>
    </None>
    <None Include="$(MSBuildThisFileDirectory)Content\Characters\Carrier\alarm1.ogg">
      <CopyToOutputDirectory>PreserveNewest</CopyToOutputDirectory>
    </None>
    <None Include="$(MSBuildThisFileDirectory)Content\Characters\Carrier\carrier1.ogg">
      <CopyToOutputDirectory>PreserveNewest</CopyToOutputDirectory>
    </None>
    <None Include="$(MSBuildThisFileDirectory)Content\Characters\Carrier\carrier2.ogg">
      <CopyToOutputDirectory>PreserveNewest</CopyToOutputDirectory>
    </None>
    <None Include="$(MSBuildThisFileDirectory)Content\Characters\Carrier\carrier3.ogg">
      <CopyToOutputDirectory>PreserveNewest</CopyToOutputDirectory>
    </None>
    <None Include="$(MSBuildThisFileDirectory)Content\Characters\Carrier\ping.ogg">
      <CopyToOutputDirectory>PreserveNewest</CopyToOutputDirectory>
    </None>
    <None Include="$(MSBuildThisFileDirectory)Content\Characters\Charybdis\charybdisattack.ogg">
      <CopyToOutputDirectory>PreserveNewest</CopyToOutputDirectory>
    </None>
    <None Include="$(MSBuildThisFileDirectory)Content\Characters\Coelanth\attack1.ogg">
      <CopyToOutputDirectory>PreserveNewest</CopyToOutputDirectory>
    </None>
    <None Include="$(MSBuildThisFileDirectory)Content\Characters\Coelanth\idle1.ogg">
      <CopyToOutputDirectory>PreserveNewest</CopyToOutputDirectory>
    </None>
    <None Include="$(MSBuildThisFileDirectory)Content\Characters\Coelanth\idle2.ogg">
      <CopyToOutputDirectory>PreserveNewest</CopyToOutputDirectory>
    </None>
    <None Include="$(MSBuildThisFileDirectory)Content\Characters\Crawler\attack1.ogg">
      <CopyToOutputDirectory>PreserveNewest</CopyToOutputDirectory>
    </None>
    <None Include="$(MSBuildThisFileDirectory)Content\Characters\Crawler\attack2.ogg">
      <CopyToOutputDirectory>PreserveNewest</CopyToOutputDirectory>
    </None>
    <None Include="$(MSBuildThisFileDirectory)Content\Characters\Crawler\idle1.ogg">
      <CopyToOutputDirectory>PreserveNewest</CopyToOutputDirectory>
    </None>
    <None Include="$(MSBuildThisFileDirectory)Content\Characters\Crawler\idle2.ogg">
      <CopyToOutputDirectory>PreserveNewest</CopyToOutputDirectory>
    </None>
    <None Include="$(MSBuildThisFileDirectory)Content\Characters\Endworm\endwormattack1.ogg">
      <CopyToOutputDirectory>PreserveNewest</CopyToOutputDirectory>
    </None>
    <None Include="$(MSBuildThisFileDirectory)Content\Characters\Endworm\endwormattack2.ogg">
      <CopyToOutputDirectory>PreserveNewest</CopyToOutputDirectory>
    </None>
    <None Include="$(MSBuildThisFileDirectory)Content\Characters\Endworm\endwormidle.ogg">
      <CopyToOutputDirectory>PreserveNewest</CopyToOutputDirectory>
    </None>
    <None Include="$(MSBuildThisFileDirectory)Content\Characters\Fractalguardian\Die1.ogg">
      <CopyToOutputDirectory>PreserveNewest</CopyToOutputDirectory>
    </None>
    <None Include="$(MSBuildThisFileDirectory)Content\Characters\Fractalguardian\Die2.ogg">
      <CopyToOutputDirectory>PreserveNewest</CopyToOutputDirectory>
    </None>
    <None Include="$(MSBuildThisFileDirectory)Content\Characters\Fractalguardian\guardian1.ogg">
      <CopyToOutputDirectory>PreserveNewest</CopyToOutputDirectory>
    </None>
    <None Include="$(MSBuildThisFileDirectory)Content\Characters\Fractalguardian\guardian2.ogg">
      <CopyToOutputDirectory>PreserveNewest</CopyToOutputDirectory>
    </None>
    <None Include="$(MSBuildThisFileDirectory)Content\Characters\Husk\Husk1.ogg">
      <CopyToOutputDirectory>PreserveNewest</CopyToOutputDirectory>
    </None>
    <None Include="$(MSBuildThisFileDirectory)Content\Characters\Husk\Husk2.ogg">
      <CopyToOutputDirectory>PreserveNewest</CopyToOutputDirectory>
    </None>
    <None Include="$(MSBuildThisFileDirectory)Content\Characters\Husk\Husk3.ogg">
      <CopyToOutputDirectory>PreserveNewest</CopyToOutputDirectory>
    </None>
    <None Include="$(MSBuildThisFileDirectory)Content\Characters\Mantis\attack1.ogg">
      <CopyToOutputDirectory>PreserveNewest</CopyToOutputDirectory>
    </None>
    <None Include="$(MSBuildThisFileDirectory)Content\Characters\Mantis\attack2.ogg">
      <CopyToOutputDirectory>PreserveNewest</CopyToOutputDirectory>
    </None>
    <None Include="$(MSBuildThisFileDirectory)Content\Characters\Mantis\idle1.ogg">
      <CopyToOutputDirectory>PreserveNewest</CopyToOutputDirectory>
    </None>
    <None Include="$(MSBuildThisFileDirectory)Content\Characters\Mantis\idle2.ogg">
      <CopyToOutputDirectory>PreserveNewest</CopyToOutputDirectory>
    </None>
    <None Include="$(MSBuildThisFileDirectory)Content\Characters\Mantis\idle3.ogg">
      <CopyToOutputDirectory>PreserveNewest</CopyToOutputDirectory>
    </None>
    <None Include="$(MSBuildThisFileDirectory)Content\Characters\Moloch\attack1.ogg">
      <CopyToOutputDirectory>PreserveNewest</CopyToOutputDirectory>
    </None>
    <None Include="$(MSBuildThisFileDirectory)Content\Characters\Moloch\attack2.ogg">
      <CopyToOutputDirectory>PreserveNewest</CopyToOutputDirectory>
    </None>
    <None Include="$(MSBuildThisFileDirectory)Content\Characters\Moloch\idle1.ogg">
      <CopyToOutputDirectory>PreserveNewest</CopyToOutputDirectory>
    </None>
    <None Include="$(MSBuildThisFileDirectory)Content\Characters\Moloch\idle2.ogg">
      <CopyToOutputDirectory>PreserveNewest</CopyToOutputDirectory>
    </None>
    <None Include="$(MSBuildThisFileDirectory)Content\Characters\Tigerthresher\thresherattack1.ogg">
      <CopyToOutputDirectory>PreserveNewest</CopyToOutputDirectory>
    </None>
    <None Include="$(MSBuildThisFileDirectory)Content\Characters\Tigerthresher\thresheridle1.ogg">
      <CopyToOutputDirectory>PreserveNewest</CopyToOutputDirectory>
    </None>
    <None Include="$(MSBuildThisFileDirectory)Content\Characters\Tigerthresher\thresheridle2.ogg">
      <CopyToOutputDirectory>PreserveNewest</CopyToOutputDirectory>
    </None>
    <None Include="$(MSBuildThisFileDirectory)Content\Characters\Watcher\attack1.ogg">
      <CopyToOutputDirectory>PreserveNewest</CopyToOutputDirectory>
    </None>
    <None Include="$(MSBuildThisFileDirectory)Content\Characters\Watcher\attack2.ogg">
      <CopyToOutputDirectory>PreserveNewest</CopyToOutputDirectory>
    </None>
    <None Include="$(MSBuildThisFileDirectory)Content\Characters\Watcher\attack3.ogg">
      <CopyToOutputDirectory>PreserveNewest</CopyToOutputDirectory>
    </None>
    <None Include="$(MSBuildThisFileDirectory)Content\Characters\Watcher\watch1.ogg">
      <CopyToOutputDirectory>PreserveNewest</CopyToOutputDirectory>
    </None>
    <None Include="$(MSBuildThisFileDirectory)Content\Characters\Watcher\watch2.ogg">
      <CopyToOutputDirectory>PreserveNewest</CopyToOutputDirectory>
    </None>
    <None Include="$(MSBuildThisFileDirectory)Content\Characters\Watcher\watch3.ogg">
      <CopyToOutputDirectory>PreserveNewest</CopyToOutputDirectory>
    </None>
    <None Include="$(MSBuildThisFileDirectory)Content\Characters\Watcher\watch4.ogg">
      <CopyToOutputDirectory>PreserveNewest</CopyToOutputDirectory>
    </None>
    <None Include="$(MSBuildThisFileDirectory)Content\Characters\Watcher\watch5.ogg">
      <CopyToOutputDirectory>PreserveNewest</CopyToOutputDirectory>
    </None>
    <None Include="$(MSBuildThisFileDirectory)Content\Characters\Watcher\watch6.ogg">
      <CopyToOutputDirectory>PreserveNewest</CopyToOutputDirectory>
    </None>
    <None Include="$(MSBuildThisFileDirectory)Content\Code Pro Bold.otf">
      <CopyToOutputDirectory>PreserveNewest</CopyToOutputDirectory>
    </None>
    <None Include="$(MSBuildThisFileDirectory)Content\Content.mgcb">
      <CopyToOutputDirectory>PreserveNewest</CopyToOutputDirectory>
    </None>
    <None Include="$(MSBuildThisFileDirectory)Content\damageshader.xnb">
      <CopyToOutputDirectory>PreserveNewest</CopyToOutputDirectory>
    </None>
    <None Include="$(MSBuildThisFileDirectory)Content\damageshader_opengl.xnb">
      <CopyToOutputDirectory>PreserveNewest</CopyToOutputDirectory>
    </None>
    <None Include="$(MSBuildThisFileDirectory)Content\Exo2-Light.otf">
      <CopyToOutputDirectory>PreserveNewest</CopyToOutputDirectory>
    </None>
    <None Include="$(MSBuildThisFileDirectory)Content\Exo2-Medium.otf">
      <CopyToOutputDirectory>PreserveNewest</CopyToOutputDirectory>
    </None>
    <None Include="$(MSBuildThisFileDirectory)Content\Items\Artifacts\aliendoor.ogg">
      <CopyToOutputDirectory>PreserveNewest</CopyToOutputDirectory>
    </None>
    <None Include="$(MSBuildThisFileDirectory)Content\Items\Artifacts\alienweapon.ogg">
      <CopyToOutputDirectory>PreserveNewest</CopyToOutputDirectory>
    </None>
    <None Include="$(MSBuildThisFileDirectory)Content\Items\Button\beep.ogg">
      <CopyToOutputDirectory>PreserveNewest</CopyToOutputDirectory>
    </None>
    <None Include="$(MSBuildThisFileDirectory)Content\Items\Button\switch.ogg">
      <CopyToOutputDirectory>PreserveNewest</CopyToOutputDirectory>
    </None>
    <None Include="$(MSBuildThisFileDirectory)Content\Items\Diving\divingSuit.ogg">
      <CopyToOutputDirectory>PreserveNewest</CopyToOutputDirectory>
    </None>
    <None Include="$(MSBuildThisFileDirectory)Content\Items\Diving\scooter.ogg">
      <CopyToOutputDirectory>PreserveNewest</CopyToOutputDirectory>
    </None>
    <None Include="$(MSBuildThisFileDirectory)Content\Items\Door\dockingport1.ogg">
      <CopyToOutputDirectory>PreserveNewest</CopyToOutputDirectory>
    </None>
    <None Include="$(MSBuildThisFileDirectory)Content\Items\Door\dockingport2.ogg">
      <CopyToOutputDirectory>PreserveNewest</CopyToOutputDirectory>
    </None>
    <None Include="$(MSBuildThisFileDirectory)Content\Items\Door\door.ogg">
      <CopyToOutputDirectory>PreserveNewest</CopyToOutputDirectory>
    </None>
    <None Include="$(MSBuildThisFileDirectory)Content\Items\Door\duct.ogg">
      <CopyToOutputDirectory>PreserveNewest</CopyToOutputDirectory>
    </None>
    <None Include="$(MSBuildThisFileDirectory)Content\Items\Electricity\powerOn.ogg">
      <CopyToOutputDirectory>PreserveNewest</CopyToOutputDirectory>
    </None>
    <None Include="$(MSBuildThisFileDirectory)Content\Items\Electricity\zap1.ogg">
      <CopyToOutputDirectory>PreserveNewest</CopyToOutputDirectory>
    </None>
    <None Include="$(MSBuildThisFileDirectory)Content\Items\Electricity\zap2.ogg">
      <CopyToOutputDirectory>PreserveNewest</CopyToOutputDirectory>
    </None>
    <None Include="$(MSBuildThisFileDirectory)Content\Items\Electricity\zap3.ogg">
      <CopyToOutputDirectory>PreserveNewest</CopyToOutputDirectory>
    </None>
    <None Include="$(MSBuildThisFileDirectory)Content\Items\Electricity\zap4.ogg">
      <CopyToOutputDirectory>PreserveNewest</CopyToOutputDirectory>
    </None>
    <None Include="$(MSBuildThisFileDirectory)Content\Items\Engine\engine.ogg">
      <CopyToOutputDirectory>PreserveNewest</CopyToOutputDirectory>
    </None>
    <None Include="$(MSBuildThisFileDirectory)Content\Items\Engine\radarPing.ogg">
      <CopyToOutputDirectory>PreserveNewest</CopyToOutputDirectory>
    </None>
    <None Include="$(MSBuildThisFileDirectory)Content\Items\Fabricators\deconstructor.ogg">
      <CopyToOutputDirectory>PreserveNewest</CopyToOutputDirectory>
    </None>
    <None Include="$(MSBuildThisFileDirectory)Content\Items\Fabricators\fabricator.ogg">
      <CopyToOutputDirectory>PreserveNewest</CopyToOutputDirectory>
    </None>
    <None Include="$(MSBuildThisFileDirectory)Content\Items\Medical\bandage.ogg">
      <CopyToOutputDirectory>PreserveNewest</CopyToOutputDirectory>
    </None>
    <None Include="$(MSBuildThisFileDirectory)Content\Items\Medical\syringe.ogg">
      <CopyToOutputDirectory>PreserveNewest</CopyToOutputDirectory>
    </None>
    <None Include="$(MSBuildThisFileDirectory)Content\Items\OxygenGenerator\oxygengenerator.ogg">
      <CopyToOutputDirectory>PreserveNewest</CopyToOutputDirectory>
    </None>
    <None Include="$(MSBuildThisFileDirectory)Content\Items\OxygenGenerator\ventilation.ogg">
      <CopyToOutputDirectory>PreserveNewest</CopyToOutputDirectory>
    </None>
    <None Include="$(MSBuildThisFileDirectory)Content\Items\Pump\pump.ogg">
      <CopyToOutputDirectory>PreserveNewest</CopyToOutputDirectory>
    </None>
    <None Include="$(MSBuildThisFileDirectory)Content\Items\Reactor\explosion.ogg">
      <CopyToOutputDirectory>PreserveNewest</CopyToOutputDirectory>
    </None>
    <None Include="$(MSBuildThisFileDirectory)Content\Items\Reactor\reactor.ogg">
      <CopyToOutputDirectory>PreserveNewest</CopyToOutputDirectory>
    </None>
    <None Include="$(MSBuildThisFileDirectory)Content\Items\Tools\bump.ogg">
      <CopyToOutputDirectory>PreserveNewest</CopyToOutputDirectory>
    </None>
    <None Include="$(MSBuildThisFileDirectory)Content\Items\Tools\crowbar.ogg">
      <CopyToOutputDirectory>PreserveNewest</CopyToOutputDirectory>
    </None>
    <None Include="$(MSBuildThisFileDirectory)Content\Items\Tools\extinguisher.ogg">
      <CopyToOutputDirectory>PreserveNewest</CopyToOutputDirectory>
    </None>
    <None Include="$(MSBuildThisFileDirectory)Content\Items\Tools\flare.ogg">
      <CopyToOutputDirectory>PreserveNewest</CopyToOutputDirectory>
    </None>
    <None Include="$(MSBuildThisFileDirectory)Content\Items\Tools\plasmaCutter.ogg">
      <CopyToOutputDirectory>PreserveNewest</CopyToOutputDirectory>
    </None>
    <None Include="$(MSBuildThisFileDirectory)Content\Items\Tools\weldingTool.ogg">
      <CopyToOutputDirectory>PreserveNewest</CopyToOutputDirectory>
    </None>
    <None Include="$(MSBuildThisFileDirectory)Content\Items\warningBeep.ogg">
      <CopyToOutputDirectory>PreserveNewest</CopyToOutputDirectory>
    </None>
    <None Include="$(MSBuildThisFileDirectory)Content\Items\warningSiren.ogg">
      <CopyToOutputDirectory>PreserveNewest</CopyToOutputDirectory>
    </None>
    <None Include="$(MSBuildThisFileDirectory)Content\Items\Weapons\bigexplosion.ogg">
      <CopyToOutputDirectory>PreserveNewest</CopyToOutputDirectory>
    </None>
    <None Include="$(MSBuildThisFileDirectory)Content\Items\Weapons\harpoon1.ogg">
      <CopyToOutputDirectory>PreserveNewest</CopyToOutputDirectory>
    </None>
    <None Include="$(MSBuildThisFileDirectory)Content\Items\Weapons\harpoon2.ogg">
      <CopyToOutputDirectory>PreserveNewest</CopyToOutputDirectory>
    </None>
    <None Include="$(MSBuildThisFileDirectory)Content\Items\Weapons\honk.ogg">
      <CopyToOutputDirectory>PreserveNewest</CopyToOutputDirectory>
    </None>
    <None Include="$(MSBuildThisFileDirectory)Content\Items\Weapons\railgun.ogg">
      <CopyToOutputDirectory>PreserveNewest</CopyToOutputDirectory>
    </None>
    <None Include="$(MSBuildThisFileDirectory)Content\Items\Weapons\revolver.ogg">
      <CopyToOutputDirectory>PreserveNewest</CopyToOutputDirectory>
    </None>
    <None Include="$(MSBuildThisFileDirectory)Content\Items\Weapons\smack.ogg">
      <CopyToOutputDirectory>PreserveNewest</CopyToOutputDirectory>
    </None>
    <None Include="$(MSBuildThisFileDirectory)Content\Items\Weapons\stunbaton.ogg">
      <CopyToOutputDirectory>PreserveNewest</CopyToOutputDirectory>
    </None>
    <None Include="$(MSBuildThisFileDirectory)Content\Items\Weapons\stungrenade.ogg">
      <CopyToOutputDirectory>PreserveNewest</CopyToOutputDirectory>
    </None>
    <None Include="$(MSBuildThisFileDirectory)Content\Items\Weapons\syringegun.ogg">
      <CopyToOutputDirectory>PreserveNewest</CopyToOutputDirectory>
    </None>
    <None Include="$(MSBuildThisFileDirectory)Content\losshader.xnb">
      <CopyToOutputDirectory>PreserveNewest</CopyToOutputDirectory>
    </None>
    <None Include="$(MSBuildThisFileDirectory)Content\losshader_opengl.xnb">
      <CopyToOutputDirectory>PreserveNewest</CopyToOutputDirectory>
    </None>
    <None Include="$(MSBuildThisFileDirectory)Content\Map\TutorialSub.sub">
      <CopyToOutputDirectory>PreserveNewest</CopyToOutputDirectory>
    </None>
    <None Include="$(MSBuildThisFileDirectory)Content\Sounds\Ambient\Ambient1.ogg">
      <CopyToOutputDirectory>PreserveNewest</CopyToOutputDirectory>
    </None>
    <None Include="$(MSBuildThisFileDirectory)Content\Sounds\Ambient\Ambient10.ogg">
      <CopyToOutputDirectory>PreserveNewest</CopyToOutputDirectory>
    </None>
    <None Include="$(MSBuildThisFileDirectory)Content\Sounds\Ambient\Ambient11.ogg">
      <CopyToOutputDirectory>PreserveNewest</CopyToOutputDirectory>
    </None>
    <None Include="$(MSBuildThisFileDirectory)Content\Sounds\Ambient\Ambient12.ogg">
      <CopyToOutputDirectory>PreserveNewest</CopyToOutputDirectory>
    </None>
    <None Include="$(MSBuildThisFileDirectory)Content\Sounds\Ambient\Ambient13.ogg">
      <CopyToOutputDirectory>PreserveNewest</CopyToOutputDirectory>
    </None>
    <None Include="$(MSBuildThisFileDirectory)Content\Sounds\Ambient\Ambient2.ogg">
      <CopyToOutputDirectory>PreserveNewest</CopyToOutputDirectory>
    </None>
    <None Include="$(MSBuildThisFileDirectory)Content\Sounds\Ambient\Ambient3.ogg">
      <CopyToOutputDirectory>PreserveNewest</CopyToOutputDirectory>
    </None>
    <None Include="$(MSBuildThisFileDirectory)Content\Sounds\Ambient\Ambient4.ogg">
      <CopyToOutputDirectory>PreserveNewest</CopyToOutputDirectory>
    </None>
    <None Include="$(MSBuildThisFileDirectory)Content\Sounds\Ambient\Ambient5.ogg">
      <CopyToOutputDirectory>PreserveNewest</CopyToOutputDirectory>
    </None>
    <None Include="$(MSBuildThisFileDirectory)Content\Sounds\Ambient\Ambient6.ogg">
      <CopyToOutputDirectory>PreserveNewest</CopyToOutputDirectory>
    </None>
    <None Include="$(MSBuildThisFileDirectory)Content\Sounds\Ambient\Ambient7.ogg">
      <CopyToOutputDirectory>PreserveNewest</CopyToOutputDirectory>
    </None>
    <None Include="$(MSBuildThisFileDirectory)Content\Sounds\Ambient\Ambient8.ogg">
      <CopyToOutputDirectory>PreserveNewest</CopyToOutputDirectory>
    </None>
    <None Include="$(MSBuildThisFileDirectory)Content\Sounds\Ambient\Ambient9.ogg">
      <CopyToOutputDirectory>PreserveNewest</CopyToOutputDirectory>
    </None>
    <None Include="$(MSBuildThisFileDirectory)Content\Sounds\Ambient\DistantPod1.ogg">
      <CopyToOutputDirectory>PreserveNewest</CopyToOutputDirectory>
    </None>
    <None Include="$(MSBuildThisFileDirectory)Content\Sounds\Ambient\DistantPod2.ogg">
      <CopyToOutputDirectory>PreserveNewest</CopyToOutputDirectory>
    </None>
    <None Include="$(MSBuildThisFileDirectory)Content\Sounds\Ambient\DistantPod3.ogg">
      <CopyToOutputDirectory>PreserveNewest</CopyToOutputDirectory>
    </None>
    <None Include="$(MSBuildThisFileDirectory)Content\Sounds\Ambient\GlacialMovement.ogg">
      <CopyToOutputDirectory>PreserveNewest</CopyToOutputDirectory>
    </None>
    <None Include="$(MSBuildThisFileDirectory)Content\Sounds\Damage\creak1.ogg">
      <CopyToOutputDirectory>PreserveNewest</CopyToOutputDirectory>
    </None>
    <None Include="$(MSBuildThisFileDirectory)Content\Sounds\Damage\creak2.ogg">
      <CopyToOutputDirectory>PreserveNewest</CopyToOutputDirectory>
    </None>
    <None Include="$(MSBuildThisFileDirectory)Content\Sounds\Damage\creak3.ogg">
      <CopyToOutputDirectory>PreserveNewest</CopyToOutputDirectory>
    </None>
    <None Include="$(MSBuildThisFileDirectory)Content\Sounds\Damage\creak4.ogg">
      <CopyToOutputDirectory>PreserveNewest</CopyToOutputDirectory>
    </None>
    <None Include="$(MSBuildThisFileDirectory)Content\Sounds\Damage\creak5.ogg">
      <CopyToOutputDirectory>PreserveNewest</CopyToOutputDirectory>
    </None>
    <None Include="$(MSBuildThisFileDirectory)Content\Sounds\Damage\GlassBreak1.ogg">
      <CopyToOutputDirectory>PreserveNewest</CopyToOutputDirectory>
    </None>
    <None Include="$(MSBuildThisFileDirectory)Content\Sounds\Damage\GlassBreak2.ogg">
      <CopyToOutputDirectory>PreserveNewest</CopyToOutputDirectory>
    </None>
    <None Include="$(MSBuildThisFileDirectory)Content\Sounds\Damage\GlassBreak3.ogg">
      <CopyToOutputDirectory>PreserveNewest</CopyToOutputDirectory>
    </None>
    <None Include="$(MSBuildThisFileDirectory)Content\Sounds\Damage\GlassImpact1.ogg">
      <CopyToOutputDirectory>PreserveNewest</CopyToOutputDirectory>
    </None>
    <None Include="$(MSBuildThisFileDirectory)Content\Sounds\Damage\GlassImpact2.ogg">
      <CopyToOutputDirectory>PreserveNewest</CopyToOutputDirectory>
    </None>
    <None Include="$(MSBuildThisFileDirectory)Content\Sounds\Damage\GlassImpact3.ogg">
      <CopyToOutputDirectory>PreserveNewest</CopyToOutputDirectory>
    </None>
    <None Include="$(MSBuildThisFileDirectory)Content\Sounds\Damage\HitArmor1.ogg">
      <CopyToOutputDirectory>PreserveNewest</CopyToOutputDirectory>
    </None>
    <None Include="$(MSBuildThisFileDirectory)Content\Sounds\Damage\HitArmor2.ogg">
      <CopyToOutputDirectory>PreserveNewest</CopyToOutputDirectory>
    </None>
    <None Include="$(MSBuildThisFileDirectory)Content\Sounds\Damage\HitArmor3.ogg">
      <CopyToOutputDirectory>PreserveNewest</CopyToOutputDirectory>
    </None>
    <None Include="$(MSBuildThisFileDirectory)Content\Sounds\Damage\HitClown1.ogg">
      <CopyToOutputDirectory>PreserveNewest</CopyToOutputDirectory>
    </None>
    <None Include="$(MSBuildThisFileDirectory)Content\Sounds\Damage\HitClown2.ogg">
      <CopyToOutputDirectory>PreserveNewest</CopyToOutputDirectory>
    </None>
    <None Include="$(MSBuildThisFileDirectory)Content\Sounds\Damage\HitClown3.ogg">
      <CopyToOutputDirectory>PreserveNewest</CopyToOutputDirectory>
    </None>
    <None Include="$(MSBuildThisFileDirectory)Content\Sounds\Damage\HitClown4.ogg">
      <CopyToOutputDirectory>PreserveNewest</CopyToOutputDirectory>
    </None>
    <None Include="$(MSBuildThisFileDirectory)Content\Sounds\Damage\implode.ogg">
      <CopyToOutputDirectory>PreserveNewest</CopyToOutputDirectory>
    </None>
    <None Include="$(MSBuildThisFileDirectory)Content\Sounds\Damage\LimbBlunt1.ogg">
      <CopyToOutputDirectory>PreserveNewest</CopyToOutputDirectory>
    </None>
    <None Include="$(MSBuildThisFileDirectory)Content\Sounds\Damage\LimbBlunt2.ogg">
      <CopyToOutputDirectory>PreserveNewest</CopyToOutputDirectory>
    </None>
    <None Include="$(MSBuildThisFileDirectory)Content\Sounds\Damage\LimbBlunt3.ogg">
      <CopyToOutputDirectory>PreserveNewest</CopyToOutputDirectory>
    </None>
    <None Include="$(MSBuildThisFileDirectory)Content\Sounds\Damage\LimbBlunt4.ogg">
      <CopyToOutputDirectory>PreserveNewest</CopyToOutputDirectory>
    </None>
    <None Include="$(MSBuildThisFileDirectory)Content\Sounds\Damage\LimbBlunt5.ogg">
      <CopyToOutputDirectory>PreserveNewest</CopyToOutputDirectory>
    </None>
    <None Include="$(MSBuildThisFileDirectory)Content\Sounds\Damage\LimbSlash1.ogg">
      <CopyToOutputDirectory>PreserveNewest</CopyToOutputDirectory>
    </None>
    <None Include="$(MSBuildThisFileDirectory)Content\Sounds\Damage\LimbSlash2.ogg">
      <CopyToOutputDirectory>PreserveNewest</CopyToOutputDirectory>
    </None>
    <None Include="$(MSBuildThisFileDirectory)Content\Sounds\Damage\LimbSlash3.ogg">
      <CopyToOutputDirectory>PreserveNewest</CopyToOutputDirectory>
    </None>
    <None Include="$(MSBuildThisFileDirectory)Content\Sounds\Damage\StructureBlunt1.ogg">
      <CopyToOutputDirectory>PreserveNewest</CopyToOutputDirectory>
    </None>
    <None Include="$(MSBuildThisFileDirectory)Content\Sounds\Damage\StructureBlunt2.ogg">
      <CopyToOutputDirectory>PreserveNewest</CopyToOutputDirectory>
    </None>
    <None Include="$(MSBuildThisFileDirectory)Content\Sounds\Damage\StructureBlunt3.ogg">
      <CopyToOutputDirectory>PreserveNewest</CopyToOutputDirectory>
    </None>
    <None Include="$(MSBuildThisFileDirectory)Content\Sounds\Damage\StructureBlunt4.ogg">
      <CopyToOutputDirectory>PreserveNewest</CopyToOutputDirectory>
    </None>
    <None Include="$(MSBuildThisFileDirectory)Content\Sounds\Damage\StructureBlunt5.ogg">
      <CopyToOutputDirectory>PreserveNewest</CopyToOutputDirectory>
    </None>
    <None Include="$(MSBuildThisFileDirectory)Content\Sounds\Damage\StructureBlunt6.ogg">
      <CopyToOutputDirectory>PreserveNewest</CopyToOutputDirectory>
    </None>
    <None Include="$(MSBuildThisFileDirectory)Content\Sounds\Damage\StructureBlunt7.ogg">
      <CopyToOutputDirectory>PreserveNewest</CopyToOutputDirectory>
    </None>
    <None Include="$(MSBuildThisFileDirectory)Content\Sounds\Damage\StructureCrunch1.ogg">
      <CopyToOutputDirectory>PreserveNewest</CopyToOutputDirectory>
    </None>
    <None Include="$(MSBuildThisFileDirectory)Content\Sounds\Damage\StructureCrunch2.ogg">
      <CopyToOutputDirectory>PreserveNewest</CopyToOutputDirectory>
    </None>
    <None Include="$(MSBuildThisFileDirectory)Content\Sounds\Damage\StructureCrunch3.ogg">
      <CopyToOutputDirectory>PreserveNewest</CopyToOutputDirectory>
    </None>
    <None Include="$(MSBuildThisFileDirectory)Content\Sounds\dropItem.ogg">
      <CopyToOutputDirectory>PreserveNewest</CopyToOutputDirectory>
    </None>
    <None Include="$(MSBuildThisFileDirectory)Content\Sounds\fire.ogg">
      <CopyToOutputDirectory>PreserveNewest</CopyToOutputDirectory>
    </None>
    <None Include="$(MSBuildThisFileDirectory)Content\Sounds\firelarge.ogg">
      <CopyToOutputDirectory>PreserveNewest</CopyToOutputDirectory>
    </None>
    <None Include="$(MSBuildThisFileDirectory)Content\Sounds\Footsteps\Armor\armor-01.ogg">
      <CopyToOutputDirectory>PreserveNewest</CopyToOutputDirectory>
    </None>
    <None Include="$(MSBuildThisFileDirectory)Content\Sounds\Footsteps\Armor\armor-02.ogg">
      <CopyToOutputDirectory>PreserveNewest</CopyToOutputDirectory>
    </None>
    <None Include="$(MSBuildThisFileDirectory)Content\Sounds\Footsteps\Armor\armor-03.ogg">
      <CopyToOutputDirectory>PreserveNewest</CopyToOutputDirectory>
    </None>
    <None Include="$(MSBuildThisFileDirectory)Content\Sounds\Footsteps\Clown\clown-01.ogg">
      <CopyToOutputDirectory>PreserveNewest</CopyToOutputDirectory>
    </None>
    <None Include="$(MSBuildThisFileDirectory)Content\Sounds\Footsteps\Clown\clown-02.ogg">
      <CopyToOutputDirectory>PreserveNewest</CopyToOutputDirectory>
    </None>
    <None Include="$(MSBuildThisFileDirectory)Content\Sounds\Footsteps\Metal\metal-01.ogg">
      <CopyToOutputDirectory>PreserveNewest</CopyToOutputDirectory>
    </None>
    <None Include="$(MSBuildThisFileDirectory)Content\Sounds\Footsteps\Metal\metal-02.ogg">
      <CopyToOutputDirectory>PreserveNewest</CopyToOutputDirectory>
    </None>
    <None Include="$(MSBuildThisFileDirectory)Content\Sounds\Footsteps\Metal\metal-03.ogg">
      <CopyToOutputDirectory>PreserveNewest</CopyToOutputDirectory>
    </None>
    <None Include="$(MSBuildThisFileDirectory)Content\Sounds\Footsteps\Metal\metal-04.ogg">
      <CopyToOutputDirectory>PreserveNewest</CopyToOutputDirectory>
    </None>
    <None Include="$(MSBuildThisFileDirectory)Content\Sounds\Footsteps\Metal\metal-05.ogg">
      <CopyToOutputDirectory>PreserveNewest</CopyToOutputDirectory>
    </None>
    <None Include="$(MSBuildThisFileDirectory)Content\Sounds\Footsteps\Metal\metal-06.ogg">
      <CopyToOutputDirectory>PreserveNewest</CopyToOutputDirectory>
    </None>
    <None Include="$(MSBuildThisFileDirectory)Content\Sounds\Footsteps\Metal\metal-07.ogg">
      <CopyToOutputDirectory>PreserveNewest</CopyToOutputDirectory>
    </None>
    <None Include="$(MSBuildThisFileDirectory)Content\Sounds\Footsteps\step.ogg">
      <CopyToOutputDirectory>PreserveNewest</CopyToOutputDirectory>
    </None>
    <None Include="$(MSBuildThisFileDirectory)Content\Sounds\Music\amb_JD_drone_clattering_machine.ogg">
      <CopyToOutputDirectory>PreserveNewest</CopyToOutputDirectory>
    </None>
    <None Include="$(MSBuildThisFileDirectory)Content\Sounds\Music\Controlled Chaos 2.ogg">
      <CopyToOutputDirectory>PreserveNewest</CopyToOutputDirectory>
    </None>
    <None Include="$(MSBuildThisFileDirectory)Content\Sounds\Music\Controlled Chaos.ogg">
      <CopyToOutputDirectory>PreserveNewest</CopyToOutputDirectory>
    </None>
    <None Include="$(MSBuildThisFileDirectory)Content\Sounds\Music\Enter the Maze.ogg">
      <CopyToOutputDirectory>PreserveNewest</CopyToOutputDirectory>
    </None>
    <None Include="$(MSBuildThisFileDirectory)Content\Sounds\Music\Phantom From Space.ogg">
      <CopyToOutputDirectory>PreserveNewest</CopyToOutputDirectory>
    </None>
    <None Include="$(MSBuildThisFileDirectory)Content\Sounds\Music\Road to Hell.ogg">
      <CopyToOutputDirectory>PreserveNewest</CopyToOutputDirectory>
    </None>
    <None Include="$(MSBuildThisFileDirectory)Content\Sounds\Music\Simplex.ogg">
      <CopyToOutputDirectory>PreserveNewest</CopyToOutputDirectory>
    </None>
    <None Include="$(MSBuildThisFileDirectory)Content\Sounds\Music\Static Motion.ogg">
      <CopyToOutputDirectory>PreserveNewest</CopyToOutputDirectory>
    </None>
    <None Include="$(MSBuildThisFileDirectory)Content\Sounds\Music\Tenebrous Brothers Carnival - Prelude.ogg">
      <CopyToOutputDirectory>PreserveNewest</CopyToOutputDirectory>
    </None>
    <None Include="$(MSBuildThisFileDirectory)Content\Sounds\Music\The Descent.ogg">
      <CopyToOutputDirectory>PreserveNewest</CopyToOutputDirectory>
    </None>
    <None Include="$(MSBuildThisFileDirectory)Content\Sounds\Music\Unseen Horrors.ogg">
      <CopyToOutputDirectory>PreserveNewest</CopyToOutputDirectory>
    </None>
    <None Include="$(MSBuildThisFileDirectory)Content\Sounds\pickItem.ogg">
      <CopyToOutputDirectory>PreserveNewest</CopyToOutputDirectory>
    </None>
    <None Include="$(MSBuildThisFileDirectory)Content\Sounds\pickItemFail.ogg">
      <CopyToOutputDirectory>PreserveNewest</CopyToOutputDirectory>
    </None>
    <None Include="$(MSBuildThisFileDirectory)Content\Sounds\startDrone.ogg">
      <CopyToOutputDirectory>PreserveNewest</CopyToOutputDirectory>
    </None>
    <None Include="$(MSBuildThisFileDirectory)Content\Sounds\stepMetal.ogg">
      <CopyToOutputDirectory>PreserveNewest</CopyToOutputDirectory>
    </None>
    <None Include="$(MSBuildThisFileDirectory)Content\Sounds\UI\beep-shinymetal.ogg">
      <CopyToOutputDirectory>PreserveNewest</CopyToOutputDirectory>
    </None>
    <None Include="$(MSBuildThisFileDirectory)Content\Sounds\UI\deadmsg.ogg">
      <CopyToOutputDirectory>PreserveNewest</CopyToOutputDirectory>
    </None>
    <None Include="$(MSBuildThisFileDirectory)Content\Sounds\UI\radiomsg.ogg">
      <CopyToOutputDirectory>PreserveNewest</CopyToOutputDirectory>
    </None>
    <None Include="$(MSBuildThisFileDirectory)Content\Sounds\UI\tap-zipper.ogg">
      <CopyToOutputDirectory>PreserveNewest</CopyToOutputDirectory>
    </None>
    <None Include="$(MSBuildThisFileDirectory)Content\Sounds\UI\UImsg.ogg">
      <CopyToOutputDirectory>PreserveNewest</CopyToOutputDirectory>
    </None>
    <None Include="$(MSBuildThisFileDirectory)Content\Sounds\Water\BlackSmoker.ogg">
      <CopyToOutputDirectory>PreserveNewest</CopyToOutputDirectory>
    </None>
    <None Include="$(MSBuildThisFileDirectory)Content\Sounds\Water\Drown1.ogg">
      <CopyToOutputDirectory>PreserveNewest</CopyToOutputDirectory>
    </None>
    <None Include="$(MSBuildThisFileDirectory)Content\Sounds\Water\Drown2.ogg">
      <CopyToOutputDirectory>PreserveNewest</CopyToOutputDirectory>
    </None>
    <None Include="$(MSBuildThisFileDirectory)Content\Sounds\Water\Drown3.ogg">
      <CopyToOutputDirectory>PreserveNewest</CopyToOutputDirectory>
    </None>
    <None Include="$(MSBuildThisFileDirectory)Content\Sounds\Water\Drown4.ogg">
      <CopyToOutputDirectory>PreserveNewest</CopyToOutputDirectory>
    </None>
    <None Include="$(MSBuildThisFileDirectory)Content\Sounds\Water\DrownLoop.ogg">
      <CopyToOutputDirectory>PreserveNewest</CopyToOutputDirectory>
    </None>
    <None Include="$(MSBuildThisFileDirectory)Content\Sounds\Water\FlowLarge.ogg">
      <CopyToOutputDirectory>PreserveNewest</CopyToOutputDirectory>
    </None>
    <None Include="$(MSBuildThisFileDirectory)Content\Sounds\Water\FlowMedium.ogg">
      <CopyToOutputDirectory>PreserveNewest</CopyToOutputDirectory>
    </None>
    <None Include="$(MSBuildThisFileDirectory)Content\Sounds\Water\FlowSmall.ogg">
      <CopyToOutputDirectory>PreserveNewest</CopyToOutputDirectory>
    </None>
    <None Include="$(MSBuildThisFileDirectory)Content\Sounds\Water\Splash0.ogg">
      <CopyToOutputDirectory>PreserveNewest</CopyToOutputDirectory>
    </None>
    <None Include="$(MSBuildThisFileDirectory)Content\Sounds\Water\Splash1.ogg">
      <CopyToOutputDirectory>PreserveNewest</CopyToOutputDirectory>
    </None>
    <None Include="$(MSBuildThisFileDirectory)Content\Sounds\Water\Splash2.ogg">
      <CopyToOutputDirectory>PreserveNewest</CopyToOutputDirectory>
    </None>
    <None Include="$(MSBuildThisFileDirectory)Content\Sounds\Water\Splash3.ogg">
      <CopyToOutputDirectory>PreserveNewest</CopyToOutputDirectory>
    </None>
    <None Include="$(MSBuildThisFileDirectory)Content\Sounds\Water\Splash4.ogg">
      <CopyToOutputDirectory>PreserveNewest</CopyToOutputDirectory>
    </None>
    <None Include="$(MSBuildThisFileDirectory)Content\Sounds\Water\Splash5.ogg">
      <CopyToOutputDirectory>PreserveNewest</CopyToOutputDirectory>
    </None>
    <None Include="$(MSBuildThisFileDirectory)Content\Sounds\Water\Splash6.ogg">
      <CopyToOutputDirectory>PreserveNewest</CopyToOutputDirectory>
    </None>
    <None Include="$(MSBuildThisFileDirectory)Content\Sounds\Water\Splash7.ogg">
      <CopyToOutputDirectory>PreserveNewest</CopyToOutputDirectory>
    </None>
    <None Include="$(MSBuildThisFileDirectory)Content\Sounds\Water\Splash8.ogg">
      <CopyToOutputDirectory>PreserveNewest</CopyToOutputDirectory>
    </None>
    <None Include="$(MSBuildThisFileDirectory)Content\Sounds\Water\Splash9.ogg">
      <CopyToOutputDirectory>PreserveNewest</CopyToOutputDirectory>
    </None>
    <None Include="$(MSBuildThisFileDirectory)Content\Sounds\Water\splashLoop.ogg">
      <CopyToOutputDirectory>PreserveNewest</CopyToOutputDirectory>
    </None>
    <None Include="$(MSBuildThisFileDirectory)Content\Sounds\Water\WaterAmbience1.ogg">
      <CopyToOutputDirectory>PreserveNewest</CopyToOutputDirectory>
    </None>
    <None Include="$(MSBuildThisFileDirectory)Content\Sounds\Water\WaterAmbience2.ogg">
      <CopyToOutputDirectory>PreserveNewest</CopyToOutputDirectory>
    </None>
    <None Include="$(MSBuildThisFileDirectory)Content\utg_4.xnb">
      <CopyToOutputDirectory>PreserveNewest</CopyToOutputDirectory>
    </None>
    <None Include="$(MSBuildThisFileDirectory)Content\watershader.xnb">
      <CopyToOutputDirectory>PreserveNewest</CopyToOutputDirectory>
    </None>
    <None Include="$(MSBuildThisFileDirectory)Content\watershader_opengl.xnb">
      <CopyToOutputDirectory>PreserveNewest</CopyToOutputDirectory>
    </None>
    <None Include="$(MSBuildThisFileDirectory)Submarines\Aegir Mark III.sub">
      <CopyToOutputDirectory>PreserveNewest</CopyToOutputDirectory>
    </None>
    <None Include="$(MSBuildThisFileDirectory)Submarines\Nehalennia.sub">
      <CopyToOutputDirectory>PreserveNewest</CopyToOutputDirectory>
    </None>
    <None Include="$(MSBuildThisFileDirectory)Submarines\The Blind Carp.sub">
      <CopyToOutputDirectory>PreserveNewest</CopyToOutputDirectory>
    </None>
    <None Include="$(MSBuildThisFileDirectory)Submarines\The Nibbler.sub">
      <CopyToOutputDirectory>PreserveNewest</CopyToOutputDirectory>
    </None>
    <None Include="$(MSBuildThisFileDirectory)Submarines\TutorialSub.sub">
      <CopyToOutputDirectory>Never</CopyToOutputDirectory>
    </None>
    <None Include="$(MSBuildThisFileDirectory)Submarines\Vellamo.sub">
      <CopyToOutputDirectory>PreserveNewest</CopyToOutputDirectory>
    </None>
    <None Include="$(MSBuildThisFileDirectory)Content\Items\Door\doorBreak1.ogg">
      <CopyToOutputDirectory>PreserveNewest</CopyToOutputDirectory>
    </None>
    <None Include="$(MSBuildThisFileDirectory)Content\Items\Door\doorBreak2.ogg">
      <CopyToOutputDirectory>PreserveNewest</CopyToOutputDirectory>
    </None>
    <None Include="$(MSBuildThisFileDirectory)Content\Items\Door\ductBreak.ogg">
      <CopyToOutputDirectory>PreserveNewest</CopyToOutputDirectory>
    </None>
  </ItemGroup>
  <ItemGroup>
    <Compile Include="$(MSBuildThisFileDirectory)Source\Characters\AICharacter.cs" />
    <Compile Include="$(MSBuildThisFileDirectory)Source\Characters\AIChatMessage.cs" />
    <Compile Include="$(MSBuildThisFileDirectory)Source\Characters\AI\AIController.cs" />
    <Compile Include="$(MSBuildThisFileDirectory)Source\Characters\AI\AITarget.cs" />
    <Compile Include="$(MSBuildThisFileDirectory)Source\Characters\AI\EnemyAIController.cs" />
    <Compile Include="$(MSBuildThisFileDirectory)Source\Characters\AI\HumanAIController.cs" />
    <Compile Include="$(MSBuildThisFileDirectory)Source\Characters\AI\IndoorsSteeringManager.cs" />
    <Compile Include="$(MSBuildThisFileDirectory)Source\Characters\AI\ISteerable.cs" />
    <Compile Include="$(MSBuildThisFileDirectory)Source\Characters\AI\LatchOntoAI.cs" />
    <Compile Include="$(MSBuildThisFileDirectory)Source\Characters\AI\NPCConversation.cs" />
    <Compile Include="$(MSBuildThisFileDirectory)Source\Characters\AI\Objectives\AIObjective.cs" />
    <Compile Include="$(MSBuildThisFileDirectory)Source\Characters\AI\Objectives\AIObjectiveChargeBatteries.cs" />
    <Compile Include="$(MSBuildThisFileDirectory)Source\Characters\AI\Objectives\AIObjectiveCombat.cs" />
    <Compile Include="$(MSBuildThisFileDirectory)Source\Characters\AI\Objectives\AIObjectiveContainItem.cs" />
    <Compile Include="$(MSBuildThisFileDirectory)Source\Characters\AI\Objectives\AIObjectiveExtinguishFire.cs" />
    <Compile Include="$(MSBuildThisFileDirectory)Source\Characters\AI\Objectives\AIObjectiveExtinguishFires.cs" />
    <Compile Include="$(MSBuildThisFileDirectory)Source\Characters\AI\Objectives\AIObjectiveFindDivingGear.cs" />
    <Compile Include="$(MSBuildThisFileDirectory)Source\Characters\AI\Objectives\AIObjectiveFindSafety.cs" />
    <Compile Include="$(MSBuildThisFileDirectory)Source\Characters\AI\Objectives\AIObjectiveFixLeak.cs" />
    <Compile Include="$(MSBuildThisFileDirectory)Source\Characters\AI\Objectives\AIObjectiveFixLeaks.cs" />
    <Compile Include="$(MSBuildThisFileDirectory)Source\Characters\AI\Objectives\AIObjectiveGetItem.cs" />
    <Compile Include="$(MSBuildThisFileDirectory)Source\Characters\AI\Objectives\AIObjectiveGoTo.cs" />
    <Compile Include="$(MSBuildThisFileDirectory)Source\Characters\AI\Objectives\AIObjectiveIdle.cs" />
    <Compile Include="$(MSBuildThisFileDirectory)Source\Characters\AI\Objectives\AIObjectiveManager.cs" />
    <Compile Include="$(MSBuildThisFileDirectory)Source\Characters\AI\Objectives\AIObjectiveOperateItem.cs" />
    <Compile Include="$(MSBuildThisFileDirectory)Source\Characters\AI\Objectives\AIObjectivePumpWater.cs" />
    <Compile Include="$(MSBuildThisFileDirectory)Source\Characters\AI\Objectives\AIObjectiveRepairItem.cs" />
    <Compile Include="$(MSBuildThisFileDirectory)Source\Characters\AI\Objectives\AIObjectiveRepairItems.cs" />
    <Compile Include="$(MSBuildThisFileDirectory)Source\Characters\AI\Objectives\AIObjectiveRescue.cs" />
    <Compile Include="$(MSBuildThisFileDirectory)Source\Characters\AI\Objectives\AIObjectiveRescueAll.cs" />
    <Compile Include="$(MSBuildThisFileDirectory)Source\Characters\AI\Order.cs" />
    <Compile Include="$(MSBuildThisFileDirectory)Source\Characters\AI\PathFinder.cs" />
    <Compile Include="$(MSBuildThisFileDirectory)Source\Characters\AI\SteeringManager.cs" />
    <Compile Include="$(MSBuildThisFileDirectory)Source\Characters\AI\SteeringPath.cs" />
    <Compile Include="$(MSBuildThisFileDirectory)Source\Characters\Animation\AnimController.cs" />
    <Compile Include="$(MSBuildThisFileDirectory)Source\Characters\Animation\FishAnimController.cs" />
    <Compile Include="$(MSBuildThisFileDirectory)Source\Characters\Animation\HumanoidAnimController.cs" />
    <Compile Include="$(MSBuildThisFileDirectory)Source\Characters\Animation\Ragdoll.cs" />
    <Compile Include="$(MSBuildThisFileDirectory)Source\Characters\Attack.cs" />
    <Compile Include="$(MSBuildThisFileDirectory)Source\Characters\Character.cs" />
    <Compile Include="$(MSBuildThisFileDirectory)Source\Characters\Health\Affliction.cs" />
    <Compile Include="$(MSBuildThisFileDirectory)Source\Characters\Health\AfflictionBleeding.cs" />
    <Compile Include="$(MSBuildThisFileDirectory)Source\Characters\Health\AfflictionHusk.cs" />
    <Compile Include="$(MSBuildThisFileDirectory)Source\Characters\Health\AfflictionPrefab.cs" />
    <Compile Include="$(MSBuildThisFileDirectory)Source\Characters\Health\CharacterHealth.cs" />
    <Compile Include="$(MSBuildThisFileDirectory)Source\Characters\CharacterInfo.cs" />
    <Compile Include="$(MSBuildThisFileDirectory)Source\Characters\CharacterNetworking.cs" />
    <Compile Include="$(MSBuildThisFileDirectory)Source\Events\EventManagerSettings.cs" />
    <Compile Include="$(MSBuildThisFileDirectory)Source\Events\MalfunctionEvent.cs" />
    <Compile Include="$(MSBuildThisFileDirectory)Source\Events\Missions\MissionPrefab.cs" />
    <Compile Include="$(MSBuildThisFileDirectory)Source\Events\ScriptedEventPrefab.cs" />
    <Compile Include="$(MSBuildThisFileDirectory)Source\Map\Map\LocationConnection.cs" />
    <Compile Include="$(MSBuildThisFileDirectory)Source\Map\Map\LocationTypeChange.cs" />
    <Compile Include="$(MSBuildThisFileDirectory)Source\Map\PriceInfo.cs" />
    <Compile Include="$(MSBuildThisFileDirectory)Source\Networking\OrderChatMessage.cs" />
    <Compile Include="$(MSBuildThisFileDirectory)Source\Characters\Health\DamageModifier.cs" />
    <Compile Include="$(MSBuildThisFileDirectory)Source\StatusEffects\DelayedEffect.cs" />
    <Compile Include="$(MSBuildThisFileDirectory)Source\Characters\Jobs\Job.cs" />
    <Compile Include="$(MSBuildThisFileDirectory)Source\Characters\Jobs\JobPrefab.cs" />
    <Compile Include="$(MSBuildThisFileDirectory)Source\Characters\Jobs\Skill.cs" />
    <Compile Include="$(MSBuildThisFileDirectory)Source\Characters\Jobs\SkillPrefab.cs" />
    <Compile Include="$(MSBuildThisFileDirectory)Source\Characters\Limb.cs" />
    <Compile Include="$(MSBuildThisFileDirectory)Source\StatusEffects\PropertyConditional.cs" />
    <Compile Include="$(MSBuildThisFileDirectory)Source\StatusEffects\StatusEffect.cs" />
    <Compile Include="$(MSBuildThisFileDirectory)Source\ContentPackage.cs" />
    <Compile Include="$(MSBuildThisFileDirectory)Source\CoroutineManager.cs" />
    <Compile Include="$(MSBuildThisFileDirectory)Source\DebugConsole.cs" />
    <Compile Include="$(MSBuildThisFileDirectory)Source\Events\ArtifactEvent.cs" />
    <Compile Include="$(MSBuildThisFileDirectory)Source\Events\EventManager.cs" />
    <Compile Include="$(MSBuildThisFileDirectory)Source\Events\Missions\CargoMission.cs" />
    <Compile Include="$(MSBuildThisFileDirectory)Source\Events\Missions\CombatMission.cs" />
    <Compile Include="$(MSBuildThisFileDirectory)Source\Events\Missions\Mission.cs" />
    <Compile Include="$(MSBuildThisFileDirectory)Source\Events\Missions\MonsterMission.cs" />
    <Compile Include="$(MSBuildThisFileDirectory)Source\Events\Missions\SalvageMission.cs" />
    <Compile Include="$(MSBuildThisFileDirectory)Source\Events\MonsterEvent.cs" />
    <Compile Include="$(MSBuildThisFileDirectory)Source\Events\ScriptedEvent.cs" />
    <Compile Include="$(MSBuildThisFileDirectory)Source\FrameCounter.cs" />
    <Compile Include="$(MSBuildThisFileDirectory)Source\GameSession\CargoManager.cs" />
    <Compile Include="$(MSBuildThisFileDirectory)Source\GameSession\GameModes\CampaignMode.cs" />
    <Compile Include="$(MSBuildThisFileDirectory)Source\GameSession\GameModes\GameMode.cs" />
    <Compile Include="$(MSBuildThisFileDirectory)Source\GameSession\GameModes\GameModePreset.cs" />
    <Compile Include="$(MSBuildThisFileDirectory)Source\GameSession\GameModes\MissionMode.cs" />
    <Compile Include="$(MSBuildThisFileDirectory)Source\GameSession\GameModes\MultiplayerCampaign.cs" />
    <Compile Include="$(MSBuildThisFileDirectory)Source\GameSession\GameModes\TraitorManager.cs" />
    <Compile Include="$(MSBuildThisFileDirectory)Source\GameSession\GameSession.cs" />
    <Compile Include="$(MSBuildThisFileDirectory)Source\GameSettings.cs" />
    <Compile Include="$(MSBuildThisFileDirectory)Source\TextManager.cs" />
    <Compile Include="$(MSBuildThisFileDirectory)Source\Items\CharacterInventory.cs" />
    <Compile Include="$(MSBuildThisFileDirectory)Source\Items\Components\DockingPort.cs" />
    <Compile Include="$(MSBuildThisFileDirectory)Source\Items\Components\Door.cs" />
    <Compile Include="$(MSBuildThisFileDirectory)Source\Items\Components\Holdable\Holdable.cs" />
    <Compile Include="$(MSBuildThisFileDirectory)Source\Items\Components\Holdable\MeleeWeapon.cs" />
    <Compile Include="$(MSBuildThisFileDirectory)Source\Items\Components\Holdable\Pickable.cs" />
    <Compile Include="$(MSBuildThisFileDirectory)Source\Items\Components\Holdable\Propulsion.cs" />
    <Compile Include="$(MSBuildThisFileDirectory)Source\Items\Components\Holdable\RangedWeapon.cs" />
    <Compile Include="$(MSBuildThisFileDirectory)Source\Items\Components\Holdable\RepairTool.cs" />
    <Compile Include="$(MSBuildThisFileDirectory)Source\Items\Components\Holdable\Throwable.cs" />
    <Compile Include="$(MSBuildThisFileDirectory)Source\Items\Components\ItemComponent.cs" />
    <Compile Include="$(MSBuildThisFileDirectory)Source\Items\Components\ItemContainer.cs" />
    <Compile Include="$(MSBuildThisFileDirectory)Source\Items\Components\ItemLabel.cs" />
    <Compile Include="$(MSBuildThisFileDirectory)Source\Items\Components\Ladder.cs" />
    <Compile Include="$(MSBuildThisFileDirectory)Source\Items\Components\Machines\Controller.cs" />
    <Compile Include="$(MSBuildThisFileDirectory)Source\Items\Components\Machines\Deconstructor.cs" />
    <Compile Include="$(MSBuildThisFileDirectory)Source\Items\Components\Machines\Engine.cs" />
    <Compile Include="$(MSBuildThisFileDirectory)Source\Items\Components\Machines\Fabricator.cs" />
    <Compile Include="$(MSBuildThisFileDirectory)Source\Items\Components\Machines\MiniMap.cs" />
    <Compile Include="$(MSBuildThisFileDirectory)Source\Items\Components\Machines\OxygenGenerator.cs" />
    <Compile Include="$(MSBuildThisFileDirectory)Source\Items\Components\Machines\Pump.cs" />
    <Compile Include="$(MSBuildThisFileDirectory)Source\Items\Components\Machines\Radar.cs" />
    <Compile Include="$(MSBuildThisFileDirectory)Source\Items\Components\Machines\Reactor.cs" />
    <Compile Include="$(MSBuildThisFileDirectory)Source\Items\Components\Machines\Steering.cs" />
    <Compile Include="$(MSBuildThisFileDirectory)Source\Items\Components\Machines\Vent.cs" />
    <Compile Include="$(MSBuildThisFileDirectory)Source\Items\Components\Power\PowerContainer.cs" />
    <Compile Include="$(MSBuildThisFileDirectory)Source\Items\Components\Power\Powered.cs" />
    <Compile Include="$(MSBuildThisFileDirectory)Source\Items\Components\Power\PowerTransfer.cs" />
    <Compile Include="$(MSBuildThisFileDirectory)Source\Items\Components\Projectile.cs" />
    <Compile Include="$(MSBuildThisFileDirectory)Source\Items\Components\Rope.cs" />
    <Compile Include="$(MSBuildThisFileDirectory)Source\Items\Components\Signal\AndComponent.cs" />
    <Compile Include="$(MSBuildThisFileDirectory)Source\Items\Components\Signal\Connection.cs" />
    <Compile Include="$(MSBuildThisFileDirectory)Source\Items\Components\Signal\ConnectionPanel.cs" />
    <Compile Include="$(MSBuildThisFileDirectory)Source\Items\Components\Signal\DelayComponent.cs" />
    <Compile Include="$(MSBuildThisFileDirectory)Source\Items\Components\Signal\LightComponent.cs" />
    <Compile Include="$(MSBuildThisFileDirectory)Source\Items\Components\Signal\MotionSensor.cs" />
    <Compile Include="$(MSBuildThisFileDirectory)Source\Items\Components\Signal\NotComponent.cs" />
    <Compile Include="$(MSBuildThisFileDirectory)Source\Items\Components\Signal\OrComponent.cs" />
    <Compile Include="$(MSBuildThisFileDirectory)Source\Items\Components\Signal\OscillatorComponent.cs" />
    <Compile Include="$(MSBuildThisFileDirectory)Source\Items\Components\Signal\OxygenDetector.cs" />
    <Compile Include="$(MSBuildThisFileDirectory)Source\Items\Components\Signal\RegExFindComponent.cs" />
    <Compile Include="$(MSBuildThisFileDirectory)Source\Items\Components\Signal\RelayComponent.cs" />
    <Compile Include="$(MSBuildThisFileDirectory)Source\Items\Components\Signal\SignalCheckComponent.cs" />
    <Compile Include="$(MSBuildThisFileDirectory)Source\Items\Components\Signal\WaterDetector.cs" />
    <Compile Include="$(MSBuildThisFileDirectory)Source\Items\Components\Signal\WifiComponent.cs" />
    <Compile Include="$(MSBuildThisFileDirectory)Source\Items\Components\Signal\Wire.cs" />
    <Compile Include="$(MSBuildThisFileDirectory)Source\Items\Components\StatusHUD.cs" />
    <Compile Include="$(MSBuildThisFileDirectory)Source\Items\Components\Turret.cs" />
    <Compile Include="$(MSBuildThisFileDirectory)Source\Items\Components\Wearable.cs" />
    <Compile Include="$(MSBuildThisFileDirectory)Source\Items\FixRequirement.cs" />
    <Compile Include="$(MSBuildThisFileDirectory)Source\Items\Inventory.cs" />
    <Compile Include="$(MSBuildThisFileDirectory)Source\Items\Item.cs" />
    <Compile Include="$(MSBuildThisFileDirectory)Source\Items\ItemInventory.cs" />
    <Compile Include="$(MSBuildThisFileDirectory)Source\Items\ItemPrefab.cs" />
    <Compile Include="$(MSBuildThisFileDirectory)Source\Items\RelatedItem.cs" />
    <Compile Include="$(MSBuildThisFileDirectory)Source\Map\Entity.cs" />
    <Compile Include="$(MSBuildThisFileDirectory)Source\Map\EntityGrid.cs" />
    <Compile Include="$(MSBuildThisFileDirectory)Source\Map\Explosion.cs" />
    <Compile Include="$(MSBuildThisFileDirectory)Source\Map\FireSource.cs" />
    <Compile Include="$(MSBuildThisFileDirectory)Source\Map\Gap.cs" />
    <Compile Include="$(MSBuildThisFileDirectory)Source\Map\Hull.cs" />
    <Compile Include="$(MSBuildThisFileDirectory)Source\Map\IDamageable.cs" />
    <Compile Include="$(MSBuildThisFileDirectory)Source\Map\Levels\BackgroundSpriteManager.cs" />
    <Compile Include="$(MSBuildThisFileDirectory)Source\Map\Levels\BackgroundSpritePrefab.cs" />
    <Compile Include="$(MSBuildThisFileDirectory)Source\Map\Levels\CaveGenerator.cs" />
    <Compile Include="$(MSBuildThisFileDirectory)Source\Map\Levels\LevelTrigger.cs" />
    <Compile Include="$(MSBuildThisFileDirectory)Source\Map\Levels\Level.cs" />
    <Compile Include="$(MSBuildThisFileDirectory)Source\Map\Levels\LevelGenerationParams.cs" />
    <Compile Include="$(MSBuildThisFileDirectory)Source\Map\Levels\Ruins\BTRoom.cs" />
    <Compile Include="$(MSBuildThisFileDirectory)Source\Map\Levels\Ruins\Corridor.cs" />
    <Compile Include="$(MSBuildThisFileDirectory)Source\Map\Levels\Ruins\RuinGenerator.cs" />
    <Compile Include="$(MSBuildThisFileDirectory)Source\Map\Levels\Ruins\RuinStructure.cs" />
    <Compile Include="$(MSBuildThisFileDirectory)Source\Map\Levels\Voronoi.cs" />
    <Compile Include="$(MSBuildThisFileDirectory)Source\Map\Levels\VoronoiElements.cs" />
    <Compile Include="$(MSBuildThisFileDirectory)Source\Map\Levels\LevelWall.cs" />
    <Compile Include="$(MSBuildThisFileDirectory)Source\Map\LinkedSubmarine.cs" />
    <Compile Include="$(MSBuildThisFileDirectory)Source\Map\MapEntity.cs" />
    <Compile Include="$(MSBuildThisFileDirectory)Source\Map\MapEntityPrefab.cs" />
    <Compile Include="$(MSBuildThisFileDirectory)Source\Map\Map\Location.cs" />
    <Compile Include="$(MSBuildThisFileDirectory)Source\Map\Map\LocationType.cs" />
    <Compile Include="$(MSBuildThisFileDirectory)Source\Map\Map\Map.cs" />
    <Compile Include="$(MSBuildThisFileDirectory)Source\Map\Md5Hash.cs" />
    <Compile Include="$(MSBuildThisFileDirectory)Source\Map\Structure.cs" />
    <Compile Include="$(MSBuildThisFileDirectory)Source\Map\StructurePrefab.cs" />
    <Compile Include="$(MSBuildThisFileDirectory)Source\Map\Submarine.cs" />
    <Compile Include="$(MSBuildThisFileDirectory)Source\Map\SubmarineBody.cs" />
    <Compile Include="$(MSBuildThisFileDirectory)Source\Map\TransitionCinematic.cs" />
    <Compile Include="$(MSBuildThisFileDirectory)Source\Map\WayPoint.cs" />
    <Compile Include="$(MSBuildThisFileDirectory)Source\Networking\BanList.cs" />
    <Compile Include="$(MSBuildThisFileDirectory)Source\Networking\ChatMessage.cs" />
    <Compile Include="$(MSBuildThisFileDirectory)Source\Networking\Client.cs" />
    <Compile Include="$(MSBuildThisFileDirectory)Source\Networking\ClientPermissions.cs" />
    <Compile Include="$(MSBuildThisFileDirectory)Source\Networking\EntitySpawner.cs" />
    <Compile Include="$(MSBuildThisFileDirectory)Source\Networking\FileTransfer\FileSender.cs" />
    <Compile Include="$(MSBuildThisFileDirectory)Source\Networking\GameServer.cs" />
    <Compile Include="$(MSBuildThisFileDirectory)Source\Networking\GameServerLogin.cs" />
    <Compile Include="$(MSBuildThisFileDirectory)Source\Networking\GameServerSettings.cs" />
    <Compile Include="$(MSBuildThisFileDirectory)Source\Networking\INetSerializable.cs" />
    <Compile Include="$(MSBuildThisFileDirectory)Source\Networking\NetBufferExtensions.cs" />
    <Compile Include="$(MSBuildThisFileDirectory)Source\Networking\NetConfig.cs" />
    <Compile Include="$(MSBuildThisFileDirectory)Source\Networking\NetEntityEvent\NetEntityEvent.cs" />
    <Compile Include="$(MSBuildThisFileDirectory)Source\Networking\NetEntityEvent\NetEntityEventManager.cs" />
    <Compile Include="$(MSBuildThisFileDirectory)Source\Networking\NetEntityEvent\ServerEntityEventManager.cs" />
    <Compile Include="$(MSBuildThisFileDirectory)Source\Networking\NetIdUtils.cs" />
    <Compile Include="$(MSBuildThisFileDirectory)Source\Networking\NetworkMember.cs" />
    <Compile Include="$(MSBuildThisFileDirectory)Source\Networking\RespawnManager.cs" />
    <Compile Include="$(MSBuildThisFileDirectory)Source\Networking\ServerLog.cs" />
    <Compile Include="$(MSBuildThisFileDirectory)Source\Networking\Voting.cs" />
    <Compile Include="$(MSBuildThisFileDirectory)Source\Networking\WhiteList.cs" />
    <Compile Include="$(MSBuildThisFileDirectory)Source\Physics\Physics.cs" />
    <Compile Include="$(MSBuildThisFileDirectory)Source\Physics\PhysicsBody.cs" />
    <Compile Include="$(MSBuildThisFileDirectory)Source\PlayerInput.cs" />
    <Compile Include="$(MSBuildThisFileDirectory)Source\Screens\GameScreen.cs" />
    <Compile Include="$(MSBuildThisFileDirectory)Source\Screens\NetLobbyScreen.cs" />
    <Compile Include="$(MSBuildThisFileDirectory)Source\Screens\Screen.cs" />
    <Compile Include="$(MSBuildThisFileDirectory)Source\Serialization\ISerializableEntity.cs" />
    <Compile Include="$(MSBuildThisFileDirectory)Source\Serialization\SerializableProperty.cs" />
    <Compile Include="$(MSBuildThisFileDirectory)Source\Serialization\XMLExtensions.cs" />
    <Compile Include="$(MSBuildThisFileDirectory)Source\Sprite\Sprite.cs" />
    <Compile Include="$(MSBuildThisFileDirectory)Source\Sprite\SpriteSheet.cs" />
    <Compile Include="$(MSBuildThisFileDirectory)Source\Timing.cs" />
    <Compile Include="$(MSBuildThisFileDirectory)Source\Utils\Homoglyphs.cs" />
    <Compile Include="$(MSBuildThisFileDirectory)Source\Utils\MathUtils.cs" />
    <Compile Include="$(MSBuildThisFileDirectory)Source\Utils\MTRandom.cs" />
    <Compile Include="$(MSBuildThisFileDirectory)Source\Utils\Rand.cs" />
    <Compile Include="$(MSBuildThisFileDirectory)Source\Utils\SaveUtil.cs" />
    <Compile Include="$(MSBuildThisFileDirectory)Source\Utils\ToolBox.cs" />
    <Compile Include="$(MSBuildThisFileDirectory)Source\Utils\UpdaterUtil.cs" />
  </ItemGroup>
</Project><|MERGE_RESOLUTION|>--- conflicted
+++ resolved
@@ -229,14 +229,13 @@
       <CopyToOutputDirectory>PreserveNewest</CopyToOutputDirectory>
     </Content>
     <Content Include="$(MSBuildThisFileDirectory)Content\damageshader.fx" />
-<<<<<<< HEAD
     <Content Include="$(MSBuildThisFileDirectory)Content\EventManagerSettings.xml">
       <CopyToOutputDirectory>PreserveNewest</CopyToOutputDirectory>
     </Content>
     <Content Include="$(MSBuildThisFileDirectory)Content\NpcConversations.xml">
-=======
+      <CopyToOutputDirectory>PreserveNewest</CopyToOutputDirectory>
+    </Content>
     <Content Include="$(MSBuildThisFileDirectory)Content\Items\Diving\DivingSuitLight.png">
->>>>>>> 81885f57
       <CopyToOutputDirectory>PreserveNewest</CopyToOutputDirectory>
     </Content>
     <Content Include="$(MSBuildThisFileDirectory)Content\Texts.xml">
