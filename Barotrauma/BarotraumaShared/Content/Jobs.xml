--- conflicted
+++ resolved
@@ -120,17 +120,10 @@
        allowalways="true" minkarma="0.0"
        vitalitymodifier="-10">
     <Skills>
-<<<<<<< HEAD
-      <Skill name="Weapons" level="20,30"/>
-      <Skill name="Mechanical Engineering" level="20,30"/>
-      <Skill name="Electrical Engineering" level="20,30"/>
-      <Skill name="Medical" level="10,20"/>
-=======
       <Skill name="Weapons" level="20,32"/>
-      <Skill name="Construction" level="20,32"/>
+      <Skill name="Mechanical Engineering" level="20,32"/>
       <Skill name="Electrical Engineering" level="20,32"/>
       <Skill name="Medical" level="10,22"/>
->>>>>>> 846291ff
     </Skills>
     <Items>
       <Item name="ID Card" equip="true"/>
