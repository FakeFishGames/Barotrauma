﻿<?xml version="1.0" encoding="utf-8"?>
<infotexts language="English" translatedname="English">

  <!-- Loading Screen -->
  <loading>Loading...</loading>
  <pressanykey>Press any key to continue</pressanykey>

  <!-- Loading Screen tips -->
  <loadingscreentip>You will not get paid for delivering cargo if any of the cargo goes missing or gets damaged during the transport.</loadingscreentip>
  <loadingscreentip>Generating more power than the devices in the submarine are consuming may damage junction boxes or cause fires.</loadingscreentip>
  <loadingscreentip>Junction boxes and other electrical devices may get damaged if they stay submerged too long.</loadingscreentip>
  <loadingscreentip>Letting the submarine's nuclear reactor overheat may cause fires. If an overheated reactor is not shut down, it will eventually lead to a nuclear meltdown.</loadingscreentip>
  <loadingscreentip>Most submarines are equipped with stationary batteries that can be used as a temporary source of backup power in the case of a reactor failure.</loadingscreentip>
  <loadingscreentip>Railgun shells and depth charges include a compartment that can hold additional explosives.</loadingscreentip>
  <loadingscreentip>Passive sonar can be used to detect nearby sound sources without attracting unwanted attention. You can also get a rough idea of your surroundings based on the sounds reflected from the ice walls.</loadingscreentip>
  <loadingscreentip>There are many ways to get past locked doors, including forcing them open with a crowbar or rewiring them to a button you have access to.</loadingscreentip>
  <loadingscreentip>Stationary batteries are equipped with docks that can be used to charge battery cells.</loadingscreentip>
  <loadingscreentip>Oxygen generators are equipped with docks that can be used to refill oxygen tanks.</loadingscreentip>
  <loadingscreentip>Supercapacitors can deliver large bursts of power, but cannot store as much energy as batteries. They are often used to power railguns and other devices that require brief bursts of high current.</loadingscreentip>
  <loadingscreentip>Nuclear reactors are equipped with an automatic control system that adjusts the power output to a suitable level when enabled. However, the system is not always fast enough to react to large fluctuations in power consumption.</loadingscreentip>
  <loadingscreentip>The sonar imaging on the navigation terminal may become inaccurate if the terminal is damaged—make sure your engineers keep the terminal in a good condition!</loadingscreentip>
  <loadingscreentip>When deploying a decoy, be sure to deactivate your active sonar for best results.</loadingscreentip>
  <loadingscreentip>Attempting to rewire powered devices without adequate electrical engineering skills may get you electrocuted.</loadingscreentip>
  <loadingscreentip>Welding tools are simple enough to be used by any submariner, but trained mechanics are generally faster welders and have a lower risk of injuring themselves with the tool.</loadingscreentip>
  <loadingscreentip>All submariners have been trained to do basic repairs on electrical devices, but electrical engineers get the job done much faster.</loadingscreentip>
  <loadingscreentip>All submariners have been trained to do basic repairs on mechanical devices, but mechanics get the job done much faster.</loadingscreentip>
  <loadingscreentip>Captains are generally much more adept at maneuvering the submarine than the average sailor.</loadingscreentip>
  <loadingscreentip>If the reactor on a sub is not able to produce sufficient power to run all onboard systems, try reducing the charge rate for the onboard batteries and supercapacitors, or regulate the times when the sub is running at full speed.</loadingscreentip>
  <loadingscreentip>The electrical and mechanical systems on a sub will gradually degrade due to the harsh conditions and constant wear and tear. Be sure to have mechanics and engineers perform maintenance from time to time in order to avoid breakdowns at inopportune moments.</loadingscreentip>
  <loadingscreentip>Breaking down alien artifacts in a deconstructor may provide you with exotic raw materials.</loadingscreentip>
  <loadingscreentip>Some of the alien structures on Europa have been constructed of a metamaterial that's outstandingly resistant to physical damage, and as such has become an important subject of research to Europan scientists.</loadingscreentip>
  <loadingscreentip>Special caution must be taken when bringing alien artifacts on board the submarine.</loadingscreentip>
  <loadingscreentip>Very little is known of the presumably extinct alien civilization that built the ruins scattered all across Europa. The age of the ruins is also a mystery, since the self-repairing properties of the structures and devices make chronological dating methods wildly inaccurate.</loadingscreentip>
  <loadingscreentip>No remains of the alien lifeforms that built the ruins scattered all across Europa have ever been discovered. The only life encountered inside the structures are the biomechanical entities that maintain and guard them.</loadingscreentip>
  <loadingscreentip>While exploring ruins or caves, drop flares as often as possible to help mark a path out, should you need to make a hasty exit for some reason.</loadingscreentip>
  <loadingscreentip>The cephalopod-like watchers are generally docile, but may attack when provoked.</loadingscreentip>
  <loadingscreentip>Cannibalistic behavior is very common among crawlers. Killing one in a swarm may distract the rest as they enter into a feeding frenzy.</loadingscreentip>
  <loadingscreentip>Mud raptors can easily tear their way through metal doors with their sharp beaks.</loadingscreentip>
  <loadingscreentip>The so-called husk parasites slowly take over and consume the body of their host, eventually turning them into nothing but an empty exoskeleton controlled by the parasite.</loadingscreentip>
  <loadingscreentip>Many creatures on Europa are protected by a strong shell, and are difficult to damage with conventional weapons, though there may be weak points in their armor.</loadingscreentip>
  <loadingscreentip>Loud devices and sonar pings may alert nearby creatures.</loadingscreentip>
  <loadingscreentip>Performing CPR without adequate medical skills may cause internal damage to the patient.</loadingscreentip>
  <loadingscreentip>Opiates such as morphine and fentanyl are an effective way of treating injuries in an emergency, but regular use may eventually lead to a state of addiction and cause dangerous withdrawal symptoms.</loadingscreentip>
  <loadingscreentip>Morbusine is a neurotoxin potent enough to take down even some of the largest Europan predators. A trained medical doctor can manufacture it relatively easily using a medical fabricator.</loadingscreentip>
  <loadingscreentip>Bleeding wounds can be treated with bandages and hemostatic agents. The patient may also need saline or blood packs to replace the lost blood.</loadingscreentip>
  <loadingscreentip>Mental disorders such as psychosis are unfortunately common among submarine crews, particularly after ruin expeditions. If your crewmates start seeing or hearing things others don't see or hear, report it to a medical doctor immediately.</loadingscreentip>
  <loadingscreentip>The medical doctors' main task is to keep the crew in a good shape, but a medic with a syringe gun and a bit of knowhow on poisons can also be very useful in fending off intruders.</loadingscreentip>
  <loadingscreentip>Administering drugs without sufficient medical knowledge may reduce the number of doses a single syringe provides, and may also reduce the quality of the effects of the drug.</loadingscreentip>
  <loadingscreentip>Many drugs may have unintended side effects. Keep an eye on the patient and be ready to administer additional medications to counteract these side effects if necessary.</loadingscreentip>
  <loadingscreentip>When using a diving mask, be careful not to mix up welding fuel tanks and oxygen tanks.</loadingscreentip>
  <loadingscreentip>Diving masks let you breathe underwater, but don't offer any protection against the bone-crushing pressure outside the submarine. If there's a major hull breach, find a diving suit immediately.</loadingscreentip>
  <loadingscreentip>In the event of a fire, burns are not the only thing to watch out for—fires can quickly consume all the oxygen inside the submarine.</loadingscreentip>
  <loadingscreentip>Traversing the so-called Hydrothermal Wastes requires special caution. Not only are they abundant in wildlife, but the water currents caused by geothermal activity make navigation even more hazardous.</loadingscreentip>
  <loadingscreentip>Some of the sessile lifeforms in Europa emit low-frequency sounds that may disrupt the submarine's sonar.</loadingscreentip>
  <loadingscreentip>Be careful not to dive too deep. Most submarine hulls will start collapsing at the depth of approximately 2,000 meters.</loadingscreentip>
  <loadingscreentip>Europa is rich in natural resources, and an enterprising captain with a sharp eye and a plasma cutter may stand to make a tidy profit.</loadingscreentip>
  <loadingscreentip>You can disguise yourself as someone else by wearing their ID card and something that covers your face.</loadingscreentip>
  <loadingscreentip>It's possible to build voice-controlled systems by linking wifi components to the radio chat in the submarine editor.</loadingscreentip>
  <loadingscreentip>The radiation belts around Jupiter make it impracticable to establish permanent settlements above Europa's surface, and as such almost all Europan outposts are located below its icy crust.</loadingscreentip>
  <loadingscreentip>The dynamics of Europa's underwater ecosystem are still not fully understood, but it is believed that the base of the food chain is mostly formed by chemosynthetic bacteria.</loadingscreentip>
  <loadingscreentip>The Europa Coalition started off as a trade and cooperation agreement between the two largest Europan settlements and a handful of private paramilitary groups, but gradually grew to become what is essentially the Europan government.</loadingscreentip>
  <loadingscreentip>The much-ridiculed initiative to help submariners cope in a high-stress environment by including professional entertainers in the crews was promptly deemed a failure and discontinued.</loadingscreentip>
  <loadingscreentip>Most vessels avoid venturing outside the tunnels and cracks within Europa's icy crust—the vast, empty Abyss between the surface layers and the rocky interior hosts many of Europa's largest and most dangerous inhabitants.</loadingscreentip>

  <!-- Main menu labels -->
  <campaignlabel>Campaign</campaignlabel>
  <multiplayerlabel>Multiplayer</multiplayerlabel>
  <customizelabel>Customize</customizelabel>

  <!-- Main menu buttons -->
  <tutorialbutton>Training</tutorialbutton>
  <newgamebutton>New Game</newgamebutton>
  <loadgamebutton>Load Game</loadgamebutton>
  <hostserverbutton>Host Server</hostserverbutton>
  <subeditorbutton>Submarine Editor</subeditorbutton>
  <charactereditorbutton>Character Editor</charactereditorbutton>
  <settingsbutton>Settings</settingsbutton>
  <steamworkshopbutton>Steam Workshop</steamworkshopbutton>
  <creditsbutton>Credits</creditsbutton>
  <quitbutton>Quit</quitbutton>

  <!-- Pause menu -->
  <pausemenuresume>Resume</pausemenuresume>
  <pausemenusettings>Settings</pausemenusettings>
  <pausemenuretry>Retry</pausemenuretry>
  <pausemenusavequit>Save and Quit</pausemenusavequit>
  <pausemenuquit>Main Menu</pausemenuquit>
  <pausemenuquitverification>Are you sure you want to quit the game? All your unsaved progress will be lost.</pausemenuquitverification>
  <pausemenuretryverification>Are you sure you want to stop the mission and load the previous save file? All your unsaved progress will be lost.</pausemenuretryverification>

  <!-- Host server menu -->
  <servername>Server name</servername>
  <serverport>Server port</serverport>
  <serverporttooltip>The port used to communicate with clients. If clients fail to connect to your server, you may need to enable UPnP port forwarding or forward the port manually.</serverporttooltip>
  <serverqueryport>Query port</serverqueryport>
  <serverqueryporttooltip>The port used to communicate with Steam's server browser and respond to info pings from clients. If clients don't see your server in the server list or if authenticating their Steam ID fails, you may need to enable UPnP port forwarding or forward the port manually.</serverqueryporttooltip>
  <maxplayers>Max players</maxplayers>
  <password>Password</password>
  <publicserver>Public server</publicserver>
  <publicservertooltip>Public servers are shown in the list of available servers in the 'Join Server' tab.</publicservertooltip>
  <attemptupnp>Attempt UPnP port forwarding</attemptupnp>
  <attemptupnptooltip>UPnP can be used for forwarding ports on your router to allow players to join the server. However, UPnP isn't supported by all routers, so you may need to setup port forwards manually if players are unable to join the server (see the readme for instructions).</attemptupnptooltip>
  <startserverbutton>Start</startserverbutton>
  <pleasewaitupnp>Please wait...</pleasewaitupnp>
  <attemptingupnp>Attempting UPnP port forwarding.</attemptingupnp>
  <upnpunavailable>UPnP not available.</upnpunavailable>
  <upnptimedout>UPnP discovery timed out.</upnptimedout>

  <!-- Game modes -->
  <gamemode.singleplayercampaign>Single Player</gamemode.singleplayercampaign>
  <gamemode.tutorial>Tutorial</gamemode.tutorial>
  <gamemode.devsandbox>Dev Sandbox</gamemode.devsandbox>
  <gamemode.sandbox>Sandbox</gamemode.sandbox>
  <gamemode.mission>Mission</gamemode.mission>
  <gamemode.multiplayercampaign>Campaign</gamemode.multiplayercampaign>

  <!-- Steam Workshop menu -->
  <browsetab>Popular Mods</browsetab>
  <publishtab>Publish</publishtab>
  <modstab>Subscribed Mods</modstab>
  <downloadbutton>Subscribe</downloadbutton>
  <subscribedmods>Mods</subscribedmods>
  <nosubscribedmods>You haven't subscribed to any mods on the Steam Workshop. Click the 'Find more mods' button below to get started!</nosubscribedmods>
  <popularmods>Popular mods</popularmods>
  <findmodsbutton>Find more mods...</findmodsbutton>
  <workshopitemunsubscribe>Unsubscribe</workshopitemunsubscribe>
  <publishedworkshopitems>Published items</publishedworkshopitems>
  <yourworkshopitems>Your items</yourworkshopitems>
  <createworkshopitem>Create a new item</createworkshopitem>
  <workshoplabelsubmarines>Submarines</workshoplabelsubmarines>
  <workshoplabelcontentpackages>Content packages</workshoplabelcontentpackages>
  <workshopitemenabled>Enable</workshopitemenabled>
  <workshopitemdownloading>Downloading...</workshopitemdownloading>
  <workshopshowiteminsteam>Show in Steam</workshopshowiteminsteam>
  <workshopitemscore>Score</workshopitemscore>
  <workshopitemvotes>[votecount] votes</workshopitemvotes>
  <workshopitemcreator>Creator</workshopitemcreator>
  <workshopitemcreationdate>Published</workshopitemcreationdate>
  <workshopitemmodificationdate>Updated</workshopitemmodificationdate>
  <workshopitemfilesize>File size</workshopitemfilesize>
  <workshopitemtitle>Title</workshopitemtitle>
  <workshopitemdescription>Description</workshopitemdescription>
  <workshopitemtags>Tags</workshopitemtags>
  <workshopitemcreatehelptext>You can use this tab to publish new items in the Steam Workshop. You can either select an existing submarine or a content package from the 'Your items' menu at the left, or create an entirely new item by clicking the 'Create a new item' button.</workshopitemcreatehelptext>
  <workshopitempreviewimage>Preview Image</workshopitempreviewimage>
  <workshopitembrowse>Browse...</workshopitembrowse>
  <workshopitemcorepackage>Core package</workshopitemcorepackage>
  <workshopitemcorepackagetooltip>Core packages are special content packages that contain all the core files (executables, configuration files) the game won't run without. There must always be one (and only one) core package selected. Only select this if you wish to create a mod that replaces all the Vanilla files. Mods that only add things to the Vanilla game (or another core package) should not be marked as core packages.</workshopitemcorepackagetooltip>
  <workshopitemfiles>Files included in the item</workshopitemfiles>
  <workshopitemshowfolder>Show folder</workshopitemshowfolder>
  <workshopitemchangenote>Change note</workshopitemchangenote>
  <workshopitemchangenotetooltip>You're publishing an update for an existing Workshop item. You can use the change note to explain what's new in the update.</workshopitemchangenotetooltip>
  <workshopitemrefreshfilelist>Refresh</workshopitemrefreshfilelist>
  <workshopitemaddfiles>Add files...</workshopitemaddfiles>
  <workshopitempublish>Publish item</workshopitempublish>
  <workshopitemupdate>Update item</workshopitemupdate>
  <workshopitemdelete>Delete item</workshopitemdelete>
  <workshopitemdeletetooltip>Deletes the item from Steam Workshop.</workshopitemdeletetooltip>
  <workshopitemdeleteverification>Are you sure you want to delete the item '[itemname]' from the Steam Workshop?</workshopitemdeleteverification>
  <workshopitempublishtooltip>Uploads the files to the Steam Workshop.</workshopitempublishtooltip>
  <workshopitemfileincluded>File will be included in the Workshop item.</workshopitemfileincluded>
  <workshopitemfilenotincluded>File is not present in the Workshop item folder and will not be included in the Workshop item. This may be desirable if you want the mod to use Vanilla files that the players already have—otherwise you should copy the file to the Workshop item folder.</workshopitemfilenotincluded>
  <workshopitemfilenotfound>File not found.</workshopitemfilenotfound>
  <workshopitemillegalpath>Workshop items are only allowed to modify files in the Mod folder or add submarine files to the Submarines folder. Please create a separate subfolder for the files.</workshopitemillegalpath>
  <workshoppublishpleasewait>Please wait</workshoppublishpleasewait>
  <workshoppublishinprogress>Publishing '[itemname]' in the Steam Workshop.</workshoppublishinprogress>
  <workshopitempublished>[itemname] is now available in the Steam Workshop!</workshopitempublished>
  <workshopitempublishfailed>Publishing '[itemname]' in the Steam Workshop failed.</workshopitempublishfailed>
  <workshopitempreviewimagedialogtitle>Select the preview image for the Steam Workshop item.</workshopitempreviewimagedialogtitle>
  <workshopitempreviewimagetoolarge>The file size of the preview image has to be less than 1 MB.</workshopitempreviewimagetoolarge>
  <workshoperrorinstallrequiredtoedit>Cannot edit the Workshop item '[itemname]' because it has not been installed.</workshoperrorinstallrequiredtoedit>
  <workshoperrorinstallrequiredtoenable>Cannot enable the Workshop item '[itemname]' because it has not been installed.</workshoperrorinstallrequiredtoenable>
  <workshoperroroverwriteonenable>Cannot enable Workshop item '[itemname]'. The file '[filename]' would be overwritten by the item.</workshoperroroverwriteonenable>
  <workshoperrorillegalpathonenable>Could not install the file '[filename]'. Workshop items are only allowed to modify files in the Mod folder or add submarine files to the Submarines folder.</workshoperrorillegalpathonenable>
  <workshoperrorenablefailed>Enabling the workshop item '[itemname]' failed.</workshoperrorenablefailed>
  <workshopitemincompatible>Incompatible</workshopitemincompatible>
  <workshopitemincompatibletooltip>This Workshop item is not compatible with your version of Barotrauma.</workshopitemincompatibletooltip>
  <workshop.contenttag.submarine>Submarine</workshop.contenttag.submarine>
  <workshop.contenttag.item>Item</workshop.contenttag.item>
  <workshop.contenttag.art>Art</workshop.contenttag.art>
  <workshop.contenttag.environment>Environment</workshop.contenttag.environment>
  <workshop.contenttag.monster>Monster</workshop.contenttag.monster>
  <workshop.contenttag.mission>Mission</workshop.contenttag.mission>

  <!-- Settings Menu -->
  <settings>Settings</settings>

  <!-- General tab -->
  <settingstab.general>General</settingstab.general>
  <contentpackage>Content package</contentpackage>
  <contentpackages>Content packages</contentpackages>
  <corepackagerequiredwarning>You cannot deselect the content package because it is a core package required for the game to work. You may switch it by selecting another core package.</corepackagerequiredwarning>
  <cannotremovecontentpackagesub>Cannot remove the submarine file because it's a part of the content package [contentpackage]. Please uninstall the content package through the Steam Workshop menu.</cannotremovecontentpackagesub>
  <settingresetverification>Are you sure you want to reset the settings?</settingresetverification>
  <incorrectexe>The executable you have launched is not present in the content package [selectedpackage]. Do you want to launch [exename]?</incorrectexe>
  <language>Language</language>
  <language.english>English</language.english>
  <applysettingsbutton>Apply</applysettingsbutton>
  <applysettingslabel>Apply changes?</applysettingslabel>
  <applysettingsquestion>Do you want to apply the settings or discard the changes?</applysettingsquestion>
  <applysettingsyes>Apply</applysettingsyes>
  <applysettingsno>Discard</applysettingsno>
  <applysettingsbuttonunsavedchanges>Apply</applysettingsbuttonunsavedchanges>
  <restartrequiredlabel>Restart required</restartrequiredlabel>
  <restartrequiredresolution>You need to restart the game for the resolution changes to take effect.</restartrequiredresolution>
  <restartrequiredlanguage>You need to restart the game for the language change to take effect.</restartrequiredlanguage>
  <contentpackagenotfound>Content package '[packagepath]' not found.</contentpackagenotfound>
  <incompatiblecontentpackage>Content package '[packagename]' is not compatible with this version of Barotrauma. The package was made for the version [packageversion]; your game version is [gameversion].</incompatiblecontentpackage>
  <incompatiblecontentpackageunknownversion>Content package '[packagename]' is not compatible with this version of Barotrauma. The package was made for an unknown version; your game version is [gameversion].</incompatiblecontentpackageunknownversion>
  <contentpackagemissingcorefiles>Content package '[packagename]' is marked as a core package but does not contain all the required files for a core package. Missing content file types: [missingfiletypes]</contentpackagemissingcorefiles>
  <contentpackagecantmakecorepackage>Content package '[packagename]' cannot be marked as a core package because it does not contain all the required files for a core package. Missing content file types: [missingfiletypes]</contentpackagecantmakecorepackage>
  <pauseonfocuslost>Pause on focus lost</pauseonfocuslost>
  <pauseonfocuslosttooltip>Pauses the game when its window is not in focus. Note that the game won't be paused when a multiplayer session is active.</pauseonfocuslosttooltip>
  <voipcapturedevicenotfound>Could not start voice capture; suitable capture device not found.</voipcapturedevicenotfound>

  <!-- Graphics tab -->
  <settingstab.graphics>Graphics</settingstab.graphics>
  <resolution>Resolution</resolution>
  <displaymode>Display mode</displaymode>
  <fullscreen>Fullscreen</fullscreen>
  <windowed>Windowed</windowed>
  <borderlesswindowed>Borderless windowed</borderlesswindowed>
  <enablevsync>Enable vertical sync</enablevsync>
  <enablevsynctooltip>Synchronizes the game's frame rate with your monitor's refresh rate. Helps prevent screen tearing artifacts.</enablevsynctooltip>
  <particlelimit>Particle limit</particlelimit>
  <loseffect>Line of sight effect</loseffect>
  <losmodenone>None</losmodenone>
  <losmodetransparent>Transparent</losmodetransparent>
  <losmodeopaque>Opaque</losmodeopaque>
  <lightmapscale>Lighting resolution</lightmapscale>
  <lightmapscaletooltip>Lower values improve performance, but cause shadows to appear more pixellated.</lightmapscaletooltip>
  <specularlighting>Specular lighting</specularlighting>
  <specularlightingtooltip>Enables specular lighting, an effect which creates brighter spots of light on shiny objects.</specularlightingtooltip>
  <chromaticaberration>Chromatic aberration</chromaticaberration>
  <chromaticaberrationtooltip>Enables a subtle color distortion effect at the edges of the screen.</chromaticaberrationtooltip>
  <hudscale>HUD scale</hudscale>
  <inventoryscale>Inventory scale</inventoryscale>

  <!-- Audio tab -->
  <settingstab.audio>Audio</settingstab.audio>
  <soundvolume>Sound volume</soundvolume>
  <musicvolume>Music volume</musicvolume>
  <voicechatvolume>Voice chat volume</voicechatvolume>
  <microphonevolume>Microphone volume</microphonevolume>
  <muteonfocuslost>Mute on focus lost</muteonfocuslost>
  <muteonfocuslosttooltip>Mutes the game when its window is not in focus.</muteonfocuslosttooltip>
  <voicechat>Voice chat</voicechat>
  <currentdevice>Current device</currentdevice>
  <currentdevicetooltip.osx>This device will be used for voice chat. Unfortunately there is no way to change the input device on Mac OS X—it will only use your system's default.</currentdevicetooltip.osx>
  <refreshdefaultdevice>Refresh default device</refreshdefaultdevice>
  <refreshdefaultdevicetooltip>Refreshes the input device used for voice chat. If you swap/hotplug the default input on your system then press this to detect that change.</refreshdefaultdevicetooltip>
  <voicemode.disabled>Disabled</voicemode.disabled>
  <voicemode.disabledtooltip>Voice chat is disabled.</voicemode.disabledtooltip>
  <voicemode.pushtotalk>Push-to-talk</voicemode.pushtotalk>
  <voicemode.pushtotalktooltip>Voice activity is sent only when a certain key is held down.</voicemode.pushtotalktooltip>
  <voicemode.activity>Voice activity</voicemode.activity>
  <voicemode.activitytooltip>Voice activity is sent whenever the sound coming through surpasses the noise gate threshold.</voicemode.activitytooltip>
  <noisegatethreshold>Noise gate threshold</noisegatethreshold>
  <directionalvoicechat>Directional voice chat</directionalvoicechat>
  <directionalvoicechattooltip>When enabled, voice chat messages are panned according to the direction of the speaker relative to your position.</directionalvoicechattooltip>

  <!-- Controls tab -->
  <settingstab.controls>Controls</settingstab.controls>
  <aimassist>Aim assist</aimassist>
  <aimassisttooltip>Affects how close the cursor has to be to an item to highlight it. If set to 0%, the cursor has to be exactly on the item.</aimassisttooltip>
  <enablemouselook>Enable mouse look</enablemouselook>
  <enablemouselooktooltip>When enabled, the camera moves according to the direction you point the cursor to.</enablemouselooktooltip>
  <inputtype.select>Select</inputtype.select>
  <inputtype.deselect>Deselect</inputtype.deselect>
  <inputtype.shoot>Shoot</inputtype.shoot>
  <inputtype.use>Use</inputtype.use>
  <inputtype.aim>Aim</inputtype.aim>
  <inputtype.up>Up</inputtype.up>
  <inputtype.down>Down</inputtype.down>
  <inputtype.left>Left</inputtype.left>
  <inputtype.right>Right</inputtype.right>
  <inputtype.attack>Creature Attack</inputtype.attack>
  <inputtype.run>Run</inputtype.run>
  <inputtype.crouch>Crouch</inputtype.crouch>
  <inputtype.chat>Chat</inputtype.chat>
  <inputtype.infotab>Info tab</inputtype.infotab>
  <inputtype.radiochat>Radio chat</inputtype.radiochat>
  <inputtype.creworders>Crew orders</inputtype.creworders>
  <inputtype.ragdoll>Ragdoll</inputtype.ragdoll>
  <inputtype.health>Health</inputtype.health>
  <inputtype.grab>Grab</inputtype.grab>
  <inputtype.selectnextcharacter>Next character</inputtype.selectnextcharacter>
  <inputtype.selectpreviouscharacter>Previous character</inputtype.selectpreviouscharacter>
  <inputtype.voice>Push-to-talk</inputtype.voice>
  <setdefaultbindings>Set Default Bindings</setdefaultbindings>
  <setdefaultbindingstooltip>Set key bindings to the recommended default settings (left mouse button to select items, right mouse button or esc to deselect).</setdefaultbindingstooltip>
  <setlegacybindings>Set Legacy Bindings</setlegacybindings>
  <setlegacybindingstooltip>Set key bindings to ones that were used in the old pre-alpha versions of Barotrauma (E to select and deselect items, left mouse button to use item the in hand).</setlegacybindingstooltip>

  <!-- Server settings -->
  <serversettingsroundstab>Rounds</serversettingsroundstab>
  <serversettingsservertab>Server</serversettingsservertab>
  <serversettingsbanlisttab>Banlist</serversettingsbanlisttab>
  <serversettingswhitelisttab>Whitelist</serversettingswhitelisttab>
  <serversettingssubselection>Submarine selection</serversettingssubselection>
  <serversettingsmodeselection>Game mode selection</serversettingsmodeselection>
  <serversettingsendroundwhendestreached>End round when destination reached</serversettingsendroundwhendestreached>
  <serversettingsendroundvoting>End round by voting</serversettingsendroundvoting>
  <serversettingsendroundvotesrequired>Votes required:</serversettingsendroundvotesrequired>
  <serversettingsallowrespawning>Allow respawning</serversettingsallowrespawning>
  <serversettingsrespawninterval>Interval:</serversettingsrespawninterval>
  <serversettingsminrespawn>Minimum players to respawn:</serversettingsminrespawn>
  <serversettingsminrespawntooltip>What percentage of players has to be dead/spectating until a respawn shuttle is dispatched.</serversettingsminrespawntooltip>
  <serversettingsrespawnduration>Duration of respawn transport:</serversettingsrespawnduration>
  <serversettingsrespawndurationtooltip>The amount of time respawned players have to navigate the respawn shuttle to the main submarine. After the duration expires, the shuttle will automatically head back out of the level.</serversettingsrespawndurationtooltip>
  <serversettingsmonsterspawns>Monster Spawns</serversettingsmonsterspawns>
  <serversettingsadditionalcargo>Additional Cargo</serversettingsadditionalcargo>
  <serversettingsautorestartdelay>Autorestart delay:</serversettingsautorestartdelay>
  <serversettingsstartwhenclientsready>Start when players are ready</serversettingsstartwhenclientsready>
  <serversettingsstartwhenclientsreadyratio>[percentage] % need to be ready</serversettingsstartwhenclientsreadyratio>
  <serversettingsallowspectating>Allow spectating</serversettingsallowspectating>
  <serversettingsallowvotekick>Allow vote kicking</serversettingsallowvotekick>
  <serversettingskickvotesrequired>Votes required:</serversettingskickvotesrequired>
  <serversettingsautobantime>Autoban duration:</serversettingsautobantime>
  <serversettingssharesubfiles>Share submarine files with players</serversettingssharesubfiles>
  <serversettingsrandomizeseed>Randomize level seed between rounds</serversettingsrandomizeseed>
  <serversettingssavelogs>Save server logs</serversettingssavelogs>
  <serversettingsallowragdollbutton>Allow ragdoll button</serversettingsallowragdollbutton>
  <serversettingsusetraitorratio>Use % of players for max traitors</serversettingsusetraitorratio>
  <serversettingstraitorratio>Traitor ratio:</serversettingstraitorratio>
  <serversettingstraitorcount>Traitor count:</serversettingstraitorcount>
  <serversettingsusekarma>Use Karma</serversettingsusekarma>
  <serversettingsvoicechatenabled>Voice chat enabled</serversettingsvoicechatenabled>
  <whitelistenabled>Enabled</whitelistenabled>
  <whitelistname>Name</whitelistname>
  <whitelistip>IP address</whitelistip>
  <whitelistadd>Add to whitelist</whitelistadd>
  <whitelistremove>Remove</whitelistremove>
  <banlistremove>Remove</banlistremove>
  <banexpires>Expires [time]</banexpires>
  <banduration>Duration</banduration>
  <banpermanent>Permanent</banpermanent>
  <banreason>Reason:</banreason>

  <!-- Round summary -->

  <roundsummaryprogress>[sub] has made its way to [location].</roundsummaryprogress>
  <roundsummaryprogress>[sub] has arrived at [location].</roundsummaryprogress>
  <roundsummaryreturn>[sub] has returned to [location].</roundsummaryreturn>
  <roundsummarygameover>The ocean has claimed [sub] and its crew.</roundsummarygameover>
  <roundsummarycrewstatus>Crew status</roundsummarycrewstatus>

  <!-- Character HUD -->
  <oxygenhudwarning>Oxygen low</oxygenhudwarning>
  <pressurehudwarning>High pressure</pressurehudwarning>
  <grabbing>Grabbing</grabbing>
  <stun>Stun</stun>
  <disguised>(Disguised)</disguised>
  <useitembutton>Use</useitembutton>
  <grabhint>[[key]] Grab</grabhint>
  <healhint>[[key]] Heal</healhint>
  <talkhint>[[key]] Talk</talkhint>
  <quickuseaction.equip>Equip</quickuseaction.equip>
  <quickuseaction.unequip>Unequip</quickuseaction.unequip>
  <quickuseaction.drop>Hold to drop</quickuseaction.drop>
  <quickuseaction.takefromcontainer>Take</quickuseaction.takefromcontainer>
  <quickuseaction.takefromcharacter>Take</quickuseaction.takefromcharacter>
  <quickuseaction.puttocontainer>Put to container</quickuseaction.puttocontainer>
  <quickuseaction.puttocharacter>Put to selected character</quickuseaction.puttocharacter>
  <quickuseaction.usetreatment>Use as treatment</quickuseaction.usetreatment>

  <!-- Limbs -->
  <lefthand>Left hand</lefthand>
  <righthand>Right hand</righthand>
  <hands>Hands</hands>
  <leftarm>Left arm</leftarm>
  <rightarm>Right arm</rightarm>
  <leftleg>Left leg</leftleg>
  <rightleg>Right leg</rightleg>
  <leftfoot>Left foot</leftfoot>
  <rightfoot>Right foot</rightfoot>
  <head>Head</head>
  <torso>Torso</torso>
  <tail>Tail</tail>
  <legs>Legs</legs>
  <rightthigh>Right thigh</rightthigh>
  <leftthigh>Left thigh</leftthigh>
  <waist>Waist</waist>

  <!-- Misc -->
  <yes>Yes</yes>
  <yestoall>Yes to All</yestoall>
  <no>No</no>
  <notoall>No to All</notoall>
  <maybe>Maybe</maybe>
  <ok>OK</ok>
  <skills>Skills</skills>
  <personalitytrait>Trait</personalitytrait>
  <male>Male</male>
  <female>Female</female>
  <order>Order</order>
  <submarine>Submarine</submarine>
  <respawnshuttle>Respawn shuttle</respawnshuttle>
  <editing>Editing</editing>
  <error>Error</error>
  <warning>Warning</warning>
  <unknown>Unknown</unknown>
  <none>None</none>
  <any>Any</any>
  <close>Close</close>
  <cancel>Cancel</cancel>
  <done>Done</done>
  <delete>Delete</delete>
  <load>Load</load>
  <save>Save</save>
  <back>Back</back>
  <days>Days</days>
  <hours>Hours</hours>
  <retry>Retry</retry>
  <manageplayers>Manage players</manageplayers>
  <destination>Destination</destination>
  <previous>Previous</previous>
  <next>Next</next>
  <name>Name</name>
  <unlimited>Unlimited</unlimited>
  <deletedialoglabel>Delete file?</deletedialoglabel>
  <deletedialogquestion>Are you sure you want to delete '[file]'?</deletedialogquestion>
  <deletefileerror>Could not delete file '[file]'!</deletefileerror>
  <steamdllnotfound>Initializing Steam client failed (steam_api64.dll not found). All Steam features have been disabled—you will not be able to use the Steam Workshop or join servers that use Steam.</steamdllnotfound>
  <steamclientinitfailed>Initializing Steam client failed. Please make sure Steam is running and you are logged in to an account. All Steam features have been disabled—you will not be able to use the Steam Workshop or join servers that use Steam.</steamclientinitfailed>
  <create>Create</create>
  <walls>Walls</walls>
  <reset>Reset</reset>
  <genericreplaceverification>Do you want to replace it?</genericreplaceverification>
  <dontshownotificationagain>Don't show this again</dontshownotificationagain>
  <video>Video</video>
  <search>Search</search>

  <!-- Characters -->
  <MyCharacter>My character</MyCharacter>
  <character.carrier>Carrier</character.carrier>
  <character.charybdis>Charybdis</character.charybdis>
  <character.coelanth>Coelanth</character.coelanth>
  <character.crawler>Crawler</character.crawler>
  <character.endworm>End Worm</character.endworm>
  <character.fractalguardian>Fractal Guardian</character.fractalguardian>
  <character.fractalguardian2>Fractal Guardian</character.fractalguardian2>
  <character.human>Human</character.human>
  <character.humanhusk>Human Husk</character.humanhusk>
  <character.husk>Husk</character.husk>
  <character.mudraptor>Mudraptor</character.mudraptor>
  <character.mantis>Mantis</character.mantis>
  <character.moloch>Moloch</character.moloch>
  <character.molochbaby>Moloch Baby</character.molochbaby>
  <character.molochboss>Moloch Boss</character.molochboss>
  <character.tigerthresher>Tiger Thresher</character.tigerthresher>
  <character.tigerthresherboss>Tiger Thresher Boss</character.tigerthresherboss>
  <character.watcher>Watcher</character.watcher>
  <character.hammerhead>Hammerhead</character.hammerhead>

  <!-- Pronouns -->
  <pronounmale>He</pronounmale>
  <pronounpossessivemale>His</pronounpossessivemale>
  <pronounreflexivemale>Himself</pronounreflexivemale>
  <pronounfemale>She</pronounfemale>
  <pronounpossessivefemale>Her</pronounpossessivefemale>
  <pronounreflexivefemale>Herself</pronounreflexivefemale>

  <!-- Campaign -->
  <campaignsetup>Campaign Setup</campaignsetup>
  <newcampaign>New campaign</newcampaign>
  <loadcampaign>Load campaign</loadcampaign>
  <loadbutton>Load</loadbutton>
  <deletebutton>Delete</deletebutton>
  <subnotselected>Submarine not selected!</subnotselected>
  <selectsubrequest>Please select a submarine.</selectsubrequest>
  <selectedsub>Selected submarine</selectedsub>
  <savenameinuseheader>Save name already in use</savenameinuseheader>
  <savenameinusetext>Please choose another name for the save file</savenameinusetext>
  <savename>Save name</savename>
  <savefile.defaultname>Save</savefile.defaultname>
  <lastsaved>Last saved</lastsaved>
  <mapseed>Map seed</mapseed>
  <startcampaignbutton>Start</startcampaignbutton>
  <campaignenteroutpostprompt>Do you want to enter [locationname]?</campaignenteroutpostprompt>
  <selectmission>Select a mission</selectmission>
  <campaignstartingpleasewait>Please wait</campaignstartingpleasewait>
  <campaignstarting>Waiting for the campaign to start.</campaignstarting>
  <shuttleselected>Shuttle selected</shuttleselected>
  <shuttlewarning>Most shuttles are not adequately equipped to deal with the dangers of the Europan depths. Are you sure you want to choose a shuttle as your vessel?</shuttlewarning>
  <contentpackagemismatch>Mismatching content package</contentpackagemismatch>
  <contentpackagemismatchwarning>The submarine may not be compatible with the currently selected content packages, because it requires the content packages [requiredcontentpackages]. Are you sure you want to choose the submarine?</contentpackagemismatchwarning>
  <campaignstartfailedsubnotfound>Failed to start a campaign. Submarine [subname] not found.</campaignstartfailedsubnotfound>

  <!-- Campaign menu -->
  <map>Map</map>
  <crew>Crew</crew>
  <campaignmenucrew>Your crew</campaignmenucrew>
  <store>Store</store>
  <outpost>Outpost</outpost>
  <campaignmenuhireable>Hireable people</campaignmenuhireable>
  <hirebutton>Hire</hirebutton>
  <firebutton>Fire</firebutton>
  <firewarningheader>Are you sure?</firewarningheader>
  <firewarningtext>Are you sure you want to fire [charactername] from your crew? You will not be able to hire the character again.</firewarningtext>
  <location>Location</location>
  <hireunavailable>No one available for hire.</hireunavailable>
  <mission>Mission</mission>
  <nomission>No mission</nomission>
  <reward>Reward: [reward] credits</reward>

  <!-- In-game menus -->
  <credit>Credit</credit>
  <playercredits>Credits: [credits]</playercredits>
  <missioninfo>Mission info</missioninfo>
  <missionreward>Reward: [reward]</missionreward>
  <infobutton>Info</infobutton>
  <endround>End round</endround>
  <enterlocation>Enter [locationname]</enterlocation>
  <leavesubbehind>One of your vessels isn't at the exit yet. Do you want to leave it behind?</leavesubbehind>
  <leavesubsbehind>Some of your vessels aren't at the exit yet. Do you want to leave them behind?</leavesubsbehind>

  <!-- In-game messages -->
  <endroundvotes>Votes to end the round [votes]/[max]</endroundvotes>
  <respawnshuttledispatching>Respawn shuttle dispatching in [time]</respawnshuttledispatching>
  <respawningin>Respawning players in [time]</respawningin>
  <respawnshuttleleavingin>Respawn shuttle leaving in [time]</respawnshuttleleavingin>
  <camfollowsubmarine>Follow submarine</camfollowsubmarine>
  <insufficientskills>Your skills may be insufficient to use the item! [requiredskill] level [requiredlevel] required.</insufficientskills>
  <skillincreased>[name]'s [skillname] skill increased to [newlevel]!</skillincreased>
  <endroundsubnotatlevelend>The submarine is not at either end of the level. Do you want to abort the mission and end the round now?</endroundsubnotatlevelend>
  <crewdeadnorespawns>No living players on the server and respawning is not enabled during this round. If no characters revive or rejoin, the server will end round in [time] seconds.</crewdeadnorespawns>
  <minimapoutpostdockinginfo>Docked to [outpost].\nUndock before attempting to maneuver the submarine.</minimapoutpostdockinginfo>
  <cargospawnnotification>The purchased supplies have been delivered to [roomname].</cargospawnnotification>

  <!-- Server list -->
  <serverip>Server IP</serverip>
  <serverlistname>Name</serverlistname>
  <serverlistplayers>Players</serverlistplayers>
  <serverlistversion>Game version</serverlistversion>
  <serverlistusingwhitelist>Using whitelist</serverlistusingwhitelist>
  <serverlistcontentpackages>Content packages</serverlistcontentpackages>
  <serverlistsubselection>Submarine selection</serverlistsubselection>
  <serverlistmodeselection>Game mode selection</serverlistmodeselection>
  <serverlistallowspectating>Allow spectating</serverlistallowspectating>
  <serverlistcompatible>Compatible</serverlistcompatible>
  <serverlistping>Ping</serverlistping>
  <serverlistroundstarted>Round started</serverlistroundstarted>
  <serverlistroundnotstarted>Round has not started</serverlistroundnotstarted>
  <serverlistinfo>Info</serverlistinfo>
  <serverlistjoin>Join</serverlistjoin>
  <serverlistunknownversion>Could not determine compatibility (unknown game version)</serverlistunknownversion>
  <serverlistnosteamqueryresponse>Could not determine compatibility with the server because it did not respond to queries. This may happen if the server is down or if the host has not forwarded their query port, but you may still attempt to connect to the server.</serverlistnosteamqueryresponse>
  <serverlistunknowncontentpackage>Could not determine compatibility (unknown content package)</serverlistunknowncontentpackage>
  <serverlistincompatibleversion>This server is not compatible with your version of Barotrauma ([version] required).</serverlistincompatibleversion>
  <serverlistincompatiblecontentpackage>Content package '[contentpackage]' (MD5: [hash]) required to play on this server.</serverlistincompatiblecontentpackage>
  <serverlistcontentpackagenotenabled>You need to enable the content package '[contentpackage]' in the game's settings to play on this server.</serverlistcontentpackagenotenabled>
  <serverlistincompatiblecontentpackageworkshopavailable>Content package '[contentpackage]' required to play on this server. You can install the package from the Steam Workshop.</serverlistincompatiblecontentpackageworkshopavailable>
  <serverlistsubscribemissingpackages>Get missing packages from Workshop</serverlistsubscribemissingpackages>
  <serverlistsubscribemissingpackagestooltip>Subscribe to the missing content packages in the Steam Workshop and open the Workshop menu where you can download and enable them.</serverlistsubscribemissingpackagestooltip>
  <serverlistsubscribemissingpackagestooltipnosteam>The missing content packages are available in the Steam Workshop, but Steam features are not available if you don't own Barotrauma on Steam.</serverlistsubscribemissingpackagestooltipnosteam>
  <filterservers>Filter servers</filterservers>
  <nomatchingservers>No matching servers found.</nomatchingservers>
  <refreshingserverlist>Refreshing server list...</refreshingserverlist>
  <noservers>Could not find any servers.</noservers>
  <serverlistnosteamconnection>Could not find any servers (not connected to Steam).</serverlistnosteamconnection>
  <masterservererrorlabel>Connection error</masterservererrorlabel>
  <masterservertimeouterror>Could not connect to master server (request timed out).</masterservertimeouterror>
  <masterservererrorexception>Error while connecting to master server { [error] }</masterservererrorexception>
  <masterservererror404>Error while connecting to master server (404 - [masterserverurl] not found)</masterservererror404>
  <masterservererrorunavailable>Error while connecting to master server (505 - Service Unavailable). The master server may be down for maintenance or temporarily overloaded. Please try again in a few moments.</masterservererrorunavailable>
  <masterservererrordefault>Error while connecting to master server ([statuscode]: [statusdescription])</masterservererrordefault>
  <couldnotconnecttoserver>Could not connect to the server.</couldnotconnecttoserver>
  <invalidipaddress>Failed to resolve address '[serverip]:[port]'. Please make sure you have entered a valid IP address.</invalidipaddress>
  <connecting>CONNECTING</connecting>
  <disconnecting>Disconnecting</disconnecting>
  <passwordrequired>Password required</passwordrequired>
  <connectionlost>Connection lost</connectionlost>
  <connectionlostreconnecting>You have been disconnected from the server. Reconnecting...</connectionlostreconnecting>
  <connectionfailed>Connecting failed</connectionfailed>
  <connectingto>Connecting to [serverip]</connectingto>
  <serverfullquestionprompt>Do you want to join the server queue and wait for a slot to free up?</serverfullquestionprompt>
  <serverqueue>Queue</serverqueue>
  <serverqueuepleasewait>Please wait...</serverqueuepleasewait>
  <waitinginserverqueue>Waiting for a slot to free up on the server.</waitinginserverqueue>
  <messagereaderror>Error while reading a message from the server. ([message] [targetsite])</messagereaderror>
  <cheatsenabledtitle>Cheats enabled.</cheatsenabledtitle>
  <cheatsenableddescription>Cheat commands have been enabled on this server. You cannot get Steam Achievements during this play session.</cheatsenableddescription>
  <pleasewait>Please wait</pleasewait>

  <!-- Disconnect reasons -->
  <disconnectreason.banned>You have been banned from the server.</disconnectreason.banned>
  <disconnectreason.kicked>You have been kicked from the server.</disconnectreason.kicked>
  <disconnectreason.servershutdown>The server has shut down.</disconnectreason.servershutdown>
  <disconnectreason.serverfull>The server is full.</disconnectreason.serverfull>
  <disconnectreason.authenticationrequired>Client did not properly request authentication.</disconnectreason.authenticationrequired>
  <disconnectreason.steamauthenticationrequired>Steam authentication required. Please make sure Steam is running and you are logged in to an account.</disconnectreason.steamauthenticationrequired>
  <disconnectreason.steamauthenticationfailed>Steam authentication failed.</disconnectreason.steamauthenticationfailed>
  <disconnectreason.sessiontaken>Your session was taken by a new connection on the same IP address.</disconnectreason.sessiontaken>
  <disconnectreason.toomanyfailedlogins>Too many failed login attempts.</disconnectreason.toomanyfailedlogins>
  <disconnectreason.noname>No name given.</disconnectreason.noname>
  <disconnectreason.invalidname>Your name contains illegal symbols.</disconnectreason.invalidname>
  <disconnectreason.nametaken>That name is taken.</disconnectreason.nametaken>
  <disconnectreason.invalidversion>Non-matching game version.</disconnectreason.invalidversion>
  <disconnectreason.missingcontentpackage>Missing content package.</disconnectreason.missingcontentpackage>
  <disconnectreason.incompatiblecontentpackage>Incompatible content package.</disconnectreason.incompatiblecontentpackage>
  <disconnectreason.notonwhitelist>You are not on the server's whitelist.</disconnectreason.notonwhitelist>
  <disconnectmessage.afk>You have been away from keyboard for too long.</disconnectmessage.afk>
  <disconnectmessage.steamauthnolongervalid>Steam authentication is no longer valid ([status]).</disconnectmessage.steamauthnolongervalid>
  <disconnectmessage.toomanyfailedlogins>Too many failed login attempts.</disconnectmessage.toomanyfailedlogins>
  <disconnectmessage.invalidversion>Version '[version]' required to connect to the server (your version: '[clientversion]').</disconnectmessage.invalidversion>
  <disconnectmessage.missingcontentpackage>You need the content package [missingcontentpackage] to play on the server.</disconnectmessage.missingcontentpackage>
  <disconnectmessage.missingcontentpackages>You need the content packages [missingcontentpackages] to play on the server.</disconnectmessage.missingcontentpackages>
  <disconnectmessage.incompatiblecontentpackage>You must disable the content package [incompatiblecontentpackage] before joining.</disconnectmessage.incompatiblecontentpackage>
  <disconnectmessage.incompatiblecontentpackages>You must disable the content packages [incompatiblecontentpackages] before joining.</disconnectmessage.incompatiblecontentpackages>

  <!-- Server lobby -->
  <restartingin>Restarting in</restartingin>
  <votes>Votes</votes>
  <manual>Manual</manual>
  <vote>Vote</vote>
  <gamemode>Game mode</gamemode>
  <missiontype>Mission type</missiontype>
  <random>Random</random>
  <levelseed>Level seed</levelseed>
  <leveldifficulty>Level difficulty</leveldifficulty>
  <traitors>Traitors</traitors>
  <botcount>Bot count</botcount>
  <botspawnmode>Bot spawn mode</botspawnmode>
  <normal>Normal</normal>
  <fill>Fill</fill>
  <autorestart>Automatic restart</autorestart>
  <serverlog>Server log</serverlog>
  <campaignview>Campaign view</campaignview>
  <createnew>Create New</createnew>
  <playyourself>Play yourself</playyourself>
  <startgamebutton>Start</startgamebutton>
  <readytostarttickbox>Ready to start</readytostarttickbox>
  <roundstartingpleasewait>Please wait</roundstartingpleasewait>
  <roundstarting>Waiting for the round to start.</roundstarting>
  <serversettingsbutton>Settings</serversettingsbutton>
  <spectatebutton>Spectate</spectatebutton>
  <gender>Gender</gender>
  <jobpreferences>Job preferences</jobpreferences>
  <randompreferences>Random Preferences</randompreferences>
  <playingasspectator>Playing as a spectator</playingasspectator>
  <subnotfound>Submarine not found in your submarine folder</subnotfound>
  <subdoesntmatch>Your version of the submarine doesn't match the server's version</subdoesntmatch>
  <rank>Rank</rank>
  <customrank>Custom</customrank>
  <permissions>Permissions</permissions>
  <kick>Kick</kick>
  <votetokick>Vote to kick</votetokick>
  <ban>Ban</ban>
  <banrange>Ban range</banrange>
  <banreasonprompt>Reason for the ban?</banreasonprompt>
  <kickreasonprompt>Reason for kicking?</kickreasonprompt>
  <privatemessagetag>[PM]</privatemessagetag>
  <subnotfounderror>Submarine [subname] was selected by the server. Matching file not found in your submarine folder.</subnotfounderror>
  <subloaderror>Could not load submarine [subname]. The file may be corrupted.</subloaderror>
  <subdoesntmatcherror>Your version of the submarine file [subname] does not match the server's version!\nYour MD5 hash: [myhash]\nServer's MD5 hash: [serverhash]\n</subdoesntmatcherror>
  <downloadsublabel>Submarine not found!</downloadsublabel>
  <downloadsubquestion>Do you want to download the file from the server host?</downloadsubquestion>
  <waitforfiletransfers>Waiting for file transfers to finish before starting the round...</waitforfiletransfers>
  <startnow>Start now</startnow>
  <serverinitfailed>Starting the server failed.</serverinitfailed>
  <serverinitfailedaddressalreadyinuse>[errormsg]. Are you trying to run multiple servers on the same port?</serverinitfailedaddressalreadyinuse>
  <permissionsremoved>The host has removed all your special permissions.</permissionsremoved>
  <currentpermissions>Current permissions:</currentpermissions>
  <permissionschanged>Permissions changed</permissionschanged>
  <permittedconsolecommands>Permitted console commands:</permittedconsolecommands>
  <pleasewaitroundrunning>Please wait</pleasewaitroundrunning>
  <roundrunningspectatedisabled>A round is already running and the admin has disabled spectating. You will have to wait for a new round to start.</roundrunningspectatedisabled>
  <roundrunningspectateenabled>A round is already running, but you can spectate the game while waiting for a respawn shuttle or a new round.</roundrunningspectateenabled>
  <serverdownloadfinished>Download finished</serverdownloadfinished>
  <downloadingfile>Downloading [filename]</downloadingfile>
  <filedownloadednotification>File '[filename]' was downloaded successfully.</filedownloadednotification>
  <newcampaigncharacterheader>Are you sure?</newcampaigncharacterheader>
  <newcampaigncharactertext>Creating a new character will discard your previous character, and you will lose all your skill progress and all the items in your possession. Do you wish to create a new character?</newcampaigncharactertext>
  <mute>Mute</mute>
  <mutedlocally>Muted Locally</mutedlocally>
  <mutedglobally>Muted Globally</mutedglobally>
  <mutedbyserver>You have been muted by the server.</mutedbyserver>
  <unmutedbyserver>You have been unmuted by the server.</unmutedbyserver>

  <!-- Server log -->
  <serverlog.filter>Filter</serverlog.filter>
  <serverlog.chatmessage>Chat message</serverlog.chatmessage>
  <serverlog.iteminteraction>Item interaction</serverlog.iteminteraction>
  <serverlog.inventoryusage>Inventory usage</serverlog.inventoryusage>
  <serverlog.attackdeath>Attack &amp; death</serverlog.attackdeath>
  <serverlog.spawning>Spawning</serverlog.spawning>
  <serverlog.servermessage>Server message</serverlog.servermessage>
  <serverlog.consoleusage>Console usage</serverlog.consoleusage>
  <serverlog.error>Error</serverlog.error>

  <!-- Server chat messages -->
  <servermessage.reason>Reason</servermessage.reason>
  <servermessage.joinedserver>[client] has joined the server.</servermessage.joinedserver>
  <servermessage.kickedfromserver>[client] has been kicked from the server.</servermessage.kickedfromserver>
  <servermessage.kickedbyvote>Kicked by vote.</servermessage.kickedbyvote>
  <servermessage.kickedbyvoteautoban>Kicked by vote (auto ban).</servermessage.kickedbyvoteautoban>
  <servermessage.youleftserver>You have left the server.</servermessage.youleftserver>
  <servermessage.clientleftserver>[client] has left the server.</servermessage.clientleftserver>
  <servermessage.hasvotedtokick>[initiator] has voted to kick [target].</servermessage.hasvotedtokick>
  <servermessage.kickedby>Kicked by [initiator].</servermessage.kickedby>
  <servermessage.bannedby>Banned by [initiator].</servermessage.bannedby>
  <servermessage.bannedfromserver>[client] has been banned from the server.</servermessage.bannedfromserver>
  <servermessage.hasdisconnected>[client] has disconnected.</servermessage.hasdisconnected>
  <servermessage.excessivedesync>You have been disconnected because of excessive desync.</servermessage.excessivedesync>
  <servermessage.excessivedesyncoldevent>You have been disconnected because of excessive desync (expecting a very old event).</servermessage.excessivedesyncoldevent>
  <servermessage.excessivedesyncremovedevent>You have been disconnected because of excessive desync (expecting a removed event).</servermessage.excessivedesyncremovedevent>
  <servermessage.synctimeout>You have been disconnected because syncing your client with the server took too long.</servermessage.synctimeout>
  <servermessage.shuttleleaving>The shuttle will automatically return back to the outpost. Please leave the shuttle immediately.</servermessage.shuttleleaving>
  <servermessage.howtocommunicate>Press [chatbutton] to chat. Use [radiobutton] to talk through the radio.</servermessage.howtocommunicate>
  <servermessage.playernotfound>Player [player] not found!</servermessage.playernotfound>

  <!-- Client permissions -->
  <clientpermission.none>None</clientpermission.none>
  <clientpermission.all>All</clientpermission.all>
  <clientpermission.endround>End round</clientpermission.endround>
  <clientpermission.kick>Kick</clientpermission.kick>
  <clientpermission.ban>Ban</clientpermission.ban>
  <clientpermission.unban>Revoke ban</clientpermission.unban>
  <clientpermission.selectsub>Select sub</clientpermission.selectsub>
  <clientpermission.selectmode>Select mode</clientpermission.selectmode>
  <clientpermission.managecampaign>Manage campaign</clientpermission.managecampaign>
  <clientpermission.consolecommands>Console commands</clientpermission.consolecommands>
  <clientpermission.serverlog>Server log</clientpermission.serverlog>
  <clientpermission.manageround>Manage round</clientpermission.manageround>
  <clientpermission.managesettings>Manage settings</clientpermission.managesettings>
  <clientpermission.managepermissions>Manage permissions</clientpermission.managepermissions>

  <!-- Mission types -->
  <missiontype.none>None</missiontype.none>
  <missiontype.random>Random</missiontype.random>
  <missiontype.salvage>Salvage</missiontype.salvage>
  <missiontype.monster>Monster</missiontype.monster>
  <missiontype.cargo>Cargo</missiontype.cargo>
  <missiontype.combat>Combat</missiontype.combat>
  <missiontype.personneltransport>Personnel Transport</missiontype.personneltransport>
  <missiontype.swarm>Swarm</missiontype.swarm>
  <missiontype.prospect>Prospecting</missiontype.prospect>

  <!-- Mission descriptions -->
  <missionname.salvageskyholderartifactruins>Salvaging an artifact</missionname.salvageskyholderartifactruins>
  <missiondescription.salvageskyholderartifactruins>Researchers of [location1] have picked up an infrasonic signal highly similar to those emitted by alien artifacts previously discovered on Europa. Investigate the signal and retrieve the potential artifact.</missiondescription.salvageskyholderartifactruins>
  <missionsonarlabel.salvageskyholderartifactruins>Infrasonic signal</missionsonarlabel.salvageskyholderartifactruins>
  <missionsuccess.salvageskyholderartifactruins>The artifact has been successfully retrieved.</missionsuccess.salvageskyholderartifactruins>
  <missionfailure.salvageskyholderartifactruins>Retrieving the artifact failed.</missionfailure.salvageskyholderartifactruins>
  <missionheader0.salvageskyholderartifactruins>Artifact collected</missionheader0.salvageskyholderartifactruins>
  <missionmessage0.salvageskyholderartifactruins>The artifact is now on board. Navigate the submarine out of the cavern to claim the reward.</missionmessage0.salvageskyholderartifactruins>
  <missionname.salvagethermalartifactruins>Salvaging an artifact</missionname.salvagethermalartifactruins>
  <missiondescription.salvagethermalartifactruins>Researchers of [location1] have picked up an infrasonic signal highly similar to those emitted by alien artifacts previously discovered on Europa. Investigate the signal and retrieve the potential artifact.</missiondescription.salvagethermalartifactruins>
  <missionsonarlabel.salvagethermalartifactruins>Infrasonic signal</missionsonarlabel.salvagethermalartifactruins>
  <missionsuccess.salvagethermalartifactruins>The artifact has been successfully retrieved.</missionsuccess.salvagethermalartifactruins>
  <missionfailure.salvagethermalartifactruins>Retrieving the artifact failed.</missionfailure.salvagethermalartifactruins>
  <missionheader0.salvagethermalartifactruins>Artifact collected</missionheader0.salvagethermalartifactruins>
  <missionmessage0.salvagethermalartifactruins>The artifact is now on board. Navigate the submarine out of the cavern to claim the reward.</missionmessage0.salvagethermalartifactruins>
  <missionname.salvagethermalartifactcave>Salvaging an artifact</missionname.salvagethermalartifactcave>
  <missiondescription.salvagethermalartifactcave>Researchers of [location1] have picked up an infrasonic signal highly similar to those emitted by alien artifacts previously discovered on Europa. Investigate the signal and retrieve the potential artifact.</missiondescription.salvagethermalartifactcave>
  <missionsonarlabel.salvagethermalartifactcave>Infrasonic signal</missionsonarlabel.salvagethermalartifactcave>
  <missionsuccess.salvagethermalartifactcave>The artifact has been successfully retrieved.</missionsuccess.salvagethermalartifactcave>
  <missionfailure.salvagethermalartifactcave>Retrieving the artifact failed.</missionfailure.salvagethermalartifactcave>
  <missionheader0.salvagethermalartifactcave>Artifact collected</missionheader0.salvagethermalartifactcave>
  <missionmessage0.salvagethermalartifactcave>The artifact is now on board. Navigate the submarine out of the cavern to claim the reward.</missionmessage0.salvagethermalartifactcave>
  <missionname.salvagenasonovartifactcave>Salvaging an artifact</missionname.salvagenasonovartifactcave>
  <missiondescription.salvagenasonovartifactcave>Researchers of [location1] have picked up an infrasonic signal highly similar to those emitted by alien artifacts previously discovered on Europa. Investigate the signal and retrieve the potential artifact.</missiondescription.salvagenasonovartifactcave>
  <missionsonarlabel.salvagenasonovartifactcave>Infrasonic signal</missionsonarlabel.salvagenasonovartifactcave>
  <missionsuccess.salvagenasonovartifactcave>The artifact has been successfully retrieved.</missionsuccess.salvagenasonovartifactcave>
  <missionfailure.salvagenasonovartifactcave>Retrieving the artifact failed.</missionfailure.salvagenasonovartifactcave>
  <missionheader0.salvagenasonovartifactcave>Artifact collected</missionheader0.salvagenasonovartifactcave>
  <missionmessage0.salvagenasonovartifactcave>The artifact is now on board. Navigate the submarine out of the cavern to claim the reward.</missionmessage0.salvagenasonovartifactcave>
  <missionname.killmoloch>Killing a Moloch</missionname.killmoloch>
  <missiondescription.killmoloch>A particularly aggressive Moloch has been terrorizing vessels traveling between [location1] and [location2]. A reward of [reward] credits has been promised to those who kill the creature.</missiondescription.killmoloch>
  <missionsonarlabel.killmoloch>Moloch</missionsonarlabel.killmoloch>
  <missionsuccess.killmoloch>The Moloch has been killed.</missionsuccess.killmoloch>
  <missionheader0.killmoloch>Target terminated</missionheader0.killmoloch>
  <missionmessage0.killmoloch>The Moloch is dead. Navigate the submarine out of the cavern to claim the reward.</missionmessage0.killmoloch>
  <missionname.killtigerthresher>Killing a Tiger Thresher</missionname.killtigerthresher>
  <missiondescription.killtigerthresher>A particularly aggressive Tiger Thresher has been terrorizing vessels traveling between [location1] and [location2]. A reward of [reward] credits has been promised to those who kill the creature.</missiondescription.killtigerthresher>
  <missionsonarlabel.killtigerthresher>Tiger Thresher</missionsonarlabel.killtigerthresher>
  <missionsuccess.killtigerthresher>The Tiger Thresher has been killed.</missionsuccess.killtigerthresher>
  <missionheader0.killtigerthresher>Target terminated</missionheader0.killtigerthresher>
  <missionmessage0.killtigerthresher>The Thresher is dead. Navigate the submarine out of the cavern to claim the reward.</missionmessage0.killtigerthresher>
  <missionname.killhammerhead>Killing a Hammerhead</missionname.killhammerhead>
  <missiondescription.killhammerhead>A particularly aggressive Hammerhead has been terrorizing vessels traveling between [location1] and [location2]. A reward of [reward] credits has been promised to whoever kills the creature.</missiondescription.killhammerhead>
  <missionsonarlabel.killhammerhead>Hammerhead</missionsonarlabel.killhammerhead>
  <missionsuccess.killhammerhead>The Hammerhead has been killed.</missionsuccess.killhammerhead>
  <missionheader0.killhammerhead>Target terminated</missionheader0.killhammerhead>
  <missionmessage0.killhammerhead>The Hammerhead is dead. Navigate the submarine out of the cavern to claim the reward.</missionmessage0.killhammerhead>
  <missionname.killcrawlerswarm1>Terminate a Swarm</missionname.killcrawlerswarm1>
  <missiondescription.killcrawlerswarm1>A small swarm of crawlers has been terrorizing vessels traveling between [location1] and [location2]. A reward of [reward] credits has been promised to any crew who can neutralize it.</missiondescription.killcrawlerswarm1>
  <missionsonarlabel.killcrawlerswarm1>Swarm</missionsonarlabel.killcrawlerswarm1>
  <missionsuccess.killcrawlerswarm1>The swarm has been terminated.</missionsuccess.killcrawlerswarm1>
  <missionheader0.killcrawlerswarm1>Target terminated</missionheader0.killcrawlerswarm1>
  <missionmessage0.killcrawlerswarm1>The swarm is terminated. Navigate the submarine out of the cavern to claim the reward.</missionmessage0.killcrawlerswarm1>
  <missionname.killcrawlerswarm2>Terminate a Swarm</missionname.killcrawlerswarm2>
  <missiondescription.killcrawlerswarm2>A large swarm of crawlers has been terrorizing vessels traveling between [location1] and [location2]. A reward of [reward] credits has been promised to any crew who can neutralize it.</missiondescription.killcrawlerswarm2>
  <missionsonarlabel.killcrawlerswarm2>Swarm</missionsonarlabel.killcrawlerswarm2>
  <missionsuccess.killcrawlerswarm2>The swarm has been terminated.</missionsuccess.killcrawlerswarm2>
  <missionheader0.killcrawlerswarm2>Target terminated</missionheader0.killcrawlerswarm2>
  <missionmessage0.killcrawlerswarm2>The swarm is terminated. Navigate the submarine out of the cavern to claim the reward.</missionmessage0.killcrawlerswarm2>
  <missionname.killendworm>Beast from the Abyss</missionname.killendworm>
  <missiondescription.killendworm>Seismic readings are indicating that something colossal has emerged from the depths of Europa into the passageway between [location1] and [location2]. All transports through the passageway have been canceled for now and a reward of [reward] has been promised to those who get rid of whatever is causing the seismic activity.</missiondescription.killendworm>
  <missionsonarlabel.killendworm>Target</missionsonarlabel.killendworm>
  <missionsuccess.killendworm>The End Worm is dead and the passageway is open for transport again.</missionsuccess.killendworm>
  <missionheader0.killendworm>Target terminated</missionheader0.killendworm>
  <missionmessage0.killendworm>The beast is dead. Navigate the submarine out of the cavern to claim the reward.</missionmessage0.killendworm>
  <missionname.salvagekillmoloch>Salvaging an artifact</missionname.salvagekillmoloch>
  <missiondescription.salvagekillmoloch>Researchers of [location1] have picked up an infrasonic signal highly similar to those emitted by alien artifacts previously discovered on Europa. Investigate the signal and retrieve the potential artifact.</missiondescription.salvagekillmoloch>
  <missionsonarlabel.salvagekillmoloch>Infrasonic signal</missionsonarlabel.salvagekillmoloch>
  <missionsuccess.salvagekillmoloch>It turns out the signal was emitted by a Moloch. The researchers of [location1] have agreed to pay you the reward nevertheless for getting rid of the Moloch.</missionsuccess.salvagekillmoloch>
  <missionheader0.salvagekillmoloch>Target terminated</missionheader0.salvagekillmoloch>
  <missionmessage0.salvagekillmoloch>Turns out the signal was emitted by a Moloch! You should navigate out of the cavern and inform the researchers.</missionmessage0.salvagekillmoloch>
  <missionname.salvagekillcarrier>Salvaging a derelict</missionname.salvagekillcarrier>
  <missiondescription.salvagekillcarrier>A small cargo vessel went missing approximately two months ago when transporting xenomaterials from [location1] to [location2]. The vessel was presumed to be taken by the Abyss, but now its emergency beacon seems to have been activated near [location2]. Find the vessel and recover the cargo.</missiondescription.salvagekillcarrier>
  <missionsonarlabel.salvagekillcarrier>Emergency signal</missionsonarlabel.salvagekillcarrier>
  <missionsuccess.salvagekillcarrier>The researchers of [location2] are eager to know all the details of the encounter, but seem hesitant to answer any questions regarding the vessel. They do however offer you 1,000 credits as reimbursement for your troubles.</missionsuccess.salvagekillcarrier>
  <missionheader0.salvagekillcarrier>Target destroyed</missionheader0.salvagekillcarrier>
  <missionmessage0.salvagekillcarrier>The missing vessel appears to have been taken over by some sort of parasitic growth and tried to attack your submarine. It seems to be incapacitated now. You should report the incident to [location2].</missionmessage0.salvagekillcarrier>
  <missionname.cargocompoundn>Explosive cargo</missionname.cargocompoundn>
  <missiondescription.cargocompoundn>A local arms dealer is offering [reward] credits in exchange for delivering two crates of high explosives to a customer in [location2].</missiondescription.cargocompoundn>
  <missionsuccess.cargocompoundn>The explosives have been successfully delivered.</missionsuccess.cargocompoundn>
  <missionname.cargovolatilecompoundn>Explosive cargo</missionname.cargovolatilecompoundn>
  <missiondescription.cargovolatilecompoundn>A local arms dealer is offering [reward] credits in exchange for delivering two crates of high explosives to a customer in [location2].</missiondescription.cargovolatilecompoundn>
  <missionsuccess.cargovolatilecompoundn>The explosives have been successfully delivered.</missionsuccess.cargovolatilecompoundn>
  <missionname.cargochemicals>Chemical shipment</missionname.cargochemicals>
  <missiondescription.cargochemicals>Researchersof [location1] need someone to deliver some dangerous chemicals to [location2] for a reward of 250 credits. </missiondescription.cargochemicals>
  <missionsuccess.cargochemicals>The chemicals have been successfully delivered.</missionsuccess.cargochemicals>
  <missionname.cargohuskeggs>Biohazard</missionname.cargohuskeggs>
  <missiondescription.cargohuskeggs>Local researchers are offering [reward] credits for delivering a container of husk parasite eggs to [location2].</missiondescription.cargohuskeggs>
  <missionsuccess.cargohuskeggs>The husk eggs have been successfully delivered.</missionsuccess.cargohuskeggs>
  <missionname.cargonitroglycerin>Handle with care</missionname.cargonitroglycerin>
  <missiondescription.cargonitroglycerin>Local researchers are offering [reward] credits for delivering a large amount of nitroglycerin to [location2].</missiondescription.cargonitroglycerin>
  <missionsuccess.cargonitroglycerin>The chemicals have been successfully delivered.</missionsuccess.cargonitroglycerin>
  <missionname.cargoclowngear>Praise the honkmother</missionname.cargoclowngear>
  <missiondescription.cargoclowngear>A local clown syndicate is offering [reward] credits for delivering a shipment of clowning supplies to [location2].</missiondescription.cargoclowngear>
  <missionsuccess.cargoclowngear>The clown gear has been successfully delivered.</missionsuccess.cargoclowngear>
  <missionname.cargoconstructionminerals>Mining outpost material transport</missionname.cargoconstructionminerals>
  <missiondescription.cargoconstructionminerals>A consignment of materials for construction needs to be transported to [location2] and the crew chief here is prepared to pay [reward] credits for your trouble.</missiondescription.cargoconstructionminerals>
  <missionsuccess.cargoconstructionminerals>The materials have been successfully delivered.</missionsuccess.cargoconstructionminerals>
  <missionname.cargosecurityminerals>Mining outpost material transport</missionname.cargosecurityminerals>
  <missiondescription.cargosecurityminerals>The security team at [location2] needs to be resupplied with materials for weapon fabrication. There's [reward] credits for you if you get these supplies to them.</missiondescription.cargosecurityminerals>
  <missionsuccess.cargosecurityminerals>The materials have been successfully delivered.</missionsuccess.cargosecurityminerals>
  <missionname.cargomeditems>Medical item transport</missionname.cargomeditems>
  <missiondescription.cargomeditems>A consignment of medical items needs to be transported to [location2]. There's [reward] credits if you can get them there.</missiondescription.cargomeditems>
  <missionsuccess.cargomeditems>The materials have been successfully delivered.</missionsuccess.cargomeditems>
  <missionname.personneltransport>Personnel transport</missionname.personneltransport>
  <missiondescription.personneltransport>We have a crew member here who needs to get to [location2] in a hurry. The payment is [reward] credits if you get them there in once piece.</missiondescription.personneltransport>
  <missionsuccess.personneltransport>The personnel have been successfully delivered.</missionsuccess.personneltransport>
  <missionname.prospect>Prospecting</missionname.prospect>
  <missiondescription.prospect>The mining crews want to start extracting [resourcename] if you can prove there are enough deposits of it in the area between [location1] and the mining outpost at [location2]. If you can find [quantity] units, you'll be paid a reward of [reward] credits, and you can keep whatever you find.</missiondescription.prospect>
  <missionsuccess.prospect>Resource has been prospected successfully. Navigate the submarine out of the cavern to claim the reward.</missionsuccess.prospect>
  <missionname.cargomedemergency>Medical item transport</missionname.cargomedemergency>
  <missiondescription.cargomedemergency>A crew member over at [location2] has gone and gotten themselves a nasty case of morbusine poisoning. They might stand a chance of survival if you can get a shipment of antidote to them ASAP... You'll be paid [reward] credits on delivery. </missiondescription.cargomedemergency>
  <missionsuccess.cargomedemergency>The antidote has been successfully delivered.</missionsuccess.cargomedemergency>
  <missionname.beacon>Beacon deployment</missionname.beacon>
  <missiondescription.beacon>Head over to [location2] and drop a beacon to begin the process of colonizing the area. Payment is [reward] credits when the beacon starts transmitting</missiondescription.beacon>
  <missionsonarlabel.beacon>Beacon deployment location</missionsonarlabel.beacon>
  <missionsuccess.beacon>Beacon successfully deployed.</missionsuccess.beacon>
  <missionname.pvpmission>Search and destroy</missionname.pvpmission>
  <missiondescriptionneutral.pvpmission>A Coalition vessel has been dispatched from [location1] to destroy a renegade vessel at the outskirts of [location2].</missiondescriptionneutral.pvpmission>
  <missiondescription1.pvpmission>A renegade vessel has been detected at the outskirts of [location2]. Treason against the Europa Coalition is punishable by death—eliminate the renegades by any means necessary.</missiondescription1.pvpmission>
  <missiondescription2.pvpmission>You're a member of a renegade group opposing the Europa Coalition. According to your informants at [location1], a Coalition vessel has just been dispatched on a mission to take down your boat. Eliminate their crew by any means necessary.</missiondescription2.pvpmission>
  <missionteam1.pvpmission>Coalition</missionteam1.pvpmission>
  <missionteam2.pvpmission>Renegade</missionteam2.pvpmission>
  <missionfailure.pvpmission>Both crews have perished.</missionfailure.pvpmission>

  <!-- Entity categories -->
  <mapentitycategory.all>All</mapentitycategory.all>
  <mapentitycategory.structure>Structure</mapentitycategory.structure>
  <mapentitycategory.machine>Machine</mapentitycategory.machine>
  <mapentitycategory.equipment>Equipment</mapentitycategory.equipment>
  <mapentitycategory.electrical>Electrical</mapentitycategory.electrical>
  <mapentitycategory.material>Material</mapentitycategory.material>
  <mapentitycategory.misc>Misc</mapentitycategory.misc>
  <mapentitycategory.alien>Alien</mapentitycategory.alien>
  <mapentitycategory.itemassembly>ItemAssembly</mapentitycategory.itemassembly>
  <mapentitycategory.legacy>Legacy</mapentitycategory.legacy>

  <!-- Display names -->
  <displayname.oxygentankempty>Oxygen Tank (empty)</displayname.oxygentankempty>
  <displayname.weldingfueltankempty>Welding Fuel Tank (empty)</displayname.weldingfueltankempty>

  <!-- Doors -->
  <entityname.door>Custom Door</entityname.door>
  <entitydescription.door>A sliding door with no integrated buttons—has to be wired manually.</entitydescription.door>
  <entityname.windoweddoor>Custom Windowed Door</entityname.windoweddoor>
  <entitydescription.windoweddoor>A sliding door with a window. No integrated buttons—has to be wired manually.</entitydescription.windoweddoor>
  <entityname.hatch>Custom Hatch</entityname.hatch>
  <entitydescription.hatch>A door, but on the horizontal axis. No integrated buttons—has to be wired manually.</entitydescription.hatch>
  <entityname.doorwbuttons>Door with Buttons</entityname.doorwbuttons>
  <entitydescription.doorwbuttons>A sliding door with two integrated buttons.</entitydescription.doorwbuttons>
  <entityname.windoweddoorwbuttons>Windowed Door with Buttons</entityname.windoweddoorwbuttons>
  <entitydescription.windoweddoorwbuttons>A sliding door with a window and two integrated buttons.</entitydescription.windoweddoorwbuttons>
  <entityname.hatchwbuttons>Hatch with Buttons</entityname.hatchwbuttons>
  <entitydescription.hatchwbuttons>A door, but on the horizontal axis. Two integrated buttons.</entitydescription.hatchwbuttons>

  <!-- Machine -->
  <entityname.navterminal>Navigation Terminal</entityname.navterminal>
  <entitydescription.navterminal>Usable device for setting the course of the sub.</entitydescription.navterminal>
  <entityname.shuttlenavterminal>Shuttle Navigation Terminal</entityname.shuttlenavterminal>
  <entitydescription.shuttlenavterminal>Usable device for setting the course of the shuttle.</entitydescription.shuttlenavterminal>
  <entityname.sonarmonitor>Sonar Monitor</entityname.sonarmonitor>
  <entitydescription.sonarmonitor>Usable device for observing the sub's sonar. Non-interactive.</entitydescription.sonarmonitor>
  <entityname.statusmonitor>Status Monitor</entityname.statusmonitor>
  <entitydescription.statusmonitor>Usable device for viewing a schematic of the sub as well as the status of each room.</entitydescription.statusmonitor>
  <entityname.sonartransducer>Sonar Transducer</entityname.sonartransducer>
  <entitydescription.sonartransducer>Sonar generator, allowing the sonar monitors and navigation terminals to receive a sonar signal other than the default one (useful for drones and remote-controlled shuttles).</entitydescription.sonartransducer>
  <entityname.engine>Engine</entityname.engine>
  <entitydescription.engine>Usable device for generating motion on the X axis.</entitydescription.engine>
  <entityname.largeengine>Large Engine</entityname.largeengine>
  <entitydescription.largeengine>Usable device for generating motion on the X axis.</entitydescription.largeengine>
  <entityname.shuttleengine>Shuttle Engine</entityname.shuttleengine>
  <entitydescription.shuttleengine>Usable device for generating motion on the X axis.</entitydescription.shuttleengine>
  <entityname.fabricator>Fabricator</entityname.fabricator>
  <entitydescription.fabricator>A machine capable of manufacturing a wide range of items out of basic raw materials.</entitydescription.fabricator>
  <entityname.medicalfabricator>Medical Fabricator</entityname.medicalfabricator>
  <entitydescription.medicalfabricator>A machine that can be used to manufacture various medicines.</entitydescription.medicalfabricator>
  <entityname.deconstructor>Deconstructor</entityname.deconstructor>
  <entitydescription.deconstructor>Disassembles and breaks down items to reusable components and material bars.</entitydescription.deconstructor>
  <entityname.oxygenerator>Oxygen Generator</entityname.oxygenerator>
  <entitydescription.oxygenerator>Usable device for oxygen generation—must be linked to vents to work. Also recharges oxygen tanks.</entitydescription.oxygenerator>
  <entityname.shuttleoxygenerator>Shuttle Oxygen Generator</entityname.shuttleoxygenerator>
  <entitydescription.shuttleoxygenerator>Usable device for oxygen generation—must be linked to vents to work. Also recharges oxygen tanks.</entitydescription.shuttleoxygenerator>
  <entityname.vent>Vent</entityname.vent>
  <entitydescription.vent>Oxygen output point. Must be linked to an oxygen generator to work.</entitydescription.vent>
  <entityname.pump>Pump</entityname.pump>
  <entitydescription.pump>Usable device for moving water.</entitydescription.pump>
  <entityname.smallpump>Small Pump</entityname.smallpump>
  <entitydescription.smallpump>Usable device for moving water.</entitydescription.smallpump>
  <entityname.searchlight>Searchlight</entityname.searchlight>
  <entitydescription.searchlight>Aimable lighting.</entitydescription.searchlight>
  <entityname.reactor1>Nuclear Reactor</entityname.reactor1>
  <entitydescription.reactor1>Usable device for generating electrical power.</entitydescription.reactor1>
  <entityname.coilgun>Coilgun</entityname.coilgun>
  <entitydescription.coilgun>A rapid-firing turret that propels metal bolts using electromagnets. Generally not very effective against large or heavily armored targets, but ideal for taking down smaller enemies.</entitydescription.coilgun>
  <entityname.coilgunloader>Coilgun Loader</entityname.coilgunloader>
  <entitydescription.coilgunloader>Feeds coilgun ammunition into a linked coilgun.</entitydescription.coilgunloader>
  <entityname.depthchargetube>Depth Charge Tube</entityname.depthchargetube>
  <entitydescription.depthchargetube>Deploys a depth charge or decoy.</entitydescription.depthchargetube>
  <entityname.depthchargeloader>Depth Charge Loader</entityname.depthchargeloader>
  <entitydescription.depthchargeloader>Feeds depth charges and decoys into a linked depth charge tube.</entitydescription.depthchargeloader>
  <entityname.dischargecoil>Electrical Discharge Coil</entityname.dischargecoil>
  <entitydescription.dischargecoil>Produces a harmful localized electrical shock across a portion of the adjacent hull.</entitydescription.dischargecoil>
  <entityname.railgun>Railgun</entityname.railgun>
  <entitydescription.railgun>A heavy turret that uses electromagnetic force to launch shells at very high velocities. Requires very large surges of power (usually supplied by supercapacitors) and has a low rate of fire, and as such it's most often used against large and heavily armored targets.</entitydescription.railgun>
  <entityname.periscope>Periscope</entityname.periscope>
  <entitydescription.periscope>A device that can be used to observe the outside of the sub by connecting it to a camera, or to control weapons such as the railgun and coilgun.</entitydescription.periscope>
  <entityname.railgunloader>Railgun Loader</entityname.railgunloader>
  <entitydescription.railgunloader>Feeds railgun ammunition into a linked railgun.</entitydescription.railgunloader>
  <entityname.railgunloadersinglevertical>Railgun Loader Single Vertical</entityname.railgunloadersinglevertical>
  <entitydescription.railgunloadersinglevertical>Feeds railgun ammunition into a linked railgun. Single shot version.</entitydescription.railgunloadersinglevertical>
  <entityname.railgunloadersinglehorizontal>Railgun Loader Single Horizontal</entityname.railgunloadersinglehorizontal>
  <entitydescription.railgunloadersinglehorizontal>Feeds railgun ammunition into a linked railgun. Single shot version.</entitydescription.railgunloadersinglehorizontal>

  <!-- Equipment -->
  <entityname.idcard>ID Card</entityname.idcard>
  <entitydescription.idcard>Allows limited access to areas of the sub.</entitydescription.idcard>
  <entityname.alienpistol>Alien Pistol</entityname.alienpistol>
  <entitydescription.alienpistol>A handgun powered by alien power cells.</entitydescription.alienpistol>
  <entityname.captainscap>Captain's Cap</entityname.captainscap>
  <entitydescription.captainscap>A token of the captain's unquestionable authority.</entitydescription.captainscap>
  <entityname.captainsuniform>Captain's Uniform</entityname.captainsuniform>
  <entitydescription.captainsuniform>Makes you look like you might be in charge.</entitydescription.captainsuniform>
  <entityname.healthscanner>Health Scanner HUD</entityname.healthscanner>
  <entitydescription.healthscanner>A heads-up display that shows information about the vital signs and status of nearby humans.</entitydescription.healthscanner>
  <entityname.doctorsuniform>Doctor's Uniform</entityname.doctorsuniform>
  <entitydescription.doctorsuniform>Makes you look like you might be useful in a medical emergency.</entitydescription.doctorsuniform>
  <entityname.orangejumpsuit>Orange Jumpsuit</entityname.orangejumpsuit>
  <entitydescription.orangejumpsuit>The fire-resistant fabric offers some protection against fires.</entitydescription.orangejumpsuit>
  <entityname.bluejumpsuit>Blue Jumpsuit</entityname.bluejumpsuit>
  <entitydescription.bluejumpsuit>The fire-resistant fabric offers some protection against fires.</entitydescription.bluejumpsuit>
  <entityname.toolbox>Toolbox</entityname.toolbox>
  <entitydescription.toolbox>A portable container for storing tools</entitydescription.toolbox>
  <entityname.headset>Headset</entityname.headset>
  <entitydescription.headset>Allows remote communication among the crew.</entitydescription.headset>
  <entityname.clownmask>Clown Mask</entityname.clownmask>
  <entitydescription.clownmask>Praise the honkmother.</entitydescription.clownmask>
  <entityname.clowncostume>Clown Costume</entityname.clowncostume>
  <entitydescription.clowncostume>Praise the honkmother.</entitydescription.clowncostume>
  <entityname.assistantclothes>Assistant Clothes</entityname.assistantclothes>
  <entitydescription.assistantclothes>Even the assistant needs clothing.</entitydescription.assistantclothes>
  <entityname.watchmanclothes>Watchman Clothes</entityname.watchmanclothes>
  <entitydescription.watchmanclothes>Makes you look like you might offer a mission to a passerby at any moment.</entitydescription.watchmanclothes>
  <entityname.securityuniform>Security Officer's Uniform</entityname.securityuniform>
  <entitydescription.securityuniform>Obey my authority!</entitydescription.securityuniform>
  <entityname.bodyarmor>Body Armor</entityname.bodyarmor>
  <entitydescription.bodyarmor>While the body armor won't offer adequate protection against most of the inhabitants of the subsurface ocean, it can be extremely useful if there are traitors on board.</entitydescription.bodyarmor>
  <entityname.ballistichelmet>Ballistic Helmet</entityname.ballistichelmet>
  <entitydescription.ballistichelmet>While the helmet won't offer adequate protection against most of the inhabitants of the subsurface ocean, it can be extremely useful if there are traitors on board.</entitydescription.ballistichelmet>
  <entityname.handcuffs>Handcuffs</entityname.handcuffs>
  <entitydescription.handcuffs>Useful for restraining problem players.</entitydescription.handcuffs>
  <entityname.riotshield>Riot Shield</entityname.riotshield>
  <entitydescription.riotshield>Resists damage.</entitydescription.riotshield>
  <entityname.divingmask>Diving Mask</entityname.divingmask>
  <entitydescription.divingmask>Small enough to carry around in case it's needed, but won't protect you from the water pressure in the event of a full-blown hull breach.</entitydescription.divingmask>
  <entityname.divingsuit>Diving Suit</entityname.divingsuit>
  <entitydescription.divingsuit>An atmospheric diving suit capable of withstanding the immense pressure under Europa's crust.</entitydescription.divingsuit>
  <entityname.underwaterscooter>Underwater Scooter</entityname.underwaterscooter>
  <entitydescription.underwaterscooter>A battery-powered underwater propulsion device.</entitydescription.underwaterscooter>
  <entityname.antibleeding1>Bandage</entityname.antibleeding1>
  <entitydescription.antibleeding1>Basic bandages, useful in the treatment of bleeding wounds and burns.</entitydescription.antibleeding1>
  <entityname.antibleeding2>Plastiseal</entityname.antibleeding2>
  <entitydescription.antibleeding2>A synthetic skin with hemostatic properties, able to quickly seal most wounds.</entitydescription.antibleeding2>
  <entityname.antibleeding3>Antibiotic Glue</entityname.antibleeding3>
  <entitydescription.antibleeding3>An antibiotic glue with hemostatic properties. Seals bleeding wounds almost immediately and treats burns very effectively. Use with care as it may cause mobile clots in the bloodstream.</entitydescription.antibleeding3>
  <entityname.weldingtool>Welding Tool</entityname.weldingtool>
  <entitydescription.weldingtool>One of the most crucial tools on board the submarine. Also works underwater.</entitydescription.weldingtool>
  <entityname.plasmacutter>Plasma Cutter</entityname.plasmacutter>
  <entitydescription.plasmacutter>Cuts through various materials using a jet of ionized oxygen.</entitydescription.plasmacutter>
  <entityname.weldingfueltank>Welding Fuel Tank</entityname.weldingfueltank>
  <entitydescription.weldingfueltank>Fuel for the welding tool.</entitydescription.weldingfueltank>
  <entityname.oxygentank>Oxygen Tank</entityname.oxygentank>
  <entitydescription.oxygentank>Portable oxygen container.</entitydescription.oxygentank>
  <entityname.extinguisher>Fire Extinguisher</entityname.extinguisher>
  <entitydescription.extinguisher>A handheld carbon dioxide extinguisher.</entitydescription.extinguisher>
  <entityname.screwdriver>Screwdriver</entityname.screwdriver>
  <entitydescription.screwdriver>Makes electrical repairs and rewiring possible.</entitydescription.screwdriver>
  <entityname.wrench>Wrench</entityname.wrench>
  <entitydescription.wrench>Makes mechanical repairs possible.</entitydescription.wrench>
  <entityname.crowbar>Crowbar</entityname.crowbar>
  <entitydescription.crowbar>Forces doors and hatches open. Also a blunt weapon.</entitydescription.crowbar>
  <entityname.handheldsonar>Handheld Sonar</entityname.handheldsonar>
  <entitydescription.handheldsonar>Portable sonar, handy for exploration.</entitydescription.handheldsonar>
  <entityname.sonarbeacon>Sonar Beacon</entityname.sonarbeacon>
  <entitydescription.sonarbeacon>Produces a localized signal that can be detected by a sonar monitor, handheld sonar, or navigation terminal.</entitydescription.sonarbeacon>
  <entityname.flashlight>Flashlight</entityname.flashlight>
  <entitydescription.flashlight>Handheld light.</entitydescription.flashlight>
  <entityname.flare>Flare</entityname.flare>
  <entitydescription.flare>Temporary handheld light. Useful for marking a path while exploring outside the sub.</entitydescription.flare>
  <entityname.alienflare>Alien Flare</entityname.alienflare>
  <entitydescription.alienflare>Temporary handheld light. Useful for marking a path while exploring outside the sub. Burns for longer than a regular flare.</entitydescription.alienflare>
  <entityname.coilgunammobox>Coilgun Ammunition Box</entityname.coilgunammobox>
  <entitydescription.coilgunammobox>Ammunition for the coilgun.</entitydescription.coilgunammobox>
  <entityname.uex>UEX</entityname.uex>
  <entitydescription.uex>A simple explosive compound made of sodium and phosphorus.</entitydescription.uex>
  <entityname.c4block>C-4 Block</entityname.c4block>
  <entitydescription.c4block>A stable explosive compound.</entitydescription.c4block>
  <entityname.compoundn>Compound N</entityname.compoundn>
  <entitydescription.compoundn>A stable explosive compound.</entitydescription.compoundn>
  <entityname.volatilecompoundn>Volatile Compound N</entityname.volatilecompoundn>
  <entitydescription.volatilecompoundn>An unstable explosive compound.</entitydescription.volatilecompoundn>
  <entityname.ic4block>IC-4 Block</entityname.ic4block>
  <entitydescription.ic4block>A compound made of C-4 and incendium.</entitydescription.ic4block>
  <entityname.detonator>Detonator</entityname.detonator>
  <entitydescription.detonator>A device that detonates any contained explosive when receiving a signal.</entitydescription.detonator>
  <entityname.spear>Harpoon</entityname.spear>
  <entitydescription.spear>A harpoon for the harpoon gun.</entitydescription.spear>
  <entityname.alienspear>Physicorium Harpoon</entityname.alienspear>
  <entitydescription.alienspear>A harpoon for the harpoon gun, made of alien material.</entitydescription.alienspear>
  <entityname.explosivespear>Explosive Harpoon</entityname.explosivespear>
  <entitydescription.explosivespear>A harpoon for the harpoon gun.</entitydescription.explosivespear>
  <entityname.harpoongun>Harpoon Gun</entityname.harpoongun>
  <entitydescription.harpoongun>Launches harpoons, explosive harpoons, and alien harpoons.</entitydescription.harpoongun>
  <entityname.syringegun>Syringe Gun</entityname.syringegun>
  <entitydescription.syringegun>Launches syrettes containing drugs or poisons.</entitydescription.syringegun>
  <entityname.revolverround>Revolver Round</entityname.revolverround>
  <entitydescription.revolverround>.38 caliber. Might stop a person...</entitydescription.revolverround>
  <entityname.revolver>Revolver</entityname.revolver>
  <entitydescription.revolver>.38 caliber.</entitydescription.revolver>
  <entityname.stungrenade>Stun Grenade</entityname.stungrenade>
  <entitydescription.stungrenade>Produces bright light and a loud sound on detonation, which stuns nearby characters.</entitydescription.stungrenade>
  <entityname.empgrenade>EMP Grenade</entityname.empgrenade>
  <entitydescription.empgrenade>Damages electrical equipment.</entitydescription.empgrenade>
  <entityname.fraggrenade>Frag Grenade</entityname.fraggrenade>
  <entitydescription.fraggrenade>General purpose fragmentation grenade. Use carefully.</entitydescription.fraggrenade>
  <entityname.incendiumgrenade>Incendium Grenade</entityname.incendiumgrenade>
  <entitydescription.incendiumgrenade>Incendiary grenade. Use very carefully.</entitydescription.incendiumgrenade>
  <entityname.stunbaton>Stun Baton</entityname.stunbaton>
  <entitydescription.stunbaton>If verbal orders are insufficient, a high-voltage shock from a stun baton may be enough to beat an unruly crew member into submission.</entitydescription.stunbaton>
  <entityname.divingknife>Diving Knife</entityname.divingknife>
  <entitydescription.divingknife>Stabs, pokes, cuts and slashes.</entitydescription.divingknife>
  <entityname.bikehorn>Bike Horn</entityname.bikehorn>
  <entitydescription.bikehorn>HONK!</entitydescription.bikehorn>
  <entityname.oxygenitetank>Oxygenite Tank</entityname.oxygenitetank>
  <entitydescription.oxygenitetank>A tank containing liquid Oxygenite.</entitydescription.oxygenitetank>
  <entityname.batterycell>Battery Cell</entityname.batterycell>
  <entitydescription.batterycell>Used as a power source for various handheld devices. Most submarines have several stationary backup batteries with recharge docks for battery cells.</entitydescription.batterycell>
  <entityname.fulguriumbatterycell>Fulgurium Battery Cell</entityname.fulguriumbatterycell>
  <entitydescription.fulguriumbatterycell>A battery cell constructed of the rare and poorly understood compound Fulgurium.</entitydescription.fulguriumbatterycell>
  <entityname.alienarmor>Physicorium Body Armor</entityname.alienarmor>
  <entitydescription.alienarmor>A body armor fabricated from an alien metamaterial.</entitydescription.alienarmor>
  <entityname.alienhelmet>Physicorium Helmet</entityname.alienhelmet>
  <entitydescription.alienhelmet>A helmet fabricated from an alien metamaterial.</entitydescription.alienhelmet>

  <!-- Electrical -->
  <entityname.junctionbox>Junction Box</entityname.junctionbox>
  <entitydescription.junctionbox>Serves as a hub for power distribution and relaying signals between devices.</entitydescription.junctionbox>
  <entityname.battery>Battery</entityname.battery>
  <entitydescription.battery>Generally used for storing backup power in case of a reactor failure.</entitydescription.battery>
  <entityname.shuttlebattery>Shuttle Battery</entityname.shuttlebattery>
  <entitydescription.shuttlebattery>Generally used for storing backup power in case of a reactor failure.</entitydescription.shuttlebattery>
  <entityname.supercapacitor>Supercapacitor</entityname.supercapacitor>
  <entitydescription.supercapacitor>Can deliver charge much faster than batteries.</entitydescription.supercapacitor>
  <entityname.chargingdock>Charging Dock</entityname.chargingdock>
  <entitydescription.chargingdock>A wall-mounted battery cell charging dock.</entitydescription.chargingdock>
  <entityname.fpgacircuit>FPGA Circuit</entityname.fpgacircuit>
  <entitydescription.fpgacircuit>Field-programmable gate array—a multipurpose circuit that can be reconfigured for use in a large variety of electrical devices.</entitydescription.fpgacircuit>
  <entityname.andcomponent>And Component</entityname.andcomponent>
  <entitydescription.andcomponent>Sends a signal when both inputs receive a signal within a set period of each other.</entitydescription.andcomponent>
  <entityname.addercomponent>Adder Component</entityname.addercomponent>
  <entitydescription.addercomponent>Outputs the sum of the received signals.</entitydescription.addercomponent>
  <entityname.orcomponent>Or Component</entityname.orcomponent>
  <entitydescription.orcomponent>Sends a signal if either of the inputs receives a signal.</entitydescription.orcomponent>
  <entityname.notcomponent>Not Component</entityname.notcomponent>
  <entitydescription.notcomponent>Sends a signal when the input is NOT receiving a signal.</entitydescription.notcomponent>
  <entityname.relaycomponent>Relay Component</entityname.relaycomponent>
  <entitydescription.relaycomponent>When switched on, forwards all received signals from the input connections to the outputs.</entitydescription.relaycomponent>
  <entityname.delaycomponent>Delay Component</entityname.delaycomponent>
  <entitydescription.delaycomponent>Delays all received signals for a specific amount of time.</entitydescription.delaycomponent>
  <entityname.equalscomponent>Equals Component</entityname.equalscomponent>
  <entitydescription.equalscomponent>Sends a signal when both inputs receive the same signal.</entitydescription.equalscomponent>
  <entityname.greatercomponent>Greater Component</entityname.greatercomponent>
  <entitydescription.greatercomponent>Sends a signal if the value the signal_in1 input is larger than the signal_in2 input.</entitydescription.greatercomponent>
  <entityname.colorcomponent>Color Component</entityname.colorcomponent>
  <entitydescription.colorcomponent>Outputs a combined color signal for light control.</entitydescription.colorcomponent>
  <entityname.subtractcomponent>Subtract Component</entityname.subtractcomponent>
  <entitydescription.subtractcomponent>Outputs the subtracted value of the received signals.</entitydescription.subtractcomponent>
  <entityname.multiplycomponent>Multiply Component</entityname.multiplycomponent>
  <entitydescription.multiplycomponent>Outputs the product of the received signals.</entitydescription.multiplycomponent>
  <entityname.dividecomponent>Divide Component</entityname.dividecomponent>
  <entitydescription.dividecomponent>Outputs the divided value of the received signals.</entitydescription.dividecomponent>
  <entityname.xorcomponent>Xor Component</entityname.xorcomponent>
  <entitydescription.xorcomponent>Sends a signal if either of the inputs, but not both, receives a signal.</entitydescription.xorcomponent>
  <entityname.memorycomponent>Memory Component</entityname.memorycomponent>
  <entitydescription.memorycomponent>Outputs a stored value that can be updated from other sources. Use the signal_in connection to set the stored value, and the signal_store input to toggle whether the received signals should be stored.</entitydescription.memorycomponent>
  <entityname.oxygendetector>Oxygen Detector</entityname.oxygendetector>
  <entitydescription.oxygendetector>Sends out a value between 0-100 depending on the quality of the surrounding air.</entitydescription.oxygendetector>
  <entityname.waterdetector>Water Detector</entityname.waterdetector>
  <entitydescription.waterdetector>Sends out a signal when the detector is submerged.</entitydescription.waterdetector>
  <entityname.smokedetector>Smoke Detector</entityname.smokedetector>
  <entitydescription.smokedetector>Sends out a signal when it senses smoke.</entitydescription.smokedetector>
  <entityname.motiondetector>Motion Detector</entityname.motiondetector>
  <entitydescription.motiondetector>Sends out a signal when it detects movement.</entitydescription.motiondetector>
  <entityname.signalcheckcomponent>Signal Check Component</entityname.signalcheckcomponent>
  <entitydescription.signalcheckcomponent>Sends a signal when a signal matching a specific value is received.</entitydescription.signalcheckcomponent>
  <entityname.regexcomponent>RegEx Find Component</entityname.regexcomponent>
  <entitydescription.regexcomponent>Sends a signal if the received signal matches a specific regular expression pattern.</entitydescription.regexcomponent>
  <entityname.oscillator>Oscillator</entityname.oscillator>
  <entitydescription.oscillator>Sends out a periodic, oscillating signal.</entitydescription.oscillator>
  <entityname.wificomponent>Wifi Component</entityname.wificomponent>
  <entitydescription.wificomponent>Allows remote communication between other wifi components that are using the same channel.</entitydescription.wificomponent>
  <entityname.camera>Camera</entityname.camera>
  <entitydescription.camera>Typically used in photonics masts to provide the crew with a high-resolution view of the area outside the sub.</entitydescription.camera>
  <entityname.button>Button</entityname.button>
  <entitydescription.button>Produces a signal that can be used to toggle the state of equipment and doors.</entitydescription.button>
  <entityname.switch>Switch</entityname.switch>
  <entitydescription.switch>Produces a constant signal that can be used to change the state of equipment and doors.</entitydescription.switch>
  <entityname.lamp>Lamp</entityname.lamp>
  <entitydescription.lamp>Wall-mounted lighting.</entitydescription.lamp>
  <entityname.emergencylight>Emergency Light</entityname.emergencylight>
  <entitydescription.emergencylight>Wall-mounted lighting. Requires no electrical input.</entitydescription.emergencylight>
  <entityname.wire>Wire</entityname.wire>
  <entitydescription.wire>Connects an output from one piece of equipment to an input on another.</entitydescription.wire>
  <entityname.redwire>Red Wire</entityname.redwire>
  <entitydescription.redwire>Connects an output from one piece of equipment to an input on another.</entitydescription.redwire>
  <entityname.bluewire>Blue Wire</entityname.bluewire>
  <entitydescription.bluewire>Connects an output from one piece of equipment to an input on another.</entitydescription.bluewire>
  <entityname.orangewire>Orange Wire</entityname.orangewire>
  <entitydescription.orangewire>Connects an output from one piece of equipment to an input on another.</entitydescription.orangewire>
  <entityname.greenwire>Green Wire</entityname.greenwire>
  <entitydescription.greenwire>Connects an output from one piece of equipment to an input on another.</entitydescription.greenwire>
  <entityname.blackwire>Black Wire</entityname.blackwire>
  <entitydescription.blackwire>Connects an output from one piece of equipment to an input on another.</entitydescription.blackwire>
  <entityname.brownwire>Brown Wire</entityname.brownwire>
  <entitydescription.brownwire>Connects an output from one piece of equipment to an input on another.</entitydescription.brownwire>
  <entityname.lightcomponent>Light Component</entityname.lightcomponent>
  <entitydescription.lightcomponent>General purpose lighting. Requires no electrical input.</entitydescription.lightcomponent>
  <entityname.emergencysiren>Emergency Siren</entityname.emergencysiren>
  <entitydescription.emergencysiren>Can be triggered to make a terrible noise.</entitydescription.emergencysiren>
  <entityname.alarmbuzzer>Alarm Buzzer</entityname.alarmbuzzer>
  <entitydescription.alarmbuzzer>Can be triggered to make a terrible noise.</entitydescription.alarmbuzzer>
  <entityname.beacon>Beacon</entityname.beacon>
  <entitydescription.beacon>When deployed and activated in the correct location, it will signal colonists to come and set up an outpost.</entitydescription.beacon>

  <!-- Material -->
  <entityname.alienblood>Alien Blood</entityname.alienblood>
  <entitydescription.alienblood>Blood extracted from a Europan lifeform. Can be further processed into a blood substitute for the treatment of blood loss.</entitydescription.alienblood>
  <entityname.huskeggs>Velonaceps Calyx Eggs</entityname.huskeggs>
  <entitydescription.huskeggs>Dormant eggs of the Europan lifeform colloquially referred to as 'husk parasite'.</entitydescription.huskeggs>
  <entityname.carbon>Carbon</entityname.carbon>
  <entitydescription.carbon>Most commonly used in the manufacture of steel and plastic.</entitydescription.carbon>
  <entityname.iron>Iron</entityname.iron>
  <entitydescription.iron>Can be used in the manufacture of simple tools, or refined into steel by mixing it with carbon.</entitydescription.iron>
  <entityname.tin>Tin</entityname.tin>
  <entitydescription.tin>Most commonly used in the manufacture of various electrical components.</entitydescription.tin>
  <entityname.lead>Lead</entityname.lead>
  <entitydescription.lead>Most commonly used in the manufacture of various types of ammunition.</entitydescription.lead>
  <entityname.phosphorus>Phosphorus</entityname.phosphorus>
  <entitydescription.phosphorus>Used in the manufacture of lamps, explosives and some medical compounds.</entitydescription.phosphorus>
  <entityname.copper>Copper</entityname.copper>
  <entitydescription.copper>Most commonly used in the manufacture of electrical wiring.</entitydescription.copper>
  <entityname.zinc>Zinc</entityname.zinc>
  <entitydescription.zinc>Most commonly used in the manufacture of batteries and tonic liquid.</entitydescription.zinc>
  <entityname.sodium>Sodium</entityname.sodium>
  <entitydescription.sodium>Medical fabricators can combine sodium and chloride to create a saline solution, which can be used as a treatment for blood loss or as an ingredient for more complex medicine.</entitydescription.sodium>
  <entityname.silicon>Silicon</entityname.silicon>
  <entitydescription.silicon>Used as an ingredient in aluminum alloys, plastic and various electrical components.</entitydescription.silicon>
  <entityname.uranium>Uranium</entityname.uranium>
  <entitydescription.uranium>Can be refined in a fabricator to create fuel rods for a nuclear reactor, or used in the manufacture of nuclear weapons.</entitydescription.uranium>
  <entityname.potassium>Potassium</entityname.potassium>
  <entitydescription.potassium>Used in the manufacture of explosives and medical compounds. Reacts violently when in contact with water.</entitydescription.potassium>
  <entityname.magnesium>Magnesium</entityname.magnesium>
  <entitydescription.magnesium>Used in the manufacture of explosives and medical compounds. Reacts violently when in contact with water.</entitydescription.magnesium>
  <entityname.lithium>Lithium</entityname.lithium>
  <entitydescription.lithium>Most commonly used in the manufacture of batteries and antipsychotic drugs.</entitydescription.lithium>
  <entityname.chlorine>Chlorine</entityname.chlorine>
  <entitydescription.chlorine>Most commonly used in saline, a common treatment for blood loss, and chloral hydrate, a powerful sedative.</entitydescription.chlorine>
  <entityname.slimebacteria>Slime Bacteria</entityname.slimebacteria>
  <entitydescription.slimebacteria>A colony of myxobacteria. Can be processed into antibiotics.</entitydescription.slimebacteria>
  <entityname.titanite>Titanite</entityname.titanite>
  <entitydescription.titanite>A mineral containing titanium and iron.</entitydescription.titanite>
  <entityname.brockite>Brockite</entityname.brockite>
  <entitydescription.brockite>A mineral containing titanium and phosphorus.</entitydescription.brockite>
  <entityname.thorianite>Thorianite</entityname.thorianite>
  <entitydescription.thorianite>A rare mineral containing thorium.</entitydescription.thorianite>
  <entityname.amblygonite>Amblygonite</entityname.amblygonite>
  <entitydescription.amblygonite>A mineral composed of lithium, aluminum and sodium.</entitydescription.amblygonite>
  <entityname.sphalerite>Sphalerite</entityname.sphalerite>
  <entitydescription.sphalerite>A mineral consisting largely of zinc in crystalline form.</entitydescription.sphalerite>
  <entityname.pyromorphite>Pyromorphite</entityname.pyromorphite>
  <entitydescription.pyromorphite>A mineral composed of chlorine.</entitydescription.pyromorphite>
  <entityname.quartz>Quartz</entityname.quartz>
  <entitydescription.quartz>A crystalline mineral composed of silicon.</entitydescription.quartz>
  <entityname.diamond>Diamond</entityname.diamond>
  <entitydescription.diamond>A crystal composed of solid carbon.</entitydescription.diamond>
  <entityname.hydroxyapatite>Hydroxyapatite</entityname.hydroxyapatite>
  <entitydescription.hydroxyapatite>A mineral composed of calcium and phosphorus.</entitydescription.hydroxyapatite>
  <entityname.uraniumore>Uranium Ore</entityname.uraniumore>
  <entitydescription.uraniumore>A mineral containing large concentrations of uranium.</entitydescription.uraniumore>
  <entityname.ilmenite>Ilmenite</entityname.ilmenite>
  <entitydescription.ilmenite>A mineral containing titanium.</entitydescription.ilmenite>
  <entityname.stannite>Stannite</entityname.stannite>
  <entitydescription.stannite>A mineral composed of copper, iron and tin.</entitydescription.stannite>
  <entityname.chalcopyrite>Chalcopyrite</entityname.chalcopyrite>
  <entitydescription.chalcopyrite>A mineral containing copper.</entitydescription.chalcopyrite>
  <entityname.esperite>Esperite</entityname.esperite>
  <entitydescription.esperite>A mineral composed of zinc and lead.</entitydescription.esperite>
  <entityname.galena>Galena</entityname.galena>
  <entitydescription.galena>A mineral mostly consisting of lead.</entitydescription.galena>
  <entityname.triphylite>Triphylite</entityname.triphylite>
  <entitydescription.triphylite>A mineral containing lithium.</entitydescription.triphylite>
  <entityname.langbeinite>Langbeinite</entityname.langbeinite>
  <entitydescription.langbeinite>A mineral consisting of potassium and magnesium.</entitydescription.langbeinite>
  <entityname.chamosite>Chamosite</entityname.chamosite>
  <entitydescription.chamosite>A mineral consisting of iron and aluminum.</entitydescription.chamosite>
  <entityname.ironore>Iron Ore</entityname.ironore>
  <entitydescription.ironore>A mineral containing large amounts of iron.</entitydescription.ironore>
  <entityname.polyhalite>Polyhalite</entityname.polyhalite>
  <entitydescription.polyhalite>A mineral consisting of potassium and calcium.</entitydescription.polyhalite>
  <entityname.graphite>Graphite</entityname.graphite>
  <entitydescription.graphite>Carbon in crystalline form.</entitydescription.graphite>
  <entityname.sylvite>Sylvite</entityname.sylvite>
  <entitydescription.sylvite>A mineral containing potassium and sodium.</entitydescription.sylvite>
  <entityname.lazulite>Lazulite</entityname.lazulite>
  <entitydescription.lazulite>A mineral containing phosphorus and iron.</entitydescription.lazulite>
  <entityname.bornite>Bornite</entityname.bornite>
  <entitydescription.bornite>A mineral containing copper.</entitydescription.bornite>
  <entityname.cassiterite>Cassiterite</entityname.cassiterite>
  <entitydescription.cassiterite>A mineral consisting of tin.</entitydescription.cassiterite>
  <entityname.cryolite>Cryolite</entityname.cryolite>
  <entitydescription.cryolite>A mineral containing sodium.</entitydescription.cryolite>
  <entityname.aragonite>Aragonite</entityname.aragonite>
  <entitydescription.aragonite>A mineral containing calcium.</entitydescription.aragonite>
  <entityname.chrysoprase>Chrysoprase</entityname.chrysoprase>
  <entitydescription.chrysoprase>A mineral containing silicon.</entitydescription.chrysoprase>
  <entityname.opium>Opium</entityname.opium>
  <entitydescription.opium>A relatively mild opioid obtained from aquatic poppy. Most commonly used to manufacture morphine and fentanyl.</entitydescription.opium>
  <entityname.antibiotics>Broad-spectrum Antibiotics</entityname.antibiotics>
  <entitydescription.antibiotics>A mild antibiotic that acts against a wide range of disease-causing bacteria, though with the side effect of internal damage. Used as an ingredient in many medical compounds.</entitydescription.antibiotics>
  <entityname.stabilozine>Stabilozine</entityname.stabilozine>
  <entitydescription.stabilozine>Used as an ingredient in the manufacture of various medicines. On its own, can be mildly useful in the treatment of internal damage and burns, and slightly more effective for oxygen deprivation.</entitydescription.stabilozine>
  <entityname.ethanol>Ethanol</entityname.ethanol>
  <entitydescription.ethanol>Medical alcohol used as an ingredient in the manufacture of various medicines. Drinking while on duty is not advised.</entitydescription.ethanol>
  <entityname.sulphuricacid>Sulphuric Acid</entityname.sulphuricacid>
  <entitydescription.sulphuricacid>A strong acid that causes burns when in contact with skin. Used as an ingredient in several poisons.</entitydescription.sulphuricacid>
  <entityname.antidama1>Morphine</entityname.antidama1>
  <entitydescription.antidama1>A powerful opiate for treating pain associated with internal injuries, but will cause shortness of breath and eventual dependency with overuse.</entitydescription.antidama1>
  <entityname.antidama2>Fentanyl</entityname.antidama2>
  <entitydescription.antidama2>A powerful opiate for treating pain associated with internal injuries, but will cause shortness of breath and eventual dependency with overuse.</entitydescription.antidama2>
  <entityname.antibloodloss1>Saline</entityname.antibloodloss1>
  <entitydescription.antibloodloss1>A sodium chloride infusion mildly useful in the treatment of blood loss.</entitydescription.antibloodloss1>
  <entityname.antibloodloss2>Blood Pack</entityname.antibloodloss2>
  <entitydescription.antibloodloss2>A pack of blood substitute for the treatment of blood loss.</entitydescription.antibloodloss2>
  <entityname.deusizine>Deusizine</entityname.deusizine>
  <entitydescription.deusizine>A highly potent stimulant effective in the treatment of internal damage, oxygen deprivation and, to a lesser extent, blood loss. Produces mild burns as a side effect.</entitydescription.deusizine>
  <entityname.calyxanide>Calyxanide</entityname.calyxanide>
  <entitydescription.calyxanide>An antiparasitic drug used in the treatment of husk parasite infections. Might require higher dosage to cure the infection at later stages.</entitydescription.calyxanide>
  <entityname.antipsychosis>Haloperidol</entityname.antipsychosis>
  <entitydescription.antipsychosis>A strong antipsychotic drug.</entitydescription.antipsychosis>
  <entityname.antinarc>Naloxone</entityname.antinarc>
  <entitydescription.antinarc>An opioid antagonist for the treatment of opiate-based withdrawal and overdose.</entitydescription.antinarc>
  <entityname.morbusineantidote>Morbusine Antidote</entityname.morbusineantidote>
  <entitydescription.morbusineantidote>An antidote for acute morbusine poisoning.</entitydescription.morbusineantidote>
  <entityname.cyanideantidote>Cyanide Antidote</entityname.cyanideantidote>
  <entitydescription.cyanideantidote>An antidote for acute cyanide poisoning.</entitydescription.cyanideantidote>
  <entityname.sufforinantidote>Sufforin Antidote</entityname.sufforinantidote>
  <entitydescription.sufforinantidote>An antidote for acute sufforin poisoning.</entitydescription.sufforinantidote>
  <entityname.deliriumineantidote>Deliriumine Antidote</entityname.deliriumineantidote>
  <entitydescription.deliriumineantidote>An antidote for acute deliriumine poisoning.</entitydescription.deliriumineantidote>
  <entityname.antirad>Antirad</entityname.antirad>
  <entitydescription.antirad>Slows down cellular degradation caused by radiation.</entitydescription.antirad>
  <entityname.liquidoxygenite>Liquid Oxygenite</entityname.liquidoxygenite>
  <entitydescription.liquidoxygenite>A mildly toxic solution that slowly releases oxygen into the bloodstream when injected. Avoid dropping.</entitydescription.liquidoxygenite>
  <entityname.tonicliquid>Tonic Liquid</entityname.tonicliquid>
  <entitydescription.tonicliquid>A medical solution that's mildly effective as a treatment for internal damage, but most commonly used as an ingredient in more complex medical compounds.</entitydescription.tonicliquid>
  <entityname.meth>Methamphetamine</entityname.meth>
  <entitydescription.meth>A potent nervous system stimulant.</entitydescription.meth>
  <entityname.steroids>Anabolic Steroids</entityname.steroids>
  <entitydescription.steroids>Temporarily increases muscular strength and physical performance.</entitydescription.steroids>
  <entityname.hyperzine>Hyperzine</entityname.hyperzine>
  <entitydescription.hyperzine>An extremely potent muscle stimulant for those moments when you gotta go fast.</entitydescription.hyperzine>
  <entityname.morbusine>Morbusine</entityname.morbusine>
  <entitydescription.morbusine>A highly potent neurotoxin.</entitydescription.morbusine>
  <entityname.chloralhydrate>Chloral Hydrate</entityname.chloralhydrate>
  <entitydescription.chloralhydrate>A sedative that can be used to knock someone out for a short period of time.</entitydescription.chloralhydrate>
  <entityname.cyanide>Cyanide</entityname.cyanide>
  <entitydescription.cyanide>A highly potent neurotoxin.</entitydescription.cyanide>
  <entityname.radiotoxin>Radiotoxin</entityname.radiotoxin>
  <entitydescription.radiotoxin>A highly potent neurotoxin.</entitydescription.radiotoxin>
  <entityname.sufforin>Sufforin</entityname.sufforin>
  <entitydescription.sufforin>A highly potent neurotoxin.</entitydescription.sufforin>
  <entityname.deliriumine>Deliriumine</entityname.deliriumine>
  <entitydescription.deliriumine>A psychosis-inducing toxin.</entitydescription.deliriumine>
  <entityname.nitroglycerin>Nitroglycerin</entityname.nitroglycerin>
  <entitydescription.nitroglycerin>A highly unstable liquid that may explode when subjected to heat or physical shock.</entitydescription.nitroglycerin>
  <entityname.calcium>Calcium</entityname.calcium>
  <entitydescription.calcium>An element, useful for crafting.</entitydescription.calcium>
  <entityname.aluminium>Aluminium</entityname.aluminium>
  <entitydescription.aluminium>An element, useful for crafting.</entitydescription.aluminium>
  <entityname.titanium>Titanium</entityname.titanium>
  <entitydescription.titanium>An element, useful for crafting.</entitydescription.titanium>
  <entityname.thorium>Thorium</entityname.thorium>
  <entitydescription.thorium>An element, useful for crafting.</entitydescription.thorium>
  <entityname.steel>Steel Bar</entityname.steel>
  <entitydescription.steel>Useful for crafting.</entitydescription.steel>
  <entityname.titaniumaluminiumalloy>Titanium-Aluminum Alloy</entityname.titaniumaluminiumalloy>
  <entitydescription.titaniumaluminiumalloy>Useful for crafting.</entitydescription.titaniumaluminiumalloy>
  <entityname.plastic>Plastic</entityname.plastic>
  <entitydescription.plastic>Useful for crafting.</entitydescription.plastic>
  <entityname.ballisticfiber>Ballistic Fiber</entityname.ballisticfiber>
  <entitydescription.ballisticfiber>Useful for crafting.</entitydescription.ballisticfiber>
  <entityname.organicfiber>Organic Fiber</entityname.organicfiber>
  <entitydescription.organicfiber>Useful for crafting.</entitydescription.organicfiber>
  <entityname.rubber>Rubber</entityname.rubber>
  <entitydescription.rubber>Useful for crafting.</entitydescription.rubber>
  <entityname.flashpowder>Flash Powder</entityname.flashpowder>
  <entitydescription.flashpowder>Useful for crafting.</entitydescription.flashpowder>
  <entityname.incendium>Incendium Bar</entityname.incendium>
  <entitydescription.incendium>Useful for crafting.</entitydescription.incendium>
  <entityname.fulgurium>Fulgurium Bar</entityname.fulgurium>
  <entitydescription.fulgurium>Useful for crafting.</entitydescription.fulgurium>
  <entityname.physicorium>Physicorium Bar</entityname.physicorium>
  <entitydescription.physicorium>Useful for crafting.</entitydescription.physicorium>
  <entityname.dementonite>Dementonite Bar</entityname.dementonite>
  <entitydescription.dementonite>Useful for crafting.</entitydescription.dementonite>
  <entityname.fiberplant>Fiber Plant</entityname.fiberplant>
  <entitydescription.fiberplant>This plant has the texture of a coconut and its fibers move on their own under your fingers unnervingly. Useful for crafting.</entitydescription.fiberplant>
  <entityname.elastinplant>Elastin Plant</entityname.elastinplant>
  <entitydescription.elastinplant>The foliage of this plant cannot be torn, only stretched. Useful for crafting.</entitydescription.elastinplant>
  <entityname.aquaticpoppy>Aquatic Poppy</entityname.aquaticpoppy>
  <entitydescription.aquaticpoppy>It's warm to the touch. Useful for crafting.</entitydescription.aquaticpoppy>
  <entityname.yeastshroom>Sea Yeast Shroom</entityname.yeastshroom>
  <entitydescription.yeastshroom>The smell is beyond belief, like rotting meat on a hot day. Useful for crafting.</entitydescription.yeastshroom>
  <entityname.elastin>Elastin</entityname.elastin>
  <entitydescription.elastin>A highly elastic, naturally occurring protein. Useful for crafting.</entitydescription.elastin>
  <entityname.adrenaline>Adrenaline</entityname.adrenaline>
  <entitydescription.adrenaline>A naturally occurring hormone. Useful for crafting.</entitydescription.adrenaline>

  <!-- Misc -->
  <entityname.swimbladder>Swim Bladder</entityname.swimbladder>
  <entitydescription.swimbladder>Many Europan lifeforms have a swim bladder containing tissue fluids that can be easily processed into stabilozine and saline.</entitydescription.swimbladder>
  <entityname.adrenalinegland>Adrenaline Gland</entityname.adrenalinegland>
  <entitydescription.adrenalinegland>Contains large amounts of adrenaline, which can be extracted using a deconstructor.</entitydescription.adrenalinegland>
  <entityname.guitar>Guitar</entityname.guitar>
  <entitydescription.guitar>An old acoustic guitar.</entitydescription.guitar>
  <entityname.harmonica>Harmonica</entityname.harmonica>
  <entitydescription.harmonica>An old handmade harmonica.</entitydescription.harmonica>
  <entityname.bgrock1>Background Rock 1</entityname.bgrock1>
  <entitydescription.bgrock1><!-- No data --></entitydescription.bgrock1>
  <entityname.bgrock2>Background Rock 2</entityname.bgrock2>
  <entitydescription.bgrock2><!-- No data --></entitydescription.bgrock2>
  <entityname.bgrock3>Background Rock 3</entityname.bgrock3>
  <entitydescription.bgrock3><!-- No data --></entitydescription.bgrock3>
  <entityname.bgrock4>Background Rock 4</entityname.bgrock4>
  <entitydescription.bgrock4><!-- No data --></entitydescription.bgrock4>
  <entityname.suppliescabinet>Supplies Cabinet</entityname.suppliescabinet>
  <entitydescription.suppliescabinet>Storage for small- and medium-sized items.</entitydescription.suppliescabinet>
  <entityname.mediumsteelcabinet>Medium Steel Cabinet</entityname.mediumsteelcabinet>
  <entitydescription.mediumsteelcabinet>Storage for small- and medium-sized items.</entitydescription.mediumsteelcabinet>
  <entityname.mediumwindowedsteelcabinet>Medium Windowed Steel Cabinet</entityname.mediumwindowedsteelcabinet>
  <entitydescription.mediumwindowedsteelcabinet>Storage for small- and medium-sized items.</entitydescription.mediumwindowedsteelcabinet>
  <entityname.steelcabinet>Large Steel Cabinet</entityname.steelcabinet>
  <entitydescription.steelcabinet>Storage for small- and medium-sized items.</entitydescription.steelcabinet>
  <entityname.securesteelcabinet>Secure Steel Cabinet</entityname.securesteelcabinet>
  <entitydescription.securesteelcabinet>Lockable storage for small- and medium-sized items.</entitydescription.securesteelcabinet>
  <entityname.railgunshellrack>Railgun Shell Rack</entityname.railgunshellrack>
  <entitydescription.railgunshellrack>A way to neatly stow railgun shells.</entitydescription.railgunshellrack>
  <entityname.coilgunammoshelf>Coilgun Ammunition Shelf</entityname.coilgunammoshelf>
  <entitydescription.coilgunammoshelf>A way to neatly stow coilgun ammunition.</entitydescription.coilgunammoshelf>
  <entityname.medcabinet>Medicine Cabinet</entityname.medcabinet>
  <entitydescription.medcabinet>Stow meds here.</entitydescription.medcabinet>
  <entityname.toxcabinet>Toxin Cabinet</entityname.toxcabinet>
  <entitydescription.toxcabinet>Stow poisons here.</entitydescription.toxcabinet>
  <entityname.divingsuitlocker>Diving Suit Locker</entityname.divingsuitlocker>
  <entitydescription.divingsuitlocker>A diving suit locker with one dive-ready suit.</entitydescription.divingsuitlocker>
  <entityname.divingsuitlocker2>Large Diving Suit Locker</entityname.divingsuitlocker2>
  <entitydescription.divingsuitlocker2>Neatly stores multiple diving suits.</entitydescription.divingsuitlocker2>
  <entityname.oxygentankshelf>Oxygen Tank Shelf</entityname.oxygentankshelf>
  <entitydescription.oxygentankshelf>Neatly stores multiple oxygen tanks.</entitydescription.oxygentankshelf>
  <entityname.metalcrate>Metal Crate</entityname.metalcrate>
  <entitydescription.metalcrate>A vessel in which items may be stored.</entitydescription.metalcrate>
  <entityname.securemetalcrate>Secure Metal Crate</entityname.securemetalcrate>
  <entitydescription.securemetalcrate>A secure vessel in which items may be stored.</entitydescription.securemetalcrate>
  <entityname.explosivecrate>Explosive Crate</entityname.explosivecrate>
  <entitydescription.explosivecrate>A vessel in which explosives may be stored.</entitydescription.explosivecrate>
  <entityname.chemicalcrate>Chemical Crate</entityname.chemicalcrate>
  <entitydescription.chemicalcrate>A vessel in which chemicals may be stored.</entitydescription.chemicalcrate>
  <entityname.extinguisherbracket>Fire Extinguisher Bracket</entityname.extinguisherbracket>
  <entitydescription.extinguisherbracket>Holds a fire extinguisher to the wall.</entitydescription.extinguisherbracket>
  <entityname.weaponholder>Weapon Holder</entityname.weaponholder>
  <entitydescription.weaponholder>A place to stow your weapons neatly.</entitydescription.weaponholder>
  <entityname.windoweddoor>Windowed Door</entityname.windoweddoor>
  <entitydescription.windoweddoor>A sliding door with integrated window.</entitydescription.windoweddoor>
  <entityname.hatch>Hatch</entityname.hatch>
  <entitydescription.hatch>A door, but on the horizontal axis.</entitydescription.hatch>
  <entityname.dockingport>Docking Port</entityname.dockingport>
  <entitydescription.dockingport>A vertically aligned docking interface. Locks to another docking port to form a watertight seal and allow passage between subs, shuttles and locations.</entitydescription.dockingport>
  <entityname.dockinghatch>Docking Hatch</entityname.dockinghatch>
  <entitydescription.dockinghatch>A horizontally aligned docking interface. Locks to another docking hatch to form a watertight seal and allow passage between subs, shuttles and locations.</entitydescription.dockinghatch>
  <entityname.ductblock>Duct Block</entityname.ductblock>
  <entitydescription.ductblock>A mechanically operated vent that may be opened or closed to allow the passage of water.</entitydescription.ductblock>
  <entityname.label>Label</entityname.label>
  <entitydescription.label>Decorative text label.</entitydescription.label>
  <entityname.textdisplay>Text Display</entityname.textdisplay>
  <entitydescription.textdisplay>A scrolling text display.</entitydescription.textdisplay>
  <entityname.ladder>Ladder</entityname.ladder>
  <entitydescription.ladder>Allows for vertical locomotion.</entitydescription.ladder>
  <entityname.fuelrod>Fuel Rod</entityname.fuelrod>
  <entitydescription.fuelrod>A bar of enriched uranium, for use within a reactor.</entitydescription.fuelrod>
  <entityname.fulguriumfuelrod>Fulgurium Fuel Rod</entityname.fulguriumfuelrod>
  <entitydescription.fulguriumfuelrod>A bar of enriched fulgurium, for use within a reactor. Generates significantly more heat and lasts longer than uranium fuel rods.</entitydescription.fulguriumfuelrod>
  <entityname.thoriumfuelrod>Thorium Fuel Rod</entityname.thoriumfuelrod>
  <entitydescription.thoriumfuelrod>A thorium bar, for use within a reactor. Generates slightly more heat and lasts longer than uranium fuel rods.</entitydescription.thoriumfuelrod>
  <entityname.coilgunbolt>Coilgun Bolt</entityname.coilgunbolt>
  <entitydescription.coilgunbolt>For firing from a coilgun.</entitydescription.coilgunbolt>
  <entityname.depthchargeshell>Depth Charge Shell</entityname.depthchargeshell>
  <entitydescription.depthchargeshell>A barrel of explosives. Will sink and then explode.</entitydescription.depthchargeshell>
  <entityname.nucleardepthcharge>Nuclear Depth Charge</entityname.nucleardepthcharge>
  <entitydescription.nucleardepthcharge>A barrel of really big explosives. Will sink and then explode.</entitydescription.nucleardepthcharge>
  <entityname.depthdecoyshell>Depth Decoy Shell</entityname.depthdecoyshell>
  <entitydescription.depthdecoyshell>A decoy that can be deployed via the depth charge launcher. Will sink while producing a loud acoustic signal to attract attention away from the sub.</entitydescription.depthdecoyshell>
  <entityname.nucleardepthdecoy>Nuclear Depth Decoy</entityname.nucleardepthdecoy>
  <entitydescription.nucleardepthdecoy>A decoy that can be deployed via the depth charge launcher. Will sink while producing a loud acoustic signal to attract attention away from the sub.</entitydescription.nucleardepthdecoy>
  <entityname.railgunshell>Railgun Shell</entityname.railgunshell>
  <entitydescription.railgunshell>For firing from a railgun.</entitydescription.railgunshell>
  <entityname.nuclearshell>Nuclear Shell</entityname.nuclearshell>
  <entitydescription.nuclearshell>A nuclear shell for use with a railgun.</entitydescription.nuclearshell>
  <entityname.alienshell>Physicorium Shell</entityname.alienshell>

  <!-- Alien -->
  <entityname.skyholderartifact>Sky Alien Artifact</entityname.skyholderartifact>
  <entitydescription.skyholderartifact>Artifact found in alien ruins.</entitydescription.skyholderartifact>
  <entityname.thermalartifact>Thermal Alien Artifact</entityname.thermalartifact>
  <entitydescription.thermalartifact>Artifact found in alien ruins.</entitydescription.thermalartifact>
  <entityname.faradayartifact>Faraday Alien Artifact</entityname.faradayartifact>
  <entitydescription.faradayartifact>Artifact found in alien ruins.</entitydescription.faradayartifact>
  <entityname.nasonovartifact>Nasonov Alien Artifact</entityname.nasonovartifact>
  <entitydescription.nasonovartifact>Artifact found in alien ruins.</entitydescription.nasonovartifact>
  <entityname.psychosisartifact>Psychosis Alien Artifact</entityname.psychosisartifact>
  <entitydescription.psychosisartifact>Artifact found in alien ruins.</entitydescription.psychosisartifact>
  <entityname.alientrinket1>Alien Trinket</entityname.alientrinket1>
  <entitydescription.alientrinket1>Minor artifact found in alien ruins.</entitydescription.alientrinket1>
  <entityname.alientrinket2>Alien Curio</entityname.alientrinket2>
  <entitydescription.alientrinket2>Minor artifact found in alien ruins.</entitydescription.alientrinket2>
  <entityname.alientrinket3>Alien Ornament</entityname.alientrinket3>
  <entitydescription.alientrinket3>Minor artifact found in alien ruins.</entitydescription.alientrinket3>
  <entityname.oxygeniteshard>Oxygenite Shard</entityname.oxygeniteshard>
  <entitydescription.oxygeniteshard>An alien mineral.</entitydescription.oxygeniteshard>
  <entityname.sulphuriteshard>Sulphurite Shard</entityname.sulphuriteshard>
  <entitydescription.sulphuriteshard>An alien mineral.</entitydescription.sulphuriteshard>
  <entityname.ancientweapon>Ancient Weapon</entityname.ancientweapon>
  <entitydescription.ancientweapon>A weapon with powerful capabilities.</entitydescription.ancientweapon>
  <entityname.alienhatch>Alien Hatch</entityname.alienhatch>
  <entitydescription.alienhatch>A horizontal hatch for alien ruins.</entitydescription.alienhatch>
  <entityname.aliendoor>Alien Door</entityname.aliendoor>
  <entitydescription.aliendoor>A vertical door for alien ruins.</entitydescription.aliendoor>
  <entityname.alienmotionsensor>Alien Motion Sensor</entityname.alienmotionsensor>
  <entitydescription.alienmotionsensor>A motion detector used by aliens.</entitydescription.alienmotionsensor>
  <entityname.artifactholder>Artifact Holder</entityname.artifactholder>
  <entitydescription.artifactholder>For holding major artifacts.</entitydescription.artifactholder>
  <entityname.aliengenerator>Alien Generator</entityname.aliengenerator>
  <entitydescription.aliengenerator>Converts alien power cells to electricity.</entitydescription.aliengenerator>
  <entityname.alienpowercell>Alien Power Cell</entityname.alienpowercell>
  <entitydescription.alienpowercell>An alien power source.</entitydescription.alienpowercell>
  <entityname.alienpump>Alien Pump</entityname.alienpump>
  <entitydescription.alienpump>Used to pump water in and out of ruins.</entitydescription.alienpump>
  <entityname.alienbutton>Alien Button</entityname.alienbutton>
  <entitydescription.alienbutton>Sends a signal to alien mechanisms.</entitydescription.alienbutton>
  <entityname.alienturret>Alien Turret</entityname.alienturret>
  <entitydescription.alienturret>A stationary turret found in alien ruins.</entitydescription.alienturret>
  <entityname.alienturretammo>Alien Projectile</entityname.alienturretammo>
  <entitydescription.alienturretammo>Fired from alien turrets.</entitydescription.alienturretammo>
  <entityname.aliencoil>Alien Coil</entityname.aliencoil>
  <entitydescription.aliencoil>Discharges electricity; used in alien ruins.</entitydescription.aliencoil>
  <entityname.alienvent>Alien Vent</entityname.alienvent>
  <entitydescription.alienvent>Emits gases in alien ruins.</entitydescription.alienvent>
  <entityname.alienitemcontainersmall>Small Alien Chest</entityname.alienitemcontainersmall>
  <entitydescription.alienitemcontainersmall>Small alien item container.</entitydescription.alienitemcontainersmall>
  <entityname.alienitemcontainerlarge>Large Alien Chest</entityname.alienitemcontainerlarge>
  <entitydescription.alienitemcontainerlarge>Large alien item container.</entitydescription.alienitemcontainerlarge>
  <entityname.alienlightcomponent>Alien Light Component</entityname.alienlightcomponent>
  <entitydescription.alienlightcomponent>Emits light; used in alien ruins.</entitydescription.alienlightcomponent>

  <!-- Room names -->
  <roomname.reactorroom>Reactor room</roomname.reactorroom>
  <roomname.engineroom>Engine room</roomname.engineroom>
  <roomname.commandroom>Command room</roomname.commandroom>
  <roomname.airlock>Airlock</roomname.airlock>
  <roomname.ballast>Ballast</roomname.ballast>
  <roomname.subtopleft>Upper aft side</roomname.subtopleft>
  <roomname.subtopcenter>Upper mid</roomname.subtopcenter>
  <roomname.subtopright>Upper fore side</roomname.subtopright>
  <roomname.subcenterleft>Mid aft side</roomname.subcenterleft>
  <roomname.subcenter>Amidships</roomname.subcenter>
  <roomname.subcenterright>Mid fore side</roomname.subcenterright>
  <roomname.subbottomleft>Lower aft side</roomname.subbottomleft>
  <roomname.subbottomcenter>Lower mid</roomname.subbottomcenter>
  <roomname.subbottomright>Lower fore side</roomname.subbottomright>
  <roomname.subdiroclock>[dir] o'clock</roomname.subdiroclock>
  <roomname.ballasttank1>Ballast tank A</roomname.ballasttank1>
  <roomname.ballasttank2>Ballast tank B</roomname.ballasttank2>
  <roomname.ballasttank3>Ballast tank C</roomname.ballasttank3>
  <roomname.ballasttank4>Ballast tank E</roomname.ballasttank4>
  <roomname.stowage>Stowage compartment</roomname.stowage>
  <roomname.berthing>Berthing compartment</roomname.berthing>
  <roomname.utility>Utility compartment</roomname.utility>
  <roomname.rearballast>Rear ballast</roomname.rearballast>
  <roomname.frontballast>Front ballast</roomname.frontballast>
  <roomname.medbay>Medbay</roomname.medbay>
  <roomname.engineering>Engineering</roomname.engineering>
  <roomname.electrical>Electrical</roomname.electrical>
  <roomname.armory>Armory</roomname.armory>
  <roomname.dockingport>Docking port</roomname.dockingport>
  <roomname.upperdockingport>Upper docking port</roomname.upperdockingport>
  <roomname.lowerdockingport>Lower docking port</roomname.lowerdockingport>
  <roomname.cargo>Cargo</roomname.cargo>
  <roomname.brig>Brig</roomname.brig>
  <roomname.crewquarters>Crew quarters</roomname.crewquarters>
  <roomname.junctioncompartment>Junction compartment</roomname.junctioncompartment>
  <roomname.centralaccesspassage>Central access passage</roomname.centralaccesspassage>
  <roomname.centralaccessshaft>Central access shaft</roomname.centralaccessshaft>
  <roomname.forwardaccessshaft>Forward access shaft</roomname.forwardaccessshaft>
  <roomname.aftaccessshaft>Aft access shaft</roomname.aftaccessshaft>

  <!-- Submarine labels -->
  <label.ventralcoilguncontrol>Ventral Coilgun Control</label.ventralcoilguncontrol>
  <label.dorsalcoilguncontrol>Dorsal Coilgun Control</label.dorsalcoilguncontrol>
  <label.rearcoilguncontrol>Rear Coilgun Control</label.rearcoilguncontrol>
  <label.frontcoilguncontrol>Front Coilgun Control</label.frontcoilguncontrol>
  <label.ventralrailguncontrol>Ventral Railgun Control</label.ventralrailguncontrol>
  <label.dorsalrailguncontrol>Dorsal Railgun Control</label.dorsalrailguncontrol>
  <label.rearrailguncontrol>Rear Railgun Control</label.rearrailguncontrol>
  <label.frontrailguncontrol>Front Railgun Control</label.frontrailguncontrol>
  <label.toggledocking>Toggle Docking</label.toggledocking>
  <label.reactorshutdown>Reactor Shutdown</label.reactorshutdown>
  <label.engine1>Engine #1</label.engine1>
  <label.engine2>Engine #2</label.engine2>
  <label.auxiliaryengine>Aux. engine</label.auxiliaryengine>
  <label.launchdecoy>Launch Decoy</label.launchdecoy>
  <label.launchdepthcharge>Launch Depth Charge</label.launchdepthcharge>
  <label.activatedischargecoil>Electrical Discharge Coil</label.activatedischargecoil>
  <label.activateupperdischargecoil>Upper Discharge Coil</label.activateupperdischargecoil>
  <label.activatelowerdischargecoil>Lower Discharge Coil</label.activatelowerdischargecoil>
  <label.exteriorcamera>Ext. camera view</label.exteriorcamera>
  <label.ventralcamera>Ventral camera view</label.ventralcamera>
  <label.dorsalcamera>Dorsal camera view</label.dorsalcamera>
  <label.reactortemp>Reactor temp.</label.reactortemp>
  <label.letwaterdrain>Let all water drain before exiting</label.letwaterdrain>
  <label.alphadeck>Alpha Deck</label.alphadeck>
  <label.gammadeck>Gamma Deck</label.gammadeck>
  <label.deltadeck>Delta Deck</label.deltadeck>
  <label.readytodock>Ready to dock</label.readytodock>
  <label.docked>Docked</label.docked>
  <label.emergencydooroverride>Emergency door override</label.emergencydooroverride>
  <label.emergencyhatchoverride>Emergency hatch override</label.emergencyhatchoverride>
  <label.supplies>Supplies</label.supplies>
  <label.togglebatteries>Toggle Batteries</label.togglebatteries>
  <label.togglesiren>Toggle Siren</label.togglesiren>
  <label.emergency>Emergency</label.emergency>
  <label.backuppowerarray>Backup power array</label.backuppowerarray>
  <label.dronecontrol>Drone control</label.dronecontrol>
  <label.statuslabel>Status</label.statuslabel>
  <label.onlinelabel>Online</label.onlinelabel>
  <label.offlinelabel>Offline</label.offlinelabel>
  <label.openlabel>Open</label.openlabel>
  <label.closelabel>Close</label.closelabel>
  <label.ballasthatch>Ballast hatch</label.ballasthatch>

  <!-- Submarine description -->
  <dimensions>Dimensions</dimensions>
  <dimensionsformat>[width]x[height] m</dimensionsformat>
  <subpreviewimagenotfound>Preview image not found</subpreviewimagenotfound>
  <subpreviewimage>Preview image</subpreviewimage>
  <subpreviewimagebrowse>Browse...</subpreviewimagebrowse>
  <subpreviewimagecreate>Create</subpreviewimagecreate>
  <recommendedcrewsize>Recommended crew size</recommendedcrewsize>
  <recommendedcrewexperience>Recommended crew experience</recommendedcrewexperience>
  <requiredcontentpackages>Required content packages</requiredcontentpackages>
  <crewexperiencelow>Beginner</crewexperiencelow>
  <crewexperiencemid>Intermediate</crewexperiencemid>
  <crewexperiencehigh>Experienced</crewexperiencehigh>
  <autoloadout_description>Modify the quantity of items to be spawned on the sub initially</autoloadout_description>
  <autoloadout_title>Auto Loadout</autoloadout_title>

  <!-- Submarine names & descriptions -->
  <submarine.name.humpback>Humpback</submarine.name.humpback>
  <submarine.description.humpback>A former military vessel, WH4-L3 'Humpback' has been outfitted to withstand most of the dangers in deep Europa. Her relatively high velocity is offset by low maneuverability. As she's still boasting an older model reactor, power needs to be supplemented by a backup battery array or the crew will find themselves unable to run all of the new equipment.</submarine.description.humpback>
  <submarine.name.bunyip>Bunyip</submarine.name.bunyip>
  <submarine.description.bunyip>Latest in the line of personnel transports, Bunyip is capable of ferrying crew between submarines and installations. Its operating radius is considerably lower than its more advanced cousins and no weapons on board makes it vulnerable to attacks.</submarine.description.bunyip>
  <submarine.name.muikku>Muikku</submarine.name.muikku>
  <submarine.description.muikku>The workhorse of the colonies, these little shuttles have good speed and dive/ascent characteristics, but they are fragile and their low-capacity batteries limit their range somewhat.</submarine.description.muikku>
  <submarine.name.orca>Orca</submarine.name.orca>
  <submarine.description.orca>With a relatively high top speed and fantastic ascent and descent characteristics due to her 3 large ballast tanks, Orca class subs are agile vessels, let down only by their small compliment of weapons, unreliable engine and reactors with a greater than average hunger for fuel.</submarine.description.orca>
  <submarine.name.remora>Remora</submarine.name.remora>
  <submarine.description.remora>A range of customization options are available for Remora. In this model, some of the main hull space has been replaced by a detachable ballast and a remote-controlled drone. A large crew is needed to operate this submarine.</submarine.description.remora>
  <submarine.name.typhon>Typhon</submarine.name.typhon>
  <submarine.description.typhon>Typhon class subs are known for their brutish appearance, reasonable array of light and heavy firepower, and their general dependability. Any captain should be aware of their poor rate of descent and unimpressive top speed.</submarine.description.typhon>
  <submarine.name.dugong>Dugong</submarine.name.dugong>
  <submarine.description.dugong>Compared to larger vessels, the Dugong series is overshadowed in all aspects except one: their reliability for their price is world class. They're lacking in firepower and speed, so smart maneuvering is key.</submarine.description.dugong>
  <submarine.name.selkie>Selkie</submarine.name.selkie>
  <submarine.description.selkie>The workhorse of the colonies, these little shuttles have good speed and dive/ascent characteristics, but they are fragile and their low-capacity batteries limit their range somewhat.</submarine.description.selkie>
  <submarine.name.venture>Venture</submarine.name.venture>
  <submarine.description.venture>Originally intended as research vessels, Venture shuttles have been co-opted as a more robust alternative for travel between outposts and submarines.</submarine.description.venture>
  <submarine.name.berilia>Berilia</submarine.name.berilia>
  <submarine.description.berilia>Berilia is top of the line when it comes to mass and firepower. Its two engines and three ballasts require a copious amount of power to operate, and keeping the machinery in condition is a handful for even a moderately large crew.</submarine.description.berilia>
  <!-- Waypoints -->
  <waypoint>Waypoint</waypoint>
  <linkwaypoint>Hold space to link to another waypoint</linkwaypoint>
  <spawnpoint>Spawnpoint</spawnpoint>
  <spawntype>Spawn type</spawntype>
  <idcarddescription>ID Card description</idcarddescription>
  <idcarddescriptiontooltip>Characters spawning at this spawnpoint will have the specified description added to their ID card. This can be used to describe additional access levels their card has on the sub.</idcarddescriptiontooltip>
  <idcardtags>ID Card tags</idcardtags>
  <idcardtagstooltip>Characters spawning at this spawnpoint will have the specified tags added to their ID card. You can, for example, use these tags to limit access to some parts of the sub.</idcardtagstooltip>
  <spawnpointjobs>Assigned jobs</spawnpointjobs>
  <spawnpointjobstooltip>Only characters with the specified job will spawn at this spawnpoint.</spawnpointjobstooltip>

  <!-- Linked submarines -->
  <linkedsub>Linked submarine</linkedsub>
  <reloadlinkedsub>Refresh</reloadlinkedsub>
  <reloadlinkedsubtooltip>Reload the linked submarine from the specified file</reloadlinkedsubtooltip>
  <linklinkedsub>Hold space to link to a docking port</linklinkedsub>
  <reloadlinkedsuberror>Submarine file [file] not found!</reloadlinkedsuberror>

  <!-- Chat -->
  <spamfilterkicked>You have been kicked by the spam filter.</spamfilterkicked>
  <spamfilterblocked>You have been blocked by the spam filter. Try again after 10 seconds.</spamfilterblocked>

  <!-- Item HUDs -->
  <iteminuse>In use by [character]</iteminuse>
  <engineforce>Thrust</engineforce>
  <enginebackwards>Backwards</enginebackwards>
  <engineforwards>Forwards</engineforwards>
  <enginepowered>Powered</enginepowered>
  <fabricatornopower>Insufficient power</fabricatornopower>
  <fabricatorrequireditems>Required items</fabricatorrequireditems>
  <fabricatorrequiredtime>Required time</fabricatorrequiredtime>
  <fabricatorrequiredcondition>Condition</fabricatorrequiredcondition>
  <fabricatorrequiredskills>Skills required to calibrate</fabricatorrequiredskills>
  <fabricatorcreate>Create</fabricatorcreate>
  <fabricatorcancel>Cancel</fabricatorcancel>
  <fabricatorinsufficientskills>Insufficient skills to fabricate</fabricatorinsufficientskills>
  <fabricatorsufficientskills>Sufficient skills to fabricate</fabricatorsufficientskills>
  <uilabel.input>Input</uilabel.input>
  <uilabel.output>Output</uilabel.output>
  <deconstructornopower>Insufficient power</deconstructornopower>
  <deconstructordeconstruct>Deconstruct</deconstructordeconstruct>
  <deconstructorcancel>Cancel</deconstructorcancel>
  <lvl>Lvl</lvl>
  <minimaphullbreach>Hull breach</minimaphullbreach>
  <minimapwaterlevel>Water level</minimapwaterlevel>
  <minimapwaterlevelunavailable>Water level data not available</minimapwaterlevelunavailable>
  <minimapairquality>Air quality</minimapairquality>
  <minimapairqualityunavailable>Air quality data not available</minimapairqualityunavailable>
  <pumppowered>Powered</pumppowered>
  <pumpin>IN</pumpin>
  <pumpout>OUT</pumpout>
  <pumpspeed>Pumping speed</pumpspeed>
  <reactorautotemp>Automatic control</reactorautotemp>
  <reactoroutput>Output: [kw] kW</reactoroutput>
  <reactorload>Load: [kw] kW</reactorload>
  <reactorfissionrate>Fission rate</reactorfissionrate>
  <reactorturbineoutput>Turbine output</reactorturbineoutput>
  <reactorwarningcriticaltemp>Critical\nHeat</reactorwarningcriticaltemp>
  <reactorwarningcriticallowtemp>Critically\nLow Temperature</reactorwarningcriticallowtemp>
  <reactorwarningcriticaloutput>Critical\nOutput</reactorwarningcriticaloutput>
  <reactorwarninglowtemp>Temp Low</reactorwarninglowtemp>
  <reactorwarningoverheating>Overheat</reactorwarningoverheating>
  <reactorwarninglowoutput>Output Low</reactorwarninglowoutput>
  <reactorwarninghighoutput>Output High</reactorwarninghighoutput>
  <reactorwarninglowfuel>Fuel Low</reactorwarninglowfuel>
  <reactorwarningfuelout>Fuel Out</reactorwarningfuelout>
  <reactorwarningmeltdown>Meltdown</reactorwarningmeltdown>
  <reactorwarningscram>SCRAM</reactorwarningscram>
  <reactortipfissionrate>Increasing the fission rate makes the reactor consume more fuel and generate more heat. The heat is used to spin the turbine, which generates electricity.</reactortipfissionrate>
  <reactortipturbineoutput>The higher the turbine output, the more the reactor attempts to generate electricity. If the output is too high relative to the fission rate, the reactor will cool down, and if too low, it will overheat.</reactortipturbineoutput>
  <reactortiptemperature>The temperature of the reactor core. The temperature is optimal when the bar is between the red indicators.</reactortiptemperature>
  <reactortipload>How much power is currently being consumed by the devices connected to the reactor.</reactortipload>
  <reactortippower>How much power is currently being generated by the reactor.</reactortippower>
  <reactortipautotemp>When automatic control is on, the reactor will automatically adjust itself according to the power consumption. However, the system is not fast enough to react to large fluctuations in power consumption, so manual adjustments may still be needed.</reactortipautotemp>
  <uilabel.fuelrods>Fuel Rods</uilabel.fuelrods>
  <steeringmanual>Manual steering</steeringmanual>
  <steeringautopilot>Autopilot</steeringautopilot>
  <steeringmaintainpos>Maintain position</steeringmaintainpos>
  <steeringvelocityx>Velocity: [kph] km/h</steeringvelocityx>
  <steeringvelocityy>Descent velocity: [kph] km/h</steeringvelocityy>
  <steeringdepth>Depth: [m] m</steeringdepth>
  <steeringdepthwarning>DANGEROUS PRESSURE</steeringdepthwarning>
  <steeringnopowertip>WARNING: Insufficient power</steeringnopowertip>
  <steeringautopilotmaintainpostip>AUTOPILOT ON\nMaintaining position. Choose the position to maintain by clicking on the display.</steeringautopilotmaintainpostip>
  <steeringautopilotlocationtip>AUTOPILOT ON\nAutopilot is set to navigate towards [locationname].</steeringautopilotlocationtip>
  <sonaractive>Active Sonar</sonaractive>
  <sonarpassive>Passive Sonar</sonarpassive>
  <sonarzoom>Zoom</sonarzoom>
  <sonardirectionalping>Directional ping</sonardirectionalping>
  <sonarsignalweak>Signal weak</sonarsignalweak>
  <sonarnosignal>No signal</sonarnosignal>
  <sonartipactive>When active sonar is on, the transponders send out pings that reflect from nearby obstacles. The pings may also be heard by hostile creatures or enemy submarines.</sonartipactive>
  <sonartippassive>In passive mode, the sonar only listens to sources of sound and sounds reflected from nearby obstacles without actively sending out pings.</sonartippassive>
  <powercontainercharge>Charge: [charge] kWm ([percentage] %)</powercontainercharge>
  <powercontainerrechargerate>Recharge rate [rate] %</powercontainerrechargerate>
  <uilabel.chargingdock>Charging Dock</uilabel.chargingdock>
  <powertransferpowered>Powered</powertransferpowered>
  <powertransferhighvoltage>Overvoltage</powertransferhighvoltage>
  <powertransferlowvoltage>Low voltage</powertransferlowvoltage>
  <powertransferpowerlabel>Power</powertransferpowerlabel>
  <powertransferpower>[power] kW</powertransferpower>
  <powertransferloadlabel>Load</powertransferloadlabel>
  <powertransferload>[load] kW</powertransferload>
  <powertransfertipovervoltage>When the electrical grid is supplied more power than what is being consumed, the voltage rises, which may cause damage to electrical devices.</powertransfertipovervoltage>
  <powertransfertiplowvoltage>When there's not enough power available, the voltage drops, which may cause some devices to shut down.</powertransfertiplowvoltage>
  <powertransfertipload>How much power is currently being consumed by the devices connected to the electrical grid.</powertransfertipload>
  <powertransfertippower>How much power is currently being supplied to the electrical grid.</powertransfertippower>
  <connectionlocked>(Locked)</connectionlocked>
  <requiredrepairskills>Required skills:</requiredrepairskills>
  <repairbutton>Repair</repairbutton>
  <repairing>Repairing</repairing>
  <electricalrepairsheader>Electrical Repairs</electricalrepairsheader>
  <mechanicalrepairsheader>Mechanical Repairs</mechanicalrepairsheader>

  <!-- Health interface -->
  <vitality>Vitality</vitality>
  <suitabletreatments>Suitable treatments:</suitabletreatments>
  <healthitemusetip>Drop items here to use them on the selected limb. You can also use items with the inventory hotkeys or by double clicking.</healthitemusetip>
  <afflictionstrengthlow>Light</afflictionstrengthlow>
  <afflictionstrengthmedium>Medium</afflictionstrengthmedium>
  <afflictionstrengthhigh>Heavy</afflictionstrengthhigh>
  <lowmedicalskillwarning>Low medical skill! The suitable treatments list may be inaccurate.</lowmedicalskillwarning>
  <healthlimbname.head>Head</healthlimbname.head>
  <healthlimbname.torso>Torso</healthlimbname.torso>
  <healthlimbname.leftarm>Left arm</healthlimbname.leftarm>
  <healthlimbname.rightarm>Right arm</healthlimbname.rightarm>
  <healthlimbname.leftleg>Left leg</healthlimbname.leftleg>
  <healthlimbname.rightleg>Right leg</healthlimbname.rightleg>

  <!-- Repairing -->
  <fixheader>Attempting to fix [itemname]</fixheader>
  <fixbutton>Fix</fixbutton>
  <repair>Repair</repair>
  <repairallwalls>Repair all walls</repairallwalls>
  <repairallitems>Repair all items</repairallitems>

  <!-- Traitors -->
  <newtraitor>New traitor</newtraitor>
  <traitorstartmessage>You are the traitor! Your secret task is to assassinate [targetname]! Discretion is of utmost concern; sinking the submarine and killing the entire crew will arouse suspicion amongst the fleet. If possible, make the death look like an accident.</traitorstartmessage>
  <traitormoreagentsmessage>It is possible that there are other agents on this submarine. You don't know their names, but you do have a method of communication. Use the code words to greet the agent and code response to respond. Disguise such words in a normal-sounding phrase so the crew doesn't suspect anything.\n\nThe code words are: [codewords].\nThe code response is: [coderesponse].</traitormoreagentsmessage>
  <traitorstartmessageserver>[traitorname] is the traitor and the target is [targetname].</traitorstartmessageserver>
  <traitorendmessagesuccess>[traitorname] was a traitor! [Genderpronounpossessive] task was to assassinate [targetname]. The task was successful.</traitorendmessagesuccess>
  <traitorendmessagesuccesstraitordead>[traitorname] was a traitor! [Genderpronounpossessive] task was to assassinate [targetname]. The task was successful, but the traitor did not make it out alive either.</traitorendmessagesuccesstraitordead>
  <traitorendmessagesuccesstraitordetained>[traitorname] was a traitor! [Genderpronounpossessive] task was to assassinate [targetname]. The task was successful, but the traitor was successfully detained.</traitorendmessagesuccesstraitordetained>
  <traitorendmessagefailure>[traitorname] was a traitor! [Genderpronounpossessive] task was to assassinate [targetname]. The task was unsuccessful.</traitorendmessagefailure>
  <traitorendmessagefailuretraitordead>[traitorname] was a traitor! [Genderpronounpossessive] task was to assassinate [targetname], but [genderpronoun] got [genderpronounreflexive] killed before completing it.</traitorendmessagefailuretraitordead>
  <traitorendmessagefailuretraitordetained>[traitorname] was a traitor! [Genderpronounpossessive] task was to assassinate [targetname]. The task failed—[genderpronoun] was successfully detained.</traitorendmessagefailuretraitordetained>
  <traitorrespawnmessage>Your traitor objective was unsuccessful. You are no longer a traitor, so play nice!</traitorrespawnmessage>
  <traitortargetmessage>[traitorname] had a secret objective to assassinate you—and the task was successful.</traitortargetmessage>

  <!-- Causes of death -->
  <causeofdeath>Cause of death</causeofdeath>
  <causeofdeath.damage>Damage</causeofdeath.damage>
  <causeofdeath.bloodloss>Blood loss</causeofdeath.bloodloss>
  <causeofdeath.drowning>Drowning</causeofdeath.drowning>
  <causeofdeath.suffocation>Suffocation</causeofdeath.suffocation>
  <causeofdeath.pressure>Pressure</causeofdeath.pressure>
  <causeofdeath.burn>Burn</causeofdeath.burn>
  <causeofdeath.husk>Husk infection</causeofdeath.husk>
  <causeofdeath.disconnected>Brain dead</causeofdeath.disconnected>
  <causeofdeathdescription.damage>Succumbed to their injuries</causeofdeathdescription.damage>
  <causeofdeathdescription.bloodloss>Bled out</causeofdeathdescription.bloodloss>
  <causeofdeathdescription.drowning>Drowned</causeofdeathdescription.drowning>
  <causeofdeathdescription.suffocation>Suffocated</causeofdeathdescription.suffocation>
  <causeofdeathdescription.pressure>Crushed by water pressure</causeofdeathdescription.pressure>
  <causeofdeathdescription.burn>Burned to death</causeofdeathdescription.burn>
  <causeofdeathdescription.husk>Taken over by a parasite</causeofdeathdescription.husk>
  <causeofdeathdescription.disconnected>Disconnected</causeofdeathdescription.disconnected>
  <causeofdeathdescription.unknown>Unknown</causeofdeathdescription.unknown>
  <self_causeofdeathdescription.damage>You have succumbed to your injuries.</self_causeofdeathdescription.damage>
  <self_causeofdeathdescription.bloodloss>You have bled out.</self_causeofdeathdescription.bloodloss>
  <self_causeofdeathdescription.drowning>You have drowned.</self_causeofdeathdescription.drowning>
  <self_causeofdeathdescription.suffocation>You have suffocated.</self_causeofdeathdescription.suffocation>
  <self_causeofdeathdescription.pressure>You have been crushed by water pressure.</self_causeofdeathdescription.pressure>
  <self_causeofdeathdescription.burn>You have burned to death.</self_causeofdeathdescription.burn>
  <self_causeofdeathdescription.husk>The parasite has taken over your body.</self_causeofdeathdescription.husk>
  <self_causeofdeathdescription.disconnected>You were disconnected from the server.</self_causeofdeathdescription.disconnected>
  <giveinbutton>Give in</giveinbutton>
  <giveinhelpmultiplayer>Let go of your character and enter spectator mode (other players will no longer be able to revive you)</giveinhelpmultiplayer>
  <giveinhelpsingleplayer>The character can no longer be revived if you give in.</giveinhelpsingleplayer>
  <deathchatnotification>Your chat messages will only be visible to other dead players.</deathchatnotification>

  <!-- Character dialogue -->
  <dialogaffirmative>Aye aye!</dialogaffirmative>
  <dialogaffirmative>Yes, sir!</dialogaffirmative>
  <dialogaffirmative>Aye!</dialogaffirmative>
  <dialogaffirmative>Got it!</dialogaffirmative>
  <dialogaffirmative>Sure thing!</dialogaffirmative>
  <dialogaffirmative>Copy that.</dialogaffirmative>
  <dialognegative>Negative.</dialognegative>
  <dialognegative>No way!</dialognegative>
  <dialogcannotreach>Can't reach the target.</dialogcannotreach>
  <dialogreactorfuel>Loading more fuel to the reactor!</dialogreactorfuel>
  <dialogreactortaken>Hey, I'm operating the reactor!</dialogreactortaken>
  <dialogreactortaken>Hands off please! I've got this!</dialogreactortaken>
  <dialogreactortaken>Hey, we don't need two people at the reactor!</dialogreactortaken>
  <dialogcantfindcontroller>I can't find a way to operate the [item]!</dialogcantfindcontroller>
  <dialogcantfindcontroller>I don't know how to control the [item]!</dialogcantfindcontroller>
  <dialogloadturret>Loading ammunition to the [itemname]!</dialogloadturret>
  <dialogfireturret>Firing!</dialogfireturret>
  <dialogfireturret>Fire in the hole!</dialogfireturret>
  <dialogturrettargetdead>Enemy down!</dialogturrettargetdead>
  <dialogturrettargetdead>Target down!</dialogturrettargetdead>
  <dialogturrettargetdead>I think I got it!</dialogturrettargetdead>
  <dialogturrettargetdead>Aand it's dead!</dialogturrettargetdead>
  <dialogchargebatteries>Charging [itemname] at [rate] %!</dialogchargebatteries>
  <dialogchargebatteries>[itemname] now charging at [rate] %!</dialogchargebatteries>
  <dialognobatteries>What batteries?</dialognobatteries>
  <dialognobatteries>There aren't any batteries on this boat!</dialognobatteries>
  <dialognobatteries>Can't find any batteries!</dialognobatteries>
  <stopchargingbatteries>Stopped charging [itemname]!</stopchargingbatteries>
  <dialogleakfixed>One leak fixed in [roomname]!</dialogleakfixed>
  <dialogleakfixed>Repairing [roomname]. A few more holes to go!</dialogleakfixed>
  <dialogleaksfixed>All leaks repaired in [roomname]!</dialogleaksfixed>
  <dialogleaksfixed>No more leaks in [roomname]!</dialogleaksfixed>
  <dialogitemrepaired>[itemname] repaired!</dialogitemrepaired>
  <dialogitemrepaired>[itemname] back in order!</dialogitemrepaired>
  <dialogitemrepaired>[itemname] fixed!</dialogitemrepaired>
  <dialoggetdivinggear>Need to find a diving suit!</dialoggetdivinggear>
  <dialoggetdivinggear>I need diving gear!</dialoggetdivinggear>
  <dialoggetoxygentank>Need to find an oxygen tank!</dialoggetoxygentank>
  <dialoggetoxygentank>I need an oxygen tank!</dialoggetoxygentank>
  <dialoggetoxygentank>Where are the oxygen tanks?</dialoggetoxygentank>
  <dialoggetoxygentank>I need oxygen!</dialoggetoxygentank>
  <dialoglowoxygen>I'm passing out!</dialoglowoxygen>
  <dialoglowoxygen>Can't breathe!</dialoglowoxygen>
  <dialoglowoxygen>gasping</dialoglowoxygen>
  <dialogbleeding>Help, I'm bleeding!</dialogbleeding>
  <dialogbleeding>I'm bleeding out!</dialogbleeding>
  <dialogbleeding>I'm losing blood!</dialogbleeding>
  <dialogpressure>Pressure rising in [roomname]!</dialogpressure>
  <dialogpressure>Dangerous pressure in [roomname]!</dialogpressure>
  <dialogpressure>Pressure level dangerously high in [roomname]!</dialogpressure>
  <dialogfindextinguisher>I need a fire extinguisher!</dialogfindextinguisher>
  <dialogfindextinguisher>Trying to find an extinguisher!</dialogfindextinguisher>
  <dialogfindextinguisher>Got to find an extinguisher!</dialogfindextinguisher>
  <dialogputoutfire>Put out a fire in [roomname]!</dialogputoutfire>
  <dialogputoutfire>Extinguished a fire in [roomname]!</dialogputoutfire>
  <dialognofire>What fire?</dialognofire>
  <dialognofire>Can't see any fires!</dialognofire>
  <dialognofire>I don't think there's any fire to put out!</dialognofire>
  <dialogsteeringtaken>Hey, I'm at the helm now!</dialogsteeringtaken>
  <dialogsteeringtaken>Hands off please! I'm steering now!</dialogsteeringtaken>
  <dialogsteeringtaken>Hey, we don't need two people to steer!</dialogsteeringtaken>
  <dialogsonartarget>A target on the sonar at [direction]!</dialogsonartarget>
  <dialogsonartarget>A blip on the sonar at [direction]!</dialogsonartarget>
  <dialogsonartarget>Something on the sonar at [direction]!</dialogsonartarget>
  <dialogsonartarget>Got a target at [direction]!</dialogsonartarget>
  <dialogsonartargetlarge>A large target on the sonar at [direction]!</dialogsonartargetlarge>
  <dialogsonartargetlarge>Got a large ping at [direction]!</dialogsonartargetlarge>
  <dialogsonartargetlarge>Something big on the sonar at [direction]!</dialogsonartargetlarge>
  <dialogsonartargetmultiple>[count] targets on the sonar at [direction]!</dialogsonartargetmultiple>
  <dialogsonartargetmultiple>We've got [count] targets at [direction]!</dialogsonartargetmultiple>
  <dialogfoundunconscioustarget>Found [targetname] unconscious in [roomname]!</dialogfoundunconscioustarget>
  <dialogfoundunconscioustarget>Giving first aid to [targetname] in [roomname]!</dialogfoundunconscioustarget>
  <dialoglistrequiredtreatments>I need to find [treatmentlist]!</dialoglistrequiredtreatments>
  <dialoglistrequiredtreatments>I need [treatmentlist] to treat [targetname]!</dialoglistrequiredtreatments>
  <dialogtargethealed>[targetname] is back in shape!</dialogtargethealed>
  <dialogtargethealed>[targetname] is all right!</dialogtargethealed>
  <dialogtargethealed>[targetname] has been resuscitated!</dialogtargethealed>
  <dialogcannotrepair>Cannot repair [itemname]!</dialogcannotrepair>
  <dialogenemydown>Enemy down!</dialogenemydown>
  <dialogenemydown>Another one eliminated.</dialogenemydown>
  <dialognorepairtargets>There's nothing to repair.</dialognorepairtargets>
  <dialognorepairtargets>What do you mean? Everything is working all right.</dialognorepairtargets>
  <dialognopumps>The pumps are okay, aren't they?</dialognopumps>
  <dialognopumps>None of the pumps require attention at the moment.</dialognopumps>
  <dialognoenemies>Can't see any intruders onboard.</dialognoenemies>
  <dialognoenemies>Enemies? Where?</dialognoenemies>
  <dialognoleaks>Cannot find any leaks.</dialognoleaks>
  <dialognoleaks>What leaks?</dialognoleaks>
  <dialogfoundwoundedtarget>Giving first aid to [targetname] in [roomname]!</dialogfoundwoundedtarget>
  <dialogfoundwoundedtarget>Treating [targetname] in [roomname]!</dialogfoundwoundedtarget>

  <orderdialog.follow>[name], follow me!</orderdialog.follow>
  <orderdialogself.follow>Lead the way!</orderdialogself.follow>
  <orderdialog.wait>[name], wait there!</orderdialog.wait>
  <orderdialog.wait>[name], stay where you are!</orderdialog.wait>
  <orderdialogself.wait>I'll wait here!</orderdialogself.wait>
  <orderdialog.dismissed>[name], you are dismissed!</orderdialog.dismissed>
  <orderdialogself.dismissed><!-- No data --></orderdialogself.dismissed>
  <orderdialog.operatereactor>[name], operate the reactor!</orderdialog.operatereactor>
  <orderdialog.operatereactor>[name], man the reactor!</orderdialog.operatereactor>
  <orderdialogself.operatereactor>I'll operate the reactor!</orderdialogself.operatereactor>
  <orderdialogself.operatereactor>I'll take care of the reactor!</orderdialogself.operatereactor>
  <orderdialog.operatereactor.powerup>[name], power up the reactor!</orderdialog.operatereactor.powerup>
  <orderdialogself.operatereactor.powerup>I'll power up the reactor!</orderdialogself.operatereactor.powerup>
  <orderdialog.operatereactor.shutdown>[name], shut down the reactor!</orderdialog.operatereactor.shutdown>
  <orderdialogself.operatereactor.shutdown>I'll shut down the reactor!</orderdialogself.operatereactor.shutdown>
  <orderdialog.operateweapons>[name], operate the weapons!</orderdialog.operateweapons>
  <orderdialog.operateweapons>[name], man the weapons!</orderdialog.operateweapons>
  <orderdialog.operateweapons>[name], man the guns!</orderdialog.operateweapons>
  <orderdialogself.operateweapons>I'll man the guns!</orderdialogself.operateweapons>
  <orderdialog.operateweapons.fireatwill>[name], fire at will!</orderdialog.operateweapons.fireatwill>
  <orderdialogself.operateweapons.fireatwill>I'm ready to fire!</orderdialogself.operateweapons.fireatwill>
  <orderdialog.operateweapons.holdfire>[name], hold fire!</orderdialog.operateweapons.holdfire>
  <orderdialogself.operateweapons.holdfire>Holding fire!</orderdialogself.operateweapons.holdfire>
  <orderdialog.steer>[name], man the helm!</orderdialog.steer>
  <orderdialog.steer>[name], steer the submarine!</orderdialog.steer>
  <orderdialogself.steer>I'll steer the submarine!</orderdialogself.steer>
  <orderdialogself.steer>I'll man the helm!</orderdialogself.steer>
  <orderdialog.steer.maintainposition>[name], maintain position!</orderdialog.steer.maintainposition>
  <orderdialog.steer.maintainposition>[name], hold our position!</orderdialog.steer.maintainposition>
  <orderdialogself.steer.maintainposition>I'll maintain our position!</orderdialogself.steer.maintainposition>
  <orderdialog.steer.navigateback>[name], set the course back!</orderdialog.steer.navigateback>
  <orderdialogself.steer.navigateback>I'll set the course back!</orderdialogself.steer.navigateback>
  <orderdialog.steer.navigatetodestination>[name], navigate onwards!</orderdialog.steer.navigatetodestination>
  <orderdialog.steer.navigatetodestination>[name], set the course onwards!</orderdialog.steer.navigatetodestination>
  <orderdialog.steer.navigatetodestination>[name], set the course to our destination!</orderdialog.steer.navigatetodestination>
  <orderdialogself.steer.navigatetodestination>I'll set the course onwards!</orderdialogself.steer.navigatetodestination>
  <orderdialog.fixleaks>[name], start fixing leaks!</orderdialog.fixleaks>
  <orderdialog.fixleaks>[name], take care of any leaks!</orderdialog.fixleaks>
  <orderdialogself.fixleaks>I'll take care of leaks!</orderdialogself.fixleaks>
  <orderdialog.extinguishfires>[name], extinguish the fire!</orderdialog.extinguishfires>
  <orderdialogself.extinguishfires>I'll extinguish the fires!</orderdialogself.extinguishfires>
  <orderdialog.chargebatteries>[name], operate the batteries!</orderdialog.chargebatteries>
  <orderdialogself.chargebatteries>I'll operate the batteries!</orderdialogself.chargebatteries>
  <orderdialog.chargebatteries.charge>[name], charge the batteries!</orderdialog.chargebatteries.charge>
  <orderdialog.chargebatteries.charge>[name], make sure all batteries are charged!</orderdialog.chargebatteries.charge>
  <orderdialogself.chargebatteries.charge>I'll charge the batteries!</orderdialogself.chargebatteries.charge>
  <orderdialog.chargebatteries.stopcharging>[name], stop charging the batteries!</orderdialog.chargebatteries.stopcharging>
  <orderdialogself.chargebatteries.stopcharging>I'll stop charging the batteries!</orderdialogself.chargebatteries.stopcharging>
  <orderdialog.pumpwater>[name], start pumping out water!</orderdialog.pumpwater>
  <orderdialogself.pumpwater>I'll start pumping out water!</orderdialogself.pumpwater>
  <orderdialog.pumpwater.pumpout>[name], start pumping out water!</orderdialog.pumpwater.pumpout>
  <orderdialogself.pumpwater.pumpout>I'll start pumping out water!</orderdialogself.pumpwater.pumpout>
  <orderdialog.pumpwater.stoppumping>[name], shut down the pumps!</orderdialog.pumpwater.stoppumping>
  <orderdialog.pumpwater.stoppumping>[name], stop the pumps!</orderdialog.pumpwater.stoppumping>
  <orderdialogself.pumpwater.stoppumping>I'll stop the pumps!</orderdialogself.pumpwater.stoppumping>
  <orderdialog.rescue>[name], rescue anyone in distress!</orderdialog.rescue>
  <orderdialog.rescue>[name], give medical aid to anyone in need!</orderdialog.rescue>
  <orderdialogself.rescue>I'll give medical aid to anyone in need!</orderdialogself.rescue>
  <orderdialog.repairsystems>[name], repair damaged systems!</orderdialog.repairsystems>
  <orderdialog.repairsystems>[name], take care of broken devices!</orderdialog.repairsystems>
  <orderdialogself.repairsystems>I'll take care of broken devices!</orderdialogself.repairsystems>
  <orderdialog.repairsystems.jobspecific>[name], repair damaged systems!</orderdialog.repairsystems.jobspecific>
  <orderdialog.repairsystems.jobspecific>[name], take care of broken devices!</orderdialog.repairsystems.jobspecific>
  <orderdialogself.repairsystems.jobspecific>I'll take care of broken devices!</orderdialogself.repairsystems.jobspecific>
  <orderdialog.repairsystems.all>[name], repair any damaged systems! I don't care if you don't have the skills—do your best!</orderdialog.repairsystems.all>
  <orderdialog.repairsystems.all>[name], try to fix any broken devices, even if it's something you're not trained for!</orderdialog.repairsystems.all>
  <orderdialog.repairsystems.all>[name], repair any damaged devices! Anything you can—I don't care about your training now!</orderdialog.repairsystems.all>
  <orderdialogself.repairsystems.all>I'll take care of broken devices!</orderdialogself.repairsystems.all>
  <orderdialog.reportfire>Fire in [roomname]!</orderdialog.reportfire>
  <orderdialog.reportfire>[roomname] is on fire!</orderdialog.reportfire>
  <orderdialog.reportbreach>Hull breach in [roomname]!</orderdialog.reportbreach>
  <orderdialog.reportbreach>Leak in [roomname]!</orderdialog.reportbreach>
  <orderdialog.reportintruders>Intruders in [roomname]!</orderdialog.reportintruders>
  <orderdialog.reportintruders>Hostiles in [roomname]!</orderdialog.reportintruders>
  <orderdialog.reportbrokendevices>Broken devices in [roomname]!</orderdialog.reportbrokendevices>
  <orderdialog.reportbrokendevices>Need someone to repair devices in [roomname]!</orderdialog.reportbrokendevices>
  <orderdialog.requestfirstaid>Need a medic in [roomname]!</orderdialog.requestfirstaid>
  <orderdialog.requestfirstaid>Need medical assistance in [roomname]!</orderdialog.requestfirstaid>
  <orderdialog.fightintruders>[name], eliminate all intruders!</orderdialog.fightintruders>
  <orderdialog.fightintruders>[name], defend the crew!</orderdialog.fightintruders>
  <orderdialogself.fightintruders>Taking care of the intruders!</orderdialogself.fightintruders>
  <orderdialogself.fightintruders>Fighting the enemy!</orderdialogself.fightintruders>
  <orderoptions.operatereactor>Power up, Shut down</orderoptions.operatereactor>
  <orderoptions.operateweapons>Fire at will, Hold fire</orderoptions.operateweapons>
  <orderoptions.steer>Maintain position, Navigate back, Navigate to destination</orderoptions.steer>
  <orderoptions.chargebatteries>Charge, Stop charging</orderoptions.chargebatteries>
  <orderoptions.pumpwater>Pump out, Stop pumping</orderoptions.pumpwater>
  <orderoptions.repairsystems>Repair job specific, Repair everything</orderoptions.repairsystems>
  <ordername.dismissed>Dismissed</ordername.dismissed>
  <ordername.follow>Follow</ordername.follow>
  <ordername.wait>Wait</ordername.wait>
  <ordername.operatereactor>Operate Reactor</ordername.operatereactor>
  <ordername.operateweapons>Operate Weapons</ordername.operateweapons>
  <ordername.steer>Steer</ordername.steer>
  <ordername.fixleaks>Fix Leaks</ordername.fixleaks>
  <ordername.extinguishfires>Extinguish Fires</ordername.extinguishfires>
  <ordername.fightintruders>Fight Intruders</ordername.fightintruders>
  <ordername.chargebatteries>Charge Batteries</ordername.chargebatteries>
  <ordername.pumpwater>Operate Pumps</ordername.pumpwater>
  <ordername.rescue>Heal and Rescue</ordername.rescue>
  <ordername.repairsystems>Repair Damaged Systems</ordername.repairsystems>
  <ordername.reportfire>Report Fire</ordername.reportfire>
  <ordername.reportbreach>Report Hull Breach</ordername.reportbreach>
  <ordername.reportintruders>Report Intruders</ordername.reportintruders>
  <ordername.reportbrokendevices>Report Broken Devices</ordername.reportbrokendevices>
  <ordername.requestfirstaid>Request First Aid</ordername.requestfirstaid>

  <!-- Status -->
  <deceased>Deceased</deceased>
  <unconscious>Unconscious</unconscious>
  <stunned>Stunned</stunned>
  <huskinfectiontransition>Velonaceps calyx infection</huskinfectiontransition>
  <huskinfectionactive>Advanced Velonaceps calyx infection</huskinfectionactive>
  <statusok>OK</statusok>
  <minorbleeding>Minor bleeding</minorbleeding>
  <bleeding>Bleeding</bleeding>
  <heavybleeding>Heavy bleeding</heavybleeding>
  <catastrophicbleeding>Catastrophic bleeding</catastrophicbleeding>
  <noinjuries>No visible injuries</noinjuries>
  <minorinjuries>Minor injuries</minorinjuries>
  <injuries>Injured</injuries>
  <injured>Injured</injured>
  <majorinjuries>Major injuries</majorinjuries>
  <criticalinjuries>Critically injured</criticalinjuries>
  <oxygennormal>Oxygen level normal</oxygennormal>
  <oxygenreduced>Gasping for air</oxygenreduced>
  <oxygenlow>Signs of oxygen deprivation</oxygenlow>
  <notbreathing>Not breathing</notbreathing>
  <noavailablemedicalitems>No medical items available</noavailablemedicalitems>

  <!-- Huskification -->
  <huskdormant>Your throat feels sore</huskdormant>
  <huskdormant>You feel feverish</huskdormant>
  <huskdormant>It feels as if something was stuck in your throat</huskdormant>
  <huskdormant>Your muscles are aching</huskdormant>
  <huskcantspeak>You feel something moving in your throat. You try to scream but no sound comes out.</huskcantspeak>
  <huskactivate>A strange chitinous appendage bursts out from your mouth. Use it to inject eggs into a living body by pressing [Attack]!</huskactivate>

  <!-- Skills -->
  <skillname.helm>Helm</skillname.helm>
  <skillname.weapons>Weapons</skillname.weapons>
  <skillname.mechanical>Mechanical Engineering</skillname.mechanical>
  <skillname.electrical>Electrical Engineering</skillname.electrical>
  <skillname.medical>Medical</skillname.medical>
  <skillname.initiative>Initiative</skillname.initiative>
  <skillname.courage>Courage</skillname.courage>

  <!-- Item messages -->
  <itemmsginteractselect>[[select]] Interact</itemmsginteractselect>
  <itemmsgequipselect>[[select]] Equip</itemmsgequipselect>
  <itemmsgpickupselect>[[select]] Pick up</itemmsgpickupselect>
  <itemmsgclimbselect>[[select]] Climb</itemmsgclimbselect>
  <itemmsgpressselect>[[select]] Press</itemmsgpressselect>
  <itemmsgunauthorizedaccess>UNAUTHORIZED ACCESS</itemmsgunauthorizedaccess>
  <accessdenied>UNAUTHORIZED ACCESS</accessdenied>
  <itemmsgrewirescrewdriver>[[use]] Rewire (Screwdriver)</itemmsgrewirescrewdriver>
  <itemmsgdetachwrench>[[use]] Detach (Wrench)</itemmsgdetachwrench>
  <itemmsgforceopencrowbar>[[use]] Force open (Crowbar)</itemmsgforceopencrowbar>
  <itemmsgrepairscrewdriver>[[use]] Repair (Screwdriver)</itemmsgrepairscrewdriver>
  <itemmsgrepairweldingtool>[[shoot]] Repair (Welding Tool)</itemmsgrepairweldingtool>
  <itemmsgrepairwrench>[[use]] Repair (Wrench)</itemmsgrepairwrench>
  <itemmsguseplasmacutter>[[shoot]] Cut (Plasma Cutter)</itemmsguseplasmacutter>
  <itemmsgbatterycellrequired>Battery cell required</itemmsgbatterycellrequired>
  <itemmsgweldingfuelrequired>Welding fuel required</itemmsgweldingfuelrequired>
  <itemmsgoxygentankrequired>Oxygen tank required</itemmsgoxygentankrequired>
  <itemmsgspearrequired>Out of spears</itemmsgspearrequired>
  <itemmsgammorequired>Out of ammo</itemmsgammorequired>
  <itemmsgsyringerequired>Out of syringes</itemmsgsyringerequired>
  <itemmsgopen>[[select]] Open</itemmsgopen>
  <doormsgcannotopen>This door is controlled by buttons or remote controllers wired to it.</doormsgcannotopen>
  <idcardname>This belongs to [name].</idcardname>
  <idcardnamejob>This belongs to [name], the [job].</idcardnamejob>
  <dropitem>Drop</dropitem>
  <putitemin>Put in [itemname]</putitemin>

  <!-- Afflictions -->
  <afflictionname.internaldamage>Internal damage</afflictionname.internaldamage>
  <afflictiondescription.internaldamage>The area is an ugly shade of purple, and apparently very painful to touch. You suspect a bone might be broken.</afflictiondescription.internaldamage>
  <afflictioncauseofdeath.internaldamage>Died of internal injuries.</afflictioncauseofdeath.internaldamage>
  <afflictioncauseofdeathself.internaldamage>You have succumbed to your internal injuries.</afflictioncauseofdeathself.internaldamage>
  <afflictionname.bleeding>Bleeding</afflictionname.bleeding>
  <afflictiondescription.bleeding>Blood pours freely from this ragged and particularly nasty open wound.</afflictiondescription.bleeding>
  <afflictioncauseofdeath.bleeding>Bled to death.</afflictioncauseofdeath.bleeding>
  <afflictioncauseofdeathself.bleeding>You have bled to death.</afflictioncauseofdeathself.bleeding>
  <afflictionname.burn>Burn</afflictionname.burn>
  <afflictiondescription.burn>The area is blistered and red, and skin is already beginning to peel away in sheets. The patient is in a great deal of pain.</afflictiondescription.burn>
  <afflictioncauseofdeath.burn>Burned to death.</afflictioncauseofdeath.burn>
  <afflictioncauseofdeathself.burn>You have burned to death.</afflictioncauseofdeathself.burn>
  <afflictionname.oxygenlow>Oxygen low</afflictionname.oxygenlow>
  <afflictiondescription.oxygenlow>The skin is pale and clammy, and the lips turning blue.</afflictiondescription.oxygenlow>
  <afflictioncauseofdeath.oxygenlow>Suffocated.</afflictioncauseofdeath.oxygenlow>
  <afflictioncauseofdeathself.oxygenlow>You have suffocated.</afflictioncauseofdeathself.oxygenlow>
  <afflictionname.bloodloss>Blood loss</afflictionname.bloodloss>
  <afflictiondescription.bloodloss>The patient is pale and cold. Their heart beats in an alarmingly rapid fashion.</afflictiondescription.bloodloss>
  <afflictioncauseofdeath.bloodloss>Bled to death.</afflictioncauseofdeath.bloodloss>
  <afflictioncauseofdeathself.bloodloss>You have bled to death.</afflictioncauseofdeathself.bloodloss>
  <afflictionname.stun>Stun</afflictionname.stun>
  <afflictiondescription.stun>The patient is dazed and unresponsive.</afflictiondescription.stun>
  <afflictionname.pressure>Barotrauma</afflictionname.pressure>
  <afflictiondescription.pressure>There is obvious massive organ damage and the blood vessels of the eye have burst, creating an unnerving red gaze.</afflictiondescription.pressure>
  <afflictioncauseofdeath.pressure>Crushed by water pressure.</afflictioncauseofdeath.pressure>
  <afflictioncauseofdeathself.pressure>You have been crushed by water pressure.</afflictioncauseofdeathself.pressure>
  <afflictionname.huskinfection>Husk infection</afflictionname.huskinfection>
  <afflictiondescription.huskinfection>Something dark and unpleasant moves in the mouth. They are rendered completely mute, save for occasional clicking sounds apparently emanating from deep within the throat.</afflictiondescription.huskinfection>
  <afflictioncauseofdeath.huskinfection>Taken over by a husk parasite.</afflictioncauseofdeath.huskinfection>
  <afflictioncauseofdeathself.huskinfection>You have been taken over by the husk parasite.</afflictioncauseofdeathself.huskinfection>
  <afflictionname.psychosis>Psychosis</afflictionname.psychosis>
  <afflictiondescription.psychosis>The patient rants and mutters in an agitated fashion, a steady commentary of unseen events.</afflictiondescription.psychosis>
  <afflictionname.drunk>Drunk</afflictionname.drunk>
  <afflictiondescription.drunk>The smell of alcohol rises from them like a vapor, their speech slurs a little, and their eyes fail to focus.</afflictiondescription.drunk>
  <afflictioncauseofdeath.drunk>Died of alcohol poisoning.</afflictioncauseofdeath.drunk>
  <afflictioncauseofdeathself.drunk>You have died of alcohol poisoning.</afflictioncauseofdeathself.drunk>
  <afflictionname.opiatewithdrawal>Opiate withdrawal</afflictionname.opiatewithdrawal>
  <afflictiondescription.opiatewithdrawal>Agitation and a tremor are obvious, as are the signs of nausea.</afflictiondescription.opiatewithdrawal>
  <afflictioncauseofdeath.opiatewithdrawal>Died of opiate withdrawal.</afflictioncauseofdeath.opiatewithdrawal>
  <afflictioncauseofdeathself.opiatewithdrawal>You have died of opiate withdrawal.</afflictioncauseofdeathself.opiatewithdrawal>
  <afflictionname.opiateoverdose>Opiate overdose</afflictionname.opiateoverdose>
  <afflictiondescription.opiateoverdose>The patient has pinpoint pupils and icy cold skin. They struggle to breathe and swallow.</afflictiondescription.opiateoverdose>
  <afflictioncauseofdeath.opiateoverdose>Died of opiate overdose.</afflictioncauseofdeath.opiateoverdose>
  <afflictioncauseofdeathself.opiateoverdose>You have died of opiate overdose.</afflictioncauseofdeathself.opiateoverdose>
  <afflictionname.opiateaddiction>Opiate addiction</afflictionname.opiateaddiction>
  <afflictiondescription.opiateaddiction>The patient is happy enough...so long as they get what they need.</afflictiondescription.opiateaddiction>
  <afflictionname.gunshotwound>Gunshot wound</afflictionname.gunshotwound>
  <afflictiondescription.gunshotwound>The entry site is a small, dark, bruised hole oozing a little blood. The exit wound, however, is a large ragged mess of exposed tissue, and it's pouring blood.</afflictiondescription.gunshotwound>
  <afflictioncauseofdeath.gunshotwound>Shot to death.</afflictioncauseofdeath.gunshotwound>
  <afflictioncauseofdeathself.gunshotwound>You have died of gunshot wounds.</afflictioncauseofdeathself.gunshotwound>
  <afflictionname.morbusinepoisoning>Morbusine poisoning</afflictionname.morbusinepoisoning>
  <afflictiondescription.morbusinepoisoning>The patient can't breathe at all, and their heart rate is slowing rapidly.</afflictiondescription.morbusinepoisoning>
  <afflictioncauseofdeath.morbusinepoisoning>Died of morbusine poisoning.</afflictioncauseofdeath.morbusinepoisoning>
  <afflictioncauseofdeathself.morbusinepoisoning>You have died of morbusine poisoning.</afflictioncauseofdeathself.morbusinepoisoning>
  <afflictionname.sufforinpoisoning>Sufforin poisoning</afflictionname.sufforinpoisoning>
  <afflictiondescription.sufforinpoisoning>Without prompt treatment, sufforine poisoning leads to delusions and rapid death.</afflictiondescription.sufforinpoisoning>
  <afflictioncauseofdeath.sufforinpoisoning>Died of sufforin poisoning.</afflictioncauseofdeath.sufforinpoisoning>
  <afflictioncauseofdeathself.sufforinpoisoning>You have died of sufforin poisoning.</afflictioncauseofdeathself.sufforinpoisoning>
  <afflictionname.cyanidepoisoning>Cyanide poisoning</afflictionname.cyanidepoisoning>
  <afflictiondescription.cyanidepoisoning>The patient is confused and has trouble breathing. Their skin is red and they have occasional muscle spasms.</afflictiondescription.cyanidepoisoning>
  <afflictioncauseofdeath.cyanidepoisoning>Died of cyanide poisoning.</afflictioncauseofdeath.cyanidepoisoning>
  <afflictioncauseofdeathself.cyanidepoisoning>You have died of cyanide poisoning.</afflictioncauseofdeathself.cyanidepoisoning>

  <!-- Buffs -->
  <afflictionname.durationincrease>Slow metabolism</afflictionname.durationincrease>
  <afflictiondescription.durationincrease>Causes chemicals to last longer.</afflictiondescription.durationincrease>
  <afflictionname.haste>Hyperactivity</afflictionname.haste>
  <afflictiondescription.haste>Movement speed and reflexes are heightened.</afflictiondescription.haste>
  <afflictionname.huskinfectionresistance>Husk infection resistance</afflictionname.huskinfectionresistance>
  <afflictiondescription.huskinfectionresistance>Patient's immune system is more attuned to alien parasites.</afflictiondescription.huskinfectionresistance>
  <afflictionname.psychosisresistance>Psychosis resistance</afflictionname.psychosisresistance>
  <afflictiondescription.psychosisresistance>Patient exhibits high mental fortitude.</afflictiondescription.psychosisresistance>
  <afflictionname.pressureresistance>Pressure resistance</afflictionname.pressureresistance>
  <afflictiondescription.pressureresistance>Internal organs are more accustomed to high pressures.</afflictiondescription.pressureresistance>
  <afflictionname.strengthen>Vigor</afflictionname.strengthen>
  <afflictiondescription.strengthen>Patient's pain receptors are numbed.</afflictiondescription.strengthen>

  <!-- Jobs -->
  <jobname.captain>Captain</jobname.captain>
  <jobdescription.captain>The commanding officer is responsible for commanding the entirety of the crew and ensuring that everything is running smoothly.</jobdescription.captain>
  <jobname.engineer>Engineer</jobname.engineer>
  <jobdescription.engineer>Engineers are the backbone of a submarine's crew, complementing a mechanic's mechanical engineering skill with their knowledge of electrical engineering. They are capable of performing maintenance on the various electrical pieces of the submarine.</jobdescription.engineer>
  <jobname.mechanic>Mechanic</jobname.mechanic>
  <jobdescription.mechanic>Mechanics are capable of fixing various mechanical devices with their high mechanical engineering skill. Together with engineers they ensure a submarine is working to its fullest.</jobdescription.mechanic>
  <jobname.securityofficer>Security Officer</jobname.securityofficer>
  <jobdescription.securityofficer>Security Officers are responsible for keeping the submarine safe from threats, both external and internal. The creatures inhabiting the ocean aren't the only threat they need to worry about, as several of the renegade groups opposing the Europa Coalition are known to have sent infiltrators on board the vessels.</jobdescription.securityofficer>
  <jobname.medicaldoctor>Medical Doctor</jobname.medicaldoctor>
  <jobdescription.medicaldoctor>Although usually taken for granted, doctors play an important role on the submarine, possessing the required skill to treat injured or unconscious crew members. Their skills can also be useful for creating various non-medicinal chemicals.</jobdescription.medicaldoctor>
  <jobname.assistant>Assistant</jobname.assistant>
  <jobdescription.assistant>Assistants don't have any specific responsibilities or areas of expertise. This job is a good choice for newcomers who want to get a hang of working on board the submarine without taking up tasks that they aren't qualified for.</jobdescription.assistant>
  <jobname.watchman>Watchman</jobname.watchman>
  <jobdescription.watchman><!-- No data --></jobdescription.watchman>

  <!-- Locations -->
  <locationname.none>Natural Formation</locationname.none>
  <locationnameformat.none>[name]</locationnameformat.none>
  <locationchange.none.changeto.outpost>A new outpost has been established at [previousname].</locationchange.none.changeto.outpost>
  <locationchange.none.changeto.military>A new military outpost has been established at [previousname].</locationchange.none.changeto.military>
  <locationchange.none.changeto.research>A new research outpost has been established at [previousname].</locationchange.none.changeto.research>
  <locationname.city>Colony</locationname.city>
  <locationnameformat.city>[name]</locationnameformat.city>
  <locationnameformat.city>The city of [name]</locationnameformat.city>
  <locationnameformat.city>[name] City</locationnameformat.city>
  <locationnameformat.city>[name] Station</locationnameformat.city>
  <locationname.outpost>Habitation Outpost</locationname.outpost>
  <locationnameformat.outpost>[name] Habitation Outpost</locationnameformat.outpost>
  <locationnameformat.outpost>[name] Outpost</locationnameformat.outpost>
  <locationchange.outpost.changeto.city>[previousname] has become [name].</locationchange.outpost.changeto.city>
  <locationchange.outpost.changeto.city>[previousname] has become a city.</locationchange.outpost.changeto.city>
  <locationname.military>Military Outpost</locationname.military>
  <locationnameformat.military>[name]</locationnameformat.military>
  <locationnameformat.military>[name] Facility</locationnameformat.military>
  <locationnameformat.military>[name] Station</locationnameformat.military>
  <locationnameformat.military>[name] Fortification</locationnameformat.military>
  <locationname.research>Research Outpost</locationname.research>
  <locationnameformat.research>[name] Research Facility</locationnameformat.research>
  <locationnameformat.research>[name] Research Center</locationnameformat.research>
  <locationnameformat.research>[name] Institute of Astrobiology</locationnameformat.research>
  <locationnameformat.research>[name] Biomedical Research Center</locationnameformat.research>
  <locationname.mine>Mining Outpost</locationname.mine>
  <locationnameformat.mine>[name] Mining Facility</locationnameformat.mine>
  <locationnameformat.mine>[name] Mining Claim</locationnameformat.mine>
  <locationnameformat.mine>[name] Prospecting Outpost</locationnameformat.mine>
  <locationnameformat.mine>[name] Mine</locationnameformat.mine>
  <locationname.lair>Breeding Grounds</locationname.lair>
  <locationnameformat.lair>[name] Breeding Grounds</locationnameformat.lair>
  <locationnameformat.lair>The Hives of [name]</locationnameformat.lair>
  <locationchange.lair.changeto.none>[previousname] has been depopulated.</locationchange.lair.changeto.none>
  <locationname.ruins>Alien Ruins</locationname.ruins>
  <locationnameformat.ruins>[name] Ruins</locationnameformat.ruins>
  <locationchange.ruins.changeto.outpost>An outpost has been established at [previousname].</locationchange.ruins.changeto.outpost>
  <locationchange.ruins.changeto.military>A military outpost has been established at [previousname].</locationchange.ruins.changeto.military>
  <locationchange.ruins.changeto.research>A research outpost has been established at [previousname].</locationchange.ruins.changeto.research>

  <!-- Tutorials -->
  <!-- Generic -->
  <tutorial.tryagainheader>You have died</tutorial.tryagainheader>
  <tutorial.tryagain>Do you want to try again?</tutorial.tryagain>
  <tutorial.radio.speaker>Captain Huskinson</tutorial.radio.speaker>
  <tutorial.radio.watchman>Watchman</tutorial.radio.watchman>
  <tutorial.course>Training Course</tutorial.course>
  <tutorial.coursecomplete>Training Course complete!</tutorial.coursecomplete>
  <tutorial.startbutton>Let's go!</tutorial.startbutton>
  <tutorial.mechanictraining>Mechanic training</tutorial.mechanictraining>
  <tutorial.engineertraining>Engineer training</tutorial.engineertraining>
  <tutorial.securityofficertraining>Security officer training</tutorial.securityofficertraining>
  <tutorial.medicaldoctortraining>Medical doctor training</tutorial.medicaldoctortraining>
  <tutorial.captaintraining>Captain training</tutorial.captaintraining>
  <tutorial.newobjective>New Objective</tutorial.newobjective>
  <tutorial.objective>Objective (Click to review)</tutorial.objective>

  <!-- Job descriptions -->
  <tutorial.mechanictitle>Mechanic - Glue, duct tape and your nerve are the only things keeping the crew alive.</tutorial.mechanictitle>
  <tutorial.mechanicdescription>When the plan goes as planned and the gear works is as probable as the human race leaving this shithole. There are no breaks or rest for you, as everything that can break down, will break down. And if nothing’s broken, then it's maintenance, maintenance, maintenance. Getting to the next destination is all that matters, and you’re the one who delivers. There’s no thank-yous or respect, just snickering and contempt from your fellow crew members—but that’s okay. This is YOUR survival vessel, and if any of them make it too, well...whoop dee doo for them.</tutorial.mechanicdescription>
  <tutorial.mechanicresponsibilities>Responsibilities\n-Maintenance of machinery\n-Repairing leaks</tutorial.mechanicresponsibilities>
  <tutorial.engineertitle>Engineer - The one who harnesses the power of nature.</tutorial.engineertitle>
  <tutorial.engineerdescription>Power and oxygen, it's like that. Without, the ship don’t move and the lungs won’t breathe. Beyond the fancy talk and costume play, you are the guy who really runs the ship, get it? Trust in the laws of physics and think clear. Also, keep your eye on that damn toy-tinkering wannabe engineer mechanic, and whatever you do, don’t bite into the psycho-babble of the medic. He’s so deep in his softie inner world he’s practically a woman. Captain and security are harmless, and way below your intelligence. Obviously.</tutorial.engineerdescription>
  <tutorial.engineerresponsibilities>Responsibilities\n-Electrical item maintenance\n-Operating the reactor</tutorial.engineerresponsibilities>
  <tutorial.securityofficertitle>Security Officer - The backbone of violence.</tutorial.securityofficertitle>
  <tutorial.securityofficerdescription>It is said that pressure brings out the worst in people. Not everybody has your moral strength—hell, most of them are so crooked that it’s questionable if they even should be allowed to live. Channel the crew’s anger toward the creatures outside, but never fool yourself into trusting them. Keep the nukes ready, the handcuffs available, and every now and then put someone in the brig just so they know who’s in charge!</tutorial.securityofficerdescription>
  <tutorial.securityofficerresponsibilities>Responsibilities\n-Keeping the order\n-Repelling intruders</tutorial.securityofficerresponsibilities>
  <tutorial.medicaldoctortitle>Medical Doctor - Maintaining the key resource: the people</tutorial.medicaldoctortitle>
  <tutorial.medicaldoctordescription>Guns and engines and reactors don't keep the ship running—people do. It’s up to you to keep the gunner alive to man the guns and captain alive to steer the ship. And remember, your job goes well beyond the physical. We live crammed into tight spaces, under ice, in the sea. When the lights go out and your buddies go to sleep, all kinds of dark shit crawls into their minds. Keep them alive and sane, or put them down like dogs. It’s up to you.</tutorial.medicaldoctordescription>
  <tutorial.medicaldoctorresponsibilities>Responsibilities\n-First aid\n-Poisons and antidotes</tutorial.medicaldoctorresponsibilities>
  <tutorial.captaintitle>Captain - Naval visionary, seafarer, a genius. Possibly.</tutorial.captaintitle>
  <tutorial.captaindescription>Captain Ahab once said, Hell is an idea first born on an undigested apple-dumpling. Do you know what that means? No. Does the crew think you are a mysterious genius? Hell yeah. This job is at least as much appearing to know what to do as actually knowing what to do. You are the map and the compass, the guy with the big picture. Navigate and make the tough calls. And remember, you’re just a few steps away from being the mayor of an outpost, and if a couple fellows need to die for that—so be it!</tutorial.captaindescription>
  <tutorial.captainresponsibilities>Responsibilities\n-Steering the ship\n-Delegating</tutorial.captainresponsibilities>

  <!-- Tutorial extras -->
  <tutorial.airlocktitle>Airlock</tutorial.airlocktitle>
  <tutorial.airlockdescription>Every submarine should be equipped with a secure airlock where the crew can exit the sub safely and without too much flooding.\n\nTo safely exit the submarine, equip a diving suit and other necessary items (usually a handheld sonar, weapons and extra oxygen tank or two). Then make your way to the airlock. Be sure to close all the doors behind you to stop the water’s flow before too much of it gets inside.\n\nWhen coming back inside, use water pumps to drain all of the water before going deeper into the submarine. It is also helpful to return all of the equipment back to their proper places and refill used oxygen tanks at the oxygen generator.</tutorial.airlockdescription>
  <tutorial.railguntitle>Railgun</tutorial.railguntitle>
  <tutorial.railgundescription>The railgun works like a coil gun, except it fires big shells that can be upgraded with explosives.\n\nRailgun loaders are loaded with single railgun shells instead of boxes of ammunition. Otherwise, operating them is the same: interact with the periscope to aim with the turret, then press {0} to fire. Press {1} to stop aiming.</tutorial.railgundescription>
  <tutorial.syringeguntitle>Syringe gun</tutorial.syringeguntitle>
  <tutorial.syringegundescription>A ranged weapon of choice for medics, the syringe gun uses medicine as ammunition. This allows for administering cures from afar. Be aware: medicines fired from long range are less effective than those used in the medical interface.\n\nA tactical choice in combat would be to load the syringe gun with poison and fire it at enemies. Aim the syringe gun the same way you would other long-range weapons: {0} to aim, {1} to fire.</tutorial.syringegundescription>
  <tutorial.plasmacuttertitle>Plasma cutter</tutorial.plasmacuttertitle>
  <tutorial.plasmacutterdescription>The plasma cutter is a device used to cut through walls and doors. It functions like the welding tool: {0} to aim, {1} to fire.\n\nWhile the plasma cutter is primarily a tool, it does inflict burns on anyone who gets in the way, which makes it a handy makeshift weapon.</tutorial.plasmacutterdescription>
  <tutorial.crowbartitle>Crowbar</tutorial.crowbartitle>
  <tutorial.crowbardescription>A heavy instrument that can be used to force open doors. Handy when someone has been tampering with door wiring or when you need to get to rooms you’re not allowed in. Use ({0}) the crowbar on a closed door to start prying it open. The crowbar must be equipped to do this.</tutorial.crowbardescription>
  <tutorial.mineralstitle>Minerals</tutorial.mineralstitle>
  <tutorial.mineralsdescription>The basic materials for crafting can be bought, deconstructed or found in the world.\n\nMinerals are spawned in the cave and ice walls, and they can be cut out using the plasma cutter and then picked up. Raw minerals can be deconstructed to create craftable elements.</tutorial.mineralsdescription>
  <tutorial.psychosistitle>Psychosis</tutorial.psychosistitle>
  <tutorial.psychosisdescription>When in contact with certain performance-enhancing drugs or under some extraterrestrial influence, players may be afflicted with psychosis, causing them to experience visual and auditory hallucinations and phantom pains.\n\nPsychosis may be cured using haloperidol.</tutorial.psychosisdescription>
  <tutorial.opiatestitle>Opiate addiction and withdrawals</tutorial.opiatestitle>
  <tutorial.opiatesdescription>Overuse of pain medication causes addiction and, in time, withdrawal. Withdrawal symptoms can be reduced by feeding the addiction, but to truly be rid of the effects, one must either stop taking the drugs entirely or use naloxone.</tutorial.opiatesdescription>
  <tutorial.oxygentitle>Oxygen</tutorial.oxygentitle>
  <tutorial.oxygendescription>Oxygen is a valuable commodity in underwater Europa. It must be readily available during long transits aboard submarines, which is made possible by oxygen generators. They pump air through ventilation to different rooms and can be used to refill oxygen tanks.\n\nTo refill oxygen tanks, interact ([InteractType.Use]) with the generator to open its inventory. Insert an empty oxygen tank into one of the slots to start refilling it. When the tank is full, drag it back to your inventory or into your diving suit/mask.</tutorial.oxygendescription>
  <tutorial.laddertitle>Ladders</tutorial.laddertitle>
  <tutorial.ladderdescription>To grab onto a ladder, press {0}. Use {1} and {2} buttons to climb the ladder. Let go of the ladder by pressing {3} again.</tutorial.ladderdescription>

  <!-- Mechanic tutorial -->
  <!-- Radio -->
  <mechanic.radio.wakeup>Are you okay? You need to get up and moving. Get to the sub ASAP!</mechanic.radio.wakeup>
  <mechanic.radio.equipment>Remember to get your gear from the locker. Grab everything you can carry. We’re in for some rough shit.</mechanic.radio.equipment>
  <mechanic.radio.breach>Hey, I’m reading some hull breaches along your way. Better plug those real quick to buy us some time.</mechanic.radio.breach>
  <mechanic.radio.news>All right, can you hear me? I got bad news and good news.</mechanic.radio.news>
  <mechanic.radio.fire>The bad news is there’s a fire ahead. The good news is there’s probably enough scrap nearby for you to fabricate a fire extinguisher.</mechanic.radio.fire>
  <mechanic.radio.diving>You’re almost there. Just be careful—this next leak is large enough for the whole room to be pressurized. Find a diving suit. It should protect your organs against this kind of pressure.</mechanic.radio.diving>
  <mechanic.radio.submarine>Welcome aboard. First thing you need to do is to check the engine and ballast pumps, see if they’re in need of maintenance.</mechanic.radio.submarine>
  <mechanic.radio.complete>Well done. Let’s wait for the others to make their way here. Can’t very well operate the sub with just the two of us.</mechanic.radio.complete>

  <!-- Room 1 -->
  <mechanic.opendoor>Doors</mechanic.opendoor>
  <mechanic.opendoorobjective>Open the door by pushing the adjacent button</mechanic.opendoorobjective>
  <mechanic.opendoortext>Move by pressing {0}, {1}, {2}, {3} buttons. Interact with items and devices with {4} button.\n\nOpen this door by pressing {5} while your cursor is over it.</mechanic.opendoortext>

  <!-- Room 2 -->
  <mechanic.equipment>Containers</mechanic.equipment>
  <mechanic.equipmentobjective>Get your equipment from the locker</mechanic.equipmentobjective>
  <mechanic.equipmenttext>Items are stored in containers of different sizes. You can see what’s inside one by interacting with it ({0}). Transfer items between character and container inventory by dragging or double-clicking.\n\nWhen in a character’s inventory, items can be equipped by double-clicking on them or by pressing the corresponding quick-slot key.\n\nTo close the interface, press {1}.</mechanic.equipmenttext>

  <!-- Room 3 -->
  <mechanic.welding>Leaks</mechanic.welding>
  <mechanic.weldingobjective>Repair leak</mechanic.weldingobjective>
  <mechanic.weldingtext>To repair leaks in hulls, equip the welding tool by double-clicking on it. Some items, like the welding tool, require two free hands to use. Unequip or drop an item by double-clicking it while it is in use.\n\nWhen welding tool is equipped, hold {0} to aim. While aiming, hold {1} to weld.</mechanic.weldingtext>
  <mechanic.drain>Water pumps</mechanic.drain>
  <mechanic.drainobjective>Turn on nearby pump to drain excess water</mechanic.drainobjective>
  <mechanic.draintext>When the sub is flooded, use pumps to drain excess water. Usually pumps receive signals from nearby water detectors or navigation terminals, but some can be operated manually. This pump is programmed to only pump water out. Turn it on by interacting with it ({0}) and flip the switch to the “on” position.</mechanic.draintext>

  <!-- Room 4 -->
  <mechanic.deconstruct>Crafting, part 1</mechanic.deconstruct>
  <mechanic.deconstructobjective>Deconstruct an extra oxygen tank</mechanic.deconstructobjective>
  <mechanic.deconstructtext>The fabricator is a device that can take different kinds of materials and turn them into useful items. If you don't have enough materials for fabrication, you can break down items in the deconstructor. Just drag the item into one of the top slots and press the “Deconstruct” button.\n\nIn this case, fabricating a fire extinguisher requires aluminum and sodium. Sodium is readily available, but aluminum must be deconstructed from oxygen tanks.</mechanic.deconstructtext>
  <mechanic.fabricate>Crafting, part 2</mechanic.fabricate>
  <mechanic.fabricateobjective>Fabricate a fire extinguisher</mechanic.fabricateobjective>
  <mechanic.fabricatetext>Now that we have all of the required materials, we can fabricate a fire extinguisher. Find it in the list, load the fabricator with materials and press the button to start fabricating.\n\nWhen done, the fabricated item can be found in the fabricator’s output slot.</mechanic.fabricatetext>

  <!-- Room 5 -->
  <mechanic.extinguisher>Fires</mechanic.extinguisher>
  <mechanic.extinguisherobjective>Put out the fire</mechanic.extinguisherobjective>
  <mechanic.extinguishertext>Equip the fire extinguisher like you would a welding tool. Then aim by holding down {0} and dispense by holding down {1}.</mechanic.extinguishertext>
  <mechanic.dropextinguisher>Dropping items</mechanic.dropextinguisher>
  <mechanic.dropextinguisherobjective>Drop the fire extinguisher</mechanic.dropextinguisherobjective>
  <mechanic.dropextinguishertext>Some items, like the fire extinguisher, are too large to carry around in the character’s inventory. To unequip the fire extinguisher, drag it away from the inventory and release the mouse button.</mechanic.dropextinguishertext>

  <!-- Room 6 -->
  <mechanic.diving>Diving suit</mechanic.diving>
  <mechanic.divingobjective>Equip a diving suit</mechanic.divingobjective>
  <mechanic.divingtext>A diving suit protects the wearer from high pressure. Equip one to be able to swim outside the submarine. Make sure the suit has a full oxygen tank attached, otherwise the wearer will suffocate.</mechanic.divingtext>

  <!-- Room 7 -->
  <mechanic.repairpump>Repairing devices</mechanic.repairpump>
  <mechanic.repairpumpobjective>Repair pump</mechanic.repairpumpobjective>
  <mechanic.repairpumptext>Mechanical and electrical devices require maintenance. Without it, they will break and stop working. Repair mechanical devices by equipping a wrench and interacting ({0}) with it.\n\nItems in need of maintenance are marked with a repair icon.</mechanic.repairpumptext>

  <!-- Submarine -->
  <mechanic.repairsubmarine>Submarine maintenance</mechanic.repairsubmarine>
  <mechanic.repairsubmarineobjective>Repair the engine and ballast pumps</mechanic.repairsubmarineobjective>
  <mechanic.repairsubmarinetext>You are now onboard a submarine, which is where you will spend most of your time in Barotrauma. This one is on the simpler side, but you will have a selection of different submarines available to you when you begin a game. You can take the diving suit off now. (Either by pressing and holding the unequip button on top of the equipment slot or dragging the suit away from the slot.)\n\nInteriors of a submarine are usually cramped, and finding things can be difficult until you get your bearings.\n\nFind the engine (usually located in the rear compartment of a submarine) and ballast pumps (in the bottom; some submarines have multiple ballast tanks).</mechanic.repairsubmarinetext>

  <!-- Engineer tutorial -->
  <!-- Radio -->
  <engineer.radio.wakeup>Get your ass up! We need power!</engineer.radio.wakeup>
  <engineer.radio.equipment>That last impact cut power to half of the outpost. I want you to grab what you need to get us online again.</engineer.radio.equipment>
  <engineer.radio.reactorstable>We seem to be stable now. Some junction boxes blew their fuses and pumps aren’t working—you should go see what you can do about it. Remember to switch the reactor to automatic before you go.</engineer.radio.reactorstable>
  <engineer.radio.faultywiring>Some of the wiring seems to be faulty. Find some wire and do a quick fix, otherwise we’re without power.</engineer.radio.faultywiring>
  <engineer.radio.changeofplans>Change of plans. Come to the sub. We’re gonna blow this joint.</engineer.radio.changeofplans>
  <engineer.radio.submarine>Looks like the electrical room’s seen better days. See if you can get it online, then start up the reactor.</engineer.radio.submarine>
  <engineer.radio.complete>Good work. We may yet make it out of this alive.</engineer.radio.complete>

  <!-- Room 2 -->
  <engineer.equipment>Containers</engineer.equipment>
  <engineer.equipmentobjective>Retrieve equipment from the cabinet</engineer.equipmentobjective>
  <engineer.equipmenttext>Items are stored in containers of different sizes. You can see what’s inside one by interacting with it ({0}). Transfer items between character and container inventory by dragging or double-clicking.\n\nWhen in a character’s inventory, items can be equipped by double-clicking on them or by pressing the corresponding quick-slot key.\n\nTo close the interface, press {1}.</engineer.equipmenttext>

  <!-- Room 3 -->
  <engineer.reactor>Reactor</engineer.reactor>
  <engineer.reactorobjective>Power up the reactor</engineer.reactorobjective>
  <engineer.reactortext>Nuclear reactors provide power to submarines and outposts. They require fuel to create heat and a crew member to regulate the output.\n\nDrag a fuel rod to the item slot on the left side. Multiple fuel rods create more heat, but in normal circumstances one is enough and any more might lead to overheating.\n\nStart by setting the fission rate so that the needle is on green, then do the same for turbine output. You can see load and output values to the right. Try to keep the output as close to load as possible. When the output is lower it leads to power outages and, when it’s higher, overvoltage and fires.\n\nWhen the reactor operator leaves the interface, it’s recommended to turn automatic control on. It responds to any fluctuations in grid load, but is considerably slower than a human operator.</engineer.reactortext>

  <!-- Room 4 -->
  <engineer.repairjunctionbox>Maintenance</engineer.repairjunctionbox>
  <engineer.repairjunctionboxobjective>Repair the broken junction box</engineer.repairjunctionboxobjective>
  <engineer.repairjunctionboxtext>Like mechanical items, junction boxes need maintenance. In addition to wear and tear, they are damaged by water and overvoltage.\n\nThey are repaired using a screwdriver, as opposed to a wrench for mechanical items. Otherwise the process is the same. Equip a screwdriver and interact ({0}) with the device to see the repair interface.</engineer.repairjunctionboxtext>

  <!-- Room 5 -->
  <engineer.wirejunctionboxes>Wiring</engineer.wirejunctionboxes>
  <engineer.wirejunctionboxesobjective>Connect the junction boxes</engineer.wirejunctionboxesobjective>
  <engineer.wirejunctionboxestext>Junction boxes serve as the main way to connect the submarine’s devices to the power grid. Connect them with wires to allow the power to travel between them.\n\nTo connect wires to items, equip a screwdriver and wire in separate hands, then interact with ({0}) the item you want to add the wire to. You will see a connection panel with a couple of connection pins and a wire sticking out from the bottom. Drag the wire to “power” pin, then press {1} to close the panel. Repeat the step at the next item.\n\nIf you don’t see a loose wire in the connection panel interface, make sure you have one equipped.</engineer.wirejunctionboxestext>

  <!-- Submarine -->
  <engineer.repairelectricalroom>Electrical room</engineer.repairelectricalroom>
  <engineer.repairelectricalroomobjective>Repair the electrical room</engineer.repairelectricalroomobjective>
  <engineer.repairelectricalroomtext>Find the sub’s electrical room and repair the junction boxes by interacting with them while holding a screwdriver, then pressing the “Repair” button.</engineer.repairelectricalroomtext>
  <engineer.powerupreactor>Reactor</engineer.powerupreactor>
  <engineer.powerupreactorobjective>Power up submarine’s reactor</engineer.powerupreactorobjective>
  <engineer.powerupreactortext>Nuclear reactors provide power to submarines and outposts. They require fuel to create heat and a crew member to regulate the output.\n\nDrag a fuel rod to the item slot on the left side. Multiple fuel rods create more heat, but in normal circumstances one is enough and any more might lead to overheating.\n\nStart by setting the fission rate so that the needle is on green, then do the same for turbine output. You can see load and output values to the right. Try to keep the output as close to load as possible. When the output is lower it leads to power outages and, when it’s higher, overvoltage and fires.\n\nWhen the reactor operator leaves the interface, it’s recommended to turn automatic control on. It responds to any fluctuations in grid load, but is considerably slower than a human operator.</engineer.powerupreactortext>

  <!-- Security officer tutorial -->
  <!-- Radio -->
  <officer.radio.wakeup>Is there any security still alive? We have a hull breach and some unwanted visitors!</officer.radio.wakeup>
  <officer.radio.equipment>Find what you need to take out these monsters.</officer.radio.equipment>
  <officer.radio.crawlerdead>Good job, but that was just a baby crawler. I see something bigger up ahead, so keep on your toes.</officer.radio.crawlerdead>
  <officer.radio.somethingbig>I’m reading something big on the sonar. Load the coilgun and see if you can take it down.</officer.radio.somethingbig>
  <officer.radio.hammerheaddead>Nice shooting. Bad news is, this station is unsalvageable. Come down to the sub—we’re leaving before it’s too late.</officer.radio.hammerheaddead>
  <officer.radio.submarine>Welcome aboard. I need you to make sure we’re ready to deal with whatever comes after us when we leave. Start inspecting the weaponry.</officer.radio.submarine>
  <officer.radio.complete>Outstanding. Now get ready. Once the rest of the crew arrives, we’re out of here.</officer.radio.complete>

  <!-- Room 2 -->
  <officer.equipment>Containers</officer.equipment>
  <officer.equipmentobjective>Retrieve equipment from the cabinet</officer.equipmentobjective>
  <officer.equipmenttext>Items are stored in containers of different sizes. You can see what’s inside one by interacting with it ({0}). Transfer items between character and container inventory by dragging or double-clicking.\n\nWhen in a character’s inventory, items can be equipped by double-clicking on them or by pressing the corresponding quick-slot key.\n\nTo close the interface, press {1}.</officer.equipmenttext>
  <officer.meleeweapon>Melee weapons</officer.meleeweapon>
  <officer.meleeweaponobjective>Equip a melee weapon and protective gear</officer.meleeweaponobjective>
  <officer.meleeweapontext>Equip a weapon by double-clicking it in your inventory. Weapons require at least one free hand. Wearable equipment can either be double-clicked or dragged into their corresponding slots in the character inventory.\n\nReady the weapon by holding {0} and swing it by clicking {1}.</officer.meleeweapontext>

  <!-- Room 3 -->
  <officer.crawler>Crawlers</officer.crawler>
  <officer.crawlerobjective>Kill the crawler</officer.crawlerobjective>
  <officer.crawlertext>There's a monster in the next room. A crawler. Take it down using the stun baton. Stun baton stuns enemies for a brief moment, so use that to your advantage.</officer.crawlertext>

  <!-- Room 4 -->
  <officer.somethingbig>Coilgun, part 1</officer.somethingbig>
  <officer.somethingbigobjective>Load coilgun and turn on the supercapacitor</officer.somethingbigobjective>
  <officer.somethingbigtext>Coilguns are standard-issue equipment in most subs. They require short bursts of power and boxes of ammunition.\n\nTo ready the coilgun, you must make sure the supercapacitor has enough power by setting the recharge rate high enough (50% is usually enough), then insert full ammunition boxes into the coilgun loader.\n\nThe ammo boxes loaded in the coilguns seem empty. You need to unload them. Do this by dragging the empty boxes away from the loader. Drop the empty boxes on the ground by holding the green arrow above the ammo box when it's equipped.\n\nAmmo boxes are large and unwieldy. You must use two hands to carry one and they can’t be carried around in the inventory. To drop an ammo box, either drag it away from your equip slot or press the unequip button on top of the equip slot.</officer.somethingbigtext>
  <officer.hammerhead>Coilgun, part 2</officer.hammerhead>
  <officer.hammerheadobjective>Kill the attacking hammerhead</officer.hammerheadobjective>
  <officer.hammerheadtext>To use the coilgun, interact ({0}) with the periscope. While on the periscope, aim with the mouse and fire by pressing {1}. To stop aiming, press {2}.\n\nThe gun uses a lot of power, so firing conservatively is key. Otherwise the supercapacitor may not be able to keep up.</officer.hammerheadtext>

  <!-- Room 5 -->
  <officer.rangedweapon>Ranged weapons</officer.rangedweapon>
  <officer.rangedweaponobjective>Grab some ranged weapons</officer.rangedweaponobjective>
  <officer.rangedweapontext>Ranged weapons work the same way as melee weapons, except their accuracy is more dependent on the character’s weapons skill. Aim with {0} and fire with {1}.\n\nThey must also be loaded with ammunition. Hover the mouse cursor over a ranged weapon to see how many bullets, harpoons, etc. are contained. Drop ammunition into the slots or on the weapon itself to load the weapon.</officer.rangedweapontext>

  <!-- Room 6 -->
  <officer.mudraptor>Mudraptors</officer.mudraptor>
  <officer.mudraptorobjective>Kill the mudraptor</officer.mudraptorobjective>
  <officer.mudraptortext>Mudraptors are bigger, meaner and more armored than crawlers. Taking them down requires more firepower. Aim for the mouth or belly and try to keep your distance.</officer.mudraptortext>

  <!-- Submarine -->
  <officer.armsubmarine>Submarine weapons</officer.armsubmarine>
  <officer.armsubmarineobjective>Ready coilguns</officer.armsubmarineobjective>
  <officer.armsubmarinetext>Find ammunition for the coilguns and load them. Recharge supercapacitors.\n\nIn most submarines, gun loaders and supercapacitors are located next to their respective gun controls. A value of 50% for supercapacitors’ recharge is usually enough to keep them ready for monster encounters. Set it to 100% when a lot of firing is expected.</officer.armsubmarinetext>

  <!-- Medical doctor tutorial -->
  <!-- Radio -->
  <doctor.radio.wakeup>We need a medic here!</doctor.radio.wakeup>
  <doctor.radio.knockeddown>That was a big one. Are you okay? Get yourself patched up, fast. We need a medic here stat.</doctor.radio.knockeddown>
  <doctor.radio.assistantburns>They’ve got a nasty burn. You don’t have any bandages with you, do you? Get them to follow you while you go find some.</doctor.radio.assistantburns>
  <doctor.radio.assistantburnshealed>I guess that’ll do. Make your way to the sub; it’s too dangerous to stay here.</doctor.radio.assistantburnshealed>
  <doctor.radio.enteredsub>Good. Everyone’s here. Check up on everybody while we get the vessel ready for transit.</doctor.radio.enteredsub>

  <!-- Room 3 -->
  <doctor.supplies>Containers</doctor.supplies>
  <doctor.suppliesobjective>Find medical supplies</doctor.suppliesobjective>
  <doctor.suppliestext>Items are stored in containers of different sizes. You can see what’s inside one by interacting with it ({0}). Transfer items between character and container inventory by dragging or double-clicking.\n\nWhen in a character’s inventory, items can be equipped by double-clicking on them or by pressing the corresponding quick-slot key.\n\nTo close the interface, press {1}.</doctor.suppliestext>
  <doctor.openmedicalinterface>Medical interface</doctor.openmedicalinterface>
  <doctor.openmedicalinterfaceobjective>Open medical interface</doctor.openmedicalinterfaceobjective>
  <doctor.openmedicalinterfacetext>Press {0} or click your health bar to enter the medical interface.</doctor.openmedicalinterfacetext>
  <doctor.firstaidself>First aid</doctor.firstaidself>
  <doctor.firstaidselfobjective>Heal your injuries</doctor.firstaidselfobjective>
  <doctor.firstaidselftext>Afflictions affecting the character are shown in the list to the left, although some afflictions are local to specific limbs. You can inspect different limbs by clicking on them.\n\nTo treat an affliction, drag a medical item onto the highlighted area. Suggested items are shown in the interface, but caution must be exercised, since some characters’ medical skills aren’t high enough to suggest the correct treatment. In this case, you have some light internal damage. Morphine is effective in treating this affliction.</doctor.firstaidselftext>

  <!-- Room 4 -->
  <doctor.medbay>Giving commands</doctor.medbay>
  <doctor.medbayobjective>Take the crew member to the med bay</doctor.medbayobjective>
  <doctor.medbaytext>Sometimes you will encounter afflictions that you don’t have supplies to treat on the spot. In these situations it’s handy to get the patient to follow you to the med bay, where there are more supplies to treat them.\n\nFind the character in question in the crew list to the left. Then find the “Follow” button and click on it. The character will now follow you until dismissed by clicking on the button again.\n\n“Follow” command is only one of many commands you can give to other characters. Experiment with other commands during gameplay!</doctor.medbaytext>

  <!-- Room 5 -->
  <doctor.treatburns>Treat burns</doctor.treatburns>
  <doctor.treatburnsobjective>Treat crew member’s injuries</doctor.treatburnsobjective>
  <doctor.treatburnstext>First aid can be administered to other characters, too. Treat them by highlighting the target character and pressing {0}. The interface will show their status on the left side of the screen.\n\nDrag the correct item into the medical interface to treat the affliction. Remember to select the correct limb before administering treatment. Bandages heal burns quickly. Find them in the highlighted cabinet.</doctor.treatburnstext>

  <!-- Room 6 -->
  <doctor.cpr>Resuscitation</doctor.cpr>
  <doctor.cprobjective>Perform CPR</doctor.cprobjective>
  <doctor.cprtext>When characters suffer too many injuries, they enter an unconscious state. In this state, their oxygen level falls constantly and when it gets to zero, they die. They can be resuscitated through CPR, which gets them to a stable state.\n\nResuscitate the patient by entering the medical interface ({0}) and clicking the green “resuscitate” button. The process may take a while.</doctor.cprtext>

  <!-- Submarine -->
  <doctor.submarine>Medical assistance</doctor.submarine>
  <doctor.submarineobjective>Give medical assistance to everyone who needs it</doctor.submarineobjective>
  <doctor.submarinetext>The crew is ready to leave, but they are a bit banged up and someone is unconscious. Equipping the Health Scanner HUD will let you see who is injured and how.\n\nInspect each patient by pressing {0}, then administer the correct treatment. Remember to check each limb by selecting them in the medical interface.\n\nMedical supplies are often found in the med bay or storage, along with some basic meds in the supply cabinets scattered throughout the sub. You can check each medical item’s description to see what they treat.</doctor.submarinetext>

  <!-- Captain tutorial -->
  <!-- Radio -->
  <captain.radio.medic>Ahoy, captain. Any orders?</captain.radio.medic>
  <captain.radio.complete>Glad you made it out of there. Welcome to [OUTPOSTNAME].</captain.radio.complete>

  <!-- Room 2 -->
  <captain.commandmedic>Commands, part 1</captain.commandmedic>
  <captain.commandmedicobjective>Command the medic to follow</captain.commandmedicobjective>
  <captain.commandmedictext>Find the medic in the crew list to the left. Then find the “Follow” button in the command interface next to the portraits and click on it. The character will now follow you until dismissed by clicking on the button again.</captain.commandmedictext>

  <!-- Submarine -->
  <captain.commandmechanic>Commands, part 2</captain.commandmechanic>
  <captain.commandmechanicobjective>Order the mechanic to perform maintenance</captain.commandmechanicobjective>
  <captain.commandmechanictext>To order repairs, click on the “Repair Damaged Systems” button in the list next to the mechanic’s portrait. The character will then patrol and search for any mechanical items in need of repairing.</captain.commandmechanictext>
  <captain.commandsecurity>Commands, part 3</captain.commandsecurity>
  <captain.commandsecurityobjective>Order the security to man guns</captain.commandsecurityobjective>
  <captain.commandsecuritytext>To order somebody to man guns, click on the “Operate Weapons” button in the list next to the character’s portrait. Then choose the weapon you want them to operate.</captain.commandsecuritytext>
  <captain.commandengineer>Commands, part 4</captain.commandengineer>
  <captain.commandengineerobjective>Order the engineer to power up the reactor</captain.commandengineerobjective>
  <captain.commandengineertext>To order somebody to operate the reactor, click on the command interface and choose “Operate Reactor”, then “Power up”. The character will then tend to the reactor.</captain.commandengineertext>
  <captain.undock>Undocking</captain.undock>
  <captain.undockobjective>Undock from the station</captain.undockobjective>
  <captain.undocktext>To get moving, you need to undock the submarine from the outpost. Do this by going into the navigation console and pressing the “Toggle docking” button.</captain.undocktext>
  <captain.navigate>Navigation</captain.navigate>
  <captain.navigateobjective>Navigate to destination</captain.navigateobjective>
  <captain.navigatetext>Plot a course for the submarine by clicking on the sonar display. The navigation terminal will adjust the ballast and engine’s force accordingly and automatically.\n\nTo see where the sub is heading, turn on active sonar. Do that by finding the sonar settings next to the display and setting it from “passive” to “active”.\n\nMove carefully. The faster the submarine moves, the more difficult it will be to slow it down. Colliding with cave walls will damage the hull and cause leaks. For tutorial purposes, this sub will be protected against hull breaches.</captain.navigatetext>
  <captain.dock>Docking</captain.dock>
  <captain.dockobjective>Dock with destination outpost</captain.dockobjective>
  <captain.docktext>To dock the submarine, maneuver the ship’s and outpost’s docking ports close to each other and toggle the docking clamps. Ports are displayed in green on the sonar display.\n\nWhen the ports are close to each other, a line will be shown on the sonar display—use that to your advantage. When the line is fully green, close the clamps by pressing “toggle docking”. The submarine will then be locked into position, and the docking hatch will be open for as long as the docking clamps are engaged.\n\nWhen positioning the submarine for docking, radical movements can easily cause you to overshoot your target. Move slowly and carefully to avoid colliding with the outpost. Using autopilot and “maintain position” is helpful in setting the position you want the submarine to move to.</captain.docktext>

  <!-- Karma system -->
  <karma>Karma</karma>
  <karmaexplanation>Karma reflects the helpful and harmful actions you've taken while playing. Actions such as repairing the submarine, operating devices and killing monsters increase Karma, while actions such as attacking members of your crew or damaging the submarine decrease it. If your Karma drops too low, you may not get assigned to certain jobs anymore, or, in more extreme cases, you may be banned from the server.</karmaexplanation>
  <resetkarma>Reset Karma</resetkarma>
  <karmadecreased>Your Karma decreased by [karmadecrease].</karmadecreased>
  <karmaincreased>Your Karma increased by [karmaincrease].</karmaincreased>
  <karmabanwarning>Warning: You will be banned from the server if your Karma decreases below [banthreshold].</karmabanwarning>
  <karmabanned>You have been banned from the server because your Karma decreased below [banthreshold].</karmabanned>
  <karmajobdisallowed>You are not allowed to select this job because your Karma is too low ([yourkarma]/[minkarma]).</karmajobdisallowed>

  <!-- Disclaimers -->
  <campaigndisclaimertitle>Welcome to Barotrauma!</campaigndisclaimertitle>
  <campaigndisclaimertext>Please note that Barotrauma is still in Early Access, and that many aspects of the game are incomplete and still being worked on.\n\nThe Campaign Mode is still lacking many of the features we've planned for the full version, and is not yet as enjoyable as the multiplayer. In the current version, playing the game solo can also be more challenging to new players than playing it with other people—even though the AI crew can give you a hand with some tasks, they are usually not as useful as real human players. If you're interested in what's to come in future updates, click the Campaign Roadmap button below.\n\nWe do, however, recommend that you at least play the single-player tutorial before diving into the multiplayer. Good luck, sailor!</campaigndisclaimertext>
  <campaignroadmaptitle>Campaign Roadmap</campaignroadmaptitle>
  <campaignroadmaptext>- Explorable locations: As of now, the locations on the campaign map are essentially just menus where you can buy supplies and hire new crew members, but during the Early Access period they will become actual physical locations you can enter and explore.\n\n- Expanded story: You will be able to learn more about the world of Barotrauma by interacting with NPCs and by exploring the outposts and non-man-made locations.\n\n- New mission types: We have plans for several completely new mission types, including personnel transport missions and salvage missions into shipwrecks.\n\n- Balancing: Currently the campaign economy is not very well balanced, but we will start to put more focus into it when we have more of the content in.\n\n- End goal: At the moment it’s not possible to complete the campaign, but in future versions the mysterious location at the center of the map will become reachable...</campaignroadmaptext>
  <editordisclaimertitle>Editors</editordisclaimertitle>
  <editordisclaimertext>The submarine and character editors are modding tools that can be used to expand the core game by creating your own submarines and monsters. The custom creations can be shared in the Steam Workshop.\n\nAt the moment the editors are only available in English. The process of building a fully playable submarine or a functional monster can be quite involved, and unfortunately we don’t offer in-game tutorials or documentation for the editors yet. If you want to take a shot at creating your own custom content with the editors, you may be able to find help through the following links:</editordisclaimertext>
  <editordisclaimerwikilink>Barotrauma Wiki</editordisclaimerwikilink>
  <editordisclaimerdiscordlink>Barotrauma Discord Server</editordisclaimerdiscordlink>
  <editordisclaimerforumlink>Barotrauma Forums</editordisclaimerforumlink>
  <bugreportgithubform>GitHub issue form</bugreportgithubform>
  <bugreportfeedbackform>Barotrauma feedback form</bugreportfeedbackform>
  <bugreportbutton>Report a bug</bugreportbutton>

  <!-- Connections -->
  <connection.power>power</connection.power>
  <connection.powerin>power_in</connection.powerin>
  <connection.powerout>power_out</connection.powerout>
  <connection.setstate>set_state</connection.setstate>
  <connection.togglestate>toggle_state</connection.togglestate>
  <connection.setpumpingspeed>set_speed</connection.setpumpingspeed>
  <connection.settargetwaterlevel>set_targetlevel</connection.settargetwaterlevel>
  <connection.signalin>signal_in</connection.signalin>
  <connection.signalout>signal_out</connection.signalout>
  <connection.signalinx>signal_in_[num]</connection.signalinx>
  <connection.signaloutx>signal_out_[num]</connection.signaloutx>
  <connection.turretaimingin>position_in</connection.turretaimingin>
  <connection.turrettriggerin>trigger_in</connection.turrettriggerin>
  <connection.togglelight>toggle_light</connection.togglelight>
  <connection.setcolor>set_color</connection.setcolor>
  <connection.shutdown>shutdown</connection.shutdown>
  <connection.temperatureout>temperature_out</connection.temperatureout>
  <connection.meltdownwarning>meltdown_warning</connection.meltdownwarning>
  <connection.signalr>signal_r</connection.signalr>
  <connection.signalg>signal_g</connection.signalg>
  <connection.signalb>signal_b</connection.signalb>
  <connection.signala>signal_a</connection.signala>
  <connection.setoutput>set_output</connection.setoutput>
  <connection.signalstore>signal_store</connection.signalstore>
  <connection.settargetsignal>set_targetsignal</connection.settargetsignal>
  <connection.setfrequency>set_frequency</connection.setfrequency>
  <connection.setoutputtype>set_outputtype</connection.setoutputtype>
  <connection.controlin>control_in</connection.controlin>
  <connection.setforce>set_force</connection.setforce>
  <connection.sonartransducerin>transducer_in</connection.sonartransducerin>
  <connection.steeringvelocityin>velocity_in</connection.steeringvelocityin>
  <connection.velocityxout>velocity_x_out</connection.velocityxout>
  <connection.velocityyout>velocity_y_out</connection.velocityyout>
  <connection.toggledocking>toggle_docking</connection.toggledocking>
  <connection.waterdatain>water_data_in</connection.waterdatain>
  <connection.oxygendatain>oxygen_data_in</connection.oxygendatain>

  <editordisclaimerwikiurl>https://barotrauma.gamepedia.com/Barotrauma_Wiki</editordisclaimerwikiurl>
  <editordisclaimerdiscordurl>https://discordapp.com/invite/xjeSzWU</editordisclaimerdiscordurl>
  <editordisclaimerforumurl>https://undertowgames.com/forum/viewforum.php?f=17</editordisclaimerforumurl>

  <!-- Structure -->
  <entityname.hull>Hull</entityname.hull>
  <entitydescription.hull>Hulls determine which parts are considered to be 'inside the sub'. Generally every room should be enclosed by a hull.</entitydescription.hull>
  <entityname.gap>Gap</entityname.gap>
  <entitydescription.gap>Gaps allow water and air to flow between two hulls.</entitydescription.gap>
  <entityname.waypoint>Waypoint</entityname.waypoint>
  <entitydescription.waypoint>Used by AI characters to navigate inside the submarine.</entitydescription.waypoint>
  <entityname.spawnpoint>Spawnpoint</entityname.spawnpoint>
  <entitydescription.spawnpoint>Determines which rooms the crew spawns inside.</entitydescription.spawnpoint>
  <entityname.ff_x_wall>Large Horizontal Inside Wall</entityname.ff_x_wall>
  <entitydescription.ff_x_wall>A large horizontal wall with collision detection.</entitydescription.ff_x_wall>
  <entityname.ff_x_wall_cables>Large Horizontal Inside Wall with Cables</entityname.ff_x_wall_cables>
  <entitydescription.ff_x_wall_cables>A large horizontal wall with collision detection.</entitydescription.ff_x_wall_cables>
  <entityname.ff_y_wall>Large Vertical Inside Wall</entityname.ff_y_wall>
  <entitydescription.ff_y_wall>A large vertical wall with collision detection.</entitydescription.ff_y_wall>
  <entityname.inwalll90cables>Large Vertical Inside Wall with Cables</entityname.inwalll90cables>
  <entitydescription.inwalll90cables>A large vertical wall with collision detection.</entitydescription.inwalll90cables>
  <entityname.inwalllcaph1>Large Inside Wall Cap H1</entityname.inwalllcaph1>
  <entitydescription.inwalllcaph1>A large wall cap.</entitydescription.inwalllcaph1>
  <entityname.inwalllcaph2>Large Inside Wall Cap H2</entityname.inwalllcaph2>
  <entitydescription.inwalllcaph2>A large wall cap.</entitydescription.inwalllcaph2>
  <entityname.inwalllcaph3>Large Inside Wall Cap H3</entityname.inwalllcaph3>
  <entitydescription.inwalllcaph3>A large wall cap.</entitydescription.inwalllcaph3>
  <entityname.inwalllcapy1>Large Inside Wall Cap V1</entityname.inwalllcapy1>
  <entitydescription.inwalllcapy1>A large wall cap.</entitydescription.inwalllcapy1>
  <entityname.inwalllcapy2>Large Inside Wall Cap V2</entityname.inwalllcapy2>
  <entitydescription.inwalllcapy2>A large wall cap.</entitydescription.inwalllcapy2>
  <entityname.inwalllcapy4>Large Inside Wall Cap V4</entityname.inwalllcapy4>
  <entitydescription.inwalllcapy4>A large wall cap.</entitydescription.inwalllcapy4>
  <entityname.inwallltieh1>Large Inside Wall Tie H1</entityname.inwallltieh1>
  <entitydescription.inwallltieh1>A large wall cap.</entitydescription.inwallltieh1>
  <entityname.inwallltieh2>Large Inside Wall Tie H2</entityname.inwallltieh2>
  <entitydescription.inwallltieh2>A large wall cap.</entitydescription.inwallltieh2>
  <entityname.inwallltieh3>Large Inside Wall Tie H3</entityname.inwallltieh3>
  <entitydescription.inwallltieh3>A large wall cap.</entitydescription.inwallltieh3>
  <entityname.inwallltiev1>Large Inside Wall Tie V1</entityname.inwallltiev1>
  <entitydescription.inwallltiev1>A large wall cap.</entitydescription.inwallltiev1>
  <entityname.inwallltiev2>Large Inside Wall Tie V2</entityname.inwallltiev2>
  <entitydescription.inwallltiev2>A large wall cap.</entitydescription.inwallltiev2>
  <entityname.inwallltiev3>Large Inside Wall Tie V3</entityname.inwallltiev3>
  <entitydescription.inwallltiev3>A large wall cap.</entitydescription.inwallltiev3>
  <entityname.ff_wall_b>Back Wall Ballast A1</entityname.ff_wall_b>
  <entitydescription.ff_wall_b>Ballast back wall.</entitydescription.ff_wall_b>
  <entityname.ff_wall_bp>Back Wall Ballast A2</entityname.ff_wall_bp>
  <entitydescription.ff_wall_bp>Ballast back wall with pipe.</entitydescription.ff_wall_bp>
  <entityname.bwbc>Back Wall Ballast C</entityname.bwbc>
  <entitydescription.bwbc>Ballast back wall with pipe.</entitydescription.bwbc>
  <entityname.ff_wall_c1>Back Wall C1</entityname.ff_wall_c1>
  <entitydescription.ff_wall_c1>Mushy grey wall.</entitydescription.ff_wall_c1>
  <entityname.ff_wall_c2>Back Wall C2</entityname.ff_wall_c2>
  <entitydescription.ff_wall_c2>Mushy grey wall.</entitydescription.ff_wall_c2>
  <entityname.ff_wall_c3>Back Wall C3</entityname.ff_wall_c3>
  <entitydescription.ff_wall_c3>Mushy grey Greeble wall.</entitydescription.ff_wall_c3>
  <entityname.ff_wall_d1>Back Wall D1</entityname.ff_wall_d1>
  <entitydescription.ff_wall_d1>Metal wall.</entitydescription.ff_wall_d1>
  <entityname.ff_wall_d2>Back Wall D2</entityname.ff_wall_d2>
  <entitydescription.ff_wall_d2>Metal wall.</entitydescription.ff_wall_d2>
  <entityname.ff_wall_d3>Back Wall D3</entityname.ff_wall_d3>
  <entitydescription.ff_wall_d3>Metal wall.</entitydescription.ff_wall_d3>
  <entityname.ff_wall_e>Back Wall E</entityname.ff_wall_e>
  <entitydescription.ff_wall_e>Block wall lit.</entitydescription.ff_wall_e>
  <entityname.ff_wall_g1>Back Wall G1</entityname.ff_wall_g1>
  <entitydescription.ff_wall_g1>General grey back wall.</entitydescription.ff_wall_g1>
  <entityname.ff_wall_g2>Back Wall G2</entityname.ff_wall_g2>
  <entitydescription.ff_wall_g2>General grey back wall.</entitydescription.ff_wall_g2>
  <entityname.ff_wall_g3>Back Wall G3</entityname.ff_wall_g3>
  <entitydescription.ff_wall_g3>General grey back wall.</entitydescription.ff_wall_g3>
  <entityname.ff_wall_h1>Back Wall H1</entityname.ff_wall_h1>
  <entitydescription.ff_wall_h1>Airlock Background.</entitydescription.ff_wall_h1>
  <entityname.exta_tail>Tail Fin Old A</entityname.exta_tail>
  <entitydescription.exta_tail>Submarine tail.</entitydescription.exta_tail>
  <entityname.tailfina>Tail Fin A</entityname.tailfina>
  <entitydescription.tailfina>Submarine tail.</entitydescription.tailfina>
  <entityname.tailfinb>Tail Fin B</entityname.tailfinb>
  <entitydescription.tailfinb>Submarine tail.</entitydescription.tailfinb>
  <entityname.tailfinc>Tail Fin C</entityname.tailfinc>
  <entitydescription.tailfinc>Submarine tail.</entitydescription.tailfinc>
  <entityname.tailfind>Tail Fin D</entityname.tailfind>
  <entitydescription.tailfind>Submarine tail.</entitydescription.tailfind>
  <entityname.exta_front>Submarine Front A</entityname.exta_front>
  <entitydescription.exta_front>Front.</entitydescription.exta_front>
  <entityname.subfrontb>Submarine Front B</entityname.subfrontb>
  <entitydescription.subfrontb>Front.</entitydescription.subfrontb>
  <entityname.shella90deg>Shell A 90 Degrees</entityname.shella90deg>
  <entitydescription.shella90deg>Submarine wall.</entitydescription.shella90deg>
  <entityname.shella16deg>Shell A 16 Degrees</entityname.shella16deg>
  <entitydescription.shella16deg>Submarine wall.</entitydescription.shella16deg>
  <entityname.shella34deg>Shell A 34 Degrees</entityname.shella34deg>
  <entitydescription.shella34deg>Submarine wall.</entitydescription.shella34deg>
  <entityname.shella0deg>Shell A 0 Degrees</entityname.shella0deg>
  <entitydescription.shella0deg>Submarine wall.</entitydescription.shella0deg>
  <entityname.shella04deg>Shell A 04 Degrees</entityname.shella04deg>
  <entitydescription.shella04deg>Submarine wall.</entitydescription.shella04deg>
  <entityname.shella14adeg>Shell A 14 Degrees</entityname.shella14adeg>
  <entitydescription.shella14adeg>Submarine wall.</entitydescription.shella14adeg>
  <entityname.shella52deg>Shell A 52 Degrees</entityname.shella52deg>
  <entitydescription.shella52deg>Submarine wall.</entitydescription.shella52deg>
  <entityname.shella16degb>Shell A 16 Degrees B</entityname.shella16degb>
  <entitydescription.shella16degb>Submarine wall.</entitydescription.shella16degb>
  <entityname.shella25deg>Shell A 25 Degrees</entityname.shella25deg>
  <entitydescription.shella25deg>Submarine wall.</entitydescription.shella25deg>
  <entityname.shella45deg>Shell A 45 Degrees</entityname.shella45deg>
  <entitydescription.shella45deg>Submarine wall.</entitydescription.shella45deg>
  <entityname.shella32deg>Shell A 32 Degrees</entityname.shella32deg>
  <entitydescription.shella32deg>Submarine wall.</entitydescription.shella32deg>
  <entityname.shella14degb>Shell A 14 Degrees B</entityname.shella14degb>
  <entitydescription.shella14degb>Submarine wall.</entitydescription.shella14degb>
  <entityname.shella43deg>Shell A 43 Degrees</entityname.shella43deg>
  <entitydescription.shella43deg>Submarine wall.</entitydescription.shella43deg>
  <entityname.shella51deg>Shell A 51 Degrees</entityname.shella51deg>
  <entitydescription.shella51deg>Submarine wall.</entitydescription.shella51deg>
  <entityname.shella47deg>Shell A 47 Degrees</entityname.shella47deg>
  <entitydescription.shella47deg>Submarine wall.</entitydescription.shella47deg>
  <entityname.shella60deg>Shell A 60 Degrees</entityname.shella60deg>
  <entitydescription.shella60deg>Submarine wall.</entitydescription.shella60deg>
  <entityname.shella18deg>Shell A 18 Degrees</entityname.shella18deg>
  <entitydescription.shella18deg>Submarine wall.</entitydescription.shella18deg>
  <entityname.shella70deg>Shell A 70 Degrees</entityname.shella70deg>
  <entitydescription.shella70deg>Submarine wall.</entitydescription.shella70deg>
  <entityname.shella90degcurve>Shell A 90 Degrees Curve</entityname.shella90degcurve>
  <entitydescription.shella90degcurve>Submarine wall.</entitydescription.shella90degcurve>
  <entityname.shella45degb>Shell A 45 Degrees B</entityname.shella45degb>
  <entitydescription.shella45degb>Submarine wall.</entitydescription.shella45degb>
  <entityname.shella57deg>Shell A 57 Degrees</entityname.shella57deg>
  <entitydescription.shella57deg>Submarine wall.</entitydescription.shella57deg>
  <entityname.shella40deg>Shell A 40 Degrees</entityname.shella40deg>
  <entitydescription.shella40deg>Submarine wall.</entitydescription.shella40deg>
  <entityname.shella61deg>Shell A 61 Degrees</entityname.shella61deg>
  <entitydescription.shella61deg>Submarine wall.</entitydescription.shella61deg>
  <entityname.shella17deg>Shell A 17 Degrees</entityname.shella17deg>
  <entitydescription.shella17deg>Submarine wall.</entitydescription.shella17deg>
  <entityname.shella34degb>Shell A 34 Degrees B</entityname.shella34degb>
  <entitydescription.shella34degb>Submarine wall.</entitydescription.shella34degb>
  <entityname.shella26deg>Shell A 26 Degrees</entityname.shella26deg>
  <entitydescription.shella26deg>Submarine wall.</entitydescription.shella26deg>
  <entityname.shella54deg>Shell A 54 Degrees</entityname.shella54deg>
  <entitydescription.shella54deg>Submarine wall.</entitydescription.shella54deg>
  <entityname.shella38deg>Shell A 38 Degrees</entityname.shella38deg>
  <entitydescription.shella38deg>Submarine wall.</entitydescription.shella38deg>
  <entityname.shellacombo11>Shell A Combo 1 1</entityname.shellacombo11>
  <entitydescription.shellacombo11>Submarine wall.</entitydescription.shellacombo11>
  <entityname.shellacombo12>Shell A Combo 1 2</entityname.shellacombo12>
  <entitydescription.shellacombo12>Submarine wall.</entitydescription.shellacombo12>
  <entityname.sshella01>Shuttle Shell A01</entityname.sshella01>
  <entitydescription.sshella01>Shuttle wall.</entitydescription.sshella01>
  <entityname.sshella02>Shuttle Shell A02</entityname.sshella02>
  <entitydescription.sshella02>Shuttle wall.</entitydescription.sshella02>
  <entityname.sshella04>Shuttle Shell A04</entityname.sshella04>
  <entitydescription.sshella04>Shuttle wall.</entitydescription.sshella04>
  <entityname.sshella05>Shuttle Shell A05</entityname.sshella05>
  <entitydescription.sshella05>Shuttle wall.</entitydescription.sshella05>
  <entityname.sshellaa06>Shuttle Shell A06</entityname.sshellaa06>
  <entitydescription.sshellaa06>Shuttle wall.</entitydescription.sshellaa06>
  <entityname.sshella07>Shuttle Shell A07</entityname.sshella07>
  <entitydescription.sshella07>Shuttle wall.</entitydescription.sshella07>
  <entityname.sshella08>Shuttle Shell A08</entityname.sshella08>
  <entitydescription.sshella08>Shuttle wall.</entitydescription.sshella08>
  <entityname.sshella09>Shuttle Shell A09</entityname.sshella09>
  <entitydescription.sshella09>Shuttle wall.</entitydescription.sshella09>
  <entityname.sshella10>Shuttle Shell A10</entityname.sshella10>
  <entitydescription.sshella10>Shuttle wall.</entitydescription.sshella10>
  <entityname.sshella11>Shuttle Shell A11</entityname.sshella11>
  <entitydescription.sshella11>Shuttle wall.</entitydescription.sshella11>
  <entityname.sshella14>Shuttle Shell A14</entityname.sshella14>
  <entitydescription.sshella14>Shuttle wall.</entitydescription.sshella14>
  <entityname.sshella15a>Shuttle Shell A15a</entityname.sshella15a>
  <entitydescription.sshella15a>Shuttle Fin.</entitydescription.sshella15a>
  <entityname.sshella15b>Shuttle Shell A15b</entityname.sshella15b>
  <entitydescription.sshella15b>Shuttle Fin.</entitydescription.sshella15b>
  <entityname.sshella15c>Shuttle Shell A15c</entityname.sshella15c>
  <entitydescription.sshella15c>Shuttle Fin.</entitydescription.sshella15c>
  <entityname.sshella17a>Shuttle Shell A17a</entityname.sshella17a>
  <entitydescription.sshella17a>Shuttle wall.</entitydescription.sshella17a>
  <entityname.sshella17b>Shuttle Shell A17b</entityname.sshella17b>
  <entitydescription.sshella17b>Shuttle wall.</entitydescription.sshella17b>
  <entityname.sshella17c>Shuttle Shell A17c</entityname.sshella17c>
  <entitydescription.sshella17c>Shuttle wall.</entitydescription.sshella17c>
  <entityname.sshella18>Shuttle Shell A18</entityname.sshella18>
  <entitydescription.sshella18>Shuttle wall.</entitydescription.sshella18>
  <entityname.sshella19>Shuttle Shell A19</entityname.sshella19>
  <entitydescription.sshella19>Shuttle wall.</entitydescription.sshella19>
  <entityname.sshella20>Shuttle Shell A20</entityname.sshella20>
  <entitydescription.sshella20>Shuttle wall.</entitydescription.sshella20>
  <entityname.sshella21>Shuttle Shell A21</entityname.sshella21>
  <entitydescription.sshella21>Shuttle wall.</entitydescription.sshella21>
  <entityname.sshella22>Shuttle Shell A22</entityname.sshella22>
  <entitydescription.sshella22>Shuttle wall.</entitydescription.sshella22>
  <entityname.sshella23>Shuttle Shell A23</entityname.sshella23>
  <entitydescription.sshella23>Shuttle wall.</entitydescription.sshella23>
  <entityname.sshella24>Shuttle Shell A24</entityname.sshella24>
  <entitydescription.sshella24>Shuttle wall.</entitydescription.sshella24>
  <entityname.sshella25>Shuttle Shell A25</entityname.sshella25>
  <entitydescription.sshella25>Shuttle wall.</entitydescription.sshella25>
  <entityname.sshella26>Shuttle Shell A26</entityname.sshella26>
  <entitydescription.sshella26>Shuttle wall.</entitydescription.sshella26>
  <entityname.sshella27>Shuttle Shell A27</entityname.sshella27>
  <entitydescription.sshella27>Shuttle wall.</entitydescription.sshella27>
  <entityname.sshella28>Shuttle Shell A28</entityname.sshella28>
  <entitydescription.sshella28>Shuttle wall.</entitydescription.sshella28>
  <entityname.sshella30>Shuttle Shell A30</entityname.sshella30>
  <entitydescription.sshella30>Shuttle wall.</entitydescription.sshella30>
  <entityname.sshella32b>Shuttle Shell A32b</entityname.sshella32b>
  <entitydescription.sshella32b>Shuttle wall.</entitydescription.sshella32b>
  <entityname.sshella32c>Shuttle Shell A32c</entityname.sshella32c>
  <entitydescription.sshella32c>Shuttle wall.</entitydescription.sshella32c>
  <entityname.sshella32d>Shuttle Shell A32d</entityname.sshella32d>
  <entitydescription.sshella32d>Shuttle wall.</entitydescription.sshella32d>
  <entityname.sshella36>Shuttle Shell A36</entityname.sshella36>
  <entitydescription.sshella36>Shuttle wall.</entitydescription.sshella36>
  <entityname.sshella37>Shuttle Shell A37</entityname.sshella37>
  <entitydescription.sshella37>Shuttle wall.</entitydescription.sshella37>
  <entityname.sshella38>Shuttle Shell A38</entityname.sshella38>
  <entitydescription.sshella38>Shuttle wall.</entitydescription.sshella38>
  <entityname.sshella39>Shuttle Shell A39</entityname.sshella39>
  <entitydescription.sshella39>Shuttle wall.</entitydescription.sshella39>
  <entityname.sshella40>Shuttle Shell A40</entityname.sshella40>
  <entitydescription.sshella40>Shuttle wall.</entitydescription.sshella40>
  <entityname.sshella41>Shuttle Shell A41</entityname.sshella41>
  <entitydescription.sshella41>Shuttle wall.</entitydescription.sshella41>
  <entityname.sshellalightsa>Shuttle Lights A</entityname.sshellalightsa>
  <entitydescription.sshellalightsa>Shuttle wall.</entitydescription.sshellalightsa>
  <entityname.sshellaplatea>Shuttle Plate A</entityname.sshellaplatea>
  <entitydescription.sshellaplatea>Shuttle wall.</entitydescription.sshellaplatea>
  <entityname.sshellaplateb>Shuttle Plate B</entityname.sshellaplateb>
  <entitydescription.sshellaplateb>Shuttle wall.</entitydescription.sshellaplateb>
  <entityname.sshellabumpera>Shuttle Bumper A</entityname.sshellabumpera>
  <entitydescription.sshellabumpera>Shuttle wall.</entitydescription.sshellabumpera>
  <entityname.sshellabumperb>Shuttle Bumper B</entityname.sshellabumperb>
  <entitydescription.sshellabumperb>Shuttle wall.</entitydescription.sshellabumperb>
  <entityname.sshellaglassa>Shuttle Shell A Glass A</entityname.sshellaglassa>
  <entitydescription.sshellaglassa>Shuttle wall.</entitydescription.sshellaglassa>
  <entityname.sshellaglassb>Shuttle Shell A Glass B</entityname.sshellaglassb>
  <entitydescription.sshellaglassb>Shuttle wall.</entitydescription.sshellaglassb>
  <entityname.sshellaglassc>Shuttle Shell A Glass C</entityname.sshellaglassc>
  <entitydescription.sshellaglassc>Shuttle wall.</entitydescription.sshellaglassc>
  <entityname.sshellaglassd>Shuttle Shell A Glass D</entityname.sshellaglassd>
  <entitydescription.sshellaglassd>Shuttle wall.</entitydescription.sshellaglassd>
  <entityname.sshellaglasse>Shuttle Shell A Glass E</entityname.sshellaglasse>
  <entitydescription.sshellaglasse>Shuttle wall.</entitydescription.sshellaglasse>
  <entityname.sshellaglassf>Shuttle Shell A Glass F</entityname.sshellaglassf>
  <entitydescription.sshellaglassf>Shuttle wall.</entitydescription.sshellaglassf>
  <entityname.sshellafina>Shuttle Fin A</entityname.sshellafina>
  <entitydescription.sshellafina>Shuttle wall.</entitydescription.sshellafina>
  <entityname.sshellafinb>Shuttle Fin B</entityname.sshellafinb>
  <entitydescription.sshellafinb>Shuttle wall.</entitydescription.sshellafinb>
  <entityname.sshellafinc>Shuttle Fin C</entityname.sshellafinc>
  <entitydescription.sshellafinc>Shuttle wall.</entitydescription.sshellafinc>
  <entityname.sshellafind>Shuttle Fin D</entityname.sshellafind>
  <entitydescription.sshellafind>Shuttle wall.</entitydescription.sshellafind>
  <entityname.sshellagromita>Shuttle Gromit A</entityname.sshellagromita>
  <entitydescription.sshellagromita>Shuttle wall.</entitydescription.sshellagromita>
  <entityname.sshellagromitb>Shuttle Gromit B</entityname.sshellagromitb>
  <entitydescription.sshellagromitb>Shuttle gromit.</entitydescription.sshellagromitb>
  <entityname.sshellagromitc>Shuttle Gromit C</entityname.sshellagromitc>
  <entitydescription.sshellagromitc>Shuttle gromit.</entitydescription.sshellagromitc>
  <entityname.sshellagromitd>Shuttle Gromit D</entityname.sshellagromitd>
  <entitydescription.sshellagromitd>Shuttle gromit.</entitydescription.sshellagromitd>
  <entityname.largehorizontalback>Large Horizontal Back</entityname.largehorizontalback>
  <entitydescription.largehorizontalback>A decorative structure with no collision detection.</entitydescription.largehorizontalback>
  <entityname.smallhorizontalback>Small Horizontal Back</entityname.smallhorizontalback>
  <entitydescription.smallhorizontalback>A decorative structure with no collision detection.</entitydescription.smallhorizontalback>
  <entityname.largeverticalback>Large Vertical Back</entityname.largeverticalback>
  <entitydescription.largeverticalback>A decorative structure with no collision detection.</entitydescription.largeverticalback>
  <entityname.largeverticalback2>Large Vertical Back 2</entityname.largeverticalback2>
  <entitydescription.largeverticalback2>A decorative structure with no collision detection.</entitydescription.largeverticalback2>
  <entityname.smallverticalback>Small Vertical Back</entityname.smallverticalback>
  <entitydescription.smallverticalback>A decorative structure with no collision detection.</entitydescription.smallverticalback>
  <entityname.smallverticalback2>Small Vertical Back 2</entityname.smallverticalback2>
  <entitydescription.smallverticalback2>A decorative structure with no collision detection.</entitydescription.smallverticalback2>
  <entityname.engineeringlabel>Engineering Label</entityname.engineeringlabel>
  <entitydescription.engineeringlabel>Decorative label.</entitydescription.engineeringlabel>
  <entityname.commandlabel>Command Label</entityname.commandlabel>
  <entitydescription.commandlabel>Decorative label.</entitydescription.commandlabel>
  <entityname.airlocklabel>Airlock Label</entityname.airlocklabel>
  <entitydescription.airlocklabel>Decorative label.</entitydescription.airlocklabel>
  <entityname.cabinslabel>Cabins Label</entityname.cabinslabel>
  <entitydescription.cabinslabel>Decorative label.</entitydescription.cabinslabel>
  <entityname.medicallabel>Medical Label</entityname.medicallabel>
  <entitydescription.medicallabel>Decorative label.</entitydescription.medicallabel>
  <entityname.arrowup>Arrow Up</entityname.arrowup>
  <entitydescription.arrowup>Decorative label.</entitydescription.arrowup>
  <entityname.arrowdown>Arrow Down</entityname.arrowdown>
  <entitydescription.arrowdown>Decorative label.</entitydescription.arrowdown>
  <entityname.arrowleft>Arrow Left</entityname.arrowleft>
  <entitydescription.arrowleft>Decorative label.</entitydescription.arrowleft>
  <entityname.arrowright>Arrow Right</entityname.arrowright>
  <entitydescription.arrowright>Decorative label.</entitydescription.arrowright>
  <entityname.cableholderhorizontal>Cable Holder Horizontal</entityname.cableholderhorizontal>
  <entitydescription.cableholderhorizontal>Decorative strip for stowing wires neatly.</entitydescription.cableholderhorizontal>
  <entityname.cableholdervertical>Cable Holder Vertical</entityname.cableholdervertical>
  <entitydescription.cableholdervertical>Decorative strip for stowing wires neatly.</entitydescription.cableholdervertical>
  <entityname.topwindow>Window Top</entityname.topwindow>
  <entitydescription.topwindow>Top facing glass window.</entitydescription.topwindow>
  <entityname.verticalwindow>Window Vertical</entityname.verticalwindow>
  <entitydescription.verticalwindow>Side facing glass window.</entitydescription.verticalwindow>
  <entityname.largeplatform>Platform Large</entityname.largeplatform>
  <entitydescription.largeplatform>Walkable platform that a character may optionally drop down from or climb on.</entitydescription.largeplatform>
  <entityname.platform>Platform Basic</entityname.platform>
  <entitydescription.platform>Walkable platform which a character may optionally drop down from or climb on.</entitydescription.platform>
  <entityname.roughbgwall>Back Wall Rough</entityname.roughbgwall>
  <entitydescription.roughbgwall><!-- No data --></entitydescription.roughbgwall>
  <entityname.cleanbgwall>Back Wall Clean</entityname.cleanbgwall>
  <entitydescription.cleanbgwall><!-- No data --></entitydescription.cleanbgwall>
  <entityname.bgpanels>Back Wall Panels</entityname.bgpanels>
  <entitydescription.bgpanels><!-- No data --></entitydescription.bgpanels>
  <entityname.bgpanelswindow>Back Wall Window</entityname.bgpanelswindow>
  <entitydescription.bgpanelswindow><!-- No data --></entitydescription.bgpanelswindow>
  <entityname.bgorangepanels>Back Wall Orange Panels</entityname.bgorangepanels>
  <entitydescription.bgorangepanels><!-- No data --></entitydescription.bgorangepanels>
  <entityname.bgorangepanelwindow>Back Wall Orange Panels Window</entityname.bgorangepanelwindow>
  <entitydescription.bgorangepanelwindow><!-- No data --></entitydescription.bgorangepanelwindow>
  <entityname.pipesbackground>Back Wall Pipes</entityname.pipesbackground>
  <entitydescription.pipesbackground><!-- No data --></entitydescription.pipesbackground>
  <entityname.slopeforward>Slope Forwards</entityname.slopeforward>
  <entitydescription.slopeforward><!-- No data --></entitydescription.slopeforward>
  <entityname.slopeback>Slope Backwards</entityname.slopeback>
  <entitydescription.slopeback><!-- No data --></entitydescription.slopeback>
  <entityname.stairsright>Stairs Right</entityname.stairsright>
  <entitydescription.stairsright><!-- No data --></entitydescription.stairsright>
  <entityname.stairsleft>Stairs Left</entityname.stairsleft>
  <entitydescription.stairsleft><!-- No data --></entitydescription.stairsleft>
  <entityname.bunk>Bunk</entityname.bunk>
  <entitydescription.bunk>Crew can sleep here.</entitydescription.bunk>
  <entityname.ruinwallhorizontal>Ruin Wall Horizontal</entityname.ruinwallhorizontal>
  <entitydescription.ruinwallhorizontal>A basic wall with collision for alien ruins.</entitydescription.ruinwallhorizontal>
  <entityname.ruinwallvertical>Ruin Wall Vertical</entityname.ruinwallvertical>
  <entitydescription.ruinwallvertical>A basic wall with collision for alien ruins.</entitydescription.ruinwallvertical>
  <entityname.ruinwallheavyhorizontal>Ruin Wall Heavy Horizontal</entityname.ruinwallheavyhorizontal>
  <entitydescription.ruinwallheavyhorizontal>A heavy wall with collision for alien ruins.</entitydescription.ruinwallheavyhorizontal>
  <entityname.ruinwallheavyvertical>Ruin Wall Heavy Vertical</entityname.ruinwallheavyvertical>
  <entitydescription.ruinwallheavyvertical>A heavy wall with collision for alien ruins.</entitydescription.ruinwallheavyvertical>
  <entityname.ruinwallhorizontalsmall>Ruin Wall Small Horizontal</entityname.ruinwallhorizontalsmall>
  <entitydescription.ruinwallhorizontalsmall>A small wall with collision for alien ruins.</entitydescription.ruinwallhorizontalsmall>
  <entityname.ruinwallverticalsmall>Ruin Wall Small Vertical</entityname.ruinwallverticalsmall>
  <entitydescription.ruinwallverticalsmall>A small wall with collision for alien ruins.</entitydescription.ruinwallverticalsmall>
  <entityname.ruinback>Ruin Back Wall Basic</entityname.ruinback>
  <entitydescription.ruinback>A back wall for alien ruins.</entitydescription.ruinback>
  <entityname.ruinbackcarvings>Ruin Back Wall Carvings</entityname.ruinbackcarvings>
  <entitydescription.ruinbackcarvings>A back wall with carved symbols for alien ruins.</entitydescription.ruinbackcarvings>
  <entityname.ruinbackfractal>Ruin Back Wall Fractal</entityname.ruinbackfractal>
  <entitydescription.ruinbackfractal>A back wall with fractal pattern for alien ruins.</entitydescription.ruinbackfractal>
  <entityname.ruinblock>Ruin Prop Block</entityname.ruinblock>
  <entitydescription.ruinblock>A decorative prop for alien ruins.</entitydescription.ruinblock>
  <entityname.ruinfractalball>Ruin Prop Fractalball</entityname.ruinfractalball>
  <entitydescription.ruinfractalball>A decorative prop for alien ruins.</entitydescription.ruinfractalball>
  <entityname.ruinclaw>Ruin Prop Claw</entityname.ruinclaw>
  <entitydescription.ruinclaw>A decorative prop for alien ruins.</entitydescription.ruinclaw>

  <!-- Particle editor -->
  <particleeditorsaveall>Save all</particleeditorsaveall>
  <particleeditorcopytoclipboard>Copy to clipboard</particleeditorcopytoclipboard>

  <!-- Level editor -->
  <leveleditorsaveall>Save all</leveleditorsaveall>
  <leveleditorlevelseed>Level seed</leveleditorlevelseed>
  <leveleditorgenerate>Generate</leveleditorgenerate>
  <leveleditorlightingenabled>Enable lighting</leveleditorlightingenabled>
  <leveleditorcursorlightenabled>Enable cursor light</leveleditorcursorlightenabled>
  <leveleditorreloadtextures>Reload textures</leveleditorreloadtextures>
  <leveleditorspriteeditdone>Done</leveleditorspriteeditdone>
  <leveleditorlevelobjcommonness>Commonness in [leveltype]</leveleditorlevelobjcommonness>
  <leveleditoreditsprite>Edit sprite</leveleditoreditsprite>
  <leveleditorchildobjects>Child objects</leveleditorchildobjects>
  <leveleditoraddchildobject>Add child object</leveleditoraddchildobject>
  <leveleditorlightsources>Light sources</leveleditorlightsources>
  <leveleditoraddlightsource>Add light source</leveleditoraddlightsource>
  <leveleditorcreatelevelobj>Create a new level object</leveleditorcreatelevelobj>
  <leveleditorlevelobjname>Name</leveleditorlevelobjname>
  <leveleditorlevelobjtexturepath>Texture path</leveleditorlevelobjtexturepath>
  <leveleditorlevelobjnameempty>Please enter a name for the level object.</leveleditorlevelobjnameempty>
  <leveleditorlevelobjnametaken>The selected name is already in use.</leveleditorlevelobjnametaken>
  <leveleditorlevelobjtexturenotfound>Could not find the selected texture file.</leveleditorlevelobjtexturenotfound>

  <!-- Character editor -->
  <charactereditor.creatingnewjoint>Creating a new joint</charactereditor.creatingnewjoint>
  <charactereditor.frozen>Frozen</charactereditor.frozen>
  <charactereditor.animationtestposeenabled>Animation Test Pose Enabled</charactereditor.animationtestposeenabled>
  <charactereditor.spritesheetorientation>Spritesheet Orientation</charactereditor.spritesheetorientation>
  <charactereditor.cantaddjointsnolimbelements>Cannot add joints, because no limb elements were found!</charactereditor.cantaddjointsnolimbelements>
  <charactereditor.humanoidlimbdeletiondisabled>Deleting limbs from a humanoid is currently disabled due to crashing</charactereditor.humanoidlimbdeletiondisabled>
  <charactereditor.tryingtospawncharacter>Trying to spawn [config]</charactereditor.tryingtospawncharacter>
  <charactereditor.nocontentpackageselected>No content package selected!</charactereditor.nocontentpackageselected>
  <charactereditor.contentpackagesaved>Content package saved at: [path]</charactereditor.contentpackagesaved>
  <charactereditor.backgroundcolor>Background \nColor</charactereditor.backgroundcolor>
  <charactereditor.spritesheetzoom>Spritesheet Zoom</charactereditor.spritesheetzoom>
  <charactereditor.reset>Reset</charactereditor.reset>
  <charactereditor.hidebodysprites>Hide Body Sprites</charactereditor.hidebodysprites>
  <charactereditor.showwearables>Show Wearables</charactereditor.showwearables>
  <charactereditor.lockspriteorigin>Lock Sprite Origin</charactereditor.lockspriteorigin>
  <charactereditor.lockspriteposition>Lock Sprite Position</charactereditor.lockspriteposition>
  <charactereditor.lockspritesize>Lock Sprite Size</charactereditor.lockspritesize>
  <charactereditor.adjustcollider>Adjust Collider</charactereditor.adjustcollider>
  <charactereditor.uniformscale>Uniform Scale</charactereditor.uniformscale>
  <charactereditor.copyjointsettings>Copy Joint Settings</charactereditor.copyjointsettings>
  <charactereditor.copyjointsettingstooltip>Copies the currently tweaked settings to all selected joints.</charactereditor.copyjointsettingstooltip>
  <charactereditor.jointscale>Joint Scale</charactereditor.jointscale>
  <charactereditor.limbscale>Limb Scale</charactereditor.limbscale>
  <charactereditor.selectedanimation>Selected Animation</charactereditor.selectedanimation>
  <charactereditor.previouscharacter>Previous</charactereditor.previouscharacter>
  <charactereditor.nextcharacter>Next</charactereditor.nextcharacter>
  <charactereditor.showparameters>Parameters</charactereditor.showparameters>
  <charactereditor.showspritesheet>Spritesheet</charactereditor.showspritesheet>
  <charactereditor.showragdoll>Ragdoll</charactereditor.showragdoll>
  <charactereditor.editanimations>ANIMATIONS</charactereditor.editanimations>
  <charactereditor.editlimbs>LIMBS</charactereditor.editlimbs>
  <charactereditor.editjoints>JOINTS</charactereditor.editjoints>
  <charactereditor.editiktargets>IK Targets</charactereditor.editiktargets>
  <charactereditor.freeze>Freeze</charactereditor.freeze>
  <charactereditor.autofreeze>Auto Freeze</charactereditor.autofreeze>
  <charactereditor.limbpairediting>Limb Pair Editing</charactereditor.limbpairediting>
  <charactereditor.animationtestpose>Animation Test Pose</charactereditor.animationtestpose>
  <charactereditor.automove>Auto Move</charactereditor.automove>
  <charactereditor.followcursor>Follow Cursor</charactereditor.followcursor>
  <charactereditor.showcolliders>Colliders</charactereditor.showcolliders>
  <charactereditor.editbackgroundcolor>Edit Background Color</charactereditor.editbackgroundcolor>
  <charactereditor.quicksaveanimations>Quick Save Animations</charactereditor.quicksaveanimations>
  <charactereditor.canteditvanillacontent>Can't edit Vanilla content!</charactereditor.canteditvanillacontent>
  <charactereditor.allanimationssaved>All animations saved</charactereditor.allanimationssaved>
  <charactereditor.quicksaveragdoll>Quick Save Ragdoll</charactereditor.quicksaveragdoll>
  <charactereditor.ragdollsavedto>Ragdoll saved to [path]</charactereditor.ragdollsavedto>
  <charactereditor.resetanimations>Reset Animations</charactereditor.resetanimations>
  <charactereditor.allanimationsreset>All animations reset</charactereditor.allanimationsreset>
  <charactereditor.resetragdoll>Reset Ragdoll</charactereditor.resetragdoll>
  <charactereditor.ragdollreset>Ragdoll reset</charactereditor.ragdollreset>
  <charactereditor.saveragdoll>Save Ragdoll</charactereditor.saveragdoll>
  <charactereditor.providefilename>Please provide a name for the file</charactereditor.providefilename>
  <charactereditor.loadragdoll>Load Ragdoll</charactereditor.loadragdoll>
  <charactereditor.couldntopendirectory>Couldn't open directory [folder]!</charactereditor.couldntopendirectory>
  <charactereditor.ragdolldeletedfrom>Ragdoll deleted from [file]</charactereditor.ragdolldeletedfrom>
  <charactereditor.ragdollloadedfrom>Ragdoll loaded from [file]</charactereditor.ragdollloadedfrom>
  <charactereditor.saveanimation>Save Animation</charactereditor.saveanimation>
  <charactereditor.selectanimationtype>Select Animation Type</charactereditor.selectanimationtype>
  <charactereditor.animationoftypesavedto>Animation of type [type] saved to [path]</charactereditor.animationoftypesavedto>
  <charactereditor.loadanimation>Load Animation</charactereditor.loadanimation>
  <charactereditor.animationoftypedeleted>Animation of type [type] at [file] deleted</charactereditor.animationoftypedeleted>
  <charactereditor.animationtypenotimplemented>Animation type [type] not implemented!</charactereditor.animationtypenotimplemented>
  <charactereditor.animationoftypeloaded>Animation of type [type] loaded from [file]</charactereditor.animationoftypeloaded>
  <charactereditor.reloadtextures>Reload Textures</charactereditor.reloadtextures>
  <charactereditor.recreateragdoll>Recreate Ragdoll</charactereditor.recreateragdoll>
  <charactereditor.recreateragdolltooltip>Many of the parameters requires recreation of the ragdoll. If adjusting the parameter doesn't seem to have effect, click this button.</charactereditor.recreateragdolltooltip>
  <charactereditor.createnewcharacter>Create New Character</charactereditor.createnewcharacter>
  <charactereditor.nofieldforparameterfound>No field for [parameter] found!</charactereditor.nofieldforparameterfound>
  <charactereditor.selecttargetlimbforjointend>Left click to select the target limb for the other end of the joint.</charactereditor.selecttargetlimbforjointend>
  <charactereditor.holdleftalttoadjustcyclespeed>Hold Left Alt to adjust cycle speed</charactereditor.holdleftalttoadjustcyclespeed>
  <charactereditor.cyclespeed>Cycle Speed</charactereditor.cyclespeed>
  <charactereditor.movementspeed>Movement Speed</charactereditor.movementspeed>
  <charactereditor.headangle>Head Angle</charactereditor.headangle>
  <charactereditor.head>Head</charactereditor.head>
  <charactereditor.headposition>Head Position</charactereditor.headposition>
  <charactereditor.torsoangle>Torso Angle</charactereditor.torsoangle>
  <charactereditor.torso>Torso</charactereditor.torso>
  <charactereditor.torsoposition>Torso Position</charactereditor.torsoposition>
  <charactereditor.tailangle>Tail Angle</charactereditor.tailangle>
  <charactereditor.footangle>Foot Angle</charactereditor.footangle>
  <charactereditor.stepsize>Step Size</charactereditor.stepsize>
  <charactereditor.handmoveamount>Hand Move Amount</charactereditor.handmoveamount>
  <charactereditor.tailmovementspeed>Tail Movement Speed</charactereditor.tailmovementspeed>
  <charactereditor.tailmovementamount>Tail Movement Amount</charactereditor.tailmovementamount>
  <charactereditor.legmovementspeed>Leg Movement Speed</charactereditor.legmovementspeed>
  <charactereditor.legmovementamount>Leg Movement Amount</charactereditor.legmovementamount>
  <charactereditor.handmovementamount>Hand Movement Amount</charactereditor.handmovementamount>
  <charactereditor.holdleftalttomanipulatejoint>Hold Left Alt to manipulate the other end of the joint</charactereditor.holdleftalttomanipulatejoint>
  <charactereditor.origin>Origin</charactereditor.origin>
  <charactereditor.position>Position: [coordinates]</charactereditor.position>
  <charactereditor.size>Size</charactereditor.size>
  <charactereditor.upperlimit>Upper Limit</charactereditor.upperlimit>
  <charactereditor.lowerlimit>Lower Limit</charactereditor.lowerlimit>
  <charactereditor.defaultname>Character X</charactereditor.defaultname>
  <charactereditor.ishumanoid>Is a Humanoid?</charactereditor.ishumanoid>
  <charactereditor.canentersubmarines>Can Enter Submarines (and can walk)?</charactereditor.canentersubmarines>
  <charactereditor.configfileoutput>Config File Output</charactereditor.configfileoutput>
  <charactereditor.texturepath>Texture Path</charactereditor.texturepath>
  <charactereditor.contentpackagename>Content Package Name</charactereditor.contentpackagename>
  <charactereditor.texturedoesnotexist>The texture file does not exist!</charactereditor.texturedoesnotexist>
  <charactereditor.defineragdoll>Define Ragdoll</charactereditor.defineragdoll>
  <charactereditor.loadfromhtml>Load From HTML</charactereditor.loadfromhtml>
  <charactereditor.limbs>Limbs</charactereditor.limbs>
  <charactereditor.limb>Limb</charactereditor.limb>
  <charactereditor.joints>Joints</charactereditor.joints>
  <charactereditor.joint>Joint</charactereditor.joint>
  <charactereditor.loadhtml>Load HTML</charactereditor.loadhtml>
  <charactereditor.htmlpath>HTML Path</charactereditor.htmlpath>
  <charactereditor.multipletorsosdefined>You need to define one and only one limb as Torso!</charactereditor.multipletorsosdefined>
  <charactereditor.charactercreated>Character [name] Created</charactereditor.charactercreated>
  <charactereditor.limbtype>Limb Type</charactereditor.limbtype>
  <charactereditor.sourcerectangle>Source Rectangle</charactereditor.sourcerectangle>
  <charactereditor.id>Identifier</charactereditor.id>
  <charactereditor.limbwithindex>Limb [index]</charactereditor.limbwithindex>
  <charactereditor.limbwithindexanchor>Limb [index] Anchor</charactereditor.limbwithindexanchor>
  <charactereditor.failedtoreadhtml>Character Editor Screen: Failed to read HTML at [path]</charactereditor.failedtoreadhtml>
  <charactereditor.multipleitemswithsamehierarchy>Multiple items with the same hierarchy [hierarchy] found ([name]). Cannot continue.</charactereditor.multipleitemswithsamehierarchy>
  <charactereditor.cannoteditvanillacharacters>Cannot edit the characters defined in the Vanilla content package!</charactereditor.cannoteditvanillacharacters>
  <charactereditor.existingcharacterfoundreplaceverification>An existing character with the same name was found. Do you want to replace it?</charactereditor.existingcharacterfoundreplaceverification>
  <charactereditor.existingcharacterfound>An existing character with the same name was found.</charactereditor.existingcharacterfound>
  <charactereditor.modespanel>Modes</charactereditor.modespanel>
  <charactereditor.fileeditpanel>Files</charactereditor.fileeditpanel>
  <charactereditor.optionspanel>Options</charactereditor.optionspanel>
  <charactereditor.characterpanel>Character</charactereditor.characterpanel>
  <charactereditor.toolspanel>Tools</charactereditor.toolspanel>
  <charactereditor.addmultiplelimbsbutton>Add Multiple</charactereditor.addmultiplelimbsbutton>

  <!-- Submarine editor -->
  <items>Items</items>
  <structures>Structures</structures>
  <totalhullvolume>Total hull volume</totalhullvolume>
  <selectedhullvolume>Selected hull volume</selectedhullvolume>
  <optimalballastlevel>optimal neutral ballast level is [value]</optimalballastlevel>
  <saveitemassembly>Save as item assembly</saveitemassembly>
  <insufficientballast>insufficient volume for buoyancy control</insufficientballast>
  <physicsbodies>Physics bodies</physicsbodies>
  <opensubbutton>Open...</opensubbutton>
  <savesubbutton>Save</savesubbutton>
  <addsubbutton>Add submarine</addsubbutton>
  <addsubtooltip>Places another submarine into the current submarine file. Can be used for adding things such as smaller vessels, escape pods or detachable sections into the main submarine.</addsubtooltip>
  <holdtolink>Hold space and click with the mouse to link to another item.</holdtolink>
  <allowedlinks>Allowed links</allowedlinks>
  <filtermapentities>Filter</filtermapentities>
  <charactermodebutton>Character mode</charactermodebutton>
  <charactermodetooltip>Allows you to pick up and use items. Useful for things such as placing items inside closets, turning devices on/off and doing the wiring.</charactermodetooltip>
  <wiringmodebutton>Wiring mode</wiringmodebutton>
  <wiringmodetooltip>Allows you to connect wires between items.</wiringmodetooltip>
  <generatewaypointsbutton>Generate waypoints</generatewaypointsbutton>
  <generatewaypointstooltip>AI controlled crew members require waypoints to navigate around the sub.</generatewaypointstooltip>
  <showentitieslabel>Show</showentitieslabel>
  <showwalls>Walls</showwalls>
  <showstructures>Structures</showstructures>
  <showitems>Items</showitems>
  <showlighting>Lighting</showlighting>
  <showwaypoints>Waypoints</showwaypoints>
  <showspawnpoints>Spawnpoints</showspawnpoints>
  <showlinks>Links</showlinks>
  <showhulls>Hulls</showhulls>
  <showgaps>Gaps</showgaps>
  <previouslyusedlabel>Previously used</previouslyusedlabel>
  <subnamemissingwarning>Name your submarine before saving it.</subnamemissingwarning>
  <subnameillegalcharswarning>Illegal symbols in filename ([illegalchar])</subnameillegalcharswarning>
  <subsavednotification>Submarine saved to [filepath].</subsavednotification>
  <savesubdialogheader>Save submarine</savesubdialogheader>
  <savesubdialogname>Name</savesubdialogname>
  <savesubdialogdescription>Description</savesubdialogdescription>
  <savesubdialogsettings>Settings</savesubdialogsettings>
  <saveitemassemblydialogheader>Save assembly</saveitemassemblydialogheader>
  <saveitemassemblyhideinmenus>Hide in menus</saveitemassemblyhideinmenus>
  <saveitemassemblydialogname>Name</saveitemassemblydialogname>
  <saveitemassemblydialogdescription>Description</saveitemassemblydialogdescription>
  <itemassemblynamemissingwarning>Name your item assembly before saving it.</itemassemblynamemissingwarning>
  <itemassemblyfileexistswarning>There's already an item assembly with the same name. Do you want to replace the existing assembly?</itemassemblyfileexistswarning>
  <itemassemblynameillegalcharswarning>Illegal symbols in filename ([illegalchar])</itemassemblynameillegalcharswarning>
  <nohullswarning>No hulls found in the submarine. Hulls determine the 'borders' of an individual room and are required for water and air distribution to work correctly.</nohullswarning>
  <disconnectedventswarning>The submarine contains vents which haven't been linked to an oxygen generator. Select a vent and click an oxygen generator while holding space to link them.</disconnectedventswarning>
  <disconnectedturretswarning>The submarine contains [itemname]s which haven't been linked to an ammunition loader. Select the item and click a loader while holding space to link them.</disconnectedturretswarning>
  <nowaypointswarning>No waypoints found in the submarine. AI controlled crew members won't be able to navigate without waypoints.</nowaypointswarning>
  <nocargospawnpointwarning>The submarine does not have spawnpoints for cargo (which are used for determining where to place bought items). To fix this, create a new spawnpoint and change its spawn type' parameter to 'cargo'.</nocargospawnpointwarning>
  <farawayentitieswarning>One or more structures/items have been placed very far from the submarine. Do you want to move the camera to them?</farawayentitieswarning>
  <adjustlightsprompt>This submarine was saved using an older version of Barotrauma, which used a different formula to calculate lighting. The lighting in the submarine may now appear too bright. Do you want to automatically readjust the lighting for the new lighting formula?</adjustlightsprompt>
  <adjustedlightsnotification>The brightness of the lights has been adjusted. Areas with multiple light sources may still appear too bright and require reducing the range or brightness of the lights manually. You may also use the console command 'multiplylights' to adjust the brightness of all the lights as once. For example, 'multiplylights 1,1,1,0.5' would decrease the brightness by 50%.</adjustedlightsnotification>
  <noballasttagswarning>You should add the tag 'ballast' to the ballast pumps to allow AI characters to identify which pumps are used for controlling the buoyancy of the submarine.</noballasttagswarning>
  <nohullnameswarning>No names given to any of the hulls, using autogenerated names. Characters use the names to refer to different rooms when reporting things such as hull breaches.</nohullnameswarning>
  <deletingcontainerwithitems>A container with items inside was deleted, delete contained items as well?\n\nContained items:\n\n</deletingcontainerwithitems>
  <shuttle>Shuttle</shuttle>
  <hideinmenus>Hide in menus</hideinmenus>
  <unspecifiedsubfilename>Unnamed</unspecifiedsubfilename>
  <reloadsprite>Reload Sprite</reloadsprite>
  <resettoprefab>Reset to prefab</resettoprefab>
  <mirrorentityx>Mirror X</mirrorentityx>
  <mirrorentityxtooltip>Mirror the entity horizontally. You can also use the shortcut Ctrl + N.</mirrorentityxtooltip>
  <mirrorentityy>Mirror Y</mirrorentityy>
  <mirrorentityytooltip>Mirror the entity horizontally. You can also use the shortcut Ctrl + M.</mirrorentityytooltip>
  <nonlinkedgapswarning>The submarine contains gaps that aren't linked to any hulls. Gaps should always overlap with at least one hull (= a gap that leads outside the sub) or two hulls if it's a gap between rooms.</nonlinkedgapswarning>
  <cannoteditvanillasubs>Cannot edit the submarines defined in the Vanilla content package!</cannoteditvanillasubs>

  <!-- Entity editor -->
  <stringpropertytranslate>This text will be translated to [translation].</stringpropertytranslate>
  <stringpropertycannottranslate>This text will not be translated - text with the tag [tag] not found in the language files.</stringpropertycannottranslate>

  <!-- New additions -->
  <itemmsgoxygenrefill>Insert oxygen tank to refill it</itemmsgoxygenrefill>
  <missiondescription.cargochemicals>Researchers of [location1] need someone to deliver some dangerous chemicals to [location2] for a reward of [reward] credits.</missiondescription.cargochemicals>
  <privacypolicy>Privacy policy</privacypolicy>
  <missionfailed>Mission failed</missionfailed>
  <label.highpressurewarning>WARNING: High pressure</label.highpressurewarning>
  <label.reactortempwarning>Reactor temp. caution</label.reactortempwarning>
  <addercomponent.timeframe>Timeframe</addercomponent.timeframe>
  <addercomponent.clampmin>Clamp min</addercomponent.clampmin>
  <addercomponent.clampmax>Clamp max</addercomponent.clampmax>
  <equalscomponent.timeframe>Timeframe</equalscomponent.timeframe>
  <equalscomponent.output>Output</equalscomponent.output>
  <equalscomponent.falseoutput>False output</equalscomponent.falseoutput>
  <andcomponent.timeframe>Timeframe</andcomponent.timeframe>
  <andcomponentcomponent.output>Output</andcomponentcomponent.output>
  <andcomponentcomponent.falseoutput>False output</andcomponentcomponent.falseoutput>
  <oscillatorcomponent.timeframe>Timeframe</oscillatorcomponent.timeframe>
  <oscillatorcomponent.outputtype>Output type</oscillatorcomponent.outputtype>
  <lightcomponent.lightcolor>Color</lightcomponent.lightcolor>
  <delaycomponent.delay>Delay</delaycomponent.delay>
  <delaycomponent.resetwhensignalreceived>Reset when signal received</delaycomponent.resetwhensignalreceived>
  <delaycomponent.resetwhendifferentsignalreceived>Reset when different signal received</delaycomponent.resetwhendifferentsignalreceived>
  <regexfindcomponent.output>Output</regexfindcomponent.output>
  <regexfindcomponent.falseoutput>False output</regexfindcomponent.falseoutput>
  <regexfindcomponent.expression>Expression</regexfindcomponent.expression>
  <regexfindcomponent.continuousoutput>Continuous output</regexfindcomponent.continuousoutput>
  <memorycomponent.value>Value</memorycomponent.value>
  <motionsensor.output>Output</motionsensor.output>
  <motionsensor.falseoutput>False output</motionsensor.falseoutput>
  <motionsensor.rangex>Range X</motionsensor.rangex>
  <motionsensor.rangey>Range Y</motionsensor.rangey>
  <signalcheckcomponent.targetsignal>Target signal</signalcheckcomponent.targetsignal>
  <signalcheckcomponent.output>Output</signalcheckcomponent.output>
  <signalcheckcomponent.falseoutput>False output</signalcheckcomponent.falseoutput>
  <waterdetector.output>Output</waterdetector.output>
  <waterdetector.falseoutput>False output</waterdetector.falseoutput>
  <wificomponent.channel>Channel</wificomponent.channel>
  <quickuseaction.holdtounequip>Hold to unequip</quickuseaction.holdtounequip>
  <entityname.incendiumfueltank>Incendium Fuel Tank</entityname.incendiumfueltank>
  <entityname.physicoriumammobox>Physicorium Ammunition Box</entityname.physicoriumammobox>
  <entityname.physicoriumbolt>Physicorium Bolt</entityname.physicoriumbolt>
  <statisticspromptheader>Do you want to help us make Barotrauma better?</statisticspromptheader>
  <statisticsprompttext>Do you allow Barotrauma to send usage statistics and error reports to the developers? The data is anonymous, does not contain any personal information and is only used to help us diagnose issues and improve Barotrauma.</statisticsprompttext>
  <centerarealockedheader>Mysteries lie ahead...</centerarealockedheader>
  <centerarealockedtext>This area is unreachable in this version of Barotrauma. Please wait for future updates!</centerarealockedtext>
  <connection.batterychargestatusout>charge_out</connection.batterychargestatusout>
  <connection.batterychargepercentage>charge_%</connection.batterychargepercentage>
  <connection.batterysetrechargespeed>set_charge_rate</connection.batterysetrechargespeed>
  <connection.batteryrechargespeedout>charge_rate_out</connection.batteryrechargespeedout>
  <connection.dockingproximitysensor>proximity_sensor</connection.dockingproximitysensor>
  <connection.signalx>signal_[num]</connection.signalx>
  <connection.set_text>signal_[num]</connection.set_text>
  <connection.stateout>state_out</connection.stateout>
  <connection.turretaimingout>position_out</connection.turretaimingout>
  <connection.turrettriggerout>trigger_out</connection.turrettriggerout>
  <connection.sonardataout>data_out</connection.sonardataout>
  <label.outpostinfodisplay1>Welcome. Oxygen Levels: Nominal. Power Levels: Nominal. Radiation Levels: Suboptimal. Weather Forecast For Today: Cold and Damp.</label.outpostinfodisplay1>
  <connectionerrornoresponse>No response from the server. There may be a connection issue at the server's end.</connectionerrornoresponse>

  <dialognorescuetargets>No-one seems to be in need of medical attention at the moment!</dialognorescuetargets>
  <dialognorescuetargets>I don't think anyone needs medical attention at the moment.</dialognorescuetargets>

  <workshoppublisherror.limitexceeded>Publishing the workshop item failed (limit exceeded). Make sure you have enabled Steam Cloud and haven't exceeded your Steam Cloud quota.</workshoppublisherror.limitexceeded>
  <workshoppublisherror.limiteduseraccount>Publishing the workshop item failed. Limited user accounts are not allowed to publish items in the Steam Workshop. You need to spend at least $5 in the Steam store to become a non-limited user.</workshoppublisherror.limiteduseraccount>
  <workshoppublisherror.banned>Publishing the workshop item failed because your account has been banned.</workshoppublisherror.banned>
  <workshoppublisherror.insufficientprivilege>Publishing the workshop item failed (insufficient privileges). This can happen due to a hub ban, account lock or a community ban. You may need to contact Steam Support.</workshoppublisherror.insufficientprivilege>
  <workshoppublisherror.serviceunavailable>Publishing the workshop item failed (service unavailable). The workshop servers may be having issues, please try again in a moment.</workshoppublisherror.serviceunavailable>

  <workshopitemupdated>Workshop item [itemname] was updated successfully.</workshopitemupdated>
  <workshopitemupdatefailed>Failed to update workshop item [itemname]. [errormessage]</workshopitemupdatefailed>
  <workshopfilenotfound>File [path] not found.</workshopfilenotfound>

  <debugconsolehelptext> Debug console - Press F3 to open/close, enter "help" for a list of available commands</debugconsolehelptext>

  <voipnodevices>No audio capture devices found</voipnodevices>

  <wrongfiletype>Wrong file type!</wrongfiletype>

  <charactereditor.contentpackagenameinuse>A content package with the same name already exists. Please choose another name or select the existing content package from the dropdown if you want to add the character to it.</charactereditor.contentpackagenameinuse>

  <servermessage.previousclientname>[client] previously used the name [previousname] on the server.</servermessage.previousclientname>

  <serverlistdirectjoin>Direct Join</serverlistdirectjoin>

  <causeofdeath.unknown>Unknown</causeofdeath.unknown>
  <self_causeofdeathdescription.unknown>You have died.</self_causeofdeathdescription.unknown>

  <deletefileverification>Do you want to delete [filename]?</deletefileverification>
  
  <!-- MODIFIED -->
  <missionsuccess.pvpmission>The [loser] vessel has been defeated by the [winner] crew!</missionsuccess.pvpmission>
  <workshopitemrefreshfilelisttooltip>Reload the configuration file of the Workshop item (filelist.xml inside the item's folder) and add all new files in it to the file list.</workshopitemrefreshfilelisttooltip>
  <entitydescription.alienshell>For firing from a railgun.</entitydescription.alienshell>

  <workshop.contenttag.eventset>Event set</workshop.contenttag.eventset>
  <workshop.contenttag.totalconversion>Total conversion</workshop.contenttag.totalconversion>
  <workshop.contenttag.itemassembly>Item assembly</workshop.contenttag.itemassembly>
  <workshop.contenttag.language>Language</workshop.contenttag.language>

  <serverlisthaspassword>Password</serverlisthaspassword>

  <filterpassword>No password</filterpassword>
  <filterincompatibleservers>Hide incompatible</filterincompatibleservers>
  <filterfullservers>Hide full</filterfullservers>
  <filteremptyservers>Hide empty</filteremptyservers>

  <serverlistrefresh>Scan Servers</serverlistrefresh>

  <yourname>Player name</yourname>

<<<<<<< HEAD
  <workshoperroronenable>Cannot enable Workshop item '[itemname]'.</workshoperroronenable>
=======
  <joinserver>Server browser</joinserver>
  <joinserverbutton>Server browser</joinserverbutton>
>>>>>>> fdc2953a
</infotexts><|MERGE_RESOLUTION|>--- conflicted
+++ resolved
@@ -3236,10 +3236,9 @@
 
   <yourname>Player name</yourname>
 
-<<<<<<< HEAD
   <workshoperroronenable>Cannot enable Workshop item '[itemname]'.</workshoperroronenable>
-=======
+
   <joinserver>Server browser</joinserver>
   <joinserverbutton>Server browser</joinserverbutton>
->>>>>>> fdc2953a
+
 </infotexts>