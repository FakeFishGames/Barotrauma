﻿<?xml version="1.0" encoding="utf-8"?>
<infotexts language="English" translatedname="English">

  <!-- Loading Screen -->
  <loading>Loading...</loading>
  <pressanykey>Press any key to continue</pressanykey>

  <!-- Loading Screen tips -->
  <loadingscreentip>You will not get paid for delivering cargo if any of the cargo goes missing or gets damaged during the transport.</loadingscreentip>
  <loadingscreentip>Generating more power than the devices in the submarine are consuming may damage junction boxes or cause fires.</loadingscreentip>
  <loadingscreentip>Junction boxes and other electrical devices may get damaged if they stay submerged too long.</loadingscreentip>
  <loadingscreentip>Letting the submarine's nuclear reactor overheat may cause fires. If an overheated reactor is not shut down, it will eventually lead to a nuclear meltdown.</loadingscreentip>
  <loadingscreentip>Most submarines are equipped with stationary batteries that can be used as a temporary source of backup power in the case of a reactor failure.</loadingscreentip>
  <loadingscreentip>Railgun shells and depth charges include a compartment that can hold additional explosives.</loadingscreentip>
  <loadingscreentip>Passive sonar can be used to detect nearby sound sources without attracting unwanted attention. You can also get a rough idea of your surroundings based on the sounds reflected from the ice walls.</loadingscreentip>
  <loadingscreentip>There are many ways to get past locked doors, including forcing them open with a crowbar or rewiring them to a button you have access to.</loadingscreentip>
  <loadingscreentip>Stationary batteries are equipped with docks that can be used to charge battery cells.</loadingscreentip>
  <loadingscreentip>Oxygen generators are equipped with docks that can be used to refill oxygen tanks.</loadingscreentip>
  <loadingscreentip>Supercapacitors can deliver large bursts of power, but cannot store as much energy as batteries. They are often used to power railguns and other devices that require brief bursts of high current.</loadingscreentip>
  <loadingscreentip>Nuclear reactors are equipped with an automatic control system that adjusts the power output to a suitable level when enabled. However, the system is not always fast enough to react to large fluctuations in power consumption.</loadingscreentip>
  <loadingscreentip>The sonar imaging on the navigation terminal may become inaccurate if the terminal is damaged—make sure your engineers keep the terminal in a good condition!</loadingscreentip>
  <loadingscreentip>When deploying a decoy, be sure to deactivate your active sonar for best results.</loadingscreentip>
  <loadingscreentip>Attempting to rewire powered devices without adequate electrical engineering skills may get you electrocuted.</loadingscreentip>
  <loadingscreentip>Welding tools are simple enough to be used by any submariner, but trained mechanics are generally faster welders and have a lower risk of injuring themselves with the tool.</loadingscreentip>
  <loadingscreentip>All submariners have been trained to do basic repairs on electrical devices, but electrical engineers get the job done much faster.</loadingscreentip>
  <loadingscreentip>All submariners have been trained to do basic repairs on mechanical devices, but mechanics get the job done much faster.</loadingscreentip>
  <loadingscreentip>Captains are generally much more adept at maneuvering the submarine than the average sailor.</loadingscreentip>
  <loadingscreentip>If the reactor on a sub is not able to produce sufficient power to run all onboard systems, try reducing the charge rate for the onboard batteries and supercapacitors, or regulate the times when the sub is running at full speed.</loadingscreentip>
  <loadingscreentip>The electrical and mechanical systems on a sub will gradually degrade due to the harsh conditions and constant wear and tear. Be sure to have mechanics and engineers perform maintenance from time to time in order to avoid breakdowns at inopportune moments.</loadingscreentip>
  <loadingscreentip>Breaking down alien artifacts in a deconstructor may provide you with exotic raw materials.</loadingscreentip>
  <loadingscreentip>Some of the alien structures on Europa have been constructed of a metamaterial that's outstandingly resistant to physical damage, and as such has become an important subject of research to Europan scientists.</loadingscreentip>
  <loadingscreentip>Special caution must be taken when bringing alien artifacts on board the submarine.</loadingscreentip>
  <loadingscreentip>Very little is known of the presumably extinct alien civilization that built the ruins scattered all across Europa. The age of the ruins is also a mystery, since the self-repairing properties of the structures and devices make chronological dating methods wildly inaccurate.</loadingscreentip>
  <loadingscreentip>No remains of the alien lifeforms that built the ruins scattered all across Europa have ever been discovered. The only life encountered inside the structures are the biomechanical entities that maintain and guard them.</loadingscreentip>
  <loadingscreentip>While exploring ruins or caves, drop flares as often as possible to help mark a path out, should you need to make a hasty exit for some reason.</loadingscreentip>
  <loadingscreentip>The cephalopod-like watchers are generally docile, but may attack when provoked.</loadingscreentip>
  <loadingscreentip>Cannibalistic behavior is very common among crawlers. Killing one in a swarm may distract the rest as they enter into a feeding frenzy.</loadingscreentip>
  <loadingscreentip>Mud raptors can easily tear their way through metal doors with their sharp beaks.</loadingscreentip>
  <loadingscreentip>The so-called husk parasites slowly take over and consume the body of their host, eventually turning them into nothing but an empty exoskeleton controlled by the parasite.</loadingscreentip>
  <loadingscreentip>Many creatures on Europa are protected by a strong shell, and are difficult to damage with conventional weapons, though there may be weak points in their armor.</loadingscreentip>
  <loadingscreentip>Loud devices and sonar pings may alert nearby creatures.</loadingscreentip>
  <loadingscreentip>Performing CPR without adequate medical skills may cause internal damage to the patient.</loadingscreentip>
  <loadingscreentip>Opiates such as morphine and fentanyl are an effective way of treating injuries in an emergency, but regular use may eventually lead to a state of addiction and cause dangerous withdrawal symptoms.</loadingscreentip>
  <loadingscreentip>Morbusine is a neurotoxin potent enough to take down even some of the largest Europan predators. A trained medical doctor can manufacture it relatively easily using a medical fabricator.</loadingscreentip>
  <loadingscreentip>Bleeding wounds can be treated with bandages and hemostatic agents. The patient may also need saline or blood packs to replace the lost blood.</loadingscreentip>
  <loadingscreentip>Mental disorders such as psychosis are unfortunately common among submarine crews, particularly after ruin expeditions. If your crewmates start seeing or hearing things others don't see or hear, report it to a medical doctor immediately.</loadingscreentip>
  <loadingscreentip>The medical doctors' main task is to keep the crew in a good shape, but a medic with a syringe gun and a bit of knowhow on poisons can also be very useful in fending off intruders.</loadingscreentip>
  <loadingscreentip>Administering drugs without sufficient medical knowledge may reduce the number of doses a single syringe provides, and may also reduce the quality of the effects of the drug.</loadingscreentip>
  <loadingscreentip>Many drugs may have unintended side effects. Keep an eye on the patient and be ready to administer additional medications to counteract these side effects if necessary.</loadingscreentip>
  <loadingscreentip>When using a diving mask, be careful not to mix up welding fuel tanks and oxygen tanks.</loadingscreentip>
  <loadingscreentip>Diving masks let you breathe underwater, but don't offer any protection against the bone-crushing pressure outside the submarine. If there's a major hull breach, find a diving suit immediately.</loadingscreentip>
  <loadingscreentip>In the event of a fire, burns are not the only thing to watch out for—fires can quickly consume all the oxygen inside the submarine.</loadingscreentip>
  <loadingscreentip>Traversing the so-called Hydrothermal Wastes requires special caution. Not only are they abundant in wildlife, but the water currents caused by geothermal activity make navigation even more hazardous.</loadingscreentip>
  <loadingscreentip>Some of the sessile lifeforms in Europa emit low-frequency sounds that may disrupt the submarine's sonar.</loadingscreentip>
  <loadingscreentip>Be careful not to dive too deep. Most submarine hulls will start collapsing at the depth of approximately 2,000 meters.</loadingscreentip>
  <loadingscreentip>Europa is rich in natural resources, and an enterprising captain with a sharp eye and a plasma cutter may stand to make a tidy profit.</loadingscreentip>
  <loadingscreentip>You can disguise yourself as someone else by wearing their ID card and something that covers your face.</loadingscreentip>
  <loadingscreentip>It's possible to build voice-controlled systems by linking wifi components to the radio chat in the submarine editor.</loadingscreentip>
  <loadingscreentip>The radiation belts around Jupiter make it impracticable to establish permanent settlements above Europa's surface, and as such almost all Europan outposts are located below its icy crust.</loadingscreentip>
  <loadingscreentip>The dynamics of Europa's underwater ecosystem are still not fully understood, but it is believed that the base of the food chain is mostly formed by chemosynthetic bacteria.</loadingscreentip>
  <loadingscreentip>The Europa Coalition started off as a trade and cooperation agreement between the two largest Europan settlements and a handful of private paramilitary groups, but gradually grew to become what is essentially the Europan government.</loadingscreentip>
  <loadingscreentip>The much-ridiculed initiative to help submariners cope in a high-stress environment by including professional entertainers in the crews was promptly deemed a failure and discontinued.</loadingscreentip>
  <loadingscreentip>Most vessels avoid venturing outside the tunnels and cracks within Europa's icy crust—the vast, empty Abyss between the surface layers and the rocky interior hosts many of Europa's largest and most dangerous inhabitants.</loadingscreentip>

  <!-- Main menu labels -->
  <campaignlabel>Campaign</campaignlabel>
  <multiplayerlabel>Multiplayer</multiplayerlabel>
  <customizelabel>Customize</customizelabel>

  <!-- Main menu buttons -->
  <tutorialbutton>Training</tutorialbutton>
  <newgamebutton>New Game</newgamebutton>
  <loadgamebutton>Load Game</loadgamebutton>
  <joinserverbutton>Join Server</joinserverbutton>
  <hostserverbutton>Host Server</hostserverbutton>
  <subeditorbutton>Submarine Editor</subeditorbutton>
  <charactereditorbutton>Character Editor</charactereditorbutton>
  <settingsbutton>Settings</settingsbutton>
  <steamworkshopbutton>Steam Workshop</steamworkshopbutton>
  <creditsbutton>Credits</creditsbutton>
  <quitbutton>Quit</quitbutton>

  <!-- Pause menu -->
  <pausemenuresume>Resume</pausemenuresume>
  <pausemenusettings>Settings</pausemenusettings>
  <pausemenuretry>Retry</pausemenuretry>
  <pausemenusavequit>Save and Quit</pausemenusavequit>
  <pausemenuquit>Main Menu</pausemenuquit>
  <pausemenuquitverification>Are you sure you want to quit the game? All your unsaved progress will be lost.</pausemenuquitverification>
  <pausemenuretryverification>Are you sure you want to stop the mission and load the previous save file? All your unsaved progress will be lost.</pausemenuretryverification>

  <!-- Host server menu -->
  <servername>Server name</servername>
  <serverport>Server port</serverport>
  <serverporttooltip>The port used to communicate with clients. If clients fail to connect to your server, you may need to enable UPnP port forwarding or forward the port manually.</serverporttooltip>
  <serverqueryport>Query port</serverqueryport>
  <serverqueryporttooltip>The port used to communicate with Steam's server browser and respond to info pings from clients. If clients don't see your server in the server list or if authenticating their Steam ID fails, you may need to enable UPnP port forwarding or forward the port manually.</serverqueryporttooltip>
  <maxplayers>Max players</maxplayers>
  <password>Password</password>
  <publicserver>Public server</publicserver>
  <publicservertooltip>Public servers are shown in the list of available servers in the 'Join Server' tab.</publicservertooltip>
  <attemptupnp>Attempt UPnP port forwarding</attemptupnp>
  <attemptupnptooltip>UPnP can be used for forwarding ports on your router to allow players to join the server. However, UPnP isn't supported by all routers, so you may need to setup port forwards manually if players are unable to join the server (see the readme for instructions).</attemptupnptooltip>
  <startserverbutton>Start</startserverbutton>
  <pleasewaitupnp>Please wait...</pleasewaitupnp>
  <attemptingupnp>Attempting UPnP port forwarding.</attemptingupnp>
  <upnpunavailable>UPnP not available.</upnpunavailable>
  <upnptimedout>UPnP discovery timed out.</upnptimedout>

  <!-- Game modes -->
  <gamemode.singleplayercampaign>Single Player</gamemode.singleplayercampaign>
  <gamemode.tutorial>Tutorial</gamemode.tutorial>
  <gamemode.devsandbox>Dev Sandbox</gamemode.devsandbox>
  <gamemode.sandbox>Sandbox</gamemode.sandbox>
  <gamemode.mission>Mission</gamemode.mission>
  <gamemode.multiplayercampaign>Campaign</gamemode.multiplayercampaign>

  <!-- Steam Workshop menu -->
  <browsetab>Popular Mods</browsetab>
  <publishtab>Publish</publishtab>
  <modstab>Subscribed Mods</modstab>
  <downloadbutton>Subscribe</downloadbutton>
  <subscribedmods>Mods</subscribedmods>
  <nosubscribedmods>You haven't subscribed to any mods on the Steam Workshop. Click the 'Find more mods' button below to get started!</nosubscribedmods>
  <popularmods>Popular mods</popularmods>
  <findmodsbutton>Find more mods...</findmodsbutton>
  <workshopitemunsubscribe>Unsubscribe</workshopitemunsubscribe>
  <publishedworkshopitems>Published items</publishedworkshopitems>
  <yourworkshopitems>Your items</yourworkshopitems>
  <createworkshopitem>Create a new item</createworkshopitem>
  <workshoplabelsubmarines>Submarines</workshoplabelsubmarines>
  <workshoplabelcontentpackages>Content packages</workshoplabelcontentpackages>
  <workshopitemenabled>Enable</workshopitemenabled>
  <workshopitemdownloading>Downloading...</workshopitemdownloading>
  <workshopshowiteminsteam>Show in Steam</workshopshowiteminsteam>
  <workshopitemscore>Score</workshopitemscore>
  <workshopitemvotes>[votecount] votes</workshopitemvotes>
  <workshopitemcreator>Creator</workshopitemcreator>
  <workshopitemcreationdate>Published</workshopitemcreationdate>
  <workshopitemmodificationdate>Updated</workshopitemmodificationdate>
  <workshopitemfilesize>File size</workshopitemfilesize>
  <workshopitemtitle>Title</workshopitemtitle>
  <workshopitemdescription>Description</workshopitemdescription>
  <workshopitemtags>Tags</workshopitemtags>
  <workshopitemcreatehelptext>You can use this tab to publish new items in the Steam Workshop. You can either select an existing submarine or a content package from the 'Your items' menu at the left, or create an entirely new item by clicking the 'Create a new item' button.</workshopitemcreatehelptext>
  <workshopitempreviewimage>Preview Image</workshopitempreviewimage>
  <workshopitembrowse>Browse...</workshopitembrowse>
  <workshopitemcorepackage>Core package</workshopitemcorepackage>
  <workshopitemcorepackagetooltip>Core packages are special content packages that contain all the core files (executables, configuration files) the game won't run without. There must always be one (and only one) core package selected. Only select this if you wish to create a mod that replaces all the Vanilla files. Mods that only add things to the Vanilla game (or another core package) should not be marked as core packages.</workshopitemcorepackagetooltip>
  <workshopitemfiles>Files included in the item</workshopitemfiles>
  <workshopitemshowfolder>Show folder</workshopitemshowfolder>
  <workshopitemchangenote>Change note</workshopitemchangenote>
  <workshopitemchangenotetooltip>You're publishing an update for an existing Workshop item. You can use the change note to explain what's new in the update.</workshopitemchangenotetooltip>
  <workshopitemrefreshfilelist>Refresh</workshopitemrefreshfilelist>
  <workshopitemaddfiles>Add files...</workshopitemaddfiles>
  <workshopitempublish>Publish item</workshopitempublish>
  <workshopitemupdate>Update item</workshopitemupdate>
  <workshopitemdelete>Delete item</workshopitemdelete>
  <workshopitemdeletetooltip>Deletes the item from Steam Workshop.</workshopitemdeletetooltip>
  <workshopitemdeleteverification>Are you sure you want to delete the item '[itemname]' from the Steam Workshop?</workshopitemdeleteverification>
  <workshopitempublishtooltip>Uploads the files to the Steam Workshop.</workshopitempublishtooltip>
  <workshopitemfileincluded>File will be included in the Workshop item.</workshopitemfileincluded>
  <workshopitemfilenotincluded>File is not present in the Workshop item folder and will not be included in the Workshop item. This may be desirable if you want the mod to use Vanilla files that the players already have—otherwise you should copy the file to the Workshop item folder.</workshopitemfilenotincluded>
  <workshopitemfilenotfound>File not found.</workshopitemfilenotfound>
  <workshopitemillegalpath>Workshop items are only allowed to modify files in the Mod folder or add submarine files to the Submarines folder. Please create a separate subfolder for the files.</workshopitemillegalpath>
  <workshoppublishpleasewait>Please wait</workshoppublishpleasewait>
  <workshoppublishinprogress>Publishing '[itemname]' in the Steam Workshop.</workshoppublishinprogress>
  <workshopitempublished>[itemname] is now available in the Steam Workshop!</workshopitempublished>
  <workshopitempublishfailed>Publishing '[itemname]' in the Steam Workshop failed.</workshopitempublishfailed>
  <workshopitempreviewimagedialogtitle>Select the preview image for the Steam Workshop item.</workshopitempreviewimagedialogtitle>
  <workshopitempreviewimagetoolarge>The file size of the preview image has to be less than 1 MB.</workshopitempreviewimagetoolarge>
  <workshoperrorinstallrequiredtoedit>Cannot edit the Workshop item '[itemname]' because it has not been installed.</workshoperrorinstallrequiredtoedit>
  <workshoperrorinstallrequiredtoenable>Cannot enable the Workshop item '[itemname]' because it has not been installed.</workshoperrorinstallrequiredtoenable>
  <workshoperroroverwriteonenable>Cannot enable Workshop item '[itemname]'. The file '[filename]' would be overwritten by the item.</workshoperroroverwriteonenable>
  <workshoperrorillegalpathonenable>Could not install the file '[filename]'. Workshop items are only allowed to modify files in the Mod folder or add submarine files to the Submarines folder.</workshoperrorillegalpathonenable>
  <workshoperrorenablefailed>Enabling the workshop item '[itemname]' failed.</workshoperrorenablefailed>
  <workshopitemincompatible>Incompatible</workshopitemincompatible>
  <workshopitemincompatibletooltip>This Workshop item is not compatible with your version of Barotrauma.</workshopitemincompatibletooltip>
  <workshop.contenttag.submarine>Submarine</workshop.contenttag.submarine>
  <workshop.contenttag.item>Item</workshop.contenttag.item>
  <workshop.contenttag.art>Art</workshop.contenttag.art>
  <workshop.contenttag.environment>Environment</workshop.contenttag.environment>
  <workshop.contenttag.monster>Monster</workshop.contenttag.monster>
  <workshop.contenttag.mission>Mission</workshop.contenttag.mission>

  <!-- Settings Menu -->
  <settings>Settings</settings>

  <!-- General tab -->
  <settingstab.general>General</settingstab.general>
  <contentpackage>Content package</contentpackage>
  <contentpackages>Content packages</contentpackages>
  <corepackagerequiredwarning>You cannot deselect the content package because it is a core package required for the game to work. You may switch it by selecting another core package.</corepackagerequiredwarning>
  <cannotremovecontentpackagesub>Cannot remove the submarine file because it's a part of the content package [contentpackage]. Please uninstall the content package through the Steam Workshop menu.</cannotremovecontentpackagesub>
  <settingresetverification>Are you sure you want to reset the settings?</settingresetverification>
  <incorrectexe>The executable you have launched is not present in the content package [selectedpackage]. Do you want to launch [exename]?</incorrectexe>
  <language>Language</language>
  <language.english>English</language.english>
  <applysettingsbutton>Apply</applysettingsbutton>
  <applysettingslabel>Apply changes?</applysettingslabel>
  <applysettingsquestion>Do you want to apply the settings or discard the changes?</applysettingsquestion>
  <applysettingsyes>Apply</applysettingsyes>
  <applysettingsno>Discard</applysettingsno>
  <applysettingsbuttonunsavedchanges>Apply</applysettingsbuttonunsavedchanges>
  <restartrequiredlabel>Restart required</restartrequiredlabel>
  <restartrequiredresolution>You need to restart the game for the resolution changes to take effect.</restartrequiredresolution>
  <restartrequiredlanguage>You need to restart the game for the language change to take effect.</restartrequiredlanguage>
  <contentpackagenotfound>Content package '[packagepath]' not found.</contentpackagenotfound>
  <incompatiblecontentpackage>Content package '[packagename]' is not compatible with this version of Barotrauma. The package was made for the version [packageversion]; your game version is [gameversion].</incompatiblecontentpackage>
  <incompatiblecontentpackageunknownversion>Content package '[packagename]' is not compatible with this version of Barotrauma. The package was made for an unknown version; your game version is [gameversion].</incompatiblecontentpackageunknownversion>
  <contentpackagemissingcorefiles>Content package '[packagename]' is marked as a core package but does not contain all the required files for a core package. Missing content file types: [missingfiletypes]</contentpackagemissingcorefiles>
  <contentpackagecantmakecorepackage>Content package '[packagename]' cannot be marked as a core package because it does not contain all the required files for a core package. Missing content file types: [missingfiletypes]</contentpackagecantmakecorepackage>
  <pauseonfocuslost>Pause on focus lost</pauseonfocuslost>
  <pauseonfocuslosttooltip>Pauses the game when its window is not in focus. Note that the game won't be paused when a multiplayer session is active.</pauseonfocuslosttooltip>
  <voipcapturedevicenotfound>Could not start voice capture; suitable capture device not found.</voipcapturedevicenotfound>

  <!-- Graphics tab -->
  <settingstab.graphics>Graphics</settingstab.graphics>
  <resolution>Resolution</resolution>
  <displaymode>Display mode</displaymode>
  <fullscreen>Fullscreen</fullscreen>
  <windowed>Windowed</windowed>
  <borderlesswindowed>Borderless windowed</borderlesswindowed>
  <enablevsync>Enable vertical sync</enablevsync>
  <enablevsynctooltip>Synchronizes the game's frame rate with your monitor's refresh rate. Helps prevent screen tearing artifacts.</enablevsynctooltip>
  <particlelimit>Particle limit</particlelimit>
  <loseffect>Line of sight effect</loseffect>
  <losmodenone>None</losmodenone>
  <losmodetransparent>Transparent</losmodetransparent>
  <losmodeopaque>Opaque</losmodeopaque>
  <lightmapscale>Lighting resolution</lightmapscale>
  <lightmapscaletooltip>Lower values improve performance, but cause shadows to appear more pixellated.</lightmapscaletooltip>
  <specularlighting>Specular lighting</specularlighting>
  <specularlightingtooltip>Enables specular lighting, an effect which creates brighter spots of light on shiny objects.</specularlightingtooltip>
  <chromaticaberration>Chromatic aberration</chromaticaberration>
  <chromaticaberrationtooltip>Enables a subtle color distortion effect at the edges of the screen.</chromaticaberrationtooltip>
  <hudscale>HUD scale</hudscale>
  <inventoryscale>Inventory scale</inventoryscale>

  <!-- Audio tab -->
  <settingstab.audio>Audio</settingstab.audio>
  <soundvolume>Sound volume</soundvolume>
  <musicvolume>Music volume</musicvolume>
  <voicechatvolume>Voice chat volume</voicechatvolume>
  <microphonevolume>Microphone volume</microphonevolume>
  <muteonfocuslost>Mute on focus lost</muteonfocuslost>
  <muteonfocuslosttooltip>Mutes the game when its window is not in focus.</muteonfocuslosttooltip>
  <voicechat>Voice chat</voicechat>
  <currentdevice>Current device</currentdevice>
  <currentdevicetooltip.osx>This device will be used for voice chat. Unfortunately there is no way to change the input device on Mac OS X—it will only use your system's default.</currentdevicetooltip.osx>
  <refreshdefaultdevice>Refresh default device</refreshdefaultdevice>
  <refreshdefaultdevicetooltip>Refreshes the input device used for voice chat. If you swap/hotplug the default input on your system then press this to detect that change.</refreshdefaultdevicetooltip>
  <voicemode.disabled>Disabled</voicemode.disabled>
  <voicemode.disabledtooltip>Voice chat is disabled.</voicemode.disabledtooltip>
  <voicemode.pushtotalk>Push-to-talk</voicemode.pushtotalk>
  <voicemode.pushtotalktooltip>Voice activity is sent only when a certain key is held down.</voicemode.pushtotalktooltip>
  <voicemode.activity>Voice activity</voicemode.activity>
  <voicemode.activitytooltip>Voice activity is sent whenever the sound coming through surpasses the noise gate threshold.</voicemode.activitytooltip>
  <noisegatethreshold>Noise gate threshold</noisegatethreshold>
  <directionalvoicechat>Directional voice chat</directionalvoicechat>
  <directionalvoicechattooltip>When enabled, voice chat messages are panned according to the direction of the speaker relative to your position.</directionalvoicechattooltip>

  <!-- Controls tab -->
  <settingstab.controls>Controls</settingstab.controls>
  <aimassist>Aim assist</aimassist>
  <aimassisttooltip>Affects how close the cursor has to be to an item to highlight it. If set to 0%, the cursor has to be exactly on the item.</aimassisttooltip>
  <enablemouselook>Enable mouse look</enablemouselook>
  <enablemouselooktooltip>When enabled, the camera moves according to the direction you point the cursor to.</enablemouselooktooltip>
  <inputtype.select>Select</inputtype.select>
  <inputtype.deselect>Deselect</inputtype.deselect>
  <inputtype.shoot>Shoot</inputtype.shoot>
  <inputtype.use>Use</inputtype.use>
  <inputtype.aim>Aim</inputtype.aim>
  <inputtype.up>Up</inputtype.up>
  <inputtype.down>Down</inputtype.down>
  <inputtype.left>Left</inputtype.left>
  <inputtype.right>Right</inputtype.right>
  <inputtype.attack>Creature Attack</inputtype.attack>
  <inputtype.run>Run</inputtype.run>
  <inputtype.crouch>Crouch</inputtype.crouch>
  <inputtype.chat>Chat</inputtype.chat>
  <inputtype.infotab>Info tab</inputtype.infotab>
  <inputtype.radiochat>Radio chat</inputtype.radiochat>
  <inputtype.creworders>Crew orders</inputtype.creworders>
  <inputtype.ragdoll>Ragdoll</inputtype.ragdoll>
  <inputtype.health>Health</inputtype.health>
  <inputtype.grab>Grab</inputtype.grab>
  <inputtype.selectnextcharacter>Next character</inputtype.selectnextcharacter>
  <inputtype.selectpreviouscharacter>Previous character</inputtype.selectpreviouscharacter>
  <inputtype.voice>Push-to-talk</inputtype.voice>
  <setdefaultbindings>Set Default Bindings</setdefaultbindings>
  <setdefaultbindingstooltip>Set key bindings to the recommended default settings (left mouse button to select items, right mouse button or esc to deselect).</setdefaultbindingstooltip>
  <setlegacybindings>Set Legacy Bindings</setlegacybindings>
  <setlegacybindingstooltip>Set key bindings to ones that were used in the old pre-alpha versions of Barotrauma (E to select and deselect items, left mouse button to use item the in hand).</setlegacybindingstooltip>

  <!-- Server settings -->
  <serversettingsroundstab>Rounds</serversettingsroundstab>
  <serversettingsservertab>Server</serversettingsservertab>
  <serversettingsbanlisttab>Banlist</serversettingsbanlisttab>
  <serversettingswhitelisttab>Whitelist</serversettingswhitelisttab>
  <serversettingssubselection>Submarine selection</serversettingssubselection>
  <serversettingsmodeselection>Game mode selection</serversettingsmodeselection>
  <serversettingsendroundwhendestreached>End round when destination reached</serversettingsendroundwhendestreached>
  <serversettingsendroundvoting>End round by voting</serversettingsendroundvoting>
  <serversettingsendroundvotesrequired>Votes required:</serversettingsendroundvotesrequired>
  <serversettingsallowrespawning>Allow respawning</serversettingsallowrespawning>
  <serversettingsrespawninterval>Interval:</serversettingsrespawninterval>
  <serversettingsminrespawn>Minimum players to respawn:</serversettingsminrespawn>
  <serversettingsminrespawntooltip>What percentage of players has to be dead/spectating until a respawn shuttle is dispatched.</serversettingsminrespawntooltip>
  <serversettingsrespawnduration>Duration of respawn transport:</serversettingsrespawnduration>
  <serversettingsrespawndurationtooltip>The amount of time respawned players have to navigate the respawn shuttle to the main submarine. After the duration expires, the shuttle will automatically head back out of the level.</serversettingsrespawndurationtooltip>
  <serversettingsmonsterspawns>Monster Spawns</serversettingsmonsterspawns>
  <serversettingsadditionalcargo>Additional Cargo</serversettingsadditionalcargo>
  <serversettingsautorestartdelay>Autorestart delay:</serversettingsautorestartdelay>
  <serversettingsstartwhenclientsready>Start when players are ready</serversettingsstartwhenclientsready>
  <serversettingsstartwhenclientsreadyratio>[percentage] % need to be ready</serversettingsstartwhenclientsreadyratio>
  <serversettingsallowspectating>Allow spectating</serversettingsallowspectating>
  <serversettingsallowvotekick>Allow vote kicking</serversettingsallowvotekick>
  <serversettingskickvotesrequired>Votes required:</serversettingskickvotesrequired>
  <serversettingsautobantime>Autoban duration:</serversettingsautobantime>
  <serversettingssharesubfiles>Share submarine files with players</serversettingssharesubfiles>
  <serversettingsrandomizeseed>Randomize level seed between rounds</serversettingsrandomizeseed>
  <serversettingssavelogs>Save server logs</serversettingssavelogs>
  <serversettingsallowragdollbutton>Allow ragdoll button</serversettingsallowragdollbutton>
  <serversettingsusetraitorratio>Use % of players for max traitors</serversettingsusetraitorratio>
  <serversettingstraitorratio>Traitor ratio:</serversettingstraitorratio>
  <serversettingstraitorcount>Traitor count:</serversettingstraitorcount>
  <serversettingsusekarma>Use Karma</serversettingsusekarma>
  <serversettingsvoicechatenabled>Voice chat enabled</serversettingsvoicechatenabled>
  <whitelistenabled>Enabled</whitelistenabled>
  <whitelistname>Name</whitelistname>
  <whitelistip>IP address</whitelistip>
  <whitelistadd>Add to whitelist</whitelistadd>
  <whitelistremove>Remove</whitelistremove>
  <banlistremove>Remove</banlistremove>
  <banexpires>Expires [time]</banexpires>
  <banduration>Duration</banduration>
  <banpermanent>Permanent</banpermanent>
  <banreason>Reason:</banreason>

  <!-- Round summary -->

  <roundsummaryprogress>[sub] has made its way to [location].</roundsummaryprogress>
  <roundsummaryprogress>[sub] has arrived at [location].</roundsummaryprogress>
  <roundsummaryreturn>[sub] has returned to [location].</roundsummaryreturn>
  <roundsummarygameover>The ocean has claimed [sub] and its crew.</roundsummarygameover>
  <roundsummarycrewstatus>Crew status</roundsummarycrewstatus>

  <!-- Character HUD -->
  <oxygenhudwarning>Oxygen low</oxygenhudwarning>
  <pressurehudwarning>High pressure</pressurehudwarning>
  <grabbing>Grabbing</grabbing>
  <stun>Stun</stun>
  <disguised>(Disguised)</disguised>
  <useitembutton>Use</useitembutton>
  <grabhint>[[key]] Grab</grabhint>
  <healhint>[[key]] Heal</healhint>
  <talkhint>[[key]] Talk</talkhint>
  <quickuseaction.equip>Equip</quickuseaction.equip>
  <quickuseaction.unequip>Unequip</quickuseaction.unequip>
  <quickuseaction.drop>Hold to drop</quickuseaction.drop>
  <quickuseaction.takefromcontainer>Take</quickuseaction.takefromcontainer>
  <quickuseaction.takefromcharacter>Take</quickuseaction.takefromcharacter>
  <quickuseaction.puttocontainer>Put to container</quickuseaction.puttocontainer>
  <quickuseaction.puttocharacter>Put to selected character</quickuseaction.puttocharacter>
  <quickuseaction.usetreatment>Use as treatment</quickuseaction.usetreatment>

  <!-- Limbs -->
  <lefthand>Left hand</lefthand>
  <righthand>Right hand</righthand>
  <hands>Hands</hands>
  <leftarm>Left arm</leftarm>
  <rightarm>Right arm</rightarm>
  <leftleg>Left leg</leftleg>
  <rightleg>Right leg</rightleg>
  <leftfoot>Left foot</leftfoot>
  <rightfoot>Right foot</rightfoot>
  <head>Head</head>
  <torso>Torso</torso>
  <tail>Tail</tail>
  <legs>Legs</legs>
  <rightthigh>Right thigh</rightthigh>
  <leftthigh>Left thigh</leftthigh>
  <waist>Waist</waist>

  <!-- Misc -->
  <yes>Yes</yes>
  <yestoall>Yes to All</yestoall>
  <no>No</no>
  <notoall>No to All</notoall>
  <maybe>Maybe</maybe>
  <ok>OK</ok>
  <skills>Skills</skills>
  <personalitytrait>Trait</personalitytrait>
  <male>Male</male>
  <female>Female</female>
  <order>Order</order>
  <submarine>Submarine</submarine>
  <respawnshuttle>Respawn shuttle</respawnshuttle>
  <editing>Editing</editing>
  <error>Error</error>
  <warning>Warning</warning>
  <unknown>Unknown</unknown>
  <none>None</none>
  <any>Any</any>
  <close>Close</close>
  <cancel>Cancel</cancel>
  <done>Done</done>
  <delete>Delete</delete>
  <load>Load</load>
  <save>Save</save>
  <back>Back</back>
  <days>Days</days>
  <hours>Hours</hours>
  <retry>Retry</retry>
  <manageplayers>Manage players</manageplayers>
  <destination>Destination</destination>
  <previous>Previous</previous>
  <next>Next</next>
  <name>Name</name>
  <unlimited>Unlimited</unlimited>
  <deletedialoglabel>Delete file?</deletedialoglabel>
  <deletedialogquestion>Are you sure you want to delete '[file]'?</deletedialogquestion>
  <deletefileerror>Could not delete file '[file]'!</deletefileerror>
  <steamdllnotfound>Initializing Steam client failed (steam_api64.dll not found). All Steam features have been disabled—you will not be able to use the Steam Workshop or join servers that use Steam.</steamdllnotfound>
  <steamclientinitfailed>Initializing Steam client failed. Please make sure Steam is running and you are logged in to an account. All Steam features have been disabled—you will not be able to use the Steam Workshop or join servers that use Steam.</steamclientinitfailed>
  <create>Create</create>
  <walls>Walls</walls>
  <reset>Reset</reset>
  <genericreplaceverification>Do you want to replace it?</genericreplaceverification>
  <dontshownotificationagain>Don't show this again</dontshownotificationagain>
  <video>Video</video>
  <search>Search</search>

  <!-- Characters -->
  <MyCharacter>My character</MyCharacter>
  <character.carrier>Carrier</character.carrier>
  <character.charybdis>Charybdis</character.charybdis>
  <character.coelanth>Coelanth</character.coelanth>
  <character.crawler>Crawler</character.crawler>
  <character.endworm>End Worm</character.endworm>
  <character.fractalguardian>Fractal Guardian</character.fractalguardian>
  <character.fractalguardian2>Fractal Guardian</character.fractalguardian2>
  <character.human>Human</character.human>
  <character.humanhusk>Human Husk</character.humanhusk>
  <character.husk>Husk</character.husk>
  <character.mudraptor>Mudraptor</character.mudraptor>
  <character.mantis>Mantis</character.mantis>
  <character.moloch>Moloch</character.moloch>
  <character.molochbaby>Moloch Baby</character.molochbaby>
  <character.molochboss>Moloch Boss</character.molochboss>
  <character.tigerthresher>Tiger Thresher</character.tigerthresher>
  <character.tigerthresherboss>Tiger Thresher Boss</character.tigerthresherboss>
  <character.watcher>Watcher</character.watcher>
  <character.hammerhead>Hammerhead</character.hammerhead>

  <!-- Pronouns -->
  <pronounmale>He</pronounmale>
  <pronounpossessivemale>His</pronounpossessivemale>
  <pronounreflexivemale>Himself</pronounreflexivemale>
  <pronounfemale>She</pronounfemale>
  <pronounpossessivefemale>Her</pronounpossessivefemale>
  <pronounreflexivefemale>Herself</pronounreflexivefemale>

  <!-- Campaign -->
  <campaignsetup>Campaign Setup</campaignsetup>
  <newcampaign>New campaign</newcampaign>
  <loadcampaign>Load campaign</loadcampaign>
  <loadbutton>Load</loadbutton>
  <deletebutton>Delete</deletebutton>
  <subnotselected>Submarine not selected!</subnotselected>
  <selectsubrequest>Please select a submarine.</selectsubrequest>
  <selectedsub>Selected submarine</selectedsub>
  <savenameinuseheader>Save name already in use</savenameinuseheader>
  <savenameinusetext>Please choose another name for the save file</savenameinusetext>
  <savename>Save name</savename>
  <savefile.defaultname>Save</savefile.defaultname>
  <lastsaved>Last saved</lastsaved>
  <mapseed>Map seed</mapseed>
  <startcampaignbutton>Start</startcampaignbutton>
  <campaignenteroutpostprompt>Do you want to enter [locationname]?</campaignenteroutpostprompt>
  <selectmission>Select a mission</selectmission>
  <campaignstartingpleasewait>Please wait</campaignstartingpleasewait>
  <campaignstarting>Waiting for the campaign to start.</campaignstarting>
  <shuttleselected>Shuttle selected</shuttleselected>
  <shuttlewarning>Most shuttles are not adequately equipped to deal with the dangers of the Europan depths. Are you sure you want to choose a shuttle as your vessel?</shuttlewarning>
  <contentpackagemismatch>Mismatching content package</contentpackagemismatch>
  <contentpackagemismatchwarning>The submarine may not be compatible with the currently selected content packages, because it requires the content packages [requiredcontentpackages]. Are you sure you want to choose the submarine?</contentpackagemismatchwarning>
  <campaignstartfailedsubnotfound>Failed to start a campaign. Submarine [subname] not found.</campaignstartfailedsubnotfound>

  <!-- Campaign menu -->
  <map>Map</map>
  <crew>Crew</crew>
  <campaignmenucrew>Your crew</campaignmenucrew>
  <store>Store</store>
  <outpost>Outpost</outpost>
  <campaignmenuhireable>Hireable people</campaignmenuhireable>
  <hirebutton>Hire</hirebutton>
  <firebutton>Fire</firebutton>
  <firewarningheader>Are you sure?</firewarningheader>
  <firewarningtext>Are you sure you want to fire [charactername] from your crew? You will not be able to hire the character again.</firewarningtext>
  <location>Location</location>
  <hireunavailable>No one available for hire.</hireunavailable>
  <mission>Mission</mission>
  <nomission>No mission</nomission>
  <reward>Reward: [reward] credits</reward>

  <!-- In-game menus -->
  <credit>Credit</credit>
  <playercredits>Credits: [credits]</playercredits>
  <missioninfo>Mission info</missioninfo>
  <missionreward>Reward: [reward]</missionreward>
  <infobutton>Info</infobutton>
  <endround>End round</endround>
  <enterlocation>Enter [locationname]</enterlocation>
  <leavesubbehind>One of your vessels isn't at the exit yet. Do you want to leave it behind?</leavesubbehind>
  <leavesubsbehind>Some of your vessels aren't at the exit yet. Do you want to leave them behind?</leavesubsbehind>

  <!-- In-game messages -->
  <endroundvotes>Votes to end the round [votes]/[max]</endroundvotes>
  <respawnshuttledispatching>Respawn shuttle dispatching in [time]</respawnshuttledispatching>
  <respawningin>Respawning players in [time]</respawningin>
  <respawnshuttleleavingin>Respawn shuttle leaving in [time]</respawnshuttleleavingin>
  <camfollowsubmarine>Follow submarine</camfollowsubmarine>
  <insufficientskills>Your skills may be insufficient to use the item! [requiredskill] level [requiredlevel] required.</insufficientskills>
  <skillincreased>[name]'s [skillname] skill increased to [newlevel]!</skillincreased>
  <endroundsubnotatlevelend>The submarine is not at either end of the level. Do you want to abort the mission and end the round now?</endroundsubnotatlevelend>
  <crewdeadnorespawns>No living players on the server and respawning is not enabled during this round. If no characters revive or rejoin, the server will end round in [time] seconds.</crewdeadnorespawns>
  <minimapoutpostdockinginfo>Docked to [outpost].\nUndock before attempting to maneuver the submarine.</minimapoutpostdockinginfo>
  <cargospawnnotification>The purchased supplies have been delivered to [roomname].</cargospawnnotification>

  <!-- Server list -->
  <joinserver>Join server</joinserver>
  <serverip>Server IP</serverip>
  <serverlistname>Name</serverlistname>
  <serverlistplayers>Players</serverlistplayers>
  <serverlistversion>Game version</serverlistversion>
  <serverlistusingwhitelist>Using whitelist</serverlistusingwhitelist>
  <serverlistcontentpackages>Content packages</serverlistcontentpackages>
  <serverlistsubselection>Submarine selection</serverlistsubselection>
  <serverlistmodeselection>Game mode selection</serverlistmodeselection>
  <serverlistallowspectating>Allow spectating</serverlistallowspectating>
  <serverlistcompatible>Compatible</serverlistcompatible>
  <serverlistping>Ping</serverlistping>
  <serverlistroundstarted>Round started</serverlistroundstarted>
  <serverlistroundnotstarted>Round has not started</serverlistroundnotstarted>
  <serverlistinfo>Info</serverlistinfo>
  <serverlistjoin>Join</serverlistjoin>
  <serverlistunknownversion>Could not determine compatibility (unknown game version)</serverlistunknownversion>
  <serverlistnosteamqueryresponse>Could not determine compatibility with the server because it did not respond to queries. This may happen if the server is down or if the host has not forwarded their query port, but you may still attempt to connect to the server.</serverlistnosteamqueryresponse>
  <serverlistunknowncontentpackage>Could not determine compatibility (unknown content package)</serverlistunknowncontentpackage>
  <serverlistincompatibleversion>This server is not compatible with your version of Barotrauma ([version] required).</serverlistincompatibleversion>
  <serverlistincompatiblecontentpackage>Content package '[contentpackage]' (MD5: [hash]) required to play on this server.</serverlistincompatiblecontentpackage>
  <serverlistcontentpackagenotenabled>You need to enable the content package '[contentpackage]' in the game's settings to play on this server.</serverlistcontentpackagenotenabled>
  <serverlistincompatiblecontentpackageworkshopavailable>Content package '[contentpackage]' required to play on this server. You can install the package from the Steam Workshop.</serverlistincompatiblecontentpackageworkshopavailable>
  <serverlistsubscribemissingpackages>Get missing packages from Workshop</serverlistsubscribemissingpackages>
  <serverlistsubscribemissingpackagestooltip>Subscribe to the missing content packages in the Steam Workshop and open the Workshop menu where you can download and enable them.</serverlistsubscribemissingpackagestooltip>
  <serverlistsubscribemissingpackagestooltipnosteam>The missing content packages are available in the Steam Workshop, but Steam features are not available if you don't own Barotrauma on Steam.</serverlistsubscribemissingpackagestooltipnosteam>
  <filterservers>Filter servers</filterservers>
  <nomatchingservers>No matching servers found.</nomatchingservers>
  <refreshingserverlist>Refreshing server list...</refreshingserverlist>
  <noservers>Could not find any servers.</noservers>
  <serverlistnosteamconnection>Could not find any servers (not connected to Steam).</serverlistnosteamconnection>
  <masterservererrorlabel>Connection error</masterservererrorlabel>
  <masterservertimeouterror>Could not connect to master server (request timed out).</masterservertimeouterror>
  <masterservererrorexception>Error while connecting to master server { [error] }</masterservererrorexception>
  <masterservererror404>Error while connecting to master server (404 - [masterserverurl] not found)</masterservererror404>
  <masterservererrorunavailable>Error while connecting to master server (505 - Service Unavailable). The master server may be down for maintenance or temporarily overloaded. Please try again in a few moments.</masterservererrorunavailable>
  <masterservererrordefault>Error while connecting to master server ([statuscode]: [statusdescription])</masterservererrordefault>
  <couldnotconnecttoserver>Could not connect to the server.</couldnotconnecttoserver>
  <invalidipaddress>Failed to resolve address '[serverip]:[port]'. Please make sure you have entered a valid IP address.</invalidipaddress>
  <connecting>CONNECTING</connecting>
  <disconnecting>Disconnecting</disconnecting>
  <passwordrequired>Password required</passwordrequired>
  <connectionlost>Connection lost</connectionlost>
  <connectionlostreconnecting>You have been disconnected from the server. Reconnecting...</connectionlostreconnecting>
  <connectionfailed>Connecting failed</connectionfailed>
  <connectingto>Connecting to [serverip]</connectingto>
  <serverfullquestionprompt>Do you want to join the server queue and wait for a slot to free up?</serverfullquestionprompt>
  <serverqueue>Queue</serverqueue>
  <serverqueuepleasewait>Please wait...</serverqueuepleasewait>
  <waitinginserverqueue>Waiting for a slot to free up on the server.</waitinginserverqueue>
  <messagereaderror>Error while reading a message from the server. ([message] [targetsite])</messagereaderror>
  <cheatsenabledtitle>Cheats enabled.</cheatsenabledtitle>
  <cheatsenableddescription>Cheat commands have been enabled on this server. You cannot get Steam Achievements during this play session.</cheatsenableddescription>
  <pleasewait>Please wait</pleasewait>

  <!-- Disconnect reasons -->
  <disconnectreason.banned>You have been banned from the server.</disconnectreason.banned>
  <disconnectreason.kicked>You have been kicked from the server.</disconnectreason.kicked>
  <disconnectreason.servershutdown>The server has shut down.</disconnectreason.servershutdown>
  <disconnectreason.serverfull>The server is full.</disconnectreason.serverfull>
  <disconnectreason.authenticationrequired>Client did not properly request authentication.</disconnectreason.authenticationrequired>
  <disconnectreason.steamauthenticationrequired>Steam authentication required. Please make sure Steam is running and you are logged in to an account.</disconnectreason.steamauthenticationrequired>
  <disconnectreason.steamauthenticationfailed>Steam authentication failed.</disconnectreason.steamauthenticationfailed>
  <disconnectreason.sessiontaken>Your session was taken by a new connection on the same IP address.</disconnectreason.sessiontaken>
  <disconnectreason.toomanyfailedlogins>Too many failed login attempts.</disconnectreason.toomanyfailedlogins>
  <disconnectreason.noname>No name given.</disconnectreason.noname>
  <disconnectreason.invalidname>Your name contains illegal symbols.</disconnectreason.invalidname>
  <disconnectreason.nametaken>That name is taken.</disconnectreason.nametaken>
  <disconnectreason.invalidversion>Non-matching game version.</disconnectreason.invalidversion>
  <disconnectreason.missingcontentpackage>Missing content package.</disconnectreason.missingcontentpackage>
  <disconnectreason.incompatiblecontentpackage>Incompatible content package.</disconnectreason.incompatiblecontentpackage>
  <disconnectreason.notonwhitelist>You are not on the server's whitelist.</disconnectreason.notonwhitelist>
  <disconnectmessage.afk>You have been away from keyboard for too long.</disconnectmessage.afk>
  <disconnectmessage.steamauthnolongervalid>Steam authentication is no longer valid ([status]).</disconnectmessage.steamauthnolongervalid>
  <disconnectmessage.toomanyfailedlogins>Too many failed login attempts.</disconnectmessage.toomanyfailedlogins>
  <disconnectmessage.invalidversion>Version '[version]' required to connect to the server (your version: '[clientversion]').</disconnectmessage.invalidversion>
  <disconnectmessage.missingcontentpackage>You need the content package [missingcontentpackage] to play on the server.</disconnectmessage.missingcontentpackage>
  <disconnectmessage.missingcontentpackages>You need the content packages [missingcontentpackages] to play on the server.</disconnectmessage.missingcontentpackages>
  <disconnectmessage.incompatiblecontentpackage>You must disable the content package [incompatiblecontentpackage] before joining.</disconnectmessage.incompatiblecontentpackage>
  <disconnectmessage.incompatiblecontentpackages>You must disable the content packages [incompatiblecontentpackages] before joining.</disconnectmessage.incompatiblecontentpackages>

  <!-- Server lobby -->
  <restartingin>Restarting in</restartingin>
  <votes>Votes</votes>
  <manual>Manual</manual>
  <vote>Vote</vote>
  <gamemode>Game mode</gamemode>
  <missiontype>Mission type</missiontype>
  <random>Random</random>
  <levelseed>Level seed</levelseed>
  <leveldifficulty>Level difficulty</leveldifficulty>
  <traitors>Traitors</traitors>
  <botcount>Bot count</botcount>
  <botspawnmode>Bot spawn mode</botspawnmode>
  <normal>Normal</normal>
  <fill>Fill</fill>
  <autorestart>Automatic restart</autorestart>
  <serverlog>Server log</serverlog>
  <campaignview>Campaign view</campaignview>
  <createnew>Create New</createnew>
  <playyourself>Play yourself</playyourself>
  <startgamebutton>Start</startgamebutton>
  <readytostarttickbox>Ready to start</readytostarttickbox>
  <roundstartingpleasewait>Please wait</roundstartingpleasewait>
  <roundstarting>Waiting for the round to start.</roundstarting>
  <serversettingsbutton>Settings</serversettingsbutton>
  <spectatebutton>Spectate</spectatebutton>
  <gender>Gender</gender>
  <jobpreferences>Job preferences</jobpreferences>
  <randompreferences>Random Preferences</randompreferences>
  <playingasspectator>Playing as a spectator</playingasspectator>
  <subnotfound>Submarine not found in your submarine folder</subnotfound>
  <subdoesntmatch>Your version of the submarine doesn't match the server's version</subdoesntmatch>
  <rank>Rank</rank>
  <customrank>Custom</customrank>
  <permissions>Permissions</permissions>
  <kick>Kick</kick>
  <votetokick>Vote to kick</votetokick>
  <ban>Ban</ban>
  <banrange>Ban range</banrange>
  <banreasonprompt>Reason for the ban?</banreasonprompt>
  <kickreasonprompt>Reason for kicking?</kickreasonprompt>
  <privatemessagetag>[PM]</privatemessagetag>
  <subnotfounderror>Submarine [subname] was selected by the server. Matching file not found in your submarine folder.</subnotfounderror>
  <subloaderror>Could not load submarine [subname]. The file may be corrupted.</subloaderror>
  <subdoesntmatcherror>Your version of the submarine file [subname] does not match the server's version!\nYour MD5 hash: [myhash]\nServer's MD5 hash: [serverhash]\n</subdoesntmatcherror>
  <downloadsublabel>Submarine not found!</downloadsublabel>
  <downloadsubquestion>Do you want to download the file from the server host?</downloadsubquestion>
  <waitforfiletransfers>Waiting for file transfers to finish before starting the round...</waitforfiletransfers>
  <startnow>Start now</startnow>
  <serverinitfailed>Starting the server failed.</serverinitfailed>
  <serverinitfailedaddressalreadyinuse>[errormsg]. Are you trying to run multiple servers on the same port?</serverinitfailedaddressalreadyinuse>
  <permissionsremoved>The host has removed all your special permissions.</permissionsremoved>
  <currentpermissions>Current permissions:</currentpermissions>
  <permissionschanged>Permissions changed</permissionschanged>
  <permittedconsolecommands>Permitted console commands:</permittedconsolecommands>
  <pleasewaitroundrunning>Please wait</pleasewaitroundrunning>
  <roundrunningspectatedisabled>A round is already running and the admin has disabled spectating. You will have to wait for a new round to start.</roundrunningspectatedisabled>
  <roundrunningspectateenabled>A round is already running, but you can spectate the game while waiting for a respawn shuttle or a new round.</roundrunningspectateenabled>
  <serverdownloadfinished>Download finished</serverdownloadfinished>
  <downloadingfile>Downloading [filename]</downloadingfile>
  <filedownloadednotification>File '[filename]' was downloaded successfully.</filedownloadednotification>
  <newcampaigncharacterheader>Are you sure?</newcampaigncharacterheader>
  <newcampaigncharactertext>Creating a new character will discard your previous character, and you will lose all your skill progress and all the items in your possession. Do you wish to create a new character?</newcampaigncharactertext>
  <mute>Mute</mute>
  <mutedlocally>Muted Locally</mutedlocally>
  <mutedglobally>Muted Globally</mutedglobally>
  <mutedbyserver>You have been muted by the server.</mutedbyserver>
  <unmutedbyserver>You have been unmuted by the server.</unmutedbyserver>

  <!-- Server log -->
  <serverlog.filter>Filter</serverlog.filter>
  <serverlog.chatmessage>Chat message</serverlog.chatmessage>
  <serverlog.iteminteraction>Item interaction</serverlog.iteminteraction>
  <serverlog.inventoryusage>Inventory usage</serverlog.inventoryusage>
  <serverlog.attackdeath>Attack &amp; death</serverlog.attackdeath>
  <serverlog.spawning>Spawning</serverlog.spawning>
  <serverlog.servermessage>Server message</serverlog.servermessage>
  <serverlog.consoleusage>Console usage</serverlog.consoleusage>
  <serverlog.error>Error</serverlog.error>

  <!-- Server chat messages -->
  <servermessage.reason>Reason</servermessage.reason>
  <servermessage.joinedserver>[client] has joined the server.</servermessage.joinedserver>
  <servermessage.kickedfromserver>[client] has been kicked from the server.</servermessage.kickedfromserver>
  <servermessage.kickedbyvote>Kicked by vote.</servermessage.kickedbyvote>
  <servermessage.kickedbyvoteautoban>Kicked by vote (auto ban).</servermessage.kickedbyvoteautoban>
  <servermessage.youleftserver>You have left the server.</servermessage.youleftserver>
  <servermessage.clientleftserver>[client] has left the server.</servermessage.clientleftserver>
  <servermessage.hasvotedtokick>[initiator] has voted to kick [target].</servermessage.hasvotedtokick>
  <servermessage.kickedby>Kicked by [initiator].</servermessage.kickedby>
  <servermessage.bannedby>Banned by [initiator].</servermessage.bannedby>
  <servermessage.bannedfromserver>[client] has been banned from the server.</servermessage.bannedfromserver>
  <servermessage.hasdisconnected>[client] has disconnected.</servermessage.hasdisconnected>
  <servermessage.excessivedesync>You have been disconnected because of excessive desync.</servermessage.excessivedesync>
  <servermessage.excessivedesyncoldevent>You have been disconnected because of excessive desync (expecting a very old event).</servermessage.excessivedesyncoldevent>
  <servermessage.excessivedesyncremovedevent>You have been disconnected because of excessive desync (expecting a removed event).</servermessage.excessivedesyncremovedevent>
  <servermessage.synctimeout>You have been disconnected because syncing your client with the server took too long.</servermessage.synctimeout>
  <servermessage.shuttleleaving>The shuttle will automatically return back to the outpost. Please leave the shuttle immediately.</servermessage.shuttleleaving>
  <servermessage.howtocommunicate>Press [chatbutton] to chat. Use [radiobutton] to talk through the radio.</servermessage.howtocommunicate>
  <servermessage.playernotfound>Player [player] not found!</servermessage.playernotfound>

  <!-- Client permissions -->
  <clientpermission.none>None</clientpermission.none>
  <clientpermission.all>All</clientpermission.all>
  <clientpermission.endround>End round</clientpermission.endround>
  <clientpermission.kick>Kick</clientpermission.kick>
  <clientpermission.ban>Ban</clientpermission.ban>
  <clientpermission.unban>Revoke ban</clientpermission.unban>
  <clientpermission.selectsub>Select sub</clientpermission.selectsub>
  <clientpermission.selectmode>Select mode</clientpermission.selectmode>
  <clientpermission.managecampaign>Manage campaign</clientpermission.managecampaign>
  <clientpermission.consolecommands>Console commands</clientpermission.consolecommands>
  <clientpermission.serverlog>Server log</clientpermission.serverlog>
  <clientpermission.manageround>Manage round</clientpermission.manageround>
  <clientpermission.managesettings>Manage settings</clientpermission.managesettings>
  <clientpermission.managepermissions>Manage permissions</clientpermission.managepermissions>

  <!-- Mission types -->
  <missiontype.none>None</missiontype.none>
  <missiontype.random>Random</missiontype.random>
  <missiontype.salvage>Salvage</missiontype.salvage>
  <missiontype.monster>Monster</missiontype.monster>
  <missiontype.cargo>Cargo</missiontype.cargo>
  <missiontype.combat>Combat</missiontype.combat>
  <missiontype.personneltransport>Personnel Transport</missiontype.personneltransport>
  <missiontype.swarm>Swarm</missiontype.swarm>
  <missiontype.prospect>Prospecting</missiontype.prospect>

  <!-- Mission descriptions -->
  <missionname.salvageskyholderartifactruins>Salvaging an artifact</missionname.salvageskyholderartifactruins>
  <missiondescription.salvageskyholderartifactruins>Researchers of [location1] have picked up an infrasonic signal highly similar to those emitted by alien artifacts previously discovered on Europa. Investigate the signal and retrieve the potential artifact.</missiondescription.salvageskyholderartifactruins>
  <missionsonarlabel.salvageskyholderartifactruins>Infrasonic signal</missionsonarlabel.salvageskyholderartifactruins>
  <missionsuccess.salvageskyholderartifactruins>The artifact has been successfully retrieved.</missionsuccess.salvageskyholderartifactruins>
  <missionfailure.salvageskyholderartifactruins>Retrieving the artifact failed.</missionfailure.salvageskyholderartifactruins>
  <missionheader0.salvageskyholderartifactruins>Artifact collected</missionheader0.salvageskyholderartifactruins>
  <missionmessage0.salvageskyholderartifactruins>The artifact is now on board. Navigate the submarine out of the cavern to claim the reward.</missionmessage0.salvageskyholderartifactruins>
  <missionname.salvagethermalartifactruins>Salvaging an artifact</missionname.salvagethermalartifactruins>
  <missiondescription.salvagethermalartifactruins>Researchers of [location1] have picked up an infrasonic signal highly similar to those emitted by alien artifacts previously discovered on Europa. Investigate the signal and retrieve the potential artifact.</missiondescription.salvagethermalartifactruins>
  <missionsonarlabel.salvagethermalartifactruins>Infrasonic signal</missionsonarlabel.salvagethermalartifactruins>
  <missionsuccess.salvagethermalartifactruins>The artifact has been successfully retrieved.</missionsuccess.salvagethermalartifactruins>
  <missionfailure.salvagethermalartifactruins>Retrieving the artifact failed.</missionfailure.salvagethermalartifactruins>
  <missionheader0.salvagethermalartifactruins>Artifact collected</missionheader0.salvagethermalartifactruins>
  <missionmessage0.salvagethermalartifactruins>The artifact is now on board. Navigate the submarine out of the cavern to claim the reward.</missionmessage0.salvagethermalartifactruins>
  <missionname.salvagethermalartifactcave>Salvaging an artifact</missionname.salvagethermalartifactcave>
  <missiondescription.salvagethermalartifactcave>Researchers of [location1] have picked up an infrasonic signal highly similar to those emitted by alien artifacts previously discovered on Europa. Investigate the signal and retrieve the potential artifact.</missiondescription.salvagethermalartifactcave>
  <missionsonarlabel.salvagethermalartifactcave>Infrasonic signal</missionsonarlabel.salvagethermalartifactcave>
  <missionsuccess.salvagethermalartifactcave>The artifact has been successfully retrieved.</missionsuccess.salvagethermalartifactcave>
  <missionfailure.salvagethermalartifactcave>Retrieving the artifact failed.</missionfailure.salvagethermalartifactcave>
  <missionheader0.salvagethermalartifactcave>Artifact collected</missionheader0.salvagethermalartifactcave>
  <missionmessage0.salvagethermalartifactcave>The artifact is now on board. Navigate the submarine out of the cavern to claim the reward.</missionmessage0.salvagethermalartifactcave>
  <missionname.salvagenasonovartifactcave>Salvaging an artifact</missionname.salvagenasonovartifactcave>
  <missiondescription.salvagenasonovartifactcave>Researchers of [location1] have picked up an infrasonic signal highly similar to those emitted by alien artifacts previously discovered on Europa. Investigate the signal and retrieve the potential artifact.</missiondescription.salvagenasonovartifactcave>
  <missionsonarlabel.salvagenasonovartifactcave>Infrasonic signal</missionsonarlabel.salvagenasonovartifactcave>
  <missionsuccess.salvagenasonovartifactcave>The artifact has been successfully retrieved.</missionsuccess.salvagenasonovartifactcave>
  <missionfailure.salvagenasonovartifactcave>Retrieving the artifact failed.</missionfailure.salvagenasonovartifactcave>
  <missionheader0.salvagenasonovartifactcave>Artifact collected</missionheader0.salvagenasonovartifactcave>
  <missionmessage0.salvagenasonovartifactcave>The artifact is now on board. Navigate the submarine out of the cavern to claim the reward.</missionmessage0.salvagenasonovartifactcave>
  <missionname.killmoloch>Killing a Moloch</missionname.killmoloch>
  <missiondescription.killmoloch>A particularly aggressive Moloch has been terrorizing vessels traveling between [location1] and [location2]. A reward of [reward] credits has been promised to those who kill the creature.</missiondescription.killmoloch>
  <missionsonarlabel.killmoloch>Moloch</missionsonarlabel.killmoloch>
  <missionsuccess.killmoloch>The Moloch has been killed.</missionsuccess.killmoloch>
  <missionheader0.killmoloch>Target terminated</missionheader0.killmoloch>
  <missionmessage0.killmoloch>The Moloch is dead. Navigate the submarine out of the cavern to claim the reward.</missionmessage0.killmoloch>
  <missionname.killtigerthresher>Killing a Tiger Thresher</missionname.killtigerthresher>
  <missiondescription.killtigerthresher>A particularly aggressive Tiger Thresher has been terrorizing vessels traveling between [location1] and [location2]. A reward of [reward] credits has been promised to those who kill the creature.</missiondescription.killtigerthresher>
  <missionsonarlabel.killtigerthresher>Tiger Thresher</missionsonarlabel.killtigerthresher>
  <missionsuccess.killtigerthresher>The Tiger Thresher has been killed.</missionsuccess.killtigerthresher>
  <missionheader0.killtigerthresher>Target terminated</missionheader0.killtigerthresher>
  <missionmessage0.killtigerthresher>The Thresher is dead. Navigate the submarine out of the cavern to claim the reward.</missionmessage0.killtigerthresher>
  <missionname.killhammerhead>Killing a Hammerhead</missionname.killhammerhead>
  <missiondescription.killhammerhead>A particularly aggressive Hammerhead has been terrorizing vessels traveling between [location1] and [location2]. A reward of [reward] credits has been promised to whoever kills the creature.</missiondescription.killhammerhead>
  <missionsonarlabel.killhammerhead>Hammerhead</missionsonarlabel.killhammerhead>
  <missionsuccess.killhammerhead>The Hammerhead has been killed.</missionsuccess.killhammerhead>
  <missionheader0.killhammerhead>Target terminated</missionheader0.killhammerhead>
  <missionmessage0.killhammerhead>The Hammerhead is dead. Navigate the submarine out of the cavern to claim the reward.</missionmessage0.killhammerhead>
  <missionname.killcrawlerswarm1>Terminate a Swarm</missionname.killcrawlerswarm1>
  <missiondescription.killcrawlerswarm1>A small swarm of crawlers has been terrorizing vessels traveling between [location1] and [location2]. A reward of [reward] credits has been promised to any crew who can neutralize it.</missiondescription.killcrawlerswarm1>
  <missionsonarlabel.killcrawlerswarm1>Swarm</missionsonarlabel.killcrawlerswarm1>
  <missionsuccess.killcrawlerswarm1>The swarm has been terminated.</missionsuccess.killcrawlerswarm1>
  <missionheader0.killcrawlerswarm1>Target terminated</missionheader0.killcrawlerswarm1>
  <missionmessage0.killcrawlerswarm1>The swarm is terminated. Navigate the submarine out of the cavern to claim the reward.</missionmessage0.killcrawlerswarm1>
  <missionname.killcrawlerswarm2>Terminate a Swarm</missionname.killcrawlerswarm2>
  <missiondescription.killcrawlerswarm2>A large swarm of crawlers has been terrorizing vessels traveling between [location1] and [location2]. A reward of [reward] credits has been promised to any crew who can neutralize it.</missiondescription.killcrawlerswarm2>
  <missionsonarlabel.killcrawlerswarm2>Swarm</missionsonarlabel.killcrawlerswarm2>
  <missionsuccess.killcrawlerswarm2>The swarm has been terminated.</missionsuccess.killcrawlerswarm2>
  <missionheader0.killcrawlerswarm2>Target terminated</missionheader0.killcrawlerswarm2>
  <missionmessage0.killcrawlerswarm2>The swarm is terminated. Navigate the submarine out of the cavern to claim the reward.</missionmessage0.killcrawlerswarm2>
  <missionname.killendworm>Beast from the Abyss</missionname.killendworm>
  <missiondescription.killendworm>Seismic readings are indicating that something colossal has emerged from the depths of Europa into the passageway between [location1] and [location2]. All transports through the passageway have been canceled for now and a reward of [reward] has been promised to those who get rid of whatever is causing the seismic activity.</missiondescription.killendworm>
  <missionsonarlabel.killendworm>Target</missionsonarlabel.killendworm>
  <missionsuccess.killendworm>The End Worm is dead and the passageway is open for transport again.</missionsuccess.killendworm>
  <missionheader0.killendworm>Target terminated</missionheader0.killendworm>
  <missionmessage0.killendworm>The beast is dead. Navigate the submarine out of the cavern to claim the reward.</missionmessage0.killendworm>
  <missionname.salvagekillmoloch>Salvaging an artifact</missionname.salvagekillmoloch>
  <missiondescription.salvagekillmoloch>Researchers of [location1] have picked up an infrasonic signal highly similar to those emitted by alien artifacts previously discovered on Europa. Investigate the signal and retrieve the potential artifact.</missiondescription.salvagekillmoloch>
  <missionsonarlabel.salvagekillmoloch>Infrasonic signal</missionsonarlabel.salvagekillmoloch>
  <missionsuccess.salvagekillmoloch>It turns out the signal was emitted by a Moloch. The researchers of [location1] have agreed to pay you the reward nevertheless for getting rid of the Moloch.</missionsuccess.salvagekillmoloch>
  <missionheader0.salvagekillmoloch>Target terminated</missionheader0.salvagekillmoloch>
  <missionmessage0.salvagekillmoloch>Turns out the signal was emitted by a Moloch! You should navigate out of the cavern and inform the researchers.</missionmessage0.salvagekillmoloch>
  <missionname.salvagekillcarrier>Salvaging a derelict</missionname.salvagekillcarrier>
  <missiondescription.salvagekillcarrier>A small cargo vessel went missing approximately two months ago when transporting xenomaterials from [location1] to [location2]. The vessel was presumed to be taken by the Abyss, but now its emergency beacon seems to have been activated near [location2]. Find the vessel and recover the cargo.</missiondescription.salvagekillcarrier>
  <missionsonarlabel.salvagekillcarrier>Emergency signal</missionsonarlabel.salvagekillcarrier>
  <missionsuccess.salvagekillcarrier>The researchers of [location2] are eager to know all the details of the encounter, but seem hesitant to answer any questions regarding the vessel. They do however offer you 1,000 credits as reimbursement for your troubles.</missionsuccess.salvagekillcarrier>
  <missionheader0.salvagekillcarrier>Target destroyed</missionheader0.salvagekillcarrier>
  <missionmessage0.salvagekillcarrier>The missing vessel appears to have been taken over by some sort of parasitic growth and tried to attack your submarine. It seems to be incapacitated now. You should report the incident to [location2].</missionmessage0.salvagekillcarrier>
  <missionname.cargocompoundn>Explosive cargo</missionname.cargocompoundn>
  <missiondescription.cargocompoundn>A local arms dealer is offering [reward] credits in exchange for delivering two crates of high explosives to a customer in [location2].</missiondescription.cargocompoundn>
  <missionsuccess.cargocompoundn>The explosives have been successfully delivered.</missionsuccess.cargocompoundn>
  <missionname.cargovolatilecompoundn>Explosive cargo</missionname.cargovolatilecompoundn>
  <missiondescription.cargovolatilecompoundn>A local arms dealer is offering [reward] credits in exchange for delivering two crates of high explosives to a customer in [location2].</missiondescription.cargovolatilecompoundn>
  <missionsuccess.cargovolatilecompoundn>The explosives have been successfully delivered.</missionsuccess.cargovolatilecompoundn>
  <missionname.cargochemicals>Chemical shipment</missionname.cargochemicals>
  <missiondescription.cargochemicals>Researchersof [location1] need someone to deliver some dangerous chemicals to [location2] for a reward of 250 credits. </missiondescription.cargochemicals>
  <missionsuccess.cargochemicals>The chemicals have been successfully delivered.</missionsuccess.cargochemicals>
  <missionname.cargohuskeggs>Biohazard</missionname.cargohuskeggs>
  <missiondescription.cargohuskeggs>Local researchers are offering [reward] credits for delivering a container of husk parasite eggs to [location2].</missiondescription.cargohuskeggs>
  <missionsuccess.cargohuskeggs>The husk eggs have been successfully delivered.</missionsuccess.cargohuskeggs>
  <missionname.cargonitroglycerin>Handle with care</missionname.cargonitroglycerin>
  <missiondescription.cargonitroglycerin>Local researchers are offering [reward] credits for delivering a large amount of nitroglycerin to [location2].</missiondescription.cargonitroglycerin>
  <missionsuccess.cargonitroglycerin>The chemicals have been successfully delivered.</missionsuccess.cargonitroglycerin>
  <missionname.cargoclowngear>Praise the honkmother</missionname.cargoclowngear>
  <missiondescription.cargoclowngear>A local clown syndicate is offering [reward] credits for delivering a shipment of clowning supplies to [location2].</missiondescription.cargoclowngear>
  <missionsuccess.cargoclowngear>The clown gear has been successfully delivered.</missionsuccess.cargoclowngear>
  <missionname.cargoconstructionminerals>Mining outpost material transport</missionname.cargoconstructionminerals>
  <missiondescription.cargoconstructionminerals>A consignment of materials for construction needs to be transported to [location2] and the crew chief here is prepared to pay [reward] credits for your trouble.</missiondescription.cargoconstructionminerals>
  <missionsuccess.cargoconstructionminerals>The materials have been successfully delivered.</missionsuccess.cargoconstructionminerals>
  <missionname.cargosecurityminerals>Mining outpost material transport</missionname.cargosecurityminerals>
  <missiondescription.cargosecurityminerals>The security team at [location2] needs to be resupplied with materials for weapon fabrication. There's [reward] credits for you if you get these supplies to them.</missiondescription.cargosecurityminerals>
  <missionsuccess.cargosecurityminerals>The materials have been successfully delivered.</missionsuccess.cargosecurityminerals>
  <missionname.cargomeditems>Medical item transport</missionname.cargomeditems>
  <missiondescription.cargomeditems>A consignment of medical items needs to be transported to [location2]. There's [reward] credits if you can get them there.</missiondescription.cargomeditems>
  <missionsuccess.cargomeditems>The materials have been successfully delivered.</missionsuccess.cargomeditems>
  <missionname.personneltransport>Personnel transport</missionname.personneltransport>
  <missiondescription.personneltransport>We have a crew member here who needs to get to [location2] in a hurry. The payment is [reward] credits if you get them there in once piece.</missiondescription.personneltransport>
  <missionsuccess.personneltransport>The personnel have been successfully delivered.</missionsuccess.personneltransport>
  <missionname.prospect>Prospecting</missionname.prospect>
  <missiondescription.prospect>The mining crews want to start extracting [resourcename] if you can prove there are enough deposits of it in the area between [location1] and the mining outpost at [location2]. If you can find [quantity] units, you'll be paid a reward of [reward] credits, and you can keep whatever you find.</missiondescription.prospect>
  <missionsuccess.prospect>Resource has been prospected successfully. Navigate the submarine out of the cavern to claim the reward.</missionsuccess.prospect>
  <missionname.cargomedemergency>Medical item transport</missionname.cargomedemergency>
  <missiondescription.cargomedemergency>A crew member over at [location2] has gone and gotten themselves a nasty case of morbusine poisoning. They might stand a chance of survival if you can get a shipment of antidote to them ASAP... You'll be paid [reward] credits on delivery. </missiondescription.cargomedemergency>
  <missionsuccess.cargomedemergency>The antidote has been successfully delivered.</missionsuccess.cargomedemergency>
  <missionname.beacon>Beacon deployment</missionname.beacon>
  <missiondescription.beacon>Head over to [location2] and drop a beacon to begin the process of colonizing the area. Payment is [reward] credits when the beacon starts transmitting</missiondescription.beacon>
  <missionsonarlabel.beacon>Beacon deployment location</missionsonarlabel.beacon>
  <missionsuccess.beacon>Beacon successfully deployed.</missionsuccess.beacon>
  <missionname.pvpmission>Search and destroy</missionname.pvpmission>
  <missiondescriptionneutral.pvpmission>A Coalition vessel has been dispatched from [location1] to destroy a renegade vessel at the outskirts of [location2].</missiondescriptionneutral.pvpmission>
  <missiondescription1.pvpmission>A renegade vessel has been detected at the outskirts of [location2]. Treason against the Europa Coalition is punishable by death—eliminate the renegades by any means necessary.</missiondescription1.pvpmission>
  <missiondescription2.pvpmission>You're a member of a renegade group opposing the Europa Coalition. According to your informants at [location1], a Coalition vessel has just been dispatched on a mission to take down your boat. Eliminate their crew by any means necessary.</missiondescription2.pvpmission>
  <missionteam1.pvpmission>Coalition</missionteam1.pvpmission>
  <missionteam2.pvpmission>Renegade</missionteam2.pvpmission>
  <missionfailure.pvpmission>Both crews have perished.</missionfailure.pvpmission>

  <!-- Entity categories -->
  <mapentitycategory.all>All</mapentitycategory.all>
  <mapentitycategory.structure>Structure</mapentitycategory.structure>
  <mapentitycategory.machine>Machine</mapentitycategory.machine>
  <mapentitycategory.equipment>Equipment</mapentitycategory.equipment>
  <mapentitycategory.electrical>Electrical</mapentitycategory.electrical>
  <mapentitycategory.material>Material</mapentitycategory.material>
  <mapentitycategory.misc>Misc</mapentitycategory.misc>
  <mapentitycategory.alien>Alien</mapentitycategory.alien>
  <mapentitycategory.itemassembly>ItemAssembly</mapentitycategory.itemassembly>
  <mapentitycategory.legacy>Legacy</mapentitycategory.legacy>

  <!-- Display names -->
  <displayname.oxygentankempty>Oxygen Tank (empty)</displayname.oxygentankempty>
  <displayname.weldingfueltankempty>Welding Fuel Tank (empty)</displayname.weldingfueltankempty>

  <!-- Doors -->
  <entityname.door>Custom Door</entityname.door>
  <entitydescription.door>A sliding door with no integrated buttons—has to be wired manually.</entitydescription.door>
  <entityname.windoweddoor>Custom Windowed Door</entityname.windoweddoor>
  <entitydescription.windoweddoor>A sliding door with a window. No integrated buttons—has to be wired manually.</entitydescription.windoweddoor>
  <entityname.hatch>Custom Hatch</entityname.hatch>
  <entitydescription.hatch>A door, but on the horizontal axis. No integrated buttons—has to be wired manually.</entitydescription.hatch>
  <entityname.doorwbuttons>Door with Buttons</entityname.doorwbuttons>
  <entitydescription.doorwbuttons>A sliding door with two integrated buttons.</entitydescription.doorwbuttons>
  <entityname.windoweddoorwbuttons>Windowed Door with Buttons</entityname.windoweddoorwbuttons>
  <entitydescription.windoweddoorwbuttons>A sliding door with a window and two integrated buttons.</entitydescription.windoweddoorwbuttons>
  <entityname.hatchwbuttons>Hatch with Buttons</entityname.hatchwbuttons>
  <entitydescription.hatchwbuttons>A door, but on the horizontal axis. Two integrated buttons.</entitydescription.hatchwbuttons>

  <!-- Machine -->
  <entityname.navterminal>Navigation Terminal</entityname.navterminal>
  <entitydescription.navterminal>Usable device for setting the course of the sub.</entitydescription.navterminal>
  <entityname.shuttlenavterminal>Shuttle Navigation Terminal</entityname.shuttlenavterminal>
  <entitydescription.shuttlenavterminal>Usable device for setting the course of the shuttle.</entitydescription.shuttlenavterminal>
  <entityname.sonarmonitor>Sonar Monitor</entityname.sonarmonitor>
  <entitydescription.sonarmonitor>Usable device for observing the sub's sonar. Non-interactive.</entitydescription.sonarmonitor>
  <entityname.statusmonitor>Status Monitor</entityname.statusmonitor>
  <entitydescription.statusmonitor>Usable device for viewing a schematic of the sub as well as the status of each room.</entitydescription.statusmonitor>
  <entityname.sonartransducer>Sonar Transducer</entityname.sonartransducer>
  <entitydescription.sonartransducer>Sonar generator, allowing the sonar monitors and navigation terminals to receive a sonar signal other than the default one (useful for drones and remote-controlled shuttles).</entitydescription.sonartransducer>
  <entityname.engine>Engine</entityname.engine>
  <entitydescription.engine>Usable device for generating motion on the X axis.</entitydescription.engine>
  <entityname.largeengine>Large Engine</entityname.largeengine>
  <entitydescription.largeengine>Usable device for generating motion on the X axis.</entitydescription.largeengine>
  <entityname.shuttleengine>Shuttle Engine</entityname.shuttleengine>
  <entitydescription.shuttleengine>Usable device for generating motion on the X axis.</entitydescription.shuttleengine>
  <entityname.fabricator>Fabricator</entityname.fabricator>
  <entitydescription.fabricator>A machine capable of manufacturing a wide range of items out of basic raw materials.</entitydescription.fabricator>
  <entityname.medicalfabricator>Medical Fabricator</entityname.medicalfabricator>
  <entitydescription.medicalfabricator>A machine that can be used to manufacture various medicines.</entitydescription.medicalfabricator>
  <entityname.deconstructor>Deconstructor</entityname.deconstructor>
  <entitydescription.deconstructor>Disassembles and breaks down items to reusable components and material bars.</entitydescription.deconstructor>
  <entityname.oxygenerator>Oxygen Generator</entityname.oxygenerator>
  <entitydescription.oxygenerator>Usable device for oxygen generation—must be linked to vents to work. Also recharges oxygen tanks.</entitydescription.oxygenerator>
  <entityname.shuttleoxygenerator>Shuttle Oxygen Generator</entityname.shuttleoxygenerator>
  <entitydescription.shuttleoxygenerator>Usable device for oxygen generation—must be linked to vents to work. Also recharges oxygen tanks.</entitydescription.shuttleoxygenerator>
  <entityname.vent>Vent</entityname.vent>
  <entitydescription.vent>Oxygen output point. Must be linked to an oxygen generator to work.</entitydescription.vent>
  <entityname.pump>Pump</entityname.pump>
  <entitydescription.pump>Usable device for moving water.</entitydescription.pump>
  <entityname.smallpump>Small Pump</entityname.smallpump>
  <entitydescription.smallpump>Usable device for moving water.</entitydescription.smallpump>
  <entityname.searchlight>Searchlight</entityname.searchlight>
  <entitydescription.searchlight>Aimable lighting.</entitydescription.searchlight>
  <entityname.reactor1>Nuclear Reactor</entityname.reactor1>
  <entitydescription.reactor1>Usable device for generating electrical power.</entitydescription.reactor1>
  <entityname.coilgun>Coilgun</entityname.coilgun>
  <entitydescription.coilgun>A rapid-firing turret that propels metal bolts using electromagnets. Generally not very effective against large or heavily armored targets, but ideal for taking down smaller enemies.</entitydescription.coilgun>
  <entityname.coilgunloader>Coilgun Loader</entityname.coilgunloader>
  <entitydescription.coilgunloader>Feeds coilgun ammunition into a linked coilgun.</entitydescription.coilgunloader>
  <entityname.depthchargetube>Depth Charge Tube</entityname.depthchargetube>
  <entitydescription.depthchargetube>Deploys a depth charge or decoy.</entitydescription.depthchargetube>
  <entityname.depthchargeloader>Depth Charge Loader</entityname.depthchargeloader>
  <entitydescription.depthchargeloader>Feeds depth charges and decoys into a linked depth charge tube.</entitydescription.depthchargeloader>
  <entityname.dischargecoil>Electrical Discharge Coil</entityname.dischargecoil>
  <entitydescription.dischargecoil>Produces a harmful localized electrical shock across a portion of the adjacent hull.</entitydescription.dischargecoil>
  <entityname.railgun>Railgun</entityname.railgun>
  <entitydescription.railgun>A heavy turret that uses electromagnetic force to launch shells at very high velocities. Requires very large surges of power (usually supplied by supercapacitors) and has a low rate of fire, and as such it's most often used against large and heavily armored targets.</entitydescription.railgun>
  <entityname.periscope>Periscope</entityname.periscope>
  <entitydescription.periscope>A device that can be used to observe the outside of the sub by connecting it to a camera, or to control weapons such as the railgun and coilgun.</entitydescription.periscope>
  <entityname.railgunloader>Railgun Loader</entityname.railgunloader>
  <entitydescription.railgunloader>Feeds railgun ammunition into a linked railgun.</entitydescription.railgunloader>
  <entityname.railgunloadersinglevertical>Railgun Loader Single Vertical</entityname.railgunloadersinglevertical>
  <entitydescription.railgunloadersinglevertical>Feeds railgun ammunition into a linked railgun. Single shot version.</entitydescription.railgunloadersinglevertical>
  <entityname.railgunloadersinglehorizontal>Railgun Loader Single Horizontal</entityname.railgunloadersinglehorizontal>
  <entitydescription.railgunloadersinglehorizontal>Feeds railgun ammunition into a linked railgun. Single shot version.</entitydescription.railgunloadersinglehorizontal>

  <!-- Equipment -->
  <entityname.idcard>ID Card</entityname.idcard>
  <entitydescription.idcard>Allows limited access to areas of the sub.</entitydescription.idcard>
  <entityname.alienpistol>Alien Pistol</entityname.alienpistol>
  <entitydescription.alienpistol>A handgun powered by alien power cells.</entitydescription.alienpistol>
  <entityname.captainscap>Captain's Cap</entityname.captainscap>
  <entitydescription.captainscap>A token of the captain's unquestionable authority.</entitydescription.captainscap>
  <entityname.captainsuniform>Captain's Uniform</entityname.captainsuniform>
  <entitydescription.captainsuniform>Makes you look like you might be in charge.</entitydescription.captainsuniform>
  <entityname.healthscanner>Health Scanner HUD</entityname.healthscanner>
  <entitydescription.healthscanner>A heads-up display that shows information about the vital signs and status of nearby humans.</entitydescription.healthscanner>
  <entityname.doctorsuniform>Doctor's Uniform</entityname.doctorsuniform>
  <entitydescription.doctorsuniform>Makes you look like you might be useful in a medical emergency.</entitydescription.doctorsuniform>
  <entityname.orangejumpsuit>Orange Jumpsuit</entityname.orangejumpsuit>
  <entitydescription.orangejumpsuit>The fire-resistant fabric offers some protection against fires.</entitydescription.orangejumpsuit>
  <entityname.bluejumpsuit>Blue Jumpsuit</entityname.bluejumpsuit>
  <entitydescription.bluejumpsuit>The fire-resistant fabric offers some protection against fires.</entitydescription.bluejumpsuit>
  <entityname.toolbox>Toolbox</entityname.toolbox>
  <entitydescription.toolbox>A portable container for storing tools</entitydescription.toolbox>
  <entityname.headset>Headset</entityname.headset>
  <entitydescription.headset>Allows remote communication among the crew.</entitydescription.headset>
  <entityname.clownmask>Clown Mask</entityname.clownmask>
  <entitydescription.clownmask>Praise the honkmother.</entitydescription.clownmask>
  <entityname.clowncostume>Clown Costume</entityname.clowncostume>
  <entitydescription.clowncostume>Praise the honkmother.</entitydescription.clowncostume>
  <entityname.assistantclothes>Assistant Clothes</entityname.assistantclothes>
  <entitydescription.assistantclothes>Even the assistant needs clothing.</entitydescription.assistantclothes>
  <entityname.watchmanclothes>Watchman Clothes</entityname.watchmanclothes>
  <entitydescription.watchmanclothes>Makes you look like you might offer a mission to a passerby at any moment.</entitydescription.watchmanclothes>
  <entityname.securityuniform>Security Officer's Uniform</entityname.securityuniform>
  <entitydescription.securityuniform>Obey my authority!</entitydescription.securityuniform>
  <entityname.bodyarmor>Body Armor</entityname.bodyarmor>
  <entitydescription.bodyarmor>While the body armor won't offer adequate protection against most of the inhabitants of the subsurface ocean, it can be extremely useful if there are traitors on board.</entitydescription.bodyarmor>
  <entityname.ballistichelmet>Ballistic Helmet</entityname.ballistichelmet>
  <entitydescription.ballistichelmet>While the helmet won't offer adequate protection against most of the inhabitants of the subsurface ocean, it can be extremely useful if there are traitors on board.</entitydescription.ballistichelmet>
  <entityname.handcuffs>Handcuffs</entityname.handcuffs>
  <entitydescription.handcuffs>Useful for restraining problem players.</entitydescription.handcuffs>
  <entityname.riotshield>Riot Shield</entityname.riotshield>
  <entitydescription.riotshield>Resists damage.</entitydescription.riotshield>
  <entityname.divingmask>Diving Mask</entityname.divingmask>
  <entitydescription.divingmask>Small enough to carry around in case it's needed, but won't protect you from the water pressure in the event of a full-blown hull breach.</entitydescription.divingmask>
  <entityname.divingsuit>Diving Suit</entityname.divingsuit>
  <entitydescription.divingsuit>An atmospheric diving suit capable of withstanding the immense pressure under Europa's crust.</entitydescription.divingsuit>
  <entityname.underwaterscooter>Underwater Scooter</entityname.underwaterscooter>
  <entitydescription.underwaterscooter>A battery-powered underwater propulsion device.</entitydescription.underwaterscooter>
  <entityname.antibleeding1>Bandage</entityname.antibleeding1>
  <entitydescription.antibleeding1>Basic bandages, useful in the treatment of bleeding wounds and burns.</entitydescription.antibleeding1>
  <entityname.antibleeding2>Plastiseal</entityname.antibleeding2>
  <entitydescription.antibleeding2>A synthetic skin with hemostatic properties, able to quickly seal most wounds.</entitydescription.antibleeding2>
  <entityname.antibleeding3>Antibiotic Glue</entityname.antibleeding3>
  <entitydescription.antibleeding3>An antibiotic glue with hemostatic properties. Seals bleeding wounds almost immediately and treats burns very effectively. Use with care as it may cause mobile clots in the bloodstream.</entitydescription.antibleeding3>
  <entityname.weldingtool>Welding Tool</entityname.weldingtool>
  <entitydescription.weldingtool>One of the most crucial tools on board the submarine. Also works underwater.</entitydescription.weldingtool>
  <entityname.plasmacutter>Plasma Cutter</entityname.plasmacutter>
  <entitydescription.plasmacutter>Cuts through various materials using a jet of ionized oxygen.</entitydescription.plasmacutter>
  <entityname.weldingfueltank>Welding Fuel Tank</entityname.weldingfueltank>
  <entitydescription.weldingfueltank>Fuel for the welding tool.</entitydescription.weldingfueltank>
  <entityname.oxygentank>Oxygen Tank</entityname.oxygentank>
  <entitydescription.oxygentank>Portable oxygen container.</entitydescription.oxygentank>
  <entityname.extinguisher>Fire Extinguisher</entityname.extinguisher>
  <entitydescription.extinguisher>A handheld carbon dioxide extinguisher.</entitydescription.extinguisher>
  <entityname.screwdriver>Screwdriver</entityname.screwdriver>
  <entitydescription.screwdriver>Makes electrical repairs and rewiring possible.</entitydescription.screwdriver>
  <entityname.wrench>Wrench</entityname.wrench>
  <entitydescription.wrench>Makes mechanical repairs possible.</entitydescription.wrench>
  <entityname.crowbar>Crowbar</entityname.crowbar>
  <entitydescription.crowbar>Forces doors and hatches open. Also a blunt weapon.</entitydescription.crowbar>
  <entityname.handheldsonar>Handheld Sonar</entityname.handheldsonar>
  <entitydescription.handheldsonar>Portable sonar, handy for exploration.</entitydescription.handheldsonar>
  <entityname.sonarbeacon>Sonar Beacon</entityname.sonarbeacon>
  <entitydescription.sonarbeacon>Produces a localized signal that can be detected by a sonar monitor, handheld sonar, or navigation terminal.</entitydescription.sonarbeacon>
  <entityname.flashlight>Flashlight</entityname.flashlight>
  <entitydescription.flashlight>Handheld light.</entitydescription.flashlight>
  <entityname.flare>Flare</entityname.flare>
  <entitydescription.flare>Temporary handheld light. Useful for marking a path while exploring outside the sub.</entitydescription.flare>
  <entityname.alienflare>Alien Flare</entityname.alienflare>
  <entitydescription.alienflare>Temporary handheld light. Useful for marking a path while exploring outside the sub. Burns for longer than a regular flare.</entitydescription.alienflare>
  <entityname.coilgunammobox>Coilgun Ammunition Box</entityname.coilgunammobox>
  <entitydescription.coilgunammobox>Ammunition for the coilgun.</entitydescription.coilgunammobox>
  <entityname.uex>UEX</entityname.uex>
  <entitydescription.uex>A simple explosive compound made of sodium and phosphorus.</entitydescription.uex>
  <entityname.c4block>C-4 Block</entityname.c4block>
  <entitydescription.c4block>A stable explosive compound.</entitydescription.c4block>
  <entityname.compoundn>Compound N</entityname.compoundn>
  <entitydescription.compoundn>A stable explosive compound.</entitydescription.compoundn>
  <entityname.volatilecompoundn>Volatile Compound N</entityname.volatilecompoundn>
  <entitydescription.volatilecompoundn>An unstable explosive compound.</entitydescription.volatilecompoundn>
  <entityname.ic4block>IC-4 Block</entityname.ic4block>
  <entitydescription.ic4block>A compound made of C-4 and incendium.</entitydescription.ic4block>
  <entityname.detonator>Detonator</entityname.detonator>
  <entitydescription.detonator>A device that detonates any contained explosive when receiving a signal.</entitydescription.detonator>
  <entityname.spear>Harpoon</entityname.spear>
  <entitydescription.spear>A harpoon for the harpoon gun.</entitydescription.spear>
  <entityname.alienspear>Physicorium Harpoon</entityname.alienspear>
  <entitydescription.alienspear>A harpoon for the harpoon gun, made of alien material.</entitydescription.alienspear>
  <entityname.explosivespear>Explosive Harpoon</entityname.explosivespear>
  <entitydescription.explosivespear>A harpoon for the harpoon gun.</entitydescription.explosivespear>
  <entityname.harpoongun>Harpoon Gun</entityname.harpoongun>
  <entitydescription.harpoongun>Launches harpoons, explosive harpoons, and alien harpoons.</entitydescription.harpoongun>
  <entityname.syringegun>Syringe Gun</entityname.syringegun>
  <entitydescription.syringegun>Launches syrettes containing drugs or poisons.</entitydescription.syringegun>
  <entityname.revolverround>Revolver Round</entityname.revolverround>
  <entitydescription.revolverround>.38 caliber. Might stop a person...</entitydescription.revolverround>
  <entityname.revolver>Revolver</entityname.revolver>
  <entitydescription.revolver>.38 caliber.</entitydescription.revolver>
  <entityname.stungrenade>Stun Grenade</entityname.stungrenade>
  <entitydescription.stungrenade>Produces bright light and a loud sound on detonation, which stuns nearby characters.</entitydescription.stungrenade>
  <entityname.empgrenade>EMP Grenade</entityname.empgrenade>
  <entitydescription.empgrenade>Damages electrical equipment.</entitydescription.empgrenade>
  <entityname.fraggrenade>Frag Grenade</entityname.fraggrenade>
  <entitydescription.fraggrenade>General purpose fragmentation grenade. Use carefully.</entitydescription.fraggrenade>
  <entityname.incendiumgrenade>Incendium Grenade</entityname.incendiumgrenade>
  <entitydescription.incendiumgrenade>Incendiary grenade. Use very carefully.</entitydescription.incendiumgrenade>
  <entityname.stunbaton>Stun Baton</entityname.stunbaton>
  <entitydescription.stunbaton>If verbal orders are insufficient, a high-voltage shock from a stun baton may be enough to beat an unruly crew member into submission.</entitydescription.stunbaton>
  <entityname.divingknife>Diving Knife</entityname.divingknife>
  <entitydescription.divingknife>Stabs, pokes, cuts and slashes.</entitydescription.divingknife>
  <entityname.bikehorn>Bike Horn</entityname.bikehorn>
  <entitydescription.bikehorn>HONK!</entitydescription.bikehorn>
  <entityname.oxygenitetank>Oxygenite Tank</entityname.oxygenitetank>
  <entitydescription.oxygenitetank>A tank containing liquid Oxygenite.</entitydescription.oxygenitetank>
  <entityname.batterycell>Battery Cell</entityname.batterycell>
  <entitydescription.batterycell>Used as a power source for various handheld devices. Most submarines have several stationary backup batteries with recharge docks for battery cells.</entitydescription.batterycell>
  <entityname.fulguriumbatterycell>Fulgurium Battery Cell</entityname.fulguriumbatterycell>
  <entitydescription.fulguriumbatterycell>A battery cell constructed of the rare and poorly understood compound Fulgurium.</entitydescription.fulguriumbatterycell>
  <entityname.alienarmor>Physicorium Body Armor</entityname.alienarmor>
  <entitydescription.alienarmor>A body armor fabricated from an alien metamaterial.</entitydescription.alienarmor>
  <entityname.alienhelmet>Physicorium Helmet</entityname.alienhelmet>
  <entitydescription.alienhelmet>A helmet fabricated from an alien metamaterial.</entitydescription.alienhelmet>

  <!-- Electrical -->
  <entityname.junctionbox>Junction Box</entityname.junctionbox>
  <entitydescription.junctionbox>Serves as a hub for power distribution and relaying signals between devices.</entitydescription.junctionbox>
  <entityname.battery>Battery</entityname.battery>
  <entitydescription.battery>Generally used for storing backup power in case of a reactor failure.</entitydescription.battery>
  <entityname.shuttlebattery>Shuttle Battery</entityname.shuttlebattery>
  <entitydescription.shuttlebattery>Generally used for storing backup power in case of a reactor failure.</entitydescription.shuttlebattery>
  <entityname.supercapacitor>Supercapacitor</entityname.supercapacitor>
  <entitydescription.supercapacitor>Can deliver charge much faster than batteries.</entitydescription.supercapacitor>
  <entityname.chargingdock>Charging Dock</entityname.chargingdock>
  <entitydescription.chargingdock>A wall-mounted battery cell charging dock.</entitydescription.chargingdock>
  <entityname.fpgacircuit>FPGA Circuit</entityname.fpgacircuit>
  <entitydescription.fpgacircuit>Field-programmable gate array—a multipurpose circuit that can be reconfigured for use in a large variety of electrical devices.</entitydescription.fpgacircuit>
  <entityname.andcomponent>And Component</entityname.andcomponent>
  <entitydescription.andcomponent>Sends a signal when both inputs receive a signal within a set period of each other.</entitydescription.andcomponent>
  <entityname.addercomponent>Adder Component</entityname.addercomponent>
  <entitydescription.addercomponent>Outputs the sum of the received signals.</entitydescription.addercomponent>
  <entityname.orcomponent>Or Component</entityname.orcomponent>
  <entitydescription.orcomponent>Sends a signal if either of the inputs receives a signal.</entitydescription.orcomponent>
  <entityname.notcomponent>Not Component</entityname.notcomponent>
  <entitydescription.notcomponent>Sends a signal when the input is NOT receiving a signal.</entitydescription.notcomponent>
  <entityname.relaycomponent>Relay Component</entityname.relaycomponent>
  <entitydescription.relaycomponent>When switched on, forwards all received signals from the input connections to the outputs.</entitydescription.relaycomponent>
  <entityname.delaycomponent>Delay Component</entityname.delaycomponent>
  <entitydescription.delaycomponent>Delays all received signals for a specific amount of time.</entitydescription.delaycomponent>
  <entityname.equalscomponent>Equals Component</entityname.equalscomponent>
  <entitydescription.equalscomponent>Sends a signal when both inputs receive the same signal.</entitydescription.equalscomponent>
  <entityname.greatercomponent>Greater Component</entityname.greatercomponent>
  <entitydescription.greatercomponent>Sends a signal if the value the signal_in1 input is larger than the signal_in2 input.</entitydescription.greatercomponent>
  <entityname.colorcomponent>Color Component</entityname.colorcomponent>
  <entitydescription.colorcomponent>Outputs a combined color signal for light control.</entitydescription.colorcomponent>
  <entityname.subtractcomponent>Subtract Component</entityname.subtractcomponent>
  <entitydescription.subtractcomponent>Outputs the subtracted value of the received signals.</entitydescription.subtractcomponent>
  <entityname.multiplycomponent>Multiply Component</entityname.multiplycomponent>
  <entitydescription.multiplycomponent>Outputs the product of the received signals.</entitydescription.multiplycomponent>
  <entityname.dividecomponent>Divide Component</entityname.dividecomponent>
  <entitydescription.dividecomponent>Outputs the divided value of the received signals.</entitydescription.dividecomponent>
  <entityname.xorcomponent>Xor Component</entityname.xorcomponent>
  <entitydescription.xorcomponent>Sends a signal if either of the inputs, but not both, receives a signal.</entitydescription.xorcomponent>
  <entityname.memorycomponent>Memory Component</entityname.memorycomponent>
  <entitydescription.memorycomponent>Outputs a stored value that can be updated from other sources. Use the signal_in connection to set the stored value, and the signal_store input to toggle whether the received signals should be stored.</entitydescription.memorycomponent>
  <entityname.oxygendetector>Oxygen Detector</entityname.oxygendetector>
  <entitydescription.oxygendetector>Sends out a value between 0-100 depending on the quality of the surrounding air.</entitydescription.oxygendetector>
  <entityname.waterdetector>Water Detector</entityname.waterdetector>
  <entitydescription.waterdetector>Sends out a signal when the detector is submerged.</entitydescription.waterdetector>
  <entityname.smokedetector>Smoke Detector</entityname.smokedetector>
  <entitydescription.smokedetector>Sends out a signal when it senses smoke.</entitydescription.smokedetector>
  <entityname.motiondetector>Motion Detector</entityname.motiondetector>
  <entitydescription.motiondetector>Sends out a signal when it detects movement.</entitydescription.motiondetector>
  <entityname.signalcheckcomponent>Signal Check Component</entityname.signalcheckcomponent>
  <entitydescription.signalcheckcomponent>Sends a signal when a signal matching a specific value is received.</entitydescription.signalcheckcomponent>
  <entityname.regexcomponent>RegEx Find Component</entityname.regexcomponent>
  <entitydescription.regexcomponent>Sends a signal if the received signal matches a specific regular expression pattern.</entitydescription.regexcomponent>
  <entityname.oscillator>Oscillator</entityname.oscillator>
  <entitydescription.oscillator>Sends out a periodic, oscillating signal.</entitydescription.oscillator>
  <entityname.wificomponent>Wifi Component</entityname.wificomponent>
  <entitydescription.wificomponent>Allows remote communication between other wifi components that are using the same channel.</entitydescription.wificomponent>
  <entityname.camera>Camera</entityname.camera>
  <entitydescription.camera>Typically used in photonics masts to provide the crew with a high-resolution view of the area outside the sub.</entitydescription.camera>
  <entityname.button>Button</entityname.button>
  <entitydescription.button>Produces a signal that can be used to toggle the state of equipment and doors.</entitydescription.button>
  <entityname.switch>Switch</entityname.switch>
  <entitydescription.switch>Produces a constant signal that can be used to change the state of equipment and doors.</entitydescription.switch>
  <entityname.lamp>Lamp</entityname.lamp>
  <entitydescription.lamp>Wall-mounted lighting.</entitydescription.lamp>
  <entityname.emergencylight>Emergency Light</entityname.emergencylight>
  <entitydescription.emergencylight>Wall-mounted lighting. Requires no electrical input.</entitydescription.emergencylight>
  <entityname.wire>Wire</entityname.wire>
  <entitydescription.wire>Connects an output from one piece of equipment to an input on another.</entitydescription.wire>
  <entityname.redwire>Red Wire</entityname.redwire>
  <entitydescription.redwire>Connects an output from one piece of equipment to an input on another.</entitydescription.redwire>
  <entityname.bluewire>Blue Wire</entityname.bluewire>
  <entitydescription.bluewire>Connects an output from one piece of equipment to an input on another.</entitydescription.bluewire>
  <entityname.orangewire>Orange Wire</entityname.orangewire>
  <entitydescription.orangewire>Connects an output from one piece of equipment to an input on another.</entitydescription.orangewire>
  <entityname.greenwire>Green Wire</entityname.greenwire>
  <entitydescription.greenwire>Connects an output from one piece of equipment to an input on another.</entitydescription.greenwire>
  <entityname.blackwire>Black Wire</entityname.blackwire>
  <entitydescription.blackwire>Connects an output from one piece of equipment to an input on another.</entitydescription.blackwire>
  <entityname.brownwire>Brown Wire</entityname.brownwire>
  <entitydescription.brownwire>Connects an output from one piece of equipment to an input on another.</entitydescription.brownwire>
  <entityname.lightcomponent>Light Component</entityname.lightcomponent>
  <entitydescription.lightcomponent>General purpose lighting. Requires no electrical input.</entitydescription.lightcomponent>
  <entityname.emergencysiren>Emergency Siren</entityname.emergencysiren>
  <entitydescription.emergencysiren>Can be triggered to make a terrible noise.</entitydescription.emergencysiren>
  <entityname.alarmbuzzer>Alarm Buzzer</entityname.alarmbuzzer>
  <entitydescription.alarmbuzzer>Can be triggered to make a terrible noise.</entitydescription.alarmbuzzer>
  <entityname.beacon>Beacon</entityname.beacon>
  <entitydescription.beacon>When deployed and activated in the correct location, it will signal colonists to come and set up an outpost.</entitydescription.beacon>

  <!-- Material -->
  <entityname.alienblood>Alien Blood</entityname.alienblood>
  <entitydescription.alienblood>Blood extracted from a Europan lifeform. Can be further processed into a blood substitute for the treatment of blood loss.</entitydescription.alienblood>
  <entityname.huskeggs>Velonaceps Calyx Eggs</entityname.huskeggs>
  <entitydescription.huskeggs>Dormant eggs of the Europan lifeform colloquially referred to as 'husk parasite'.</entitydescription.huskeggs>
  <entityname.carbon>Carbon</entityname.carbon>
  <entitydescription.carbon>Most commonly used in the manufacture of steel and plastic.</entitydescription.carbon>
  <entityname.iron>Iron</entityname.iron>
  <entitydescription.iron>Can be used in the manufacture of simple tools, or refined into steel by mixing it with carbon.</entitydescription.iron>
  <entityname.tin>Tin</entityname.tin>
  <entitydescription.tin>Most commonly used in the manufacture of various electrical components.</entitydescription.tin>
  <entityname.lead>Lead</entityname.lead>
  <entitydescription.lead>Most commonly used in the manufacture of various types of ammunition.</entitydescription.lead>
  <entityname.phosphorus>Phosphorus</entityname.phosphorus>
  <entitydescription.phosphorus>Used in the manufacture of lamps, explosives and some medical compounds.</entitydescription.phosphorus>
  <entityname.copper>Copper</entityname.copper>
  <entitydescription.copper>Most commonly used in the manufacture of electrical wiring.</entitydescription.copper>
  <entityname.zinc>Zinc</entityname.zinc>
  <entitydescription.zinc>Most commonly used in the manufacture of batteries and tonic liquid.</entitydescription.zinc>
  <entityname.sodium>Sodium</entityname.sodium>
  <entitydescription.sodium>Medical fabricators can combine sodium and chloride to create a saline solution, which can be used as a treatment for blood loss or as an ingredient for more complex medicine.</entitydescription.sodium>
  <entityname.silicon>Silicon</entityname.silicon>
  <entitydescription.silicon>Used as an ingredient in aluminum alloys, plastic and various electrical components.</entitydescription.silicon>
  <entityname.uranium>Uranium</entityname.uranium>
  <entitydescription.uranium>Can be refined in a fabricator to create fuel rods for a nuclear reactor, or used in the manufacture of nuclear weapons.</entitydescription.uranium>
  <entityname.potassium>Potassium</entityname.potassium>
  <entitydescription.potassium>Used in the manufacture of explosives and medical compounds. Reacts violently when in contact with water.</entitydescription.potassium>
  <entityname.magnesium>Magnesium</entityname.magnesium>
  <entitydescription.magnesium>Used in the manufacture of explosives and medical compounds. Reacts violently when in contact with water.</entitydescription.magnesium>
  <entityname.lithium>Lithium</entityname.lithium>
  <entitydescription.lithium>Most commonly used in the manufacture of batteries and antipsychotic drugs.</entitydescription.lithium>
  <entityname.chlorine>Chlorine</entityname.chlorine>
  <entitydescription.chlorine>Most commonly used in saline, a common treatment for blood loss, and chloral hydrate, a powerful sedative.</entitydescription.chlorine>
  <entityname.slimebacteria>Slime Bacteria</entityname.slimebacteria>
  <entitydescription.slimebacteria>A colony of myxobacteria. Can be processed into antibiotics.</entitydescription.slimebacteria>
  <entityname.titanite>Titanite</entityname.titanite>
  <entitydescription.titanite>A mineral containing titanium and iron.</entitydescription.titanite>
  <entityname.brockite>Brockite</entityname.brockite>
  <entitydescription.brockite>A mineral containing titanium and phosphorus.</entitydescription.brockite>
  <entityname.thorianite>Thorianite</entityname.thorianite>
  <entitydescription.thorianite>A rare mineral containing thorium.</entitydescription.thorianite>
  <entityname.amblygonite>Amblygonite</entityname.amblygonite>
  <entitydescription.amblygonite>A mineral composed of lithium, aluminum and sodium.</entitydescription.amblygonite>
  <entityname.sphalerite>Sphalerite</entityname.sphalerite>
  <entitydescription.sphalerite>A mineral consisting largely of zinc in crystalline form.</entitydescription.sphalerite>
  <entityname.pyromorphite>Pyromorphite</entityname.pyromorphite>
  <entitydescription.pyromorphite>A mineral composed of chlorine.</entitydescription.pyromorphite>
  <entityname.quartz>Quartz</entityname.quartz>
  <entitydescription.quartz>A crystalline mineral composed of silicon.</entitydescription.quartz>
  <entityname.diamond>Diamond</entityname.diamond>
  <entitydescription.diamond>A crystal composed of solid carbon.</entitydescription.diamond>
  <entityname.hydroxyapatite>Hydroxyapatite</entityname.hydroxyapatite>
  <entitydescription.hydroxyapatite>A mineral composed of calcium and phosphorus.</entitydescription.hydroxyapatite>
  <entityname.uraniumore>Uranium Ore</entityname.uraniumore>
  <entitydescription.uraniumore>A mineral containing large concentrations of uranium.</entitydescription.uraniumore>
  <entityname.ilmenite>Ilmenite</entityname.ilmenite>
  <entitydescription.ilmenite>A mineral containing titanium.</entitydescription.ilmenite>
  <entityname.stannite>Stannite</entityname.stannite>
  <entitydescription.stannite>A mineral composed of copper, iron and tin.</entitydescription.stannite>
  <entityname.chalcopyrite>Chalcopyrite</entityname.chalcopyrite>
  <entitydescription.chalcopyrite>A mineral containing copper.</entitydescription.chalcopyrite>
  <entityname.esperite>Esperite</entityname.esperite>
  <entitydescription.esperite>A mineral composed of zinc and lead.</entitydescription.esperite>
  <entityname.galena>Galena</entityname.galena>
  <entitydescription.galena>A mineral mostly consisting of lead.</entitydescription.galena>
  <entityname.triphylite>Triphylite</entityname.triphylite>
  <entitydescription.triphylite>A mineral containing lithium.</entitydescription.triphylite>
  <entityname.langbeinite>Langbeinite</entityname.langbeinite>
  <entitydescription.langbeinite>A mineral consisting of potassium and magnesium.</entitydescription.langbeinite>
  <entityname.chamosite>Chamosite</entityname.chamosite>
  <entitydescription.chamosite>A mineral consisting of iron and aluminum.</entitydescription.chamosite>
  <entityname.ironore>Iron Ore</entityname.ironore>
  <entitydescription.ironore>A mineral containing large amounts of iron.</entitydescription.ironore>
  <entityname.polyhalite>Polyhalite</entityname.polyhalite>
  <entitydescription.polyhalite>A mineral consisting of potassium and calcium.</entitydescription.polyhalite>
  <entityname.graphite>Graphite</entityname.graphite>
  <entitydescription.graphite>Carbon in crystalline form.</entitydescription.graphite>
  <entityname.sylvite>Sylvite</entityname.sylvite>
  <entitydescription.sylvite>A mineral containing potassium and sodium.</entitydescription.sylvite>
  <entityname.lazulite>Lazulite</entityname.lazulite>
  <entitydescription.lazulite>A mineral containing phosphorus and iron.</entitydescription.lazulite>
  <entityname.bornite>Bornite</entityname.bornite>
  <entitydescription.bornite>A mineral containing copper.</entitydescription.bornite>
  <entityname.cassiterite>Cassiterite</entityname.cassiterite>
  <entitydescription.cassiterite>A mineral consisting of tin.</entitydescription.cassiterite>
  <entityname.cryolite>Cryolite</entityname.cryolite>
  <entitydescription.cryolite>A mineral containing sodium.</entitydescription.cryolite>
  <entityname.aragonite>Aragonite</entityname.aragonite>
  <entitydescription.aragonite>A mineral containing calcium.</entitydescription.aragonite>
  <entityname.chrysoprase>Chrysoprase</entityname.chrysoprase>
  <entitydescription.chrysoprase>A mineral containing silicon.</entitydescription.chrysoprase>
  <entityname.opium>Opium</entityname.opium>
  <entitydescription.opium>A relatively mild opioid obtained from aquatic poppy. Most commonly used to manufacture morphine and fentanyl.</entitydescription.opium>
  <entityname.antibiotics>Broad-spectrum Antibiotics</entityname.antibiotics>
  <entitydescription.antibiotics>A mild antibiotic that acts against a wide range of disease-causing bacteria, though with the side effect of internal damage. Used as an ingredient in many medical compounds.</entitydescription.antibiotics>
  <entityname.stabilozine>Stabilozine</entityname.stabilozine>
  <entitydescription.stabilozine>Used as an ingredient in the manufacture of various medicines. On its own, can be mildly useful in the treatment of internal damage and burns, and slightly more effective for oxygen deprivation.</entitydescription.stabilozine>
  <entityname.ethanol>Ethanol</entityname.ethanol>
  <entitydescription.ethanol>Medical alcohol used as an ingredient in the manufacture of various medicines. Drinking while on duty is not advised.</entitydescription.ethanol>
  <entityname.sulphuricacid>Sulphuric Acid</entityname.sulphuricacid>
  <entitydescription.sulphuricacid>A strong acid that causes burns when in contact with skin. Used as an ingredient in several poisons.</entitydescription.sulphuricacid>
  <entityname.antidama1>Morphine</entityname.antidama1>
  <entitydescription.antidama1>A powerful opiate for treating pain associated with internal injuries, but will cause shortness of breath and eventual dependency with overuse.</entitydescription.antidama1>
  <entityname.antidama2>Fentanyl</entityname.antidama2>
  <entitydescription.antidama2>A powerful opiate for treating pain associated with internal injuries, but will cause shortness of breath and eventual dependency with overuse.</entitydescription.antidama2>
  <entityname.antibloodloss1>Saline</entityname.antibloodloss1>
  <entitydescription.antibloodloss1>A sodium chloride infusion mildly useful in the treatment of blood loss.</entitydescription.antibloodloss1>
  <entityname.antibloodloss2>Blood Pack</entityname.antibloodloss2>
  <entitydescription.antibloodloss2>A pack of blood substitute for the treatment of blood loss.</entitydescription.antibloodloss2>
  <entityname.deusizine>Deusizine</entityname.deusizine>
  <entitydescription.deusizine>A highly potent stimulant effective in the treatment of internal damage, oxygen deprivation and, to a lesser extent, blood loss. Produces mild burns as a side effect.</entitydescription.deusizine>
  <entityname.calyxanide>Calyxanide</entityname.calyxanide>
  <entitydescription.calyxanide>An antiparasitic drug used in the treatment of husk parasite infections. Might require higher dosage to cure the infection at later stages.</entitydescription.calyxanide>
  <entityname.antipsychosis>Haloperidol</entityname.antipsychosis>
  <entitydescription.antipsychosis>A strong antipsychotic drug.</entitydescription.antipsychosis>
  <entityname.antinarc>Naloxone</entityname.antinarc>
  <entitydescription.antinarc>An opioid antagonist for the treatment of opiate-based withdrawal and overdose.</entitydescription.antinarc>
  <entityname.morbusineantidote>Morbusine Antidote</entityname.morbusineantidote>
  <entitydescription.morbusineantidote>An antidote for acute morbusine poisoning.</entitydescription.morbusineantidote>
  <entityname.cyanideantidote>Cyanide Antidote</entityname.cyanideantidote>
  <entitydescription.cyanideantidote>An antidote for acute cyanide poisoning.</entitydescription.cyanideantidote>
  <entityname.sufforinantidote>Sufforin Antidote</entityname.sufforinantidote>
  <entitydescription.sufforinantidote>An antidote for acute sufforin poisoning.</entitydescription.sufforinantidote>
  <entityname.deliriumineantidote>Deliriumine Antidote</entityname.deliriumineantidote>
  <entitydescription.deliriumineantidote>An antidote for acute deliriumine poisoning.</entitydescription.deliriumineantidote>
  <entityname.antirad>Antirad</entityname.antirad>
  <entitydescription.antirad>Slows down cellular degradation caused by radiation.</entitydescription.antirad>
  <entityname.liquidoxygenite>Liquid Oxygenite</entityname.liquidoxygenite>
  <entitydescription.liquidoxygenite>A mildly toxic solution that slowly releases oxygen into the bloodstream when injected. Avoid dropping.</entitydescription.liquidoxygenite>
  <entityname.tonicliquid>Tonic Liquid</entityname.tonicliquid>
  <entitydescription.tonicliquid>A medical solution that's mildly effective as a treatment for internal damage, but most commonly used as an ingredient in more complex medical compounds.</entitydescription.tonicliquid>
  <entityname.meth>Methamphetamine</entityname.meth>
  <entitydescription.meth>A potent nervous system stimulant.</entitydescription.meth>
  <entityname.steroids>Anabolic Steroids</entityname.steroids>
  <entitydescription.steroids>Temporarily increases muscular strength and physical performance.</entitydescription.steroids>
  <entityname.hyperzine>Hyperzine</entityname.hyperzine>
  <entitydescription.hyperzine>An extremely potent muscle stimulant for those moments when you gotta go fast.</entitydescription.hyperzine>
  <entityname.morbusine>Morbusine</entityname.morbusine>
  <entitydescription.morbusine>A highly potent neurotoxin.</entitydescription.morbusine>
  <entityname.chloralhydrate>Chloral Hydrate</entityname.chloralhydrate>
  <entitydescription.chloralhydrate>A sedative that can be used to knock someone out for a short period of time.</entitydescription.chloralhydrate>
  <entityname.cyanide>Cyanide</entityname.cyanide>
  <entitydescription.cyanide>A highly potent neurotoxin.</entitydescription.cyanide>
  <entityname.radiotoxin>Radiotoxin</entityname.radiotoxin>
  <entitydescription.radiotoxin>A highly potent neurotoxin.</entitydescription.radiotoxin>
  <entityname.sufforin>Sufforin</entityname.sufforin>
  <entitydescription.sufforin>A highly potent neurotoxin.</entitydescription.sufforin>
  <entityname.deliriumine>Deliriumine</entityname.deliriumine>
  <entitydescription.deliriumine>A psychosis-inducing toxin.</entitydescription.deliriumine>
  <entityname.nitroglycerin>Nitroglycerin</entityname.nitroglycerin>
  <entitydescription.nitroglycerin>A highly unstable liquid that may explode when subjected to heat or physical shock.</entitydescription.nitroglycerin>
  <entityname.calcium>Calcium</entityname.calcium>
  <entitydescription.calcium>An element, useful for crafting.</entitydescription.calcium>
  <entityname.aluminium>Aluminium</entityname.aluminium>
  <entitydescription.aluminium>An element, useful for crafting.</entitydescription.aluminium>
  <entityname.titanium>Titanium</entityname.titanium>
  <entitydescription.titanium>An element, useful for crafting.</entitydescription.titanium>
  <entityname.thorium>Thorium</entityname.thorium>
  <entitydescription.thorium>An element, useful for crafting.</entitydescription.thorium>
  <entityname.steel>Steel Bar</entityname.steel>
  <entitydescription.steel>Useful for crafting.</entitydescription.steel>
  <entityname.titaniumaluminiumalloy>Titanium-Aluminum Alloy</entityname.titaniumaluminiumalloy>
  <entitydescription.titaniumaluminiumalloy>Useful for crafting.</entitydescription.titaniumaluminiumalloy>
  <entityname.plastic>Plastic</entityname.plastic>
  <entitydescription.plastic>Useful for crafting.</entitydescription.plastic>
  <entityname.ballisticfiber>Ballistic Fiber</entityname.ballisticfiber>
  <entitydescription.ballisticfiber>Useful for crafting.</entitydescription.ballisticfiber>
  <entityname.organicfiber>Organic Fiber</entityname.organicfiber>
  <entitydescription.organicfiber>Useful for crafting.</entitydescription.organicfiber>
  <entityname.rubber>Rubber</entityname.rubber>
  <entitydescription.rubber>Useful for crafting.</entitydescription.rubber>
  <entityname.flashpowder>Flash Powder</entityname.flashpowder>
  <entitydescription.flashpowder>Useful for crafting.</entitydescription.flashpowder>
  <entityname.incendium>Incendium Bar</entityname.incendium>
  <entitydescription.incendium>Useful for crafting.</entitydescription.incendium>
  <entityname.fulgurium>Fulgurium Bar</entityname.fulgurium>
  <entitydescription.fulgurium>Useful for crafting.</entitydescription.fulgurium>
  <entityname.physicorium>Physicorium Bar</entityname.physicorium>
  <entitydescription.physicorium>Useful for crafting.</entitydescription.physicorium>
  <entityname.dementonite>Dementonite Bar</entityname.dementonite>
  <entitydescription.dementonite>Useful for crafting.</entitydescription.dementonite>
  <entityname.fiberplant>Fiber Plant</entityname.fiberplant>
  <entitydescription.fiberplant>This plant has the texture of a coconut and its fibers move on their own under your fingers unnervingly. Useful for crafting.</entitydescription.fiberplant>
  <entityname.elastinplant>Elastin Plant</entityname.elastinplant>
  <entitydescription.elastinplant>The foliage of this plant cannot be torn, only stretched. Useful for crafting.</entitydescription.elastinplant>
  <entityname.aquaticpoppy>Aquatic Poppy</entityname.aquaticpoppy>
  <entitydescription.aquaticpoppy>It's warm to the touch. Useful for crafting.</entitydescription.aquaticpoppy>
  <entityname.yeastshroom>Sea Yeast Shroom</entityname.yeastshroom>
  <entitydescription.yeastshroom>The smell is beyond belief, like rotting meat on a hot day. Useful for crafting.</entitydescription.yeastshroom>
  <entityname.elastin>Elastin</entityname.elastin>
  <entitydescription.elastin>A highly elastic, naturally occurring protein. Useful for crafting.</entitydescription.elastin>
  <entityname.adrenaline>Adrenaline</entityname.adrenaline>
  <entitydescription.adrenaline>A naturally occurring hormone. Useful for crafting.</entitydescription.adrenaline>

  <!-- Misc -->
  <entityname.swimbladder>Swim Bladder</entityname.swimbladder>
  <entitydescription.swimbladder>Many Europan lifeforms have a swim bladder containing tissue fluids that can be easily processed into stabilozine and saline.</entitydescription.swimbladder>
  <entityname.adrenalinegland>Adrenaline Gland</entityname.adrenalinegland>
  <entitydescription.adrenalinegland>Contains large amounts of adrenaline, which can be extracted using a deconstructor.</entitydescription.adrenalinegland>
  <entityname.guitar>Guitar</entityname.guitar>
  <entitydescription.guitar>An old acoustic guitar.</entitydescription.guitar>
  <entityname.harmonica>Harmonica</entityname.harmonica>
  <entitydescription.harmonica>An old handmade harmonica.</entitydescription.harmonica>
  <entityname.bgrock1>Background Rock 1</entityname.bgrock1>
  <entitydescription.bgrock1><!-- No data --></entitydescription.bgrock1>
  <entityname.bgrock2>Background Rock 2</entityname.bgrock2>
  <entitydescription.bgrock2><!-- No data --></entitydescription.bgrock2>
  <entityname.bgrock3>Background Rock 3</entityname.bgrock3>
  <entitydescription.bgrock3><!-- No data --></entitydescription.bgrock3>
  <entityname.bgrock4>Background Rock 4</entityname.bgrock4>
  <entitydescription.bgrock4><!-- No data --></entitydescription.bgrock4>
  <entityname.suppliescabinet>Supplies Cabinet</entityname.suppliescabinet>
  <entitydescription.suppliescabinet>Storage for small- and medium-sized items.</entitydescription.suppliescabinet>
  <entityname.mediumsteelcabinet>Medium Steel Cabinet</entityname.mediumsteelcabinet>
  <entitydescription.mediumsteelcabinet>Storage for small- and medium-sized items.</entitydescription.mediumsteelcabinet>
  <entityname.mediumwindowedsteelcabinet>Medium Windowed Steel Cabinet</entityname.mediumwindowedsteelcabinet>
  <entitydescription.mediumwindowedsteelcabinet>Storage for small- and medium-sized items.</entitydescription.mediumwindowedsteelcabinet>
  <entityname.steelcabinet>Large Steel Cabinet</entityname.steelcabinet>
  <entitydescription.steelcabinet>Storage for small- and medium-sized items.</entitydescription.steelcabinet>
  <entityname.securesteelcabinet>Secure Steel Cabinet</entityname.securesteelcabinet>
  <entitydescription.securesteelcabinet>Lockable storage for small- and medium-sized items.</entitydescription.securesteelcabinet>
  <entityname.railgunshellrack>Railgun Shell Rack</entityname.railgunshellrack>
  <entitydescription.railgunshellrack>A way to neatly stow railgun shells.</entitydescription.railgunshellrack>
  <entityname.coilgunammoshelf>Coilgun Ammunition Shelf</entityname.coilgunammoshelf>
  <entitydescription.coilgunammoshelf>A way to neatly stow coilgun ammunition.</entitydescription.coilgunammoshelf>
  <entityname.medcabinet>Medicine Cabinet</entityname.medcabinet>
  <entitydescription.medcabinet>Stow meds here.</entitydescription.medcabinet>
  <entityname.toxcabinet>Toxin Cabinet</entityname.toxcabinet>
  <entitydescription.toxcabinet>Stow poisons here.</entitydescription.toxcabinet>
  <entityname.divingsuitlocker>Diving Suit Locker</entityname.divingsuitlocker>
  <entitydescription.divingsuitlocker>A diving suit locker with one dive-ready suit.</entitydescription.divingsuitlocker>
  <entityname.divingsuitlocker2>Large Diving Suit Locker</entityname.divingsuitlocker2>
  <entitydescription.divingsuitlocker2>Neatly stores multiple diving suits.</entitydescription.divingsuitlocker2>
  <entityname.oxygentankshelf>Oxygen Tank Shelf</entityname.oxygentankshelf>
  <entitydescription.oxygentankshelf>Neatly stores multiple oxygen tanks.</entitydescription.oxygentankshelf>
  <entityname.metalcrate>Metal Crate</entityname.metalcrate>
  <entitydescription.metalcrate>A vessel in which items may be stored.</entitydescription.metalcrate>
  <entityname.securemetalcrate>Secure Metal Crate</entityname.securemetalcrate>
  <entitydescription.securemetalcrate>A secure vessel in which items may be stored.</entitydescription.securemetalcrate>
  <entityname.explosivecrate>Explosive Crate</entityname.explosivecrate>
  <entitydescription.explosivecrate>A vessel in which explosives may be stored.</entitydescription.explosivecrate>
  <entityname.chemicalcrate>Chemical Crate</entityname.chemicalcrate>
  <entitydescription.chemicalcrate>A vessel in which chemicals may be stored.</entitydescription.chemicalcrate>
  <entityname.extinguisherbracket>Fire Extinguisher Bracket</entityname.extinguisherbracket>
  <entitydescription.extinguisherbracket>Holds a fire extinguisher to the wall.</entitydescription.extinguisherbracket>
  <entityname.weaponholder>Weapon Holder</entityname.weaponholder>
  <entitydescription.weaponholder>A place to stow your weapons neatly.</entitydescription.weaponholder>
  <entityname.windoweddoor>Windowed Door</entityname.windoweddoor>
  <entitydescription.windoweddoor>A sliding door with integrated window.</entitydescription.windoweddoor>
  <entityname.hatch>Hatch</entityname.hatch>
  <entitydescription.hatch>A door, but on the horizontal axis.</entitydescription.hatch>
  <entityname.dockingport>Docking Port</entityname.dockingport>
  <entitydescription.dockingport>A vertically aligned docking interface. Locks to another docking port to form a watertight seal and allow passage between subs, shuttles and locations.</entitydescription.dockingport>
  <entityname.dockinghatch>Docking Hatch</entityname.dockinghatch>
  <entitydescription.dockinghatch>A horizontally aligned docking interface. Locks to another docking hatch to form a watertight seal and allow passage between subs, shuttles and locations.</entitydescription.dockinghatch>
  <entityname.ductblock>Duct Block</entityname.ductblock>
  <entitydescription.ductblock>A mechanically operated vent that may be opened or closed to allow the passage of water.</entitydescription.ductblock>
  <entityname.label>Label</entityname.label>
  <entitydescription.label>Decorative text label.</entitydescription.label>
  <entityname.textdisplay>Text Display</entityname.textdisplay>
  <entitydescription.textdisplay>A scrolling text display.</entitydescription.textdisplay>
  <entityname.ladder>Ladder</entityname.ladder>
  <entitydescription.ladder>Allows for vertical locomotion.</entitydescription.ladder>
  <entityname.fuelrod>Fuel Rod</entityname.fuelrod>
  <entitydescription.fuelrod>A bar of enriched uranium, for use within a reactor.</entitydescription.fuelrod>
  <entityname.fulguriumfuelrod>Fulgurium Fuel Rod</entityname.fulguriumfuelrod>
  <entitydescription.fulguriumfuelrod>A bar of enriched fulgurium, for use within a reactor. Generates significantly more heat and lasts longer than uranium fuel rods.</entitydescription.fulguriumfuelrod>
  <entityname.thoriumfuelrod>Thorium Fuel Rod</entityname.thoriumfuelrod>
  <entitydescription.thoriumfuelrod>A thorium bar, for use within a reactor. Generates slightly more heat and lasts longer than uranium fuel rods.</entitydescription.thoriumfuelrod>
  <entityname.coilgunbolt>Coilgun Bolt</entityname.coilgunbolt>
  <entitydescription.coilgunbolt>For firing from a coilgun.</entitydescription.coilgunbolt>
  <entityname.depthchargeshell>Depth Charge Shell</entityname.depthchargeshell>
  <entitydescription.depthchargeshell>A barrel of explosives. Will sink and then explode.</entitydescription.depthchargeshell>
  <entityname.nucleardepthcharge>Nuclear Depth Charge</entityname.nucleardepthcharge>
  <entitydescription.nucleardepthcharge>A barrel of really big explosives. Will sink and then explode.</entitydescription.nucleardepthcharge>
  <entityname.depthdecoyshell>Depth Decoy Shell</entityname.depthdecoyshell>
  <entitydescription.depthdecoyshell>A decoy that can be deployed via the depth charge launcher. Will sink while producing a loud acoustic signal to attract attention away from the sub.</entitydescription.depthdecoyshell>
  <entityname.nucleardepthdecoy>Nuclear Depth Decoy</entityname.nucleardepthdecoy>
  <entitydescription.nucleardepthdecoy>A decoy that can be deployed via the depth charge launcher. Will sink while producing a loud acoustic signal to attract attention away from the sub.</entitydescription.nucleardepthdecoy>
  <entityname.railgunshell>Railgun Shell</entityname.railgunshell>
  <entitydescription.railgunshell>For firing from a railgun.</entitydescription.railgunshell>
  <entityname.nuclearshell>Nuclear Shell</entityname.nuclearshell>
  <entitydescription.nuclearshell>A nuclear shell for use with a railgun.</entitydescription.nuclearshell>
  <entityname.alienshell>Physicorium Shell</entityname.alienshell>

  <!-- Alien -->
  <entityname.skyholderartifact>Sky Alien Artifact</entityname.skyholderartifact>
  <entitydescription.skyholderartifact>Artifact found in alien ruins.</entitydescription.skyholderartifact>
  <entityname.thermalartifact>Thermal Alien Artifact</entityname.thermalartifact>
  <entitydescription.thermalartifact>Artifact found in alien ruins.</entitydescription.thermalartifact>
  <entityname.faradayartifact>Faraday Alien Artifact</entityname.faradayartifact>
  <entitydescription.faradayartifact>Artifact found in alien ruins.</entitydescription.faradayartifact>
  <entityname.nasonovartifact>Nasonov Alien Artifact</entityname.nasonovartifact>
  <entitydescription.nasonovartifact>Artifact found in alien ruins.</entitydescription.nasonovartifact>
  <entityname.psychosisartifact>Psychosis Alien Artifact</entityname.psychosisartifact>
  <entitydescription.psychosisartifact>Artifact found in alien ruins.</entitydescription.psychosisartifact>
  <entityname.alientrinket1>Alien Trinket</entityname.alientrinket1>
  <entitydescription.alientrinket1>Minor artifact found in alien ruins.</entitydescription.alientrinket1>
  <entityname.alientrinket2>Alien Curio</entityname.alientrinket2>
  <entitydescription.alientrinket2>Minor artifact found in alien ruins.</entitydescription.alientrinket2>
  <entityname.alientrinket3>Alien Ornament</entityname.alientrinket3>
  <entitydescription.alientrinket3>Minor artifact found in alien ruins.</entitydescription.alientrinket3>
  <entityname.oxygeniteshard>Oxygenite Shard</entityname.oxygeniteshard>
  <entitydescription.oxygeniteshard>An alien mineral.</entitydescription.oxygeniteshard>
  <entityname.sulphuriteshard>Sulphurite Shard</entityname.sulphuriteshard>
  <entitydescription.sulphuriteshard>An alien mineral.</entitydescription.sulphuriteshard>
  <entityname.ancientweapon>Ancient Weapon</entityname.ancientweapon>
  <entitydescription.ancientweapon>A weapon with powerful capabilities.</entitydescription.ancientweapon>
  <entityname.alienhatch>Alien Hatch</entityname.alienhatch>
  <entitydescription.alienhatch>A horizontal hatch for alien ruins.</entitydescription.alienhatch>
  <entityname.aliendoor>Alien Door</entityname.aliendoor>
  <entitydescription.aliendoor>A vertical door for alien ruins.</entitydescription.aliendoor>
  <entityname.alienmotionsensor>Alien Motion Sensor</entityname.alienmotionsensor>
  <entitydescription.alienmotionsensor>A motion detector used by aliens.</entitydescription.alienmotionsensor>
  <entityname.artifactholder>Artifact Holder</entityname.artifactholder>
  <entitydescription.artifactholder>For holding major artifacts.</entitydescription.artifactholder>
  <entityname.aliengenerator>Alien Generator</entityname.aliengenerator>
  <entitydescription.aliengenerator>Converts alien power cells to electricity.</entitydescription.aliengenerator>
  <entityname.alienpowercell>Alien Power Cell</entityname.alienpowercell>
  <entitydescription.alienpowercell>An alien power source.</entitydescription.alienpowercell>
  <entityname.alienpump>Alien Pump</entityname.alienpump>
  <entitydescription.alienpump>Used to pump water in and out of ruins.</entitydescription.alienpump>
  <entityname.alienbutton>Alien Button</entityname.alienbutton>
  <entitydescription.alienbutton>Sends a signal to alien mechanisms.</entitydescription.alienbutton>
  <entityname.alienturret>Alien Turret</entityname.alienturret>
  <entitydescription.alienturret>A stationary turret found in alien ruins.</entitydescription.alienturret>
  <entityname.alienturretammo>Alien Projectile</entityname.alienturretammo>
  <entitydescription.alienturretammo>Fired from alien turrets.</entitydescription.alienturretammo>
  <entityname.aliencoil>Alien Coil</entityname.aliencoil>
  <entitydescription.aliencoil>Discharges electricity; used in alien ruins.</entitydescription.aliencoil>
  <entityname.alienvent>Alien Vent</entityname.alienvent>
  <entitydescription.alienvent>Emits gases in alien ruins.</entitydescription.alienvent>
  <entityname.alienitemcontainersmall>Small Alien Chest</entityname.alienitemcontainersmall>
  <entitydescription.alienitemcontainersmall>Small alien item container.</entitydescription.alienitemcontainersmall>
  <entityname.alienitemcontainerlarge>Large Alien Chest</entityname.alienitemcontainerlarge>
  <entitydescription.alienitemcontainerlarge>Large alien item container.</entitydescription.alienitemcontainerlarge>
  <entityname.alienlightcomponent>Alien Light Component</entityname.alienlightcomponent>
  <entitydescription.alienlightcomponent>Emits light; used in alien ruins.</entitydescription.alienlightcomponent>

  <!-- Room names -->
  <roomname.reactorroom>Reactor room</roomname.reactorroom>
  <roomname.engineroom>Engine room</roomname.engineroom>
  <roomname.commandroom>Command room</roomname.commandroom>
  <roomname.airlock>Airlock</roomname.airlock>
  <roomname.ballast>Ballast</roomname.ballast>
  <roomname.subtopleft>Upper aft side</roomname.subtopleft>
  <roomname.subtopcenter>Upper mid</roomname.subtopcenter>
  <roomname.subtopright>Upper fore side</roomname.subtopright>
  <roomname.subcenterleft>Mid aft side</roomname.subcenterleft>
  <roomname.subcenter>Amidships</roomname.subcenter>
  <roomname.subcenterright>Mid fore side</roomname.subcenterright>
  <roomname.subbottomleft>Lower aft side</roomname.subbottomleft>
  <roomname.subbottomcenter>Lower mid</roomname.subbottomcenter>
  <roomname.subbottomright>Lower fore side</roomname.subbottomright>
  <roomname.subdiroclock>[dir] o'clock</roomname.subdiroclock>
  <roomname.ballasttank1>Ballast tank A</roomname.ballasttank1>
  <roomname.ballasttank2>Ballast tank B</roomname.ballasttank2>
  <roomname.ballasttank3>Ballast tank C</roomname.ballasttank3>
  <roomname.ballasttank4>Ballast tank E</roomname.ballasttank4>
  <roomname.stowage>Stowage compartment</roomname.stowage>
  <roomname.berthing>Berthing compartment</roomname.berthing>
  <roomname.utility>Utility compartment</roomname.utility>
  <roomname.rearballast>Rear ballast</roomname.rearballast>
  <roomname.frontballast>Front ballast</roomname.frontballast>
  <roomname.medbay>Medbay</roomname.medbay>
  <roomname.engineering>Engineering</roomname.engineering>
  <roomname.electrical>Electrical</roomname.electrical>
  <roomname.armory>Armory</roomname.armory>
  <roomname.dockingport>Docking port</roomname.dockingport>
  <roomname.upperdockingport>Upper docking port</roomname.upperdockingport>
  <roomname.lowerdockingport>Lower docking port</roomname.lowerdockingport>
  <roomname.cargo>Cargo</roomname.cargo>
  <roomname.brig>Brig</roomname.brig>
  <roomname.crewquarters>Crew quarters</roomname.crewquarters>
  <roomname.junctioncompartment>Junction compartment</roomname.junctioncompartment>
  <roomname.centralaccesspassage>Central access passage</roomname.centralaccesspassage>
  <roomname.centralaccessshaft>Central access shaft</roomname.centralaccessshaft>
  <roomname.forwardaccessshaft>Forward access shaft</roomname.forwardaccessshaft>
  <roomname.aftaccessshaft>Aft access shaft</roomname.aftaccessshaft>

  <!-- Submarine labels -->
  <label.ventralcoilguncontrol>Ventral Coilgun Control</label.ventralcoilguncontrol>
  <label.dorsalcoilguncontrol>Dorsal Coilgun Control</label.dorsalcoilguncontrol>
  <label.rearcoilguncontrol>Rear Coilgun Control</label.rearcoilguncontrol>
  <label.frontcoilguncontrol>Front Coilgun Control</label.frontcoilguncontrol>
  <label.ventralrailguncontrol>Ventral Railgun Control</label.ventralrailguncontrol>
  <label.dorsalrailguncontrol>Dorsal Railgun Control</label.dorsalrailguncontrol>
  <label.rearrailguncontrol>Rear Railgun Control</label.rearrailguncontrol>
  <label.frontrailguncontrol>Front Railgun Control</label.frontrailguncontrol>
  <label.toggledocking>Toggle Docking</label.toggledocking>
  <label.reactorshutdown>Reactor Shutdown</label.reactorshutdown>
  <label.engine1>Engine #1</label.engine1>
  <label.engine2>Engine #2</label.engine2>
  <label.auxiliaryengine>Aux. engine</label.auxiliaryengine>
  <label.launchdecoy>Launch Decoy</label.launchdecoy>
  <label.launchdepthcharge>Launch Depth Charge</label.launchdepthcharge>
  <label.activatedischargecoil>Electrical Discharge Coil</label.activatedischargecoil>
  <label.activateupperdischargecoil>Upper Discharge Coil</label.activateupperdischargecoil>
  <label.activatelowerdischargecoil>Lower Discharge Coil</label.activatelowerdischargecoil>
  <label.exteriorcamera>Ext. camera view</label.exteriorcamera>
  <label.ventralcamera>Ventral camera view</label.ventralcamera>
  <label.dorsalcamera>Dorsal camera view</label.dorsalcamera>
  <label.reactortemp>Reactor temp.</label.reactortemp>
  <label.letwaterdrain>Let all water drain before exiting</label.letwaterdrain>
  <label.alphadeck>Alpha Deck</label.alphadeck>
  <label.gammadeck>Gamma Deck</label.gammadeck>
  <label.deltadeck>Delta Deck</label.deltadeck>
  <label.readytodock>Ready to dock</label.readytodock>
  <label.docked>Docked</label.docked>
  <label.emergencydooroverride>Emergency door override</label.emergencydooroverride>
  <label.emergencyhatchoverride>Emergency hatch override</label.emergencyhatchoverride>
  <label.supplies>Supplies</label.supplies>
  <label.togglebatteries>Toggle Batteries</label.togglebatteries>
  <label.togglesiren>Toggle Siren</label.togglesiren>
  <label.emergency>Emergency</label.emergency>
  <label.backuppowerarray>Backup power array</label.backuppowerarray>
  <label.dronecontrol>Drone control</label.dronecontrol>
  <label.statuslabel>Status</label.statuslabel>
  <label.onlinelabel>Online</label.onlinelabel>
  <label.offlinelabel>Offline</label.offlinelabel>
  <label.openlabel>Open</label.openlabel>
  <label.closelabel>Close</label.closelabel>
  <label.ballasthatch>Ballast hatch</label.ballasthatch>

  <!-- Submarine description -->
  <dimensions>Dimensions</dimensions>
  <dimensionsformat>[width]x[height] m</dimensionsformat>
  <subpreviewimagenotfound>Preview image not found</subpreviewimagenotfound>
  <subpreviewimage>Preview image</subpreviewimage>
  <subpreviewimagebrowse>Browse...</subpreviewimagebrowse>
  <subpreviewimagecreate>Create</subpreviewimagecreate>
  <recommendedcrewsize>Recommended crew size</recommendedcrewsize>
  <recommendedcrewexperience>Recommended crew experience</recommendedcrewexperience>
  <requiredcontentpackages>Required content packages</requiredcontentpackages>
  <crewexperiencelow>Beginner</crewexperiencelow>
  <crewexperiencemid>Intermediate</crewexperiencemid>
  <crewexperiencehigh>Experienced</crewexperiencehigh>
  <autoloadout_description>Modify the quantity of items to be spawned on the sub initially</autoloadout_description>
  <autoloadout_title>Auto Loadout</autoloadout_title>

  <!-- Submarine names & descriptions -->
  <submarine.name.humpback>Humpback</submarine.name.humpback>
  <submarine.description.humpback>A former military vessel, WH4-L3 'Humpback' has been outfitted to withstand most of the dangers in deep Europa. Her relatively high velocity is offset by low maneuverability. As she's still boasting an older model reactor, power needs to be supplemented by a backup battery array or the crew will find themselves unable to run all of the new equipment.</submarine.description.humpback>
  <submarine.name.bunyip>Bunyip</submarine.name.bunyip>
  <submarine.description.bunyip>Latest in the line of personnel transports, Bunyip is capable of ferrying crew between submarines and installations. Its operating radius is considerably lower than its more advanced cousins and no weapons on board makes it vulnerable to attacks.</submarine.description.bunyip>
  <submarine.name.muikku>Muikku</submarine.name.muikku>
  <submarine.description.muikku>The workhorse of the colonies, these little shuttles have good speed and dive/ascent characteristics, but they are fragile and their low-capacity batteries limit their range somewhat.</submarine.description.muikku>
  <submarine.name.orca>Orca</submarine.name.orca>
  <submarine.description.orca>With a relatively high top speed and fantastic ascent and descent characteristics due to her 3 large ballast tanks, Orca class subs are agile vessels, let down only by their small compliment of weapons, unreliable engine and reactors with a greater than average hunger for fuel.</submarine.description.orca>
  <submarine.name.remora>Remora</submarine.name.remora>
  <submarine.description.remora>A range of customization options are available for Remora. In this model, some of the main hull space has been replaced by a detachable ballast and a remote-controlled drone. A large crew is needed to operate this submarine.</submarine.description.remora>
  <submarine.name.typhon>Typhon</submarine.name.typhon>
  <submarine.description.typhon>Typhon class subs are known for their brutish appearance, reasonable array of light and heavy firepower, and their general dependability. Any captain should be aware of their poor rate of descent and unimpressive top speed.</submarine.description.typhon>
  <submarine.name.dugong>Dugong</submarine.name.dugong>
  <submarine.description.dugong>Compared to larger vessels, the Dugong series is overshadowed in all aspects except one: their reliability for their price is world class. They're lacking in firepower and speed, so smart maneuvering is key.</submarine.description.dugong>
  <submarine.name.selkie>Selkie</submarine.name.selkie>
  <submarine.description.selkie>The workhorse of the colonies, these little shuttles have good speed and dive/ascent characteristics, but they are fragile and their low-capacity batteries limit their range somewhat.</submarine.description.selkie>
  <submarine.name.venture>Venture</submarine.name.venture>
  <submarine.description.venture>Originally intended as research vessels, Venture shuttles have been co-opted as a more robust alternative for travel between outposts and submarines.</submarine.description.venture>
  <submarine.name.berilia>Berilia</submarine.name.berilia>
  <submarine.description.berilia>Berilia is top of the line when it comes to mass and firepower. Its two engines and three ballasts require a copious amount of power to operate, and keeping the machinery in condition is a handful for even a moderately large crew.</submarine.description.berilia>
  <!-- Waypoints -->
  <waypoint>Waypoint</waypoint>
  <linkwaypoint>Hold space to link to another waypoint</linkwaypoint>
  <spawnpoint>Spawnpoint</spawnpoint>
  <spawntype>Spawn type</spawntype>
  <idcarddescription>ID Card description</idcarddescription>
  <idcarddescriptiontooltip>Characters spawning at this spawnpoint will have the specified description added to their ID card. This can be used to describe additional access levels their card has on the sub.</idcarddescriptiontooltip>
  <idcardtags>ID Card tags</idcardtags>
  <idcardtagstooltip>Characters spawning at this spawnpoint will have the specified tags added to their ID card. You can, for example, use these tags to limit access to some parts of the sub.</idcardtagstooltip>
  <spawnpointjobs>Assigned jobs</spawnpointjobs>
  <spawnpointjobstooltip>Only characters with the specified job will spawn at this spawnpoint.</spawnpointjobstooltip>

  <!-- Linked submarines -->
  <linkedsub>Linked submarine</linkedsub>
  <reloadlinkedsub>Refresh</reloadlinkedsub>
  <reloadlinkedsubtooltip>Reload the linked submarine from the specified file</reloadlinkedsubtooltip>
  <linklinkedsub>Hold space to link to a docking port</linklinkedsub>
  <reloadlinkedsuberror>Submarine file [file] not found!</reloadlinkedsuberror>

  <!-- Chat -->
  <spamfilterkicked>You have been kicked by the spam filter.</spamfilterkicked>
  <spamfilterblocked>You have been blocked by the spam filter. Try again after 10 seconds.</spamfilterblocked>

  <!-- Item HUDs -->
  <iteminuse>In use by [character]</iteminuse>
  <engineforce>Thrust</engineforce>
  <enginebackwards>Backwards</enginebackwards>
  <engineforwards>Forwards</engineforwards>
  <enginepowered>Powered</enginepowered>
  <fabricatornopower>Insufficient power</fabricatornopower>
  <fabricatorrequireditems>Required items</fabricatorrequireditems>
  <fabricatorrequiredtime>Required time</fabricatorrequiredtime>
  <fabricatorrequiredcondition>Condition</fabricatorrequiredcondition>
  <fabricatorrequiredskills>Skills required to calibrate</fabricatorrequiredskills>
  <fabricatorcreate>Create</fabricatorcreate>
  <fabricatorcancel>Cancel</fabricatorcancel>
  <fabricatorinsufficientskills>Insufficient skills to fabricate</fabricatorinsufficientskills>
  <fabricatorsufficientskills>Sufficient skills to fabricate</fabricatorsufficientskills>
  <uilabel.input>Input</uilabel.input>
  <uilabel.output>Output</uilabel.output>
  <deconstructornopower>Insufficient power</deconstructornopower>
  <deconstructordeconstruct>Deconstruct</deconstructordeconstruct>
  <deconstructorcancel>Cancel</deconstructorcancel>
  <lvl>Lvl</lvl>
  <minimaphullbreach>Hull breach</minimaphullbreach>
  <minimapwaterlevel>Water level</minimapwaterlevel>
  <minimapwaterlevelunavailable>Water level data not available</minimapwaterlevelunavailable>
  <minimapairquality>Air quality</minimapairquality>
  <minimapairqualityunavailable>Air quality data not available</minimapairqualityunavailable>
  <pumppowered>Powered</pumppowered>
  <pumpin>IN</pumpin>
  <pumpout>OUT</pumpout>
  <pumpspeed>Pumping speed</pumpspeed>
  <reactorautotemp>Automatic control</reactorautotemp>
  <reactoroutput>Output: [kw] kW</reactoroutput>
  <reactorload>Load: [kw] kW</reactorload>
  <reactorfissionrate>Fission rate</reactorfissionrate>
  <reactorturbineoutput>Turbine output</reactorturbineoutput>
  <reactorwarningcriticaltemp>Critical\nHeat</reactorwarningcriticaltemp>
  <reactorwarningcriticallowtemp>Critically\nLow Temperature</reactorwarningcriticallowtemp>
  <reactorwarningcriticaloutput>Critical\nOutput</reactorwarningcriticaloutput>
  <reactorwarninglowtemp>Temp Low</reactorwarninglowtemp>
  <reactorwarningoverheating>Overheat</reactorwarningoverheating>
  <reactorwarninglowoutput>Output Low</reactorwarninglowoutput>
  <reactorwarninghighoutput>Output High</reactorwarninghighoutput>
  <reactorwarninglowfuel>Fuel Low</reactorwarninglowfuel>
  <reactorwarningfuelout>Fuel Out</reactorwarningfuelout>
  <reactorwarningmeltdown>Meltdown</reactorwarningmeltdown>
  <reactorwarningscram>SCRAM</reactorwarningscram>
  <reactortipfissionrate>Increasing the fission rate makes the reactor consume more fuel and generate more heat. The heat is used to spin the turbine, which generates electricity.</reactortipfissionrate>
  <reactortipturbineoutput>The higher the turbine output, the more the reactor attempts to generate electricity. If the output is too high relative to the fission rate, the reactor will cool down, and if too low, it will overheat.</reactortipturbineoutput>
  <reactortiptemperature>The temperature of the reactor core. The temperature is optimal when the bar is between the red indicators.</reactortiptemperature>
  <reactortipload>How much power is currently being consumed by the devices connected to the reactor.</reactortipload>
  <reactortippower>How much power is currently being generated by the reactor.</reactortippower>
  <reactortipautotemp>When automatic control is on, the reactor will automatically adjust itself according to the power consumption. However, the system is not fast enough to react to large fluctuations in power consumption, so manual adjustments may still be needed.</reactortipautotemp>
  <uilabel.fuelrods>Fuel Rods</uilabel.fuelrods>
  <steeringmanual>Manual steering</steeringmanual>
  <steeringautopilot>Autopilot</steeringautopilot>
  <steeringmaintainpos>Maintain position</steeringmaintainpos>
  <steeringvelocityx>Velocity: [kph] km/h</steeringvelocityx>
  <steeringvelocityy>Descent velocity: [kph] km/h</steeringvelocityy>
  <steeringdepth>Depth: [m] m</steeringdepth>
  <steeringdepthwarning>DANGEROUS PRESSURE</steeringdepthwarning>
  <steeringnopowertip>WARNING: Insufficient power</steeringnopowertip>
  <steeringautopilotmaintainpostip>AUTOPILOT ON\nMaintaining position. Choose the position to maintain by clicking on the display.</steeringautopilotmaintainpostip>
  <steeringautopilotlocationtip>AUTOPILOT ON\nAutopilot is set to navigate towards [locationname].</steeringautopilotlocationtip>
  <sonaractive>Active Sonar</sonaractive>
  <sonarpassive>Passive Sonar</sonarpassive>
  <sonarzoom>Zoom</sonarzoom>
  <sonardirectionalping>Directional ping</sonardirectionalping>
  <sonarsignalweak>Signal weak</sonarsignalweak>
  <sonarnosignal>No signal</sonarnosignal>
  <sonartipactive>When active sonar is on, the transponders send out pings that reflect from nearby obstacles. The pings may also be heard by hostile creatures or enemy submarines.</sonartipactive>
  <sonartippassive>In passive mode, the sonar only listens to sources of sound and sounds reflected from nearby obstacles without actively sending out pings.</sonartippassive>
  <powercontainercharge>Charge: [charge] kWm ([percentage] %)</powercontainercharge>
  <powercontainerrechargerate>Recharge rate [rate] %</powercontainerrechargerate>
  <uilabel.chargingdock>Charging Dock</uilabel.chargingdock>
  <powertransferpowered>Powered</powertransferpowered>
  <powertransferhighvoltage>Overvoltage</powertransferhighvoltage>
  <powertransferlowvoltage>Low voltage</powertransferlowvoltage>
  <powertransferpowerlabel>Power</powertransferpowerlabel>
  <powertransferpower>[power] kW</powertransferpower>
  <powertransferloadlabel>Load</powertransferloadlabel>
  <powertransferload>[load] kW</powertransferload>
  <powertransfertipovervoltage>When the electrical grid is supplied more power than what is being consumed, the voltage rises, which may cause damage to electrical devices.</powertransfertipovervoltage>
  <powertransfertiplowvoltage>When there's not enough power available, the voltage drops, which may cause some devices to shut down.</powertransfertiplowvoltage>
  <powertransfertipload>How much power is currently being consumed by the devices connected to the electrical grid.</powertransfertipload>
  <powertransfertippower>How much power is currently being supplied to the electrical grid.</powertransfertippower>
  <connectionlocked>(Locked)</connectionlocked>
  <requiredrepairskills>Required skills:</requiredrepairskills>
  <repairbutton>Repair</repairbutton>
  <repairing>Repairing</repairing>
  <electricalrepairsheader>Electrical Repairs</electricalrepairsheader>
  <mechanicalrepairsheader>Mechanical Repairs</mechanicalrepairsheader>

  <!-- Health interface -->
  <vitality>Vitality</vitality>
  <suitabletreatments>Suitable treatments:</suitabletreatments>
  <healthitemusetip>Drop items here to use them on the selected limb. You can also use items with the inventory hotkeys or by double clicking.</healthitemusetip>
  <afflictionstrengthlow>Light</afflictionstrengthlow>
  <afflictionstrengthmedium>Medium</afflictionstrengthmedium>
  <afflictionstrengthhigh>Heavy</afflictionstrengthhigh>
  <lowmedicalskillwarning>Low medical skill! The suitable treatments list may be inaccurate.</lowmedicalskillwarning>
  <healthlimbname.head>Head</healthlimbname.head>
  <healthlimbname.torso>Torso</healthlimbname.torso>
  <healthlimbname.leftarm>Left arm</healthlimbname.leftarm>
  <healthlimbname.rightarm>Right arm</healthlimbname.rightarm>
  <healthlimbname.leftleg>Left leg</healthlimbname.leftleg>
  <healthlimbname.rightleg>Right leg</healthlimbname.rightleg>

  <!-- Repairing -->
  <fixheader>Attempting to fix [itemname]</fixheader>
  <fixbutton>Fix</fixbutton>
  <repair>Repair</repair>
  <repairallwalls>Repair all walls</repairallwalls>
  <repairallitems>Repair all items</repairallitems>

  <!-- Traitors -->
  <newtraitor>New traitor</newtraitor>
  <traitorstartmessage>You are the traitor! Your secret task is to assassinate [targetname]! Discretion is of utmost concern; sinking the submarine and killing the entire crew will arouse suspicion amongst the fleet. If possible, make the death look like an accident.</traitorstartmessage>
  <traitormoreagentsmessage>It is possible that there are other agents on this submarine. You don't know their names, but you do have a method of communication. Use the code words to greet the agent and code response to respond. Disguise such words in a normal-sounding phrase so the crew doesn't suspect anything.\n\nThe code words are: [codewords].\nThe code response is: [coderesponse].</traitormoreagentsmessage>
  <traitorstartmessageserver>[traitorname] is the traitor and the target is [targetname].</traitorstartmessageserver>
  <traitorendmessagesuccess>[traitorname] was a traitor! [Genderpronounpossessive] task was to assassinate [targetname]. The task was successful.</traitorendmessagesuccess>
  <traitorendmessagesuccesstraitordead>[traitorname] was a traitor! [Genderpronounpossessive] task was to assassinate [targetname]. The task was successful, but the traitor did not make it out alive either.</traitorendmessagesuccesstraitordead>
  <traitorendmessagesuccesstraitordetained>[traitorname] was a traitor! [Genderpronounpossessive] task was to assassinate [targetname]. The task was successful, but the traitor was successfully detained.</traitorendmessagesuccesstraitordetained>
  <traitorendmessagefailure>[traitorname] was a traitor! [Genderpronounpossessive] task was to assassinate [targetname]. The task was unsuccessful.</traitorendmessagefailure>
  <traitorendmessagefailuretraitordead>[traitorname] was a traitor! [Genderpronounpossessive] task was to assassinate [targetname], but [genderpronoun] got [genderpronounreflexive] killed before completing it.</traitorendmessagefailuretraitordead>
  <traitorendmessagefailuretraitordetained>[traitorname] was a traitor! [Genderpronounpossessive] task was to assassinate [targetname]. The task failed—[genderpronoun] was successfully detained.</traitorendmessagefailuretraitordetained>
  <traitorrespawnmessage>Your traitor objective was unsuccessful. You are no longer a traitor, so play nice!</traitorrespawnmessage>
  <traitortargetmessage>[traitorname] had a secret objective to assassinate you—and the task was successful.</traitortargetmessage>

  <!-- Causes of death -->
  <causeofdeath>Cause of death</causeofdeath>
  <causeofdeath.damage>Damage</causeofdeath.damage>
  <causeofdeath.bloodloss>Blood loss</causeofdeath.bloodloss>
  <causeofdeath.drowning>Drowning</causeofdeath.drowning>
  <causeofdeath.suffocation>Suffocation</causeofdeath.suffocation>
  <causeofdeath.pressure>Pressure</causeofdeath.pressure>
  <causeofdeath.burn>Burn</causeofdeath.burn>
  <causeofdeath.husk>Husk infection</causeofdeath.husk>
  <causeofdeath.disconnected>Brain dead</causeofdeath.disconnected>
  <causeofdeathdescription.damage>Succumbed to their injuries</causeofdeathdescription.damage>
  <causeofdeathdescription.bloodloss>Bled out</causeofdeathdescription.bloodloss>
  <causeofdeathdescription.drowning>Drowned</causeofdeathdescription.drowning>
  <causeofdeathdescription.suffocation>Suffocated</causeofdeathdescription.suffocation>
  <causeofdeathdescription.pressure>Crushed by water pressure</causeofdeathdescription.pressure>
  <causeofdeathdescription.burn>Burned to death</causeofdeathdescription.burn>
  <causeofdeathdescription.husk>Taken over by a parasite</causeofdeathdescription.husk>
  <causeofdeathdescription.disconnected>Disconnected</causeofdeathdescription.disconnected>
  <causeofdeathdescription.unknown>Unknown</causeofdeathdescription.unknown>
  <self_causeofdeathdescription.damage>You have succumbed to your injuries.</self_causeofdeathdescription.damage>
  <self_causeofdeathdescription.bloodloss>You have bled out.</self_causeofdeathdescription.bloodloss>
  <self_causeofdeathdescription.drowning>You have drowned.</self_causeofdeathdescription.drowning>
  <self_causeofdeathdescription.suffocation>You have suffocated.</self_causeofdeathdescription.suffocation>
  <self_causeofdeathdescription.pressure>You have been crushed by water pressure.</self_causeofdeathdescription.pressure>
  <self_causeofdeathdescription.burn>You have burned to death.</self_causeofdeathdescription.burn>
  <self_causeofdeathdescription.husk>The parasite has taken over your body.</self_causeofdeathdescription.husk>
  <self_causeofdeathdescription.disconnected>You were disconnected from the server.</self_causeofdeathdescription.disconnected>
  <giveinbutton>Give in</giveinbutton>
  <giveinhelpmultiplayer>Let go of your character and enter spectator mode (other players will no longer be able to revive you)</giveinhelpmultiplayer>
  <giveinhelpsingleplayer>The character can no longer be revived if you give in.</giveinhelpsingleplayer>
  <deathchatnotification>Your chat messages will only be visible to other dead players.</deathchatnotification>

  <!-- Character dialogue -->
  <dialogaffirmative>Aye aye!</dialogaffirmative>
  <dialogaffirmative>Yes, sir!</dialogaffirmative>
  <dialogaffirmative>Aye!</dialogaffirmative>
  <dialogaffirmative>Got it!</dialogaffirmative>
  <dialogaffirmative>Sure thing!</dialogaffirmative>
  <dialogaffirmative>Copy that.</dialogaffirmative>
  <dialognegative>Negative.</dialognegative>
  <dialognegative>No way!</dialognegative>
  <dialogcannotreach>Can't reach the target.</dialogcannotreach>
  <dialogreactorfuel>Loading more fuel to the reactor!</dialogreactorfuel>
  <dialogreactortaken>Hey, I'm operating the reactor!</dialogreactortaken>
  <dialogreactortaken>Hands off please! I've got this!</dialogreactortaken>
  <dialogreactortaken>Hey, we don't need two people at the reactor!</dialogreactortaken>
  <dialogcantfindcontroller>I can't find a way to operate the [item]!</dialogcantfindcontroller>
  <dialogcantfindcontroller>I don't know how to control the [item]!</dialogcantfindcontroller>
  <dialogloadturret>Loading ammunition to the [itemname]!</dialogloadturret>
  <dialogfireturret>Firing!</dialogfireturret>
  <dialogfireturret>Fire in the hole!</dialogfireturret>
  <dialogturrettargetdead>Enemy down!</dialogturrettargetdead>
  <dialogturrettargetdead>Target down!</dialogturrettargetdead>
  <dialogturrettargetdead>I think I got it!</dialogturrettargetdead>
  <dialogturrettargetdead>Aand it's dead!</dialogturrettargetdead>
  <dialogchargebatteries>Charging [itemname] at [rate] %!</dialogchargebatteries>
  <dialogchargebatteries>[itemname] now charging at [rate] %!</dialogchargebatteries>
  <dialognobatteries>What batteries?</dialognobatteries>
  <dialognobatteries>There aren't any batteries on this boat!</dialognobatteries>
  <dialognobatteries>Can't find any batteries!</dialognobatteries>
  <stopchargingbatteries>Stopped charging [itemname]!</stopchargingbatteries>
  <dialogleakfixed>One leak fixed in [roomname]!</dialogleakfixed>
  <dialogleakfixed>Repairing [roomname]. A few more holes to go!</dialogleakfixed>
  <dialogleaksfixed>All leaks repaired in [roomname]!</dialogleaksfixed>
  <dialogleaksfixed>No more leaks in [roomname]!</dialogleaksfixed>
  <dialogitemrepaired>[itemname] repaired!</dialogitemrepaired>
  <dialogitemrepaired>[itemname] back in order!</dialogitemrepaired>
  <dialogitemrepaired>[itemname] fixed!</dialogitemrepaired>
  <dialoggetdivinggear>Need to find a diving suit!</dialoggetdivinggear>
  <dialoggetdivinggear>I need diving gear!</dialoggetdivinggear>
  <dialoggetoxygentank>Need to find an oxygen tank!</dialoggetoxygentank>
  <dialoggetoxygentank>I need an oxygen tank!</dialoggetoxygentank>
  <dialoggetoxygentank>Where are the oxygen tanks?</dialoggetoxygentank>
  <dialoggetoxygentank>I need oxygen!</dialoggetoxygentank>
  <dialoglowoxygen>I'm passing out!</dialoglowoxygen>
  <dialoglowoxygen>Can't breathe!</dialoglowoxygen>
  <dialoglowoxygen>gasping</dialoglowoxygen>
  <dialogbleeding>Help, I'm bleeding!</dialogbleeding>
  <dialogbleeding>I'm bleeding out!</dialogbleeding>
  <dialogbleeding>I'm losing blood!</dialogbleeding>
  <dialogpressure>Pressure rising in [roomname]!</dialogpressure>
  <dialogpressure>Dangerous pressure in [roomname]!</dialogpressure>
  <dialogpressure>Pressure level dangerously high in [roomname]!</dialogpressure>
  <dialogfindextinguisher>I need a fire extinguisher!</dialogfindextinguisher>
  <dialogfindextinguisher>Trying to find an extinguisher!</dialogfindextinguisher>
  <dialogfindextinguisher>Got to find an extinguisher!</dialogfindextinguisher>
  <dialogputoutfire>Put out a fire in [roomname]!</dialogputoutfire>
  <dialogputoutfire>Extinguished a fire in [roomname]!</dialogputoutfire>
  <dialognofire>What fire?</dialognofire>
  <dialognofire>Can't see any fires!</dialognofire>
  <dialognofire>I don't think there's any fire to put out!</dialognofire>
  <dialogsteeringtaken>Hey, I'm at the helm now!</dialogsteeringtaken>
  <dialogsteeringtaken>Hands off please! I'm steering now!</dialogsteeringtaken>
  <dialogsteeringtaken>Hey, we don't need two people to steer!</dialogsteeringtaken>
  <dialogsonartarget>A target on the sonar at [direction]!</dialogsonartarget>
  <dialogsonartarget>A blip on the sonar at [direction]!</dialogsonartarget>
  <dialogsonartarget>Something on the sonar at [direction]!</dialogsonartarget>
  <dialogsonartarget>Got a target at [direction]!</dialogsonartarget>
  <dialogsonartargetlarge>A large target on the sonar at [direction]!</dialogsonartargetlarge>
  <dialogsonartargetlarge>Got a large ping at [direction]!</dialogsonartargetlarge>
  <dialogsonartargetlarge>Something big on the sonar at [direction]!</dialogsonartargetlarge>
  <dialogsonartargetmultiple>[count] targets on the sonar at [direction]!</dialogsonartargetmultiple>
  <dialogsonartargetmultiple>We've got [count] targets at [direction]!</dialogsonartargetmultiple>
  <dialogfoundunconscioustarget>Found [targetname] unconscious in [roomname]!</dialogfoundunconscioustarget>
  <dialogfoundunconscioustarget>Giving first aid to [targetname] in [roomname]!</dialogfoundunconscioustarget>
  <dialoglistrequiredtreatments>I need to find [treatmentlist]!</dialoglistrequiredtreatments>
  <dialoglistrequiredtreatments>I need [treatmentlist] to treat [targetname]!</dialoglistrequiredtreatments>
  <dialogtargethealed>[targetname] is back in shape!</dialogtargethealed>
  <dialogtargethealed>[targetname] is all right!</dialogtargethealed>
  <dialogtargethealed>[targetname] has been resuscitated!</dialogtargethealed>
  <dialogcannotrepair>Cannot repair [itemname]!</dialogcannotrepair>
  <dialogenemydown>Enemy down!</dialogenemydown>
  <dialogenemydown>Another one eliminated.</dialogenemydown>
  <dialognorepairtargets>There's nothing to repair.</dialognorepairtargets>
  <dialognorepairtargets>What do you mean? Everything is working all right.</dialognorepairtargets>
  <dialognopumps>The pumps are okay, aren't they?</dialognopumps>
  <dialognopumps>None of the pumps require attention at the moment.</dialognopumps>
  <dialognoenemies>Can't see any intruders onboard.</dialognoenemies>
  <dialognoenemies>Enemies? Where?</dialognoenemies>
  <dialognoleaks>Cannot find any leaks.</dialognoleaks>
  <dialognoleaks>What leaks?</dialognoleaks>
  <dialogfoundwoundedtarget>Giving first aid to [targetname] in [roomname]!</dialogfoundwoundedtarget>
  <dialogfoundwoundedtarget>Treating [targetname] in [roomname]!</dialogfoundwoundedtarget>

  <orderdialog.follow>[name], follow me!</orderdialog.follow>
  <orderdialogself.follow>Lead the way!</orderdialogself.follow>
  <orderdialog.wait>[name], wait there!</orderdialog.wait>
  <orderdialog.wait>[name], stay where you are!</orderdialog.wait>
  <orderdialogself.wait>I'll wait here!</orderdialogself.wait>
  <orderdialog.dismissed>[name], you are dismissed!</orderdialog.dismissed>
  <orderdialogself.dismissed><!-- No data --></orderdialogself.dismissed>
  <orderdialog.operatereactor>[name], operate the reactor!</orderdialog.operatereactor>
  <orderdialog.operatereactor>[name], man the reactor!</orderdialog.operatereactor>
  <orderdialogself.operatereactor>I'll operate the reactor!</orderdialogself.operatereactor>
  <orderdialogself.operatereactor>I'll take care of the reactor!</orderdialogself.operatereactor>
  <orderdialog.operatereactor.powerup>[name], power up the reactor!</orderdialog.operatereactor.powerup>
  <orderdialogself.operatereactor.powerup>I'll power up the reactor!</orderdialogself.operatereactor.powerup>
  <orderdialog.operatereactor.shutdown>[name], shut down the reactor!</orderdialog.operatereactor.shutdown>
  <orderdialogself.operatereactor.shutdown>I'll shut down the reactor!</orderdialogself.operatereactor.shutdown>
  <orderdialog.operateweapons>[name], operate the weapons!</orderdialog.operateweapons>
  <orderdialog.operateweapons>[name], man the weapons!</orderdialog.operateweapons>
  <orderdialog.operateweapons>[name], man the guns!</orderdialog.operateweapons>
  <orderdialogself.operateweapons>I'll man the guns!</orderdialogself.operateweapons>
  <orderdialog.operateweapons.fireatwill>[name], fire at will!</orderdialog.operateweapons.fireatwill>
  <orderdialogself.operateweapons.fireatwill>I'm ready to fire!</orderdialogself.operateweapons.fireatwill>
  <orderdialog.operateweapons.holdfire>[name], hold fire!</orderdialog.operateweapons.holdfire>
  <orderdialogself.operateweapons.holdfire>Holding fire!</orderdialogself.operateweapons.holdfire>
  <orderdialog.steer>[name], man the helm!</orderdialog.steer>
  <orderdialog.steer>[name], steer the submarine!</orderdialog.steer>
  <orderdialogself.steer>I'll steer the submarine!</orderdialogself.steer>
  <orderdialogself.steer>I'll man the helm!</orderdialogself.steer>
  <orderdialog.steer.maintainposition>[name], maintain position!</orderdialog.steer.maintainposition>
  <orderdialog.steer.maintainposition>[name], hold our position!</orderdialog.steer.maintainposition>
  <orderdialogself.steer.maintainposition>I'll maintain our position!</orderdialogself.steer.maintainposition>
  <orderdialog.steer.navigateback>[name], set the course back!</orderdialog.steer.navigateback>
  <orderdialogself.steer.navigateback>I'll set the course back!</orderdialogself.steer.navigateback>
  <orderdialog.steer.navigatetodestination>[name], navigate onwards!</orderdialog.steer.navigatetodestination>
  <orderdialog.steer.navigatetodestination>[name], set the course onwards!</orderdialog.steer.navigatetodestination>
  <orderdialog.steer.navigatetodestination>[name], set the course to our destination!</orderdialog.steer.navigatetodestination>
  <orderdialogself.steer.navigatetodestination>I'll set the course onwards!</orderdialogself.steer.navigatetodestination>
  <orderdialog.fixleaks>[name], start fixing leaks!</orderdialog.fixleaks>
  <orderdialog.fixleaks>[name], take care of any leaks!</orderdialog.fixleaks>
  <orderdialogself.fixleaks>I'll take care of leaks!</orderdialogself.fixleaks>
  <orderdialog.extinguishfires>[name], extinguish the fire!</orderdialog.extinguishfires>
  <orderdialogself.extinguishfires>I'll extinguish the fires!</orderdialogself.extinguishfires>
  <orderdialog.chargebatteries>[name], operate the batteries!</orderdialog.chargebatteries>
  <orderdialogself.chargebatteries>I'll operate the batteries!</orderdialogself.chargebatteries>
  <orderdialog.chargebatteries.charge>[name], charge the batteries!</orderdialog.chargebatteries.charge>
  <orderdialog.chargebatteries.charge>[name], make sure all batteries are charged!</orderdialog.chargebatteries.charge>
  <orderdialogself.chargebatteries.charge>I'll charge the batteries!</orderdialogself.chargebatteries.charge>
  <orderdialog.chargebatteries.stopcharging>[name], stop charging the batteries!</orderdialog.chargebatteries.stopcharging>
  <orderdialogself.chargebatteries.stopcharging>I'll stop charging the batteries!</orderdialogself.chargebatteries.stopcharging>
  <orderdialog.pumpwater>[name], start pumping out water!</orderdialog.pumpwater>
  <orderdialogself.pumpwater>I'll start pumping out water!</orderdialogself.pumpwater>
  <orderdialog.pumpwater.pumpout>[name], start pumping out water!</orderdialog.pumpwater.pumpout>
  <orderdialogself.pumpwater.pumpout>I'll start pumping out water!</orderdialogself.pumpwater.pumpout>
  <orderdialog.pumpwater.stoppumping>[name], shut down the pumps!</orderdialog.pumpwater.stoppumping>
  <orderdialog.pumpwater.stoppumping>[name], stop the pumps!</orderdialog.pumpwater.stoppumping>
  <orderdialogself.pumpwater.stoppumping>I'll stop the pumps!</orderdialogself.pumpwater.stoppumping>
  <orderdialog.rescue>[name], rescue anyone in distress!</orderdialog.rescue>
  <orderdialog.rescue>[name], give medical aid to anyone in need!</orderdialog.rescue>
  <orderdialogself.rescue>I'll give medical aid to anyone in need!</orderdialogself.rescue>
  <orderdialog.repairsystems>[name], repair damaged systems!</orderdialog.repairsystems>
  <orderdialog.repairsystems>[name], take care of broken devices!</orderdialog.repairsystems>
  <orderdialogself.repairsystems>I'll take care of broken devices!</orderdialogself.repairsystems>
  <orderdialog.repairsystems.jobspecific>[name], repair damaged systems!</orderdialog.repairsystems.jobspecific>
  <orderdialog.repairsystems.jobspecific>[name], take care of broken devices!</orderdialog.repairsystems.jobspecific>
  <orderdialogself.repairsystems.jobspecific>I'll take care of broken devices!</orderdialogself.repairsystems.jobspecific>
  <orderdialog.repairsystems.all>[name], repair any damaged systems! I don't care if you don't have the skills—do your best!</orderdialog.repairsystems.all>
  <orderdialog.repairsystems.all>[name], try to fix any broken devices, even if it's something you're not trained for!</orderdialog.repairsystems.all>
  <orderdialog.repairsystems.all>[name], repair any damaged devices! Anything you can—I don't care about your training now!</orderdialog.repairsystems.all>
  <orderdialogself.repairsystems.all>I'll take care of broken devices!</orderdialogself.repairsystems.all>
  <orderdialog.reportfire>Fire in [roomname]!</orderdialog.reportfire>
  <orderdialog.reportfire>[roomname] is on fire!</orderdialog.reportfire>
  <orderdialog.reportbreach>Hull breach in [roomname]!</orderdialog.reportbreach>
  <orderdialog.reportbreach>Leak in [roomname]!</orderdialog.reportbreach>
  <orderdialog.reportintruders>Intruders in [roomname]!</orderdialog.reportintruders>
  <orderdialog.reportintruders>Hostiles in [roomname]!</orderdialog.reportintruders>
  <orderdialog.reportbrokendevices>Broken devices in [roomname]!</orderdialog.reportbrokendevices>
  <orderdialog.reportbrokendevices>Need someone to repair devices in [roomname]!</orderdialog.reportbrokendevices>
  <orderdialog.requestfirstaid>Need a medic in [roomname]!</orderdialog.requestfirstaid>
  <orderdialog.requestfirstaid>Need medical assistance in [roomname]!</orderdialog.requestfirstaid>
  <orderdialog.fightintruders>[name], eliminate all intruders!</orderdialog.fightintruders>
  <orderdialog.fightintruders>[name], defend the crew!</orderdialog.fightintruders>
  <orderdialogself.fightintruders>Taking care of the intruders!</orderdialogself.fightintruders>
  <orderdialogself.fightintruders>Fighting the enemy!</orderdialogself.fightintruders>
  <orderoptions.operatereactor>Power up, Shut down</orderoptions.operatereactor>
  <orderoptions.operateweapons>Fire at will, Hold fire</orderoptions.operateweapons>
  <orderoptions.steer>Maintain position, Navigate back, Navigate to destination</orderoptions.steer>
  <orderoptions.chargebatteries>Charge, Stop charging</orderoptions.chargebatteries>
  <orderoptions.pumpwater>Pump out, Stop pumping</orderoptions.pumpwater>
  <orderoptions.repairsystems>Repair job specific, Repair everything</orderoptions.repairsystems>
  <ordername.dismissed>Dismissed</ordername.dismissed>
  <ordername.follow>Follow</ordername.follow>
  <ordername.wait>Wait</ordername.wait>
  <ordername.operatereactor>Operate Reactor</ordername.operatereactor>
  <ordername.operateweapons>Operate Weapons</ordername.operateweapons>
  <ordername.steer>Steer</ordername.steer>
  <ordername.fixleaks>Fix Leaks</ordername.fixleaks>
  <ordername.extinguishfires>Extinguish Fires</ordername.extinguishfires>
  <ordername.fightintruders>Fight Intruders</ordername.fightintruders>
  <ordername.chargebatteries>Charge Batteries</ordername.chargebatteries>
  <ordername.pumpwater>Operate Pumps</ordername.pumpwater>
  <ordername.rescue>Heal and Rescue</ordername.rescue>
  <ordername.repairsystems>Repair Damaged Systems</ordername.repairsystems>
  <ordername.reportfire>Report Fire</ordername.reportfire>
  <ordername.reportbreach>Report Hull Breach</ordername.reportbreach>
  <ordername.reportintruders>Report Intruders</ordername.reportintruders>
  <ordername.reportbrokendevices>Report Broken Devices</ordername.reportbrokendevices>
  <ordername.requestfirstaid>Request First Aid</ordername.requestfirstaid>

  <!-- Status -->
  <deceased>Deceased</deceased>
  <unconscious>Unconscious</unconscious>
  <stunned>Stunned</stunned>
  <huskinfectiontransition>Velonaceps calyx infection</huskinfectiontransition>
  <huskinfectionactive>Advanced Velonaceps calyx infection</huskinfectionactive>
  <statusok>OK</statusok>
  <minorbleeding>Minor bleeding</minorbleeding>
  <bleeding>Bleeding</bleeding>
  <heavybleeding>Heavy bleeding</heavybleeding>
  <catastrophicbleeding>Catastrophic bleeding</catastrophicbleeding>
  <noinjuries>No visible injuries</noinjuries>
  <minorinjuries>Minor injuries</minorinjuries>
  <injuries>Injured</injuries>
  <injured>Injured</injured>
  <majorinjuries>Major injuries</majorinjuries>
  <criticalinjuries>Critically injured</criticalinjuries>
  <oxygennormal>Oxygen level normal</oxygennormal>
  <oxygenreduced>Gasping for air</oxygenreduced>
  <oxygenlow>Signs of oxygen deprivation</oxygenlow>
  <notbreathing>Not breathing</notbreathing>
  <noavailablemedicalitems>No medical items available</noavailablemedicalitems>

  <!-- Huskification -->
  <huskdormant>Your throat feels sore</huskdormant>
  <huskdormant>You feel feverish</huskdormant>
  <huskdormant>It feels as if something was stuck in your throat</huskdormant>
  <huskdormant>Your muscles are aching</huskdormant>
  <huskcantspeak>You feel something moving in your throat. You try to scream but no sound comes out.</huskcantspeak>
  <huskactivate>A strange chitinous appendage bursts out from your mouth. Use it to inject eggs into a living body by pressing [Attack]!</huskactivate>

  <!-- Skills -->
  <skillname.helm>Helm</skillname.helm>
  <skillname.weapons>Weapons</skillname.weapons>
  <skillname.mechanical>Mechanical Engineering</skillname.mechanical>
  <skillname.electrical>Electrical Engineering</skillname.electrical>
  <skillname.medical>Medical</skillname.medical>
  <skillname.initiative>Initiative</skillname.initiative>
  <skillname.courage>Courage</skillname.courage>

  <!-- Item messages -->
  <itemmsginteractselect>[[select]] Interact</itemmsginteractselect>
  <itemmsgequipselect>[[select]] Equip</itemmsgequipselect>
  <itemmsgpickupselect>[[select]] Pick up</itemmsgpickupselect>
  <itemmsgclimbselect>[[select]] Climb</itemmsgclimbselect>
  <itemmsgpressselect>[[select]] Press</itemmsgpressselect>
  <itemmsgunauthorizedaccess>UNAUTHORIZED ACCESS</itemmsgunauthorizedaccess>
  <accessdenied>UNAUTHORIZED ACCESS</accessdenied>
  <itemmsgrewirescrewdriver>[[use]] Rewire (Screwdriver)</itemmsgrewirescrewdriver>
  <itemmsgdetachwrench>[[use]] Detach (Wrench)</itemmsgdetachwrench>
  <itemmsgforceopencrowbar>[[use]] Force open (Crowbar)</itemmsgforceopencrowbar>
  <itemmsgrepairscrewdriver>[[use]] Repair (Screwdriver)</itemmsgrepairscrewdriver>
  <itemmsgrepairweldingtool>[[shoot]] Repair (Welding Tool)</itemmsgrepairweldingtool>
  <itemmsgrepairwrench>[[use]] Repair (Wrench)</itemmsgrepairwrench>
  <itemmsguseplasmacutter>[[shoot]] Cut (Plasma Cutter)</itemmsguseplasmacutter>
  <itemmsgbatterycellrequired>Battery cell required</itemmsgbatterycellrequired>
  <itemmsgweldingfuelrequired>Welding fuel required</itemmsgweldingfuelrequired>
  <itemmsgoxygentankrequired>Oxygen tank required</itemmsgoxygentankrequired>
  <itemmsgspearrequired>Out of spears</itemmsgspearrequired>
  <itemmsgammorequired>Out of ammo</itemmsgammorequired>
  <itemmsgsyringerequired>Out of syringes</itemmsgsyringerequired>
  <itemmsgopen>[[select]] Open</itemmsgopen>
  <doormsgcannotopen>This door is controlled by buttons or remote controllers wired to it.</doormsgcannotopen>
  <idcardname>This belongs to [name].</idcardname>
  <idcardnamejob>This belongs to [name], the [job].</idcardnamejob>
  <dropitem>Drop</dropitem>
  <putitemin>Put in [itemname]</putitemin>

  <!-- Afflictions -->
  <afflictionname.internaldamage>Internal damage</afflictionname.internaldamage>
  <afflictiondescription.internaldamage>The area is an ugly shade of purple, and apparently very painful to touch. You suspect a bone might be broken.</afflictiondescription.internaldamage>
  <afflictioncauseofdeath.internaldamage>Died of internal injuries.</afflictioncauseofdeath.internaldamage>
  <afflictioncauseofdeathself.internaldamage>You have succumbed to your internal injuries.</afflictioncauseofdeathself.internaldamage>
  <afflictionname.bleeding>Bleeding</afflictionname.bleeding>
  <afflictiondescription.bleeding>Blood pours freely from this ragged and particularly nasty open wound.</afflictiondescription.bleeding>
  <afflictioncauseofdeath.bleeding>Bled to death.</afflictioncauseofdeath.bleeding>
  <afflictioncauseofdeathself.bleeding>You have bled to death.</afflictioncauseofdeathself.bleeding>
  <afflictionname.burn>Burn</afflictionname.burn>
  <afflictiondescription.burn>The area is blistered and red, and skin is already beginning to peel away in sheets. The patient is in a great deal of pain.</afflictiondescription.burn>
  <afflictioncauseofdeath.burn>Burned to death.</afflictioncauseofdeath.burn>
  <afflictioncauseofdeathself.burn>You have burned to death.</afflictioncauseofdeathself.burn>
  <afflictionname.oxygenlow>Oxygen low</afflictionname.oxygenlow>
  <afflictiondescription.oxygenlow>The skin is pale and clammy, and the lips turning blue.</afflictiondescription.oxygenlow>
  <afflictioncauseofdeath.oxygenlow>Suffocated.</afflictioncauseofdeath.oxygenlow>
  <afflictioncauseofdeathself.oxygenlow>You have suffocated.</afflictioncauseofdeathself.oxygenlow>
  <afflictionname.bloodloss>Blood loss</afflictionname.bloodloss>
  <afflictiondescription.bloodloss>The patient is pale and cold. Their heart beats in an alarmingly rapid fashion.</afflictiondescription.bloodloss>
  <afflictioncauseofdeath.bloodloss>Bled to death.</afflictioncauseofdeath.bloodloss>
  <afflictioncauseofdeathself.bloodloss>You have bled to death.</afflictioncauseofdeathself.bloodloss>
  <afflictionname.stun>Stun</afflictionname.stun>
  <afflictiondescription.stun>The patient is dazed and unresponsive.</afflictiondescription.stun>
  <afflictionname.pressure>Barotrauma</afflictionname.pressure>
  <afflictiondescription.pressure>There is obvious massive organ damage and the blood vessels of the eye have burst, creating an unnerving red gaze.</afflictiondescription.pressure>
  <afflictioncauseofdeath.pressure>Crushed by water pressure.</afflictioncauseofdeath.pressure>
  <afflictioncauseofdeathself.pressure>You have been crushed by water pressure.</afflictioncauseofdeathself.pressure>
  <afflictionname.huskinfection>Husk infection</afflictionname.huskinfection>
  <afflictiondescription.huskinfection>Something dark and unpleasant moves in the mouth. They are rendered completely mute, save for occasional clicking sounds apparently emanating from deep within the throat.</afflictiondescription.huskinfection>
  <afflictioncauseofdeath.huskinfection>Taken over by a husk parasite.</afflictioncauseofdeath.huskinfection>
  <afflictioncauseofdeathself.huskinfection>You have been taken over by the husk parasite.</afflictioncauseofdeathself.huskinfection>
  <afflictionname.psychosis>Psychosis</afflictionname.psychosis>
  <afflictiondescription.psychosis>The patient rants and mutters in an agitated fashion, a steady commentary of unseen events.</afflictiondescription.psychosis>
  <afflictionname.drunk>Drunk</afflictionname.drunk>
  <afflictiondescription.drunk>The smell of alcohol rises from them like a vapor, their speech slurs a little, and their eyes fail to focus.</afflictiondescription.drunk>
  <afflictioncauseofdeath.drunk>Died of alcohol poisoning.</afflictioncauseofdeath.drunk>
  <afflictioncauseofdeathself.drunk>You have died of alcohol poisoning.</afflictioncauseofdeathself.drunk>
  <afflictionname.opiatewithdrawal>Opiate withdrawal</afflictionname.opiatewithdrawal>
  <afflictiondescription.opiatewithdrawal>Agitation and a tremor are obvious, as are the signs of nausea.</afflictiondescription.opiatewithdrawal>
  <afflictioncauseofdeath.opiatewithdrawal>Died of opiate withdrawal.</afflictioncauseofdeath.opiatewithdrawal>
  <afflictioncauseofdeathself.opiatewithdrawal>You have died of opiate withdrawal.</afflictioncauseofdeathself.opiatewithdrawal>
  <afflictionname.opiateoverdose>Opiate overdose</afflictionname.opiateoverdose>
  <afflictiondescription.opiateoverdose>The patient has pinpoint pupils and icy cold skin. They struggle to breathe and swallow.</afflictiondescription.opiateoverdose>
  <afflictioncauseofdeath.opiateoverdose>Died of opiate overdose.</afflictioncauseofdeath.opiateoverdose>
  <afflictioncauseofdeathself.opiateoverdose>You have died of opiate overdose.</afflictioncauseofdeathself.opiateoverdose>
  <afflictionname.opiateaddiction>Opiate addiction</afflictionname.opiateaddiction>
  <afflictiondescription.opiateaddiction>The patient is happy enough...so long as they get what they need.</afflictiondescription.opiateaddiction>
  <afflictionname.gunshotwound>Gunshot wound</afflictionname.gunshotwound>
  <afflictiondescription.gunshotwound>The entry site is a small, dark, bruised hole oozing a little blood. The exit wound, however, is a large ragged mess of exposed tissue, and it's pouring blood.</afflictiondescription.gunshotwound>
  <afflictioncauseofdeath.gunshotwound>Shot to death.</afflictioncauseofdeath.gunshotwound>
  <afflictioncauseofdeathself.gunshotwound>You have died of gunshot wounds.</afflictioncauseofdeathself.gunshotwound>
  <afflictionname.morbusinepoisoning>Morbusine poisoning</afflictionname.morbusinepoisoning>
  <afflictiondescription.morbusinepoisoning>The patient can't breathe at all, and their heart rate is slowing rapidly.</afflictiondescription.morbusinepoisoning>
  <afflictioncauseofdeath.morbusinepoisoning>Died of morbusine poisoning.</afflictioncauseofdeath.morbusinepoisoning>
  <afflictioncauseofdeathself.morbusinepoisoning>You have died of morbusine poisoning.</afflictioncauseofdeathself.morbusinepoisoning>
  <afflictionname.sufforinpoisoning>Sufforin poisoning</afflictionname.sufforinpoisoning>
  <afflictiondescription.sufforinpoisoning>Without prompt treatment, sufforine poisoning leads to delusions and rapid death.</afflictiondescription.sufforinpoisoning>
  <afflictioncauseofdeath.sufforinpoisoning>Died of sufforin poisoning.</afflictioncauseofdeath.sufforinpoisoning>
  <afflictioncauseofdeathself.sufforinpoisoning>You have died of sufforin poisoning.</afflictioncauseofdeathself.sufforinpoisoning>
  <afflictionname.cyanidepoisoning>Cyanide poisoning</afflictionname.cyanidepoisoning>
  <afflictiondescription.cyanidepoisoning>The patient is confused and has trouble breathing. Their skin is red and they have occasional muscle spasms.</afflictiondescription.cyanidepoisoning>
  <afflictioncauseofdeath.cyanidepoisoning>Died of cyanide poisoning.</afflictioncauseofdeath.cyanidepoisoning>
  <afflictioncauseofdeathself.cyanidepoisoning>You have died of cyanide poisoning.</afflictioncauseofdeathself.cyanidepoisoning>

  <!-- Buffs -->
  <afflictionname.durationincrease>Slow metabolism</afflictionname.durationincrease>
  <afflictiondescription.durationincrease>Causes chemicals to last longer.</afflictiondescription.durationincrease>
  <afflictionname.haste>Hyperactivity</afflictionname.haste>
  <afflictiondescription.haste>Movement speed and reflexes are heightened.</afflictiondescription.haste>
  <afflictionname.huskinfectionresistance>Husk infection resistance</afflictionname.huskinfectionresistance>
  <afflictiondescription.huskinfectionresistance>Patient's immune system is more attuned to alien parasites.</afflictiondescription.huskinfectionresistance>
  <afflictionname.psychosisresistance>Psychosis resistance</afflictionname.psychosisresistance>
  <afflictiondescription.psychosisresistance>Patient exhibits high mental fortitude.</afflictiondescription.psychosisresistance>
  <afflictionname.pressureresistance>Pressure resistance</afflictionname.pressureresistance>
  <afflictiondescription.pressureresistance>Internal organs are more accustomed to high pressures.</afflictiondescription.pressureresistance>
  <afflictionname.strengthen>Vigor</afflictionname.strengthen>
  <afflictiondescription.strengthen>Patient's pain receptors are numbed.</afflictiondescription.strengthen>

  <!-- Jobs -->
  <jobname.captain>Captain</jobname.captain>
  <jobdescription.captain>The commanding officer is responsible for commanding the entirety of the crew and ensuring that everything is running smoothly.</jobdescription.captain>
  <jobname.engineer>Engineer</jobname.engineer>
  <jobdescription.engineer>Engineers are the backbone of a submarine's crew, complementing a mechanic's mechanical engineering skill with their knowledge of electrical engineering. They are capable of performing maintenance on the various electrical pieces of the submarine.</jobdescription.engineer>
  <jobname.mechanic>Mechanic</jobname.mechanic>
  <jobdescription.mechanic>Mechanics are capable of fixing various mechanical devices with their high mechanical engineering skill. Together with engineers they ensure a submarine is working to its fullest.</jobdescription.mechanic>
  <jobname.securityofficer>Security Officer</jobname.securityofficer>
  <jobdescription.securityofficer>Security Officers are responsible for keeping the submarine safe from threats, both external and internal. The creatures inhabiting the ocean aren't the only threat they need to worry about, as several of the renegade groups opposing the Europa Coalition are known to have sent infiltrators on board the vessels.</jobdescription.securityofficer>
  <jobname.medicaldoctor>Medical Doctor</jobname.medicaldoctor>
  <jobdescription.medicaldoctor>Although usually taken for granted, doctors play an important role on the submarine, possessing the required skill to treat injured or unconscious crew members. Their skills can also be useful for creating various non-medicinal chemicals.</jobdescription.medicaldoctor>
  <jobname.assistant>Assistant</jobname.assistant>
  <jobdescription.assistant>Assistants don't have any specific responsibilities or areas of expertise. This job is a good choice for newcomers who want to get a hang of working on board the submarine without taking up tasks that they aren't qualified for.</jobdescription.assistant>
  <jobname.watchman>Watchman</jobname.watchman>
  <jobdescription.watchman><!-- No data --></jobdescription.watchman>

  <!-- Locations -->
  <locationname.none>Natural Formation</locationname.none>
  <locationnameformat.none>[name]</locationnameformat.none>
  <locationchange.none.changeto.outpost>A new outpost has been established at [previousname].</locationchange.none.changeto.outpost>
  <locationchange.none.changeto.military>A new military outpost has been established at [previousname].</locationchange.none.changeto.military>
  <locationchange.none.changeto.research>A new research outpost has been established at [previousname].</locationchange.none.changeto.research>
  <locationname.city>Colony</locationname.city>
  <locationnameformat.city>[name]</locationnameformat.city>
  <locationnameformat.city>The city of [name]</locationnameformat.city>
  <locationnameformat.city>[name] City</locationnameformat.city>
  <locationnameformat.city>[name] Station</locationnameformat.city>
  <locationname.outpost>Habitation Outpost</locationname.outpost>
  <locationnameformat.outpost>[name] Habitation Outpost</locationnameformat.outpost>
  <locationnameformat.outpost>[name] Outpost</locationnameformat.outpost>
  <locationchange.outpost.changeto.city>[previousname] has become [name].</locationchange.outpost.changeto.city>
  <locationchange.outpost.changeto.city>[previousname] has become a city.</locationchange.outpost.changeto.city>
  <locationname.military>Military Outpost</locationname.military>
  <locationnameformat.military>[name]</locationnameformat.military>
  <locationnameformat.military>[name] Facility</locationnameformat.military>
  <locationnameformat.military>[name] Station</locationnameformat.military>
  <locationnameformat.military>[name] Fortification</locationnameformat.military>
  <locationname.research>Research Outpost</locationname.research>
  <locationnameformat.research>[name] Research Facility</locationnameformat.research>
  <locationnameformat.research>[name] Research Center</locationnameformat.research>
  <locationnameformat.research>[name] Institute of Astrobiology</locationnameformat.research>
  <locationnameformat.research>[name] Biomedical Research Center</locationnameformat.research>
  <locationname.mine>Mining Outpost</locationname.mine>
  <locationnameformat.mine>[name] Mining Facility</locationnameformat.mine>
  <locationnameformat.mine>[name] Mining Claim</locationnameformat.mine>
  <locationnameformat.mine>[name] Prospecting Outpost</locationnameformat.mine>
  <locationnameformat.mine>[name] Mine</locationnameformat.mine>
  <locationname.lair>Breeding Grounds</locationname.lair>
  <locationnameformat.lair>[name] Breeding Grounds</locationnameformat.lair>
  <locationnameformat.lair>The Hives of [name]</locationnameformat.lair>
  <locationchange.lair.changeto.none>[previousname] has been depopulated.</locationchange.lair.changeto.none>
  <locationname.ruins>Alien Ruins</locationname.ruins>
  <locationnameformat.ruins>[name] Ruins</locationnameformat.ruins>
  <locationchange.ruins.changeto.outpost>An outpost has been established at [previousname].</locationchange.ruins.changeto.outpost>
  <locationchange.ruins.changeto.military>A military outpost has been established at [previousname].</locationchange.ruins.changeto.military>
  <locationchange.ruins.changeto.research>A research outpost has been established at [previousname].</locationchange.ruins.changeto.research>

  <!-- Tutorials -->
  <!-- Generic -->
  <tutorial.tryagainheader>You have died</tutorial.tryagainheader>
  <tutorial.tryagain>Do you want to try again?</tutorial.tryagain>
  <tutorial.radio.speaker>Captain Huskinson</tutorial.radio.speaker>
  <tutorial.radio.watchman>Watchman</tutorial.radio.watchman>
  <tutorial.course>Training Course</tutorial.course>
  <tutorial.coursecomplete>Training Course complete!</tutorial.coursecomplete>
  <tutorial.startbutton>Let's go!</tutorial.startbutton>
  <tutorial.mechanictraining>Mechanic training</tutorial.mechanictraining>
  <tutorial.engineertraining>Engineer training</tutorial.engineertraining>
  <tutorial.securityofficertraining>Security officer training</tutorial.securityofficertraining>
  <tutorial.medicaldoctortraining>Medical doctor training</tutorial.medicaldoctortraining>
  <tutorial.captaintraining>Captain training</tutorial.captaintraining>
  <tutorial.newobjective>New Objective</tutorial.newobjective>
  <tutorial.objective>Objective (Click to review)</tutorial.objective>

  <!-- Job descriptions -->
  <tutorial.mechanictitle>Mechanic - Glue, duct tape and your nerve are the only things keeping the crew alive.</tutorial.mechanictitle>
  <tutorial.mechanicdescription>When the plan goes as planned and the gear works is as probable as the human race leaving this shithole. There are no breaks or rest for you, as everything that can break down, will break down. And if nothing’s broken, then it's maintenance, maintenance, maintenance. Getting to the next destination is all that matters, and you’re the one who delivers. There’s no thank-yous or respect, just snickering and contempt from your fellow crew members—but that’s okay. This is YOUR survival vessel, and if any of them make it too, well...whoop dee doo for them.</tutorial.mechanicdescription>
  <tutorial.mechanicresponsibilities>Responsibilities\n-Maintenance of machinery\n-Repairing leaks</tutorial.mechanicresponsibilities>
  <tutorial.engineertitle>Engineer - The one who harnesses the power of nature.</tutorial.engineertitle>
  <tutorial.engineerdescription>Power and oxygen, it's like that. Without, the ship don’t move and the lungs won’t breathe. Beyond the fancy talk and costume play, you are the guy who really runs the ship, get it? Trust in the laws of physics and think clear. Also, keep your eye on that damn toy-tinkering wannabe engineer mechanic, and whatever you do, don’t bite into the psycho-babble of the medic. He’s so deep in his softie inner world he’s practically a woman. Captain and security are harmless, and way below your intelligence. Obviously.</tutorial.engineerdescription>
  <tutorial.engineerresponsibilities>Responsibilities\n-Electrical item maintenance\n-Operating the reactor</tutorial.engineerresponsibilities>
  <tutorial.securityofficertitle>Security Officer - The backbone of violence.</tutorial.securityofficertitle>
  <tutorial.securityofficerdescription>It is said that pressure brings out the worst in people. Not everybody has your moral strength—hell, most of them are so crooked that it’s questionable if they even should be allowed to live. Channel the crew’s anger toward the creatures outside, but never fool yourself into trusting them. Keep the nukes ready, the handcuffs available, and every now and then put someone in the brig just so they know who’s in charge!</tutorial.securityofficerdescription>
  <tutorial.securityofficerresponsibilities>Responsibilities\n-Keeping the order\n-Repelling intruders</tutorial.securityofficerresponsibilities>
  <tutorial.medicaldoctortitle>Medical Doctor - Maintaining the key resource: the people</tutorial.medicaldoctortitle>
  <tutorial.medicaldoctordescription>Guns and engines and reactors don't keep the ship running—people do. It’s up to you to keep the gunner alive to man the guns and captain alive to steer the ship. And remember, your job goes well beyond the physical. We live crammed into tight spaces, under ice, in the sea. When the lights go out and your buddies go to sleep, all kinds of dark shit crawls into their minds. Keep them alive and sane, or put them down like dogs. It’s up to you.</tutorial.medicaldoctordescription>
  <tutorial.medicaldoctorresponsibilities>Responsibilities\n-First aid\n-Poisons and antidotes</tutorial.medicaldoctorresponsibilities>
  <tutorial.captaintitle>Captain - Naval visionary, seafarer, a genius. Possibly.</tutorial.captaintitle>
  <tutorial.captaindescription>Captain Ahab once said, Hell is an idea first born on an undigested apple-dumpling. Do you know what that means? No. Does the crew think you are a mysterious genius? Hell yeah. This job is at least as much appearing to know what to do as actually knowing what to do. You are the map and the compass, the guy with the big picture. Navigate and make the tough calls. And remember, you’re just a few steps away from being the mayor of an outpost, and if a couple fellows need to die for that—so be it!</tutorial.captaindescription>
  <tutorial.captainresponsibilities>Responsibilities\n-Steering the ship\n-Delegating</tutorial.captainresponsibilities>

  <!-- Tutorial extras -->
  <tutorial.airlocktitle>Airlock</tutorial.airlocktitle>
  <tutorial.airlockdescription>Every submarine should be equipped with a secure airlock where the crew can exit the sub safely and without too much flooding.\n\nTo safely exit the submarine, equip a diving suit and other necessary items (usually a handheld sonar, weapons and extra oxygen tank or two). Then make your way to the airlock. Be sure to close all the doors behind you to stop the water’s flow before too much of it gets inside.\n\nWhen coming back inside, use water pumps to drain all of the water before going deeper into the submarine. It is also helpful to return all of the equipment back to their proper places and refill used oxygen tanks at the oxygen generator.</tutorial.airlockdescription>
  <tutorial.railguntitle>Railgun</tutorial.railguntitle>
  <tutorial.railgundescription>The railgun works like a coil gun, except it fires big shells that can be upgraded with explosives.\n\nRailgun loaders are loaded with single railgun shells instead of boxes of ammunition. Otherwise, operating them is the same: interact with the periscope to aim with the turret, then press {0} to fire. Press {1} to stop aiming.</tutorial.railgundescription>
  <tutorial.syringeguntitle>Syringe gun</tutorial.syringeguntitle>
  <tutorial.syringegundescription>A ranged weapon of choice for medics, the syringe gun uses medicine as ammunition. This allows for administering cures from afar. Be aware: medicines fired from long range are less effective than those used in the medical interface.\n\nA tactical choice in combat would be to load the syringe gun with poison and fire it at enemies. Aim the syringe gun the same way you would other long-range weapons: {0} to aim, {1} to fire.</tutorial.syringegundescription>
  <tutorial.plasmacuttertitle>Plasma cutter</tutorial.plasmacuttertitle>
  <tutorial.plasmacutterdescription>The plasma cutter is a device used to cut through walls and doors. It functions like the welding tool: {0} to aim, {1} to fire.\n\nWhile the plasma cutter is primarily a tool, it does inflict burns on anyone who gets in the way, which makes it a handy makeshift weapon.</tutorial.plasmacutterdescription>
  <tutorial.crowbartitle>Crowbar</tutorial.crowbartitle>
  <tutorial.crowbardescription>A heavy instrument that can be used to force open doors. Handy when someone has been tampering with door wiring or when you need to get to rooms you’re not allowed in. Use ({0}) the crowbar on a closed door to start prying it open. The crowbar must be equipped to do this.</tutorial.crowbardescription>
  <tutorial.mineralstitle>Minerals</tutorial.mineralstitle>
  <tutorial.mineralsdescription>The basic materials for crafting can be bought, deconstructed or found in the world.\n\nMinerals are spawned in the cave and ice walls, and they can be cut out using the plasma cutter and then picked up. Raw minerals can be deconstructed to create craftable elements.</tutorial.mineralsdescription>
  <tutorial.psychosistitle>Psychosis</tutorial.psychosistitle>
  <tutorial.psychosisdescription>When in contact with certain performance-enhancing drugs or under some extraterrestrial influence, players may be afflicted with psychosis, causing them to experience visual and auditory hallucinations and phantom pains.\n\nPsychosis may be cured using haloperidol.</tutorial.psychosisdescription>
  <tutorial.opiatestitle>Opiate addiction and withdrawals</tutorial.opiatestitle>
  <tutorial.opiatesdescription>Overuse of pain medication causes addiction and, in time, withdrawal. Withdrawal symptoms can be reduced by feeding the addiction, but to truly be rid of the effects, one must either stop taking the drugs entirely or use naloxone.</tutorial.opiatesdescription>
  <tutorial.oxygentitle>Oxygen</tutorial.oxygentitle>
  <tutorial.oxygendescription>Oxygen is a valuable commodity in underwater Europa. It must be readily available during long transits aboard submarines, which is made possible by oxygen generators. They pump air through ventilation to different rooms and can be used to refill oxygen tanks.\n\nTo refill oxygen tanks, interact ([InteractType.Use]) with the generator to open its inventory. Insert an empty oxygen tank into one of the slots to start refilling it. When the tank is full, drag it back to your inventory or into your diving suit/mask.</tutorial.oxygendescription>
  <tutorial.laddertitle>Ladders</tutorial.laddertitle>
  <tutorial.ladderdescription>To grab onto a ladder, press {0}. Use {1} and {2} buttons to climb the ladder. Let go of the ladder by pressing {3} again.</tutorial.ladderdescription>

  <!-- Mechanic tutorial -->
  <!-- Radio -->
  <mechanic.radio.wakeup>Are you okay? You need to get up and moving. Get to the sub ASAP!</mechanic.radio.wakeup>
  <mechanic.radio.equipment>Remember to get your gear from the locker. Grab everything you can carry. We’re in for some rough shit.</mechanic.radio.equipment>
  <mechanic.radio.breach>Hey, I’m reading some hull breaches along your way. Better plug those real quick to buy us some time.</mechanic.radio.breach>
  <mechanic.radio.news>All right, can you hear me? I got bad news and good news.</mechanic.radio.news>
  <mechanic.radio.fire>The bad news is there’s a fire ahead. The good news is there’s probably enough scrap nearby for you to fabricate a fire extinguisher.</mechanic.radio.fire>
  <mechanic.radio.diving>You’re almost there. Just be careful—this next leak is large enough for the whole room to be pressurized. Find a diving suit. It should protect your organs against this kind of pressure.</mechanic.radio.diving>
  <mechanic.radio.submarine>Welcome aboard. First thing you need to do is to check the engine and ballast pumps, see if they’re in need of maintenance.</mechanic.radio.submarine>
  <mechanic.radio.complete>Well done. Let’s wait for the others to make their way here. Can’t very well operate the sub with just the two of us.</mechanic.radio.complete>

  <!-- Room 1 -->
  <mechanic.opendoor>Doors</mechanic.opendoor>
  <mechanic.opendoorobjective>Open the door by pushing the adjacent button</mechanic.opendoorobjective>
  <mechanic.opendoortext>Move by pressing {0}, {1}, {2}, {3} buttons. Interact with items and devices with {4} button.\n\nOpen this door by pressing {5} while your cursor is over it.</mechanic.opendoortext>

  <!-- Room 2 -->
  <mechanic.equipment>Containers</mechanic.equipment>
  <mechanic.equipmentobjective>Get your equipment from the locker</mechanic.equipmentobjective>
  <mechanic.equipmenttext>Items are stored in containers of different sizes. You can see what’s inside one by interacting with it ({0}). Transfer items between character and container inventory by dragging or double-clicking.\n\nWhen in a character’s inventory, items can be equipped by double-clicking on them or by pressing the corresponding quick-slot key.\n\nTo close the interface, press {1}.</mechanic.equipmenttext>

  <!-- Room 3 -->
  <mechanic.welding>Leaks</mechanic.welding>
  <mechanic.weldingobjective>Repair leak</mechanic.weldingobjective>
  <mechanic.weldingtext>To repair leaks in hulls, equip the welding tool by double-clicking on it. Some items, like the welding tool, require two free hands to use. Unequip or drop an item by double-clicking it while it is in use.\n\nWhen welding tool is equipped, hold {0} to aim. While aiming, hold {1} to weld.</mechanic.weldingtext>
  <mechanic.drain>Water pumps</mechanic.drain>
  <mechanic.drainobjective>Turn on nearby pump to drain excess water</mechanic.drainobjective>
  <mechanic.draintext>When the sub is flooded, use pumps to drain excess water. Usually pumps receive signals from nearby water detectors or navigation terminals, but some can be operated manually. This pump is programmed to only pump water out. Turn it on by interacting with it ({0}) and flip the switch to the “on” position.</mechanic.draintext>

  <!-- Room 4 -->
  <mechanic.deconstruct>Crafting, part 1</mechanic.deconstruct>
  <mechanic.deconstructobjective>Deconstruct an extra oxygen tank</mechanic.deconstructobjective>
  <mechanic.deconstructtext>The fabricator is a device that can take different kinds of materials and turn them into useful items. If you don't have enough materials for fabrication, you can break down items in the deconstructor. Just drag the item into one of the top slots and press the “Deconstruct” button.\n\nIn this case, fabricating a fire extinguisher requires aluminum and sodium. Sodium is readily available, but aluminum must be deconstructed from oxygen tanks.</mechanic.deconstructtext>
  <mechanic.fabricate>Crafting, part 2</mechanic.fabricate>
  <mechanic.fabricateobjective>Fabricate a fire extinguisher</mechanic.fabricateobjective>
  <mechanic.fabricatetext>Now that we have all of the required materials, we can fabricate a fire extinguisher. Find it in the list, load the fabricator with materials and press the button to start fabricating.\n\nWhen done, the fabricated item can be found in the fabricator’s output slot.</mechanic.fabricatetext>

  <!-- Room 5 -->
  <mechanic.extinguisher>Fires</mechanic.extinguisher>
  <mechanic.extinguisherobjective>Put out the fire</mechanic.extinguisherobjective>
  <mechanic.extinguishertext>Equip the fire extinguisher like you would a welding tool. Then aim by holding down {0} and dispense by holding down {1}.</mechanic.extinguishertext>
  <mechanic.dropextinguisher>Dropping items</mechanic.dropextinguisher>
  <mechanic.dropextinguisherobjective>Drop the fire extinguisher</mechanic.dropextinguisherobjective>
  <mechanic.dropextinguishertext>Some items, like the fire extinguisher, are too large to carry around in the character’s inventory. To unequip the fire extinguisher, drag it away from the inventory and release the mouse button.</mechanic.dropextinguishertext>

  <!-- Room 6 -->
  <mechanic.diving>Diving suit</mechanic.diving>
  <mechanic.divingobjective>Equip a diving suit</mechanic.divingobjective>
  <mechanic.divingtext>A diving suit protects the wearer from high pressure. Equip one to be able to swim outside the submarine. Make sure the suit has a full oxygen tank attached, otherwise the wearer will suffocate.</mechanic.divingtext>

  <!-- Room 7 -->
  <mechanic.repairpump>Repairing devices</mechanic.repairpump>
  <mechanic.repairpumpobjective>Repair pump</mechanic.repairpumpobjective>
  <mechanic.repairpumptext>Mechanical and electrical devices require maintenance. Without it, they will break and stop working. Repair mechanical devices by equipping a wrench and interacting ({0}) with it.\n\nItems in need of maintenance are marked with a repair icon.</mechanic.repairpumptext>

  <!-- Submarine -->
  <mechanic.repairsubmarine>Submarine maintenance</mechanic.repairsubmarine>
  <mechanic.repairsubmarineobjective>Repair the engine and ballast pumps</mechanic.repairsubmarineobjective>
  <mechanic.repairsubmarinetext>You are now onboard a submarine, which is where you will spend most of your time in Barotrauma. This one is on the simpler side, but you will have a selection of different submarines available to you when you begin a game. You can take the diving suit off now. (Either by pressing and holding the unequip button on top of the equipment slot or dragging the suit away from the slot.)\n\nInteriors of a submarine are usually cramped, and finding things can be difficult until you get your bearings.\n\nFind the engine (usually located in the rear compartment of a submarine) and ballast pumps (in the bottom; some submarines have multiple ballast tanks).</mechanic.repairsubmarinetext>

  <!-- Engineer tutorial -->
  <!-- Radio -->
  <engineer.radio.wakeup>Get your ass up! We need power!</engineer.radio.wakeup>
  <engineer.radio.equipment>That last impact cut power to half of the outpost. I want you to grab what you need to get us online again.</engineer.radio.equipment>
  <engineer.radio.reactorstable>We seem to be stable now. Some junction boxes blew their fuses and pumps aren’t working—you should go see what you can do about it. Remember to switch the reactor to automatic before you go.</engineer.radio.reactorstable>
  <engineer.radio.faultywiring>Some of the wiring seems to be faulty. Find some wire and do a quick fix, otherwise we’re without power.</engineer.radio.faultywiring>
  <engineer.radio.changeofplans>Change of plans. Come to the sub. We’re gonna blow this joint.</engineer.radio.changeofplans>
  <engineer.radio.submarine>Looks like the electrical room’s seen better days. See if you can get it online, then start up the reactor.</engineer.radio.submarine>
  <engineer.radio.complete>Good work. We may yet make it out of this alive.</engineer.radio.complete>

  <!-- Room 2 -->
  <engineer.equipment>Containers</engineer.equipment>
  <engineer.equipmentobjective>Retrieve equipment from the cabinet</engineer.equipmentobjective>
  <engineer.equipmenttext>Items are stored in containers of different sizes. You can see what’s inside one by interacting with it ({0}). Transfer items between character and container inventory by dragging or double-clicking.\n\nWhen in a character’s inventory, items can be equipped by double-clicking on them or by pressing the corresponding quick-slot key.\n\nTo close the interface, press {1}.</engineer.equipmenttext>

  <!-- Room 3 -->
  <engineer.reactor>Reactor</engineer.reactor>
  <engineer.reactorobjective>Power up the reactor</engineer.reactorobjective>
  <engineer.reactortext>Nuclear reactors provide power to submarines and outposts. They require fuel to create heat and a crew member to regulate the output.\n\nDrag a fuel rod to the item slot on the left side. Multiple fuel rods create more heat, but in normal circumstances one is enough and any more might lead to overheating.\n\nStart by setting the fission rate so that the needle is on green, then do the same for turbine output. You can see load and output values to the right. Try to keep the output as close to load as possible. When the output is lower it leads to power outages and, when it’s higher, overvoltage and fires.\n\nWhen the reactor operator leaves the interface, it’s recommended to turn automatic control on. It responds to any fluctuations in grid load, but is considerably slower than a human operator.</engineer.reactortext>

  <!-- Room 4 -->
  <engineer.repairjunctionbox>Maintenance</engineer.repairjunctionbox>
  <engineer.repairjunctionboxobjective>Repair the broken junction box</engineer.repairjunctionboxobjective>
  <engineer.repairjunctionboxtext>Like mechanical items, junction boxes need maintenance. In addition to wear and tear, they are damaged by water and overvoltage.\n\nThey are repaired using a screwdriver, as opposed to a wrench for mechanical items. Otherwise the process is the same. Equip a screwdriver and interact ({0}) with the device to see the repair interface.</engineer.repairjunctionboxtext>

  <!-- Room 5 -->
  <engineer.wirejunctionboxes>Wiring</engineer.wirejunctionboxes>
  <engineer.wirejunctionboxesobjective>Connect the junction boxes</engineer.wirejunctionboxesobjective>
  <engineer.wirejunctionboxestext>Junction boxes serve as the main way to connect the submarine’s devices to the power grid. Connect them with wires to allow the power to travel between them.\n\nTo connect wires to items, equip a screwdriver and wire in separate hands, then interact with ({0}) the item you want to add the wire to. You will see a connection panel with a couple of connection pins and a wire sticking out from the bottom. Drag the wire to “power” pin, then press {1} to close the panel. Repeat the step at the next item.\n\nIf you don’t see a loose wire in the connection panel interface, make sure you have one equipped.</engineer.wirejunctionboxestext>

  <!-- Submarine -->
  <engineer.repairelectricalroom>Electrical room</engineer.repairelectricalroom>
  <engineer.repairelectricalroomobjective>Repair the electrical room</engineer.repairelectricalroomobjective>
  <engineer.repairelectricalroomtext>Find the sub’s electrical room and repair the junction boxes by interacting with them while holding a screwdriver, then pressing the “Repair” button.</engineer.repairelectricalroomtext>
  <engineer.powerupreactor>Reactor</engineer.powerupreactor>
  <engineer.powerupreactorobjective>Power up submarine’s reactor</engineer.powerupreactorobjective>
  <engineer.powerupreactortext>Nuclear reactors provide power to submarines and outposts. They require fuel to create heat and a crew member to regulate the output.\n\nDrag a fuel rod to the item slot on the left side. Multiple fuel rods create more heat, but in normal circumstances one is enough and any more might lead to overheating.\n\nStart by setting the fission rate so that the needle is on green, then do the same for turbine output. You can see load and output values to the right. Try to keep the output as close to load as possible. When the output is lower it leads to power outages and, when it’s higher, overvoltage and fires.\n\nWhen the reactor operator leaves the interface, it’s recommended to turn automatic control on. It responds to any fluctuations in grid load, but is considerably slower than a human operator.</engineer.powerupreactortext>

  <!-- Security officer tutorial -->
  <!-- Radio -->
  <officer.radio.wakeup>Is there any security still alive? We have a hull breach and some unwanted visitors!</officer.radio.wakeup>
  <officer.radio.equipment>Find what you need to take out these monsters.</officer.radio.equipment>
  <officer.radio.crawlerdead>Good job, but that was just a baby crawler. I see something bigger up ahead, so keep on your toes.</officer.radio.crawlerdead>
  <officer.radio.somethingbig>I’m reading something big on the sonar. Load the coilgun and see if you can take it down.</officer.radio.somethingbig>
  <officer.radio.hammerheaddead>Nice shooting. Bad news is, this station is unsalvageable. Come down to the sub—we’re leaving before it’s too late.</officer.radio.hammerheaddead>
  <officer.radio.submarine>Welcome aboard. I need you to make sure we’re ready to deal with whatever comes after us when we leave. Start inspecting the weaponry.</officer.radio.submarine>
  <officer.radio.complete>Outstanding. Now get ready. Once the rest of the crew arrives, we’re out of here.</officer.radio.complete>

  <!-- Room 2 -->
  <officer.equipment>Containers</officer.equipment>
  <officer.equipmentobjective>Retrieve equipment from the cabinet</officer.equipmentobjective>
  <officer.equipmenttext>Items are stored in containers of different sizes. You can see what’s inside one by interacting with it ({0}). Transfer items between character and container inventory by dragging or double-clicking.\n\nWhen in a character’s inventory, items can be equipped by double-clicking on them or by pressing the corresponding quick-slot key.\n\nTo close the interface, press {1}.</officer.equipmenttext>
  <officer.meleeweapon>Melee weapons</officer.meleeweapon>
  <officer.meleeweaponobjective>Equip a melee weapon and protective gear</officer.meleeweaponobjective>
  <officer.meleeweapontext>Equip a weapon by double-clicking it in your inventory. Weapons require at least one free hand. Wearable equipment can either be double-clicked or dragged into their corresponding slots in the character inventory.\n\nReady the weapon by holding {0} and swing it by clicking {1}.</officer.meleeweapontext>

  <!-- Room 3 -->
  <officer.crawler>Crawlers</officer.crawler>
  <officer.crawlerobjective>Kill the crawler</officer.crawlerobjective>
  <officer.crawlertext>There's a monster in the next room. A crawler. Take it down using the stun baton. Stun baton stuns enemies for a brief moment, so use that to your advantage.</officer.crawlertext>

  <!-- Room 4 -->
  <officer.somethingbig>Coilgun, part 1</officer.somethingbig>
  <officer.somethingbigobjective>Load coilgun and turn on the supercapacitor</officer.somethingbigobjective>
  <officer.somethingbigtext>Coilguns are standard-issue equipment in most subs. They require short bursts of power and boxes of ammunition.\n\nTo ready the coilgun, you must make sure the supercapacitor has enough power by setting the recharge rate high enough (50% is usually enough), then insert full ammunition boxes into the coilgun loader.\n\nThe ammo boxes loaded in the coilguns seem empty. You need to unload them. Do this by dragging the empty boxes away from the loader. Drop the empty boxes on the ground by holding the green arrow above the ammo box when it's equipped.\n\nAmmo boxes are large and unwieldy. You must use two hands to carry one and they can’t be carried around in the inventory. To drop an ammo box, either drag it away from your equip slot or press the unequip button on top of the equip slot.</officer.somethingbigtext>
  <officer.hammerhead>Coilgun, part 2</officer.hammerhead>
  <officer.hammerheadobjective>Kill the attacking hammerhead</officer.hammerheadobjective>
  <officer.hammerheadtext>To use the coilgun, interact ({0}) with the periscope. While on the periscope, aim with the mouse and fire by pressing {1}. To stop aiming, press {2}.\n\nThe gun uses a lot of power, so firing conservatively is key. Otherwise the supercapacitor may not be able to keep up.</officer.hammerheadtext>

  <!-- Room 5 -->
  <officer.rangedweapon>Ranged weapons</officer.rangedweapon>
  <officer.rangedweaponobjective>Grab some ranged weapons</officer.rangedweaponobjective>
  <officer.rangedweapontext>Ranged weapons work the same way as melee weapons, except their accuracy is more dependent on the character’s weapons skill. Aim with {0} and fire with {1}.\n\nThey must also be loaded with ammunition. Hover the mouse cursor over a ranged weapon to see how many bullets, harpoons, etc. are contained. Drop ammunition into the slots or on the weapon itself to load the weapon.</officer.rangedweapontext>

  <!-- Room 6 -->
  <officer.mudraptor>Mudraptors</officer.mudraptor>
  <officer.mudraptorobjective>Kill the mudraptor</officer.mudraptorobjective>
  <officer.mudraptortext>Mudraptors are bigger, meaner and more armored than crawlers. Taking them down requires more firepower. Aim for the mouth or belly and try to keep your distance.</officer.mudraptortext>

  <!-- Submarine -->
  <officer.armsubmarine>Submarine weapons</officer.armsubmarine>
  <officer.armsubmarineobjective>Ready coilguns</officer.armsubmarineobjective>
  <officer.armsubmarinetext>Find ammunition for the coilguns and load them. Recharge supercapacitors.\n\nIn most submarines, gun loaders and supercapacitors are located next to their respective gun controls. A value of 50% for supercapacitors’ recharge is usually enough to keep them ready for monster encounters. Set it to 100% when a lot of firing is expected.</officer.armsubmarinetext>

  <!-- Medical doctor tutorial -->
  <!-- Radio -->
  <doctor.radio.wakeup>We need a medic here!</doctor.radio.wakeup>
  <doctor.radio.knockeddown>That was a big one. Are you okay? Get yourself patched up, fast. We need a medic here stat.</doctor.radio.knockeddown>
  <doctor.radio.assistantburns>They’ve got a nasty burn. You don’t have any bandages with you, do you? Get them to follow you while you go find some.</doctor.radio.assistantburns>
  <doctor.radio.assistantburnshealed>I guess that’ll do. Make your way to the sub; it’s too dangerous to stay here.</doctor.radio.assistantburnshealed>
  <doctor.radio.enteredsub>Good. Everyone’s here. Check up on everybody while we get the vessel ready for transit.</doctor.radio.enteredsub>

  <!-- Room 3 -->
  <doctor.supplies>Containers</doctor.supplies>
  <doctor.suppliesobjective>Find medical supplies</doctor.suppliesobjective>
  <doctor.suppliestext>Items are stored in containers of different sizes. You can see what’s inside one by interacting with it ({0}). Transfer items between character and container inventory by dragging or double-clicking.\n\nWhen in a character’s inventory, items can be equipped by double-clicking on them or by pressing the corresponding quick-slot key.\n\nTo close the interface, press {1}.</doctor.suppliestext>
  <doctor.openmedicalinterface>Medical interface</doctor.openmedicalinterface>
  <doctor.openmedicalinterfaceobjective>Open medical interface</doctor.openmedicalinterfaceobjective>
  <doctor.openmedicalinterfacetext>Press {0} or click your health bar to enter the medical interface.</doctor.openmedicalinterfacetext>
  <doctor.firstaidself>First aid</doctor.firstaidself>
  <doctor.firstaidselfobjective>Heal your injuries</doctor.firstaidselfobjective>
  <doctor.firstaidselftext>Afflictions affecting the character are shown in the list to the left, although some afflictions are local to specific limbs. You can inspect different limbs by clicking on them.\n\nTo treat an affliction, drag a medical item onto the highlighted area. Suggested items are shown in the interface, but caution must be exercised, since some characters’ medical skills aren’t high enough to suggest the correct treatment. In this case, you have some light internal damage. Morphine is effective in treating this affliction.</doctor.firstaidselftext>

  <!-- Room 4 -->
  <doctor.medbay>Giving commands</doctor.medbay>
  <doctor.medbayobjective>Take the crew member to the med bay</doctor.medbayobjective>
  <doctor.medbaytext>Sometimes you will encounter afflictions that you don’t have supplies to treat on the spot. In these situations it’s handy to get the patient to follow you to the med bay, where there are more supplies to treat them.\n\nFind the character in question in the crew list to the left. Then find the “Follow” button and click on it. The character will now follow you until dismissed by clicking on the button again.\n\n“Follow” command is only one of many commands you can give to other characters. Experiment with other commands during gameplay!</doctor.medbaytext>

  <!-- Room 5 -->
  <doctor.treatburns>Treat burns</doctor.treatburns>
  <doctor.treatburnsobjective>Treat crew member’s injuries</doctor.treatburnsobjective>
  <doctor.treatburnstext>First aid can be administered to other characters, too. Treat them by highlighting the target character and pressing {0}. The interface will show their status on the left side of the screen.\n\nDrag the correct item into the medical interface to treat the affliction. Remember to select the correct limb before administering treatment. Bandages heal burns quickly. Find them in the highlighted cabinet.</doctor.treatburnstext>

  <!-- Room 6 -->
  <doctor.cpr>Resuscitation</doctor.cpr>
  <doctor.cprobjective>Perform CPR</doctor.cprobjective>
  <doctor.cprtext>When characters suffer too many injuries, they enter an unconscious state. In this state, their oxygen level falls constantly and when it gets to zero, they die. They can be resuscitated through CPR, which gets them to a stable state.\n\nResuscitate the patient by entering the medical interface ({0}) and clicking the green “resuscitate” button. The process may take a while.</doctor.cprtext>

  <!-- Submarine -->
  <doctor.submarine>Medical assistance</doctor.submarine>
  <doctor.submarineobjective>Give medical assistance to everyone who needs it</doctor.submarineobjective>
  <doctor.submarinetext>The crew is ready to leave, but they are a bit banged up and someone is unconscious. Equipping the Health Scanner HUD will let you see who is injured and how.\n\nInspect each patient by pressing {0}, then administer the correct treatment. Remember to check each limb by selecting them in the medical interface.\n\nMedical supplies are often found in the med bay or storage, along with some basic meds in the supply cabinets scattered throughout the sub. You can check each medical item’s description to see what they treat.</doctor.submarinetext>

  <!-- Captain tutorial -->
  <!-- Radio -->
  <captain.radio.medic>Ahoy, captain. Any orders?</captain.radio.medic>
  <captain.radio.complete>Glad you made it out of there. Welcome to [OUTPOSTNAME].</captain.radio.complete>

  <!-- Room 2 -->
  <captain.commandmedic>Commands, part 1</captain.commandmedic>
  <captain.commandmedicobjective>Command the medic to follow</captain.commandmedicobjective>
  <captain.commandmedictext>Find the medic in the crew list to the left. Then find the “Follow” button in the command interface next to the portraits and click on it. The character will now follow you until dismissed by clicking on the button again.</captain.commandmedictext>

  <!-- Submarine -->
  <captain.commandmechanic>Commands, part 2</captain.commandmechanic>
  <captain.commandmechanicobjective>Order the mechanic to perform maintenance</captain.commandmechanicobjective>
  <captain.commandmechanictext>To order repairs, click on the “Repair Damaged Systems” button in the list next to the mechanic’s portrait. The character will then patrol and search for any mechanical items in need of repairing.</captain.commandmechanictext>
  <captain.commandsecurity>Commands, part 3</captain.commandsecurity>
  <captain.commandsecurityobjective>Order the security to man guns</captain.commandsecurityobjective>
  <captain.commandsecuritytext>To order somebody to man guns, click on the “Operate Weapons” button in the list next to the character’s portrait. Then choose the weapon you want them to operate.</captain.commandsecuritytext>
  <captain.commandengineer>Commands, part 4</captain.commandengineer>
  <captain.commandengineerobjective>Order the engineer to power up the reactor</captain.commandengineerobjective>
  <captain.commandengineertext>To order somebody to operate the reactor, click on the command interface and choose “Operate Reactor”, then “Power up”. The character will then tend to the reactor.</captain.commandengineertext>
  <captain.undock>Undocking</captain.undock>
  <captain.undockobjective>Undock from the station</captain.undockobjective>
  <captain.undocktext>To get moving, you need to undock the submarine from the outpost. Do this by going into the navigation console and pressing the “Toggle docking” button.</captain.undocktext>
  <captain.navigate>Navigation</captain.navigate>
  <captain.navigateobjective>Navigate to destination</captain.navigateobjective>
  <captain.navigatetext>Plot a course for the submarine by clicking on the sonar display. The navigation terminal will adjust the ballast and engine’s force accordingly and automatically.\n\nTo see where the sub is heading, turn on active sonar. Do that by finding the sonar settings next to the display and setting it from “passive” to “active”.\n\nMove carefully. The faster the submarine moves, the more difficult it will be to slow it down. Colliding with cave walls will damage the hull and cause leaks. For tutorial purposes, this sub will be protected against hull breaches.</captain.navigatetext>
  <captain.dock>Docking</captain.dock>
  <captain.dockobjective>Dock with destination outpost</captain.dockobjective>
  <captain.docktext>To dock the submarine, maneuver the ship’s and outpost’s docking ports close to each other and toggle the docking clamps. Ports are displayed in green on the sonar display.\n\nWhen the ports are close to each other, a line will be shown on the sonar display—use that to your advantage. When the line is fully green, close the clamps by pressing “toggle docking”. The submarine will then be locked into position, and the docking hatch will be open for as long as the docking clamps are engaged.\n\nWhen positioning the submarine for docking, radical movements can easily cause you to overshoot your target. Move slowly and carefully to avoid colliding with the outpost. Using autopilot and “maintain position” is helpful in setting the position you want the submarine to move to.</captain.docktext>

  <!-- Karma system -->
  <karma>Karma</karma>
  <karmaexplanation>Karma reflects the helpful and harmful actions you've taken while playing. Actions such as repairing the submarine, operating devices and killing monsters increase Karma, while actions such as attacking members of your crew or damaging the submarine decrease it. If your Karma drops too low, you may not get assigned to certain jobs anymore, or, in more extreme cases, you may be banned from the server.</karmaexplanation>
  <resetkarma>Reset Karma</resetkarma>
  <karmadecreased>Your Karma decreased by [karmadecrease].</karmadecreased>
  <karmaincreased>Your Karma increased by [karmaincrease].</karmaincreased>
  <karmabanwarning>Warning: You will be banned from the server if your Karma decreases below [banthreshold].</karmabanwarning>
  <karmabanned>You have been banned from the server because your Karma decreased below [banthreshold].</karmabanned>
  <karmajobdisallowed>You are not allowed to select this job because your Karma is too low ([yourkarma]/[minkarma]).</karmajobdisallowed>

  <!-- Disclaimers -->
  <campaigndisclaimertitle>Welcome to Barotrauma!</campaigndisclaimertitle>
  <campaigndisclaimertext>Please note that Barotrauma is still in Early Access, and that many aspects of the game are incomplete and still being worked on.\n\nThe Campaign Mode is still lacking many of the features we've planned for the full version, and is not yet as enjoyable as the multiplayer. In the current version, playing the game solo can also be more challenging to new players than playing it with other people—even though the AI crew can give you a hand with some tasks, they are usually not as useful as real human players. If you're interested in what's to come in future updates, click the Campaign Roadmap button below.\n\nWe do, however, recommend that you at least play the single-player tutorial before diving into the multiplayer. Good luck, sailor!</campaigndisclaimertext>
  <campaignroadmaptitle>Campaign Roadmap</campaignroadmaptitle>
  <campaignroadmaptext>- Explorable locations: As of now, the locations on the campaign map are essentially just menus where you can buy supplies and hire new crew members, but during the Early Access period they will become actual physical locations you can enter and explore.\n\n- Expanded story: You will be able to learn more about the world of Barotrauma by interacting with NPCs and by exploring the outposts and non-man-made locations.\n\n- New mission types: We have plans for several completely new mission types, including personnel transport missions and salvage missions into shipwrecks.\n\n- Balancing: Currently the campaign economy is not very well balanced, but we will start to put more focus into it when we have more of the content in.\n\n- End goal: At the moment it’s not possible to complete the campaign, but in future versions the mysterious location at the center of the map will become reachable...</campaignroadmaptext>
  <editordisclaimertitle>Editors</editordisclaimertitle>
  <editordisclaimertext>The submarine and character editors are modding tools that can be used to expand the core game by creating your own submarines and monsters. The custom creations can be shared in the Steam Workshop.\n\nAt the moment the editors are only available in English. The process of building a fully playable submarine or a functional monster can be quite involved, and unfortunately we don’t offer in-game tutorials or documentation for the editors yet. If you want to take a shot at creating your own custom content with the editors, you may be able to find help through the following links:</editordisclaimertext>
  <editordisclaimerwikilink>Barotrauma Wiki</editordisclaimerwikilink>
  <editordisclaimerdiscordlink>Barotrauma Discord Server</editordisclaimerdiscordlink>
  <editordisclaimerforumlink>Barotrauma Forums</editordisclaimerforumlink>
  <bugreportgithubform>GitHub issue form</bugreportgithubform>
  <bugreportfeedbackform>Barotrauma feedback form</bugreportfeedbackform>
  <bugreportbutton>Report a bug</bugreportbutton>

  <!-- Connections -->
  <connection.power>power</connection.power>
  <connection.powerin>power_in</connection.powerin>
  <connection.powerout>power_out</connection.powerout>
  <connection.setstate>set_state</connection.setstate>
  <connection.togglestate>toggle_state</connection.togglestate>
  <connection.setpumpingspeed>set_speed</connection.setpumpingspeed>
  <connection.settargetwaterlevel>set_targetlevel</connection.settargetwaterlevel>
  <connection.signalin>signal_in</connection.signalin>
  <connection.signalout>signal_out</connection.signalout>
  <connection.signalinx>signal_in_[num]</connection.signalinx>
  <connection.signaloutx>signal_out_[num]</connection.signaloutx>
  <connection.turretaimingin>position_in</connection.turretaimingin>
  <connection.turrettriggerin>trigger_in</connection.turrettriggerin>
  <connection.togglelight>toggle_light</connection.togglelight>
  <connection.setcolor>set_color</connection.setcolor>
  <connection.shutdown>shutdown</connection.shutdown>
  <connection.temperatureout>temperature_out</connection.temperatureout>
  <connection.meltdownwarning>meltdown_warning</connection.meltdownwarning>
  <connection.signalr>signal_r</connection.signalr>
  <connection.signalg>signal_g</connection.signalg>
  <connection.signalb>signal_b</connection.signalb>
  <connection.signala>signal_a</connection.signala>
  <connection.setoutput>set_output</connection.setoutput>
  <connection.signalstore>signal_store</connection.signalstore>
  <connection.settargetsignal>set_targetsignal</connection.settargetsignal>
  <connection.setfrequency>set_frequency</connection.setfrequency>
  <connection.setoutputtype>set_outputtype</connection.setoutputtype>
  <connection.controlin>control_in</connection.controlin>
  <connection.setforce>set_force</connection.setforce>
  <connection.sonartransducerin>transducer_in</connection.sonartransducerin>
  <connection.steeringvelocityin>velocity_in</connection.steeringvelocityin>
  <connection.velocityxout>velocity_x_out</connection.velocityxout>
  <connection.velocityyout>velocity_y_out</connection.velocityyout>
  <connection.toggledocking>toggle_docking</connection.toggledocking>
  <connection.waterdatain>water_data_in</connection.waterdatain>
  <connection.oxygendatain>oxygen_data_in</connection.oxygendatain>

  <editordisclaimerwikiurl>https://barotrauma.gamepedia.com/Barotrauma_Wiki</editordisclaimerwikiurl>
  <editordisclaimerdiscordurl>https://discordapp.com/invite/xjeSzWU</editordisclaimerdiscordurl>
  <editordisclaimerforumurl>https://undertowgames.com/forum/viewforum.php?f=17</editordisclaimerforumurl>

  <!-- Structure -->
  <entityname.hull>Hull</entityname.hull>
  <entitydescription.hull>Hulls determine which parts are considered to be 'inside the sub'. Generally every room should be enclosed by a hull.</entitydescription.hull>
  <entityname.gap>Gap</entityname.gap>
  <entitydescription.gap>Gaps allow water and air to flow between two hulls.</entitydescription.gap>
  <entityname.waypoint>Waypoint</entityname.waypoint>
  <entitydescription.waypoint>Used by AI characters to navigate inside the submarine.</entitydescription.waypoint>
  <entityname.spawnpoint>Spawnpoint</entityname.spawnpoint>
  <entitydescription.spawnpoint>Determines which rooms the crew spawns inside.</entitydescription.spawnpoint>
  <entityname.ff_x_wall>Large Horizontal Inside Wall</entityname.ff_x_wall>
  <entitydescription.ff_x_wall>A large horizontal wall with collision detection.</entitydescription.ff_x_wall>
  <entityname.ff_x_wall_cables>Large Horizontal Inside Wall with Cables</entityname.ff_x_wall_cables>
  <entitydescription.ff_x_wall_cables>A large horizontal wall with collision detection.</entitydescription.ff_x_wall_cables>
  <entityname.ff_y_wall>Large Vertical Inside Wall</entityname.ff_y_wall>
  <entitydescription.ff_y_wall>A large vertical wall with collision detection.</entitydescription.ff_y_wall>
  <entityname.inwalll90cables>Large Vertical Inside Wall with Cables</entityname.inwalll90cables>
  <entitydescription.inwalll90cables>A large vertical wall with collision detection.</entitydescription.inwalll90cables>
  <entityname.inwalllcaph1>Large Inside Wall Cap H1</entityname.inwalllcaph1>
  <entitydescription.inwalllcaph1>A large wall cap.</entitydescription.inwalllcaph1>
  <entityname.inwalllcaph2>Large Inside Wall Cap H2</entityname.inwalllcaph2>
  <entitydescription.inwalllcaph2>A large wall cap.</entitydescription.inwalllcaph2>
  <entityname.inwalllcaph3>Large Inside Wall Cap H3</entityname.inwalllcaph3>
  <entitydescription.inwalllcaph3>A large wall cap.</entitydescription.inwalllcaph3>
  <entityname.inwalllcapy1>Large Inside Wall Cap V1</entityname.inwalllcapy1>
  <entitydescription.inwalllcapy1>A large wall cap.</entitydescription.inwalllcapy1>
  <entityname.inwalllcapy2>Large Inside Wall Cap V2</entityname.inwalllcapy2>
  <entitydescription.inwalllcapy2>A large wall cap.</entitydescription.inwalllcapy2>
  <entityname.inwalllcapy4>Large Inside Wall Cap V4</entityname.inwalllcapy4>
  <entitydescription.inwalllcapy4>A large wall cap.</entitydescription.inwalllcapy4>
  <entityname.inwallltieh1>Large Inside Wall Tie H1</entityname.inwallltieh1>
  <entitydescription.inwallltieh1>A large wall cap.</entitydescription.inwallltieh1>
  <entityname.inwallltieh2>Large Inside Wall Tie H2</entityname.inwallltieh2>
  <entitydescription.inwallltieh2>A large wall cap.</entitydescription.inwallltieh2>
  <entityname.inwallltieh3>Large Inside Wall Tie H3</entityname.inwallltieh3>
  <entitydescription.inwallltieh3>A large wall cap.</entitydescription.inwallltieh3>
  <entityname.inwallltiev1>Large Inside Wall Tie V1</entityname.inwallltiev1>
  <entitydescription.inwallltiev1>A large wall cap.</entitydescription.inwallltiev1>
  <entityname.inwallltiev2>Large Inside Wall Tie V2</entityname.inwallltiev2>
  <entitydescription.inwallltiev2>A large wall cap.</entitydescription.inwallltiev2>
  <entityname.inwallltiev3>Large Inside Wall Tie V3</entityname.inwallltiev3>
  <entitydescription.inwallltiev3>A large wall cap.</entitydescription.inwallltiev3>
  <entityname.ff_wall_b>Back Wall Ballast A1</entityname.ff_wall_b>
  <entitydescription.ff_wall_b>Ballast back wall.</entitydescription.ff_wall_b>
  <entityname.ff_wall_bp>Back Wall Ballast A2</entityname.ff_wall_bp>
  <entitydescription.ff_wall_bp>Ballast back wall with pipe.</entitydescription.ff_wall_bp>
  <entityname.bwbc>Back Wall Ballast C</entityname.bwbc>
  <entitydescription.bwbc>Ballast back wall with pipe.</entitydescription.bwbc>
  <entityname.ff_wall_c1>Back Wall C1</entityname.ff_wall_c1>
  <entitydescription.ff_wall_c1>Mushy grey wall.</entitydescription.ff_wall_c1>
  <entityname.ff_wall_c2>Back Wall C2</entityname.ff_wall_c2>
  <entitydescription.ff_wall_c2>Mushy grey wall.</entitydescription.ff_wall_c2>
  <entityname.ff_wall_c3>Back Wall C3</entityname.ff_wall_c3>
  <entitydescription.ff_wall_c3>Mushy grey Greeble wall.</entitydescription.ff_wall_c3>
  <entityname.ff_wall_d1>Back Wall D1</entityname.ff_wall_d1>
  <entitydescription.ff_wall_d1>Metal wall.</entitydescription.ff_wall_d1>
  <entityname.ff_wall_d2>Back Wall D2</entityname.ff_wall_d2>
  <entitydescription.ff_wall_d2>Metal wall.</entitydescription.ff_wall_d2>
  <entityname.ff_wall_d3>Back Wall D3</entityname.ff_wall_d3>
  <entitydescription.ff_wall_d3>Metal wall.</entitydescription.ff_wall_d3>
  <entityname.ff_wall_e>Back Wall E</entityname.ff_wall_e>
  <entitydescription.ff_wall_e>Block wall lit.</entitydescription.ff_wall_e>
  <entityname.ff_wall_g1>Back Wall G1</entityname.ff_wall_g1>
  <entitydescription.ff_wall_g1>General grey back wall.</entitydescription.ff_wall_g1>
  <entityname.ff_wall_g2>Back Wall G2</entityname.ff_wall_g2>
  <entitydescription.ff_wall_g2>General grey back wall.</entitydescription.ff_wall_g2>
  <entityname.ff_wall_g3>Back Wall G3</entityname.ff_wall_g3>
  <entitydescription.ff_wall_g3>General grey back wall.</entitydescription.ff_wall_g3>
  <entityname.ff_wall_h1>Back Wall H1</entityname.ff_wall_h1>
  <entitydescription.ff_wall_h1>Airlock Background.</entitydescription.ff_wall_h1>
  <entityname.exta_tail>Tail Fin Old A</entityname.exta_tail>
  <entitydescription.exta_tail>Submarine tail.</entitydescription.exta_tail>
  <entityname.tailfina>Tail Fin A</entityname.tailfina>
  <entitydescription.tailfina>Submarine tail.</entitydescription.tailfina>
  <entityname.tailfinb>Tail Fin B</entityname.tailfinb>
  <entitydescription.tailfinb>Submarine tail.</entitydescription.tailfinb>
  <entityname.tailfinc>Tail Fin C</entityname.tailfinc>
  <entitydescription.tailfinc>Submarine tail.</entitydescription.tailfinc>
  <entityname.tailfind>Tail Fin D</entityname.tailfind>
  <entitydescription.tailfind>Submarine tail.</entitydescription.tailfind>
  <entityname.exta_front>Submarine Front A</entityname.exta_front>
  <entitydescription.exta_front>Front.</entitydescription.exta_front>
  <entityname.subfrontb>Submarine Front B</entityname.subfrontb>
  <entitydescription.subfrontb>Front.</entitydescription.subfrontb>
  <entityname.shella90deg>Shell A 90 Degrees</entityname.shella90deg>
  <entitydescription.shella90deg>Submarine wall.</entitydescription.shella90deg>
  <entityname.shella16deg>Shell A 16 Degrees</entityname.shella16deg>
  <entitydescription.shella16deg>Submarine wall.</entitydescription.shella16deg>
  <entityname.shella34deg>Shell A 34 Degrees</entityname.shella34deg>
  <entitydescription.shella34deg>Submarine wall.</entitydescription.shella34deg>
  <entityname.shella0deg>Shell A 0 Degrees</entityname.shella0deg>
  <entitydescription.shella0deg>Submarine wall.</entitydescription.shella0deg>
  <entityname.shella04deg>Shell A 04 Degrees</entityname.shella04deg>
  <entitydescription.shella04deg>Submarine wall.</entitydescription.shella04deg>
  <entityname.shella14adeg>Shell A 14 Degrees</entityname.shella14adeg>
  <entitydescription.shella14adeg>Submarine wall.</entitydescription.shella14adeg>
  <entityname.shella52deg>Shell A 52 Degrees</entityname.shella52deg>
  <entitydescription.shella52deg>Submarine wall.</entitydescription.shella52deg>
  <entityname.shella16degb>Shell A 16 Degrees B</entityname.shella16degb>
  <entitydescription.shella16degb>Submarine wall.</entitydescription.shella16degb>
  <entityname.shella25deg>Shell A 25 Degrees</entityname.shella25deg>
  <entitydescription.shella25deg>Submarine wall.</entitydescription.shella25deg>
  <entityname.shella45deg>Shell A 45 Degrees</entityname.shella45deg>
  <entitydescription.shella45deg>Submarine wall.</entitydescription.shella45deg>
  <entityname.shella32deg>Shell A 32 Degrees</entityname.shella32deg>
  <entitydescription.shella32deg>Submarine wall.</entitydescription.shella32deg>
  <entityname.shella14degb>Shell A 14 Degrees B</entityname.shella14degb>
  <entitydescription.shella14degb>Submarine wall.</entitydescription.shella14degb>
  <entityname.shella43deg>Shell A 43 Degrees</entityname.shella43deg>
  <entitydescription.shella43deg>Submarine wall.</entitydescription.shella43deg>
  <entityname.shella51deg>Shell A 51 Degrees</entityname.shella51deg>
  <entitydescription.shella51deg>Submarine wall.</entitydescription.shella51deg>
  <entityname.shella47deg>Shell A 47 Degrees</entityname.shella47deg>
  <entitydescription.shella47deg>Submarine wall.</entitydescription.shella47deg>
  <entityname.shella60deg>Shell A 60 Degrees</entityname.shella60deg>
  <entitydescription.shella60deg>Submarine wall.</entitydescription.shella60deg>
  <entityname.shella18deg>Shell A 18 Degrees</entityname.shella18deg>
  <entitydescription.shella18deg>Submarine wall.</entitydescription.shella18deg>
  <entityname.shella70deg>Shell A 70 Degrees</entityname.shella70deg>
  <entitydescription.shella70deg>Submarine wall.</entitydescription.shella70deg>
  <entityname.shella90degcurve>Shell A 90 Degrees Curve</entityname.shella90degcurve>
  <entitydescription.shella90degcurve>Submarine wall.</entitydescription.shella90degcurve>
  <entityname.shella45degb>Shell A 45 Degrees B</entityname.shella45degb>
  <entitydescription.shella45degb>Submarine wall.</entitydescription.shella45degb>
  <entityname.shella57deg>Shell A 57 Degrees</entityname.shella57deg>
  <entitydescription.shella57deg>Submarine wall.</entitydescription.shella57deg>
  <entityname.shella40deg>Shell A 40 Degrees</entityname.shella40deg>
  <entitydescription.shella40deg>Submarine wall.</entitydescription.shella40deg>
  <entityname.shella61deg>Shell A 61 Degrees</entityname.shella61deg>
  <entitydescription.shella61deg>Submarine wall.</entitydescription.shella61deg>
  <entityname.shella17deg>Shell A 17 Degrees</entityname.shella17deg>
  <entitydescription.shella17deg>Submarine wall.</entitydescription.shella17deg>
  <entityname.shella34degb>Shell A 34 Degrees B</entityname.shella34degb>
  <entitydescription.shella34degb>Submarine wall.</entitydescription.shella34degb>
  <entityname.shella26deg>Shell A 26 Degrees</entityname.shella26deg>
  <entitydescription.shella26deg>Submarine wall.</entitydescription.shella26deg>
  <entityname.shella54deg>Shell A 54 Degrees</entityname.shella54deg>
  <entitydescription.shella54deg>Submarine wall.</entitydescription.shella54deg>
  <entityname.shella38deg>Shell A 38 Degrees</entityname.shella38deg>
  <entitydescription.shella38deg>Submarine wall.</entitydescription.shella38deg>
  <entityname.shellacombo11>Shell A Combo 1 1</entityname.shellacombo11>
  <entitydescription.shellacombo11>Submarine wall.</entitydescription.shellacombo11>
  <entityname.shellacombo12>Shell A Combo 1 2</entityname.shellacombo12>
  <entitydescription.shellacombo12>Submarine wall.</entitydescription.shellacombo12>
  <entityname.sshella01>Shuttle Shell A01</entityname.sshella01>
  <entitydescription.sshella01>Shuttle wall.</entitydescription.sshella01>
  <entityname.sshella02>Shuttle Shell A02</entityname.sshella02>
  <entitydescription.sshella02>Shuttle wall.</entitydescription.sshella02>
  <entityname.sshella04>Shuttle Shell A04</entityname.sshella04>
  <entitydescription.sshella04>Shuttle wall.</entitydescription.sshella04>
  <entityname.sshella05>Shuttle Shell A05</entityname.sshella05>
  <entitydescription.sshella05>Shuttle wall.</entitydescription.sshella05>
  <entityname.sshellaa06>Shuttle Shell A06</entityname.sshellaa06>
  <entitydescription.sshellaa06>Shuttle wall.</entitydescription.sshellaa06>
  <entityname.sshella07>Shuttle Shell A07</entityname.sshella07>
  <entitydescription.sshella07>Shuttle wall.</entitydescription.sshella07>
  <entityname.sshella08>Shuttle Shell A08</entityname.sshella08>
  <entitydescription.sshella08>Shuttle wall.</entitydescription.sshella08>
  <entityname.sshella09>Shuttle Shell A09</entityname.sshella09>
  <entitydescription.sshella09>Shuttle wall.</entitydescription.sshella09>
  <entityname.sshella10>Shuttle Shell A10</entityname.sshella10>
  <entitydescription.sshella10>Shuttle wall.</entitydescription.sshella10>
  <entityname.sshella11>Shuttle Shell A11</entityname.sshella11>
  <entitydescription.sshella11>Shuttle wall.</entitydescription.sshella11>
  <entityname.sshella14>Shuttle Shell A14</entityname.sshella14>
  <entitydescription.sshella14>Shuttle wall.</entitydescription.sshella14>
  <entityname.sshella15a>Shuttle Shell A15a</entityname.sshella15a>
  <entitydescription.sshella15a>Shuttle Fin.</entitydescription.sshella15a>
  <entityname.sshella15b>Shuttle Shell A15b</entityname.sshella15b>
  <entitydescription.sshella15b>Shuttle Fin.</entitydescription.sshella15b>
  <entityname.sshella15c>Shuttle Shell A15c</entityname.sshella15c>
  <entitydescription.sshella15c>Shuttle Fin.</entitydescription.sshella15c>
  <entityname.sshella17a>Shuttle Shell A17a</entityname.sshella17a>
  <entitydescription.sshella17a>Shuttle wall.</entitydescription.sshella17a>
  <entityname.sshella17b>Shuttle Shell A17b</entityname.sshella17b>
  <entitydescription.sshella17b>Shuttle wall.</entitydescription.sshella17b>
  <entityname.sshella17c>Shuttle Shell A17c</entityname.sshella17c>
  <entitydescription.sshella17c>Shuttle wall.</entitydescription.sshella17c>
  <entityname.sshella18>Shuttle Shell A18</entityname.sshella18>
  <entitydescription.sshella18>Shuttle wall.</entitydescription.sshella18>
  <entityname.sshella19>Shuttle Shell A19</entityname.sshella19>
  <entitydescription.sshella19>Shuttle wall.</entitydescription.sshella19>
  <entityname.sshella20>Shuttle Shell A20</entityname.sshella20>
  <entitydescription.sshella20>Shuttle wall.</entitydescription.sshella20>
  <entityname.sshella21>Shuttle Shell A21</entityname.sshella21>
  <entitydescription.sshella21>Shuttle wall.</entitydescription.sshella21>
  <entityname.sshella22>Shuttle Shell A22</entityname.sshella22>
  <entitydescription.sshella22>Shuttle wall.</entitydescription.sshella22>
  <entityname.sshella23>Shuttle Shell A23</entityname.sshella23>
  <entitydescription.sshella23>Shuttle wall.</entitydescription.sshella23>
  <entityname.sshella24>Shuttle Shell A24</entityname.sshella24>
  <entitydescription.sshella24>Shuttle wall.</entitydescription.sshella24>
  <entityname.sshella25>Shuttle Shell A25</entityname.sshella25>
  <entitydescription.sshella25>Shuttle wall.</entitydescription.sshella25>
  <entityname.sshella26>Shuttle Shell A26</entityname.sshella26>
  <entitydescription.sshella26>Shuttle wall.</entitydescription.sshella26>
  <entityname.sshella27>Shuttle Shell A27</entityname.sshella27>
  <entitydescription.sshella27>Shuttle wall.</entitydescription.sshella27>
  <entityname.sshella28>Shuttle Shell A28</entityname.sshella28>
  <entitydescription.sshella28>Shuttle wall.</entitydescription.sshella28>
  <entityname.sshella30>Shuttle Shell A30</entityname.sshella30>
  <entitydescription.sshella30>Shuttle wall.</entitydescription.sshella30>
  <entityname.sshella32b>Shuttle Shell A32b</entityname.sshella32b>
  <entitydescription.sshella32b>Shuttle wall.</entitydescription.sshella32b>
  <entityname.sshella32c>Shuttle Shell A32c</entityname.sshella32c>
  <entitydescription.sshella32c>Shuttle wall.</entitydescription.sshella32c>
  <entityname.sshella32d>Shuttle Shell A32d</entityname.sshella32d>
  <entitydescription.sshella32d>Shuttle wall.</entitydescription.sshella32d>
  <entityname.sshella36>Shuttle Shell A36</entityname.sshella36>
  <entitydescription.sshella36>Shuttle wall.</entitydescription.sshella36>
  <entityname.sshella37>Shuttle Shell A37</entityname.sshella37>
  <entitydescription.sshella37>Shuttle wall.</entitydescription.sshella37>
  <entityname.sshella38>Shuttle Shell A38</entityname.sshella38>
  <entitydescription.sshella38>Shuttle wall.</entitydescription.sshella38>
  <entityname.sshella39>Shuttle Shell A39</entityname.sshella39>
  <entitydescription.sshella39>Shuttle wall.</entitydescription.sshella39>
  <entityname.sshella40>Shuttle Shell A40</entityname.sshella40>
  <entitydescription.sshella40>Shuttle wall.</entitydescription.sshella40>
  <entityname.sshella41>Shuttle Shell A41</entityname.sshella41>
  <entitydescription.sshella41>Shuttle wall.</entitydescription.sshella41>
  <entityname.sshellalightsa>Shuttle Lights A</entityname.sshellalightsa>
  <entitydescription.sshellalightsa>Shuttle wall.</entitydescription.sshellalightsa>
  <entityname.sshellaplatea>Shuttle Plate A</entityname.sshellaplatea>
  <entitydescription.sshellaplatea>Shuttle wall.</entitydescription.sshellaplatea>
  <entityname.sshellaplateb>Shuttle Plate B</entityname.sshellaplateb>
  <entitydescription.sshellaplateb>Shuttle wall.</entitydescription.sshellaplateb>
  <entityname.sshellabumpera>Shuttle Bumper A</entityname.sshellabumpera>
  <entitydescription.sshellabumpera>Shuttle wall.</entitydescription.sshellabumpera>
  <entityname.sshellabumperb>Shuttle Bumper B</entityname.sshellabumperb>
  <entitydescription.sshellabumperb>Shuttle wall.</entitydescription.sshellabumperb>
  <entityname.sshellaglassa>Shuttle Shell A Glass A</entityname.sshellaglassa>
  <entitydescription.sshellaglassa>Shuttle wall.</entitydescription.sshellaglassa>
  <entityname.sshellaglassb>Shuttle Shell A Glass B</entityname.sshellaglassb>
  <entitydescription.sshellaglassb>Shuttle wall.</entitydescription.sshellaglassb>
  <entityname.sshellaglassc>Shuttle Shell A Glass C</entityname.sshellaglassc>
  <entitydescription.sshellaglassc>Shuttle wall.</entitydescription.sshellaglassc>
  <entityname.sshellaglassd>Shuttle Shell A Glass D</entityname.sshellaglassd>
  <entitydescription.sshellaglassd>Shuttle wall.</entitydescription.sshellaglassd>
  <entityname.sshellaglasse>Shuttle Shell A Glass E</entityname.sshellaglasse>
  <entitydescription.sshellaglasse>Shuttle wall.</entitydescription.sshellaglasse>
  <entityname.sshellaglassf>Shuttle Shell A Glass F</entityname.sshellaglassf>
  <entitydescription.sshellaglassf>Shuttle wall.</entitydescription.sshellaglassf>
  <entityname.sshellafina>Shuttle Fin A</entityname.sshellafina>
  <entitydescription.sshellafina>Shuttle wall.</entitydescription.sshellafina>
  <entityname.sshellafinb>Shuttle Fin B</entityname.sshellafinb>
  <entitydescription.sshellafinb>Shuttle wall.</entitydescription.sshellafinb>
  <entityname.sshellafinc>Shuttle Fin C</entityname.sshellafinc>
  <entitydescription.sshellafinc>Shuttle wall.</entitydescription.sshellafinc>
  <entityname.sshellafind>Shuttle Fin D</entityname.sshellafind>
  <entitydescription.sshellafind>Shuttle wall.</entitydescription.sshellafind>
  <entityname.sshellagromita>Shuttle Gromit A</entityname.sshellagromita>
  <entitydescription.sshellagromita>Shuttle wall.</entitydescription.sshellagromita>
  <entityname.sshellagromitb>Shuttle Gromit B</entityname.sshellagromitb>
  <entitydescription.sshellagromitb>Shuttle gromit.</entitydescription.sshellagromitb>
  <entityname.sshellagromitc>Shuttle Gromit C</entityname.sshellagromitc>
  <entitydescription.sshellagromitc>Shuttle gromit.</entitydescription.sshellagromitc>
  <entityname.sshellagromitd>Shuttle Gromit D</entityname.sshellagromitd>
  <entitydescription.sshellagromitd>Shuttle gromit.</entitydescription.sshellagromitd>
  <entityname.largehorizontalback>Large Horizontal Back</entityname.largehorizontalback>
  <entitydescription.largehorizontalback>A decorative structure with no collision detection.</entitydescription.largehorizontalback>
  <entityname.smallhorizontalback>Small Horizontal Back</entityname.smallhorizontalback>
  <entitydescription.smallhorizontalback>A decorative structure with no collision detection.</entitydescription.smallhorizontalback>
  <entityname.largeverticalback>Large Vertical Back</entityname.largeverticalback>
  <entitydescription.largeverticalback>A decorative structure with no collision detection.</entitydescription.largeverticalback>
  <entityname.largeverticalback2>Large Vertical Back 2</entityname.largeverticalback2>
  <entitydescription.largeverticalback2>A decorative structure with no collision detection.</entitydescription.largeverticalback2>
  <entityname.smallverticalback>Small Vertical Back</entityname.smallverticalback>
  <entitydescription.smallverticalback>A decorative structure with no collision detection.</entitydescription.smallverticalback>
  <entityname.smallverticalback2>Small Vertical Back 2</entityname.smallverticalback2>
  <entitydescription.smallverticalback2>A decorative structure with no collision detection.</entitydescription.smallverticalback2>
  <entityname.engineeringlabel>Engineering Label</entityname.engineeringlabel>
  <entitydescription.engineeringlabel>Decorative label.</entitydescription.engineeringlabel>
  <entityname.commandlabel>Command Label</entityname.commandlabel>
  <entitydescription.commandlabel>Decorative label.</entitydescription.commandlabel>
  <entityname.airlocklabel>Airlock Label</entityname.airlocklabel>
  <entitydescription.airlocklabel>Decorative label.</entitydescription.airlocklabel>
  <entityname.cabinslabel>Cabins Label</entityname.cabinslabel>
  <entitydescription.cabinslabel>Decorative label.</entitydescription.cabinslabel>
  <entityname.medicallabel>Medical Label</entityname.medicallabel>
  <entitydescription.medicallabel>Decorative label.</entitydescription.medicallabel>
  <entityname.arrowup>Arrow Up</entityname.arrowup>
  <entitydescription.arrowup>Decorative label.</entitydescription.arrowup>
  <entityname.arrowdown>Arrow Down</entityname.arrowdown>
  <entitydescription.arrowdown>Decorative label.</entitydescription.arrowdown>
  <entityname.arrowleft>Arrow Left</entityname.arrowleft>
  <entitydescription.arrowleft>Decorative label.</entitydescription.arrowleft>
  <entityname.arrowright>Arrow Right</entityname.arrowright>
  <entitydescription.arrowright>Decorative label.</entitydescription.arrowright>
  <entityname.cableholderhorizontal>Cable Holder Horizontal</entityname.cableholderhorizontal>
  <entitydescription.cableholderhorizontal>Decorative strip for stowing wires neatly.</entitydescription.cableholderhorizontal>
  <entityname.cableholdervertical>Cable Holder Vertical</entityname.cableholdervertical>
  <entitydescription.cableholdervertical>Decorative strip for stowing wires neatly.</entitydescription.cableholdervertical>
  <entityname.topwindow>Window Top</entityname.topwindow>
  <entitydescription.topwindow>Top facing glass window.</entitydescription.topwindow>
  <entityname.verticalwindow>Window Vertical</entityname.verticalwindow>
  <entitydescription.verticalwindow>Side facing glass window.</entitydescription.verticalwindow>
  <entityname.largeplatform>Platform Large</entityname.largeplatform>
  <entitydescription.largeplatform>Walkable platform that a character may optionally drop down from or climb on.</entitydescription.largeplatform>
  <entityname.platform>Platform Basic</entityname.platform>
  <entitydescription.platform>Walkable platform which a character may optionally drop down from or climb on.</entitydescription.platform>
  <entityname.roughbgwall>Back Wall Rough</entityname.roughbgwall>
  <entitydescription.roughbgwall><!-- No data --></entitydescription.roughbgwall>
  <entityname.cleanbgwall>Back Wall Clean</entityname.cleanbgwall>
  <entitydescription.cleanbgwall><!-- No data --></entitydescription.cleanbgwall>
  <entityname.bgpanels>Back Wall Panels</entityname.bgpanels>
  <entitydescription.bgpanels><!-- No data --></entitydescription.bgpanels>
  <entityname.bgpanelswindow>Back Wall Window</entityname.bgpanelswindow>
  <entitydescription.bgpanelswindow><!-- No data --></entitydescription.bgpanelswindow>
  <entityname.bgorangepanels>Back Wall Orange Panels</entityname.bgorangepanels>
  <entitydescription.bgorangepanels><!-- No data --></entitydescription.bgorangepanels>
  <entityname.bgorangepanelwindow>Back Wall Orange Panels Window</entityname.bgorangepanelwindow>
  <entitydescription.bgorangepanelwindow><!-- No data --></entitydescription.bgorangepanelwindow>
  <entityname.pipesbackground>Back Wall Pipes</entityname.pipesbackground>
  <entitydescription.pipesbackground><!-- No data --></entitydescription.pipesbackground>
  <entityname.slopeforward>Slope Forwards</entityname.slopeforward>
  <entitydescription.slopeforward><!-- No data --></entitydescription.slopeforward>
  <entityname.slopeback>Slope Backwards</entityname.slopeback>
  <entitydescription.slopeback><!-- No data --></entitydescription.slopeback>
  <entityname.stairsright>Stairs Right</entityname.stairsright>
  <entitydescription.stairsright><!-- No data --></entitydescription.stairsright>
  <entityname.stairsleft>Stairs Left</entityname.stairsleft>
  <entitydescription.stairsleft><!-- No data --></entitydescription.stairsleft>
  <entityname.bunk>Bunk</entityname.bunk>
  <entitydescription.bunk>Crew can sleep here.</entitydescription.bunk>
  <entityname.ruinwallhorizontal>Ruin Wall Horizontal</entityname.ruinwallhorizontal>
  <entitydescription.ruinwallhorizontal>A basic wall with collision for alien ruins.</entitydescription.ruinwallhorizontal>
  <entityname.ruinwallvertical>Ruin Wall Vertical</entityname.ruinwallvertical>
  <entitydescription.ruinwallvertical>A basic wall with collision for alien ruins.</entitydescription.ruinwallvertical>
  <entityname.ruinwallheavyhorizontal>Ruin Wall Heavy Horizontal</entityname.ruinwallheavyhorizontal>
  <entitydescription.ruinwallheavyhorizontal>A heavy wall with collision for alien ruins.</entitydescription.ruinwallheavyhorizontal>
  <entityname.ruinwallheavyvertical>Ruin Wall Heavy Vertical</entityname.ruinwallheavyvertical>
  <entitydescription.ruinwallheavyvertical>A heavy wall with collision for alien ruins.</entitydescription.ruinwallheavyvertical>
  <entityname.ruinwallhorizontalsmall>Ruin Wall Small Horizontal</entityname.ruinwallhorizontalsmall>
  <entitydescription.ruinwallhorizontalsmall>A small wall with collision for alien ruins.</entitydescription.ruinwallhorizontalsmall>
  <entityname.ruinwallverticalsmall>Ruin Wall Small Vertical</entityname.ruinwallverticalsmall>
  <entitydescription.ruinwallverticalsmall>A small wall with collision for alien ruins.</entitydescription.ruinwallverticalsmall>
  <entityname.ruinback>Ruin Back Wall Basic</entityname.ruinback>
  <entitydescription.ruinback>A back wall for alien ruins.</entitydescription.ruinback>
  <entityname.ruinbackcarvings>Ruin Back Wall Carvings</entityname.ruinbackcarvings>
  <entitydescription.ruinbackcarvings>A back wall with carved symbols for alien ruins.</entitydescription.ruinbackcarvings>
  <entityname.ruinbackfractal>Ruin Back Wall Fractal</entityname.ruinbackfractal>
  <entitydescription.ruinbackfractal>A back wall with fractal pattern for alien ruins.</entitydescription.ruinbackfractal>
  <entityname.ruinblock>Ruin Prop Block</entityname.ruinblock>
  <entitydescription.ruinblock>A decorative prop for alien ruins.</entitydescription.ruinblock>
  <entityname.ruinfractalball>Ruin Prop Fractalball</entityname.ruinfractalball>
  <entitydescription.ruinfractalball>A decorative prop for alien ruins.</entitydescription.ruinfractalball>
  <entityname.ruinclaw>Ruin Prop Claw</entityname.ruinclaw>
  <entitydescription.ruinclaw>A decorative prop for alien ruins.</entitydescription.ruinclaw>

  <!-- Particle editor -->
  <particleeditorsaveall>Save all</particleeditorsaveall>
  <particleeditorcopytoclipboard>Copy to clipboard</particleeditorcopytoclipboard>

  <!-- Level editor -->
  <leveleditorsaveall>Save all</leveleditorsaveall>
  <leveleditorlevelseed>Level seed</leveleditorlevelseed>
  <leveleditorgenerate>Generate</leveleditorgenerate>
  <leveleditorlightingenabled>Enable lighting</leveleditorlightingenabled>
  <leveleditorcursorlightenabled>Enable cursor light</leveleditorcursorlightenabled>
  <leveleditorreloadtextures>Reload textures</leveleditorreloadtextures>
  <leveleditorspriteeditdone>Done</leveleditorspriteeditdone>
  <leveleditorlevelobjcommonness>Commonness in [leveltype]</leveleditorlevelobjcommonness>
  <leveleditoreditsprite>Edit sprite</leveleditoreditsprite>
  <leveleditorchildobjects>Child objects</leveleditorchildobjects>
  <leveleditoraddchildobject>Add child object</leveleditoraddchildobject>
  <leveleditorlightsources>Light sources</leveleditorlightsources>
  <leveleditoraddlightsource>Add light source</leveleditoraddlightsource>
  <leveleditorcreatelevelobj>Create a new level object</leveleditorcreatelevelobj>
  <leveleditorlevelobjname>Name</leveleditorlevelobjname>
  <leveleditorlevelobjtexturepath>Texture path</leveleditorlevelobjtexturepath>
  <leveleditorlevelobjnameempty>Please enter a name for the level object.</leveleditorlevelobjnameempty>
  <leveleditorlevelobjnametaken>The selected name is already in use.</leveleditorlevelobjnametaken>
  <leveleditorlevelobjtexturenotfound>Could not find the selected texture file.</leveleditorlevelobjtexturenotfound>

  <!-- Character editor -->
  <charactereditor.creatingnewjoint>Creating a new joint</charactereditor.creatingnewjoint>
  <charactereditor.frozen>Frozen</charactereditor.frozen>
  <charactereditor.animationtestposeenabled>Animation Test Pose Enabled</charactereditor.animationtestposeenabled>
  <charactereditor.spritesheetorientation>Spritesheet Orientation</charactereditor.spritesheetorientation>
  <charactereditor.cantaddjointsnolimbelements>Cannot add joints, because no limb elements were found!</charactereditor.cantaddjointsnolimbelements>
  <charactereditor.humanoidlimbdeletiondisabled>Deleting limbs from a humanoid is currently disabled due to crashing</charactereditor.humanoidlimbdeletiondisabled>
  <charactereditor.tryingtospawncharacter>Trying to spawn [config]</charactereditor.tryingtospawncharacter>
  <charactereditor.nocontentpackageselected>No content package selected!</charactereditor.nocontentpackageselected>
  <charactereditor.contentpackagesaved>Content package saved at: [path]</charactereditor.contentpackagesaved>
  <charactereditor.backgroundcolor>Background \nColor</charactereditor.backgroundcolor>
  <charactereditor.spritesheetzoom>Spritesheet Zoom</charactereditor.spritesheetzoom>
  <charactereditor.reset>Reset</charactereditor.reset>
  <charactereditor.hidebodysprites>Hide Body Sprites</charactereditor.hidebodysprites>
  <charactereditor.showwearables>Show Wearables</charactereditor.showwearables>
  <charactereditor.lockspriteorigin>Lock Sprite Origin</charactereditor.lockspriteorigin>
  <charactereditor.lockspriteposition>Lock Sprite Position</charactereditor.lockspriteposition>
  <charactereditor.lockspritesize>Lock Sprite Size</charactereditor.lockspritesize>
  <charactereditor.adjustcollider>Adjust Collider</charactereditor.adjustcollider>
  <charactereditor.uniformscale>Uniform Scale</charactereditor.uniformscale>
  <charactereditor.copyjointsettings>Copy Joint Settings</charactereditor.copyjointsettings>
  <charactereditor.copyjointsettingstooltip>Copies the currently tweaked settings to all selected joints.</charactereditor.copyjointsettingstooltip>
  <charactereditor.jointscale>Joint Scale</charactereditor.jointscale>
  <charactereditor.limbscale>Limb Scale</charactereditor.limbscale>
  <charactereditor.selectedanimation>Selected Animation</charactereditor.selectedanimation>
  <charactereditor.previouscharacter>Previous</charactereditor.previouscharacter>
  <charactereditor.nextcharacter>Next</charactereditor.nextcharacter>
  <charactereditor.showparameters>Parameters</charactereditor.showparameters>
  <charactereditor.showspritesheet>Spritesheet</charactereditor.showspritesheet>
  <charactereditor.showragdoll>Ragdoll</charactereditor.showragdoll>
  <charactereditor.editanimations>ANIMATIONS</charactereditor.editanimations>
  <charactereditor.editlimbs>LIMBS</charactereditor.editlimbs>
  <charactereditor.editjoints>JOINTS</charactereditor.editjoints>
  <charactereditor.editiktargets>IK Targets</charactereditor.editiktargets>
  <charactereditor.freeze>Freeze</charactereditor.freeze>
  <charactereditor.autofreeze>Auto Freeze</charactereditor.autofreeze>
  <charactereditor.limbpairediting>Limb Pair Editing</charactereditor.limbpairediting>
  <charactereditor.animationtestpose>Animation Test Pose</charactereditor.animationtestpose>
  <charactereditor.automove>Auto Move</charactereditor.automove>
  <charactereditor.followcursor>Follow Cursor</charactereditor.followcursor>
  <charactereditor.showcolliders>Colliders</charactereditor.showcolliders>
  <charactereditor.editbackgroundcolor>Edit Background Color</charactereditor.editbackgroundcolor>
  <charactereditor.quicksaveanimations>Quick Save Animations</charactereditor.quicksaveanimations>
  <charactereditor.canteditvanillacontent>Can't edit Vanilla content!</charactereditor.canteditvanillacontent>
  <charactereditor.allanimationssaved>All animations saved</charactereditor.allanimationssaved>
  <charactereditor.quicksaveragdoll>Quick Save Ragdoll</charactereditor.quicksaveragdoll>
  <charactereditor.ragdollsavedto>Ragdoll saved to [path]</charactereditor.ragdollsavedto>
  <charactereditor.resetanimations>Reset Animations</charactereditor.resetanimations>
  <charactereditor.allanimationsreset>All animations reset</charactereditor.allanimationsreset>
  <charactereditor.resetragdoll>Reset Ragdoll</charactereditor.resetragdoll>
  <charactereditor.ragdollreset>Ragdoll reset</charactereditor.ragdollreset>
  <charactereditor.saveragdoll>Save Ragdoll</charactereditor.saveragdoll>
  <charactereditor.providefilename>Please provide a name for the file</charactereditor.providefilename>
  <charactereditor.loadragdoll>Load Ragdoll</charactereditor.loadragdoll>
  <charactereditor.couldntopendirectory>Couldn't open directory [folder]!</charactereditor.couldntopendirectory>
  <charactereditor.ragdolldeletedfrom>Ragdoll deleted from [file]</charactereditor.ragdolldeletedfrom>
  <charactereditor.ragdollloadedfrom>Ragdoll loaded from [file]</charactereditor.ragdollloadedfrom>
  <charactereditor.saveanimation>Save Animation</charactereditor.saveanimation>
  <charactereditor.selectanimationtype>Select Animation Type</charactereditor.selectanimationtype>
  <charactereditor.animationoftypesavedto>Animation of type [type] saved to [path]</charactereditor.animationoftypesavedto>
  <charactereditor.loadanimation>Load Animation</charactereditor.loadanimation>
  <charactereditor.animationoftypedeleted>Animation of type [type] at [file] deleted</charactereditor.animationoftypedeleted>
  <charactereditor.animationtypenotimplemented>Animation type [type] not implemented!</charactereditor.animationtypenotimplemented>
  <charactereditor.animationoftypeloaded>Animation of type [type] loaded from [file]</charactereditor.animationoftypeloaded>
  <charactereditor.reloadtextures>Reload Textures</charactereditor.reloadtextures>
  <charactereditor.recreateragdoll>Recreate Ragdoll</charactereditor.recreateragdoll>
  <charactereditor.recreateragdolltooltip>Many of the parameters requires recreation of the ragdoll. If adjusting the parameter doesn't seem to have effect, click this button.</charactereditor.recreateragdolltooltip>
  <charactereditor.createnewcharacter>Create New Character</charactereditor.createnewcharacter>
  <charactereditor.nofieldforparameterfound>No field for [parameter] found!</charactereditor.nofieldforparameterfound>
  <charactereditor.selecttargetlimbforjointend>Left click to select the target limb for the other end of the joint.</charactereditor.selecttargetlimbforjointend>
  <charactereditor.holdleftalttoadjustcyclespeed>Hold Left Alt to adjust cycle speed</charactereditor.holdleftalttoadjustcyclespeed>
  <charactereditor.cyclespeed>Cycle Speed</charactereditor.cyclespeed>
  <charactereditor.movementspeed>Movement Speed</charactereditor.movementspeed>
  <charactereditor.headangle>Head Angle</charactereditor.headangle>
  <charactereditor.head>Head</charactereditor.head>
  <charactereditor.headposition>Head Position</charactereditor.headposition>
  <charactereditor.torsoangle>Torso Angle</charactereditor.torsoangle>
  <charactereditor.torso>Torso</charactereditor.torso>
  <charactereditor.torsoposition>Torso Position</charactereditor.torsoposition>
  <charactereditor.tailangle>Tail Angle</charactereditor.tailangle>
  <charactereditor.footangle>Foot Angle</charactereditor.footangle>
  <charactereditor.stepsize>Step Size</charactereditor.stepsize>
  <charactereditor.handmoveamount>Hand Move Amount</charactereditor.handmoveamount>
  <charactereditor.tailmovementspeed>Tail Movement Speed</charactereditor.tailmovementspeed>
  <charactereditor.tailmovementamount>Tail Movement Amount</charactereditor.tailmovementamount>
  <charactereditor.legmovementspeed>Leg Movement Speed</charactereditor.legmovementspeed>
  <charactereditor.legmovementamount>Leg Movement Amount</charactereditor.legmovementamount>
  <charactereditor.handmovementamount>Hand Movement Amount</charactereditor.handmovementamount>
  <charactereditor.holdleftalttomanipulatejoint>Hold Left Alt to manipulate the other end of the joint</charactereditor.holdleftalttomanipulatejoint>
  <charactereditor.origin>Origin</charactereditor.origin>
  <charactereditor.position>Position: [coordinates]</charactereditor.position>
  <charactereditor.size>Size</charactereditor.size>
  <charactereditor.upperlimit>Upper Limit</charactereditor.upperlimit>
  <charactereditor.lowerlimit>Lower Limit</charactereditor.lowerlimit>
  <charactereditor.defaultname>Character X</charactereditor.defaultname>
  <charactereditor.ishumanoid>Is a Humanoid?</charactereditor.ishumanoid>
  <charactereditor.canentersubmarines>Can Enter Submarines (and can walk)?</charactereditor.canentersubmarines>
  <charactereditor.configfileoutput>Config File Output</charactereditor.configfileoutput>
  <charactereditor.texturepath>Texture Path</charactereditor.texturepath>
  <charactereditor.contentpackagename>Content Package Name</charactereditor.contentpackagename>
  <charactereditor.texturedoesnotexist>The texture file does not exist!</charactereditor.texturedoesnotexist>
  <charactereditor.defineragdoll>Define Ragdoll</charactereditor.defineragdoll>
  <charactereditor.loadfromhtml>Load From HTML</charactereditor.loadfromhtml>
  <charactereditor.limbs>Limbs</charactereditor.limbs>
  <charactereditor.limb>Limb</charactereditor.limb>
  <charactereditor.joints>Joints</charactereditor.joints>
  <charactereditor.joint>Joint</charactereditor.joint>
  <charactereditor.loadhtml>Load HTML</charactereditor.loadhtml>
  <charactereditor.htmlpath>HTML Path</charactereditor.htmlpath>
  <charactereditor.multipletorsosdefined>You need to define one and only one limb as Torso!</charactereditor.multipletorsosdefined>
  <charactereditor.charactercreated>Character [name] Created</charactereditor.charactercreated>
  <charactereditor.limbtype>Limb Type</charactereditor.limbtype>
  <charactereditor.sourcerectangle>Source Rectangle</charactereditor.sourcerectangle>
  <charactereditor.id>Identifier</charactereditor.id>
  <charactereditor.limbwithindex>Limb [index]</charactereditor.limbwithindex>
  <charactereditor.limbwithindexanchor>Limb [index] Anchor</charactereditor.limbwithindexanchor>
  <charactereditor.failedtoreadhtml>Character Editor Screen: Failed to read HTML at [path]</charactereditor.failedtoreadhtml>
  <charactereditor.multipleitemswithsamehierarchy>Multiple items with the same hierarchy [hierarchy] found ([name]). Cannot continue.</charactereditor.multipleitemswithsamehierarchy>
  <charactereditor.cannoteditvanillacharacters>Cannot edit the characters defined in the Vanilla content package!</charactereditor.cannoteditvanillacharacters>
  <charactereditor.existingcharacterfoundreplaceverification>An existing character with the same name was found. Do you want to replace it?</charactereditor.existingcharacterfoundreplaceverification>
  <charactereditor.existingcharacterfound>An existing character with the same name was found.</charactereditor.existingcharacterfound>
  <charactereditor.modespanel>Modes</charactereditor.modespanel>
  <charactereditor.fileeditpanel>Files</charactereditor.fileeditpanel>
  <charactereditor.optionspanel>Options</charactereditor.optionspanel>
  <charactereditor.characterpanel>Character</charactereditor.characterpanel>
  <charactereditor.toolspanel>Tools</charactereditor.toolspanel>
  <charactereditor.addmultiplelimbsbutton>Add Multiple</charactereditor.addmultiplelimbsbutton>

  <!-- Submarine editor -->
  <items>Items</items>
  <structures>Structures</structures>
  <totalhullvolume>Total hull volume</totalhullvolume>
  <selectedhullvolume>Selected hull volume</selectedhullvolume>
  <optimalballastlevel>optimal neutral ballast level is [value]</optimalballastlevel>
  <saveitemassembly>Save as item assembly</saveitemassembly>
  <insufficientballast>insufficient volume for buoyancy control</insufficientballast>
  <physicsbodies>Physics bodies</physicsbodies>
  <opensubbutton>Open...</opensubbutton>
  <savesubbutton>Save</savesubbutton>
  <addsubbutton>Add submarine</addsubbutton>
  <addsubtooltip>Places another submarine into the current submarine file. Can be used for adding things such as smaller vessels, escape pods or detachable sections into the main submarine.</addsubtooltip>
  <holdtolink>Hold space and click with the mouse to link to another item.</holdtolink>
  <allowedlinks>Allowed links</allowedlinks>
  <filtermapentities>Filter</filtermapentities>
  <charactermodebutton>Character mode</charactermodebutton>
  <charactermodetooltip>Allows you to pick up and use items. Useful for things such as placing items inside closets, turning devices on/off and doing the wiring.</charactermodetooltip>
  <wiringmodebutton>Wiring mode</wiringmodebutton>
  <wiringmodetooltip>Allows you to connect wires between items.</wiringmodetooltip>
  <generatewaypointsbutton>Generate waypoints</generatewaypointsbutton>
  <generatewaypointstooltip>AI controlled crew members require waypoints to navigate around the sub.</generatewaypointstooltip>
  <showentitieslabel>Show</showentitieslabel>
  <showwalls>Walls</showwalls>
  <showstructures>Structures</showstructures>
  <showitems>Items</showitems>
  <showlighting>Lighting</showlighting>
  <showwaypoints>Waypoints</showwaypoints>
  <showspawnpoints>Spawnpoints</showspawnpoints>
  <showlinks>Links</showlinks>
  <showhulls>Hulls</showhulls>
  <showgaps>Gaps</showgaps>
  <previouslyusedlabel>Previously used</previouslyusedlabel>
  <subnamemissingwarning>Name your submarine before saving it.</subnamemissingwarning>
  <subnameillegalcharswarning>Illegal symbols in filename ([illegalchar])</subnameillegalcharswarning>
  <subsavednotification>Submarine saved to [filepath].</subsavednotification>
  <savesubdialogheader>Save submarine</savesubdialogheader>
  <savesubdialogname>Name</savesubdialogname>
  <savesubdialogdescription>Description</savesubdialogdescription>
  <savesubdialogsettings>Settings</savesubdialogsettings>
  <saveitemassemblydialogheader>Save assembly</saveitemassemblydialogheader>
  <saveitemassemblyhideinmenus>Hide in menus</saveitemassemblyhideinmenus>
  <saveitemassemblydialogname>Name</saveitemassemblydialogname>
  <saveitemassemblydialogdescription>Description</saveitemassemblydialogdescription>
  <itemassemblynamemissingwarning>Name your item assembly before saving it.</itemassemblynamemissingwarning>
  <itemassemblyfileexistswarning>There's already an item assembly with the same name. Do you want to replace the existing assembly?</itemassemblyfileexistswarning>
  <itemassemblynameillegalcharswarning>Illegal symbols in filename ([illegalchar])</itemassemblynameillegalcharswarning>
  <nohullswarning>No hulls found in the submarine. Hulls determine the 'borders' of an individual room and are required for water and air distribution to work correctly.</nohullswarning>
  <disconnectedventswarning>The submarine contains vents which haven't been linked to an oxygen generator. Select a vent and click an oxygen generator while holding space to link them.</disconnectedventswarning>
  <disconnectedturretswarning>The submarine contains [itemname]s which haven't been linked to an ammunition loader. Select the item and click a loader while holding space to link them.</disconnectedturretswarning>
  <nowaypointswarning>No waypoints found in the submarine. AI controlled crew members won't be able to navigate without waypoints.</nowaypointswarning>
  <nocargospawnpointwarning>The submarine does not have spawnpoints for cargo (which are used for determining where to place bought items). To fix this, create a new spawnpoint and change its spawn type' parameter to 'cargo'.</nocargospawnpointwarning>
  <farawayentitieswarning>One or more structures/items have been placed very far from the submarine. Do you want to move the camera to them?</farawayentitieswarning>
  <adjustlightsprompt>This submarine was saved using an older version of Barotrauma, which used a different formula to calculate lighting. The lighting in the submarine may now appear too bright. Do you want to automatically readjust the lighting for the new lighting formula?</adjustlightsprompt>
  <adjustedlightsnotification>The brightness of the lights has been adjusted. Areas with multiple light sources may still appear too bright and require reducing the range or brightness of the lights manually. You may also use the console command 'multiplylights' to adjust the brightness of all the lights as once. For example, 'multiplylights 1,1,1,0.5' would decrease the brightness by 50%.</adjustedlightsnotification>
  <noballasttagswarning>You should add the tag 'ballast' to the ballast pumps to allow AI characters to identify which pumps are used for controlling the buoyancy of the submarine.</noballasttagswarning>
  <nohullnameswarning>No names given to any of the hulls, using autogenerated names. Characters use the names to refer to different rooms when reporting things such as hull breaches.</nohullnameswarning>
  <deletingcontainerwithitems>A container with items inside was deleted, delete contained items as well?\n\nContained items:\n\n</deletingcontainerwithitems>
  <shuttle>Shuttle</shuttle>
  <hideinmenus>Hide in menus</hideinmenus>
  <unspecifiedsubfilename>Unnamed</unspecifiedsubfilename>
  <reloadsprite>Reload Sprite</reloadsprite>
  <resettoprefab>Reset to prefab</resettoprefab>
  <mirrorentityx>Mirror X</mirrorentityx>
  <mirrorentityxtooltip>Mirror the entity horizontally. You can also use the shortcut Ctrl + N.</mirrorentityxtooltip>
  <mirrorentityy>Mirror Y</mirrorentityy>
  <mirrorentityytooltip>Mirror the entity horizontally. You can also use the shortcut Ctrl + M.</mirrorentityytooltip>
  <nonlinkedgapswarning>The submarine contains gaps that aren't linked to any hulls. Gaps should always overlap with at least one hull (= a gap that leads outside the sub) or two hulls if it's a gap between rooms.</nonlinkedgapswarning>
  <cannoteditvanillasubs>Cannot edit the submarines defined in the Vanilla content package!</cannoteditvanillasubs>

  <!-- Entity editor -->
  <stringpropertytranslate>This text will be translated to [translation].</stringpropertytranslate>
  <stringpropertycannottranslate>This text will not be translated - text with the tag [tag] not found in the language files.</stringpropertycannottranslate>

  <!-- New additions -->
  <itemmsgoxygenrefill>Insert oxygen tank to refill it</itemmsgoxygenrefill>
  <missiondescription.cargochemicals>Researchers of [location1] need someone to deliver some dangerous chemicals to [location2] for a reward of [reward] credits.</missiondescription.cargochemicals>
  <privacypolicy>Privacy policy</privacypolicy>
  <missionfailed>Mission failed</missionfailed>
  <label.highpressurewarning>WARNING: High pressure</label.highpressurewarning>
  <label.reactortempwarning>Reactor temp. caution</label.reactortempwarning>
  <addercomponent.timeframe>Timeframe</addercomponent.timeframe>
  <addercomponent.clampmin>Clamp min</addercomponent.clampmin>
  <addercomponent.clampmax>Clamp max</addercomponent.clampmax>
  <equalscomponent.timeframe>Timeframe</equalscomponent.timeframe>
  <equalscomponent.output>Output</equalscomponent.output>
  <equalscomponent.falseoutput>False output</equalscomponent.falseoutput>
  <andcomponent.timeframe>Timeframe</andcomponent.timeframe>
  <andcomponentcomponent.output>Output</andcomponentcomponent.output>
  <andcomponentcomponent.falseoutput>False output</andcomponentcomponent.falseoutput>
  <oscillatorcomponent.timeframe>Timeframe</oscillatorcomponent.timeframe>
  <oscillatorcomponent.outputtype>Output type</oscillatorcomponent.outputtype>
  <lightcomponent.lightcolor>Color</lightcomponent.lightcolor>
  <delaycomponent.delay>Delay</delaycomponent.delay>
  <delaycomponent.resetwhensignalreceived>Reset when signal received</delaycomponent.resetwhensignalreceived>
  <delaycomponent.resetwhendifferentsignalreceived>Reset when different signal received</delaycomponent.resetwhendifferentsignalreceived>
  <regexfindcomponent.output>Output</regexfindcomponent.output>
  <regexfindcomponent.falseoutput>False output</regexfindcomponent.falseoutput>
  <regexfindcomponent.expression>Expression</regexfindcomponent.expression>
  <regexfindcomponent.continuousoutput>Continuous output</regexfindcomponent.continuousoutput>
  <memorycomponent.value>Value</memorycomponent.value>
  <motionsensor.output>Output</motionsensor.output>
  <motionsensor.falseoutput>False output</motionsensor.falseoutput>
  <motionsensor.rangex>Range X</motionsensor.rangex>
  <motionsensor.rangey>Range Y</motionsensor.rangey>
  <signalcheckcomponent.targetsignal>Target signal</signalcheckcomponent.targetsignal>
  <signalcheckcomponent.output>Output</signalcheckcomponent.output>
  <signalcheckcomponent.falseoutput>False output</signalcheckcomponent.falseoutput>
  <waterdetector.output>Output</waterdetector.output>
  <waterdetector.falseoutput>False output</waterdetector.falseoutput>
  <wificomponent.channel>Channel</wificomponent.channel>
  <quickuseaction.holdtounequip>Hold to unequip</quickuseaction.holdtounequip>
  <entityname.incendiumfueltank>Incendium Fuel Tank</entityname.incendiumfueltank>
  <entityname.physicoriumammobox>Physicorium Ammunition Box</entityname.physicoriumammobox>
  <entityname.physicoriumbolt>Physicorium Bolt</entityname.physicoriumbolt>
  <statisticspromptheader>Do you want to help us make Barotrauma better?</statisticspromptheader>
  <statisticsprompttext>Do you allow Barotrauma to send usage statistics and error reports to the developers? The data is anonymous, does not contain any personal information and is only used to help us diagnose issues and improve Barotrauma.</statisticsprompttext>
  <centerarealockedheader>Mysteries lie ahead...</centerarealockedheader>
  <centerarealockedtext>This area is unreachable in this version of Barotrauma. Please wait for future updates!</centerarealockedtext>
  <connection.batterychargestatusout>charge_out</connection.batterychargestatusout>
  <connection.batterychargepercentage>charge_%</connection.batterychargepercentage>
  <connection.batterysetrechargespeed>set_charge_rate</connection.batterysetrechargespeed>
  <connection.batteryrechargespeedout>charge_rate_out</connection.batteryrechargespeedout>
  <connection.dockingproximitysensor>proximity_sensor</connection.dockingproximitysensor>
  <connection.signalx>signal_[num]</connection.signalx>
  <connection.set_text>signal_[num]</connection.set_text>
  <connection.stateout>state_out</connection.stateout>
  <connection.turretaimingout>position_out</connection.turretaimingout>
  <connection.turrettriggerout>trigger_out</connection.turrettriggerout>
  <connection.sonardataout>data_out</connection.sonardataout>
  <label.outpostinfodisplay1>Welcome. Oxygen Levels: Nominal. Power Levels: Nominal. Radiation Levels: Suboptimal. Weather Forecast For Today: Cold and Damp.</label.outpostinfodisplay1>
  <connectionerrornoresponse>No response from the server. There may be a connection issue at the server's end.</connectionerrornoresponse>

  <dialognorescuetargets>No-one seems to be in need of medical attention at the moment!</dialognorescuetargets>
  <dialognorescuetargets>I don't think anyone needs medical attention at the moment.</dialognorescuetargets>

  <workshoppublisherror.limitexceeded>Publishing the workshop item failed (limit exceeded). Make sure you have enabled Steam Cloud and haven't exceeded your Steam Cloud quota.</workshoppublisherror.limitexceeded>
  <workshoppublisherror.limiteduseraccount>Publishing the workshop item failed. Limited user accounts are not allowed to publish items in the Steam Workshop. You need to spend at least $5 in the Steam store to become a non-limited user.</workshoppublisherror.limiteduseraccount>
  <workshoppublisherror.banned>Publishing the workshop item failed because your account has been banned.</workshoppublisherror.banned>
  <workshoppublisherror.insufficientprivilege>Publishing the workshop item failed (insufficient privileges). This can happen due to a hub ban, account lock or a community ban. You may need to contact Steam Support.</workshoppublisherror.insufficientprivilege>
  <workshoppublisherror.serviceunavailable>Publishing the workshop item failed (service unavailable). The workshop servers may be having issues, please try again in a moment.</workshoppublisherror.serviceunavailable>

  <workshopitemupdated>Workshop item [itemname] was updated successfully.</workshopitemupdated>
  <workshopitemupdatefailed>Failed to update workshop item [itemname]. [errormessage]</workshopitemupdatefailed>
  <workshopfilenotfound>File [path] not found.</workshopfilenotfound>

  <debugconsolehelptext> Debug console - Press F3 to open/close, enter "help" for a list of available commands</debugconsolehelptext>
  
  <voipnodevices>No audio capture devices found</voipnodevices>

<<<<<<< HEAD
  <wrongfiletype>Wrong file type!</wrongfiletype>

  <charactereditor.contentpackagenameinuse>A content package with the same name already exists. Please choose another name or select the existing content package from the dropdown if you want to add the character to it.</charactereditor.contentpackagenameinuse>

  <servermessage.previousclientname>[client] previously used the name [previousname] on the server.</servermessage.previousclientname>
  
=======
  <serverlistdirectjoin>Direct Join</serverlistdirectjoin>

>>>>>>> 63c8556c
  <!-- MODIFIED -->
  <missionsuccess.pvpmission>The [loser] vessel has been defeated by the [winner] crew!</missionsuccess.pvpmission>
  <workshopitemrefreshfilelisttooltip>Reload the configuration file of the Workshop item (filelist.xml inside the item's folder) and add all new files in it to the file list.</workshopitemrefreshfilelisttooltip>
  <entitydescription.alienshell>For firing from a railgun.</entitydescription.alienshell>

  <workshop.contenttag.eventset>Event set</workshop.contenttag.eventset>
  <workshop.contenttag.totalconversion>Total conversion</workshop.contenttag.totalconversion>
  <workshop.contenttag.itemassembly>Item assembly</workshop.contenttag.itemassembly>
  <workshop.contenttag.language>Language</workshop.contenttag.language>

  <serverlisthaspassword>Password</serverlisthaspassword>

  <filterpassword>No password</filterpassword>
  <filterincompatibleservers>Hide incompatible</filterincompatibleservers>
  <filterfullservers>Hide full</filterfullservers>
  <filteremptyservers>Hide empty</filteremptyservers>

  <serverlistrefresh>Scan Servers</serverlistrefresh>

  <yourname>Player name</yourname>
</infotexts><|MERGE_RESOLUTION|>--- conflicted
+++ resolved
@@ -3201,20 +3201,17 @@
   <workshopfilenotfound>File [path] not found.</workshopfilenotfound>
 
   <debugconsolehelptext> Debug console - Press F3 to open/close, enter "help" for a list of available commands</debugconsolehelptext>
-  
+
   <voipnodevices>No audio capture devices found</voipnodevices>
 
-<<<<<<< HEAD
   <wrongfiletype>Wrong file type!</wrongfiletype>
 
   <charactereditor.contentpackagenameinuse>A content package with the same name already exists. Please choose another name or select the existing content package from the dropdown if you want to add the character to it.</charactereditor.contentpackagenameinuse>
 
   <servermessage.previousclientname>[client] previously used the name [previousname] on the server.</servermessage.previousclientname>
-  
-=======
+
   <serverlistdirectjoin>Direct Join</serverlistdirectjoin>
 
->>>>>>> 63c8556c
   <!-- MODIFIED -->
   <missionsuccess.pvpmission>The [loser] vessel has been defeated by the [winner] crew!</missionsuccess.pvpmission>
   <workshopitemrefreshfilelisttooltip>Reload the configuration file of the Workshop item (filelist.xml inside the item's folder) and add all new files in it to the file list.</workshopitemrefreshfilelisttooltip>
