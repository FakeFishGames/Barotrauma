﻿<?xml version="1.0" encoding="utf-8" ?>

<!-- Notes to modders/translators:
  - The file must be encoded using UTF-8 for special symbols (e.g. non-english alphabets) to work.
    In Notepad the encoding can be selected in the save dialog. In Notepad++ it's selected in the encoding menu.

  - The game automatically loads all the xml files in the Texts-folder, and uses the ones that in the same
    language that the user has selected.

  - Text files should not be included in content package configs, but mods can include additional texts files in
    case you want to add things such as new item names/descriptions or provide translation files for your mod.

  - There are a couple of console commands that may be helpful for translating the game:
    - dumptexts writes all of the texts in this file into Content/Texts/EnglishVanilla.txt, removing all the xml tags
    - loadtexts reads the lines from Content/Texts/EnglishVanilla.txt and inserts them back to this xml file.
    - dumpentitytexts writes all the vanilla entity names and descriptions into Content/Texts/EntityTexts.txt along with the correct xml tags.
    - updatetextfile takes a text xml file, compares it to another one, and adds all the elements that are only present in the first one into the second one.
      Can be used to update old translation text files without having to manually check what's new in the updated text file.

  - Item/structure names and descriptions can be translated using the identifier of the item:
<<<<<<< HEAD
    <EntityName.weldingtool>Eldingway Ooltay</ItemName.weldingtool>
    <EntityDescription.weldingtool>Oneway ofway ethay ostmay ucialcray oolstay onway oardbay ethay ubmarinesay. Alsoway orksway underwaterway.</ItemDescription.weldingtool>

=======
    <EntityName.weldingtool>Eldingway Ooltay</EntityName.weldingtool>
    <EntityDescription.weldingtool>Oneway ofway ethay ostmay ucialcray oolstay onway oardbay ethay ubmarinesay. Alsoway orksway underwaterway.</EntityDescription.weldingtool>
  
>>>>>>> d0ec94da
  - Job names and descriptions can be translated using the identifier of the job:
    <JobName.captain>капитан</JobName.captain>
    <JobDescription.captain>Командир отвечает за командование всей командой. Я виню google translate за грамматические ошибки.</JobDescription.captain>

  - Affliction texts can be translated using the identifier of the affliction:
    <AfflictionName.internaldamage>Interizzle daizzle</AfflictionName.internaldamage>
    <AfflictionDescription.internaldamage>Dizzle to interizzle oizzle interizzle bleedizzle or broizzle boizzle.</AfflictionDescription.internaldamage>
    <AfflictionCauseOfDeath.internaldamage>Died of interizzle injurizzle</AfflictionCauseOfDeath.internaldamage>
    <AfflictionCauseOfDeathSelf.internaldamage>You have succizzle to your interizzle injurizzle </AfflictionCauseOfDeathSelf.internaldamage>

  - Mission texts can be translated using the identifier of the mission:
    <MissionName.salvageskyholderartifactruins>Rescatar un artefacto</MissionName.salvageskyholderartifactruins>
    <MissionDescription.salvageskyholderartifactruins>Los investigadores de [location1] han captado una señal infrasónica muy similar a las emitidas por artefactos alienígenas descubiertos previamente en Europa. Investigue la señal y recupere el artefacto potencial.</MissionDescription.salvageskyholderartifactruins>
    <MissionSonarLabel.salvageskyholderartifactruins>Señal infrasónica</MissionSonarLabel.salvageskyholderartifactruins>
    <MissionFailure.salvageskyholderartifactruins>Misión fallida.</MissionFailure.salvageskyholderartifactruins>
    <MissionSuccess.salvageskyholderartifactruins>Artefacto rescatado con éxito.</MissionSuccess.salvageskyholderartifactruins>
    <MissionHeader0.salvageskyholderartifactruins>Artefacto recolectado.</MissionHeader0.salvageskyholderartifactruins>
    <MissionMessage0.salvageskyholderartifactruins>El artefacto está ahora a bordo. Navega el submarino fuera de la caverna para reclamar la recompensa...</MissionMessage0.salvageskyholderartifactruins>

  - AI order/report texts can be translated using the AITag of the order, as follows:
    <OrderName.operatereactor>Roperate eactor</OrderName.operatereactor>
    <OrderOptions.operatereactor>Ower Pup, Dut shown</OrderOptions.operatereactor>
    <OrderNameDoing.operatereactor>Roperating eactor</OrderNameDoing.operatereactor>
    <OrderDialog.operatereactor>[name], roperate the eactor!</OrderDialog.operatereactor>
    <OrderDialog.operatereactor.powerup>[name], rower pup the eactor!</OrderDialog.operatereactor.powerup>
    <OrderDialog.operatereactor.shutdown>[name], rutdown the sheactor!</OrderDialog.operatereactor.shutdown>

  - AI conversation files are a bit of a special case, as they can be added/removed by content packages and replaced by translation files.
    When creating a mod with custom AI conversations, you simply configure the files in the content package the same way as in the Vanilla content package.
    If you want to translate a conversation file, you should add the translated file to the Content/NPCConversations-folder,
    and use the identifier attribute to define which file it replaces.

    If you for example are creating a russian translation of the vanilla game, you should create a conversation file that's configured as:
      <Conversations identifier="vanillaconversations" Language="Russian">

    If you wanted to create a more comprehensive translation that also translates some common mods, you could add multiple translation files:
      <Conversations identifier="barotraumaexpandedconversations" Language="Russian">
      <Conversations identifier="mememod" Language="Russian">

-->

<infotexts language="English">
  <!-- Loading screen -->
  <Loading>Loading...</Loading>
  <PressAnyKey>Press any key to continue</PressAnyKey>

  <!-- Main menu buttons -->
  <TutorialButton>Training</TutorialButton>
  <NewGameButton>New Game</NewGameButton>
  <LoadGameButton>Load Game</LoadGameButton>
  <JoinServerButton>Join Server</JoinServerButton>
  <HostServerButton>Host Server</HostServerButton>
  <SubEditorButton>Submarine Editor</SubEditorButton>
  <CharacterEditorButton>Character Editor</CharacterEditorButton>
  <SettingsButton>Settings</SettingsButton>
  <SteamWorkshopButton>Steam Workshop</SteamWorkshopButton>
  <QuitButton>Quit</QuitButton>

  <!-- Pause menu -->
  <PauseMenuResume>Resume</PauseMenuResume>
  <PauseMenuSettings>Settings</PauseMenuSettings>
  <PauseMenuRetry>Retry</PauseMenuRetry>
  <PauseMenuSaveQuit>Save and Quit</PauseMenuSaveQuit>
  <PauseMenuQuit>Quit</PauseMenuQuit>
  <PauseMenuQuitVerification>Are you sure you want to quit the game? All your unsaved progress will be lost.</PauseMenuQuitVerification>
  <PauseMenuRetryVerification>Are you sure you want to stop the mission and load the previous save file? All your unsaved progress will be lost.</PauseMenuRetryVerification>

  <!-- Host server menu -->
  <ServerName>Server name</ServerName>
  <ServerPort>Server port</ServerPort>
  <ServerPortToolTip>The port used to communicate with clients. If clients fail to connect to your server, you may need to enable UPnP port forwarding on forward the port manually.</ServerPortToolTip>
  <ServerQueryPort>Query port</ServerQueryPort>
  <ServerQueryPortToolTip>The port used to communicate with Steam's server browser and respond to info pings from clients. If clients don't see your server in the server list or if authenticating their Steam ID fails, you may need to enable UPnP port forwarding on forward the port manually.</ServerQueryPortToolTip>
  <MaxPlayers>Max players</MaxPlayers>
  <Password>Password</Password>
  <PublicServer>Public server</PublicServer>
  <PublicServerToolTip>Public servers are shown in the list of available servers in the "Join Server" -tab.</PublicServerToolTip>
  <AttemptUPnP>Attempt UPnP port forwarding</AttemptUPnP>
  <AttemptUPnPToolTip>UPnP can be used for forwarding ports on your router to allow players join the server. However, UPnP isn't supported by all routers, so you may need to setup port forwards manually if players are unable to join the server (see the readme for instructions).</AttemptUPnPToolTip>
  <StartServerButton>Start</StartServerButton>
  <PleaseWaitUPnP>Please wait...</PleaseWaitUPnP>
  <AttemptingUPnP>Attempting UPnP port forwarding.</AttemptingUPnP>
  <UPnPUnavailable>UPnP not available.</UPnPUnavailable>
  <UPnPTimedOut>UPnP discovery timed out.</UPnPTimedOut>

  <!-- Game modes -->
  <GameMode.singleplayercampaign>Single Player</GameMode.singleplayercampaign>
  <GameMode.tutorial>Tutorial</GameMode.tutorial>
  <GameMode.devsandbox>Dev Sandbox</GameMode.devsandbox>
  <GameMode.sandbox>Sandbox</GameMode.sandbox>
  <GameMode.mission>Mission</GameMode.mission>
  <GameMode.multiplayercampaign>Campaign</GameMode.multiplayercampaign>
  
  <!-- Steam Workshop menu -->
  <DownloadButton>Download</DownloadButton>
  <SubscribedMods>Mods</SubscribedMods>
  <NoSubscribedMods>You haven't subscribed to any mods on the Steam Workshop. Click the "Find more mods" button below to get started!</NoSubscribedMods>
  <PopularMods>Popular mods</PopularMods>
  <FindModsButton>Find more mods...</FindModsButton>
  <WorkshopItemUnsubscribe>Unsubscribe</WorkshopItemUnsubscribe>
  <PublishedWorkshopItems>Published items</PublishedWorkshopItems>
  <YourWorkshopItems>Your items</YourWorkshopItems>
  <CreateWorkshopItem>Create a new item</CreateWorkshopItem>
  <WorkshopLabelSubmarines>Submarines</WorkshopLabelSubmarines>
  <WorkshopLabelContentPackages>Content packages</WorkshopLabelContentPackages>
  <WorkshopItemEnabled>Enabled</WorkshopItemEnabled>
  <WorkshopItemDownloading>Downloading...</WorkshopItemDownloading>
  <WorkshopShowItemInSteam>Show in Steam</WorkshopShowItemInSteam>
  <WorkshopItemScore>Score</WorkshopItemScore>
  <WorkshopItemVotes>[votecount] votes</WorkshopItemVotes>
  <WorkshopItemCreator>Creator</WorkshopItemCreator>
  <WorkshopItemCreationDate>Created</WorkshopItemCreationDate>
  <WorkshopItemModificationDate>Modified</WorkshopItemModificationDate>
  <WorkshopItemFileSize>File size</WorkshopItemFileSize>
  <WorkshopItemTitle>Title</WorkshopItemTitle>
  <WorkshopItemDescription>Description</WorkshopItemDescription>
  <WorkshopItemTags>Tags</WorkshopItemTags>
  <WorkshopItemCreateHelpText>You can use this tab to publish new items in the Steam Workshop. You can either select an existing submarine or a content package from the "Your items" menu at the left, or create an entirely new item by clicking the "Create a new item" button.</WorkshopItemCreateHelpText>
  <WorkshopItemPreviewImage>Preview Image</WorkshopItemPreviewImage>
  <WorkshopItemBrowse>Browse...</WorkshopItemBrowse>
  <WorkshopItemCorePackage>Core package</WorkshopItemCorePackage>
  <WorkshopItemCorePackageTooltip>Core packages are special content packages that contain all the core files (executables, configuration files) the game won't run without. There must always be one (and only one) core package selected. Only select this if you wish to create a mod that replaces all the Vanilla files. Mods that only add things to the Vanilla game (or another core package) should not be marked as core packages.</WorkshopItemCorePackageTooltip>
  <WorkshopItemFiles>Files included in the item</WorkshopItemFiles>
  <WorkshopItemShowFolder>Show folder</WorkshopItemShowFolder>
  <WorkshopItemChangenote>Change note</WorkshopItemChangenote>
  <WorkshopItemChangenoteTooltip>You're publishing an update for an existing Workshop item. You can use the change note to explain what's new in the update.</WorkshopItemChangenoteTooltip>
  <WorkshopItemRefreshFileList>Refresh</WorkshopItemRefreshFileList>
  <WorkshopItemAddFiles>Add files...</WorkshopItemAddFiles>
  <WorkshopItemPublish>Publish item</WorkshopItemPublish>
  <WorkshopItemUpdate>Update item</WorkshopItemUpdate>
  <WorkshopItemDelete>Delete item</WorkshopItemDelete>
  <WorkshopItemDeleteTooltip>Deletes the item from Steam Workshop.</WorkshopItemDeleteTooltip>
  <WorkshopItemDeleteVerification>Are you sure you want to delete the item "[itemname]" from the Steam Workshop?</WorkshopItemDeleteVerification>
  <WorkshopItemPublishTooltip>Uploads the files to the Steam Workshop.</WorkshopItemPublishTooltip>
  <WorkshopItemFileIncluded>File will be included in the Workshop item.</WorkshopItemFileIncluded>
  <WorkshopItemFileNotIncluded>File is not present in the Workshop item folder and will not be included in the Workshop item. This may be desirable if you want the mod to use Vanilla files that the players already have - otherwise you should copy the file to the Workshop item folder.</WorkshopItemFileNotIncluded>
  <WorkshopItemFileNotFound>File not found.</WorkshopItemFileNotFound>
  <WorkshopItemIllegalPath>Workshop items are only allowed to modify files in the Mod folder or add submarine files to the Submarines folder. Please create a separate subfolder for the files.</WorkshopItemIllegalPath>
  <WorkshopItemRefreshFileListTooltip>Reload the configuration file of the workshop item (metadata.xml inside the item's folder) and add all new files in it to the file list.</WorkshopItemRefreshFileListTooltip>
  <WorkshopPublishPleaseWait>Please wait</WorkshopPublishPleaseWait>
  <WorkshopPublishInProgress>Publishing "[itemname]" in the Steam Workshop.</WorkshopPublishInProgress>
  <WorkshopItemPublished>"[itemname]" is now available in the Steam Workshop!</WorkshopItemPublished>
  <WorkshopItemPublishFailed>Publishing "[itemname]" in the Steam Workshop failed.</WorkshopItemPublishFailed>
  <WorkshopItemPreviewImageDialogTitle>Select the preview image for the Steam Workshop item.</WorkshopItemPreviewImageDialogTitle>
  <WorkshopErrorInstallRequiredToEdit>Cannot edit the workshop item "[itemname]" because it has not been installed.</WorkshopErrorInstallRequiredToEdit>
  <WorkshopErrorInstallRequiredToEnable>Cannot enable the workshop item "[itemname]" because it has not been installed.</WorkshopErrorInstallRequiredToEnable>
  <WorkshopErrorOverwriteOnEnable>Cannot enable workshop item "[itemname]". The file "[filename]" would be overwritten by the item.</WorkshopErrorOverwriteOnEnable>
  <WorkshopErrorIllegalPathOnEnable>Could not install the file "[filename]". Workshop items are only allowed to modify files in the Mod folder or add submarine files to the Submarines folder.</WorkshopErrorIllegalPathOnEnable>
  <WorkshopErrorEnableFailed>Enabling the workshop item "[itemname]" failed.</WorkshopErrorEnableFailed>
  <WorkshopItemIncompatible>Incompatible</WorkshopItemIncompatible>
  <WorkshopItemIncompatibleTooltip>This Workshop item is not compatible with your version of Barotrauma.</WorkshopItemIncompatibleTooltip>
  
  <!-- Settings menu -->
  <Settings>Settings</Settings>
  <ApplySettingsButton>Apply</ApplySettingsButton>
  <ApplySettingsLabel>Apply changes?</ApplySettingsLabel>
  <ApplySettingsQuestion>Do you want to apply the settings or discard the changes?</ApplySettingsQuestion>
  <ApplySettingsYes>Apply</ApplySettingsYes>
  <ApplySettingsNo>Discard</ApplySettingsNo>
  <RestartRequiredLabel>Restart required</RestartRequiredLabel>
  <RestartRequiredResolution>You need to restart the game for the resolution changes to take effect.</RestartRequiredResolution>
  <RestartRequiredLanguage>You need to restart the game for the language change to take effect.</RestartRequiredLanguage>

  <!-- General tab -->
  <SettingsTab.General>General</SettingsTab.General>
  <Language>Language</Language>
  <ContentPackage>Content package</ContentPackage>
  <ContentPackages>Content packages</ContentPackages>
  <CorePackageRequiredWarning>You cannot deselect the content package because it is a core package required for the game to work. You may switch it by selecting another core package.</CorePackageRequiredWarning>
  <IncorrectExe>The executable you have launched is not present in the content package [selectedpackage]. Do you want to launch [exename]?</IncorrectExe>
  <Language>Language</Language>
  <ContentPackage>Content package</ContentPackage>
  <ContentPackages>Content packages</ContentPackages>
  <CorePackageRequiredWarning>You cannot deselect the content package because it's a core package required for the game to work. You may switch it by selecting another core package.</CorePackageRequiredWarning>
  <IncorrectExe>The executable you've launched is not present in the content package [selectedpackage]. Do you want to launch [exename]?</IncorrectExe>
  <ApplySettingsButton>Apply</ApplySettingsButton>
  <ApplySettingsLabel>Apply changes?</ApplySettingsLabel>
  <ApplySettingsQuestion>Do you want to apply the settings or discard the changes?</ApplySettingsQuestion>
  <ApplySettingsYes>Apply</ApplySettingsYes>
  <ApplySettingsNo>Discard</ApplySettingsNo>
  <RestartRequiredLabel>Restart required</RestartRequiredLabel>
  <RestartRequiredResolution>You need to restart the game for the resolution changes to take effect.</RestartRequiredResolution>
  <RestartRequiredLanguage>You need to restart the game for the language change to take effect.</RestartRequiredLanguage>
  <ContentPackageNotFound>Content package "[packagepath]" not found.</ContentPackageNotFound>
  <IncompatibleContentPackage>Content package "[packagename]" is not compatible with this version of Barotrauma. The package was made for the version [packageversion], your game version is [gameversion].</IncompatibleContentPackage>
  <IncompatibleContentPackageUnknownVersion>Content package "[packagename]" is not compatible with this version of Barotrauma. The package was made for an unknown version, your game version is [gameversion].</IncompatibleContentPackageUnknownVersion>
  <ContentPackageMissingCoreFiles>Content package "[packagename]" is marked as a core package but does not contain all the required files for a core package. Missing content file types: [missingfiletypes]</ContentPackageMissingCoreFiles>
  <ContentPackageCantMakeCorePackage>Content package "[packagename]" cannot be marked as a core package because it does not contain all the required files for a core package. Missing content file types: [missingfiletypes]</ContentPackageCantMakeCorePackage>

  <!-- Graphics tab -->
  <SettingsTab.Graphics>Graphics</SettingsTab.Graphics>
  <Resolution>Resolution</Resolution>
  <DisplayMode>Display mode</DisplayMode>
  <Fullscreen>Fullscreen</Fullscreen>
  <Windowed>Windowed</Windowed>
  <BorderlessWindowed>Borderless windowed</BorderlessWindowed>
  <EnableVSync>Enable vertical sync</EnableVSync>
  <EnableVSyncToolTip>Synchronizes the game's frame rate with your monitor's refresh rate. Helps prevent screen tearing artifacts.</EnableVSyncToolTip>
  <ParticleLimit>Particle limit</ParticleLimit>
  <LosEffect>Line of sight effect</LosEffect>
  <LosModeNone>None</LosModeNone>
  <LosModeTransparent>Transparent</LosModeTransparent>
  <LosModeOpaque>Opaque</LosModeOpaque>
  <LightMapScale>Lighting resolution</LightMapScale>
  <LightMapScaleToolTip>Lower values improve performance, but cause shadows to appear more pixellated.</LightMapScaleToolTip>
  <SpecularLighting>Specular lighting</SpecularLighting>
  <SpecularLightingToolTip>Enables specular lighting, an effect which creates brighter spots of light on shiny objects.</SpecularLightingToolTip>
  <ChromaticAberration>Chromatic aberration</ChromaticAberration>
  <ChromaticAberrationToolTip>Enables a subtle color distortion effect at the edges of the screen.</ChromaticAberrationToolTip>
  <HUDScale>HUD scale</HUDScale>
  <InventoryScale>Inventory scale</InventoryScale>

  <!-- Audio tab -->
  <SettingsTab.Audio>Audio</SettingsTab.Audio>
  <SoundVolume>Sound volume</SoundVolume>
  <MusicVolume>Music volume</MusicVolume>
  <MuteOnFocusLost>Mute on focus lost</MuteOnFocusLost>
  <MuteOnFocusLostToolTip>Mutes the game when its window is not in focus.</MuteOnFocusLostToolTip>
  <VoiceChat>Voice chat</VoiceChat>
  <CurrentDevice>Current device</CurrentDevice>
  <CurrentDeviceToolTip.OSX>This device will be used for voice chat. Unfortunately there is no way to change the input device on Mac OS X and it will instead use your system's default only.</CurrentDeviceToolTip.OSX>
  <RefreshDefaultDevice>Refresh default device</RefreshDefaultDevice>
  <RefreshDefaultDeviceToolTip>Refreshes the input device used for voice chat. If you swap/hotplug the default input on your system then press this to detect that change.</RefreshDefaultDeviceToolTip>
  <VoiceMode.Disabled>Disabled</VoiceMode.Disabled>
  <VoiceMode.DisabledToolTip>Voice chat is disabled.</VoiceMode.DisabledToolTip>
  <VoiceMode.PushToTalk>Push-to-talk</VoiceMode.PushToTalk>
  <VoiceMode.PushToTalkToolTip>Voice activity is sent only when a certain key is held down.</VoiceMode.PushToTalkToolTip>
  <VoiceMode.Activity>Voice activity</VoiceMode.Activity>
  <VoiceMode.ActivityToolTip>Voice activity is sent whenever the sound coming through surpasses the noise gate threshold.</VoiceMode.ActivityToolTip>
  <NoiseGateThreshold>Noise gate threshold</NoiseGateThreshold>

  <!-- Controls tab -->
  <SettingsTab.Controls>Controls</SettingsTab.Controls>
  <AimAssist>Aim assist</AimAssist>
  <InputType.Select>Select</InputType.Select>
  <InputType.Use>Use</InputType.Use>
  <InputType.Aim>Aim</InputType.Aim>
  <InputType.Up>Up</InputType.Up>
  <InputType.Down>Down</InputType.Down>
  <InputType.Left>Left</InputType.Left>
  <InputType.Right>Right</InputType.Right>
  <InputType.Attack>Attack</InputType.Attack>
  <InputType.Run>Run</InputType.Run>
  <InputType.Crouch>Crouch</InputType.Crouch>
  <InputType.Chat>Chat</InputType.Chat>
  <InputType.RadioChat>Radio chat</InputType.RadioChat>
  <InputType.CrewOrders>Crew orders</InputType.CrewOrders>
  <InputType.Ragdoll>Ragdoll</InputType.Ragdoll>
  <InputType.Health>Health</InputType.Health>
  <InputType.Grab>Grab</InputType.Grab>
  <InputType.SelectNextCharacter>Next character</InputType.SelectNextCharacter>
  <InputType.SelectPreviousCharacter>Previous character</InputType.SelectPreviousCharacter>
  <InputType.Voice>Push-to-talk</InputType.Voice>

  <!-- Server settings menu -->
  <ServerSettingsRoundsTab>Rounds</ServerSettingsRoundsTab>
  <ServerSettingsServerTab>Server</ServerSettingsServerTab>
  <ServerSettingsBanlistTab>Banlist</ServerSettingsBanlistTab>
  <ServerSettingsWhiteListTab>Whitelist</ServerSettingsWhiteListTab>
  <ServerSettingsSubSelection>Submarine selection</ServerSettingsSubSelection>
  <ServerSettingsModeSelection>Game mode selection</ServerSettingsModeSelection>
  <ServerSettingsEndRoundWhenDestReached>End round when destination reached</ServerSettingsEndRoundWhenDestReached>
  <ServerSettingsEndRoundVoting>End round by voting</ServerSettingsEndRoundVoting>
  <ServerSettingsEndRoundVotesRequired>Votes required: </ServerSettingsEndRoundVotesRequired>
  <ServerSettingsAllowRespawning>Allow respawning</ServerSettingsAllowRespawning>
  <ServerSettingsRespawnInterval>Interval: </ServerSettingsRespawnInterval>
  <ServerSettingsMinRespawn>Minimum players to respawn: </ServerSettingsMinRespawn>
  <ServerSettingsMinRespawnToolTip>What percentage of players has to be dead/spectating until a respawn shuttle is dispatched.</ServerSettingsMinRespawnToolTip>
  <ServerSettingsRespawnDuration>Duration of respawn transport: </ServerSettingsRespawnDuration>
  <ServerSettingsRespawnDurationToolTip>The amount of time respawned players have to navigate the respawn shuttle to the main submarine. After the duration expires, the shuttle will automatically head back out of the level.</ServerSettingsRespawnDurationToolTip>
  <ServerSettingsMonsterSpawns>Monster Spawns</ServerSettingsMonsterSpawns>
  <ServerSettingsAdditionalCargo>Additional Cargo</ServerSettingsAdditionalCargo>
  <ServerSettingsAutoRestartDelay>Autorestart delay: </ServerSettingsAutoRestartDelay>
  <ServerSettingsStartWhenClientsReady>Start when players are ready</ServerSettingsStartWhenClientsReady>
  <ServerSettingsStartWhenClientsReadyRatio>[percentage] % need to be ready</ServerSettingsStartWhenClientsReadyRatio>
  <ServerSettingsAllowSpectating>Allow spectating</ServerSettingsAllowSpectating>
  <ServerSettingsAllowVoteKick>Allow vote kicking</ServerSettingsAllowVoteKick>
  <ServerSettingsKickVotesRequired>Votes required: </ServerSettingsKickVotesRequired>
  <ServerSettingsAutobanTime>Autoban duration: </ServerSettingsAutobanTime>
  <ServerSettingsShareSubFiles>Share submarine files with players</ServerSettingsShareSubFiles>
  <ServerSettingsRandomizeSeed>Randomize level seed between rounds</ServerSettingsRandomizeSeed>
  <ServerSettingsSaveLogs>Save server logs</ServerSettingsSaveLogs>
  <ServerSettingsAllowRagdollButton>Allow ragdoll button</ServerSettingsAllowRagdollButton>
  <ServerSettingsUseTraitorRatio>Use % of players for max traitors</ServerSettingsUseTraitorRatio>
  <ServerSettingsTraitorRatio>Traitor ratio: </ServerSettingsTraitorRatio>
  <ServerSettingsTraitorCount>Traitor count: </ServerSettingsTraitorCount>
  <ServerSettingsUseKarma>Use Karma</ServerSettingsUseKarma>
  <WhiteListEnabled>Enabled</WhiteListEnabled>
  <WhiteListName>Name</WhiteListName>
  <WhiteListIP>IP Address</WhiteListIP>
  <WhiteListAdd>Add to whitelist</WhiteListAdd>
  <WhiteListRemove>Remove</WhiteListRemove>
  <BanRange>Ban range</BanRange>
  <BanListRemove>Remove</BanListRemove>
  <BanExpires>Expires [time]</BanExpires>
  <BanDuration>Duration</BanDuration>
  <BanPermanent>Permanent</BanPermanent>
  <BanReason>Reason: </BanReason>


  <!-- Round summary -->
  <RoundSummaryProgress>[sub] has made its way to [location].</RoundSummaryProgress>
  <RoundSummaryProgress>[sub] has arrived at [location].</RoundSummaryProgress>
  <RoundSummaryReturn>[sub] has returned to [location].</RoundSummaryReturn>
  <RoundSummaryGameOver>The ocean has claimed [sub] and its crew.</RoundSummaryGameOver>
  <RoundSummaryCrewStatus>Crew status</RoundSummaryCrewStatus>

  <!-- Character HUD -->
  <OxygenHUDWarning>Oxygen low</OxygenHUDWarning>
  <PressureHUDWarning>High pressure</PressureHUDWarning>
  <Grabbing>Grabbing</Grabbing>
  <Stun>Stun</Stun>
  <Disguised>(Disguised)</Disguised>
  <UseItemButton>Use</UseItemButton>
  <GrabHint>[[key]] Grab</GrabHint>
  <HealHint>[[key]] Heal</HealHint>
  <TalkHint>[[key]] Talk</TalkHint>
  <QuickUseAction.Equip>Equip</QuickUseAction.Equip>
  <QuickUseAction.Unequip>Unequip</QuickUseAction.Unequip>
  <QuickUseAction.Drop>Hold to drop</QuickUseAction.Drop>
  <QuickUseAction.TakeFromContainer>Take</QuickUseAction.TakeFromContainer>
  <QuickUseAction.TakeFromCharacter>Take</QuickUseAction.TakeFromCharacter>
  <QuickUseAction.PutToContainer>Put to container</QuickUseAction.PutToContainer>
  <QuickUseAction.PutToCharacter>Put to selected character</QuickUseAction.PutToCharacter>
  <QuickUseAction.UseTreatment>Use as treatment</QuickUseAction.UseTreatment>

  <!-- Status -->
  <StatusOK>OK</StatusOK>
  <Unconscious>Unconscious</Unconscious>
  <Injured>Injured</Injured>

  <!-- Limbs -->
  <LeftHand>Left hand</LeftHand>
  <RightHand>Right hand</RightHand>
  <Hands>Hands</Hands>
  <LeftArm>Left arm</LeftArm>
  <RightArm>Right arm</RightArm>
  <LeftLeg>Left leg</LeftLeg>
  <RightLeg>Right leg</RightLeg>
  <LeftFoot>Left foot</LeftFoot>
  <RightFoot>Right foot</RightFoot>
  <Head>Head</Head>
  <Torso>Torso</Torso>
  <Tail>Tail</Tail>
  <Legs>Legs</Legs>
  <RightThigh>Right thigh</RightThigh>
  <LeftThigh>Left thigh</LeftThigh>
  <Waist>Waist</Waist>

  <!-- Misc -->
  <Yes>Yes</Yes>
  <YesToAll>Yes to All</YesToAll>
  <No>No</No>
  <NoToAll>No to All</NoToAll>
  <OK>OK</OK>
  <Skills>Skills</Skills>
  <PersonalityTrait>Trait</PersonalityTrait>
  <Male>Male</Male>
  <Female>Female</Female>
  <Order>Order</Order>
  <Submarine>Submarine</Submarine>
  <Shuttle>Shuttle</Shuttle>
  <RespawnShuttle>Respawn shuttle</RespawnShuttle>
  <Editing>Editing</Editing>
  <Error>Error</Error>
  <Warning>Warning</Warning>
  <Unknown>Unknown</Unknown>
  <None>None</None>
  <Any>Any</Any>
  <Close>Close</Close>
  <Cancel>Cancel</Cancel>
  <Done>Done</Done>
  <Delete>Delete</Delete>
  <Load>Load</Load>
  <Back>Back</Back>
  <Days>Days</Days>
  <Hours>Hours</Hours>
  <Retry>Retry</Retry>
  <ManagePlayers>Manage players</ManagePlayers>
  <Destination>Destination</Destination>

  <DeleteDialogLabel>Delete file?</DeleteDialogLabel>
  <DeleteDialogQuestion>Are you sure you want to delete "[file]"?</DeleteDialogQuestion>
  <DeleteFileError>Could not delete file "[file]"!</DeleteFileError>

  <SteamDllNotFound>Initializing Steam client failed (steam_api64.dll not found). All Steam features have been disabled - you will not be able to use the Steam Workshop or join servers that use Steam.</SteamDllNotFound>
  <SteamClientInitFailed>Initializing Steam client failed. Please make sure Steam is running and you are logged in to an account. All Steam features have been disabled - you will not be able to use the Steam Workshop or join servers that use Steam.</SteamClientInitFailed>

  <!-- Pronouns -->
  <PronounMale>He</PronounMale>
  <PronounPossessiveMale>His</PronounPossessiveMale>
  <PronounReflexiveMale>Himself</PronounReflexiveMale>
  <PronounFemale>She</PronounFemale>
  <PronounPossessiveFemale>Her</PronounPossessiveFemale>
  <PronounReflexiveFemale>Herself</PronounReflexiveFemale>

  <!-- Mission info -->
  <MissionInfo>Mission info</MissionInfo>
  <NoMission>No mission</NoMission>
  <MissionReward>Reward: [reward]</MissionReward>

  <!-- Campaign -->
  <CampaignSetup>Campaign Setup</CampaignSetup>
  <NewCampaign>New campaign</NewCampaign>
  <LoadCampaign>Load campaign</LoadCampaign>
  <LoadButton>Load</LoadButton>
  <DeleteButton>Delete</DeleteButton>
  <SubNotSelected>Submarine not selected!</SubNotSelected>
  <SelectSubRequest>Please select a submarine.</SelectSubRequest>
  <SelectedSub>Selected submarine</SelectedSub>
  <SaveName>Save name</SaveName>
  <LastSaved>Last saved</LastSaved>
  <MapSeed>Map seed</MapSeed>
  <StartCampaignButton>Start</StartCampaignButton>
  <CampaignEnterOutpostPrompt>Do you want to enter [locationname]?</CampaignEnterOutpostPrompt>
  
  <ShuttleSelected>Shuttle selected</ShuttleSelected>
  <ShuttleWarning>Most shuttles are not adequately equipped to deal with the dangers of the Europan depths. Are you sure you want to choose a shuttle as your vessel?</ShuttleWarning>

  <ContentPackageMismatch>Mismatching content package</ContentPackageMismatch>
  <ContentPackageMismatchWarning>The submarine may not be compatible with the currently selected content packages, because it requires the content packages [requiredcontentpackages]. Are you sure you want to choose the submarine?</ContentPackageMismatchWarning>

  <!-- Campaign menu -->
  <Map>Map</Map>
  <Crew>Crew</Crew>
  <CampaignMenuCrew>Your crew</CampaignMenuCrew>
  <Store>Store</Store>
  <Outpost>Outpost</Outpost>
  <CampaignMenuHireable>Hireable people</CampaignMenuHireable>
  <HireButton>Hire</HireButton>
  <FireButton>Fire</FireButton>
  <FireWarningHeader>Are you sure?</FireWarningHeader>
  <FireWarningText>Are you sure you want to fire [charactername] from your crew? You will not be able to hire the character again.</FireWarningText>
  <Location>Location</Location>
  <HireUnavailable>No-one available for hire.</HireUnavailable>
  <Mission>Mission</Mission>
  <NoMission>No mission</NoMission>
  <Reward>Reward: [reward] credits</Reward>
  <Credit>Credit</Credit>
  <PlayerCredits>Credits: [credits]</PlayerCredits>

  <!-- Ingame menus -->
  <InfoButton>Info</InfoButton>
  <EndRound>End round</EndRound>
  <EnterLocation>Enter [locationname]</EnterLocation>
  <LeaveSubBehind>One of your vessels isn't at the exit yet. Do you want to leave it behind?</LeaveSubBehind>
  <LeaveSubsBehind>Some of your vessels aren't at the exit yet. Do you want to leave them behind?</LeaveSubsBehind>

  <!-- Server list -->
  <JoinServer>Join server</JoinServer>
  <YourName>Your name</YourName>
  <ServerIP>Server IP</ServerIP>
  <ServerListName>Name</ServerListName>
  <ServerListPlayers>Players</ServerListPlayers>
  <ServerListVersion>Game version</ServerListVersion>
  <ServerListHasPassword>Password-protected</ServerListHasPassword>
  <ServerListUsingWhitelist>Using whitelist</ServerListUsingWhitelist>
  <ServerListContentPackages>Content packages</ServerListContentPackages>
  <ServerListSubSelection>Submarine selection</ServerListSubSelection>
  <ServerListModeSelection>Game mode selection</ServerListModeSelection>
  <ServerListAllowSpectating>Allow spectating</ServerListAllowSpectating>
  <ServerListCompatible>Compatible</ServerListCompatible>
  <ServerListPing>Ping</ServerListPing>
  <ServerListRoundStarted>Round started</ServerListRoundStarted>
  <ServerListRoundNotStarted>Round has not started</ServerListRoundNotStarted>
  <ServerListInfo>Info</ServerListInfo>
  <ServerListRefresh>Refresh</ServerListRefresh>
  <ServerListJoin>Join</ServerListJoin>
  <ServerListUnknownVersion>Could not determine compatibility (unknown game version)</ServerListUnknownVersion>
  <ServerListNoSteamQueryResponse>Could not determine compatibility with the server because it did not respond to queries. This may happen if the server is down or if the host has not forwarded their query port, but you may still attempt to connect to the server.</ServerListNoSteamQueryResponse>
  <ServerListUnknownContentPackage>Could not determine compatibility (unknown content package)</ServerListUnknownContentPackage>
  <ServerListIncompatibleVersion>This server is not compatible with your version of Barotrauma [version] required).</ServerListIncompatibleVersion>
  <ServerListIncompatibleContentPackage>Content package "[contentpackage]" (MD5: [hash]) required to play on this server.</ServerListIncompatibleContentPackage>
  <ServerListContentPackageNotEnabled>You need to enable the content package in the game's settings "[contentpackage]" to play on this server.</ServerListContentPackageNotEnabled>
  <ServerListIncompatibleContentPackageWorkshopAvailable>Content package "[contentpackage]" required to play on this server. You can install the package from the Steam Workshop.</ServerListIncompatibleContentPackageWorkshopAvailable>
  <ServerListSubscribeMissingPackages>Get missing packages from Workshop</ServerListSubscribeMissingPackages>
  <ServerListSubscribeMissingPackagesTooltip>Subscribe to the missing content packages in the Steam Workshop and open the Workshop menu where you can download and enable them.</ServerListSubscribeMissingPackagesTooltip>
  <ServerListSubscribeMissingPackagesTooltipNoSteam>The missing content packages are available in the Steam Workshop, but Steam features are not available if you don't own Barotrauma on Steam.</ServerListSubscribeMissingPackagesTooltipNoSteam>
  <FilterServers>Filter servers</FilterServers>
  <FilterPassword>No password required</FilterPassword>
  <FilterIncompatibleServers>Hide incompatible servers</FilterIncompatibleServers>
  <FilterFullServers>Hide full servers</FilterFullServers>
  <FilterEmptyServers>Hide empty servers</FilterEmptyServers>
  <NoMatchingServers>No matching servers found.</NoMatchingServers>
  <RefreshingServerList>Refreshing server list...</RefreshingServerList>
  <NoServers>Could not find any servers.</NoServers>
  <ServerListNoSteamConnection>Could not find any servers (not connected to Steam).</ServerListNoSteamConnection>
  <MasterServerErrorLabel>Connection error</MasterServerErrorLabel>
  <MasterServerTimeOutError>Could not connect to master server (request timed out).</MasterServerTimeOutError>
  <MasterServerErrorException>Error while connecting to master server { [error] }</MasterServerErrorException>
  <MasterServerError404>Error while connecting to master server (404 - [masterserverurl] not found)</MasterServerError404>
  <MasterServerErrorUnavailable>Error while connecting to master server (505 - Service Unavailable). The master server may be down for maintenance or temporarily overloaded. Please try again after in a few moments.</MasterServerErrorUnavailable>
  <MasterServerErrorDefault>Error while connecting to master server ([statuscode]: [statusdescription])</MasterServerErrorDefault>
  <CouldNotConnectToServer>Could not connect to the server.</CouldNotConnectToServer>
  <InvalidIPAddress>Failed to resolve address "[serverip]:[port]". Please make sure you have entered a valid IP address.</InvalidIPAddress>
  <Connecting>CONNECTING</Connecting>
  <ConnectionLost>Connection lost</ConnectionLost>
  <ConnectionLostReconnecting>You have been disconnected from the server. Reconnecting...</ConnectionLostReconnecting>
  <ConnectionFailed>Connecting failed</ConnectionFailed>
  <ConnectingTo>Connecting to [serverip]</ConnectingTo>
  <ServerFullQuestionPrompt>Do you want to wait join the server queue and wait for a slot to free up?</ServerFullQuestionPrompt>
  <ServerQueue>Queue</ServerQueue>
  <ServerQueuePleaseWait>Please wait...</ServerQueuePleaseWait>
  <WaitingInServerQueue>Waiting for a slot to free up on the server.</WaitingInServerQueue>

  <!-- Disconnect reasons -->
  <DisconnectReason.Banned>You have been banned from the server.</DisconnectReason.Banned>
  <DisconnectReason.Kicked>You have been kicked from the server.</DisconnectReason.Kicked>
  <DisconnectReason.ServerShutdown>The server has shut down.</DisconnectReason.ServerShutdown>
  <DisconnectReason.ServerFull>The server is full.</DisconnectReason.ServerFull>
  <DisconnectReason.AuthenticationRequired>Client did not properly request authentication.</DisconnectReason.AuthenticationRequired>
  <DisconnectReason.SteamAuthenticationRequired>Steam authentication required. Please make sure Steam is running and you are logged in to an account.</DisconnectReason.SteamAuthenticationRequired>
  <DisconnectReason.SteamAuthenticationFailed>Steam authentication failed.</DisconnectReason.SteamAuthenticationFailed>
  <DisconnectReason.SessionTaken>Your session was taken by a new connection on the same IP address.</DisconnectReason.SessionTaken>
  <DisconnectReason.TooManyFailedLogins>Too many failed login attempts.</DisconnectReason.TooManyFailedLogins>
  <DisconnectReason.NoName>No name given.</DisconnectReason.NoName>
  <DisconnectReason.InvalidName>Your name contains illegal symbols.</DisconnectReason.InvalidName>
  <DisconnectReason.NameTaken>That name is taken.</DisconnectReason.NameTaken>
  <DisconnectReason.InvalidVersion>Non-matching game version.</DisconnectReason.InvalidVersion>
  <DisconnectReason.MissingContentPackage>Missing content package.</DisconnectReason.MissingContentPackage>
  <DisconnectReason.IncompatibleContentPackage>Incompatible content package.</DisconnectReason.IncompatibleContentPackage>
  <DisconnectReason.NotOnWhitelist>You are not on the server's whitelist.</DisconnectReason.NotOnWhitelist>
  <DisconnectMessage.AFK>You have been away from keyboard for too long.</DisconnectMessage.AFK>
  <DisconnectMessage.SteamAuthNoLongerValid>Steam authentication is no longer valid ([status]).</DisconnectMessage.SteamAuthNoLongerValid>
  <DisconnectMessage.TooManyFailedLogins>Too many failed login attempts.</DisconnectMessage.TooManyFailedLogins>
  <DisconnectMessage.InvalidVersion>Version "[version]" required to connect to the server (Your version: "[clientversion]")</DisconnectMessage.InvalidVersion>
  <DisconnectMessage.MissingContentPackage>You need the content package [missingcontentpackage] to play on the server.</DisconnectMessage.MissingContentPackage>
  <DisconnectMessage.MissingContentPackages>You need the content packages [missingcontentpackages] to play on the server.</DisconnectMessage.MissingContentPackages>
  <DisconnectMessage.IncompatibleContentPackage>You must disable the content package [incompatiblecontentpackage] before joining.</DisconnectMessage.IncompatibleContentPackage>
  <DisconnectMessage.IncompatibleContentPackages>You must disable the content packages [incompatiblecontentpackages] before joining.</DisconnectMessage.IncompatibleContentPackages>

  <!-- Server lobby -->
  <RestartingIn>Restarting in</RestartingIn>
  <Votes>Votes</Votes>
  <GameMode>Game mode</GameMode>
  <MissionType>Mission type</MissionType>
  <Random>Random</Random>
  <LevelSeed>Level seed</LevelSeed>
  <LevelDifficulty>Level difficulty</LevelDifficulty>
  <Traitors>Traitors</Traitors>
  <BotCount>Bot count</BotCount>
  <BotSpawnMode>Bot spawn mode</BotSpawnMode>
  <AutoRestart>Automatic restart</AutoRestart>
  <ServerLog>Server log</ServerLog>
  <CampaignView>Campaign view</CampaignView>
  <PlayYourself>Play yourself</PlayYourself>
  <StartGameButton>Start</StartGameButton>
  <ReadyToStartTickBox>Ready to start</ReadyToStartTickBox>
  <ServerSettingsButton>Settings</ServerSettingsButton>
  <SpectateButton>Spectate</SpectateButton>
  <Gender>Gender</Gender>
  <JobPreferences>Job preferences</JobPreferences>
  <PlayingAsSpectator>Playing as a spectator</PlayingAsSpectator>
  <SubNotFound>Submarine not found in your submarine folder</SubNotFound>
  <SubDoesntMatch>Your version of the submarine doesn't match the servers version</SubDoesntMatch>
  <Rank>Rank</Rank>
  <CustomRank>Custom</CustomRank>
  <Permissions>Permissions</Permissions>
  <PermittedConsoleCommands>Permitted console commands</PermittedConsoleCommands>
  <Kick>Kick</Kick>
  <VoteToKick>Vote to kick</VoteToKick>
  <Ban>Ban</Ban>
  <BanRange>Ban range</BanRange>
  <BanReasonPrompt>Reason for the ban?</BanReasonPrompt>
  <KickReasonPrompt>Reason for kicking?</KickReasonPrompt>
  <PrivateMessageTag>[PM]</PrivateMessageTag>
  <SubNotFoundError>Submarine [subname] was selected by the server. Matching file not found in your submarine folder.</SubNotFoundError>
  <SubLoadError>Could not load submarine [subname]. The file may be corrupted.</SubLoadError>
  <SubDoesntMatchError>Your version of the submarine file [subname] does not match the server's version!\nYour MD5 hash: [myhash]\nServer's MD5 hash: [serverhash]\n</SubDoesntMatchError>
  <DownloadSubLabel>Submarine not found!</DownloadSubLabel>
  <DownloadSubQuestion>Do you want to download the file from the server host?</DownloadSubQuestion>
  <WaitForFileTransfers>Waiting for file transfers to finish before starting the round...</WaitForFileTransfers>
  <StartNow>Start now</StartNow>
  <ServerInitFailed>Starting the server failed.</ServerInitFailed>
  <ServerInitFailedAddressAlreadyInUse>[errormsg]. Are you trying to run multiple servers on the same port?</ServerInitFailedAddressAlreadyInUse>
  <PermissionsRemoved>The host has removed all your special permissions.</PermissionsRemoved>
  <CurrentPermissions>Current permissions:</CurrentPermissions>
  <PermissionsChanged>Permissions changed</PermissionsChanged>
  <PermittedConsoleCommands>Permitted console commands:</PermittedConsoleCommands>
  <PleaseWaitRoundRunning>Please wait</PleaseWaitRoundRunning>
  <RoundRunningSpectateDisabled>A round is already running and the admin has disabled spectating. You will have to wait for a new round to start.</RoundRunningSpectateDisabled>
  <RoundRunningSpectateEnabled>A round is already running, but you can spectate the game while waiting for a respawn shuttle or a new round.</RoundRunningSpectateEnabled>
  <ServerDownloadFinished>Download finished</ServerDownloadFinished>
  <DownloadingFile>Downloading [filename]</DownloadingFile>
  <FileDownloadedNotification>File "[filename]" was downloaded successfully.</FileDownloadedNotification>
  <NewCampaignCharacterHeader>Are you sure?</NewCampaignCharacterHeader>
  <NewCampaignCharacterText>Creating a new character will discard your previous character, and you will lose all your skill progress and all the items in your possession. Do you wish to create a new character?</NewCampaignCharacterText>

  <!-- Client permissions -->
  <ClientPermission.None>None</ClientPermission.None>
  <ClientPermission.ManageRound>Manage round</ClientPermission.ManageRound>
  <ClientPermission.Kick>Kick</ClientPermission.Kick>
  <ClientPermission.Ban>Ban</ClientPermission.Ban>
  <ClientPermission.Unban>Revoke Ban</ClientPermission.Unban>
  <ClientPermission.SelectSub>Select sub</ClientPermission.SelectSub>
  <ClientPermission.SelectMode>Select mode</ClientPermission.SelectMode>
  <ClientPermission.ManageCampaign>Manage campaign</ClientPermission.ManageCampaign>
  <ClientPermission.ConsoleCommands>Console commands</ClientPermission.ConsoleCommands>
  <ClientPermission.ServerLog>Server log</ClientPermission.ServerLog>
  <ClientPermission.ManageSettings>Manage server settings</ClientPermission.ManageSettings>
  <ClientPermission.ManagePermissions>Manage player permissions</ClientPermission.ManagePermissions>
  <ClientPermission.All>All</ClientPermission.All>

  <!-- Mission types -->
  <MissionType.None>None</MissionType.None>
  <MissionType.Random>Random</MissionType.Random>
  <MissionType.Salvage>Salvage</MissionType.Salvage>
  <MissionType.Monster>Monster</MissionType.Monster>
  <MissionType.Cargo>Cargo</MissionType.Cargo>
  <MissionType.Combat>Combat</MissionType.Combat>

  <!-- Ingame UI -->
  <EndRoundVotes>Votes to end the round (y/n) [y]/[n]</EndRoundVotes>
  <RespawnShuttleDispatching>Respawn Shuttle dispatching in [time]</RespawnShuttleDispatching>
  <RespawningIn>Respawning players in [time]</RespawningIn>
  <RespawnShuttleLeavingIn>Respawn Shuttle leaving in [time]</RespawnShuttleLeavingIn>
  <CamFollowSubmarine>Follow submarine</CamFollowSubmarine>

  <InsufficientSkills>Your skills may be insufficient to use the item! [requiredskill] level [requiredlevel] required.</InsufficientSkills>
  <SkillIncreased>[name]'s [skillname] skill increased to [newlevel]!</SkillIncreased>

  <!-- Sub editor -->
  <Items>Items</Items>
  <Structures>Structures</Structures>
  <TotalHullVolume>Total hull volume</TotalHullVolume>
  <SelectedHullVolume>Selected hull volume</SelectedHullVolume>
  <OptimalBallastLevel>optimal neutral ballast level is [value]</OptimalBallastLevel>
  <SaveItemAssembly>Save as item assembly</SaveItemAssembly>
  <InsufficientBallast>insufficient volume for buoyancy control</InsufficientBallast>
  <PhysicsBodies>Physics bodies</PhysicsBodies>
  <OpenSubButton>Open...</OpenSubButton>
  <SaveSubButton>Save</SaveSubButton>
  <AddSubButton>Add submarine</AddSubButton>
  <AddSubToolTip>Places another submarine into the current submarine file. Can be used for adding things such as smaller vessels, escape pods or detachable sections into the main submarine.</AddSubToolTip>
  <HoldToLink>Hold space and click with the mouse to link to another item.</HoldToLink>
  <AllowedLinks>Allowed links</AllowedLinks>
  <FilterMapEntities>Filter</FilterMapEntities>
  <CharacterModeButton>Character mode</CharacterModeButton>
  <CharacterModeToolTip>Allows you to pick up and use items. Useful for things such as placing items inside closets, turning devices on/off and doing the wiring.</CharacterModeToolTip>
  <WiringModeButton>Wiring mode</WiringModeButton>
  <WiringModeToolTip>Allows you to connect wires between items.</WiringModeToolTip>
  <GenerateWaypointsButton>Generate waypoints</GenerateWaypointsButton>
  <GenerateWaypointsToolTip>AI controlled crew members require waypoints to navigate around the sub.</GenerateWaypointsToolTip>
  <ShowEntitiesLabel>Show</ShowEntitiesLabel>
  <ShowWalls>Walls</ShowWalls>
  <ShowStructures>Structures</ShowStructures>
  <ShowItems>Items</ShowItems>
  <ShowLighting>Lighting</ShowLighting>
  <ShowWaypoints>Waypoints</ShowWaypoints>
  <ShowSpawnpoints>Spawnpoints</ShowSpawnpoints>
  <ShowLinks>Links</ShowLinks>
  <ShowHulls>Hulls</ShowHulls>
  <ShowGaps>Gaps</ShowGaps>
  <PreviouslyUsedLabel>Previously used</PreviouslyUsedLabel>
  <SubNameMissingWarning>Name your submarine before saving it.</SubNameMissingWarning>
  <SubNameIllegalCharsWarning>Illegal symbols in filename ([illegalchar])</SubNameIllegalCharsWarning>
  <SubSavedNotification>Submarine saved to [filepath].</SubSavedNotification>
  <SaveSubDialogHeader>Save submarine</SaveSubDialogHeader>
  <SaveSubDialogName>Name</SaveSubDialogName>
  <SaveSubDialogDescription>Description</SaveSubDialogDescription>
  <SaveSubDialogSettings>Settings</SaveSubDialogSettings>
  <SaveItemAssemblyDialogHeader>Save assembly</SaveItemAssemblyDialogHeader>
  <SaveItemAssemblyHideInMenus>Hide in menus</SaveItemAssemblyHideInMenus>
  <SaveItemAssemblyDialogName>Name</SaveItemAssemblyDialogName>
  <SaveItemAssemblyDialogDescription>Description</SaveItemAssemblyDialogDescription>
  <ItemAssemblyNameMissingWarning>Name your item assembly before saving it.</ItemAssemblyNameMissingWarning>
  <ItemAssemblyFileExistsWarning>There is already an item assembly with the same name. Do you want to replace the existing assembly?</ItemAssemblyFileExistsWarning>
  <ItemAssemblyNameIllegalCharsWarning>Illegal symbols in filename ([illegalchar])</ItemAssemblyNameIllegalCharsWarning>
  <NoHullsWarning>No hulls found in the submarine. Hulls determine the "borders" of an individual room and are required for water and air distribution to work correctly.</NoHullsWarning>
  <DisconnectedVentsWarning>The submarine contains vents which haven't been linked to an oxygen generator. Select a vent and click an oxygen generator while holding space to link them.</DisconnectedVentsWarning>
  <DisconnectedTurretsWarning>The submarine contains [itemname]s which haven't been linked to an ammunition loader. Select the item and click a loader while holding space to link them.</DisconnectedTurretsWarning>
  <NoWaypointsWarning>No waypoints found in the submarine. AI controlled crew members won't be able to navigate without waypoints.</NoWaypointsWarning>
  <NoCargoSpawnpointWarning>"The submarine does not have spawnpoints for cargo (which are used for determining where to place bought items). To fix this, create a new spawnpoint and change its "spawn type" parameter to "cargo".</NoCargoSpawnpointWarning>
  <FarAwayEntitiesWarning>One or more structures/items have been placed very far from the submarine. Do you want to move the camera to them?</FarAwayEntitiesWarning>
  <AdjustLightsPrompt>This submarine was saved using an older version of Barotrauma, which used a different formula to calculate lighting. The lighting in the submarine may now appear too bright. Do you want to automatically readjust the lighting for the new lighting formula?</AdjustLightsPrompt>
  <AdjustedLightsNotification>The brightness of the lights has been adjusted. Areas with multiple light sources may still appear too bright and require reducing the range or brightness of the lights manually. You may also use the console command "multiplylights" to adjust the brightness of all the lights as once. For example, "multiplylights 1,1,1,0.5" would decrease the brightness by 50%.</AdjustedLightsNotification>
  <NoBallastTagsWarning>You should add the tag "ballast" to the ballast pumps to allow AI characters to identify which pumps are used for controlling the buoyancy of the submarine.</NoBallastTagsWarning>
  <NoHullNamesWarning>No names given to any of the hulls, using autogenerated names. Characters use the names to refer to different rooms when reporting things such as hull breaches.</NoHullNamesWarning>
  <DeletingContainerWithItems>A container with items inside was deleted, delete contained items as well?\n\nContained items:\n\n</DeletingContainerWithItems>

  <!-- Entity categories -->
  <MapEntityCategory.Structure>Structure</MapEntityCategory.Structure>
  <MapEntityCategory.Machine>Machine</MapEntityCategory.Machine>
  <MapEntityCategory.Equipment>Equipment</MapEntityCategory.Equipment>
  <MapEntityCategory.Electrical>Electrical</MapEntityCategory.Electrical>
  <MapEntityCategory.Material>Material</MapEntityCategory.Material>
  <MapEntityCategory.Misc>Misc</MapEntityCategory.Misc>
  <MapEntityCategory.Alien>Alien</MapEntityCategory.Alien>
  <MapEntityCategory.ItemAssembly>ItemAssembly</MapEntityCategory.ItemAssembly>
  <MapEntityCategory.Legacy>Legacy</MapEntityCategory.Legacy>

  <!-- Particle editor -->
  <ParticleEditorSaveAll>Save all</ParticleEditorSaveAll>
  <ParticleEditorCopyToClipboard>Copy to clipboard</ParticleEditorCopyToClipboard>

  <!-- Level editor -->
  <LevelEditorSaveAll>Save all</LevelEditorSaveAll>
  <LevelEditorLevelSeed>Level seed</LevelEditorLevelSeed>
  <LevelEditorGenerate>Generate</LevelEditorGenerate>
  <LevelEditorLightingEnabled>Enable lighting</LevelEditorLightingEnabled>
  <LevelEditorCursorLightEnabled>Enable cursor light</LevelEditorCursorLightEnabled>
  <LevelEditorReloadTextures>Reload textures</LevelEditorReloadTextures>
  <LevelEditorSpriteEditDone>Done</LevelEditorSpriteEditDone>
  <LevelEditorLevelObjCommonness>Commonness in [leveltype]</LevelEditorLevelObjCommonness>
  <LevelEditorEditSprite>Edit sprite</LevelEditorEditSprite>
  <LevelEditorChildObjects>Child objects</LevelEditorChildObjects>
  <LevelEditorAddChildObject>Add child object</LevelEditorAddChildObject>
  <LevelEditorLightSources>Light sources</LevelEditorLightSources>
  <LevelEditorAddLightSource>Add light source</LevelEditorAddLightSource>
  <LevelEditorCreateLevelObj>Create a new level object</LevelEditorCreateLevelObj>
  <LevelEditorLevelObjName>Name</LevelEditorLevelObjName>
  <LevelEditorLevelObjTexturePath>Texture path</LevelEditorLevelObjTexturePath>
  <LevelEditorLevelObjNameEmpty>Please enter a name for the level object.</LevelEditorLevelObjNameEmpty>
  <LevelEditorLevelObjNameTaken>The selected name is already in use.</LevelEditorLevelObjNameTaken>
  <LevelEditorLevelObjTextureNotFound>Could not find the selected texture file.</LevelEditorLevelObjTextureNotFound>

  <!-- Rooms -->
  <ReactorRoom>Reactor room</ReactorRoom>
  <EngineRoom>Engine room</EngineRoom>
  <CommandRoom>Command room</CommandRoom>
  <Airlock>Airlock</Airlock>
  <Ballast>Ballast</Ballast>
  <SubTopLeft>Upper aft side</SubTopLeft>
  <SubTopCenter>Upper mid</SubTopCenter>
  <SubTopRight>Upper fore side</SubTopRight>
  <SubCenterLeft>Mid aft side</SubCenterLeft>
  <SubCenter>Amidships</SubCenter>
  <SubCenterRight>Mid fore side</SubCenterRight>
  <SubBottomLeft>Lower aft side</SubBottomLeft>
  <SubBottomCenter>Lower mid</SubBottomCenter>
  <SubBottomRight>Lower fore side</SubBottomRight>
  <SubDirOClock>[dir] o'clock</SubDirOClock>

  <!-- Sub description -->
  <Dimensions>Dimensions</Dimensions>
  <DimensionsFormat>[width]x[height] m</DimensionsFormat>
  <SubPreviewImageNotFound>Preview image not found</SubPreviewImageNotFound>
  <RecommendedCrewSize>Recommended crew size</RecommendedCrewSize>
  <RecommendedCrewExperience>Recommended crew experience</RecommendedCrewExperience>
  <RequiredContentPackages>Required content packages</RequiredContentPackages>
  <CrewExperienceLow>Beginner</CrewExperienceLow>
  <CrewExperienceMid>Intermediate</CrewExperienceMid>
  <CrewExperienceHigh>Experienced</CrewExperienceHigh>

  <!-- Waypoints -->
  <Waypoint>Waypoint</Waypoint>
  <LinkWaypoint>Hold space to link to another waypoint</LinkWaypoint>
  <Spawnpoint>Spawnpoint</Spawnpoint>
  <SpawnType>Spawn type</SpawnType>
  <IDCardDescription>ID Card description</IDCardDescription>
  <IDCardDescriptionTooltip>Characters spawning at this spawnpoint will have the specified description added to their ID card. This can be used to describe additional access levels their card has on the sub.</IDCardDescriptionTooltip>
  <IDCardTags>ID Card tags</IDCardTags>
  <IDCardTagsTooltip>Characters spawning at this spawnpoint will have the specified tags added to their ID card. You can, for example, use these tags to limit access to some parts of the sub.</IDCardTagsTooltip>
  <SpawnpointJobs>Assigned jobs</SpawnpointJobs>
  <SpawnpointJobsTooltip>Only characters with the specified job will spawn at this spawnpoint.</SpawnpointJobsTooltip>

  <!-- Linked subs -->
  <LinkedSub>Linked submarine</LinkedSub>
  <ReloadLinkedSub>Refresh</ReloadLinkedSub>
  <ReloadLinkedSubTooltip>Reload the linked submarine from the specified file</ReloadLinkedSubTooltip>
  <LinkLinkedSub>Hold space to link to a docking port</LinkLinkedSub>
  <ReloadLinkedSubError>Submarine file [file] not found!</ReloadLinkedSubError>

  <!-- Chat -->
  <SpamFilterKicked>You have been kicked by the spam filter.</SpamFilterKicked>
  <SpamFilterBlocked>You have been blocked by the spam filter. Try again after 10 seconds.</SpamFilterBlocked>

  <!-- Item HUDs -->
  <ItemInUse>In use by [character]</ItemInUse>
  <EngineForce>Thrust</EngineForce>
  <EngineBackwards>Backwards</EngineBackwards>
  <EngineForwards>Forwards</EngineForwards>
  <EnginePowered>Powered</EnginePowered>
  <FabricatorNoPower>Insufficient power</FabricatorNoPower>
  <FabricatorRequiredItems>Required items</FabricatorRequiredItems>
  <FabricatorRequiredTime>Required time</FabricatorRequiredTime>
  <FabricatorRequiredCondition>Condition</FabricatorRequiredCondition>
  <FabricatorRequiredSkills>Skills required to calibrate</FabricatorRequiredSkills>
  <FabricatorCreate>Create</FabricatorCreate>
  <FabricatorCancel>Cancel</FabricatorCancel>
  <DeconstructorNoPower>Insufficient power</DeconstructorNoPower>
  <DeconstructorDeconstruct>Deconstruct</DeconstructorDeconstruct>
  <DeconstructorCancel>Cancel</DeconstructorCancel>
  <Lvl>Lvl</Lvl>
  <MiniMapHullBreach>Hull breach</MiniMapHullBreach>
  <MiniMapWaterLevel>Water level</MiniMapWaterLevel>
  <MiniMapWaterLevelUnavailable>Water level data not available</MiniMapWaterLevelUnavailable>
  <MiniMapAirQuality>Air quality</MiniMapAirQuality>
  <MiniMapAirQualityUnavailable>Air quality data not available</MiniMapAirQualityUnavailable>
  <PumpPowered>Powered</PumpPowered>
  <PumpIn>IN</PumpIn>
  <PumpOut>OUT</PumpOut>
  <PumpSpeed>Pumping speed</PumpSpeed>

  <ReactorAutoTemp>Automatic Control</ReactorAutoTemp>
  <ReactorOutput>Output: [kw] kW</ReactorOutput>
  <ReactorLoad>Load: [kw] kW</ReactorLoad>
  <ReactorFissionRate>Fission rate</ReactorFissionRate>
  <ReactorTurbineOutput>Turbine output</ReactorTurbineOutput>
  <ReactorWarningCriticalTemp>Critical\nHeat</ReactorWarningCriticalTemp>
  <ReactorWarningCriticalLowTemp>Critically\nLow Temperature</ReactorWarningCriticalLowTemp>
  <ReactorWarningCriticalOutput>Critical\nOutput</ReactorWarningCriticalOutput>
  <ReactorWarningLowTemp>Temp Low</ReactorWarningLowTemp>
  <ReactorWarningOverheating>Overheat</ReactorWarningOverheating>
  <ReactorWarningLowOutput>Output Low</ReactorWarningLowOutput>
  <ReactorWarningHighOutput>Output High</ReactorWarningHighOutput>
  <ReactorWarningLowFuel>Fuel Low</ReactorWarningLowFuel>
  <ReactorWarningFuelOut>Fuel Out</ReactorWarningFuelOut>
  <ReactorWarningMeltdown>Meltdown</ReactorWarningMeltdown>
  <ReactorWarningSCRAM>SCRAM</ReactorWarningSCRAM>
  <ReactorTipFissionRate>Increasing the fission rate makes the reactor consume more fuel and generate more heat. The heat is used to spin the turbine which generates electricity.</ReactorTipFissionRate>
  <ReactorTipTurbineOutput>The higher the turbine output, the more the reactor attempts to generate electricity. If the output is too high relative to the fission rate, the reactor will cool down, and if too low, it will overheat.</ReactorTipTurbineOutput>
  <ReactorTipTemperature>The temperature of the reactor core. The temperature is optimal when the bar is between the red indicators.</ReactorTipTemperature>
  <ReactorTipLoad>How much power is currently being consumed by the devices connected to the reactor.</ReactorTipLoad>
  <ReactorTipPower>How much power is currently being generated by the reactor.</ReactorTipPower>
  <ReactorTipAutoTemp>When automatic control is on, the reactor will automatically adjust itself according to the power consumption. However, the system is not fast enough to react to large fluctuations in power consumption, so manual adjustments may still be needed.</ReactorTipAutoTemp>

  <SteeringManual>Manual steering</SteeringManual>
  <SteeringAutoPilot>Autopilot</SteeringAutoPilot>
  <SteeringMaintainPos>Maintain position</SteeringMaintainPos>
  <SteeringVelocityX>Velocity: [kph] km/h</SteeringVelocityX>
  <SteeringVelocityY>Descent velocity: [kph] km/h</SteeringVelocityY>
  <SteeringDepth>Depth: [m] m</SteeringDepth>
  <SteeringDepthWarning>DANGEROUS PRESSURE</SteeringDepthWarning>
  <SteeringNoPowerTip>WARNING: Insufficient power</SteeringNoPowerTip>
  <SteeringAutoPilotMaintainPosTip>AUTOPILOT ON\nMaintaining position. Choose the position to maintain by clicking on the display.</SteeringAutoPilotMaintainPosTip>
  <SteeringAutoPilotLocationTip>AUTOPILOT ON\nAutopilot is set to navigate towards [locationname].</SteeringAutoPilotLocationTip>

  <SonarActive>Active Sonar</SonarActive>
  <SonarPassive>Passive Sonar</SonarPassive>
  <SonarZoom>Zoom</SonarZoom>
  <SonarDirectionalPing>Directional ping</SonarDirectionalPing>
  <SonarSignalWeak>Signal weak</SonarSignalWeak>
  <SonarNoSignal>No signal</SonarNoSignal>
  <SonarTipActive>When active sonar is on, the transponders send out pings that reflect from nearby obstacles. The pings may also be heard by hostile creatures or enemy submarines.</SonarTipActive>
  <SonarTipPassive>In passive mode, the sonar only listens to sources of sound and sounds reflected from nearby obstacles without actively sending out pings.</SonarTipPassive>

  <PowerContainerCharge>Charge: [charge] kWm ([percentage] %)</PowerContainerCharge>
  <PowerContainerRechargeRate>Recharge rate [rate] %</PowerContainerRechargeRate>

  <PowerTransferPowered>Powered</PowerTransferPowered>
  <PowerTransferHighVoltage>Overvoltage</PowerTransferHighVoltage>
  <PowerTransferLowVoltage>Low voltage</PowerTransferLowVoltage>
  <PowerTransferPowerLabel>Power</PowerTransferPowerLabel>
  <PowerTransferPower>[power] kW</PowerTransferPower>
  <PowerTransferLoadLabel>Load</PowerTransferLoadLabel>
  <PowerTransferLoad>[load] kW</PowerTransferLoad>
  <PowerTransferTipOvervoltage>When the electrical grid is supplied more power than what is being consumed, the voltage rises which may cause damage to electrical devices.</PowerTransferTipOvervoltage>
  <PowerTransferTipLowvoltage>When there is not enough power available, the voltage drops which may cause some devices to shut down.</PowerTransferTipLowvoltage>
  <PowerTransferTipLoad>How much power is currently being consumed by the devices connected to the electrical grid.</PowerTransferTipLoad>
  <PowerTransferTipPower>How much power is currently being supplied to the electrical grid.</PowerTransferTipPower>

  <ConnectionLocked>(Locked)</ConnectionLocked>
  <RequiredRepairSkills>Required skills:</RequiredRepairSkills>
  <RepairButton>Repair</RepairButton>
  <Repairing>Repairing</Repairing>

  <!-- Health interface -->
  <Vitality>Vitality</Vitality>
  <SuitableTreatments>Suitable treatments:</SuitableTreatments>
  <HealthItemUseTip>Drop items here to use them on the selected limb. You can also use items with the inventory hotkeys or by double clicking.</HealthItemUseTip>
  <AfflictionStrengthLow>Light</AfflictionStrengthLow>
  <AfflictionStrengthMedium>Medium</AfflictionStrengthMedium>
  <AfflictionStrengthHigh>Heavy</AfflictionStrengthHigh>
  <LowMedicalSkillWarning>Low medical skill! The suitable treatment list may be inaccurate.</LowMedicalSkillWarning>
  <HealthLimbName.Head>Head</HealthLimbName.Head>
  <HealthLimbName.Torso>Torso</HealthLimbName.Torso>
  <HealthLimbName.LeftArm>Left arm</HealthLimbName.LeftArm>
  <HealthLimbName.RightArm>Right arm</HealthLimbName.RightArm>
  <HealthLimbName.LeftLeg>Left leg</HealthLimbName.LeftLeg>
  <HealthLimbName.RightLeg>Right leg</HealthLimbName.RightLeg>

  <!-- Item fixing -->
  <FixHeader>Attempting to fix [itemname]</FixHeader>
  <FixButton>Fix</FixButton>

  <!-- Traitors -->
  <NewTraitor>New traitor</NewTraitor>
  <TraitorStartMessage>You are the Traitor! Your secret task is to assassinate [targetname]! Discretion is an utmost concern; sinking the submarine and killing the entire crew will arouse suspicion amongst the Fleet. If possible, make the death look like an accident.</TraitorStartMessage>
  <TraitorMoreAgentsMessage>It is possible that there are other agents on this submarine. You don't know their names, but you do have a method of communication. Use the code words to greet the agent and code response to respond. Disguise such words in a normal-looking phrase so the crew doesn't suspect anything.\n\nThe code words are: [codewords].\nThe code response is: [coderesponse].</TraitorMoreAgentsMessage>
  <TraitorStartMessageServer>[traitorname] is the traitor and the target is [targetname].</TraitorStartMessageServer>

  <TraitorEndMessageSuccess>[traitorname] was a traitor! [Genderpronounpossessive] task was to assassinate [targetname]. The task was successful.</TraitorEndMessageSuccess>
  <TraitorEndMessageSuccessTraitorDead>[traitorname] was a traitor! [Genderpronounpossessive] task was to assassinate [targetname]. The task was successful, but the traitor did not make it out alive either.</TraitorEndMessageSuccessTraitorDead>
  <TraitorEndMessageSuccessTraitorDetained>[traitorname] was a traitor! [Genderpronounpossessive] task was to assassinate [targetname]. The task was successful, but the traitor was succesfully detained.</TraitorEndMessageSuccessTraitorDetained>
  <TraitorEndMessageFailure>[traitorname] was a traitor! [Genderpronounpossessive] task was to assassinate [targetname]. The task was unsuccessful.</TraitorEndMessageFailure>
  <TraitorEndMessageFailureTraitorDead>[traitorname] was a traitor! [Genderpronounpossessive] task was to assassinate [targetname], but [genderpronoun] got [genderpronounreflexive] killed before completing it.</TraitorEndMessageFailureTraitorDead>
  <TraitorEndMessageFailureTraitorDetained>[traitorname] was a traitor! [Genderpronounpossessive] task was to assassinate [targetname]. The task failed - [genderpronoun] was successfully detained.</TraitorEndMessageFailureTraitorDetained>

  <!-- Causes of death -->
  <CauseOfDeath>Cause of death</CauseOfDeath>
  <CauseOfDeath.Damage>Damage</CauseOfDeath.Damage>
  <CauseOfDeath.Bloodloss>Bloodloss</CauseOfDeath.Bloodloss>
  <CauseOfDeath.Drowning>Drowning</CauseOfDeath.Drowning>
  <CauseOfDeath.Suffocation>Suffocation</CauseOfDeath.Suffocation>
  <CauseOfDeath.Pressure>Pressure</CauseOfDeath.Pressure>
  <CauseOfDeath.Burn>Burn</CauseOfDeath.Burn>
  <CauseOfDeath.Husk>Husk infection</CauseOfDeath.Husk>
  <CauseOfDeath.Disconnected>Braindead</CauseOfDeath.Disconnected>

  <CauseOfDeathDescription.Damage>Succumbed to their injuries</CauseOfDeathDescription.Damage>
  <CauseOfDeathDescription.Bloodloss>Bled out</CauseOfDeathDescription.Bloodloss>
  <CauseOfDeathDescription.Drowning>Drowned</CauseOfDeathDescription.Drowning>
  <CauseOfDeathDescription.Suffocation>Suffocated</CauseOfDeathDescription.Suffocation>
  <CauseOfDeathDescription.Pressure>Crushed by water pressure</CauseOfDeathDescription.Pressure>
  <CauseOfDeathDescription.Burn>Burned to death</CauseOfDeathDescription.Burn>
  <CauseOfDeathDescription.Husk>Taken over by a parasite</CauseOfDeathDescription.Husk>
  <CauseOfDeathDescription.Disconnected>Disconnected</CauseOfDeathDescription.Disconnected>
  <CauseOfDeathDescription.Unknown>Unknown</CauseOfDeathDescription.Unknown>

  <Self_CauseOfDeathDescription.Damage>You have succumbed to your injuries.</Self_CauseOfDeathDescription.Damage>
  <Self_CauseOfDeathDescription.Bloodloss>You have bled out.</Self_CauseOfDeathDescription.Bloodloss>
  <Self_CauseOfDeathDescription.Drowning>You have drowned.</Self_CauseOfDeathDescription.Drowning>
  <Self_CauseOfDeathDescription.Suffocation>You have suffocated.</Self_CauseOfDeathDescription.Suffocation>
  <Self_CauseOfDeathDescription.Pressure>You have been crushed by water pressure.</Self_CauseOfDeathDescription.Pressure>
  <Self_CauseOfDeathDescription.Burn>You have burned to death.</Self_CauseOfDeathDescription.Burn>
  <Self_CauseOfDeathDescription.Husk>The parasite has taken over your body.</Self_CauseOfDeathDescription.Husk>
  <Self_CauseOfDeathDescription.Disconnected>You were disconnected from the server.</Self_CauseOfDeathDescription.Disconnected>

  <GiveInButton>Give in</GiveInButton>
  <GiveInHelpMultiplayer>Let go of your character and enter spectator mode (other players will no longer be able to revive you)</GiveInHelpMultiplayer>
  <GiveInHelpSingleplayer>The character can no longer be revived if you give in.</GiveInHelpSingleplayer>
  <DeathChatNotification>Your chat messages will only be visible to other dead players.</DeathChatNotification>

  <!-- Character dialogue -->
  <DialogAffirmative>Aye aye!</DialogAffirmative>
  <DialogAffirmative>Yes, sir!</DialogAffirmative>
  <DialogAffirmative>Aye!</DialogAffirmative>
  <DialogAffirmative>Got it!</DialogAffirmative>
  <DialogAffirmative>Sure thing!</DialogAffirmative>
  <DialogAffirmative>Copy that.</DialogAffirmative>
  <DialogReactorFuel>Loading more fuel to the reactor!</DialogReactorFuel>
  <DialogReactorTaken>Hey, I'm operating the reactor!</DialogReactorTaken>
  <DialogReactorTaken>Hands off please, I've got this!</DialogReactorTaken>
  <DialogReactorTaken>Hey, we don't need two people at the reactor!</DialogReactorTaken>
  <DialogCantFindController>I can't find a way to operate the [item]!</DialogCantFindController>
  <DialogCantFindController>I don't know how to control the [item]!</DialogCantFindController>
  <DialogLoadTurret>Loading ammunition to the [itemname]!</DialogLoadTurret>
  <DialogFireTurret>Firing!</DialogFireTurret>
  <DialogFireTurret>Fire in the hole!</DialogFireTurret>
  <DialogTurretTargetDead>Enemy down!</DialogTurretTargetDead>
  <DialogTurretTargetDead>Target down!</DialogTurretTargetDead>
  <DialogTurretTargetDead>I think I got it!</DialogTurretTargetDead>
  <DialogTurretTargetDead>Aand it's dead!</DialogTurretTargetDead>
  <DialogChargeBatteries>Charging [itemname] at [rate] %!</DialogChargeBatteries>
  <DialogChargeBatteries>[itemname] now charging at [rate] %!</DialogChargeBatteries>
  <DialogNoBatteries>What batteries?</DialogNoBatteries>
  <DialogNoBatteries>There aren't any batteries on this boat!</DialogNoBatteries>
  <DialogNoBatteries>Can't find any batteries!</DialogNoBatteries>
  <StopChargingBatteries>Stopped charging [itemname]!</StopChargingBatteries>
  <DialogLeakFixed>One leak fixed in [roomname]!</DialogLeakFixed>
  <DialogLeakFixed>Repairing [roomname], a few more holes to go!</DialogLeakFixed>
  <DialogLeaksFixed>All leaks repaired in [roomname]!</DialogLeaksFixed>
  <DialogLeaksFixed>No more leaks in [roomname]!</DialogLeaksFixed>
  <DialogItemRepaired>[itemname] repaired!</DialogItemRepaired>
  <DialogItemRepaired>[itemname] back in order!</DialogItemRepaired>
  <DialogItemRepaired>[itemname] fixed!</DialogItemRepaired>
  <DialogGetDivingGear>Need to find a diving suit!</DialogGetDivingGear>
  <DialogGetDivingGear>I need diving gear!</DialogGetDivingGear>
  <DialogGetOxygenTank>Need to find an oxygen tank!</DialogGetOxygenTank>
  <DialogGetOxygenTank>I need an oxygen tank!</DialogGetOxygenTank>
  <DialogGetOxygenTank>Where are the oxygen tanks?</DialogGetOxygenTank>
  <DialogGetOxygenTank>I need oxygen!</DialogGetOxygenTank>
  <DialogLowOxygen>I'm passing out!</DialogLowOxygen>
  <DialogLowOxygen>Can't breathe!</DialogLowOxygen>
  <DialogLowOxygen>*gasping*</DialogLowOxygen>
  <DialogBleeding>Help, I'm bleeding!</DialogBleeding>
  <DialogBleeding>I'm bleeding out!</DialogBleeding>
  <DialogBleeding>I'm losing blood!</DialogBleeding>
  <DialogPressure>Pressure rising in [roomname]!</DialogPressure>
  <DialogPressure>Dangerous pressure in [roomname]!</DialogPressure>
  <DialogPressure>Pressure level dangerously high in [roomname]!</DialogPressure>
  <DialogFindExtinguisher>I need a fire extinguisher!</DialogFindExtinguisher>
  <DialogFindExtinguisher>Trying to find an extinguisher!</DialogFindExtinguisher>
  <DialogFindExtinguisher>Got to find an extinguisher!</DialogFindExtinguisher>
  <DialogPutOutFire>Put out a fire in [roomname]!</DialogPutOutFire>
  <DialogPutOutFire>Extinguished a fire in [roomname]!</DialogPutOutFire>
  <DialogNoFire>What fire?</DialogNoFire>
  <DialogNoFire>Can't see any fires!</DialogNoFire>
  <DialogNoFire>I don't think there's any fire to put out!</DialogNoFire>
  <DialogSteeringTaken>Hey, I'm at the helm now!</DialogSteeringTaken>
  <DialogSteeringTaken>Hands off please, I'm steering now!</DialogSteeringTaken>
  <DialogSteeringTaken>Hey, we don't need two people to steer!</DialogSteeringTaken>
  <DialogSonarTarget>A target on the sonar at [direction]!</DialogSonarTarget>
  <DialogSonarTarget>A blip on the sonar at [direction]!</DialogSonarTarget>
  <DialogSonarTarget>Something on the sonar at [direction]!</DialogSonarTarget>
  <DialogSonarTarget>Got a target at [direction]!</DialogSonarTarget>
  <DialogSonarTargetLarge>A large target on the sonar at [direction]!</DialogSonarTargetLarge>
  <DialogSonarTargetLarge>Got a large ping at [direction]!</DialogSonarTargetLarge>
  <DialogSonarTargetLarge>Something big on the sonar at [direction]!</DialogSonarTargetLarge>
  <DialogSonarTargetMultiple>[count] targets on the sonar at [direction]!</DialogSonarTargetMultiple>
  <DialogSonarTargetMultiple>We've got [count] targets at [direction]!</DialogSonarTargetMultiple>
  <DialogFoundUnconsciousTarget>Found [targetname] unconscious in [roomname]!</DialogFoundUnconsciousTarget>
  <DialogFoundUnconsciousTarget>Giving first aid to [targetname] in [roomname]!</DialogFoundUnconsciousTarget>
  <DialogListRequiredTreatments>I need to find [treatmentlist]!</DialogListRequiredTreatments>
  <DialogListRequiredTreatments>I need [treatmentlist] to treat [targetname]!</DialogListRequiredTreatments>
  <DialogTargetHealed>[targetname] is back in shape!</DialogTargetHealed>
  <DialogTargetHealed>[targetname] is alright!</DialogTargetHealed>
  <DialogTargetHealed>[targetname] has been resuscitated!</DialogTargetHealed>
  <OrderDialog.follow>[name], follow me!</OrderDialog.follow>
  <OrderDialogSelf.follow>Lead the way!</OrderDialogSelf.follow>
  <OrderDialog.wait>[name], wait there!</OrderDialog.wait>
  <OrderDialog.wait>[name], stay where you are!</OrderDialog.wait>
  <OrderDialogSelf.wait>I'll wait here!</OrderDialogSelf.wait>
  <OrderDialog.dismissed>[name], you are dismissed!</OrderDialog.dismissed>
  <OrderDialogSelf.dismissed><!--say nothing--></OrderDialogSelf.dismissed> 
  <OrderDialog.operatereactor>[name], operate the reactor!</OrderDialog.operatereactor>
  <OrderDialog.operatereactor>[name], man the reactor!</OrderDialog.operatereactor>
  <OrderDialogSelf.operatereactor>I'll operate the reactor!</OrderDialogSelf.operatereactor>
  <OrderDialogSelf.operatereactor>I'll take care of the reactor!</OrderDialogSelf.operatereactor>
  <OrderDialog.operatereactor.powerup>[name], power up the reactor!</OrderDialog.operatereactor.powerup>
  <OrderDialogSelf.operatereactor.powerup>I'll power up the reactor!</OrderDialogSelf.operatereactor.powerup>
  <OrderDialog.operatereactor.shutdown>[name], shut down the reactor!</OrderDialog.operatereactor.shutdown>
  <OrderDialogSelf.operatereactor.shutdown>I'll shut down the reactor!</OrderDialogSelf.operatereactor.shutdown>
  <OrderDialog.operateweapons>[name], operate the weapons!</OrderDialog.operateweapons>
  <OrderDialog.operateweapons>[name], man the weapons!</OrderDialog.operateweapons>
  <OrderDialog.operateweapons>[name], man the guns!</OrderDialog.operateweapons>
  <OrderDialogSelf.operateweapons>I'll man the guns!</OrderDialogSelf.operateweapons>
  <OrderDialog.operateweapons.fireatwill>[name], fire at will!</OrderDialog.operateweapons.fireatwill>
  <OrderDialogSelf.operateweapons.fireatwill>I'm ready to fire!</OrderDialogSelf.operateweapons.fireatwill>
  <OrderDialog.operateweapons.holdfire>[name], hold fire!</OrderDialog.operateweapons.holdfire>
  <OrderDialogSelf.operateweapons.holdfire>Holding fire!</OrderDialogSelf.operateweapons.holdfire>
  <OrderDialog.steer>[name], man the helm!</OrderDialog.steer>
  <OrderDialog.steer>[name], steer the submarine!</OrderDialog.steer>
  <OrderDialogSelf.steer>I'll steer the submarine!</OrderDialogSelf.steer>
  <OrderDialogSelf.steer>I'll man the helm!</OrderDialogSelf.steer>
  <OrderDialog.steer.maintainposition>[name], maintain position!</OrderDialog.steer.maintainposition>
  <OrderDialog.steer.maintainposition>[name], hold our position!</OrderDialog.steer.maintainposition>
  <OrderDialogSelf.steer.maintainposition>I'll maintain our position!</OrderDialogSelf.steer.maintainposition>
  <OrderDialog.steer.navigateback>[name], set the course back!</OrderDialog.steer.navigateback>
  <OrderDialogSelf.steer.navigateback>I'll set the course back!</OrderDialogSelf.steer.navigateback>
  <OrderDialog.steer.navigatetodestination>[name], navigate onwards!</OrderDialog.steer.navigatetodestination>
  <OrderDialog.steer.navigatetodestination>[name], set the course  onwards!</OrderDialog.steer.navigatetodestination>
  <OrderDialog.steer.navigatetodestination>[name], set the course to our destination!</OrderDialog.steer.navigatetodestination>
  <OrderDialogSelf.steer.navigatetodestination>I'll set the course onwards!</OrderDialogSelf.steer.navigatetodestination>
  <OrderDialog.fixleaks>[name], start fixing leaks!</OrderDialog.fixleaks>
  <OrderDialog.fixleaks>[name], take care of any leaks!</OrderDialog.fixleaks>
  <OrderDialogSelf.fixleaks>I'll take care of leaks!</OrderDialogSelf.fixleaks>
  <OrderDialog.extinguishfires>[name], extinguish the fire!</OrderDialog.extinguishfires>
  <OrderDialogSelf.extinguishfires>I'll extinguish the fires!</OrderDialogSelf.extinguishfires>
  <OrderDialog.chargebatteries>[name], operate the batteries!</OrderDialog.chargebatteries>
  <OrderDialogSelf.chargebatteries>I'll operate the batteries!</OrderDialogSelf.chargebatteries>
  <OrderDialog.chargebatteries.charge>[name], charge the batteries!</OrderDialog.chargebatteries.charge>
  <OrderDialog.chargebatteries.charge>[name], make sure all batteries are charged!</OrderDialog.chargebatteries.charge>
  <OrderDialogSelf.chargebatteries.charge>I'll charge the batteries!</OrderDialogSelf.chargebatteries.charge>
  <OrderDialog.chargebatteries.stopcharging>[name], stop charging the batteries!</OrderDialog.chargebatteries.stopcharging>
  <OrderDialogSelf.chargebatteries.stopcharging>I'll stop charging the batteries!</OrderDialogSelf.chargebatteries.stopcharging>
  <OrderDialog.pumpwater>[name], start pumping out water!</OrderDialog.pumpwater>
  <OrderDialogSelf.pumpwater>I'll start pumping out water!</OrderDialogSelf.pumpwater>
  <OrderDialog.pumpwater.pumpout>[name], start pumping out water!</OrderDialog.pumpwater.pumpout>
  <OrderDialogSelf.pumpwater.pumpout>I'll start pumping out water!</OrderDialogSelf.pumpwater.pumpout>
  <OrderDialog.pumpwater.stoppumping>[name], shut down the pumps!</OrderDialog.pumpwater.stoppumping>
  <OrderDialog.pumpwater.stoppumping>[name], stop the pumps!</OrderDialog.pumpwater.stoppumping>
  <OrderDialogSelf.pumpwater.stoppumping>I'll stop the pumps!</OrderDialogSelf.pumpwater.stoppumping>
  <OrderDialog.rescue>[name], rescue anyone in distress!</OrderDialog.rescue>
  <OrderDialog.rescue>[name], give medical aid to anyone in need!</OrderDialog.rescue>
  <OrderDialogSelf.rescue>I'll give medical aid to anyone in need!</OrderDialogSelf.rescue>
  <OrderDialog.repairsystems>[name], repair damaged systems!</OrderDialog.repairsystems>
  <OrderDialog.repairsystems>[name], take care of broken devices!</OrderDialog.repairsystems>
  <OrderDialogSelf.repairsystems>I'll take care of broken devices!</OrderDialogSelf.repairsystems>
  <OrderDialog.repairsystems.jobspecific>[name], repair damaged systems!</OrderDialog.repairsystems.jobspecific>
  <OrderDialog.repairsystems.jobspecific>[name], take care of broken devices!</OrderDialog.repairsystems.jobspecific>
  <OrderDialogSelf.repairsystems.jobspecific>I'll take care of broken devices!</OrderDialogSelf.repairsystems.jobspecific>
  <OrderDialog.repairsystems.all>[name], repair any damaged systems! I don't care if you don't have the skills, do your best!</OrderDialog.repairsystems.all>
  <OrderDialog.repairsystems.all>[name], try to fix any broken devices, even if it's something you're not trained for!</OrderDialog.repairsystems.all>
  <OrderDialog.repairsystems.all>[name], repair any damaged devices! Anything you can, I don't care about your training now!</OrderDialog.repairsystems.all>
  <OrderDialogSelf.repairsystems.all>I'll take care of broken devices!</OrderDialogSelf.repairsystems.all>

  <OrderDialog.reportfire>Fire in [roomname]!</OrderDialog.reportfire>
  <OrderDialog.reportfire>[roomname] is on fire!</OrderDialog.reportfire>
  <OrderDialog.reportbreach>Hull breach in [roomname]!</OrderDialog.reportbreach>
  <OrderDialog.reportbreach>Leak in [roomname]!</OrderDialog.reportbreach>
  <OrderDialog.reportintruders>Intruders in [roomname]!</OrderDialog.reportintruders>
  <OrderDialog.reportintruders>Hostiles in [roomname]!</OrderDialog.reportintruders>
  <OrderDialog.reportbrokendevices>Broken devices in [roomname]!</OrderDialog.reportbrokendevices>
  <OrderDialog.reportbrokendevices>Need someone to repair devices in [roomname]!</OrderDialog.reportbrokendevices>
  <OrderDialog.requestfirstaid>Need a medic in [roomname]!</OrderDialog.requestfirstaid>
  <OrderDialog.requestfirstaid>Need medical assistance in [roomname]!</OrderDialog.requestfirstaid>

  <!-- Status -->
  <Deceased>Deceased</Deceased>
  <Unconscious>Unconscious</Unconscious>
  <Stunned>Stunned</Stunned>
  <HuskInfectionTransition>Velonaceps calyx infection</HuskInfectionTransition>
  <HuskInfectionActive>Advanced Velonaceps calyx infection</HuskInfectionActive>

  <MinorBleeding>Minor bleeding</MinorBleeding>
  <Bleeding>Bleeding</Bleeding>
  <HeavyBleeding>Heavy bleeding</HeavyBleeding>
  <CatastrophicBleeding>Catastrophic bleeding</CatastrophicBleeding>

  <NoInjuries>No visible injuries</NoInjuries>
  <MinorInjuries>Minor injuries</MinorInjuries>
  <Injuries>Injured</Injuries>
  <MajorInjuries>Major injuries</MajorInjuries>
  <CriticalInjuries>Critically injured</CriticalInjuries>

  <OxygenNormal>Oxygen level normal</OxygenNormal>
  <OxygenReduced>Gasping for air</OxygenReduced>
  <OxygenLow>Signs of oxygen deprivation</OxygenLow>
  <NotBreathing>Not breathing</NotBreathing>

  <NoAvailableMedicalItems>No medical items available</NoAvailableMedicalItems>

  <!-- Huskification -->
  <HuskDormant>Your throat feels sore</HuskDormant>
  <HuskDormant>Your feel feverish</HuskDormant>
  <HuskDormant>It feels as if something was stuck in your throat</HuskDormant>
  <HuskDormant>Your muscles are aching</HuskDormant>
  <HuskCantSpeak>You feel something moving in your throat. You try to scream but no sound comes out.</HuskCantSpeak>
  <HuskActivate>A strange chitinous appendage bursts out from your mouth. Use it to inject eggs into a living body by pressing [Attack]!</HuskActivate>

  <SkillName.helm>Helm</SkillName.helm>
  <SkillName.weapons>Weapons</SkillName.weapons>
  <SkillName.mechanical>Mechanical Engineering</SkillName.mechanical>
  <SkillName.electrical>Electrical Engineering</SkillName.electrical>
  <SkillName.medical>Medical</SkillName.medical>

  <!-- Entity names and descriptions -->
  <EntityName.hull>Hull</EntityName.hull>
  <EntityDescription.Hull>Hulls determine which parts are considered to be "inside the sub". Generally every room should be enclosed by a hull.</EntityDescription.Hull>

  <EntityName.gap>Gap</EntityName.gap>
  <EntityDescription.gap>Gaps allow water and air to flow between two hulls.</EntityDescription.gap>

  <EntityName.waypoint>Waypoint</EntityName.waypoint>
  <EntityDescription.waypoint>Used by AI characters to navigate inside the submarine.</EntityDescription.waypoint>

  <EntityName.spawnpoint>Spawnpoint</EntityName.spawnpoint>
  <EntityDescription.spawnpoint>Determines which rooms the crew spawns inside.</EntityDescription.spawnpoint>

  <OxygenTankEmpty>Oxygen Tank (empty)</OxygenTankEmpty>
  <WeldingFuelTankEmpty>Welding Fuel Tank (empty)</WeldingFuelTankEmpty>

  <!-- Item messages -->
  <ItemMsgPressSelect>Press [select]</ItemMsgPressSelect>
  <ItemMsgUnauthorizedAccess>UNAUTHORIZED ACCESS</ItemMsgUnauthorizedAccess>
  <ItemMsgRewireScrewdriver>Rewire [Screwdriver]</ItemMsgRewireScrewdriver>
  <ItemMsgDetachWrench>Detach [Wrench]</ItemMsgDetachWrench>
  <ItemMsgForceOpenCrowbar>Force open [Crowbar]</ItemMsgForceOpenCrowbar>
  <ItemMsgRepairScrewdriver>Repair [Screwdriver]</ItemMsgRepairScrewdriver>
  <ItemMsgRepairWeldingTool>Repair [Welding Tool]</ItemMsgRepairWeldingTool>
  <ItemMsgRepairWrench>Repair [Wrench]</ItemMsgRepairWrench>
  <ItemMsgBatteryCellRequired>Battery cell required</ItemMsgBatteryCellRequired>
  <ItemMsgWeldingFuelRequired>Welding fuel required</ItemMsgWeldingFuelRequired>
  <ItemMsgOxygenTankRequired>Oxygen tank required</ItemMsgOxygenTankRequired>
  <ItemMsgSpearRequired>Out of spears</ItemMsgSpearRequired>
  <ItemMsgAmmoRequired>Out of ammo</ItemMsgAmmoRequired>
  <ItemMsgSyringeRequired>Out of syringes</ItemMsgSyringeRequired>
  <ItemMsgUsePlasmaCutter>Cut [Plasma Cutter]</ItemMsgUsePlasmaCutter>

  <IDCardName>This belongs to [name].</IDCardName>
  <IDCardNameJob>This belongs to [name], the [job].</IDCardNameJob>
  
  <!-- Contextual tutorial -->
  <Welcome>Welcome</Welcome>
  <WelcomeText>"Welcome aboard 'captain'. We'll be plain with you: We don't think much of you, and we don't think you have what it takes to command this fine vessel or us, its crew, through these hellish waters. What does a child of privilege from the colonies with an inherited sub know of survival way out there in the dark and the cold? Regardless, it seems this is how things are going to be... for now, and we need to get you making decisions that at least won't get us all killed immediately, although that might be a small mercy... Listen well when we have something to say, or you'll be taking a swim with the gulper fishes, the waitawhile, the mantises and god knows what else, you hear?"</WelcomeText>
  <ReactorCommand>Command Reactor</ReactorCommand>  
  <NavConsole>Navigation Console</NavConsole>
  <DestinationObjective>Destination</DestinationObjective>
  <DestinationObjectiveText>"Wonders will never cease! You managed to get us underway. You're still fresh meat, though 'captain', and we still need to make it to {0}... don't screw this up."</DestinationObjectiveText>
  <Flood>Flooding</Flood>
  <ReactorUse>Reactor</ReactorUse>
  <EnemyOnSonar>Enemy on Sonar</EnemyOnSonar>
  <Degrading1>Degradation</Degrading1>
  <Degrading1Text>"This vessel, she's a delicate thing and her systems tend to break down over time without maintenance! Any captain worth their salt would know this."</Degrading1Text>
  <Degrading2>Command Repair</Degrading2>
  <Medical>Medical</Medical>
  <Approach1>Approach I</Approach1>  
  <Approach2>Approach II</Approach2>
  <Approach2Text>"Well now, looks like Captain Fresh Meat here has gained a little salt! You managed to get us to where we were going, but don't let that go to your head, you're still way out of your depth here, but maybe you can learn... maybe we do stand a chance."</Approach2Text>
  
















</infotexts><|MERGE_RESOLUTION|>--- conflicted
+++ resolved
@@ -18,15 +18,10 @@
       Can be used to update old translation text files without having to manually check what's new in the updated text file.
 
   - Item/structure names and descriptions can be translated using the identifier of the item:
-<<<<<<< HEAD
-    <EntityName.weldingtool>Eldingway Ooltay</ItemName.weldingtool>
-    <EntityDescription.weldingtool>Oneway ofway ethay ostmay ucialcray oolstay onway oardbay ethay ubmarinesay. Alsoway orksway underwaterway.</ItemDescription.weldingtool>
-
-=======
+
     <EntityName.weldingtool>Eldingway Ooltay</EntityName.weldingtool>
     <EntityDescription.weldingtool>Oneway ofway ethay ostmay ucialcray oolstay onway oardbay ethay ubmarinesay. Alsoway orksway underwaterway.</EntityDescription.weldingtool>
   
->>>>>>> d0ec94da
   - Job names and descriptions can be translated using the identifier of the job:
     <JobName.captain>капитан</JobName.captain>
     <JobDescription.captain>Командир отвечает за командование всей командой. Я виню google translate за грамматические ошибки.</JobDescription.captain>
