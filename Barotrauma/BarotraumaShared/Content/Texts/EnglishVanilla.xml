--- conflicted
+++ resolved
@@ -3548,7 +3548,6 @@
   <gamemodedescription.sandbox>A game mode with no specific objectives.</gamemodedescription.sandbox>
   <gamemodedescription.mission>The crew must work together to complete a specific task, such as retrieving an alien artifact or killing a creature that's terrorizing nearby outposts. The game ends when the task is completed or everyone in the crew has died.</gamemodedescription.mission>
   <gamemodedescription.multiplayercampaign>Embark on a journey through the depths of Europa. Travel from location to another, complete missions to earn money for supplies, discover new biomes — and perhaps eventually uncover the secrets of Europa.</gamemodedescription.multiplayercampaign>
-<<<<<<< HEAD
 
   <entityname.sincomponent>Sin Component</entityname.sincomponent>
   <entitydescription.sincomponent>Outputs the sine of the input.</entitydescription.sincomponent>
@@ -3585,11 +3584,9 @@
   <shuttle>Shuttle</shuttle>
   <privacypolicy>Privacy policy</privacypolicy>
 
-=======
   <entityname.mudraptoregg>Mudraptor Egg</entityname.mudraptoregg>
   <entitydescription.mudraptoregg>A slimy, pulsating mudraptor egg. The gaping maw on top of the egg seems to be grasping for something to eat.</entitydescription.mudraptoregg>
   
->>>>>>> ebb24884
   <!-- Server lobby 2.0 -->
   <servertag.casual>Casual</servertag.casual>
   <servertagdescription.casual>Having fun is more important than completing the objective. A good choice for new players.</servertagdescription.casual>
