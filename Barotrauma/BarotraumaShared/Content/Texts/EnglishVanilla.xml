--- conflicted
+++ resolved
@@ -3615,10 +3615,7 @@
   <traitorgoalkilltargetinfowithcause>Assassinate [targetname] by [causeofdeath].</traitorgoalkilltargetinfowithcause>
   <traitorgoalkilltargetinfowithhull>Assassinate [targetname] and leave the body in the [targethullname].</traitorgoalkilltargetinfowithhull>
   <traitorgoalkilltargetinfowithcauseandhull>Assassinate [targetname] by [causeofdeath] and leave the body in the [targethullname].</traitorgoalkilltargetinfowithcauseandhull>
-<<<<<<< HEAD
   <traitorgoalpoisoneveryoneinfo>Inject all crew members with [poison].</traitorgoalpoisoneveryoneinfo>
-=======
-
 
   <!-- Tainted welding tools traitor mission text package -->
   <tainted_welding_traitormissionstartinfotext>Scanning furtively around, you notice nobody's looking at you — which makes this the perfect time to snap into action.</tainted_welding_traitormissionstartinfotext>
@@ -3635,6 +3632,4 @@
   <tainted_welding_traitorobjectivestartmessage5>Make your escape! A shuttle will be dispatched shortly to pick you up!\n[traitorgoalinfos]</tainted_welding_traitorobjectivestartmessage5>
   <tainted_welding_objectivesuccessmessage5>The warning alarm on your diving suit sounds... the shuttle should have rendezvous with you some time ago, but the only movement in the gloom are schools of alien  organisms. You broadcast another transmission: "This is Europan Resistance direct action, come in! Requesting extraction!". The transmitter remains silent, you've been left to your fate. Europa embraces you. </tainted_welding_objectivesuccessmessage5>
 
-
->>>>>>> 6072dc91
 </infotexts>