--- conflicted
+++ resolved
@@ -1202,10 +1202,7 @@
   <Approach1>Approach I</Approach1>
   <Approach2>Approach II</Approach2>
   <Approach2Text>"Well now, looks like Captain Fresh Meat here has gained a little salt! You managed to get us to where we were going, but don't let that go to your head, you're still way out of your depth here, but maybe you can learn... maybe we do stand a chance."</Approach2Text>
-<<<<<<< HEAD
-
-=======
-  
+
   <!-- Afflictions -->
   <AfflictionName.InternalDamage>Internal Damage</AfflictionName.InternalDamage>
   <AfflictionDescription.InternalDamage>The area is an ugly shade of purple, and apparently very painful to touch. You suspect a bone might be broken.</AfflictionDescription.InternalDamage>
@@ -1289,7 +1286,6 @@
   <!-- Buffs -->
   <AfflictionName.DurationIncrease>Slow metabolism</AfflictionName.DurationIncrease>
   <AfflictionDescription.DurationIncrease>Causes chemicals to last longer.</AfflictionDescription.DurationIncrease>
->>>>>>> 1a341919
 
   <AfflictionName.Haste>Hyperactivity</AfflictionName.Haste>
   <AfflictionDescription.Haste>Movement speed and reflexes are heightened.</AfflictionDescription.Haste>
@@ -1305,7 +1301,4 @@
 
   <AfflictionName.Strengthen>Vigor</AfflictionName.Strengthen>
   <AfflictionDescription.Strengthen>Patient's pain receptors are numbed.</AfflictionDescription.Strengthen>
-
-
-
 </infotexts>