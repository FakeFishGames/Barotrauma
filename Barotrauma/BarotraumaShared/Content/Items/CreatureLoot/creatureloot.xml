--- conflicted
+++ resolved
@@ -115,7 +115,7 @@
     </Wearable>
   </Item>
 
-  <Item name="Small Mudraptor Egg" identifier="smallmudraptoregg" Tags="smallitem,damageableitem" health="20" category="Misc" scale="0.2" impactsoundtag="impact_soft">
+  <Item name="Small Mudraptor Egg" identifier="smallmudraptoregg" nameidentifier="mudraptoregg" Tags="smallitem,damageableitem" health="20" category="Misc" scale="0.2" impactsoundtag="impact_soft">
     <Sprite texture="Content/Items/CreatureLoot/MudraptorEgg.png" depth="0.7" sourcerect="0,0,128,128" origin="0.5,0.5" />
     <Deconstruct time="10">
       <Item identifier="alienblood" />
@@ -146,11 +146,7 @@
       </Containable>
     </ItemContainer>
   </Item>
-<<<<<<< HEAD
-  <Item name="Medium Mudraptor Egg" identifier="mediummudraptoregg" Tags="smallitem,damageableitem" health="50" category="Misc" scale="0.3" impactsoundtag="impact_soft">
-=======
   <Item name="Medium Mudraptor Egg" identifier="mediummudraptoregg" nameidentifier="mudraptoregg" Tags="damageableitem" hideinmenus="true" health="50" category="Misc" scale="0.4" impactsoundtag="impact_soft">
->>>>>>> 5c16ab75
     <Sprite texture="Content/Items/CreatureLoot/MudraptorEgg.png" depth="0.7" sourcerect="0,0,128,128" origin="0.5,0.5" />
     <Deconstruct time="10">
       <Item identifier="alienblood" />
@@ -181,11 +177,7 @@
       </Containable>
     </ItemContainer>
   </Item>
-<<<<<<< HEAD
-  <Item name="Large Mudraptor Egg" identifier="largemudraptoregg" Tags="damageableitem" health="200" category="Misc" scale="0.6" impactsoundtag="impact_soft">
-=======
   <Item name="Large Mudraptor Egg" identifier="largemudraptoregg" nameidentifier="mudraptoregg" Tags="damageableitem" hideinmenus="true" health="200" category="Misc" scale="0.6" impactsoundtag="impact_soft">
->>>>>>> 5c16ab75
     <Sprite texture="Content/Items/CreatureLoot/MudraptorEgg.png" depth="0.7" sourcerect="0,0,128,128" origin="0.5,0.5" />
     <Deconstruct time="10">
       <Item identifier="alienblood" />
