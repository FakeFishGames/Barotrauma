--- conflicted
+++ resolved
@@ -15,14 +15,9 @@
             rotationlimits="90,90"
             powerconsumption="0.0"/>
 
-<<<<<<< HEAD
     <ConnectionPanel selectkey="Action" canbeselected = "true" msg="ItemMsgRewireScrewdriver" hudpriority="10">
       <GuiFrame relativesize="0.2,0.32" minsize="400,350" maxsize="480,420" anchor="Center" style="ConnectionPanel"/>
-      <RequiredItem identifier="screwdriver,Wire" type="Equipped"/>
-=======
-    <ConnectionPanel selectkey="Action" canbeselected="true" msg="Rewire [Screwdriver]">
-      <requireditem name="Screwdriver,Wire" type="Equipped"/>
->>>>>>> bc7eb213
+      <RequiredItem identifier="screwdriver,wire" type="Equipped"/>
       <input name="trigger_in"/>
     </ConnectionPanel>
   </Item>
