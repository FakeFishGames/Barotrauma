﻿<?xml version="1.0" encoding="utf-8" ?>
<Items>
  <Item
    name="Depth Charge Tube"
    identifier="depthchargetube"
    category="Machine"
    focusonselected="true"
    offsetonselected="700"
    linkable="true">

    <Sprite texture ="railgunetc.png" depth="0.01" sourcerect="64,180,47,76"/>

    <Turret canbeselected = "true" linkable="true" barrelpos="23, 76"
            rotationlimits="90,90"
            powerconsumption="0.0"/>

    <ConnectionPanel selectkey="Action" canbeselected = "true" msg="Rewire [Screwdriver]" hudpriority="10">
      <requireditem name="Screwdriver,Wire" type="Equipped"/>
      <input name="trigger_in"/>
    </ConnectionPanel>
  </Item>

  <Item
    name="Depth Charge Loader"
    identifier="depthchargeloader"
    category="Machine"
    linkable="true">

    <Sprite texture="railgunetc.png" depth="0.8" sourcerect="0,160,61,96"/>

    <ItemContainer hideitems="false" drawinventory="true" capacity="1" itempos="30,-55" iteminterval="26,0" itemrotation="-90" canbeselected = "true">
      <Containable name="Depth Charge Shell"/>
      <Containable name="Nuclear Depth Charge"/>      
    </ItemContainer>
  </Item>

  <Item
    name="Depth Charge Shell"
    identifier="depthchargeshell"
    category="Misc"
    radarsize="5">

    <Deconstruct time="10">
      <Item name="Steel Bar"/>
      <Item name="Steel Bar"/>
    </Deconstruct>

    <Sprite texture="railgunetc.png" sourcerect="114,210,68,47" depth ="0.55"/>

    <Body width="68" height="47" density="30"/>

    <Holdable slots="RightHand+LeftHand" holdpos="0,-50" handle1="-10,20" handle2="10,20" aimable="false"/>

<<<<<<< HEAD
    <Projectile launchimpulse="5.0">
      <Attack structuredamage="1" damagetype="Blunt">
        <affliction name="Internal Damage" strength="10"/>
      </Attack>
=======
    <Projectile characterusable="false" launchimpulse="5.0">
      <Attack damage="1" structuredamage="1" damagetype="Blunt"/>
>>>>>>> 421e77cc
      <StatusEffect type="OnImpact" target="Contained">
        <Use/>
      </StatusEffect>
    </Projectile>

    <ItemContainer hideitems="true" capacity="1" canbeselected = "true">
      <Containable name="smallitem"/>
      <Containable name="explosive"/>
    </ItemContainer>
  </Item>

  <Item
    name="Nuclear Depth Charge"
    identifier="nucleardepthcharge"
    category="Misc"
    radarsize="5">

    <Deconstruct time="20">
      <Item name="Steel Bar"/>
      <Item name="Steel Bar"/>
      <Item name="Uranium Bar"/>
    </Deconstruct>

    <Sprite texture="railgunetc.png" sourcerect="187,210,68,47" depth="0.55"/>

    <Body width="68" height="47" density="30"/>

    <Holdable slots="RightHand+LeftHand" holdpos="0,-50" handle1="-10,20" handle2="10,20" aimable="false"/>

<<<<<<< HEAD
    <Projectile launchimpulse="5.0">
      <Attack structuredamage="1" damagetype="Blunt">
        <affliction name="Internal Damage" strength="10"/>
      </Attack>
=======
    <Projectile characterusable="false" launchimpulse="5.0">
>>>>>>> 421e77cc
      <StatusEffect type="OnImpact" Condition="-100.0" stun="10.0" disabledeltatime="true">
        <sound file="Content/Items/Weapons/bigexplosion.ogg" range="10000"/>
        <Explosion range="1000.0" structuredamage="1000" force="50.0">
          <affliction name="Burn" strength="500"/>
          <affliction name="Internal Damage" strength="500"/>
          <affliction name="Stun" strength="5"/>
        </Explosion>
      </StatusEffect>
      <StatusEffect type="OnImpact" target="Contained">
        <Use/>
      </StatusEffect>
    </Projectile>

    <ItemContainer hideitems="true" capacity="1" canbeselected = "true">
      <Containable name="smallitem"/>
      <Containable name="explosive"/>
    </ItemContainer>
  </Item>
  
</Items><|MERGE_RESOLUTION|>--- conflicted
+++ resolved
@@ -51,15 +51,10 @@
 
     <Holdable slots="RightHand+LeftHand" holdpos="0,-50" handle1="-10,20" handle2="10,20" aimable="false"/>
 
-<<<<<<< HEAD
-    <Projectile launchimpulse="5.0">
+    <Projectile characterusable="false" launchimpulse="5.0">
       <Attack structuredamage="1" damagetype="Blunt">
         <affliction name="Internal Damage" strength="10"/>
       </Attack>
-=======
-    <Projectile characterusable="false" launchimpulse="5.0">
-      <Attack damage="1" structuredamage="1" damagetype="Blunt"/>
->>>>>>> 421e77cc
       <StatusEffect type="OnImpact" target="Contained">
         <Use/>
       </StatusEffect>
@@ -89,14 +84,10 @@
 
     <Holdable slots="RightHand+LeftHand" holdpos="0,-50" handle1="-10,20" handle2="10,20" aimable="false"/>
 
-<<<<<<< HEAD
-    <Projectile launchimpulse="5.0">
+    <Projectile characterusable="false" launchimpulse="5.0">
       <Attack structuredamage="1" damagetype="Blunt">
         <affliction name="Internal Damage" strength="10"/>
       </Attack>
-=======
-    <Projectile characterusable="false" launchimpulse="5.0">
->>>>>>> 421e77cc
       <StatusEffect type="OnImpact" Condition="-100.0" stun="10.0" disabledeltatime="true">
         <sound file="Content/Items/Weapons/bigexplosion.ogg" range="10000"/>
         <Explosion range="1000.0" structuredamage="1000" force="50.0">
