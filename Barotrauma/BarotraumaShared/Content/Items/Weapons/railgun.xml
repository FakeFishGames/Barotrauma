﻿<Items>
  <Item
    name="Railgun"
    identifier="railgun"
    category="Machine"
    focusonselected="true"
    offsetonselected="700"
    linkable="true">

    <Sprite texture="railgunbase.png" depth="0.01" sourcerect="0,0,256,256"/>

    <Turret barrelsprite="railgunbarrel.png" canbeselected = "true" linkable="true" origin="0.5, 0.85" barrelpos="128, 128" 
            rotationlimits="180,360"
            powerconsumption="20000.0"
            showchargeindicator="true"
            showprojectileindicator="true"
            hudtint="0.4,0.6,0.7,0.05">
      <StatusEffect type="OnUse" target="This">
        <sound file="Content/Items/Weapons/railgun.ogg" range="5000"/>
        <Explosion range="1000.0" structuredamage="0" force="0.01" camerashake="10.0" flames="false" smoke="false" sparks="false"/>
      </StatusEffect>
      <Crosshair texture="crosshair.png"/>
      <DisabledCrosshair texture="disabledCrosshair.png"/>
    </Turret>

    <ConnectionPanel selectkey="Action" canbeselected = "true" msg="Rewire [Screwdriver]" hudpriority="10">
      <requireditem name="Screwdriver,Wire" type="Equipped"/>
      <input name="power_in"/>
      <input name="position_in"/>
      <input name="trigger_in"/>
    </ConnectionPanel>
  </Item>

  <Item
    name="Railgun Controller"
    identifier="railguncontroller"
    category="Machine"
    type="Controller"
    linkable="true"
    disableitemusagewhenselected="true">

    <Sprite texture ="railgunetc.png" depth="0.8" sourcerect="182,0,61,97"/>
    
    <Controller UserPos="-35.0, -50.0" direction ="Right" canbeselected="true" requireaimtouse="true">
      <limbposition limb="Head" position="-5,-62"/>
      <limbposition limb="Torso" position="-5,-108"/>
      <limbposition limb="LeftHand" position="43,-85"/>
      <limbposition limb="RightHand" position="43,-85"/>
    </Controller>

    <ConnectionPanel selectkey="Action" canbeselected = "true" msg="Rewire [Screwdriver]" hudpriority="10">
      <requireditem name="Screwdriver,Wire" type="Equipped"/>
      <input name="power_in"/>
      <output name="position_out"/>
      <output name="trigger_out"/>
    </ConnectionPanel>
  </Item>

  <Item
    name="Railgun Loader"
    identifier="railgunloader"
    category="Machine"
    linkable="true">

    <Sprite texture ="railgunetc.png" depth="0.8" sourcerect="0,0,177,128"/>

    <ItemContainer hideitems="false" drawinventory="true" capacity="6" slotsperrow="6" itempos="24,-75" iteminterval="26,0" itemrotation="90" canbeselected = "true">
      <Containable name="Railgun Shell"/>
      <Containable name="Nuclear Shell"/>
      <Containable name="Ancient Weapon"/>
    </ItemContainer>      
  </Item>
  
  <Item
    name="Railgun Shell"
    identifier="railgunshell"
    category="Misc"
    radarsize="5">

    <Price locationtype="Outpost" buyprice="300"/>
    <Price locationtype="Military" buyprice="200"/>
    <Price locationtype="City" buyprice="300"/>

    <Deconstruct time="10">
      <Item name="Steel Bar"/>
      <Item name="Steel Bar"/>
      <Item name="Polycarbonate Bar"/>
    </Deconstruct>

    <Sprite texture="weapons.png" sourcerect="0,58,88,20" depth ="0.55"/>

    <Body width="87" height="18" density="30"/>

    <Holdable slots="RightHand+LeftHand" holdpos="0,-50" handle1="-10,0" handle2="10,0" aimable="false"/>
    
<<<<<<< HEAD
    <Projectile launchimpulse="80.0">
      <Attack structuredamage="200" severlimbsprobability="1.0">
        <affliction name="Internal Damage" strength="100"/>
        <affliction name="Bleeding" strength="10"/>
      </Attack>
=======
    <Projectile characterusable="false" launchimpulse="80.0">
      <Attack damage="100" bleedingdamage="10" structuredamage="200" damagetype="Blunt" severlimbsprobability="1.0"/>

>>>>>>> 421e77cc
      <StatusEffect type="OnActive" target="This">
        <ParticleEmitter particle="bubbles" anglemin="0" anglemax="360" particleamount="10" velocitymin="0" velocitymax="50" scalemin="2" scalemax="5"/>
      </StatusEffect>

      <StatusEffect type="OnImpact" target="Contained">
        <Use/>
      </StatusEffect>  
    </Projectile>

    <ItemContainer hideitems="true" capacity="1" canbeselected = "true">
      <Containable name="smallitem"/>
    </ItemContainer>    
  </Item>

  <Item
    name="Nuclear Shell"
    identifier="nuclearshell"
    category="Misc"
    radarsize="5">
    
    <Price locationtype="Military" buyprice="500"/>
    
    <Deconstruct time="10">
      <Item name="Steel Bar"/>
      <Item name="Steel Bar"/>
      <Item name="Uranium Bar"/>
      <Item name="Polycarbonate Bar"/>
    </Deconstruct>

    <Sprite texture="weapons.png" sourcerect="0,77,88,20" depth ="0.55"/>

    <Body width="87" height="18" density="35"/>

    <Holdable slots="RightHand+LeftHand" holdpos="0,-50" handle1="-10,0" handle2="10,0" aimable="false"/>

<<<<<<< HEAD
    <Projectile launchimpulse="80.0">
      <Attack structuredamage="200" severlimbsprobability="1.0">
        <affliction name="Internal Damage" strength="100"/>
        <affliction name="Bleeding" strength="10"/>
      </Attack>
=======
    <Projectile characterusable="false" launchimpulse="80.0">
      <Attack damage="1000" bleedingdamage="10" structuredamage="200" damagetype="Blunt" severlimbsprobability="1.0"/>
      
>>>>>>> 421e77cc
      <StatusEffect type="OnUse" Condition="-100.0" stun="10.0" disabledeltatime="true">
        <sound file="Content/Items/Weapons/bigexplosion.ogg"/>
        <Explosion range="1000.0" structuredamage="1000" force="50.0" severlimbsprobability="1.0" decal="explosion" decalsize="1.0">
          <affliction name="Burn" strength="500"/>
          <affliction name="Internal Damage" strength="500"/>
          <affliction name="Stun" strength="10"/>          
        </Explosion>
      </StatusEffect>

      <StatusEffect type="OnActive" target="This">
        <ParticleEmitter particle="bubbles" anglemin="0" anglemax="360" particleamount="10" velocitymin="0" velocitymax="50" scalemin="2" scalemax="5"/>
      </StatusEffect>

      <StatusEffect type="OnImpact" target="Contained">
        <Use/>
      </StatusEffect>
    </Projectile>

    <ItemContainer hideitems="true" capacity="1" canbeselected = "true">
      <Containable name="smallitem"/>
    </ItemContainer>
  </Item> 
  
</Items>
<|MERGE_RESOLUTION|>--- conflicted
+++ resolved
@@ -93,17 +93,11 @@
 
     <Holdable slots="RightHand+LeftHand" holdpos="0,-50" handle1="-10,0" handle2="10,0" aimable="false"/>
     
-<<<<<<< HEAD
-    <Projectile launchimpulse="80.0">
+    <Projectile characterusable="false" launchimpulse="80.0">
       <Attack structuredamage="200" severlimbsprobability="1.0">
         <affliction name="Internal Damage" strength="100"/>
         <affliction name="Bleeding" strength="10"/>
       </Attack>
-=======
-    <Projectile characterusable="false" launchimpulse="80.0">
-      <Attack damage="100" bleedingdamage="10" structuredamage="200" damagetype="Blunt" severlimbsprobability="1.0"/>
-
->>>>>>> 421e77cc
       <StatusEffect type="OnActive" target="This">
         <ParticleEmitter particle="bubbles" anglemin="0" anglemax="360" particleamount="10" velocitymin="0" velocitymax="50" scalemin="2" scalemax="5"/>
       </StatusEffect>
@@ -139,17 +133,11 @@
 
     <Holdable slots="RightHand+LeftHand" holdpos="0,-50" handle1="-10,0" handle2="10,0" aimable="false"/>
 
-<<<<<<< HEAD
-    <Projectile launchimpulse="80.0">
+    <Projectile characterusable="false" launchimpulse="80.0">
       <Attack structuredamage="200" severlimbsprobability="1.0">
         <affliction name="Internal Damage" strength="100"/>
         <affliction name="Bleeding" strength="10"/>
       </Attack>
-=======
-    <Projectile characterusable="false" launchimpulse="80.0">
-      <Attack damage="1000" bleedingdamage="10" structuredamage="200" damagetype="Blunt" severlimbsprobability="1.0"/>
-      
->>>>>>> 421e77cc
       <StatusEffect type="OnUse" Condition="-100.0" stun="10.0" disabledeltatime="true">
         <sound file="Content/Items/Weapons/bigexplosion.ogg"/>
         <Explosion range="1000.0" structuredamage="1000" force="50.0" severlimbsprobability="1.0" decal="explosion" decalsize="1.0">
