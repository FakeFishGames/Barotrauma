<?xml version="1.0" encoding="utf-8"?>
<Items>
<<<<<<< HEAD
  <Item name="C-4 Block" identifier="c4block" category="Equipment" Tags="smallitem,explosive" cargocontaineridentifier="explosivecrate">
    <Price locationtype="Military" buyprice="100" />
    <Price locationtype="City" buyprice="200" />
    <Price locationtype="Outpost" buyprice="200" />
    <Price locationtype="Research" buyprice="200" />
    <InventoryIcon texture="Content/Items/InventoryIconAtlas.png" sourcerect="768,64,64,64" />
    <Sprite texture="weapons.png" depth="0.8" sourcerect="103,58,23,16" />
    <Body width="23" height="16" />
=======
  <Item
    name="C-4 Block"
    category="Equipment"
    Tags="smallitem,explosive"
    cargocontainername="Explosive Crate"    
    price="100">

    <Sprite texture="weapons.png" depth="0.8" sourcerect="0,97,24,8"/>
    <Body width="24" height="8" density="20"/>

>>>>>>> bc691f0b
    <Throwable characterusable="false" slots="Any,RightHand,LeftHand" throwforce="4.0" aimpos="35,-10">
      <sound file="Content/Items/Weapons/ExplosionMedium1.ogg" type="OnUse" range="10000" selectionmode="All"/>
      <sound file="Content/Items/Weapons/ExplosionDebris1.ogg" type="OnUse" range="10000" />
      <StatusEffect type="OnUse" target="This" Condition="-100.0">
        <Explosion range="500.0" structuredamage="250" stun="5" force="20.0" severlimbsprobability="0.5" decal="explosion" decalsize="0.5">
          <Affliction identifier="burn" strength="150"/>
          <Affliction identifier="internaldamage" strength="50"/>
        </Explosion>
        <Remove />
      </StatusEffect>
    </Throwable>
  </Item>
<<<<<<< HEAD
  <Item name="Compound N" identifier="compoundn" category="Equipment" Tags="smallitem,explosive" cargocontaineridentifier="explosivecrate">
    <InventoryIcon texture="Content/Items/InventoryIconAtlas.png" sourcerect="832,64,64,64" />
    <Sprite texture="weapons.png" depth="0.8" sourcerect="103,75,24,16" />
    <Body width="24" height="16" />
=======

  <Item
    name="Compound N"
    category="Equipment"
    Tags="smallitem,explosive"
    cargocontainername="Explosive Crate"
    spritecolor="1.0,0.5,1.0,1.0">

    <Sprite texture="weapons.png" depth="0.8" sourcerect="0,97,24,8"/>
    <Body width="24" height="8" density="20"/>

>>>>>>> bc691f0b
    <Throwable characterusable="false" slots="Any,RightHand,LeftHand" throwforce="4.0" aimpos="35,-10">
      <sound file="Content/Items/Weapons/ExplosionMedium2.ogg" type="OnUse" range="10000" selectionmode="All"/>
      <sound file="Content/Items/Weapons/ExplosionDebris2.ogg" type="OnUse" range="10000" />
      <StatusEffect type="OnFire" target="This" Condition="-50.0" />
      <StatusEffect type="OnUse" target="This" Condition="-100.0"/>   
      <StatusEffect type="OnBroken" target="This">
        <Explosion range="600.0" structuredamage="150" stun="5" force="20.0" severlimbsprobability="0.6" decal="explosion" decalsize="0.5">
          <Affliction identifier="burn" strength="250"/>
          <Affliction identifier="internaldamage" strength="50"/>
        </Explosion>
        <Remove />
      </StatusEffect>
    </Throwable>
  </Item>
<<<<<<< HEAD
  <Item name="Volatile Compound N" identifier="volatilecompoundn" category="Equipment" Tags="smallitem,explosive" cargocontaineridentifier="explosivecrate">
    <InventoryIcon texture="Content/Items/InventoryIconAtlas.png" sourcerect="832,64,64,64" />
    <Sprite texture="weapons.png" depth="0.8" sourcerect="103,108,23,17" />
    <Body width="24" height="8" />
=======

  <Item
    name="Volatile Compound N"
    category="Equipment"
    Tags="smallitem,explosive"
    spritecolor="1.0,0.5,1.0,1.0"    
    cargocontainername="Explosive Crate">

    <Sprite texture="weapons.png" depth="0.8" sourcerect="0,97,24,8"/>
    <Body width="24" height="8" density="20"/>

>>>>>>> bc691f0b
    <Throwable characterusable="false" slots="Any,RightHand,LeftHand" throwforce="4.0" aimpos="35,-10">
      <sound file="Content/Items/Weapons/ExplosionMedium3.ogg" type="OnUse" range="10000" selectionmode="All"/>
      <sound file="Content/Items/Weapons/ExplosionDebris3.ogg" type="OnUse" range="10000" />
      <sound file="Content/Items/Weapons/ExplosionMedium3.ogg" type="OnBroken" range="10000" selectionmode="All"/>
      <sound file="Content/Items/Weapons/ExplosionDebris3.ogg" type="OnBroken" range="10000" />
      <StatusEffect type="Always" target="This" Condition="-0.35" />
      <StatusEffect type="OnFire" target="This" Condition="-50.0" />
      <StatusEffect type="OnUse" target="This" Condition="-100"/>
      <StatusEffect type="OnBroken" target="This">
        <Explosion range="600.0" structuredamage="150" stun="5" force="20.0" severlimbsprobability="0.6" decal="explosion" decalsize="0.5">
          <Affliction identifier="burn" strength="250"/>
          <Affliction identifier="internaldamage" strength="50"/>
        </Explosion>
        <Remove />
      </StatusEffect>
    </Throwable>
  </Item>
<<<<<<< HEAD
  <Item name="IC-4 Block" identifier="ic4block" description="A compound made of C-4 and incendium." category="Equipment" Tags="smallitem,explosive" cargocontaineridentifier="explosivecrate">
    <InventoryIcon texture="Content/Items/InventoryIconAtlas.png" sourcerect="960,64,64,64" />
    <Sprite texture="weapons.png" depth="0.8" sourcerect="103,91,23,16" />
    <Body width="24" height="16" />
=======

  <Item
    name="IC-4 Block"
    description="A compound made of C-4 and incendium."
    category="Equipment"
    Tags="smallitem,explosive"
    cargocontainername="Explosive Crate"
    spritecolor="1.0,0.0,0.0,1.0">

    <Sprite texture="weapons.png" depth="0.8" sourcerect="0,97,24,8"/>
    <Body width="24" height="8" density="20"/>

>>>>>>> bc691f0b
    <Throwable characterusable="false" slots="Any,RightHand,LeftHand" throwforce="4.0" aimpos="35,-10">
      <sound file="Content/Items/Weapons/ExplosionMedium3.ogg" type="OnUse" range="10000" selectionmode="All"/>
      <sound file="Content/Items/Weapons/ExplosionDebris4.ogg" type="OnUse" range="10000" />
      <sound file="Content/Items/Weapons/ExplosionMedium3.ogg" type="OnBroken" range="10000" selectionmode="All"/>
      <sound file="Content/Items/Weapons/ExplosionDebris4.ogg" type="OnBroken" range="10000" />
      <StatusEffect type="OnFire" target="This" Condition="-50.0" />
      <StatusEffect type="OnUse" target="This" Condition="-100"/>
      <StatusEffect type="OnBroken" target="This">
        <Explosion range="500.0" structuredamage="50" stun="5" force="20.0" severlimbsprobability="0.6" >
          <Affliction identifier="burn" strength="200"/>
        </Explosion>
        <Fire size="500" />
        <Remove />
      </StatusEffect>
    </Throwable>
  </Item>
<<<<<<< HEAD
  <Item name="Detonator" identifier="detonator" description="A device that detonates any contained explosive when receiving a signal." category="Equipment" Tags="smallitem" cargocontaineridentifier="explosivecrate">
    <Price locationtype="Military" buyprice="50" />
    <Price locationtype="City" buyprice="100" />
    <Price locationtype="Outpost" buyprice="100" />
    <Price locationtype="Research" buyprice="100" />
    <InventoryIcon texture="Content/Items/InventoryIconAtlas.png" sourcerect="704,64,64,64" />
    <Sprite texture="weapons.png" depth="0.8" sourcerect="0,105,24,22" />
    <Body width="14" height="12" />
    <Holdable selectkey="Action" pickkey="Use" slots="Any,RightHand,LeftHand" msg="ItemMsgDetachWrench" aimpos="35,-10" handle1="0,0" attachable="true" aimable="true">
      <RequiredItem identifier="wrench" type="Equipped" />
=======

  <Item
    name="Detonator"
    description="A device that detonates any contained explosive when receiving a signal."
    category="Equipment"
    Tags="smallitem"    
    price="50"
    cargocontainername="Explosive Crate">

    <Sprite texture="weapons.png"  depth="0.8" sourcerect="0,107,14,12"/>

    <Body width="14" height="12" density="20"/>

    <Holdable selectkey="Action" pickkey="Use" slots="Any,RightHand,LeftHand" msg="Detach [Wrench]" aimpos="35,-10" handle1="0,0" attachable="true" aimable="true">
      <requireditem name="Wrench" type="Equipped"/>
>>>>>>> bc691f0b
    </Holdable>
    <ItemContainer canbeselected="true" capacity="1" itempos="0,0" hideitems="false">
      <ContainedStateIndicator texture="Content/UI/ContainerIndicators.png" sourcerect="1,204,110,27" />
      <Containable identifiers="explosive" />
    </ItemContainer>
    <ConnectionPanel selectkey="Action" canbeselected="true" msg="ItemMsgRewireScrewdriver" hudpriority="10">
      <GuiFrame relativesize="0.2,0.16" minsize="400,175" maxsize="480,210" anchor="Center" style="ConnectionPanel" />
      <RequiredItem identifier="screwdriver,Wire" type="Equipped" />
      <input name="activate">
        <StatusEffect type="OnUse" target="Contained">
          <Use />
        </StatusEffect>
      </input>
    </ConnectionPanel>
  </Item>
</Items><|MERGE_RESOLUTION|>--- conflicted
+++ resolved
@@ -1,6 +1,5 @@
 <?xml version="1.0" encoding="utf-8"?>
 <Items>
-<<<<<<< HEAD
   <Item name="C-4 Block" identifier="c4block" category="Equipment" Tags="smallitem,explosive" cargocontaineridentifier="explosivecrate">
     <Price locationtype="Military" buyprice="100" />
     <Price locationtype="City" buyprice="200" />
@@ -8,19 +7,7 @@
     <Price locationtype="Research" buyprice="200" />
     <InventoryIcon texture="Content/Items/InventoryIconAtlas.png" sourcerect="768,64,64,64" />
     <Sprite texture="weapons.png" depth="0.8" sourcerect="103,58,23,16" />
-    <Body width="23" height="16" />
-=======
-  <Item
-    name="C-4 Block"
-    category="Equipment"
-    Tags="smallitem,explosive"
-    cargocontainername="Explosive Crate"    
-    price="100">
-
-    <Sprite texture="weapons.png" depth="0.8" sourcerect="0,97,24,8"/>
-    <Body width="24" height="8" density="20"/>
-
->>>>>>> bc691f0b
+    <Body width="23" height="16" density="20"/>
     <Throwable characterusable="false" slots="Any,RightHand,LeftHand" throwforce="4.0" aimpos="35,-10">
       <sound file="Content/Items/Weapons/ExplosionMedium1.ogg" type="OnUse" range="10000" selectionmode="All"/>
       <sound file="Content/Items/Weapons/ExplosionDebris1.ogg" type="OnUse" range="10000" />
@@ -33,24 +20,10 @@
       </StatusEffect>
     </Throwable>
   </Item>
-<<<<<<< HEAD
   <Item name="Compound N" identifier="compoundn" category="Equipment" Tags="smallitem,explosive" cargocontaineridentifier="explosivecrate">
     <InventoryIcon texture="Content/Items/InventoryIconAtlas.png" sourcerect="832,64,64,64" />
     <Sprite texture="weapons.png" depth="0.8" sourcerect="103,75,24,16" />
-    <Body width="24" height="16" />
-=======
-
-  <Item
-    name="Compound N"
-    category="Equipment"
-    Tags="smallitem,explosive"
-    cargocontainername="Explosive Crate"
-    spritecolor="1.0,0.5,1.0,1.0">
-
-    <Sprite texture="weapons.png" depth="0.8" sourcerect="0,97,24,8"/>
-    <Body width="24" height="8" density="20"/>
-
->>>>>>> bc691f0b
+    <Body width="24" height="16" density="20"/>
     <Throwable characterusable="false" slots="Any,RightHand,LeftHand" throwforce="4.0" aimpos="35,-10">
       <sound file="Content/Items/Weapons/ExplosionMedium2.ogg" type="OnUse" range="10000" selectionmode="All"/>
       <sound file="Content/Items/Weapons/ExplosionDebris2.ogg" type="OnUse" range="10000" />
@@ -65,24 +38,10 @@
       </StatusEffect>
     </Throwable>
   </Item>
-<<<<<<< HEAD
   <Item name="Volatile Compound N" identifier="volatilecompoundn" category="Equipment" Tags="smallitem,explosive" cargocontaineridentifier="explosivecrate">
     <InventoryIcon texture="Content/Items/InventoryIconAtlas.png" sourcerect="832,64,64,64" />
     <Sprite texture="weapons.png" depth="0.8" sourcerect="103,108,23,17" />
-    <Body width="24" height="8" />
-=======
-
-  <Item
-    name="Volatile Compound N"
-    category="Equipment"
-    Tags="smallitem,explosive"
-    spritecolor="1.0,0.5,1.0,1.0"    
-    cargocontainername="Explosive Crate">
-
-    <Sprite texture="weapons.png" depth="0.8" sourcerect="0,97,24,8"/>
     <Body width="24" height="8" density="20"/>
-
->>>>>>> bc691f0b
     <Throwable characterusable="false" slots="Any,RightHand,LeftHand" throwforce="4.0" aimpos="35,-10">
       <sound file="Content/Items/Weapons/ExplosionMedium3.ogg" type="OnUse" range="10000" selectionmode="All"/>
       <sound file="Content/Items/Weapons/ExplosionDebris3.ogg" type="OnUse" range="10000" />
@@ -100,25 +59,10 @@
       </StatusEffect>
     </Throwable>
   </Item>
-<<<<<<< HEAD
   <Item name="IC-4 Block" identifier="ic4block" description="A compound made of C-4 and incendium." category="Equipment" Tags="smallitem,explosive" cargocontaineridentifier="explosivecrate">
     <InventoryIcon texture="Content/Items/InventoryIconAtlas.png" sourcerect="960,64,64,64" />
     <Sprite texture="weapons.png" depth="0.8" sourcerect="103,91,23,16" />
-    <Body width="24" height="16" />
-=======
-
-  <Item
-    name="IC-4 Block"
-    description="A compound made of C-4 and incendium."
-    category="Equipment"
-    Tags="smallitem,explosive"
-    cargocontainername="Explosive Crate"
-    spritecolor="1.0,0.0,0.0,1.0">
-
-    <Sprite texture="weapons.png" depth="0.8" sourcerect="0,97,24,8"/>
-    <Body width="24" height="8" density="20"/>
-
->>>>>>> bc691f0b
+    <Body width="24" height="16" density="20"/>
     <Throwable characterusable="false" slots="Any,RightHand,LeftHand" throwforce="4.0" aimpos="35,-10">
       <sound file="Content/Items/Weapons/ExplosionMedium3.ogg" type="OnUse" range="10000" selectionmode="All"/>
       <sound file="Content/Items/Weapons/ExplosionDebris4.ogg" type="OnUse" range="10000" />
@@ -135,7 +79,6 @@
       </StatusEffect>
     </Throwable>
   </Item>
-<<<<<<< HEAD
   <Item name="Detonator" identifier="detonator" description="A device that detonates any contained explosive when receiving a signal." category="Equipment" Tags="smallitem" cargocontaineridentifier="explosivecrate">
     <Price locationtype="Military" buyprice="50" />
     <Price locationtype="City" buyprice="100" />
@@ -143,26 +86,9 @@
     <Price locationtype="Research" buyprice="100" />
     <InventoryIcon texture="Content/Items/InventoryIconAtlas.png" sourcerect="704,64,64,64" />
     <Sprite texture="weapons.png" depth="0.8" sourcerect="0,105,24,22" />
-    <Body width="14" height="12" />
+    <Body width="14" height="12" density="20"/>
     <Holdable selectkey="Action" pickkey="Use" slots="Any,RightHand,LeftHand" msg="ItemMsgDetachWrench" aimpos="35,-10" handle1="0,0" attachable="true" aimable="true">
       <RequiredItem identifier="wrench" type="Equipped" />
-=======
-
-  <Item
-    name="Detonator"
-    description="A device that detonates any contained explosive when receiving a signal."
-    category="Equipment"
-    Tags="smallitem"    
-    price="50"
-    cargocontainername="Explosive Crate">
-
-    <Sprite texture="weapons.png"  depth="0.8" sourcerect="0,107,14,12"/>
-
-    <Body width="14" height="12" density="20"/>
-
-    <Holdable selectkey="Action" pickkey="Use" slots="Any,RightHand,LeftHand" msg="Detach [Wrench]" aimpos="35,-10" handle1="0,0" attachable="true" aimable="true">
-      <requireditem name="Wrench" type="Equipped"/>
->>>>>>> bc691f0b
     </Holdable>
     <ItemContainer canbeselected="true" capacity="1" itempos="0,0" hideitems="false">
       <ContainedStateIndicator texture="Content/UI/ContainerIndicators.png" sourcerect="1,204,110,27" />
