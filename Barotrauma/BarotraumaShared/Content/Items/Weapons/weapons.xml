﻿<?xml version="1.0" encoding="utf-8"?>
<Items>
  <Item name="Spear" identifier="spear" category="Equipment" interactthroughwalls="true" cargocontaineridentifier="metalcrate" tags="mediumitem" Scale="0.35" impactsoundtag="impact_metal_light">
    <Price locationtype="Military" buyprice="30" />
    <Price locationtype="City" buyprice="50" />
    <Price locationtype="Outpost" buyprice="75" />
    <Deconstruct time="5">
      <Item identifier="steel" />
    </Deconstruct>
    <Fabricate suitablefabricators="fabricator" requiredtime="10">
      <RequiredItem identifier="steel"/>
    </Fabricate>
    <Sprite texture="weapons_new.png" sourcerect="4,133,241,16" depth="0.55" />
    <Body width="241" height="16" density="20" />
    <Pickable slots="Any" msg="ItemMsgPickUpSelect"/>
    <Projectile characterusable="false" launchimpulse="20.0" sticktocharacters="true">
      <Attack structuredamage="10" stun="0.2" targetforce="20">
        <Affliction identifier="bleeding" strength="30" />
        <Affliction identifier="internaldamage" strength="30" />
      </Attack>
    </Projectile>
  </Item>
  
  <Item name="Physicorium Spear" identifier="alienspear" category="Equipment" interactthroughwalls="true" cargocontaineridentifier="metalcrate" tags="mediumitem" Scale="0.35" impactsoundtag="impact_metal_light">
    <Deconstruct time="10">
      <Item identifier="physicorium" />
    </Deconstruct>
    <Fabricate suitablefabricators="fabricator" requiredtime="10">
      <RequiredSkill identifier="weapons" level="30"/>
      <RequiredItem identifier="physicorium"/>
    </Fabricate>
    <Sprite texture="weapons_new.png" sourcerect="4,173,241,16" depth="0.55" />
    <Body width="241" height="16" density="20" />
    <Pickable slots="Any" msg="ItemMsgPickUpSelect"/>
    <Projectile characterusable="false" launchimpulse="20.0" sticktocharacters="true">
      <Attack structuredamage="5" stun="0.2" targetforce="20">
        <Affliction identifier="bleeding" strength="30" />
        <Affliction identifier="internaldamage" strength="50" />
      </Attack>
    </Projectile>
  </Item>
  
  <Item name="Explosive Spear" identifier="explosivespear" category="Equipment" interactthroughwalls="true" cargocontaineridentifier="metalcrate" tags="mediumitem" Scale="0.35" impactsoundtag="impact_metal_light">
    <Price locationtype="Military" buyprice="175" />
    <Price locationtype="City" buyprice="200" />
    <Deconstruct time="5">
      <Item identifier="steel" />
    </Deconstruct>
    <Fabricate suitablefabricators="fabricator" requiredtime="10">
      <RequiredSkill identifier="weapons" level="30"/>
      <RequiredItem identifier="spear"/>
      <RequiredItem identifier="c4block"/>
    </Fabricate>
    <Sprite texture="weapons_new.png" sourcerect="4,153,241,17" depth="0.55" />
    <Body width="241" height="16" density="20" />
    <Pickable slots="Any" msg="ItemMsgPickUpSelect"/>
    <Projectile characterusable="false" launchimpulse="20.0" sticktocharacters="true">
      <Attack structuredamage="10" stun="0.2">
        <Affliction identifier="bleeding" strength="30" />
      </Attack>
      <sound file="Content/Items/Weapons/ExplosionMedium2.ogg" type="OnUse" range="2000" selectionmode="All" />
      <sound file="Content/Items/Weapons/ExplosionDebris2.ogg" type="OnUse" range="2000" />
      <StatusEffect type="OnUse" Condition="-100.0" stun="10.0" disabledeltatime="true">
        <Explosion range="200.0" structuredamage="5" stun="2" force="15.0" severlimbsprobability="0.5" decal="explosion" decalsize="0.5">
          <Affliction identifier="burn" strength="50" />
          <Affliction identifier="internaldamage" strength="40" />
        </Explosion>
      </StatusEffect>
      <!--Destroy this after exploding-->
      <StatusEffect type="OnUse" target="This" disabledeltatime="true" >
        <Remove />
      </StatusEffect>
      <StatusEffect type="OnBroken">
        <Remove />
      </StatusEffect>
    </Projectile>
  </Item>
  
  <Item name="Harpoon Gun" identifier="harpoongun" category="Equipment" cargocontaineridentifier="metalcrate" tags="mediumitem,weapon" Scale="0.32" impactsoundtag="impact_metal_light">
    <Price locationtype="Military" buyprice="70" />
    <Price locationtype="City" buyprice="100" />
    <Deconstruct time="10">
      <Item identifier="steel" />
      <Item identifier="plastic" />
    </Deconstruct>
    <Fabricate suitablefabricators="fabricator" requiredtime="20">
      <RequiredSkill identifier="weapons" level="30"/>
      <RequiredItem identifier="steel"/>
      <RequiredItem identifier="plastic"/>
    </Fabricate>
    <Sprite texture="weapons_new.png" sourcerect="0,64,282,60" depth="0.55" />
    <Body width="90" height="30" density="50" />
    <Holdable slots="Any,RightHand+LeftHand" controlpose="true" holdpos="35,-10" aimpos="35,-10" handle1="-15,-6" handle2="26,7" holdangle="-40" msg="ItemMsgPickUpSelect"/>
    <RangedWeapon barrelpos="49,10" spread="1" unskilledspread="10" combatPriority="50">
      <Sound file="Content/Items/Weapons/HarpoonGun1.ogg" type="OnUse" />
      <Sound file="Content/Items/Weapons/HarpoonGun2.ogg" type="OnUse" />
      <Sound file="Content/Items/Weapons/HarpoonGun3.ogg" type="OnUse" />
      <StatusEffect type="OnUse">
        <Explosion range="150.0" force="5" shockwave="false" smoke="false" flames="false" flash="false" sparks="false" underwaterbubble="false" camerashake="6.0" />
      </StatusEffect>
      <RequiredItems identifiers="spear,alienspear,explosivespear" type="Contained" msg="ItemMsgSpearRequired" />
      <RequiredSkill identifier="weapons" level="30" />
    </RangedWeapon>
    <ItemContainer itempos="27,10" iteminterval="0,-4" hideitems="false">
      <ContainedStateIndicator texture="Content/UI/ContainerIndicators.png" sourcerect="0,0,121,30" />
      <Containable identifiers="spear,alienspear,explosivespear" />
    </ItemContainer>
  </Item>
  
  <Item name="Syringe Gun" identifier="syringegun" category="Equipment" cargocontaineridentifier="metalcrate" tags="weapon,mediumitem" scale="0.32" impactsoundtag="impact_metal_light">
    <Price locationtype="Research" buyprice="100" />
    <Price locationtype="Military" buyprice="120" />
    <Price locationtype="City" buyprice="120" />
    <Deconstruct time="10">
      <Item identifier="aluminium" />
      <Item identifier="plastic" />
    </Deconstruct>
    <Fabricate suitablefabricators="fabricator" requiredtime="10">
      <RequiredSkill identifier="medical" level="50"/>
      <RequiredItem identifier="aluminium"/>
      <RequiredItem identifier="plastic"/>
    </Fabricate>
    <InventoryIcon texture="Content/Items/InventoryIconAtlas.png" sourcerect="0,64,64,64" />
    <Sprite texture="Content/Items/Tools/tools_new.png" sourcerect="0,242,232,111" depth="0.55" origin="0.5,0.5" />
    <Body width="90" radius="40" density="50" />
    <Holdable slots="RightHand+LeftHand,Any" controlpose="true" aimpos="35,0" handle1="0,-7" handle2="80, 5" msg="ItemMsgPickUpSelect"/>
    <RangedWeapon barrelpos="30,20" spread="0" unskilledspread="10">
      <Sound file="Content/Items/Weapons/SyringeGun1.ogg" type="OnUse" />
      <Sound file="Content/Items/Weapons/SyringeGun2.ogg" type="OnUse" />
      <RequiredItems identifier="syringe" type="Contained" msg="ItemMsgSyringeRequired" />
      <RequiredSkill identifier="weapons" level="15" />
      <RequiredSkill identifier="medical" level="30" />
    </RangedWeapon>
    <ItemContainer capacity="4" itempos="0,10" hideitems="false">
      <ContainedStateIndicator texture="Content/UI/ContainerIndicators.png" sourcerect="1,29,120,35" />
      <Containable identifiers="syringe" />
    </ItemContainer>
  </Item>
  
  <Item name="Revolver Round" identifier="revolverround" category="Equipment" interactthroughwalls="true" cargocontaineridentifier="metalcrate" tags="smallitem" impactsoundtag="impact_metal_light">
    <Price locationtype="Military" buyprice="15" />
    <Price locationtype="City" buyprice="30" />
    <Price locationtype="Outpost" buyprice="30" />
    <InventoryIcon texture="Content/Items/InventoryIconAtlas.png" sourcerect="704,384,64,64" />
    <Sprite texture="weapons.png" sourcerect="1,1,16,9" depth="0.55" />
    <Body width="8" height="3" density="40" />
    <Pickable slots="Any" msg="ItemMsgPickUpSelect"/>
    <Projectile characterusable="false" hitscan="true" removeonhit="true">
      <Attack structuredamage="5" stun="0.5" targetforce="10">
        <Affliction identifier="gunshotwound" strength="40" />
        <Affliction identifier="internaldamage" strength="30" />
      </Attack>
    </Projectile>
  </Item>
  
  <Item name="Revolver" identifier="revolver" category="Equipment" cargocontaineridentifier="metalcrate" tags="smallitem,weapon" Scale="0.32" impactsoundtag="impact_metal_light">
    <Price locationtype="Military" buyprice="75" />
    <Price locationtype="City" buyprice="150" />
    <Deconstruct time="10">
      <Item identifier="steel" />
      <Item identifier="plastic" />
    </Deconstruct>
    <InventoryIcon texture="Content/Items/InventoryIconAtlas.png" sourcerect="128,64,64,64" />
    <Sprite texture="weapons_new.png" sourcerect="0,0,117,64" depth="0.55" />
    <Body width="28" height="20" density="50" />
    <Holdable slots="Any,RightHand,LeftHand" controlpose="true" aimpos="90,10" handle1="-11,-7" msg="ItemMsgPickUpSelect"/>
    <RangedWeapon barrelpos="14,6" spread="0" unskilledspread="2" combatPriority="60">
      <Sound file="Content/Items/Weapons/Revolver1.ogg" type="OnUse" range="3000" selectionmode="Random" />
      <Sound file="Content/Items/Weapons/Revolver2.ogg" type="OnUse" range="3000" />
      <Sound file="Content/Items/Weapons/Revolver3.ogg" type="OnUse" range="3000" />
      <StatusEffect type="OnUse">
        <Explosion range="150.0" force="5" shockwave="false" smoke="false" flames="false" sparks="false" underwaterbubble="false" camerashake="6.0" />
      </StatusEffect>
      <RequiredItems identifier="revolverround" type="Contained" msg="ItemMsgAmmoRequired" />
      <RequiredSkill identifier="weapons" level="40" />
    </RangedWeapon>
    <ItemContainer capacity="6" hideitems="true">
      <ContainedStateIndicator texture="Content/UI/ContainerIndicators.png" sourcerect="2,121,53,22" />
      <Containable identifiers="revolverround" />
    </ItemContainer>
  </Item>
  <!--
  <Item name="SMG Round" identifier="smground" category="Equipment" interactthroughwalls="true" cargocontaineridentifier="metalcrate" tags="smallitem" impactsoundtag="impact_metal_light">
    <Price locationtype="Military" buyprice="35" />
    <Price locationtype="City" buyprice="70" />
    <Price locationtype="Outpost" buyprice="70" />
    <InventoryIcon texture="Content/Items/InventoryIconAtlas.png" sourcerect="704,384,64,64" />
    <Sprite texture="weapons.png" sourcerect="1,1,16,9" depth="0.55" />
    <Body width="8" height="3" density="40" />
    <Pickable slots="Any" msg="ItemMsgPickUpSelect"/>
    <Projectile characterusable="false" hitscan="true" removeonhit="true">
      <Attack structuredamage="2.5" stun="0.125" targetforce="5">
        <Affliction identifier="gunshotwound" strength="15" />
        <Affliction identifier="internaldamage" strength="10" />
      </Attack>
    </Projectile>
  </Item>
  
<<<<<<< HEAD
=======
  <Item name="SMG Round" identifier="smground" category="Equipment" interactthroughwalls="true" cargocontaineridentifier="metalcrate" tags="smallitem" impactsoundtag="impact_metal_light">
    <Price locationtype="Military" buyprice="35" />
    <Price locationtype="City" buyprice="70" />
    <Price locationtype="Outpost" buyprice="70" />
    <InventoryIcon texture="Content/Items/InventoryIconAtlas.png" sourcerect="704,384,64,64" />
    <Sprite texture="weapons.png" sourcerect="1,1,16,9" depth="0.55" />
    <Body width="8" height="3" density="40" />
    <Pickable slots="Any" msg="ItemMsgPickUpSelect"/>
    <Projectile characterusable="false" hitscan="true" removeonhit="true">
      <Attack structuredamage="2.5" stun="0.125" targetforce="5">
        <Affliction identifier="gunshotwound" strength="15" />
        <Affliction identifier="internaldamage" strength="10" />
      </Attack>
    </Projectile>
  </Item>
  
>>>>>>> 461a0d85
  <Item name="SMG" identifier="smg" category="Equipment" cargocontaineridentifier="metalcrate" tags="smallitem,weapon" Scale="0.32" impactsoundtag="impact_metal_light">
    <Price locationtype="Military" buyprice="150" />
    <Price locationtype="City" buyprice="300" />
    <Deconstruct time="10">
      <Item identifier="steel" />
      <Item identifier="plastic" />
    </Deconstruct>
    <InventoryIcon texture="Content/Items/InventoryIconAtlas.png" sourcerect="128,64,64,64" />
    <Sprite texture="weapons_new.png" sourcerect="0,0,117,64" depth="0.55" />
    <Body width="28" height="20" density="50" />
    <Holdable slots="Any,RightHand,LeftHand" controlpose="true" aimpos="90,10" handle1="-11,-7" msg="ItemMsgPickUpSelect"/>
    <RangedWeapon reload="0.125" barrelpos="14,6" spread="3" unskilledspread="8" combatPriority="90">
      <Sound file="Content/Items/Weapons/Revolver1.ogg" type="OnUse" range="3000" selectionmode="Random" />
      <Sound file="Content/Items/Weapons/Revolver2.ogg" type="OnUse" range="3000" />
      <Sound file="Content/Items/Weapons/Revolver3.ogg" type="OnUse" range="3000" />
      <StatusEffect type="OnUse">
        <Explosion range="150.0" force="5" shockwave="false" smoke="false" flames="false" sparks="false" underwaterbubble="false" camerashake="12.0" />
      </StatusEffect>
      <RequiredItems identifier="smground" type="Contained" msg="ItemMsgAmmoRequired" />
      <RequiredSkill identifier="weapons" level="50" />
    </RangedWeapon>
    <ItemContainer capacity="15" hideitems="true">
      <ContainedStateIndicator texture="Content/UI/ContainerIndicators.png" sourcerect="2,121,53,22" />
      <Containable identifiers="smground" />
    </ItemContainer>
  </Item>
<<<<<<< HEAD
-->
=======
  
>>>>>>> 461a0d85
  <Item name="Stun Grenade" identifier="stungrenade" category="Equipment" cargocontaineridentifier="explosivecrate" tags="smallitem,weapon,explosive" impactsoundtag="impact_metal_light">
    <Price locationtype="Military" buyprice="175" />
    <Price locationtype="City" buyprice="200" />
    <Deconstruct time="10">
      <Item identifier="iron" />
      <Item identifier="phosphorus" mincondition="0.9" />
      <Item identifier="flashpowder" mincondition="0.9" />
    </Deconstruct>
    <Fabricate suitablefabricators="fabricator" requiredtime="20">
      <RequiredSkill identifier="weapons" level="30"/>
      <RequiredItem identifier="iron"/>
      <RequiredItem identifier="phosphorus"/>
      <RequiredItem identifier="flashpowder"/>
    </Fabricate>
    <InventoryIcon texture="Content/Items/InventoryIconAtlas.png" sourcerect="384,0,64,64" />
    <Sprite texture="weapons.png" sourcerect="114,1,14,27" depth="0.55" />
    <Body width="11" height="24" density="30" />
    <!-- Empty itemcomponent that explodes the grenade when used by something else than a character (e.g. a detonator) -->
    <ItemComponent characterusable="false">
      <StatusEffect type="OnUse" target="This" Condition="-100.0">
        <sound file="Content/Items/Weapons/StunGrenade.ogg" />
        <Explosion range="500" stun="25" force="0.1" smoke="false">
          <Affliction identifier="internaldamage" strength="5" />
        </Explosion>
      </StatusEffect>
    </ItemComponent>
    <Throwable slots="Any,RightHand,LeftHand" holdpos="0,0" handle1="0,0" throwforce="4.0" msg="ItemMsgPickUpSelect">
      <StatusEffect type="OnSecondaryUse" target="This" Condition="-100.0" delay="3.0">
        <sound file="Content/Items/Weapons/StunGrenade.ogg" />
        <Explosion range="500" stun="25" force="0.1" smoke="false">
          <Affliction identifier="internaldamage" strength="5" />
        </Explosion>
      </StatusEffect>
    </Throwable>
  </Item>
  
  <Item name="EMP Grenade" identifier="empgrenade" category="Equipment" cargocontaineridentifier="explosivecrate" tags="smallitem,weapon,explosive" scale="0.2" impactsoundtag="impact_metal_light">
    <Deconstruct time="10">
      <Item identifier="iron" />
      <Item identifier="copper" mincondition="0.9" />
      <Item identifier="uex" mincondition="0.9" />
    </Deconstruct>
    <Fabricate suitablefabricators="fabricator" requiredtime="20">
      <RequiredSkill identifier="weapons" level="50"/>
      <RequiredItem identifier="iron"/>
      <RequiredItem identifier="copper"/>
      <RequiredItem identifier="uex"/>
    </Fabricate>
    <InventoryIcon texture="Content/Items/InventoryIconAtlas.png" sourcerect="450,450,64,64" />
    <Sprite texture="GrenadesExplosiveKnife.png" sourcerect="98,0,67,153" depth="0.55" origin="0.5,0.5185185" />
    <Body width="60" height="150" density="30" />
    <!-- Empty itemcomponent that explodes the grenade when used by something else than a character (e.g. a detonator) -->
    <ItemComponent characterusable="false">
      <StatusEffect type="OnUse" target="This" Condition="-100.0">
        <sound file="Content/Items/Weapons/ExplosionSmall1.ogg" range="1000" selectionmode="All" />
        <sound file="Content/Items/Weapons/Emp.ogg" range="1000" />
        <Explosion range="500" stun="0.5" force="0.1" smoke="false" sparks="true" empstrength="10">
          <Affliction identifier="internaldamage" strength="5" />
        </Explosion>
      </StatusEffect>
    </ItemComponent>
    <Throwable slots="Any,RightHand,LeftHand" holdpos="0,0" handle1="0,0" throwforce="4.0" msg="ItemMsgPickUpSelect">
      <StatusEffect type="OnSecondaryUse" target="This" Condition="-100.0" delay="3.0">
        <sound file="Content/Items/Weapons/ExplosionSmall1.ogg" range="1000" selectionmode="All" />
        <sound file="Content/Items/Weapons/Emp.ogg" range="1000" />
        <Explosion range="500" stun="0.5" force="0.1" smoke="false" sparks="true" empstrength="10">
          <Affliction identifier="internaldamage" strength="5" />
        </Explosion>
      </StatusEffect>
    </Throwable>
  </Item>
  
  <Item name="Frag Grenade" identifier="fraggrenade" category="Equipment" cargocontaineridentifier="explosivecrate" tags="smallitem,weapon,explosive" scale="0.15" impactsoundtag="impact_metal_heavy">
    <Price locationtype="Military" buyprice="250" />
    <Deconstruct time="10">
      <Item identifier="iron" />
      <Item identifier="uex" mincondition="0.9" />
    </Deconstruct>
    <Fabricate suitablefabricators="fabricator" requiredtime="20">
      <RequiredSkill identifier="weapons" level="60"/>
      <RequiredItem identifier="iron"/>
      <RequiredItem identifier="uex"/>
    </Fabricate>
    <InventoryIcon texture="Content/Items/InventoryIconAtlas.png" sourcerect="580,770,64,64" />
    <Sprite texture="GrenadesExplosiveKnife.png" sourcerect="0,0,97,143" depth="0.55" origin="0.5,0.5" />
    <Body width="97" height="143" density="30" />
    <!-- Empty itemcomponent that explodes the grenade when used by something else than a character (e.g. a detonator) -->
    <ItemComponent characterusable="false">
      <StatusEffect type="OnUse" target="This" Condition="-100.0">
        <sound file="Content/Items/Weapons/ExplosionMedium1.ogg" type="OnUse" range="10000" selectionmode="All" />
        <sound file="Content/Items/Weapons/ExplosionDebris1.ogg" type="OnUse" range="10000" />
        <Explosion range="600.0" structuredamage="5" stun="5" force="20.0" severlimbsprobability="0.5" decal="explosion" decalsize="0.5">
          <Affliction identifier="bleeding" strength="80" />
          <Affliction identifier="internaldamage" strength="180" />
        </Explosion>
        <Remove/>
      </StatusEffect>
    </ItemComponent>
    <Throwable slots="Any,RightHand,LeftHand" holdpos="0,0" handle1="0,0" throwforce="4.0" msg="ItemMsgPickUpSelect">
      <StatusEffect type="OnSecondaryUse" target="This" Condition="-100.0" delay="3.0">
        <sound file="Content/Items/Weapons/ExplosionMedium1.ogg" type="OnUse" range="10000" selectionmode="All" />
        <sound file="Content/Items/Weapons/ExplosionDebris1.ogg" type="OnUse" range="10000" />
        <Explosion range="600.0" structuredamage="5" stun="5" force="20.0" severlimbsprobability="0.5" decal="explosion" decalsize="0.5">
          <Affliction identifier="bleeding" strength="80" />
          <Affliction identifier="internaldamage" strength="180" />
        </Explosion>
        <Remove/>
      </StatusEffect>
    </Throwable>
  </Item>
  
  <Item name="Incendium Grenade" identifier="incendiumgrenade" category="Equipment" cargocontaineridentifier="explosivecrate" tags="smallitem,weapon,explosive" impactsoundtag="impact_metal_heavy">
    <Price locationtype="Military" buyprice="300" />
    <Deconstruct time="10">
      <Item identifier="iron" />
      <Item identifier="incendium" mincondition="0.9" />
    </Deconstruct>
    <Fabricate suitablefabricators="fabricator" requiredtime="20">
      <RequiredSkill identifier="weapons" level="40"/>
      <RequiredItem identifier="iron"/>
      <RequiredItem identifier="incendium"/>
    </Fabricate>
    <InventoryIcon texture="Content/Items/InventoryIconAtlas.png" sourcerect="68,320,56,64" />
    <Sprite texture="weapons.png" sourcerect="100,0,12,27" depth="0.55" />
    <Body width="12" height="27" density="30" />
    <!-- Empty itemcomponent that explodes the grenade when used by something else than a character (e.g. a detonator) -->
    <ItemComponent characterusable="false">
      <StatusEffect type="OnUse" target="This" Condition="-100.0">
        <sound file="Content/Items/Weapons/IncendiumGrenade.ogg" />
        <Explosion range="500" stun="25" force="0.1" smoke="false">
          <Affliction identifier="internaldamage" strength="5" />
          <Affliction identifier="burn" strength="100" />
        </Explosion>
        <Fire size="300.0" />
      </StatusEffect>
    </ItemComponent>
    <Throwable slots="Any,RightHand,LeftHand" holdpos="0,0" handle1="0,0" throwforce="4.0" msg="ItemMsgPickUpSelect">
      <StatusEffect type="OnSecondaryUse" target="This" Condition="-100.0" delay="3.0">
        <sound file="Content/Items/Weapons/IncendiumGrenade.ogg" />
        <Explosion range="500" stun="1" force="0.1">
          <Affliction identifier="internaldamage" strength="5" />
          <Affliction identifier="burn" strength="100" />
        </Explosion>
        <Fire size="300.0" />
      </StatusEffect>
    </Throwable>
  </Item>
  
  <Item name="Stun Baton" identifier="stunbaton" category="Equipment" Tags="smallitem,weapon" cargocontaineridentifier="metalcrate" description="If verbal orders are insufficient, a high-voltage shock from a Stun Baton may be enough to beat an unruly crew member into submission." impactsoundtag="impact_metal_light">
    <Price locationtype="Military" buyprice="100" />
    <Price locationtype="City" buyprice="200" />
    <Price locationtype="Outpost" buyprice="500" />
    <Deconstruct time="10">
      <Item identifier="steel" />
      <Item identifier="plastic" />
    </Deconstruct>
    <Fabricate suitablefabricators="fabricator" requiredtime="10">
      <RequiredSkill identifier="weapons" level="30"/>
      <RequiredItem identifier="steel"/>
      <RequiredItem identifier="plastic"/>
    </Fabricate>
    <InventoryIcon texture="Content/Items/InventoryIconAtlas.png" sourcerect="770,0,58,64" />
    <Sprite texture="weapons.png" sourcerect="19,0,76,24" depth="0.55" />
    <Body width="90" height="30" density="30" />
    <MeleeWeapon slots="Any,RightHand,LeftHand" aimpos="45,10" handle1="-20,-10" holdangle="45" reload="0.75" range="100" combatPriority="50" msg="ItemMsgPickUpSelect">
      <Attack stun="0.2">
        <Sound file="Content/Items/Weapons/Smack1.ogg" range="800" />
        <Affliction identifier="internaldamage" strength="4" />
      </Attack>
      <StatusEffect type="OnUse" target="Contained,Character" Condition="-25.0" stun="15.0" disabledeltatime="true">
        <sound file="Content/Items/Weapons/StunBaton1.ogg" selectionmode="random" range="500" />
        <sound file="Content/Items/Weapons/StunBaton2.ogg" range="500" />
        <sound file="Content/Items/Weapons/StunBaton3.ogg" range="500" />
        <sound file="Content/Items/Weapons/StunBaton4.ogg" range="500" />
        <RequiredItem identifier="batterycell" type="Contained" msg="ItemMsgBatteryCellRequired" />
        <Explosion range="100.0" force="0.1" shockwave="false" flames="false" smoke="false" underwaterbubble="false" camerashake="6.0" />
      </StatusEffect>
      <StatusEffect type="OnUse" target="Contained,Character" Condition="-15.0" stun="30.0" disabledeltatime="true">
        <sound file="Content/Items/Weapons/StunBaton1.ogg" selectionmode="random" range="500" />
        <sound file="Content/Items/Weapons/StunBaton2.ogg" range="500" />
        <sound file="Content/Items/Weapons/StunBaton3.ogg" range="500" />
        <sound file="Content/Items/Weapons/StunBaton4.ogg" range="500" />
        <RequiredItem identifier="fulguriumbatterycell" type="Contained" msg="ItemMsgBatteryCellRequired" />
        <Explosion range="100.0" force="0.5" shockwave="false" flames="false" smoke="true" underwaterbubble="false" camerashake="6.0" />
      </StatusEffect>
    </MeleeWeapon>
    <ItemContainer capacity="1" hideitems="true">
      <ContainedStateIndicator texture="Content/UI/ContainerIndicators.png" sourcerect="1,70,107,31" />
      <Containable identifiers="batterycell,fulguriumcatterycell" />
    </ItemContainer>
  </Item>
  
  <Item name="Diving Knife" identifier="divingknife" category="Equipment" Tags="smallitem,weapon" cargocontaineridentifier="metalcrate" scale="0.3" impactsoundtag="impact_metal_light">
    <!-- TODO: adjust prices -->
    <Price locationtype="City" buyprice="20" />
    <Price locationtype="Research" buyprice="20" />
    <Price locationtype="Military" buyprice="10" />
    <Price locationtype="Outpost" buyprice="30" />
    <Deconstruct time="10">
      <Item identifier="iron" />
    </Deconstruct>
    <Fabricate suitablefabricators="fabricator" requiredtime="10">
      <RequiredSkill identifier="weapons" level="30"/>
      <RequiredItem identifier="iron"/>
    </Fabricate>
    <InventoryIcon texture="Content/Items/InventoryIconAtlas.png" sourcerect="835,385,64,64" />
    <Sprite texture="GrenadesExplosiveKnife.png" sourcerect="0,150,164,40" depth="0.55" origin="0.5,0.5" />
    <Body width="150" height="30" density="50" />
    <MeleeWeapon slots="Any,RightHand,LeftHand" aimpos="50,0" handle1="-5,-5" holdangle="30" reload="0.75" range="50" combatPriority="40" msg="ItemMsgPickUpSelect">
      <Attack stun="0.2">
        <Affliction identifier="internaldamage" strength="10" />
        <Affliction identifier="bleeding" strength="10" />
        <Sound file="Content/Sounds/Damage/LimbSlash1.ogg" range="500" />
      </Attack>
    </MeleeWeapon>
  </Item>
  
  <Item name="Bike Horn" identifier="bikehorn" category="Equipment" tags="weapon,smallitem" cargocontaineridentifier="metalcrate" description="HONK">
    <InventoryIcon texture="Content/Items/InventoryIconAtlas.png" sourcerect="769,385,64,64" depth="0.55" origin="0.5,0.5" />
    <Sprite texture="Content/Items/Jobgear/Old/clownshirt.png" sourcerect="32,50,32,14" depth="0.55" />
    <Body width="30" height="10" density="15" />
    <Holdable slots="Any,RightHand,LeftHand" aimpos="100,0" handle1="-5,0" msg="ItemMsgPickUpSelect"/>
    <RangedWeapon reload="2">
      <Sound file="Content/Items/Weapons/honk.ogg" type="OnUse" />
    </RangedWeapon>
  </Item>
</Items><|MERGE_RESOLUTION|>--- conflicted
+++ resolved
@@ -178,7 +178,7 @@
       <ContainedStateIndicator texture="Content/UI/ContainerIndicators.png" sourcerect="2,121,53,22" />
       <Containable identifiers="revolverround" />
     </ItemContainer>
-  </Item>
+  </Item>  
   <!--
   <Item name="SMG Round" identifier="smground" category="Equipment" interactthroughwalls="true" cargocontaineridentifier="metalcrate" tags="smallitem" impactsoundtag="impact_metal_light">
     <Price locationtype="Military" buyprice="35" />
@@ -196,25 +196,6 @@
     </Projectile>
   </Item>
   
-<<<<<<< HEAD
-=======
-  <Item name="SMG Round" identifier="smground" category="Equipment" interactthroughwalls="true" cargocontaineridentifier="metalcrate" tags="smallitem" impactsoundtag="impact_metal_light">
-    <Price locationtype="Military" buyprice="35" />
-    <Price locationtype="City" buyprice="70" />
-    <Price locationtype="Outpost" buyprice="70" />
-    <InventoryIcon texture="Content/Items/InventoryIconAtlas.png" sourcerect="704,384,64,64" />
-    <Sprite texture="weapons.png" sourcerect="1,1,16,9" depth="0.55" />
-    <Body width="8" height="3" density="40" />
-    <Pickable slots="Any" msg="ItemMsgPickUpSelect"/>
-    <Projectile characterusable="false" hitscan="true" removeonhit="true">
-      <Attack structuredamage="2.5" stun="0.125" targetforce="5">
-        <Affliction identifier="gunshotwound" strength="15" />
-        <Affliction identifier="internaldamage" strength="10" />
-      </Attack>
-    </Projectile>
-  </Item>
-  
->>>>>>> 461a0d85
   <Item name="SMG" identifier="smg" category="Equipment" cargocontaineridentifier="metalcrate" tags="smallitem,weapon" Scale="0.32" impactsoundtag="impact_metal_light">
     <Price locationtype="Military" buyprice="150" />
     <Price locationtype="City" buyprice="300" />
@@ -241,11 +222,8 @@
       <Containable identifiers="smground" />
     </ItemContainer>
   </Item>
-<<<<<<< HEAD
 -->
-=======
-  
->>>>>>> 461a0d85
+  
   <Item name="Stun Grenade" identifier="stungrenade" category="Equipment" cargocontaineridentifier="explosivecrate" tags="smallitem,weapon,explosive" impactsoundtag="impact_metal_light">
     <Price locationtype="Military" buyprice="175" />
     <Price locationtype="City" buyprice="200" />
