--- conflicted
+++ resolved
@@ -62,12 +62,8 @@
     </RangedWeapon>
 
     <ItemContainer itempos="27,10" iteminterval="0,-4" hideitems="false">
-<<<<<<< HEAD
-      <Containable identifiers="spear"/>
-=======
       <ContainedStateIndicator texture="Content/UI/inventoryAtlas.png" sourcerect="11,115,79,18"/>
-      <Containable name="Spear"/>
->>>>>>> 174a4b5c
+      <Containable name="spear"/>
     </ItemContainer>
   </Item>
 
@@ -287,13 +283,8 @@
     </MeleeWeapon>
 
     <ItemContainer capacity="1" hideitems="true">
-<<<<<<< HEAD
-      <Containable identifiers="batterycell,fulguriumcatterycell"/>      
-=======
       <ContainedStateIndicator texture="Content/UI/inventoryAtlas.png" sourcerect="3,14,93,29"/>
-      <Containable name="Battery Cell"/>
-      <Containable name="Fulgurium Battery Cell"/>      
->>>>>>> 174a4b5c
+      <Containable identifiers="batterycell,fulguriumcatterycell"/>
     </ItemContainer>
   </Item>
 
