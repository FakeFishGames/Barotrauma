<?xml version="1.0" encoding="utf-8"?>
<Items>
  <Item name="Spear" identifier="spear" category="Equipment" interactthroughwalls="true" cargocontaineridentifier="metalcrate" tags="mediumitem">
    <Price locationtype="Military" buyprice="55" />
    <Price locationtype="City" buyprice="60" />
    <Price locationtype="Outpost" buyprice="60" />
    <Deconstruct time="5">
      <Item identifier="steelbar" />
    </Deconstruct>
    <Sprite texture="weapons.png" sourcerect="0,49,65,6" depth="0.55" />
    <Body width="64" height="5" density="20" />
    <Pickable slots="Any" />
    <Projectile characterusable="false" launchimpulse="20.0" sticktocharacters="true">
      <Attack structuredamage="50" stun="0.2" targetforce="50">
        <Affliction identifier="bleeding" strength="30" />
        <Affliction identifier="internaldamage" strength="30" />
      </Attack>
    </Projectile>
  </Item>
  <Item name="Harpoon Gun" identifier="harpoongun" category="Equipment" cargocontaineridentifier="metalcrate" tags="mediumitem,weapon">
    <Price locationtype="Military" buyprice="170" />
    <Price locationtype="City" buyprice="200" />
    <Deconstruct time="10">
      <Item identifier="steelbar" />
      <Item identifier="aluminium" />
      <Item identifier="polycarbonatebar" />
    </Deconstruct>
    <Sprite texture="weapons.png" sourcerect="0,25,99,24" depth="0.55" />
    <Body width="90" height="30" density="50" />
    <Holdable slots="Any,RightHand+LeftHand" controlpose="true" holdpos="35,-10" aimpos="35,-10" handle1="-15,-6" handle2="26,7" holdangle="-40" />
    <RangedWeapon barrelpos="49,10" spread="1" unskilledspread="10">
      <Sound file="Content/Items/Weapons/harpoon1.ogg" type="OnUse" />
      <Sound file="Content/Items/Weapons/harpoon2.ogg" type="OnUse" />
      <StatusEffect type="OnUse">
        <Explosion range="150.0" force="5" shockwave="false" smoke="false" flames="false" flash="false" sparks="false" underwaterbubble="false" camerashake="6.0" />
      </StatusEffect>
      <RequiredItems identifier="spear" type="Contained" msg="ItemMsgSpearRequired" />
      <RequiredSkill identifier="weapons" level="30" />
    </RangedWeapon>
    <ItemContainer itempos="27,10" iteminterval="0,-4" hideitems="false">
      <ContainedStateIndicator texture="Content/UI/ContainerIndicators.png" sourcerect="0,0,121,30" />
      <Containable identifier="spear" />
    </ItemContainer>
  </Item>
  <Item name="Syringe Gun" identifier="syringegun" category="Equipment" cargocontaineridentifier="metalcrate" tags="weapon,mediumitem">
    <Price locationtype="Research" buyprice="300" />
    <Price locationtype="Military" buyprice="350" />
    <Price locationtype="City" buyprice="500" />
    <Deconstruct time="10">
      <Item identifier="steelbar" />
      <Item identifier="aluminium" />
      <Item identifier="polycarbonatebar" />
    </Deconstruct>
    <InventoryIcon texture="Content/Items/InventoryIconAtlas.png" sourcerect="0,64,64,64" />
    <Sprite texture="weapons.png" sourcerect="56,98,44,27" depth="0.55" />
    <Body width="40" height="25" density="50" />
    <Holdable slots="Any,RightHand,LeftHand" controlpose="true" aimpos="90,10" handle1="-10,-7" />
    <RangedWeapon barrelpos="30,20" spread="0" unskilledspread="10">
      <Sound file="Content/Items/Weapons/syringegun.ogg" type="OnUse" />
      <RequiredItems identifier="medicalsyringe" type="Contained" msg="ItemMsgSyringeRequired" />
      <RequiredSkill identifier="weapons" level="15" />
      <RequiredSkill identifier="medical" level="30" />
    </RangedWeapon>
    <ItemContainer capacity="1" itempos="0,10" hideitems="false">
      <ContainedStateIndicator texture="Content/UI/ContainerIndicators.png" sourcerect="1,29,120,35" />
      <Containable identifiers="medicalsyringe" />
    </ItemContainer>
  </Item>
  <Item name="Revolver Round" identifier="revolverround" category="Equipment" interactthroughwalls="true" cargocontaineridentifier="metalcrate" tags="smallitem">
    <Price locationtype="Military" buyprice="15" />
    <Price locationtype="City" buyprice="20" />
    <Price locationtype="Outpost" buyprice="30" />
    <Sprite texture="weapons.png" sourcerect="1,1,16,9" depth="0.55" />
    <Body width="8" height="3" density="40" />
    <Pickable slots="Any" />
    <Projectile characterusable="false" hitscan="true" removeonhit="true">
      <Attack structuredamage="100" stun="0.5" targetforce="10">
        <Affliction identifier="gunshotwound" strength="40" />
        <Affliction identifier="internaldamage" strength="30" />
      </Attack>
    </Projectile>
  </Item>
  <Item name="Revolver" identifier="revolver" category="Equipment" cargocontaineridentifier="metalcrate" tags="smallitem,weapon">
    <Price locationtype="Military" buyprice="300" />
    <Price locationtype="City" buyprice="500" />
    <Deconstruct time="10">
      <Item identifier="steelbar" />
      <Item identifier="aluminium" />
      <Item identifier="polycarbonatebar" />
    </Deconstruct>
    <InventoryIcon texture="Content/Items/InventoryIconAtlas.png" sourcerect="128,64,64,64" />
    <Sprite texture="weapons.png" sourcerect="25,98,31,24" depth="0.55" />
    <Body width="28" height="20" density="50" />
    <Holdable slots="Any,RightHand,LeftHand" controlpose="true" aimpos="90,10" handle1="-11,-7" />
    <RangedWeapon barrelpos="14,6" spread="0" unskilledspread="2">
      <Sound file="Content/Items/Weapons/revolver1.ogg" type="OnUse" range="3000" selectionmode="Random" />
      <Sound file="Content/Items/Weapons/revolver2.ogg" type="OnUse" range="3000" />
      <Sound file="Content/Items/Weapons/revolver3.ogg" type="OnUse" range="3000" />
      <Sound file="Content/Items/Weapons/revolver4.ogg" type="OnUse" range="3000" />
      <StatusEffect type="OnUse">
        <Explosion range="150.0" force="5" shockwave="false" smoke="false" flames="false" sparks="false" underwaterbubble="false" camerashake="6.0" />
      </StatusEffect>
      <RequiredItems identifier="revolverround" type="Contained" msg="ItemMsgAmmoRequired" />
      <RequiredSkill identifier="weapons" level="40" />
    </RangedWeapon>
    <ItemContainer capacity="6" hideitems="true">
      <ContainedStateIndicator texture="Content/UI/ContainerIndicators.png" sourcerect="2,121,53,22" />
      <Containable identifiers="revolverround" />
    </ItemContainer>
  </Item>
  <Item name="Stun Grenade" identifier="stungrenade" category="Equipment" cargocontaineridentifier="explosivecrate" tags="smallitem,weapon,explosive">
    <Price locationtype="Military" buyprice="175" />
    <Price locationtype="City" buyprice="200" />
    <Price locationtype="Outpost" buyprice="250" />
    <Deconstruct time="10">
      <Item identifier="steelbar" />
      <Item identifier="flashpowder" mincondition="0.9" />
      <Item identifier="chloralhydrate" mincondition="0.9" />
    </Deconstruct>
    <InventoryIcon texture="Content/Items/InventoryIconAtlas.png" sourcerect="384,0,64,64" />
    <Sprite texture="weapons.png" sourcerect="114,1,14,27" depth="0.55" />
    <Body width="11" height="24" density="30" />
    <!-- Empty itemcomponent that explodes the grenade when used by something else than a character (e.g. a detonator) -->
    <ItemComponent characterusable="false">
      <StatusEffect type="OnUse" target="This" Condition="-100.0">
        <sound file="Content/Items/Weapons/stungrenade.ogg" />
        <Explosion range="500" stun="25" force="0.1" smoke="false">
          <Affliction identifier="internaldamage" strength="5" />
        </Explosion>
      </StatusEffect>
    </ItemComponent>
    <Throwable slots="Any,RightHand,LeftHand" holdpos="0,0" handle1="0,0" throwforce="4.0" aimpos="35,-10">
      <StatusEffect type="OnSecondaryUse" target="This" Condition="-100.0" delay="3.0">
        <sound file="Content/Items/Weapons/stungrenade.ogg" />
        <Explosion range="500" stun="25" force="0.1" smoke="false">
          <Affliction identifier="internaldamage" strength="5" />
        </Explosion>
      </StatusEffect>
    </Throwable>
  </Item>
  
  <Item
    name="EMP Grenade" identifier="empgrenade" category="Equipment" cargocontaineridentifier="explosivecrate" tags="smallitem,weapon,explosive">
    <Deconstruct time="10">
      <Item identifier="steelbar" />
      <Item identifier="flashpowder" mincondition="0.9" />
      <Item identifier="chloralhydrate" mincondition="0.9" />
    </Deconstruct>
    <InventoryIcon texture="Content/Items/InventoryIconAtlas.png" sourcerect="384,0,64,64" />
    <Sprite texture="weapons.png" sourcerect="114,1,14,27" depth="0.55" />
    <Body width="11" height="24" density="30"/>
    <!-- Empty itemcomponent that explodes the grenade when used by something else than a character (e.g. a detonator) -->
    <ItemComponent characterusable="false">
      <StatusEffect type="OnUse" target="This" Condition="-100.0">
        <sound file="Content/Items/Weapons/stungrenade.ogg"/>
        <Explosion range="500" stun="0.5" force="0.1" smoke="false" sparks="true" empstrength="10">
          <Affliction identifier="internaldamage" strength="5" />
        </Explosion>
      </StatusEffect>
    </ItemComponent>

    <Throwable slots="Any,RightHand,LeftHand" holdpos="0,0" handle1="0,0" throwforce="4.0" aimpos="35,-10">
      <StatusEffect type="OnSecondaryUse" target="This" Condition="-100.0" delay="3.0">
        <sound file="Content/Items/Weapons/stungrenade.ogg"/>
        <Explosion range="500" stun="0.5" force="0.1" smoke="false" sparks="true" empstrength="10">
          <Affliction identifier="internaldamage" strength="5" />
        </Explosion>
      </StatusEffect>
    </Throwable>
  </Item>
  
  <Item name="Incendium Grenade" identifier="incendiumgrenade" category="Equipment" cargocontaineridentifier="explosivecrate" tags="smallitem,weapon,explosive">
    <Deconstruct time="10">
      <Item identifier="steelbar" />
      <Item identifier="flashpowder" mincondition="0.9" />
      <Item identifier="incendiumbar" mincondition="0.9" />
    </Deconstruct>
    <InventoryIcon texture="Content/Items/InventoryIconAtlas.png" sourcerect="64,320,64,64" />
    <Sprite texture="weapons.png" sourcerect="100,0,12,27" depth="0.55" />
    <Body width="12" height="27" density="30" />
    <!-- Empty itemcomponent that explodes the grenade when used by something else than a character (e.g. a detonator) -->
    <ItemComponent characterusable="false">
      <StatusEffect type="OnUse" target="This" Condition="-100.0">
        <sound file="Content/Items/Weapons/stungrenade.ogg" />
        <Explosion range="500" stun="25" force="0.1" smoke="false">
          <Affliction identifier="internaldamage" strength="5" />
          <Affliction identifier="burn" strength="100"/>
        </Explosion>
        <Fire size="300.0" />
      </StatusEffect>
    </ItemComponent>
    <Throwable slots="Any,RightHand,LeftHand" holdpos="0,0" handle1="0,0" throwforce="4.0" aimpos="35,-10">
      <StatusEffect type="OnSecondaryUse" target="This" Condition="-100.0" delay="3.0">
        <sound file="Content/Items/Weapons/stungrenade.ogg" />
        <Explosion range="500" stun="1" force="0.1">
          <Affliction identifier="internaldamage" strength="5" />
          <Affliction identifier="burn" strength="100"/>
        </Explosion>
        <Fire size="300.0" />
      </StatusEffect>
    </Throwable>
  </Item>
  <Item name="Stun Baton" identifier="stunbaton" category="Equipment" Tags="smallitem,weapon" cargocontaineridentifier="metalcrate" description="If verbal orders are insufficient, a high-voltage shock from a Stun Baton may be enough to beat an unruly crew member into submission.">
    <Price locationtype="Military" buyprice="150" />
    <Price locationtype="City" buyprice="200" />
    <Price locationtype="Outpost" buyprice="500" />
    <Deconstruct time="10">
      <Item identifier="steelbar" />
      <Item identifier="polycarbonatebar" />
    </Deconstruct>
    <InventoryIcon texture="Content/Items/InventoryIconAtlas.png" sourcerect="768,0,64,64" />
    <Sprite texture="weapons.png" sourcerect="17,0,80,25" depth="0.55" />
    <Body width="90" height="30" density="30" />
    <MeleeWeapon slots="Any,RightHand,LeftHand" aimpos="50,0" handle1="-5,0" holdangle="10" reload="1.0">
      <Attack stun="0.2">
        <Sound file="Content/Items/Weapons/smack.ogg" range="800"/>
        <Affliction identifier="internaldamage" strength="2" />
      </Attack>
      <StatusEffect type="OnUse" target="Contained,Character" Condition="-25.0" stun="15.0" disabledeltatime="true">
        <sound file="Content/Items/Weapons/stunbaton1.ogg" selectionmode="random" range="500" />
        <sound file="Content/Items/Weapons/stunbaton2.ogg" range="500" />
        <sound file="Content/Items/Weapons/stunbaton3.ogg" range="500" />
        <sound file="Content/Items/Weapons/stunbaton4.ogg" range="500" />
        <RequiredItem identifier="batterycell" type="Contained" msg="ItemMsgBatteryCellRequired" />
        <Explosion range="100.0" force="0.1" shockwave="false" flames="false" smoke="false" underwaterbubble="false" camerashake="6.0" />
      </StatusEffect>
      <StatusEffect type="OnUse" target="Contained,Character" Condition="-15.0" stun="30.0" disabledeltatime="true">
        <sound file="Content/Items/Weapons/stunbaton1.ogg" selectionmode="random" range="500" />
        <sound file="Content/Items/Weapons/stunbaton2.ogg" range="500" />
        <sound file="Content/Items/Weapons/stunbaton3.ogg" range="500" />
        <sound file="Content/Items/Weapons/stunbaton4.ogg" range="500" />
        <RequiredItem identifier="fulguriumbatterycell" type="Contained" msg="ItemMsgBatteryCellRequired" />
        <Explosion range="100.0" force="0.5" shockwave="false" flames="false" smoke="true" underwaterbubble="false" camerashake="6.0" />
      </StatusEffect>
    </MeleeWeapon>
    <ItemContainer capacity="1" hideitems="true">
      <ContainedStateIndicator texture="Content/UI/ContainerIndicators.png" sourcerect="1,70,107,31" />
      <Containable identifiers="batterycell,fulguriumcatterycell" />
    </ItemContainer>
  </Item>
<<<<<<< HEAD
  <Item name="Bike Horn" identifier="bikehorn" category="Equipment" tags="weapon,smallitem" cargocontaineridentifier="metalcrate" description="HONK">
    <Sprite texture="Content/Items/Jobgear/clownshirt.png" sourcerect="32,50,32,14" depth="0.55" />
    <Body width="30" height="10" density="10" />
    <Holdable slots="Any,RightHand,LeftHand" aimpos="100,0" handle1="-5,0" />
=======

  <Item
    name="Battery Cell"
    category="Equipment,Electrical"    
    tags="smallitem,loadable"
    price="50"
    cargocontainername="Metal Crate"
    description="Used as a power source for various handheld devices. Most submarines have several stationary backup batteries with recharge docks for battery cells.">

    <Deconstruct time="10">
      <Item name="Steel Bar"/>
      <Item name="Copper Bar" mincondition="0.5"/>
      <Item name="Sulphuric Acid" mincondition="0.9"/>
    </Deconstruct>
    
    <Sprite texture="weapons.png" sourcerect="0,0,20,9" depth="0.8"/>

    <Body width="20" height="9" density="30"/>

    <Pickable slots="Any,RightHand,LeftHand"/>
  </Item>
  
  <Item
    name="Fulgurium Battery Cell"
    category="Equipment,Electrical"
    tags="smallitem,loadable"
    cargocontainername="Metal Crate"
    description="A battery cell contructed of the rare and poorly understood compound Fulgurium.">

    <Deconstruct time="10">
      <Item name="Steel Bar"/>
      <Item name="Fulgurium Bar" mincondition="0.8"/>
      <Item name="Sulphuric Acid" mincondition="0.9"/>
    </Deconstruct>

    <Sprite texture="weapons.png" sourcerect="0,0,20,9" depth="0.8"/>

    <Body width="20" height="9" density="30"/>

    <Pickable slots="Any,RightHand,LeftHand"/>
  </Item>

  <Item
    name="Bike Horn"
    category="Equipment"
    tags="weapon,smallitem"
    cargocontainername="Metal Crate"
    description="HONK">

    <Sprite texture="Content/Items/Jobgear/clownshirt.png" sourcerect="32,50,32,14" depth="0.55"/>

    <Body width="30" height="10" density="15"/>

    <Holdable slots="Any,RightHand,LeftHand" aimpos="100,0" handle1="-5,0"/>

>>>>>>> bc691f0b
    <RangedWeapon reload="2">
      <Sound file="Content/Items/Weapons/honk.ogg" type="OnUse" />
    </RangedWeapon>
  </Item>
</Items><|MERGE_RESOLUTION|>--- conflicted
+++ resolved
@@ -238,68 +238,10 @@
       <Containable identifiers="batterycell,fulguriumcatterycell" />
     </ItemContainer>
   </Item>
-<<<<<<< HEAD
   <Item name="Bike Horn" identifier="bikehorn" category="Equipment" tags="weapon,smallitem" cargocontaineridentifier="metalcrate" description="HONK">
     <Sprite texture="Content/Items/Jobgear/clownshirt.png" sourcerect="32,50,32,14" depth="0.55" />
-    <Body width="30" height="10" density="10" />
+    <Body width="30" height="10" density="15" />
     <Holdable slots="Any,RightHand,LeftHand" aimpos="100,0" handle1="-5,0" />
-=======
-
-  <Item
-    name="Battery Cell"
-    category="Equipment,Electrical"    
-    tags="smallitem,loadable"
-    price="50"
-    cargocontainername="Metal Crate"
-    description="Used as a power source for various handheld devices. Most submarines have several stationary backup batteries with recharge docks for battery cells.">
-
-    <Deconstruct time="10">
-      <Item name="Steel Bar"/>
-      <Item name="Copper Bar" mincondition="0.5"/>
-      <Item name="Sulphuric Acid" mincondition="0.9"/>
-    </Deconstruct>
-    
-    <Sprite texture="weapons.png" sourcerect="0,0,20,9" depth="0.8"/>
-
-    <Body width="20" height="9" density="30"/>
-
-    <Pickable slots="Any,RightHand,LeftHand"/>
-  </Item>
-  
-  <Item
-    name="Fulgurium Battery Cell"
-    category="Equipment,Electrical"
-    tags="smallitem,loadable"
-    cargocontainername="Metal Crate"
-    description="A battery cell contructed of the rare and poorly understood compound Fulgurium.">
-
-    <Deconstruct time="10">
-      <Item name="Steel Bar"/>
-      <Item name="Fulgurium Bar" mincondition="0.8"/>
-      <Item name="Sulphuric Acid" mincondition="0.9"/>
-    </Deconstruct>
-
-    <Sprite texture="weapons.png" sourcerect="0,0,20,9" depth="0.8"/>
-
-    <Body width="20" height="9" density="30"/>
-
-    <Pickable slots="Any,RightHand,LeftHand"/>
-  </Item>
-
-  <Item
-    name="Bike Horn"
-    category="Equipment"
-    tags="weapon,smallitem"
-    cargocontainername="Metal Crate"
-    description="HONK">
-
-    <Sprite texture="Content/Items/Jobgear/clownshirt.png" sourcerect="32,50,32,14" depth="0.55"/>
-
-    <Body width="30" height="10" density="15"/>
-
-    <Holdable slots="Any,RightHand,LeftHand" aimpos="100,0" handle1="-5,0"/>
-
->>>>>>> bc691f0b
     <RangedWeapon reload="2">
       <Sound file="Content/Items/Weapons/honk.ogg" type="OnUse" />
     </RangedWeapon>
