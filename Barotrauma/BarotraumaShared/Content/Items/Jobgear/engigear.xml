--- conflicted
+++ resolved
@@ -80,16 +80,7 @@
     <Pickable slots="Any,RightHand,LeftHand" />
 
     <ItemContainer capacity="12">
-      <!--
-      <BackSprite texture="Content/UI/inventoryAtlas.png" sourcerect="475,492,183,450" origin="0.0,0.0"/>
-      <TopSprite texture="Content/UI/inventoryAtlas.png" sourcerect="181,790,252,111" origin="0.5,0.71"/>
-      <BottomSprite texture="Content/UI/inventoryAtlas.png" sourcerect="182,908,245,107" origin="0.5,0.0"/>
-<<<<<<< HEAD
       <Containable identifiers="smallitem"/>
-=======
-      -->
-      <Containable name="smallitem"/>
->>>>>>> 174a4b5c
     </ItemContainer>
   </Item>
 </Items>
