--- conflicted
+++ resolved
@@ -4,21 +4,14 @@
     category="Equipment"    
     tags="smallitem"
     description="Allows remote communication between the crew."
-<<<<<<< HEAD
     cargocontainername="Metal Crate">
     
     <Price locationtype="Research" buyprice="20"/>
     <Price locationtype="Military" buyprice="20"/>
     <Price locationtype="City" buyprice="20"/>
     <Price locationtype="Outpost" buyprice="20"/>
-    
-    <Sprite texture ="headset.png" depth="0.6"/>
-=======
-    cargocontainername="Metal Crate"    
-    price="10">
 
     <Sprite texture="headset.png" depth="0.6" sourcerect="0,0,16,16"/>
->>>>>>> 08ade1dc
 
     <Body width="12" height="8" density="10"/>
 
