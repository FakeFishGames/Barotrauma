﻿<?xml version="1.0" encoding="utf-8" ?>
<Items>
  <Item
    name="Welding Tool"
    identifier="weldingtool"
    category="Equipment"
    Tags="smallitem"
    cargocontainername="Metal Crate"
    description="One of the most crucial tools on board the submarine. Also works underwater.">

    <Price locationtype="City" buyprice="100"/>
    <Price locationtype="Research" buyprice="100"/>
    <Price locationtype="Military" buyprice="100"/>
    <Price locationtype="Outpost" buyprice="200"/>
    
    <Sprite texture ="tools.png" sourcerect="0,17,41,17" depth="0.55"/>

    <!-- the item takes 10 seconds to break down in a deconstructor and turns into a polycarbonate bar and a steel bar -->
    <Deconstruct time="10">
      <Item name="Polycarbonate Bar"/>
      <Item name="Steel Bar"/>
      <Item name="Aluminium"/>
    </Deconstruct>

    <!-- physics body -->
    <Body width="41" height="17" density="40"/>

    <!-- the character will hold the item 50 pixels in front of him, with his hands at the handle1 and handle2 positions -->
    <Holdable slots="Any,RightHand+LeftHand" controlpose="true"
              aimpos="50,0" handle1="-17,0" handle2="10,0"/>

    <RepairTool structurefixamount="5.0" limbfixamount="-0.5" range="100" barrelpos="19,8" particles="weld">
      <!-- the item must contain a welding fuel tank for it to work -->
      <RequiredItems name="Welding Fuel Tank" type="Contained" msg="Welding fuel required"/>

      <ParticleEmitter particle="weld" particlespersecond="50"/>
      <ParticleEmitterHitStructure particle="weldspark" particlespersecond="100" anglemin="-40" anglemax="40" velocitymin="100" velocitymax="800"/>
      <ParticleEmitterHitItem particle="weldspark" particlespersecond="100" anglemin="-40" anglemax="40" velocitymin="100" velocitymax="800"/>
      <ParticleEmitterHitStructure particle="weldsmoke" particlespersecond="3" anglemin="-5" anglemax="5" velocitymin="10" velocitymax="20"/>
      <ParticleEmitterHitItem particle="weldsmoke" particlespersecond="3" anglemin="-5" anglemax="5" velocitymin="10" velocitymax="100"/>
      <ParticleEmitterHitCharacter particle="fleshsmoke" particlespersecond="3" anglemin="-5" anglemax="5" velocitymin="10" velocitymax="100"/>

      <sound file="weldingTool.ogg" type="OnUse" range="500.0" loop="true"/>

      <!-- when using, the contained welding fuel tank will detoriate (= lose fuel) -->
      <StatusEffect type="OnUse" target="Contained" targetnames="Welding Fuel Tank" Condition="-1.0"/>

      <!-- welding a door, it will get stuck after a while -->
      <StatusEffect type="OnUse" target="UseTarget" targetnames="Door,Windowed Door,Hatch,Duct Block" Stuck="20.0" Condition="3.0"/>

      <!-- the tool can fix structures, i.e. walls and windows -->
      <Fixable name="structure"/>

      <!-- construction skill 20 required to use the item -->
      <RequiredSkill name="Mechanical Engineering" level="20"/>

      <StatusEffect type="OnFailure" target="Contained" targetnames="Welding Fuel Tank,Oxygen Tank" Condition="-3.0"/>

      <LightComponent LightColor="1.0,0.9,0.7,1.0" Flicker="0.5">
        <sprite texture="Content/Items/Electricity/lightsprite.png" origin="0.5,0.5"/>
      </LightComponent>
    </RepairTool>

    <!-- one welding fuel or oxygen tank can be contained inside the welding tool -->    
    <ItemContainer capacity="1" hideitems="false" itempos="-17,-21">
      <Containable name="Welding Fuel Tank"/>
      <Containable name="Oxygen Tank"/>
    </ItemContainer>
  </Item>

  <Item
    name="Plasma Cutter"
    identifier="plasmacutter"
    category="Equipment"
    Tags="smallitem"
    cargocontainername="Metal Crate"
    description="Cuts through various materials using a jet of ionized oxygen.">

    <Price locationtype="City" buyprice="100"/>
    <Price locationtype="Research" buyprice="100"/>
    <Price locationtype="Military" buyprice="100"/>
    <Price locationtype="Outpost" buyprice="200"/>
    
    <Deconstruct time="10">
      <Item name="Polycarbonate Bar"/>
      <Item name="Steel Bar"/>
      <Item name="Aluminium"/>
    </Deconstruct>
    
    <Sprite texture ="tools.png" sourcerect="0,0,41,16" depth="0.55"/>

    <Body width="41" height="16" density="40"/>

    <Holdable slots="Any,RightHand+LeftHand" controlpose="true"
              aimpos="50,0" handle1="-12,4"/>

    <RepairTool structurefixamount="-2.0" limbfixamount="-0.5" range="100" barrelpos="28,8">
      <RequiredItems name="Oxygen Tank" type="Contained" msg="Oxygen tank required"/>
      <StatusEffect type="OnUse" target="Contained" targetnames="Oxygen Tank" Condition="-1.0"/>
      <StatusEffect type="OnUse" target="UseTarget" targetnames="Door,Windowed Door,Hatch,Duct Block,Alien Door,Alien Hatch" Stuck="-20.0" Condition="-3.0"/>

      <ParticleEmitter particle="plasma" particlespersecond="50"/>
      <ParticleEmitterHitStructure particle="plasmaspark" particlespersecond="100" anglemin="-40" anglemax="40" velocitymin="100" velocitymax="800"/>
      <ParticleEmitterHitItem particle="plasmaspark" particlespersecond="100" anglemin="-40" anglemax="40" velocitymin="100" velocitymax="800"/>
      <ParticleEmitterHitStructure particle="plasmasmoke" particlespersecond="3" anglemin="-5" anglemax="5" velocitymin="10" velocitymax="20"/>
      <ParticleEmitterHitItem particle="plasmasmoke" particlespersecond="3" anglemin="-5" anglemax="5" velocitymin="10" velocitymax="100"/>
      <ParticleEmitterHitCharacter particle="fleshsmoke" particlespersecond="3" anglemin="-5" anglemax="5" velocitymin="10" velocitymax="100"/>

      <sound file="plasmaCutter.ogg" type="OnUse" range="500.0" loop="true"/>

      <Fixable name="structure"/>

      <RequiredSkill name="Mechanical Engineering" level="30"/>

      <StatusEffect type="OnFailure" target="Contained" targetnames="Welding Fuel Tank,Oxygen Tank" Condition="-3.0"/>

      <LightComponent LightColor="0.8,0.7,1.0,1.0" Flicker="0.5">
        <sprite texture="Content/Items/Electricity/lightsprite.png" origin="0.5,0.5"/>
      </LightComponent>
    </RepairTool>

    <ItemContainer capacity="1" hideitems="false" itempos="9,-15">
      <Containable name="Welding Fuel Tank"/>
      <Containable name="Oxygen Tank"/>
    </ItemContainer>
  </Item>

  <Item
    name="Welding Fuel Tank"
    identifier="weldingfueltank"
    category="Equipment"
    Tags="smallitem"
    cargocontainername="Metal Crate">

    <Price locationtype="City" buyprice="50"/>
    <Price locationtype="Research" buyprice="50"/>
    <Price locationtype="Military" buyprice="50"/>
    <Price locationtype="Outpost" buyprice="100"/>

    <Deconstruct time="10">
      <Item name="Steel Bar"/>
    </Deconstruct>

    <Sprite texture ="tools.png" sourcerect="52,31,12,33" depth="0.55"/>

    <Body width="12" height="33" density="5"/>

    <Holdable slots="Any,RightHand,LeftHand" holdpos="30,-15" handle1="0,5" handle2="0,-5">
      <StatusEffect type="OnFire" target="This" Condition="-100.0" disabledeltatime="true">
        <sound file="Content/Items/Reactor/explosion.ogg"/>
        <Explosion range="250.0" structuredamage="15" force="3.0">
          <affliction name="Burn" strength="25"/>
          <affliction name="Stun" strength="5"/>
        </Explosion>
      </StatusEffect>
    </Holdable>
  </Item>
  
  <Item
    name="Fire Extinguisher"
    identifier="extinguisher"
    category="Equipment"
    Tags="smallitem"
    cargocontainername="Metal Crate"
    description="A handheld carbon dioxide extinguisher.">

    <Price locationtype="City" buyprice="100"/>
    <Price locationtype="Research" buyprice="100"/>
    <Price locationtype="Military" buyprice="100"/>
    <Price locationtype="Outpost" buyprice="200"/>

    <Deconstruct time="10">
      <Item name="Polycarbonate Bar"/>
      <Item name="Steel Bar"/>
    </Deconstruct>

    <Sprite texture ="extinguisher.png" depth="0.55" sourcerect="0,0,34,64" origin="0.4,0.5"/>

    <Body radius="10" height="45" density="5"/>

    <Holdable slots="Any,RightHand+LeftHand" controlpose="false"
              aimpos="40,-20" handle1="-2,30"/>

    <RepairTool extinguishamount="60.0" range="500" barrelpos="21,25">
      <ParticleEmitter particle="extinguisher" velocitymin="500.0" velocitymax="650.0" particlespersecond="50"/>
      <StatusEffect type="OnUse" target="This" Condition="-2.0"/>
      <sound file="extinguisher.ogg" type="OnUse" range="500.0" loop="true"/>
    </RepairTool>

    <Propulsion force="-20" usablein="water" particles="bubbles"/>

  </Item>

  <Item
    name="Screwdriver"
    identifier="screwdriver"
    category="Equipment"
    Tags="smallitem"
<<<<<<< HEAD
    cargocontainername="Metal Crate">

    <Price locationtype="City" buyprice="10"/>
    <Price locationtype="Research" buyprice="10"/>
    <Price locationtype="Military" buyprice="10"/>
    <Price locationtype="Outpost" buyprice="20"/>
       
=======
    cargocontainername="Metal Crate"    
    price="10">

    <Deconstruct time="10">
      <Item name="Steel Bar"/>
    </Deconstruct>

>>>>>>> 421e77cc
    <Sprite texture ="tools.png" sourcerect="0,58,31,6" depth="0.55"/>

    <Body width="31" height="6" density="50"/>

    <Holdable slots="Any,RightHand,LeftHand" 
              holdangle="30" handle1="-10,0"/>
  </Item>

  <Item
    name="Wrench"
    identifier="wrench"
    category="Equipment"
    Tags="smallitem"
    cargocontainername="Metal Crate">

    <Price locationtype="City" buyprice="10"/>
    <Price locationtype="Research" buyprice="10"/>
    <Price locationtype="Military" buyprice="10"/>
    <Price locationtype="Outpost" buyprice="20"/>

    <Deconstruct time="10">
      <Item name="Steel Bar"/>
    </Deconstruct>

    <Sprite texture ="tools.png" sourcerect="0,50,26,7" depth="0.55"/>

    <Body width="30" height="7" density="50"/>

    <MeleeWeapon slots="Any,RightHand,LeftHand"
          aimpos="50,0" handle1="-5,0" holdangle="30" reload="1.0">
      <Attack damage="5" structuredamage="5" stun="0.2" sound="Content/Items/Weapons/smack.ogg"/>
    </MeleeWeapon>
  </Item>

  <Item
    name="Crowbar"
    identifier="crowbar"
    category="Equipment"
    Tags="smallitem"
    cargocontainername="Metal Crate">

    <Price locationtype="City" buyprice="15"/>
    <Price locationtype="Research" buyprice="15"/>
    <Price locationtype="Military" buyprice="15"/>
    <Price locationtype="Outpost" buyprice="20"/>

    <Deconstruct time="10">
      <Item name="Steel Bar"/>
    </Deconstruct>

    <Sprite texture ="tools.png" sourcerect="0,65,64,12" depth="0.55"/>

    <Body width="60" height="10" density="50"/>

    <MeleeWeapon slots="RightHand+LeftHand,Any"
          controlpose="true" aimpos="50,0" handle1="-5,0" handle2="-3,5" holdangle="30" reload="1.7">
      <Attack bluntdamage="20" structuredamage="10" stun="0.6" sound="Content/Items/Weapons/smack.ogg"/>
    </MeleeWeapon>
  </Item>

  <Item
    name="Handheld Sonar"
    identifier="handheldsonar"
    category="Equipment"
    Tags="smallitem,sonar"
    cargocontainername="Metal Crate">

    <Price locationtype="City" buyprice="50"/>
    <Price locationtype="Research" buyprice="50"/>
    <Price locationtype="Military" buyprice="50"/>
    <Price locationtype="Outpost" buyprice="100"/>

    <Deconstruct time="15">
      <Item name="Copper Bar"/>
      <Item name="Polycarbonate Bar"/>
    </Deconstruct>

    <Sprite texture ="tools.png" sourcerect="42,0,22,9" depth="0.55"/>

    <Body width="31" height="6" density="40"/>

    <AiTarget/>

    <Holdable slots="Any,RightHand,LeftHand"
              holdangle="30" handle1="-10,0"/>

    <Radar range="6000.0" powerconsumption="10" drawhudwhenequipped="true" detectsubmarinewalls="true" displaybordersize="0.2">
      <StatusEffect type="OnUse" target="Contained" Condition="-1.0" disabledeltatime="true"/>
      <sound file="Content/Items/Command/radarPing.ogg" type="OnUse" range="1000.0"/>
      <GuiFrame rect="0,0,0.5,0.5" alignment="Center" style="ItemUI"/>
      <PingCircle texture="Content/Items/Command/pingCircle.png" origin="0.5,0.5"/>
      <ScreenOverlay texture="Content/Items/Command/radarOverlay.png" origin="0.5,0.5"/>
      <Blip texture="Content/Items/Command/radarBlip.png" origin="0.5,0.5"/>
    </Radar>

    <ItemContainer capacity="1" hideitems="true">
      <Containable name="Battery Cell, Fulgurium Battery Cell">
        <StatusEffect type="OnContaining" target="This" Voltage="1.0" setvalue="true"/>
      </Containable>
    </ItemContainer>
  </Item>

  <Item
    name="Flashlight"
    identifier="flashlight"
    category="Equipment"
    Tags="smallitem"
    cargocontainername="Metal Crate">

    <Price locationtype="City" buyprice="20"/>
    <Price locationtype="Research" buyprice="20"/>
    <Price locationtype="Military" buyprice="20"/>
    <Price locationtype="Outpost" buyprice="40"/>

    <Deconstruct time="15">
      <Item name="Copper Bar"/>
      <Item name="Polycarbonate Bar"/>
    </Deconstruct>

    <Sprite texture ="tools.png" sourcerect="0,36,27,11" depth="0.55"/>

    <Body width="27" height="10" density="15"/>

    <Holdable slots="Any,RightHand,LeftHand,Head" holdpos="30,-15" aimpos="100,0" handle1="-13,0" handle2="-13,0">
      <StatusEffect type="OnActive" target="Contained" Condition="-0.2"/>
    </Holdable>

    <LightComponent LightColor="1.0,1.0,1.0,1.0" Flicker="0.1" range="800" powerconsumption="10" IsOn="true">
      <LightTexture texture="Content/Lights/lightcone.png" origin="0.0, 0.5" size="2.0,1.0"/>
    </LightComponent>
    
    <ItemContainer capacity="1" hideitems="true">
      <Containable name="Battery Cell, Fulgurium Battery Cell">
        <StatusEffect type="OnContaining" target="This" Voltage="1.0" setvalue="true"/>
      </Containable>
    </ItemContainer>
  </Item>

  <Item
    name="Flare"
    identifier="flare"
    category="Equipment"
    cargocontainername="Metal Crate"
    spritecolor="1.0,0.0,0.0,1.0"
    tags="smallitem">

    <Price locationtype="City" buyprice="10"/>
    <Price locationtype="Research" buyprice="10"/>
    <Price locationtype="Military" buyprice="10"/>
    <Price locationtype="Outpost" buyprice="20"/>

    <Deconstruct time="10">
      <Item name="Phosphorus" mincondition="0.9" outcondition="0.25"/>
      <Item name="Aluminium" mincondition="0.9" outcondition="0.25"/>
      <Item name="Phosphorus" mincondition="0.5" maxcondition="0.9" outcondition="0.1"/>
      <Item name="Aluminium" mincondition="0.5" maxcondition="0.9" outcondition="0.1"/>
    </Deconstruct>

    <Sprite texture ="tools.png" sourcerect="0,38,21,7" depth="0.55"/>

    <Body width="21" height="7" density="12"/>

    <Throwable slots="Any,RightHand,LeftHand" holdpos="0,0" handle1="0,0" throwforce="4.0" aimpos="35,-10"/>

    <LightComponent LightColor="1.0,0.0,0.0,1.0" Flicker="0.5" range="600" IsOn="false">
      <StatusEffect type="OnUse" target="This" IsOn="true"/>

      <StatusEffect type="OnActive" target="This" Condition="-1.0">
        <ParticleEmitter particle="flare" particlespersecond="30"/>
        <ParticleEmitter particle="bubbles" particlespersecond="30"/>
      </StatusEffect>

      <StatusEffect type="OnBroken" target="This" IsOn="false"/>
      
      <sound file="flare.ogg" type="OnActive" range="800.0" loop="true"/>
    </LightComponent>
  </Item>

</Items><|MERGE_RESOLUTION|>--- conflicted
+++ resolved
@@ -196,23 +196,17 @@
     identifier="screwdriver"
     category="Equipment"
     Tags="smallitem"
-<<<<<<< HEAD
     cargocontainername="Metal Crate">
 
     <Price locationtype="City" buyprice="10"/>
     <Price locationtype="Research" buyprice="10"/>
     <Price locationtype="Military" buyprice="10"/>
     <Price locationtype="Outpost" buyprice="20"/>
-       
-=======
-    cargocontainername="Metal Crate"    
-    price="10">
-
-    <Deconstruct time="10">
-      <Item name="Steel Bar"/>
-    </Deconstruct>
-
->>>>>>> 421e77cc
+
+    <Deconstruct time="10">
+      <Item name="Steel Bar"/>
+    </Deconstruct>
+
     <Sprite texture ="tools.png" sourcerect="0,58,31,6" depth="0.55"/>
 
     <Body width="31" height="6" density="50"/>
