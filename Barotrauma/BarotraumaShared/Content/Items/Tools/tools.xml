--- conflicted
+++ resolved
@@ -18,13 +18,8 @@
         <Sound file="Content/Items/Weapons/Smack2.ogg" range="800" />
       </Attack>
     </MeleeWeapon>
-<<<<<<< HEAD
-    <ItemContainer capacity="12">
+    <ItemContainer capacity="12" keepopenwhenequipped="true" movableframe="true">
       <Containable identifiers="smallitem" excludedidentifiers="toolbox" />
-=======
-    <ItemContainer capacity="12" keepopenwhenequipped="true" movableframe="true">
-      <Containable identifiers="smallitem" excludedidentifiers="toolbox"/>
->>>>>>> 2514b111
     </ItemContainer>
   </Item>
   <Item name="Welding Tool" identifier="weldingtool" category="Equipment" Tags="smallitem,weldingtool" cargocontaineridentifier="metalcrate" description="One of the most crucial tools on board the submarine. Also works underwater." Scale="0.32" impactsoundtag="impact_metal_light">
