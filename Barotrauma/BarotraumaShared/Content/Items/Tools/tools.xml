﻿<?xml version="1.0" encoding="utf-8" ?>
<Items>
  <Item
    name="Welding Tool"
    identifier="weldingtool"
    category="Equipment"
    Tags="smallitem"
    cargocontainername="Metal Crate"
    description="One of the most crucial tools on board the submarine. Also works underwater.">

    <Price locationtype="City" buyprice="100"/>
    <Price locationtype="Research" buyprice="100"/>
    <Price locationtype="Military" buyprice="100"/>
    <Price locationtype="Outpost" buyprice="200"/>
    
    <Sprite texture ="tools.png" sourcerect="0,17,41,17" depth="0.55"/>

    <!-- the item takes 10 seconds to break down in a deconstructor and turns into a polycarbonate bar, steel bar and aluminium -->
    <Deconstruct time="10">
      <Item name="Polycarbonate Bar"/>
      <Item name="Steel Bar"/>
      <Item name="Aluminium"/>
    </Deconstruct>

    <!-- physics body -->
    <Body width="41" height="17" density="40"/>

    <!-- the character will hold the item 50 pixels in front of him, with his hands at the handle1 and handle2 positions -->
    <Holdable slots="Any,RightHand+LeftHand" controlpose="true"
              aimpos="50,0" handle1="-17,0" handle2="10,0"/>

    <RepairTool structurefixamount="5.0" limbfixamount="-0.5" range="100" barrelpos="19,8" particles="weld">
      <!-- the item must contain a welding fuel tank for it to work -->
      <RequiredItems name="Welding Fuel Tank" type="Contained" msg="Welding fuel required"/>

      <ParticleEmitter particle="weld" particlespersecond="50"/>
      <ParticleEmitterHitStructure particle="weldspark" particlespersecond="100" anglemin="-40" anglemax="40" velocitymin="100" velocitymax="800"/>
      <ParticleEmitterHitItem particle="weldspark" particlespersecond="100" anglemin="-40" anglemax="40" velocitymin="100" velocitymax="800"/>
      <ParticleEmitterHitStructure particle="weldsmoke" particlespersecond="3" anglemin="-5" anglemax="5" velocitymin="10" velocitymax="20"/>
      <ParticleEmitterHitItem particle="weldsmoke" particlespersecond="3" anglemin="-5" anglemax="5" velocitymin="10" velocitymax="100"/>
      <ParticleEmitterHitCharacter particle="fleshsmoke" particlespersecond="3" anglemin="-5" anglemax="5" velocitymin="10" velocitymax="100"/>

      <sound file="Content/Items/Tools/weldingTool.ogg" type="OnUse" range="500.0" loop="true"/>

      <!-- when using, the contained welding fuel tank will detoriate (= lose fuel) -->
      <StatusEffect type="OnUse" target="Contained" targetnames="Welding Fuel Tank" Condition="-1.0"/>

      <!-- welding a door, it will get stuck after a while -->
      <StatusEffect type="OnUse" target="UseTarget" targetnames="Door,Windowed Door,Hatch,Duct Block" Stuck="20.0" Condition="3.0"/>

      <!-- the tool can fix structures, i.e. walls and windows -->
      <Fixable name="structure"/>

      <!-- construction skill 20 required to use the item -->
<<<<<<< HEAD
      <RequiredSkill name="Mechanical Engineering" level="20"/>

=======
      <RequiredSkill name="Construction" level="20"/>
      <!-- if the skill requirement isn't met the welding fuel will be used 3 times as fast -->
>>>>>>> af83665f
      <StatusEffect type="OnFailure" target="Contained" targetnames="Welding Fuel Tank,Oxygen Tank" Condition="-3.0"/>

      <LightComponent LightColor="1.0,0.9,0.7,1.0" Flicker="0.5">
        <sprite texture="Content/Items/Electricity/lightsprite.png" origin="0.5,0.5"/>
      </LightComponent>
    </RepairTool>

    <!-- one welding fuel or oxygen tank can be contained inside the welding tool -->    
    <ItemContainer capacity="1" hideitems="false" itempos="-17,-21">
      <Containable name="Welding Fuel Tank"/>
      <Containable name="Oxygen Tank"/>
      <Containable name="Oxygenite Tank"/>
    </ItemContainer>
  </Item>

  <Item
    name="Plasma Cutter"
    identifier="plasmacutter"
    category="Equipment"
    Tags="smallitem"
    cargocontainername="Metal Crate"
    description="Cuts through various materials using a jet of ionized oxygen.">

    <Price locationtype="City" buyprice="100"/>
    <Price locationtype="Research" buyprice="100"/>
    <Price locationtype="Military" buyprice="100"/>
    <Price locationtype="Outpost" buyprice="200"/>
    
    <Deconstruct time="10">
      <Item name="Polycarbonate Bar"/>
      <Item name="Steel Bar"/>
      <Item name="Aluminium"/>
    </Deconstruct>
    
    <Sprite texture ="tools.png" sourcerect="0,0,41,16" depth="0.55"/>

    <Body width="41" height="16" density="40"/>

    <Holdable slots="Any,RightHand+LeftHand" controlpose="true"
              aimpos="50,0" handle1="-12,4"/>

    <RepairTool structurefixamount="-2.0" limbfixamount="-0.5" range="100" barrelpos="28,8">
      <RequiredItems name="Oxygen Tank,Oxygenite Tank" type="Contained" msg="Oxygen tank required"/>
      <StatusEffect type="OnUse" target="Contained" targetnames="Oxygen Tank" Condition="-1.0"/>
	    <StatusEffect type="OnUse" target="Contained" targetnames="Oxygenite Tank" Condition="-0.5"/>
      <StatusEffect type="OnUse" target="UseTarget" targetnames="Door,Windowed Door,Hatch,Duct Block,Alien Door,Alien Hatch" Stuck="-20.0" Condition="-3.0"/>

      <ParticleEmitter particle="plasma" particlespersecond="50"/>
      <ParticleEmitterHitStructure particle="plasmaspark" particlespersecond="100" anglemin="-40" anglemax="40" velocitymin="100" velocitymax="800"/>
      <ParticleEmitterHitItem particle="plasmaspark" particlespersecond="100" anglemin="-40" anglemax="40" velocitymin="100" velocitymax="800"/>
      <ParticleEmitterHitStructure particle="plasmasmoke" particlespersecond="3" anglemin="-5" anglemax="5" velocitymin="10" velocitymax="20"/>
      <ParticleEmitterHitItem particle="plasmasmoke" particlespersecond="3" anglemin="-5" anglemax="5" velocitymin="10" velocitymax="100"/>
      <ParticleEmitterHitCharacter particle="fleshsmoke" particlespersecond="3" anglemin="-5" anglemax="5" velocitymin="10" velocitymax="100"/>

      <sound file="Content/Items/Tools/plasmaCutter.ogg" type="OnUse" range="500.0" loop="true"/>

      <Fixable name="structure"/>

      <RequiredSkill name="Mechanical Engineering" level="30"/>

      <StatusEffect type="OnFailure" target="Contained" targetnames="Welding Fuel Tank,Oxygen Tank" Condition="-3.0"/>

      <LightComponent LightColor="0.8,0.7,1.0,1.0" Flicker="0.5">
        <sprite texture="Content/Items/Electricity/lightsprite.png" origin="0.5,0.5"/>
      </LightComponent>
    </RepairTool>

    <ItemContainer capacity="1" hideitems="false" itempos="9,-15">
      <Containable name="Welding Fuel Tank"/>
      <Containable name="Oxygen Tank"/>
      <Containable name="Oxygenite Tank"/>
    </ItemContainer>
  </Item>

  <Item
    name="Welding Fuel Tank"
    identifier="weldingfueltank"
    category="Equipment"
    Tags="smallitem"
    cargocontainername="Metal Crate">

    <Price locationtype="City" buyprice="50"/>
    <Price locationtype="Research" buyprice="50"/>
    <Price locationtype="Military" buyprice="50"/>
    <Price locationtype="Outpost" buyprice="100"/>

    <Deconstruct time="10">
      <Item name="Steel Bar"/>
    </Deconstruct>

    <Sprite texture ="tools.png" sourcerect="52,31,12,33" depth="0.55"/>

    <Body width="12" height="33" density="5"/>

    <Holdable slots="Any,RightHand,LeftHand" holdpos="30,-15" handle1="0,5" handle2="0,-5">
      <StatusEffect type="OnFire" target="This" Condition="-100.0" disabledeltatime="true">
        <sound file="Content/Items/Reactor/explosion.ogg"/>
        <Explosion range="250.0" structuredamage="15" force="3.0">
          <affliction name="Burn" strength="25"/>
          <affliction name="Stun" strength="5"/>
        </Explosion>
      </StatusEffect>
    </Holdable>
  </Item>
  
  <Item
    name="Fire Extinguisher"
    identifier="extinguisher"
    category="Equipment"
    Tags="smallitem"
    cargocontainername="Metal Crate"
    description="A handheld carbon dioxide extinguisher.">

    <Price locationtype="City" buyprice="100"/>
    <Price locationtype="Research" buyprice="100"/>
    <Price locationtype="Military" buyprice="100"/>
    <Price locationtype="Outpost" buyprice="200"/>

    <Deconstruct time="10">
      <Item name="Polycarbonate Bar"/>
      <Item name="Steel Bar"/>
    </Deconstruct>

    <Sprite texture ="extinguisher.png" depth="0.55" sourcerect="0,0,34,64" origin="0.4,0.5"/>

    <Body radius="10" height="45" density="5"/>

    <Holdable slots="Any,RightHand+LeftHand" controlpose="false"
              aimpos="40,-20" handle1="-2,30"/>

    <RepairTool extinguishamount="60.0" range="500" barrelpos="21,25">
      <ParticleEmitter particle="extinguisher" velocitymin="500.0" velocitymax="650.0" particlespersecond="50"/>
      <StatusEffect type="OnUse" target="This" Condition="-2.0"/>
      <sound file="Content/Items/Tools/extinguisher.ogg" type="OnUse" range="500.0" loop="true"/>
    </RepairTool>

    <Propulsion force="-20" usablein="water" particles="bubbles"/>

  </Item>

  <Item
    name="Screwdriver"
    identifier="screwdriver"
    category="Equipment"
    Tags="smallitem"
    cargocontainername="Metal Crate">

    <Price locationtype="City" buyprice="10"/>
    <Price locationtype="Research" buyprice="10"/>
    <Price locationtype="Military" buyprice="10"/>
    <Price locationtype="Outpost" buyprice="20"/>

    <Deconstruct time="10">
      <Item name="Steel Bar"/>
    </Deconstruct>

    <Sprite texture ="tools.png" sourcerect="0,58,31,6" depth="0.55"/>

    <Body width="31" height="6" density="50"/>

    <Holdable slots="Any,RightHand,LeftHand" 
              holdangle="30" handle1="-10,0"/>
  </Item>

  <Item
    name="Wrench"
    identifier="wrench"
    category="Equipment"
    Tags="smallitem"
    cargocontainername="Metal Crate">

    <Price locationtype="City" buyprice="10"/>
    <Price locationtype="Research" buyprice="10"/>
    <Price locationtype="Military" buyprice="10"/>
    <Price locationtype="Outpost" buyprice="20"/>

    <Deconstruct time="10">
      <Item name="Steel Bar"/>
    </Deconstruct>

    <Sprite texture ="tools.png" sourcerect="0,50,26,7" depth="0.55"/>

    <Body width="30" height="7" density="50"/>

    <MeleeWeapon slots="Any,RightHand,LeftHand"
          aimpos="50,0" handle1="-5,0" holdangle="30" reload="1.0">
      <Attack damage="5" structuredamage="5" stun="0.2" sound="Content/Items/Weapons/smack.ogg"/>
    </MeleeWeapon>
  </Item>

  <Item
    name="Crowbar"
    identifier="crowbar"
    category="Equipment"
    Tags="smallitem"
    cargocontainername="Metal Crate">

    <Price locationtype="City" buyprice="15"/>
    <Price locationtype="Research" buyprice="15"/>
    <Price locationtype="Military" buyprice="15"/>
    <Price locationtype="Outpost" buyprice="20"/>

    <Deconstruct time="10">
      <Item name="Steel Bar"/>
    </Deconstruct>

    <Sprite texture ="tools.png" sourcerect="0,65,64,12" depth="0.55"/>

    <Body width="60" height="10" density="50"/>

    <MeleeWeapon slots="RightHand+LeftHand,Any"
          controlpose="true" aimpos="50,0" handle1="-5,0" handle2="-3,5" holdangle="30" reload="1.7">
      <Attack bluntdamage="20" structuredamage="10" stun="0.6" sound="Content/Items/Weapons/smack.ogg"/>
    </MeleeWeapon>
  </Item>

  <Item
    name="Handheld Sonar"
    identifier="handheldsonar"
    category="Equipment"
    Tags="smallitem,sonar"
    cargocontainername="Metal Crate">

    <Price locationtype="City" buyprice="50"/>
    <Price locationtype="Research" buyprice="50"/>
    <Price locationtype="Military" buyprice="50"/>
    <Price locationtype="Outpost" buyprice="100"/>

    <Deconstruct time="15">
      <Item name="Copper Bar"/>
      <Item name="Polycarbonate Bar"/>
    </Deconstruct>

    <Sprite texture ="tools.png" sourcerect="42,0,22,9" depth="0.55"/>

    <Body width="31" height="6" density="40"/>

    <AiTarget/>

    <Holdable slots="Any,RightHand,LeftHand"
              holdangle="30" handle1="-10,0"/>

    <Radar range="6000.0" powerconsumption="10" drawhudwhenequipped="true" detectsubmarinewalls="true" displaybordersize="0.2">
      <StatusEffect type="OnUse" target="Contained" Condition="-1.0" disabledeltatime="true"/>
      <sound file="Content/Items/Command/radarPing.ogg" type="OnUse" range="1000.0"/>
      <GuiFrame rect="0,0,0.5,0.5" alignment="Center" style="ItemUI"/>
      <PingCircle texture="Content/Items/Command/pingCircle.png" origin="0.5,0.5"/>
      <ScreenOverlay texture="Content/Items/Command/radarOverlay.png" origin="0.5,0.5"/>
      <Blip texture="Content/Items/Command/radarBlip.png" origin="0.5,0.5"/>
    </Radar>

    <ItemContainer capacity="1" hideitems="true">
      <Containable name="Battery Cell, Fulgurium Battery Cell">
        <StatusEffect type="OnContaining" target="This" Voltage="1.0" setvalue="true"/>
      </Containable>
    </ItemContainer>
  </Item>

  <Item
    name="Flashlight"
    identifier="flashlight"
    category="Equipment"
    Tags="smallitem"
    cargocontainername="Metal Crate">

    <Price locationtype="City" buyprice="20"/>
    <Price locationtype="Research" buyprice="20"/>
    <Price locationtype="Military" buyprice="20"/>
    <Price locationtype="Outpost" buyprice="40"/>

    <Deconstruct time="15">
      <Item name="Copper Bar"/>
      <Item name="Polycarbonate Bar"/>
    </Deconstruct>

    <Sprite texture ="tools.png" sourcerect="0,36,27,11" depth="0.55"/>

    <Body width="27" height="10" density="15"/>

    <Holdable slots="Any,RightHand,LeftHand,Head" holdpos="30,-15" aimpos="100,0" handle1="-13,0" handle2="-13,0">
      <StatusEffect type="OnActive" target="Contained" Condition="-0.2"/>
    </Holdable>

    <LightComponent LightColor="1.0,1.0,1.0,1.0" Flicker="0.1" range="800" powerconsumption="10" IsOn="true">
      <LightTexture texture="Content/Lights/lightcone.png" origin="0.0, 0.5" size="2.0,1.0"/>
    </LightComponent>
    
    <ItemContainer capacity="1" hideitems="true">
      <Containable name="Battery Cell, Fulgurium Battery Cell">
        <StatusEffect type="OnContaining" target="This" Voltage="1.0" setvalue="true"/>
      </Containable>
    </ItemContainer>
  </Item>

  <Item
    name="Flare"
    identifier="flare"
    category="Equipment"
    cargocontainername="Metal Crate"
    spritecolor="1.0,0.0,0.0,1.0"
    tags="smallitem">

    <Price locationtype="City" buyprice="10"/>
    <Price locationtype="Research" buyprice="10"/>
    <Price locationtype="Military" buyprice="10"/>
    <Price locationtype="Outpost" buyprice="20"/>

    <Deconstruct time="10">
      <Item name="Phosphorus" mincondition="0.9" outcondition="0.25"/>
      <Item name="Aluminium" mincondition="0.9" outcondition="0.25"/>
      <Item name="Phosphorus" mincondition="0.5" maxcondition="0.9" outcondition="0.1"/>
      <Item name="Aluminium" mincondition="0.5" maxcondition="0.9" outcondition="0.1"/>
    </Deconstruct>

    <Sprite texture ="tools.png" sourcerect="0,38,21,7" depth="0.55"/>

    <Body width="21" height="7" density="12"/>

    <Throwable slots="Any,RightHand,LeftHand" holdpos="0,0" handle1="0,0" throwforce="4.0" aimpos="35,-10"/>

    <LightComponent LightColor="1.0,0.0,0.0,1.0" Flicker="0.5" range="600" IsOn="false">
      <StatusEffect type="OnUse" target="This" IsOn="true"/>

      <StatusEffect type="OnActive" target="This" Condition="-1.0">
        <ParticleEmitter particle="flare" particlespersecond="30"/>
        <ParticleEmitter particle="bubbles" particlespersecond="30"/>
      </StatusEffect>

      <StatusEffect type="OnBroken" target="This" IsOn="false"/>
      
      <sound file="Content/Items/Tools/flare.ogg" type="OnActive" range="800.0" loop="true"/>
    </LightComponent>
  </Item>

</Items><|MERGE_RESOLUTION|>--- conflicted
+++ resolved
@@ -51,14 +51,10 @@
       <!-- the tool can fix structures, i.e. walls and windows -->
       <Fixable name="structure"/>
 
-      <!-- construction skill 20 required to use the item -->
-<<<<<<< HEAD
+      <!-- mechanic skill 20 required to use the item -->
       <RequiredSkill name="Mechanical Engineering" level="20"/>
 
-=======
-      <RequiredSkill name="Construction" level="20"/>
       <!-- if the skill requirement isn't met the welding fuel will be used 3 times as fast -->
->>>>>>> af83665f
       <StatusEffect type="OnFailure" target="Contained" targetnames="Welding Fuel Tank,Oxygen Tank" Condition="-3.0"/>
 
       <LightComponent LightColor="1.0,0.9,0.7,1.0" Flicker="0.5">
@@ -103,7 +99,7 @@
     <RepairTool structurefixamount="-2.0" limbfixamount="-0.5" range="100" barrelpos="28,8">
       <RequiredItems name="Oxygen Tank,Oxygenite Tank" type="Contained" msg="Oxygen tank required"/>
       <StatusEffect type="OnUse" target="Contained" targetnames="Oxygen Tank" Condition="-1.0"/>
-	    <StatusEffect type="OnUse" target="Contained" targetnames="Oxygenite Tank" Condition="-0.5"/>
+      <StatusEffect type="OnUse" target="Contained" targetnames="Oxygenite Tank" Condition="-0.5"/>
       <StatusEffect type="OnUse" target="UseTarget" targetnames="Door,Windowed Door,Hatch,Duct Block,Alien Door,Alien Hatch" Stuck="-20.0" Condition="-3.0"/>
 
       <ParticleEmitter particle="plasma" particlespersecond="50"/>
