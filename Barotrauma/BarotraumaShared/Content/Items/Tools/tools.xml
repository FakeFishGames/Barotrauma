﻿<?xml version="1.0" encoding="utf-8" ?>
<Items>
  <Item
    name="Welding Tool"
    category="Equipment"
    Tags="smallitem"
    cargocontainername="Metal Crate"
    description="One of the most crucial tools on board the submarine. Also works underwater.">

    <Price locationtype="City" buyprice="100"/>
    <Price locationtype="Research" buyprice="100"/>
    <Price locationtype="Military" buyprice="100"/>
    <Price locationtype="Outpost" buyprice="200"/>
    
    <Sprite texture ="tools.png" sourcerect="0,17,41,17" depth="0.55"/>

    <!-- the item takes 10 seconds to break down in a deconstructor and turns into a polycarbonate bar and a steel bar -->
    <Deconstruct time="10">
      <Item name="Polycarbonate Bar"/>
      <Item name="Steel Bar"/>
      <Item name="Aluminium"/>
    </Deconstruct>

    <!-- physics body -->
    <Body width="41" height="17" density="40"/>

    <!-- the character will hold the item 50 pixels in front of him, with his hands at the handle1 and handle2 positions -->
    <Holdable slots="Any,RightHand+LeftHand" controlpose="true"
              aimpos="50,0" handle1="-17,0" handle2="10,0"/>

    <RepairTool structurefixamount="5.0" limbfixamount="-0.5" range="100" barrelpos="19,8" particles="weld">
      <!-- the item must contain a welding fuel tank for it to work -->
      <RequiredItems name="Welding Fuel Tank" type="Contained" msg="Welding fuel required"/>

      <sound file="weldingTool.ogg" type="OnUse" range="500.0" loop="true"/>

      <!-- when using, the contained welding fuel tank will detoriate (= lose fuel) -->
      <StatusEffect type="OnUse" target="Contained" targetnames="Welding Fuel Tank" Condition="-1.0"/>

      <!-- welding a door, it will get stuck after a while -->
      <StatusEffect type="OnUse" target="UseTarget" targetnames="Door,Windowed Door" Stuck="20.0" Condition="3.0"/>

      <!-- the tool can fix structures, i.e. walls and windows -->
      <Fixable name="structure"/>

      <!-- construction skill 20 required to use the item -->
      <RequiredSkill name="Construction" level="20"/>

      <StatusEffect type="OnFailure" target="Contained" targetnames="Welding Fuel Tank,Oxygen Tank" Condition="-3.0"/>

      <LightComponent LightColor="1.0,0.9,0.7,1.0" Flicker="0.5">
        <sprite texture="Content/Items/Electricity/lightsprite.png" origin="0.5,0.5"/>
      </LightComponent>
    </RepairTool>

    <!-- one welding fuel or oxygen tank can be contained inside the welding tool -->    
    <ItemContainer capacity="1" hideitems="false" itempos="-17,-21">
      <Containable name="Welding Fuel Tank"/>
      <Containable name="Oxygen Tank"/>
    </ItemContainer>
  </Item>

  <Item
    name="Plasma Cutter"
    category="Equipment"
    Tags="smallitem"
    cargocontainername="Metal Crate"
    description="Cuts through various materials using a jet of ionized oxygen.">

    <Price locationtype="City" buyprice="100"/>
    <Price locationtype="Research" buyprice="100"/>
    <Price locationtype="Military" buyprice="100"/>
    <Price locationtype="Outpost" buyprice="200"/>
    
    <Deconstruct time="10">
      <Item name="Polycarbonate Bar"/>
      <Item name="Steel Bar"/>
      <Item name="Aluminium"/>
    </Deconstruct>
    
    <Sprite texture ="tools.png" sourcerect="0,0,41,16" depth="0.55"/>

    <Body width="41" height="16" density="40"/>

    <Holdable slots="Any,RightHand+LeftHand" controlpose="true"
              aimpos="50,0" handle1="-12,4"/>

    <RepairTool structurefixamount="-2.0" limbfixamount="-0.5" range="100" barrelpos="28,8" particles="plasma">
      <RequiredItems name="Oxygen Tank" type="Contained" msg="Oxygen tank required"/>
      <StatusEffect type="OnUse" target="Contained" targetnames="Oxygen Tank" Condition="-1.0"/>
      <StatusEffect type="OnUse" target="UseTarget" targetnames="Door,Windowed Door" Stuck="-20.0" Condition="-3.0"/>

      <sound file="plasmaCutter.ogg" type="OnUse" range="500.0" loop="true"/>

      <Fixable name="structure"/>

      <RequiredSkill name="Construction" level="30"/>

      <StatusEffect type="OnFailure" target="Contained" targetnames="Welding Fuel Tank,Oxygen Tank" Condition="-3.0"/>

      <LightComponent LightColor="0.8,0.7,1.0,1.0" Flicker="0.5">
        <sprite texture="Content/Items/Electricity/lightsprite.png" origin="0.5,0.5"/>
      </LightComponent>
    </RepairTool>

    <ItemContainer capacity="1" hideitems="false" itempos="9,-15">
      <Containable name="Welding Fuel Tank"/>
      <Containable name="Oxygen Tank"/>
    </ItemContainer>
  </Item>

  <Item
    name="Welding Fuel Tank"
    category="Equipment"
    Tags="smallitem"
    cargocontainername="Metal Crate">

    <Price locationtype="City" buyprice="50"/>
    <Price locationtype="Research" buyprice="50"/>
    <Price locationtype="Military" buyprice="50"/>
    <Price locationtype="Outpost" buyprice="100"/>

    <Deconstruct time="10">
      <Item name="Steel Bar"/>
    </Deconstruct>

    <Sprite texture ="tools.png" sourcerect="52,31,12,33" depth="0.55"/>

    <Body width="12" height="33" density="5"/>

    <Holdable slots="Any,RightHand,LeftHand" holdpos="30,-15" handle1="0,5" handle2="0,-5">
      <StatusEffect type="OnFire" target="This" Condition="-100.0" disabledeltatime="true">
        <sound file="Content/Items/Reactor/explosion.ogg"/>
        <Explosion range="250.0" structuredamage="15" damage="25" stun="5" force="3.0"/>
      </StatusEffect>
    </Holdable>
  </Item>
  
  <Item
    name="Fire Extinguisher"
    category="Equipment"
<<<<<<< HEAD
    Tags="smallitem"
    cargocontainername="Metal Crate"
=======
    Tags="smallitem,extinguisher"
    cargocontainername="Metal Crate"    
    price="100"
>>>>>>> 4389a657
    description="A handheld carbon dioxide extinguisher.">

    <Price locationtype="City" buyprice="100"/>
    <Price locationtype="Research" buyprice="100"/>
    <Price locationtype="Military" buyprice="100"/>
    <Price locationtype="Outpost" buyprice="200"/>

    <Deconstruct time="10">
      <Item name="Polycarbonate Bar"/>
      <Item name="Steel Bar"/>
    </Deconstruct>

    <Sprite texture ="extinguisher.png" depth="0.55" sourcerect="0,0,34,64" origin="0.4,0.5"/>

    <Body radius="10" height="45" density="5"/>

    <Holdable slots="Any,RightHand+LeftHand" controlpose="false"
              aimpos="40,-20" handle1="-2,30"/>

    <RepairTool extinquishamount="60.0" range="500" barrelpos="21,25" particles="extinguisher" particlespeed="650.0">
      <StatusEffect type="OnUse" target="This" Condition="-2.0"/>
      <sound file="extinguisher.ogg" type="OnUse" range="500.0" loop="true"/>
    </RepairTool>

    <Propulsion force="-20" usablein="water" particles="bubbles"/>

  </Item>

  <Item
    name="Screwdriver"
    category="Equipment"
    Tags="smallitem"
    cargocontainername="Metal Crate">

    <Price locationtype="City" buyprice="10"/>
    <Price locationtype="Research" buyprice="10"/>
    <Price locationtype="Military" buyprice="10"/>
    <Price locationtype="Outpost" buyprice="20"/>
       
    <Sprite texture ="tools.png" sourcerect="0,58,31,6" depth="0.55"/>

    <Body width="31" height="6" density="50"/>

    <Holdable slots="Any,RightHand,LeftHand" 
              holdangle="30" handle1="-10,0"/>
  </Item>

  <Item
    name="Wrench"
    category="Equipment"
    Tags="smallitem"
    cargocontainername="Metal Crate">

    <Price locationtype="City" buyprice="10"/>
    <Price locationtype="Research" buyprice="10"/>
    <Price locationtype="Military" buyprice="10"/>
    <Price locationtype="Outpost" buyprice="20"/>

    <Sprite texture ="tools.png" sourcerect="0,50,26,7" depth="0.55"/>

    <Body width="30" height="7" density="50"/>

    <MeleeWeapon slots="Any,RightHand,LeftHand"
          aimpos="50,0" handle1="-5,0" holdangle="30" reload="1.0">
      <Attack damage="5" structuredamage="5" stun="0.2" damagetype="Blunt" sound="Content/Items/Weapons/smack.ogg"/>
    </MeleeWeapon>
  </Item>

  <Item
    name="Crowbar"
    category="Equipment"
    Tags="smallitem"
    cargocontainername="Metal Crate">

    <Price locationtype="City" buyprice="15"/>
    <Price locationtype="Research" buyprice="15"/>
    <Price locationtype="Military" buyprice="15"/>
    <Price locationtype="Outpost" buyprice="20"/>

    <Sprite texture ="tools.png" sourcerect="0,65,64,12" depth="0.55"/>

    <Body width="60" height="10" density="50"/>

    <MeleeWeapon slots="RightHand+LeftHand,Any"
          controlpose="true" aimpos="50,0" handle1="-5,0" handle2="-3,5" holdangle="30" reload="1.7">
      <Attack damage="20" structuredamage="10" stun="0.6" damagetype="Blunt" sound="Content/Items/Weapons/smack.ogg"/>
    </MeleeWeapon>
  </Item>

  <Item
    name="Handheld Sonar"
    category="Equipment"
    Tags="smallitem"
    cargocontainername="Metal Crate">

    <Price locationtype="City" buyprice="50"/>
    <Price locationtype="Research" buyprice="50"/>
    <Price locationtype="Military" buyprice="50"/>
    <Price locationtype="Outpost" buyprice="100"/>

    <Sprite texture ="tools.png" sourcerect="42,0,22,9" depth="0.55"/>

    <Body width="31" height="6" density="40"/>

    <Holdable slots="Any,RightHand,LeftHand"
              holdangle="30" handle1="-10,0"/>

    <Radar range="6000.0" powerconsumption="10" drawhudwhenequipped="true" detectsubmarinewalls="true" displaybordersize="0.2">
      <StatusEffect type="OnUse" target="Contained" Condition="-1.0" disabledeltatime="true"/>
      <sound file="Content/Items/Engine/radarPing.ogg" type="OnUse" range="1000.0"/>
      <GuiFrame rect="0,0,0.5,0.5" alignment="Center" style="ItemUI"/>
      <PingCircle texture="Content/Items/Engine/pingCircle.png" origin="0.5,0.5"/>
      <ScreenOverlay texture="Content/Items/Engine/radarOverlay.png" origin="0.5,0.5"/>
      <Blip texture="Content/Items/Engine/radarBlip.png" origin="0.5,0.5"/>
    </Radar>

    <ItemContainer capacity="1" hideitems="true">
      <Containable name="Battery Cell, Fulgurium Battery Cell">
        <StatusEffect type="OnContaining" target="This" Voltage="1.0" setvalue="true"/>
      </Containable>
    </ItemContainer>
  </Item>

  <Item
    name="Flashlight"
    category="Equipment"
    Tags="smallitem"
    cargocontainername="Metal Crate">

    <Price locationtype="City" buyprice="20"/>
    <Price locationtype="Research" buyprice="20"/>
    <Price locationtype="Military" buyprice="20"/>
    <Price locationtype="Outpost" buyprice="40"/>

    <Deconstruct time="15">
      <Item name="Copper Bar"/>
      <Item name="Polycarbonate Bar"/>
    </Deconstruct>

    <Sprite texture ="tools.png" sourcerect="0,36,27,11" depth="0.55"/>

    <Body width="27" height="10" density="15"/>

    <Holdable slots="Any,RightHand,LeftHand,Face" holdpos="30,-15" aimpos="100,0" handle1="-13,0" handle2="-13,0">
      <StatusEffect type="OnActive" target="Contained" Condition="-0.2"/>
    </Holdable>

    <LightComponent LightColor="1.0,1.0,1.0,1.0" Flicker="0.1" range="800" powerconsumption="10" IsOn="true">
      <LightTexture texture="Content/Lights/lightcone.png" origin="0.0, 0.5" size="2.0,1.0"/>
    </LightComponent>
    
    <ItemContainer capacity="1" hideitems="true">
      <Containable name="Battery Cell, Fulgurium Battery Cell">
        <StatusEffect type="OnContaining" target="This" Voltage="1.0" setvalue="true"/>
      </Containable>
    </ItemContainer>
  </Item>

  <Item
    name="Flare"
    category="Equipment"
    cargocontainername="Metal Crate"
    spritecolor="1.0,0.0,0.0,1.0"
    tags="smallitem">

    <Price locationtype="City" buyprice="10"/>
    <Price locationtype="Research" buyprice="10"/>
    <Price locationtype="Military" buyprice="10"/>
    <Price locationtype="Outpost" buyprice="20"/>

    <Deconstruct time="10">
      <Item name="Phosphorus" mincondition="0.9" outcondition="0.25"/>
      <Item name="Aluminium" mincondition="0.9" outcondition="0.25"/>
      <Item name="Phosphorus" mincondition="0.5" maxcondition="0.9" outcondition="0.1"/>
      <Item name="Aluminium" mincondition="0.5" maxcondition="0.9" outcondition="0.1"/>
    </Deconstruct>

    <Sprite texture ="tools.png" sourcerect="0,38,21,7" depth="0.55"/>

    <Body width="21" height="7" density="12"/>

    <Throwable slots="Any,RightHand,LeftHand" holdpos="0,0" handle1="0,0" throwforce="4.0" aimpos="35,-10"/>

    <LightComponent LightColor="1.0,0.0,0.0,1.0" Flicker="0.5" range="600" IsOn="false">
      <StatusEffect type="OnUse" target="This" IsOn="true"/>

      <StatusEffect type="OnActive" target="This" Condition="-1.0">
        <ParticleEmitter particle="flare" particlespersecond="30"/>
        <ParticleEmitter particle="bubbles" particlespersecond="30"/>
      </StatusEffect>

      <StatusEffect type="OnBroken" target="This" IsOn="false"/>
      
      <sound file="flare.ogg" type="OnActive" range="800.0" loop="true"/>
    </LightComponent>
  </Item>

</Items><|MERGE_RESOLUTION|>--- conflicted
+++ resolved
@@ -139,14 +139,8 @@
   <Item
     name="Fire Extinguisher"
     category="Equipment"
-<<<<<<< HEAD
     Tags="smallitem"
     cargocontainername="Metal Crate"
-=======
-    Tags="smallitem,extinguisher"
-    cargocontainername="Metal Crate"    
-    price="100"
->>>>>>> 4389a657
     description="A handheld carbon dioxide extinguisher.">
 
     <Price locationtype="City" buyprice="100"/>
