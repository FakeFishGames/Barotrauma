--- conflicted
+++ resolved
@@ -64,14 +64,8 @@
 
     <!-- one welding fuel or oxygen tank can be contained inside the welding tool -->    
     <ItemContainer capacity="1" hideitems="false" itempos="-17,-21">
-<<<<<<< HEAD
+      <ContainedStateIndicator texture="Content/UI/inventoryAtlas.png" sourcerect="8,67,86,25"/>
       <Containable identifiers="weldingfueltank,oxygentank,oxygenitetank"/>
-=======
-      <ContainedStateIndicator texture="Content/UI/inventoryAtlas.png" sourcerect="8,67,86,25"/>
-      <Containable name="Welding Fuel Tank"/>
-      <Containable name="Oxygen Tank"/>
-      <Containable name="Oxygenite Tank"/>
->>>>>>> 174a4b5c
     </ItemContainer>
   </Item>
 
@@ -129,14 +123,8 @@
     </RepairTool>
 
     <ItemContainer capacity="1" hideitems="false" itempos="9,-15">
-<<<<<<< HEAD
+      <ContainedStateIndicator texture="Content/UI/inventoryAtlas.png" sourcerect="8,67,86,25"/>
       <Containable identifiers="weldingfueltank,oxygentank,oxygenitetank"/>
-=======
-      <ContainedStateIndicator texture="Content/UI/inventoryAtlas.png" sourcerect="8,67,86,25"/>
-      <Containable name="Welding Fuel Tank"/>
-      <Containable name="Oxygen Tank"/>
-      <Containable name="Oxygenite Tank"/>
->>>>>>> 174a4b5c
     </ItemContainer>
   </Item>
 
@@ -318,12 +306,8 @@
     </Sonar>
 
     <ItemContainer capacity="1" hideitems="true">
-<<<<<<< HEAD
+      <ContainedStateIndicator texture="Content/UI/inventoryAtlas.png" sourcerect="3,14,93,29"/>
       <Containable identifiers="batterycell,fulguriumbatterycell">
-=======
-      <ContainedStateIndicator texture="Content/UI/inventoryAtlas.png" sourcerect="3,14,93,29"/>
-      <Containable name="Battery Cell, Fulgurium Battery Cell">
->>>>>>> 174a4b5c
         <StatusEffect type="OnContaining" target="This" Voltage="1.0" setvalue="true"/>
       </Containable>
     </ItemContainer>
@@ -359,12 +343,8 @@
     </LightComponent>
 
     <ItemContainer capacity="1" hideitems="true">
-<<<<<<< HEAD
+      <ContainedStateIndicator texture="Content/UI/inventoryAtlas.png" sourcerect="3,14,93,29"/>
       <Containable identifiers="batterycell,fulguriumbatterycell">
-=======
-      <ContainedStateIndicator texture="Content/UI/inventoryAtlas.png" sourcerect="3,14,93,29"/>
-      <Containable name="Battery Cell, Fulgurium Battery Cell">
->>>>>>> 174a4b5c
         <StatusEffect type="OnContaining" target="This" Voltage="1.0" setvalue="true"/>
       </Containable>
     </ItemContainer>
@@ -400,12 +380,8 @@
     </LightComponent>
     
     <ItemContainer capacity="1" hideitems="true">
-<<<<<<< HEAD
+      <ContainedStateIndicator texture="Content/UI/inventoryAtlas.png" sourcerect="3,14,93,29"/>
       <Containable identifiers="batterycell,fulguriumbatterycell">
-=======
-      <ContainedStateIndicator texture="Content/UI/inventoryAtlas.png" sourcerect="3,14,93,29"/>
-      <Containable name="Battery Cell, Fulgurium Battery Cell">
->>>>>>> 174a4b5c
         <StatusEffect type="OnContaining" target="This" Voltage="1.0" setvalue="true"/>
       </Containable>
     </ItemContainer>
