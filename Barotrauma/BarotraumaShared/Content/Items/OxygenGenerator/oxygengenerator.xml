--- conflicted
+++ resolved
@@ -4,38 +4,27 @@
     identifier="oxygenerator"
     category="Machine"
     linkable="true">
-<<<<<<< HEAD
-
     <Sprite texture ="FF_oxygengenerator.png" depth="0.8" sourcerect="0,0,214,192"/>
-
+    
+    <fixrequirement name="Mechanical repairs">
+      <skill name="Construction" level="30"/>
+      <item name="Welding Tool"/>
+      <item name="Wrench"/>
+    </fixrequirement>
+  
     <OxygenGenerator powerconsumption="1000.0" minvoltage="0.5" canbeselected = "true">
       <poweronsound file="Content/Items/Electricity/powerOn.ogg" range="1500" loop="false"/>
       <sparksound file="Content/Items/Electricity/zap1.ogg" range="500" loop="false"/>
       <sparksound file="Content/Items/Electricity/zap2.ogg" range="500" loop="false"/>
       <sparksound file="Content/Items/Electricity/zap3.ogg" range="500" loop="false"/>
       <sparksound file="Content/Items/Electricity/zap4.ogg" range="500" loop="false"/>
-=======
-    
-    <Sprite texture="oxygengenerator.png" depth="0.8" sourcerect="0,0,128,128"/>
-    
-    <fixrequirement name="Mechanical repairs">
-      <skill name="Construction" level="30"/>
-      <item name="Welding Tool"/>
-      <item name="Wrench"/>
-    </fixrequirement>
-
-    <OxygenGenerator powerconsumption="1000.0" minvoltage="0.5" canbeselected = "true">
-
+      <sound file="Content/Items/OxygenGenerator/oxygengenerator.ogg" type="OnActive" range="1000.0" volume="CurrFlow" volumemultiplier="0.001f" loop="true"/>    
       <StatusEffect type="OnFire" target="This" Condition="-0.5"/>
->>>>>>> 50603b72
       <StatusEffect type="OnActive" target="Contained" targetnames="Oxygen Tank" Condition="2.0"/>
-      <StatusEffect type="OnActive" target="Contained" targetnames="Oxygenite Tank" Condition="0.0"/>
-      <sound file="Content/Items/OxygenGenerator/oxygengenerator.ogg" type="OnActive" range="1000.0" volume="CurrFlow" volumemultiplier="0.001f" loop="true"/>
-    
-	<StatusEffect type="OnBroken" target="This" disabledeltatime="true">
-		<sound file="Content/Items/Reactor/explosion.ogg"/>
-		<Explosion range="50" damage="0" stun="0" force="3.0" flames="false" shockwave="false" sparks="true"/>
-	</StatusEffect>
+      <StatusEffect type="OnBroken" target="This" disabledeltatime="true">
+        <sound file="Content/Items/Reactor/explosion.ogg"/>
+        <Explosion range="50" damage="0" stun="0" force="3.0" flames="false" shockwave="false" sparks="true"/>
+      </StatusEffect>
     </OxygenGenerator>
   
     <trigger/>
