﻿<?xml version="1.0" encoding="utf-8" ?>
<Items>
  <Item
    name="Oxygen Tank"    
    identifier="oxygentank"
    category="Equipment,Misc"
    Tags="smallitem,oxygensource"
    cargocontaineridentifier="metalcrate">

    <Price locationtype="Research" buyprice="50"/>
    <Price locationtype="City" buyprice="50"/>
    <Price locationtype="Military" buyprice="50"/>
    <Price locationtype="Outpost" buyprice="100"/>

    <Deconstruct time="10">
      <Item identifier="steelbar"/>
    </Deconstruct>

    <Sprite texture ="Content/Items/Tools/tools.png" sourcerect="39,31,12,33" depth="0.55"/>

    <Body width="12" height="33" density="5"/>

    <Holdable slots="Any,RightHand,LeftHand" holdpos="30,-15" handle1="0,5" handle2="0,-5">
      <StatusEffect type="OnFire" target="This" Condition="-100.0" disabledeltatime="true">
        <Conditional Condition="gt 25"/>
        <sound file="Content/Items/Reactor/explosion.ogg"/>
        <Explosion range="250.0" structuredamage="10" force="3.0">
          <Affliction identifier="internaldamage" strength="20"/>
          <Affliction identifier="stun" strength="5"/>
        </Explosion>
      </StatusEffect>
      <StatusEffect type="OnFire" target="This" Condition="-100.0" disabledeltatime="true"/>
    </Holdable>
  </Item>

  <Item
    name="Oxygenite Tank"
    identifier="oxygenitetank"
    category="Equipment,Misc"
    Tags="meditem,oxygensource"
    description="A Tank containing liquid Oxygenite.">

    <Deconstruct time="10">
      <Item identifier="steelbar"/>
      <Item identifier="liquidoxygenite" mincondition="0.1"/>
      <Item identifier="liquidoxygenite" mincondition="0.5"/>
      <Item identifier="liquidoxygenite" mincondition="0.9"/>
    </Deconstruct>

    <Sprite texture ="Content/Items/Tools/tools.png" sourcerect="39,31,12,33" depth="0.55"/>

    <Body width="12" height="33" density="9.9"/>

    <Holdable slots="Any,RightHand,LeftHand" holdpos="30,-15" handle1="0,5" handle2="0,-5">
      <StatusEffect type="OnFire" target="This" Condition="-100.0" disabledeltatime="true">
        <Conditional Condition="gt 20"/>
        <sound file="Content/Items/Reactor/explosion.ogg"/>
        <Explosion range="280.0" structuredamage="20" damage="30" stun="8" force="3.0"/>
      </StatusEffect>
    </Holdable>
  </Item> 
 
  <Item
    name="Diving Mask"    
    identifier="divingmask"
    category="Equipment"
    Tags="smallitem,diving"
    cargocontaineridentifier="metalcrate"
    description="Small enough to carry around in case of need, but won't protect you from the water pressure in the event of a full-blown hull breach.">

    <Price locationtype="Research" buyprice="50"/>
    <Price locationtype="City" buyprice="50"/>
    <Price locationtype="Military" buyprice="50"/>
    <Price locationtype="Outpost" buyprice="100"/>
    
    <Deconstruct time="10">
      <Item identifier="polycarbonatebar"/>
    </Deconstruct>
    
    <Sprite texture ="DivingMask.png" depth="0.55" sourcerect="0,0,37,38"/>
  
    <Body width="26" height="18" density="15"/>

    <Wearable limbtype="Head" slots="Any,Head">
      <sprite texture="DivingMask.png" limb="Head" sourcerect="1,1,37,38"/>
      <StatusEffect type="OnWearing" target="Character" HideFace="true" ObstructVision="true" setvalue="true" disabledeltatime="true"/>
      <StatusEffect type="OnWearing" target="Contained,Character" OxygenAvailable="1000.0" Condition="-0.5">
        <RequiredItem identifier="oxygentank" type="Contained"/>
      </StatusEffect>
      <StatusEffect type="OnWearing" target="Contained,Character" OxygenAvailable="-100.0" Oxygen="-20.0" Condition="-0.5">
        <RequiredItem identifier="weldingfueltank" type="Contained"/>
      </StatusEffect>
      <StatusEffect type="OnWearing" target="Contained,Character" OxygenAvailable="1000.0" SpeedMultiplier="1.2" Condition="-0.3">
        <RequiredItem identifier="oxygeniteshard" type="Contained"/>
      </StatusEffect>
      <StatusEffect type="OnWearing" target="Contained,Character" OxygenAvailable="1500.0" SpeedMultiplier="1.3" Condition="-0.1">
        <RequiredItem identifier="oxygenitetank" type="Contained"/>
      </StatusEffect>
    </Wearable>

    <ItemContainer capacity="1" hideitems="true">
<<<<<<< HEAD
      <Containable identifiers="oxygentank,weldingfueltank,oxygeniteshard,oxygenitetank"/>
=======
      <ContainedStateIndicator texture="Content/UI/inventoryAtlas.png" sourcerect="8,67,86,25"/>
      <Containable name="Oxygen Tank"/>
      <Containable name="Welding Fuel Tank"/>
      <Containable name="Oxygenite Shard"/>
      <Containable name="Oxygenite Tank"/>
>>>>>>> 174a4b5c
    </ItemContainer>  
  </Item>

  <Item
    name="Diving Suit"    
    identifier="divingsuit"
    category="Equipment"
    tags="diving,divingsuit"
    fireproof="true"
    description="An atmospheric diving suit capable of withstanding the immense pressure under Europa's crust.">

    <Price locationtype="Research" buyprice="200"/>
    <Price locationtype="City" buyprice="200"/>
    <Price locationtype="Military" buyprice="200"/>
    <Price locationtype="Outpost" buyprice="300"/>
    
    <Deconstruct time="30">
      <Item identifier="steelbar"/>
      <Item identifier="aluminium"/>
      <Item identifier="aluminium"/>
      <Item identifier="polycarbonatebar"/>
      <Item identifier="polycarbonatebar"/>
    </Deconstruct>

    <Sprite texture ="DivingSuit.png" sourcerect="85,0,43,128" depth="0.55"/>

    <Body width="37" height="113" density="15"/>

    <Wearable slots="OuterClothes">
      <sprite texture="DivingSuit.png" limb="Head" sourcerect="0,0,1,1" origin="0.5,0.5" hidelimb="true" hideotherwearables="true"/>

      <sprite texture="DivingSuit.png" limb="Torso" sourcerect="42,0,42,97" origin="0.5,0.55" depth="0.004" inheritlimbdepth="false" depthlimb="Head" hidelimb="true" hideotherwearables="true">
        <LightComponent range="100.0" lightcolor="1.0,1.0,1.0,0.1" powerconsumption="10" IsOn="true">
          <StatusEffect type="OnWearing" target="This,Character" Voltage="1.0" setvalue="true">
            <Conditional IsDead="false"/>
          </StatusEffect>          
          <sprite texture="Content/Items/Diving/DivingSuitLight.png" depth="0.025" origin="0.1,0.82" alpha="1.0"/>
        </LightComponent>
      </sprite>
      
      <sprite texture="DivingSuit.png" limb="Waist" sourcerect="0,0,1,1" origin="0.5,0.5" depth="0.0" inheritlimbdepth="false" hidelimb="true" hideotherwearables="true"/>

      <sprite texture="DivingSuit.png" limb="RightHand" sourcerect="0,78,15,50" origin="0.45,0.4" depth="0.0" inheritlimbdepth="false" hidelimb="true" hideotherwearables="true"/>
      <sprite texture="DivingSuit.png" limb="LeftHand" sourcerect="0,78,15,50" origin="0.45,0.4" depth="0.016" inheritlimbdepth="false" hidelimb="true" hideotherwearables="true"/>

      <sprite texture="DivingSuit.png" limb="RightArm" sourcerect="0,0,19,43" origin="0.5,0.4" depth="0.001" inheritlimbdepth="false" hidelimb="true" hideotherwearables="true"/>
      <sprite texture="DivingSuit.png" limb="LeftArm" sourcerect="0,0,19,43" origin="0.5,0.4" depth="0.015" inheritlimbdepth="false" hidelimb="true" hideotherwearables="true"/>

      <sprite texture="DivingSuit.png" limb="RightThigh" sourcerect="22,0,18,44" origin="0.5,0.5" depth="0.011" inheritlimbdepth="false" hidelimb="true" hideotherwearables="true"/>
      <sprite texture="DivingSuit.png" limb="LeftThigh" sourcerect="22,0,18,44" origin="0.5,0.5" depth="0.015" inheritlimbdepth="false" hidelimb="true" hideotherwearables="true"/>

      <sprite texture="DivingSuit.png" limb="RightLeg" sourcerect="17,47,21,51" origin="0.5,0.55" depth="0.012" inheritlimbdepth="false" hidelimb="true" hideotherwearables="true"/>
      <sprite texture="DivingSuit.png" limb="LeftLeg" sourcerect="17,47,21,51" origin="0.5,0.55" depth="0.016" inheritlimbdepth="false" hidelimb="true" hideotherwearables="true"/>

      <sprite texture="DivingSuit.png" limb="RightFoot" sound="footstep_armor" sourcerect="30,100,20,25" origin="0.5,0.5" depth="0.013" inheritlimbdepth="false" hidelimb="true" hideotherwearables="true"/>
      <sprite texture="DivingSuit.png" limb="LeftFoot" sound="footstep_armor" sourcerect="30,100,20,25" origin="0.5,0.5" depth="0.013" inheritlimbdepth="false" hidelimb="true" hideotherwearables="true"/>

      <sprite texture="DivingSuit.png" limb="Waist" sourcerect="0,0,1,1" origin="0.5,0.5" depth="0.0" inheritlimbdepth="false" hidelimb="true"/>
      
      <StatusEffect type="OnWearing" target="Character" HideFace="true" ObstructVision="true" PressureProtection="100.0" SpeedMultiplier="0.6" LowPassMultiplier="0.2" setvalue="true" disabledeltatime="true"/>
      <StatusEffect type="OnWearing" target="Contained,Character" OxygenAvailable="1000.0" Condition="-0.3">
        <RequiredItem identifier="oxygentank" type="Contained"/>
      </StatusEffect>
      <StatusEffect type="OnWearing" target="Contained,Character" Oxygen="-20.0" Condition="-0.5">
        <RequiredItem identifier="weldingfueltank" type="Contained"/>
      </StatusEffect>
      <StatusEffect type="OnWearing" target="Contained,Character" OxygenAvailable="1000.0" SpeedMultiplier="1.2" Condition="-0.3">
        <RequiredItem identifier="oxygeniteshard" type="Contained"/>
      </StatusEffect>
      <StatusEffect type="OnWearing" target="Contained,Character" OxygenAvailable="1500.0" SpeedMultiplier="1.3" Condition="-0.1">
        <RequiredItem identifier="oxygenitetank" type="Contained"/>
      </StatusEffect>
      <StatusEffect type="OnWearing" target="Character" OxygenAvailable="-100.0"/>

      <damagemodifier armorsector="0.0,360.0" afflictiontypes="damage" damagemultiplier="0.8" damagesound="LimbArmor" deflectprojectiles="true"/>
      <damagemodifier armorsector="0.0,360.0" afflictiontypes="bleeding" damagemultiplier="0.3" damagesound="LimbArmor" deflectprojectiles="true"/>
      <damagemodifier armorsector="0.0,360.0" afflictiontypes="burn" damagemultiplier="0.6" damagesound="LimbArmor" deflectprojectiles="true"/>
    </Wearable>

    <ItemContainer capacity="1" hideitems="true">
<<<<<<< HEAD
      <Containable identifiers="oxygentank,weldingfueltank,oxygeniteshard,oxygenitetank"/>
=======
      <ContainedStateIndicator texture="Content/UI/inventoryAtlas.png" sourcerect="8,67,86,25"/>
      <Containable name="Oxygen Tank"/>
      <Containable name="Welding Fuel Tank"/>
      <Containable name="Oxygenite Shard"/>
>>>>>>> 174a4b5c
      <StatusEffect type="OnWearing" target="Contained">
        <RequiredItem identifier="oxygensource" type="Contained"/>
        <Conditional condition="lt 5.0"/>
        <Sound file="Content/Items/warningBeep.ogg" range="500"/>
      </StatusEffect>
    </ItemContainer>
  </Item>

  <Item
    name="Underwater Scooter"    
    identifier="underwaterscooter"
    category="Equipment"
    Tags="smallitem"
    cargocontaineridentifier="metalcrate"
    description="A battery-powered underwater propulsion device.">

    <Price locationtype="Research" buyprice="50"/>
    <Price locationtype="City" buyprice="50"/>
    <Price locationtype="Military" buyprice="50"/>
    <Price locationtype="Outpost" buyprice="100"/>

    <Deconstruct time="20">
      <Item identifier="steelbar"/>
      <Item identifier="polycarbonatebar"/>
      <Item identifier="polycarbonatebar"/>
      <Item identifier="fpgacircuit"/>
    </Deconstruct>
    
    <Sprite texture ="Scooter.png" depth="0.55" sourcerect="0,0,64,64"/>

    <Body width="55" height="30" density="15"/>

    <Holdable slots="Any,RightHand+LeftHand" aimpos="100,0" handle1="4,10" handle2="6,10"/>

    <Propulsion force="80" usablein="water" particles="bubbles">
      <RequiredItems identifier="batterycell,fulguriumbatterycell" type="Contained" msg="ItemMsgBatteryCellRequired"/>
      <StatusEffect type="OnUse" target="Contained" Condition="-1.0"/>
      <sound file="Content/Items/Diving/scooter.ogg" type="OnUse" range="500.0" loop="true"/>
      <LightComponent LightColor="1.0,1.0,1.0,0.8" range="800">
        <LightTexture texture="Content/Lights/lightcone.png" origin="0.05, 0.5" size="2.0,1.0"/>
      </LightComponent>
    </Propulsion>

    <ItemContainer capacity="1" hideitems="true">
<<<<<<< HEAD
      <Containable identifiers="batterycell,fulguriumbatterycell"/>
=======
      <ContainedStateIndicator texture="Content/UI/inventoryAtlas.png" sourcerect="3,14,93,29"/>
      <Containable name="Battery Cell"/>
      <Containable name="Fulgurium Battery Cell"/>
>>>>>>> 174a4b5c
    </ItemContainer>
  </Item>
</Items><|MERGE_RESOLUTION|>--- conflicted
+++ resolved
@@ -99,15 +99,8 @@
     </Wearable>
 
     <ItemContainer capacity="1" hideitems="true">
-<<<<<<< HEAD
+      <ContainedStateIndicator texture="Content/UI/inventoryAtlas.png" sourcerect="8,67,86,25"/>
       <Containable identifiers="oxygentank,weldingfueltank,oxygeniteshard,oxygenitetank"/>
-=======
-      <ContainedStateIndicator texture="Content/UI/inventoryAtlas.png" sourcerect="8,67,86,25"/>
-      <Containable name="Oxygen Tank"/>
-      <Containable name="Welding Fuel Tank"/>
-      <Containable name="Oxygenite Shard"/>
-      <Containable name="Oxygenite Tank"/>
->>>>>>> 174a4b5c
     </ItemContainer>  
   </Item>
 
@@ -188,14 +181,8 @@
     </Wearable>
 
     <ItemContainer capacity="1" hideitems="true">
-<<<<<<< HEAD
+      <ContainedStateIndicator texture="Content/UI/inventoryAtlas.png" sourcerect="8,67,86,25"/>
       <Containable identifiers="oxygentank,weldingfueltank,oxygeniteshard,oxygenitetank"/>
-=======
-      <ContainedStateIndicator texture="Content/UI/inventoryAtlas.png" sourcerect="8,67,86,25"/>
-      <Containable name="Oxygen Tank"/>
-      <Containable name="Welding Fuel Tank"/>
-      <Containable name="Oxygenite Shard"/>
->>>>>>> 174a4b5c
       <StatusEffect type="OnWearing" target="Contained">
         <RequiredItem identifier="oxygensource" type="Contained"/>
         <Conditional condition="lt 5.0"/>
@@ -240,13 +227,8 @@
     </Propulsion>
 
     <ItemContainer capacity="1" hideitems="true">
-<<<<<<< HEAD
+      <ContainedStateIndicator texture="Content/UI/inventoryAtlas.png" sourcerect="3,14,93,29"/>
       <Containable identifiers="batterycell,fulguriumbatterycell"/>
-=======
-      <ContainedStateIndicator texture="Content/UI/inventoryAtlas.png" sourcerect="3,14,93,29"/>
-      <Containable name="Battery Cell"/>
-      <Containable name="Fulgurium Battery Cell"/>
->>>>>>> 174a4b5c
     </ItemContainer>
   </Item>
 </Items>