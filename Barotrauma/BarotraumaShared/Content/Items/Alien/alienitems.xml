﻿<?xml version="1.0" encoding="utf-8"?>
<Items>
  <Item name="" identifier="skyholderartifact" category="Alien" Tags="alien,alienartifact" sonarsize="30" scale="0.5" impactsoundtag="impact_metal_heavy">
    <Upgrade gameversion="0.9.3.1" scale="0.5"/>
    <Sprite texture="Content/Items/Alien/AlienArtifact1.png" depth="0.6" sourcerect="0,0,68,69" origin="0.5,0.5" />
    <!-- central piece -->
    <DecorativeSprite texture="Content/Items/Alien/AlienArtifact1.png" depth="0.5" sourcerect="0,0,68,69" origin="0.5,0.5" randomgroupid="1" />
    <DecorativeSprite texture="Content/Items/Alien/AlienArtifact1.png" depth="0.5" sourcerect="0,69,68,99" origin="0.5,0.5" randomgroupid="1" />
    <DecorativeSprite texture="Content/Items/Alien/AlienArtifact1.png" depth="0.5" sourcerect="69,2,67,99" origin="0.5,0.5" randomgroupid="1" />
    <DecorativeSprite texture="Content/Items/Alien/AlienArtifact1.png" depth="0.5" sourcerect="70,101,98,102" origin="0.5,0.0" randomgroupid="1" />
    <!-- right piece-->
    <DecorativeSprite texture="Content/Items/Alien/AlienArtifact1.png" depth="0.51" sourcerect="134,0,70,102" offset="30,0" origin="0.5,0.5" randomgroupid="2" />
    <DecorativeSprite texture="Content/Items/Alien/AlienArtifact1.png" depth="0.51" sourcerect="0,0,68,69" offset="30,0" origin="0.5,0.5" randomgroupid="2" />
    <DecorativeSprite randomgroupid="2" />
    <!-- left piece-->
    <DecorativeSprite texture="Content/Items/Alien/AlienArtifact1.png" depth="0.52" sourcerect="134,0,70,102" offset="-30,0" origin="0.5,0.5" randomgroupid="3" />
    <DecorativeSprite randomgroupid="3" />
    <DecorativeSprite texture="Content/Items/Alien/AlienArtifact1.png" depth="0.52" sourcerect="0,0,68,69" offset="-30,0" origin="0.5,0.5" randomgroupid="3" rotationspeed="10" />
    <DecorativeSprite texture="Content/Items/Alien/AlienArtifact1.png" depth="0.52" sourcerect="0,69,68,99" offset="-30,0" origin="0.5,0.5" randomgroupid="3" />
    <!-- bottom piece-->
    <DecorativeSprite randomgroupid="4" />
    <DecorativeSprite texture="Content/Items/Alien/AlienArtifact1.png" depth="0.53" sourcerect="134,0,70,102" offset="0,-30" origin="0.5,0.5" randomgroupid="4" />
    <DecorativeSprite texture="Content/Items/Alien/AlienArtifact1.png" depth="0.53" sourcerect="0,0,68,69" offset="0,-30" origin="0.5,0.5" randomgroupid="4" rotationspeed="10" />
    <!-- top piece-->
    <DecorativeSprite texture="Content/Items/Alien/AlienArtifact1.png" depth="0.54" sourcerect="134,0,70,102" offset="0,30" origin="0.5,0.5" randomgroupid="5" />
    <DecorativeSprite texture="Content/Items/Alien/AlienArtifact1.png" depth="0.54" sourcerect="0,0,68,69" offset="0,30" origin="0.5,0.5" randomgroupid="5" />
    <DecorativeSprite randomgroupid="5" />
    <Deconstruct time="30">
      <Item identifier="steel" />
      <Item identifier="oxygeniteshard" />
      <Item identifier="oxygeniteshard" />
      <Item identifier="oxygeniteshard" />
    </Deconstruct>
    <Body radius="45" density="50" friction="0.95" />
    <Holdable slots="RightHand+LeftHand" holdpos="30,-15" handle1="0,10" handle2="0,-10" msg="ItemMsgPickUpSelect">
      <StatusEffect type="Always" target="Hull" oxygen="-50000.0" />
    </Holdable>
  </Item>
  <Item name="" identifier="thermalartifact" category="Alien" Tags="alien,alienartifact" sonarsize="30" scale="0.5" impactsoundtag="impact_metal_heavy">
    <Upgrade gameversion="0.9.3.1" scale="0.5"/>
    <Sprite texture="Content/Items/Alien/AlienArtifact1.png" depth="0.6" sourcerect="0,0,68,69" origin="0.5,0.5" />
    <!-- central piece -->
    <DecorativeSprite texture="Content/Items/Alien/AlienArtifact1.png" depth="0.5" sourcerect="0,0,68,69" origin="0.5,0.5" randomgroupid="1" />
    <DecorativeSprite texture="Content/Items/Alien/AlienArtifact1.png" depth="0.5" sourcerect="0,69,68,99" origin="0.5,0.5" randomgroupid="1" />
    <DecorativeSprite texture="Content/Items/Alien/AlienArtifact1.png" depth="0.5" sourcerect="69,2,67,99" origin="0.5,0.5" randomgroupid="1" />
    <DecorativeSprite texture="Content/Items/Alien/AlienArtifact1.png" depth="0.5" sourcerect="70,101,98,102" origin="0.5,0.0" randomgroupid="1" />
    <!-- right piece-->
    <DecorativeSprite texture="Content/Items/Alien/AlienArtifact1.png" depth="0.51" sourcerect="134,0,70,102" offset="30,0" origin="0.5,0.5" randomgroupid="2" />
    <DecorativeSprite texture="Content/Items/Alien/AlienArtifact1.png" depth="0.51" sourcerect="0,0,68,69" offset="30,0" origin="0.5,0.5" randomgroupid="2" />
    <DecorativeSprite randomgroupid="2" />
    <!-- left piece-->
    <DecorativeSprite texture="Content/Items/Alien/AlienArtifact1.png" depth="0.52" sourcerect="134,0,70,102" offset="-30,0" origin="0.5,0.5" randomgroupid="3" />
    <DecorativeSprite randomgroupid="3" />
    <DecorativeSprite texture="Content/Items/Alien/AlienArtifact1.png" depth="0.52" sourcerect="0,0,68,69" offset="-30,0" origin="0.5,0.5" randomgroupid="3" rotationspeed="10" />
    <DecorativeSprite texture="Content/Items/Alien/AlienArtifact1.png" depth="0.52" sourcerect="0,69,68,99" offset="-30,0" origin="0.5,0.5" randomgroupid="3" />
    <!-- bottom piece-->
    <DecorativeSprite randomgroupid="4" />
    <DecorativeSprite texture="Content/Items/Alien/AlienArtifact1.png" depth="0.53" sourcerect="134,0,70,102" offset="0,-30" origin="0.5,0.5" randomgroupid="4" />
    <DecorativeSprite texture="Content/Items/Alien/AlienArtifact1.png" depth="0.53" sourcerect="0,0,68,69" offset="0,-30" origin="0.5,0.5" randomgroupid="4" rotationspeed="10" />
    <!-- top piece-->
    <DecorativeSprite texture="Content/Items/Alien/AlienArtifact1.png" depth="0.54" sourcerect="134,0,70,102" offset="0,30" origin="0.5,0.5" randomgroupid="5" />
    <DecorativeSprite texture="Content/Items/Alien/AlienArtifact1.png" depth="0.54" sourcerect="0,0,68,69" offset="0,30" origin="0.5,0.5" randomgroupid="5" />
    <DecorativeSprite randomgroupid="5" />
    <Deconstruct time="30">
      <Item identifier="steel" />
      <Item identifier="incendium" />
      <Item identifier="incendium" />
      <Item identifier="incendium" />
    </Deconstruct>
    <Body radius="45" density="50" friction="0.95" />
    <Holdable slots="RightHand+LeftHand" holdpos="30,-15" handle1="0,10" handle2="0,-10" msg="ItemMsgPickUpSelect">
      <StatusEffect type="Always">
        <Fire />
      </StatusEffect>
    </Holdable>
  </Item>
  <Item name="" identifier="faradayartifact" category="Alien" Tags="alien,alienartifact" sonarsize="30" scale="0.5" impactsoundtag="impact_metal_heavy">
    <Upgrade gameversion="0.9.3.1" scale="0.5"/>
    <Sprite texture="Content/Items/Alien/AlienArtifact1.png" depth="0.6" sourcerect="0,0,68,69" origin="0.5,0.5" />
    <!-- central piece -->
    <DecorativeSprite texture="Content/Items/Alien/AlienArtifact1.png" depth="0.5" sourcerect="0,0,68,69" origin="0.5,0.5" randomgroupid="1" />
    <DecorativeSprite texture="Content/Items/Alien/AlienArtifact1.png" depth="0.5" sourcerect="0,69,68,99" origin="0.5,0.5" randomgroupid="1" />
    <DecorativeSprite texture="Content/Items/Alien/AlienArtifact1.png" depth="0.5" sourcerect="69,2,67,99" origin="0.5,0.5" randomgroupid="1" />
    <DecorativeSprite texture="Content/Items/Alien/AlienArtifact1.png" depth="0.5" sourcerect="70,101,98,102" origin="0.5,0.0" randomgroupid="1" />
    <!-- right piece-->
    <DecorativeSprite texture="Content/Items/Alien/AlienArtifact1.png" depth="0.51" sourcerect="134,0,70,102" offset="30,0" origin="0.5,0.5" randomgroupid="2" />
    <DecorativeSprite texture="Content/Items/Alien/AlienArtifact1.png" depth="0.51" sourcerect="0,0,68,69" offset="30,0" origin="0.5,0.5" randomgroupid="2" />
    <DecorativeSprite randomgroupid="2" />
    <!-- left piece-->
    <DecorativeSprite texture="Content/Items/Alien/AlienArtifact1.png" depth="0.52" sourcerect="134,0,70,102" offset="-30,0" origin="0.5,0.5" randomgroupid="3" />
    <DecorativeSprite randomgroupid="3" />
    <DecorativeSprite texture="Content/Items/Alien/AlienArtifact1.png" depth="0.52" sourcerect="0,0,68,69" offset="-30,0" origin="0.5,0.5" randomgroupid="3" rotationspeed="10" />
    <DecorativeSprite texture="Content/Items/Alien/AlienArtifact1.png" depth="0.52" sourcerect="0,69,68,99" offset="-30,0" origin="0.5,0.5" randomgroupid="3" />
    <!-- bottom piece-->
    <DecorativeSprite randomgroupid="4" />
    <DecorativeSprite texture="Content/Items/Alien/AlienArtifact1.png" depth="0.53" sourcerect="134,0,70,102" offset="0,-30" origin="0.5,0.5" randomgroupid="4" />
    <DecorativeSprite texture="Content/Items/Alien/AlienArtifact1.png" depth="0.53" sourcerect="0,0,68,69" offset="0,-30" origin="0.5,0.5" randomgroupid="4" rotationspeed="10" />
    <!-- top piece-->
    <DecorativeSprite texture="Content/Items/Alien/AlienArtifact1.png" depth="0.54" sourcerect="134,0,70,102" offset="0,30" origin="0.5,0.5" randomgroupid="5" />
    <DecorativeSprite texture="Content/Items/Alien/AlienArtifact1.png" depth="0.54" sourcerect="0,0,68,69" offset="0,30" origin="0.5,0.5" randomgroupid="5" />
    <DecorativeSprite randomgroupid="5" />
    <Deconstruct time="30">
      <Item identifier="steel" />
      <Item identifier="fulgurium" />
      <Item identifier="fulgurium" />
      <Item identifier="fulgurium" />
    </Deconstruct>
    <Body radius="45" density="50" friction="0.95" />
    <Holdable slots="RightHand+LeftHand" holdpos="30,-15" handle1="0,10" handle2="0,-10" msg="ItemMsgPickUpSelect">
      <!-- EMP explosion every 10 seconds -->
      <StatusEffect type="Always" target="This" Condition="0" delay="10" stackable="false" setvalue="true" />
      <StatusEffect type="OnBroken" target="This" Condition="100">
        <Explosion range="200.0" empstrength="5" camerashake="0" stun="0" force="2.0" flames="false" smoke="false" shockwave="false" sparks="true" underwaterbubble="false" />
        <ParticleEmitter particle="artifactspark" anglemin="0" anglemax="360" particleamount="20" velocitymin="100" velocitymax="500" />
      </StatusEffect>
    </Holdable>
  </Item>
  <Item name="" identifier="nasonovartifact" category="Alien" Tags="alien,nasonov,alienartifact" pickdistance="150" indestructible="true" sonarsize="30" scale="0.5" impactsoundtag="impact_metal_heavy">
    <Upgrade gameversion="0.9.3.1" scale="0.5"/>
    <Sprite texture="Content/Items/Alien/AlienArtifact1.png" depth="0.6" sourcerect="0,0,68,69" origin="0.5,0.5" />
    <!-- central piece -->
    <DecorativeSprite texture="Content/Items/Alien/AlienArtifact1.png" depth="0.5" sourcerect="0,0,68,69" origin="0.5,0.5" randomgroupid="1" />
    <DecorativeSprite texture="Content/Items/Alien/AlienArtifact1.png" depth="0.5" sourcerect="0,69,68,99" origin="0.5,0.5" randomgroupid="1" />
    <DecorativeSprite texture="Content/Items/Alien/AlienArtifact1.png" depth="0.5" sourcerect="69,2,67,99" origin="0.5,0.5" randomgroupid="1" />
    <DecorativeSprite texture="Content/Items/Alien/AlienArtifact1.png" depth="0.5" sourcerect="70,101,98,102" origin="0.5,0.0" randomgroupid="1" />
    <!-- right piece-->
    <DecorativeSprite texture="Content/Items/Alien/AlienArtifact1.png" depth="0.51" sourcerect="134,0,70,102" offset="30,0" origin="0.5,0.5" randomgroupid="2" />
    <DecorativeSprite texture="Content/Items/Alien/AlienArtifact1.png" depth="0.51" sourcerect="0,0,68,69" offset="30,0" origin="0.5,0.5" randomgroupid="2" />
    <DecorativeSprite randomgroupid="2" />
    <!-- left piece-->
    <DecorativeSprite texture="Content/Items/Alien/AlienArtifact1.png" depth="0.52" sourcerect="134,0,70,102" offset="-30,0" origin="0.5,0.5" randomgroupid="3" />
    <DecorativeSprite randomgroupid="3" />
    <DecorativeSprite texture="Content/Items/Alien/AlienArtifact1.png" depth="0.52" sourcerect="0,0,68,69" offset="-30,0" origin="0.5,0.5" randomgroupid="3" rotationspeed="10" />
    <DecorativeSprite texture="Content/Items/Alien/AlienArtifact1.png" depth="0.52" sourcerect="0,69,68,99" offset="-30,0" origin="0.5,0.5" randomgroupid="3" />
    <!-- bottom piece-->
    <DecorativeSprite randomgroupid="4" />
    <DecorativeSprite texture="Content/Items/Alien/AlienArtifact1.png" depth="0.53" sourcerect="134,0,70,102" offset="0,-30" origin="0.5,0.5" randomgroupid="4" />
    <DecorativeSprite texture="Content/Items/Alien/AlienArtifact1.png" depth="0.53" sourcerect="0,0,68,69" offset="0,-30" origin="0.5,0.5" randomgroupid="4" rotationspeed="10" />
    <!-- top piece-->
    <DecorativeSprite texture="Content/Items/Alien/AlienArtifact1.png" depth="0.54" sourcerect="134,0,70,102" offset="0,30" origin="0.5,0.5" randomgroupid="5" />
    <DecorativeSprite texture="Content/Items/Alien/AlienArtifact1.png" depth="0.54" sourcerect="0,0,68,69" offset="0,30" origin="0.5,0.5" randomgroupid="5" />
    <DecorativeSprite randomgroupid="5" />
    <Deconstruct time="30">
      <Item identifier="steel" />
      <Item identifier="physicorium" />
      <Item identifier="physicorium" />
      <Item identifier="physicorium" />
    </Deconstruct>
    <AiTarget sightrange="10000.0" soundrange="10000" static="True"/>
    <Body radius="45" density="50" friction="0.95" />
    <Holdable slots="RightHand+LeftHand" holdpos="30,-15" handle1="0,10" handle2="0,-10" msg="ItemMsgPickUpSelect" />
  </Item>
  <Item name="" identifier="psychosisartifact" category="Alien" Tags="alien,alienartifact" sonarsize="30" spritecolor="200,200,200,255" scale="0.5" impactsoundtag="impact_metal_heavy">
    <Upgrade gameversion="0.9.3.1" scale="0.5"/>
    <Sprite texture="Content/Items/Alien/AlienArtifact1.png" depth="0.6" sourcerect="0,0,68,69" origin="0.5,0.5" />
    <!-- central piece -->
    <DecorativeSprite texture="Content/Items/Alien/AlienArtifact1.png" depth="0.5" sourcerect="0,0,68,69" origin="0.5,0.5" randomgroupid="1" />
    <DecorativeSprite texture="Content/Items/Alien/AlienArtifact1.png" depth="0.5" sourcerect="0,69,68,99" origin="0.5,0.5" randomgroupid="1" />
    <DecorativeSprite texture="Content/Items/Alien/AlienArtifact1.png" depth="0.5" sourcerect="69,2,67,99" origin="0.5,0.5" randomgroupid="1" />
    <DecorativeSprite texture="Content/Items/Alien/AlienArtifact1.png" depth="0.5" sourcerect="70,101,98,102" origin="0.5,0.0" randomgroupid="1" />
    <!-- right piece-->
    <DecorativeSprite texture="Content/Items/Alien/AlienArtifact1.png" depth="0.51" sourcerect="134,0,70,102" offset="30,0" origin="0.5,0.5" randomgroupid="2" />
    <DecorativeSprite texture="Content/Items/Alien/AlienArtifact1.png" depth="0.51" sourcerect="0,0,68,69" offset="30,0" origin="0.5,0.5" randomgroupid="2" />
    <DecorativeSprite randomgroupid="2" />
    <!-- left piece-->
    <DecorativeSprite texture="Content/Items/Alien/AlienArtifact1.png" depth="0.52" sourcerect="134,0,70,102" offset="-30,0" origin="0.5,0.5" randomgroupid="3" />
    <DecorativeSprite randomgroupid="3" />
    <DecorativeSprite texture="Content/Items/Alien/AlienArtifact1.png" depth="0.52" sourcerect="0,0,68,69" offset="-30,0" origin="0.5,0.5" randomgroupid="3" rotationspeed="10" />
    <DecorativeSprite texture="Content/Items/Alien/AlienArtifact1.png" depth="0.52" sourcerect="0,69,68,99" offset="-30,0" origin="0.5,0.5" randomgroupid="3" />
    <!-- bottom piece-->
    <DecorativeSprite randomgroupid="4" />
    <DecorativeSprite texture="Content/Items/Alien/AlienArtifact1.png" depth="0.53" sourcerect="134,0,70,102" offset="0,-30" origin="0.5,0.5" randomgroupid="4" />
    <DecorativeSprite texture="Content/Items/Alien/AlienArtifact1.png" depth="0.53" sourcerect="0,0,68,69" offset="0,-30" origin="0.5,0.5" randomgroupid="4" rotationspeed="10" />
    <!-- top piece-->
    <DecorativeSprite texture="Content/Items/Alien/AlienArtifact1.png" depth="0.54" sourcerect="134,0,70,102" offset="0,30" origin="0.5,0.5" randomgroupid="5" />
    <DecorativeSprite texture="Content/Items/Alien/AlienArtifact1.png" depth="0.54" sourcerect="0,0,68,69" offset="0,30" origin="0.5,0.5" randomgroupid="5" />
    <DecorativeSprite randomgroupid="5" />
    <Deconstruct time="30">
      <Item identifier="steel" />
      <Item identifier="dementonite" />
      <Item identifier="dementonite" />
      <Item identifier="dementonite" />
    </Deconstruct>
    <Body radius="45" density="50" friction="0.95" />
    <Holdable slots="RightHand+LeftHand" holdpos="30,-15" handle1="0,10" handle2="0,-10" msg="ItemMsgPickUpSelect">
      <StatusEffect type="OnContained" target="Character">
        <Affliction identifier="psychosis" strength="0.5" />
      </StatusEffect>
    </Holdable>
  </Item>
  <Item name="" identifier="alientrinket1" category="Alien" Tags="alien, smallitem" scale="0.5" impactsoundtag="impact_metal_heavy">
    <Upgrade gameversion="0.9.3.1" scale="0.5"/>
    <Sprite texture="AlienArtifact1.png" depth="0.7" sourcerect="172,203,73,76" origin="0.5,0.5" />
    <Deconstruct time="30">
      <Item identifier="oxygeniteshard" />
    </Deconstruct>
    <Body width="70" height="70" density="20" />
    <Holdable slots="Any,RightHand,LeftHand" holdpos="30,-15" handle1="0,5" handle2="0,-5" msg="ItemMsgPickUpSelect"></Holdable>
  </Item>
  <Item name="" identifier="alientrinket2" category="Alien" Tags="alien, smallitem" scale="0.5" impactsoundtag="impact_metal_heavy">
    <Upgrade gameversion="0.9.3.1" scale="0.5"/>
    <Sprite texture="AlienArtifact1.png" depth="0.7" sourcerect="86,203,82,74" origin="0.5,0.5" />
    <Deconstruct time="30">
      <Item identifier="sulphuriteshard" />
    </Deconstruct>
    <Body width="80" height="72" density="20" />
    <Holdable slots="Any,RightHand,LeftHand" holdpos="30,-15" handle1="0,5" handle2="0,-5" msg="ItemMsgPickUpSelect"></Holdable>
  </Item>
  <Item name="" identifier="alientrinket3" category="Alien" Tags="alien, smallitem" scale="0.5" impactsoundtag="impact_metal_heavy">
    <Upgrade gameversion="0.9.3.1" scale="0.5"/>
    <Sprite texture="AlienArtifact1.png" depth="0.7" sourcerect="0,203,82,79" origin="0.5,0.5" />
    <Deconstruct time="30">
      <Item identifier="physicorium" />
    </Deconstruct>
    <Body width="80" height="75" density="20" />
    <Holdable slots="Any,RightHand,LeftHand" holdpos="30,-15" handle1="0,5" handle2="0,-5" msg="ItemMsgPickUpSelect"></Holdable>
  </Item>
  <Item name="" identifier="oxygeniteshard" category="Alien" scale="0.5" tags="alien,smallitem,oxygensource" impacttolerance="8" impactsoundtag="impact_metal_light">
    <Deconstruct time="20">
      <Item identifier="steel" />
      <Item identifier="liquidoxygenite" mincondition="0.1" />
      <Item identifier="liquidoxygenite" mincondition="0.5" />
      <Item identifier="liquidoxygenite" mincondition="0.9" />
    </Deconstruct>
    <InventoryIcon texture="Content/Items/InventoryIconAtlas.png" sourcerect="200,835,50,56" origin="0.5,0.5" />
    <Sprite texture="AlienMaterials.png" depth="0.7" sourcerect="18,436,58,69" origin="0.5,0.5" />
    <Body radius="25" density="15" />
    <Throwable slots="Any,RightHand,LeftHand" handle1="0,-5" throwforce="4.0" aimpos="35,-10" msg="ItemMsgPickUpSelect">
      <StatusEffect type="OnNotContained" target="Hull" oxygen="5000.0" />
      <StatusEffect type="OnImpact" target="This" Condition="0.0" setvalue="true">
        <sound file="Content/Items/Weapons/ExplosionSmall1.ogg" range="5000" selectionmode="All" />
        <sound file="Content/Items/Weapons/ExplosionDebris1.ogg" range="5000" />
        <Explosion range="600.0" structuredamage="400" force="20.0">
          <Affliction identifier="internaldamage" strength="300" />
          <Affliction identifier="stun" strength="5" />
        </Explosion>
        <Remove />
      </StatusEffect>
      <StatusEffect type="OnBroken" target="This">
        <Remove />
      </StatusEffect>
    </Throwable>
  </Item>
  <Item name="" identifier="sulphuriteshard" category="Alien" scale="0.5" tags="alien,smallitem" impacttolerance="8" impactsoundtag="impact_metal_light">
    <Deconstruct time="20">
      <Item identifier="steel" />
      <Item identifier="sulphuricacid" mincondition="0.1" />
      <Item identifier="sulphuricacid" mincondition="0.5" />
      <Item identifier="sulphuricacid" mincondition="0.9" />
    </Deconstruct>
    <Sprite texture="AlienMaterials.png" depth="0.7" sourcerect="178,437,60,73" origin="0.5,0.5" />
    <Body radius="25" density="15" />
    <Throwable slots="Any,RightHand,LeftHand" handle1="0,-5" throwforce="4.0" aimpos="35,-10" msg="ItemMsgPickUpSelect">
      <StatusEffect type="OnBroken" target="This">
        <Remove />
      </StatusEffect>
    </Throwable>
  </Item>
<<<<<<< HEAD
  <Item name="" identifier="alienpistol" category="Equipment" tags="smallitem,weapon,alien" Scale="0.6" impactsoundtag="impact_metal_light">
=======
  <Item name="" identifier="alienpistol" category="Equipment" tags="smallitem,weapon,alien" Scale="0.8" impactsoundtag="impact_metal_light">
>>>>>>> aef77548
    <InventoryIcon texture="alientools.png" sourcerect="0,50,54,32" />
    <Sprite texture="alientools.png" sourcerect="0,50,54,32" depth="0.55" />
    <Body radius="15" width="15" density="50" />
    <Holdable slots="Any,RightHand,LeftHand" controlpose="true" aimpos="90,10" handle1="2,-7" msg="ItemMsgPickUpSelect">
      <StatusEffect type="OnBroken" target="This" Condition="100" delay="1" />
    </Holdable>
    <ItemContainer capacity="1" hideitems="true" itempos="20,-20">
      <Containable items="alienpowercell" />
    </ItemContainer>
    <!--<RangedWeapon reload="0.5" barrelpos="14,6" spread="0" unskilledspread="2">
      <StatusEffect type="OnUse">
        <Explosion range="150.0" force="5" shockwave="false" smoke="false" flames="false" sparks="false" underwaterbubble="false" camerashake="6.0" />
      </StatusEffect>
      <StatusEffect type="OnUse" target="Contained" Condition="-5.0" />
      <RequiredItems identifier="alienpowercell" type="Contained" msg="ItemMsgAmmoRequired" />
      <RequiredSkill identifier="weapons" level="40" />
    </RangedWeapon>-->
    <RepairTool structurefixamount="-3.0" range="1000" barrelpos="25,5">
      <sound file="Content/Items/Alien/AlienTurret1.ogg" type="OnUse" range="500.0" loop="false" />
      <RequiredItems identifier="alienpowercell" type="Contained" />
      <Fixable identifier="structure" />
      <ParticleEmitter particle="plasma" particlespersecond="50" copyentityangle="true"/>
      <ParticleEmitterHitStructure particle="plasmaspark" particleamount="10" anglemin="-40" anglemax="40" velocitymin="100" velocitymax="800" />
      <ParticleEmitterHitItem particle="plasmaspark" particleamount="10" anglemin="-40" anglemax="40" velocitymin="100" velocitymax="800" />
      <ParticleEmitterHitStructure particle="plasmasmoke" particleamount="5" anglemin="-5" anglemax="5" velocitymin="10" velocitymax="20" />
      <ParticleEmitterHitItem particle="plasmasmoke" particleamount="5" anglemin="-5" anglemax="5" velocitymin="10" velocitymax="100" />
      <ParticleEmitterHitCharacter particle="fleshsmoke" particleamount="5" anglemin="0" anglemax="360" velocitymin="0" velocitymax="20" />
      <ParticleEmitterHitCharacter particle="plasmaspark" particleamount="10" anglemin="-40" anglemax="40" velocitymin="100" velocitymax="800" />
      <StatusEffect type="OnUse" target="This" Condition="-100" disabledeltatime="true" />
      <StatusEffect type="OnUse" target="Contained" Condition="-5.0" disabledeltatime="true" />
      <StatusEffect type="OnUse" target="UseTarget" disabledeltatime="true">
        <Explosion range="150.0" force="3" shockwave="false" smoke="false" flames="false" sparks="false" underwaterbubble="false" camerashake="6.0">
          <Affliction identifier="psychosis" strength="2" />
        </Explosion>
        <Affliction identifier="burn" amount="1" />
        <Affliction identifier="stun" amount="1" />
        <Affliction identifier="psychosis" strength="2" />
      </StatusEffect>
      <StatusEffect type="OnFailure" target="Contained" Condition="-0.1" disabledeltatime="true" />
    </RepairTool>
  </Item>
  <Item name="" identifier="ancientweapon" category="Alien" Tags="alien,smallitem,weapon" impactsoundtag="impact_metal_light">
    <Deconstruct time="20">
      <Item identifier="steel" />
      <Item identifier="steel" />
      <Item identifier="fulgurium" />
    </Deconstruct>
    <Sprite texture="alientools.png" depth="0.55" sourcerect="0,0,95,50" origin="0.5,0.4" />
    <Body width="85" height="40" density="15" />
    <Holdable slots="Any,RightHand+LeftHand" aimpos="100,0" handle1="0,11" handle2="2,11" msg="ItemMsgPickUpSelect" />
    <RepairTool structurefixamount="-0.8" range="600" barrelpos="45,0" targetforce="50">
      <RequiredItems identifier="alienpowercell" type="Contained" />
      <Fixable identifier="structure" />
      <ParticleEmitter particle="largeplasma" particlespersecond="50" copyentityangle="true"/>
      <ParticleEmitterHitStructure particle="plasmaspark" particlespersecond="100" anglemin="-40" anglemax="40" velocitymin="100" velocitymax="800" />
      <ParticleEmitterHitItem particle="plasmaspark" particlespersecond="100" anglemin="-40" anglemax="40" velocitymin="100" velocitymax="800" />
      <ParticleEmitterHitStructure particle="plasmasmoke" particlespersecond="3" anglemin="-5" anglemax="5" velocitymin="10" velocitymax="20" />
      <ParticleEmitterHitItem particle="plasmasmoke" particlespersecond="3" anglemin="-5" anglemax="5" velocitymin="10" velocitymax="100" />
      <ParticleEmitterHitCharacter particle="fleshsmoke" particlespersecond="3" anglemin="-5" anglemax="5" velocitymin="10" velocitymax="100" />
      <StatusEffect type="OnUse" target="This" Condition="-0.5" />
      <StatusEffect type="OnUse" target="Contained" Condition="-5.0" />
      <StatusEffect type="OnUse" target="UseTarget">
        <Affliction identifier="burn" amount="1.0" />
      </StatusEffect>
      <sound file="Content/Items/Alien/alienweapon.ogg" type="OnUse" range="800.0" loop="true" />
      <LightComponent AllowInGameEditing="false" LightColor="0.8,0.7,1.0,1.0" Flicker="0.5" range="500">
        <sprite texture="Content/Items/Electricity/lightsprite.png" origin="0.5,0.5" />
      </LightComponent>
    </RepairTool>
    <Propulsion force="-40" usablein="both">
      <RequiredItems identifier="alienpowercell" type="Contained" />
    </Propulsion>
    <Projectile characterusable="false" launchimpulse="80.0">
      <Attack structuredamage="500" damagetype="Blunt">
        <Affliction identifier="burn" strength="1000" />
      </Attack>
      <StatusEffect type="OnUse" Condition="-100.0" stun="10.0" disabledeltatime="true">
        <sound file="Content/Items/Alien/alienweapon.ogg" />
        <Explosion range="1000.0" structuredamage="5000" force="50.0">
          <Affliction identifier="burn" strength="50" />
          <Affliction identifier="stun" strength="10" />
        </Explosion>
      </StatusEffect>
      <StatusEffect type="OnActive" target="This">
        <ParticleEmitter particle="bubbles" anglemin="0" anglemax="360" particleamount="10" velocitymin="0" velocitymax="50" scalemin="2" scalemax="5" />
      </StatusEffect>
    </Projectile>
    <ItemContainer capacity="1" hideitems="false" itempos="9,-15">
      <Containable items="alienpowercell" />
    </ItemContainer>
  </Item>
  <Item name="" identifier="alienhatch" category="Alien" Tags="alien,aliendoor">
    <Sprite texture="Content/Items/Alien/AlienHatch.png" sourcerect="0,0,208,48" depth="0.8" origin="0.5,0.5" />
    <Door canbeselected="true" horizontal="true" canbepicked="true" pickkey="Action" msg="ItemMsgForceOpenCrowbar" PickingTime="30.0">
      <RequiredItem items="crowbar" type="Equipped" />
      <Sprite texture="Content/Items/Alien/AlienHatch.png" sourcerect="0,56,208,19" depth="0.6" origin="0.0,0.5" />
      <sound file="Content/Items/Alien/AlienDoor.ogg" type="OnUse" range="1000.0" />
      <sound file="Content/Items/Tools/Crowbar.ogg" type="OnPicked" range="2000.0" />
    </Door>
    <ConnectionPanel canbeselected="true" hudpriority="10">
      <GuiFrame relativesize="0.2,0.32" minsize="400,350" maxsize="480,420" anchor="Center" style="ConnectionPanel" />
      <input name="toggle" displayname="connection.togglestate" />
      <input name="set_state" displayname="connection.setstate" />
      <output name="state_out" displayname="connection.stateout" fallbackdisplayname="connection.signalout" />
    </ConnectionPanel>
  </Item>
  <Item name="" identifier="aliendoor" category="Alien" Tags="alien,aliendoor">
    <Sprite texture="Content/Items/Alien/AlienDoor.png" sourcerect="0,0,48,208" depth="0.8" origin="0.5,0.5" />
    <Door canbeselected="true" canbepicked="true" pickkey="Action" msg="ItemMsgForceOpenCrowbar" PickingTime="30.0">
      <RequiredItem items="crowbar" type="Equipped" />
      <Sprite texture="Content/Items/Alien/AlienDoor.png" sourcerect="56,0,19,208" depth="0.6" origin="0.5,0.0" />
      <sound file="Content/Items/Alien/AlienDoor.ogg" type="OnUse" range="1000.0" />
      <sound file="Content/Items/Tools/Crowbar.ogg" type="OnPicked" range="2000.0" />
    </Door>
    <ConnectionPanel canbeselected="true" hudpriority="10">
      <GuiFrame relativesize="0.2,0.32" minsize="400,350" maxsize="480,420" anchor="Center" style="ConnectionPanel" />
      <input name="toggle" displayname="connection.togglestate" />
      <input name="set_state" displayname="connection.setstate" />
      <output name="state_out" displayname="connection.stateout" fallbackdisplayname="connection.signalout" />
    </ConnectionPanel>
  </Item>
  <Item name="" identifier="alienmotionsensor" category="Alien" Tags="alien,alienmotionsensor" scale="0.5">
    <Sprite texture="Content/Items/Alien/AlienMotionSensor.png" sourcerect="3,4,110,112" depth="0.8" origin="0.5,0.5" />
    <DecorativeSprite texture="Content/Items/Alien/AlienMotionSensor.png" sourcerect="115,7,89,92" depth="0.75" origin="0.5,0.5" rotationspeed="180">
      <AnimationConditional MotionDetected="true" targetitemcomponent="MotionSensor" />
    </DecorativeSprite>
    <DecorativeSprite texture="Content/Items/Alien/AlienMotionSensor.png" sourcerect="204,2,49,49" depth="0.7" origin="0.5,0.5" offset="80,80" offsetanim="Noise" offsetanimspeed="0.05" />
    <MotionSensor range="300" output="0" onlyhumans="true" ignoredead="true" />
    <ConnectionPanel canbeselected="true" msg="ItemMsgRewireScrewdriver" hudpriority="10">
      <GuiFrame relativesize="0.2,0.32" minsize="400,350" maxsize="480,420" anchor="Center" style="ConnectionPanel" />
      <output name="state_out" displayname="connection.stateout" fallbackdisplayname="connection.signalout" />
    </ConnectionPanel>
  </Item>
  <Item name="" identifier="artifactholder" category="Alien" Tags="alien,artifactholder">
    <Sprite texture="Content/Items/Alien/artifactholder.png" depth="0.8" sourcerect="0,0,256,256" />
    <ItemContainer capacity="1" canbeselected="true" hideitems="false" itempos="128,-128" autointeractwithcontained="true" msg="ItemMsgInteractSelect">
      <GuiFrame relativesize="0.15,0.2" anchor="Center" style="ItemUI" />
      <Containable items="alien">
        <StatusEffect type="OnContaining" target="This" Voltage="1.0" setvalue="true"/>
      </Containable>
      <Containable items="thermalartifact">
        <StatusEffect type="OnContaining" target="This" Charge="1000.0" />
      </Containable>
      <Containable items="faradayartifact">
        <StatusEffect type="OnContaining" target="This" Charge="10.0" />
      </Containable>
    </ItemContainer>
    <LightComponent AllowInGameEditing="false" lightcolor="153,204,255,200" powerconsumption="1" canbeselected="false" range="800.0" IsOn="true" castshadows="false">
      <sprite texture="Content/Items/Alien/artifactholder_glow.png" depth="0.025" origin="0.5,0.5" alpha="0.4" />
    </LightComponent>
    <PowerContainer capacity="20000.0" canbeselected="false" maxrechargespeed="10000.0" maxoutput="10000.0" />
    <ConnectionPanel canbeselected="false" hudpriority="10">
      <output name="power_out" displayname="connection.powerout" />
    </ConnectionPanel>
  </Item>
  <Item name="" identifier="aliengenerator" category="Alien" Tags="alien,aliengenerator" scale="0.3">
    <Sprite texture="Content/Items/Alien/AlienGenerator.png" depth="0.8" sourcerect="0,0,512,573" />
    <DecorativeSprite texture="Content/Items/Alien/AlienGenerator.png" sourcerect="167,583,178,178" depth="0.78" offset="6,-36" origin="0.5,0.5">
      <Conditional Charge="gt 1" targetitemcomponent="PowerContainer" />
    </DecorativeSprite>
    <LightComponent AllowInGameEditing="false" lightcolor="112,146,190,50" canbeselected="false" range="800.0" IsOn="true" />
    <ItemContainer capacity="1" canbeselected="true" hideitems="false" itempos="264,-321" autointeractwithcontained="true">
      <GuiFrame relativesize="0.15,0.2" anchor="Center" style="ItemUI" />
      <Containable items="alienpowercell">
        <StatusEffect type="OnContaining" target="This" Charge="100.0" />
      </Containable>
    </ItemContainer>
    <PowerContainer capacity="10.0" canbeselected="false" maxrechargespeed="1000.0" maxoutput="10000.0" />
    <ConnectionPanel canbeselected="true" hudpriority="10">
      <GuiFrame relativesize="0.2,0.32" minsize="400,350" maxsize="480,420" anchor="Center" style="ConnectionPanel" />
      <RequiredItem items="screwdriver" type="Equipped" />
      <!-- break the item when a shutdown signal is received -->
      <input name="shutdown" displayname="connection.shutdown">
        <StatusEffect type="OnUse" target="This" condition="-100" setvalue="true" />
      </input>
      <output name="power_out" displayname="connection.powerout" />
    </ConnectionPanel>
  </Item>
  <Item name="" identifier="alienpowercell" category="Alien" Tags="alien,smallitem,alienpowercell" scale="0.3" impactsoundtag="impact_metal_light">
    <Sprite texture="Content/Items/Alien/AlienPowerCell.png" sourcerect="47,25,34,77" depth="0.7" origin="0.5,0.5" />
    <LightComponent AllowInGameEditing="false" lightcolor="112,146,190,30" canbeselected="false" range="100.0" IsOn="true" castshadows="false" />
    <Body radius="15" height="40" density="20" />
    <Holdable slots="RightHand,LeftHand,Any" msg="ItemMsgPickUpSelect">
      <!--<StatusEffect type="OnContained" target="Character">
        <Affliction identifier="burn" strength="0.15" />
      </StatusEffect>-->
    </Holdable>
  </Item>
  <Item name="" identifier="alienpump" category="Alien" tags="alien,alienpump">
    <Sprite texture="Content/Items/Alien/AlienPump.png" depth="0.8" sourcerect="0,0,256,256" />
    <Pump canbeselected="false" maxflow="6000" PowerConsumption="300.0" MinVoltage="0.3">
      <sound file="Content/Items/Alien/AlienPump.ogg" type="OnUse" range="1500.0" volumeproperty="CurrFlow" volume="0.01" loop="true" />
      <PumpInEmitter particle="watersplash" particlespersecond="80" position="128,-107" anglemin="90" anglemax="90" velocitymin="400" velocitymax="500" />
      <PumpInEmitter particle="bubbles" particlespersecond="10" position="128,-107" anglemin="90" anglemax="90" velocitymin="100" velocitymax="200" />
      <PumpOutEmitter particle="bubbles" particlespersecond="5" position="128,-107" anglemin="0" anglemax="360" velocitymin="0" velocitymax="0" />
      <PumpOutEmitter particle="bubbles" particlespersecond="5" position="128,-107" anglemin="0" anglemax="360" velocitymin="0" velocitymax="0" />
    </Pump>
    <ConnectionPanel selectkey="Action" canbeselected="true" msg="ItemMsgRewireScrewdriver" hudpriority="10">
      <GuiFrame relativesize="0.2,0.32" minsize="400,350" maxsize="480,420" anchor="Center" style="ConnectionPanel" />
      <RequiredItem items="screwdriver" type="Equipped" />
      <input name="power_in" displayname="connection.powerin" />
      <input name="toggle" displayname="connection.togglestate" />
      <input name="set_active" displayname="connection.setstate" />
      <input name="set_speed" displayname="connection.setpumpingspeed" />
      <input name="set_targetlevel" displayname="connection.settargetwaterlevel" />
    </ConnectionPanel>
    <Repairable selectkey="Action" header="mechanicalrepairsheader" fixDurationHighSkill="5" fixDurationLowSkill="20" msg="ItemMsgRepairWrench" hudpriority="10">
      <GuiFrame relativesize="0.2,0.16" minsize="400,180" maxsize="480,216" anchor="Center" relativeoffset="-0.1,0.27" style="ItemUI" />
      <RequiredSkill identifier="mechanical" level="40" />
      <RequiredItem items="wrench" type="Equipped" />
    </Repairable>
  </Item>
  <Item name="" identifier="alienbutton" category="Alien" tags="smallitem,alien,alienbutton">
    <Sprite texture="Content/Items/Alien/AlienButton.png" sourcerect="0,0,64,64" depth="0.8" origin="0.5,0.5" />
    <Controller direction="None" canbepicked="true" msg="ItemMsgPressSelect">
      <sound file="Content/Items/Alien/AlienButton.ogg" type="OnUse" range="500.0" />
    </Controller>
    <ConnectionPanel canbeselected="true">
      <RequiredItem items="screwdriver" type="Equipped" />
      <GuiFrame relativesize="0.2,0.32" minsize="400,350" maxsize="480,420" anchor="Center" style="ConnectionPanel" />
      <output name="signal_out" displayname="connection.signalout" />
    </ConnectionPanel>
    <LightComponent AllowInGameEditing="false" color="150,150,255,150" range="15" castshadows="false">
      <LightTexture texture="Content/Lights/pointlight_bounce.png" origin="0.5,0.5" />
    </LightComponent>
  </Item>
  <Item name="" identifier="alienturret" Tags="turret,alien" category="alien,alienturret" scale="0.5">
    <Sprite texture="Content/Items/Alien/AlienTurret.png" depth="0.5" sourcerect="293,28,141,456" canflipy="false" />
    <ItemContainer hideitems="true" drawinventory="true" capacity="1" canbeselected="false" characterusable="true">
      <Containable items="alienturretammo" />
      <!-- when the turret is fired, it triggers this statuseffect and spawns new ammo -->
      <StatusEffect type="OnUse" target="Contained">
        <SpawnItem identifier="alienturretammo" spawnposition="ThisInventory" />
      </StatusEffect>
    </ItemContainer>
    <Turret canbeselected="false" characterusable="false" linkable="true" barrelpos="8,230" rotationlimits="0,360" powerconsumption="10000.0" showchargeindicator="true" showprojectileindicator="true" recoildistance="50" reload="3" springstiffnesslowskill="2" springstiffnesshighskill="2" springdampinglowskill="0.5" springdampinghighskill="0.5" rotationspeedlowskill="1" rotationspeedhighskill="1">
      <sound file="Content/Items/Alien/AlienTurret1.ogg" range="10000" type="OnUse" />
      <sound file="Content/Items/Alien/AlienTurret2.ogg" range="10000" type="OnUse" />
      <BarrelSprite texture="Content/Items/Alien/AlienTurret.png" sourcerect="2,20,286,484" origin="0.5,0.73" depth="0.4" />
      <LightComponent AllowInGameEditing="false" lightcolor="112,146,190,255" powerconsumption="10" Flicker="0.0" range="2500" IsOn="true">
        <LightTexture texture="Content/Lights/lightcone.png" origin="0.0, 0.5" size="1.0,0.2" />
      </LightComponent>
    </Turret>
    <ConnectionPanel canbeselected="true" hudpriority="10">
      <GuiFrame relativesize="0.2,0.32" minsize="400,350" maxsize="480,420" anchor="Center" style="ConnectionPanel" />
      <input name="power_in" displayname="connection.powerin" />
      <input name="position_in" displayname="connection.turretaimingin" />
      <input name="trigger_in" displayname="connection.turrettriggerin" />
      <input name="toggle_light" displayname="connection.togglelight" />
    </ConnectionPanel>
  </Item>
  <Item name="" identifier="alienturretammo" category="alien,alienturretammo">
    <!-- TODO: alien projectile sprite -->
    <Sprite texture="artifact.png" depth="0.7" sourcerect="1,0,57,56" origin="0.5,0.5" />
    <Body radius="25" density="10" />
    <Projectile characterusable="false" launchimpulse="20.0">
      <Attack structuredamage="0" severlimbsprobability="0.5">
        <Affliction identifier="psychosis" strength="5" />
      </Attack>
      <StatusEffect type="OnActive" target="This">
        <ParticleEmitter particle="blackwaterblood" anglemin="0" anglemax="360" particlespersecond="30" scalemin="1" scalemax="2" />
      </StatusEffect>
      <!-- reduce condition to give the bolt a 5 second lifetime -->
      <StatusEffect type="OnNotContained" target="This" condition="-20" />
      <StatusEffect type="OnImpact" target="This" condition="-100" />
      <StatusEffect type="OnBroken" target="This">
        <Explosion range="300.0" structuredamage="0" force="20.0">
          <Affliction identifier="internaldamage" strength="10" />
        </Explosion>
        <Remove />
      </StatusEffect>
    </Projectile>
  </Item>
  <Item name="" identifier="aliencoil" Tags="alien,aliencoil" category="Alien">
    <!-- TODO: alien coil sprite -->
    <Sprite texture="Content/Items/Alien/AlienElectricCoil.png" depth="0.55" sourcerect="0,31,256,190" origin="0.5,0.4" />
    <LightComponent AllowInGameEditing="false" lightcolor="112,146,190,100" flicker="0.2" canbeselected="false" range="800.0" IsOn="true" />
    <ElectricalDischarger duration="0.25" range="500" rangemultiplierinwalls="5" powerconsumption="9000" minvoltage="0.9">
      <Attack targetimpulse="50">
        <Affliction identifier="stun" strength="3" />
        <Affliction identifier="burn" strength="10" />
      </Attack>
      <StatusEffect type="OnUse">
        <sound file="Content/Items/Alien/AlienCoil1.ogg" range="8000" />
        <sound file="Content/Items/Alien/AlienCoil2.ogg" range="8000" />
        <ParticleEmitter particle="risingbubbles" anglemin="0" anglemax="360" particleamount="50" velocitymin="50" velocitymax="100" scalemin="1" scalemax="2" />
        <Explosion range="500.0" stun="0" force="0.0" flames="false" shockwave="false" sparks="true" underwaterbubble="false" />
      </StatusEffect>
    </ElectricalDischarger>
    <ConnectionPanel canbeselected="true" hudpriority="10">
      <GuiFrame relativesize="0.2,0.32" minsize="400,350" maxsize="480,420" anchor="Center" style="ConnectionPanel" />
      <!-- break the item when a shutdown signal is received -->
      <input name="activate" displayname="connection.turrettriggerin" />
      <input name="shutdown" displayname="connection.shutdown">
        <StatusEffect type="OnUse" target="This" condition="-100" setvalue="true" />
      </input>
      <input name="power_in" displayname="connection.powerin" />
    </ConnectionPanel>
  </Item>
  <Item name="" identifier="alienvent" category="alien,alienvent" interactdistance="0" linkable="true">
    <Sprite texture="Content/Items/OxygenGenerator/oxygengenerator.png" depth="0.91" sourcerect="277,200,64,64"/>
    <Vent>
      <sound file="Content/Items/OxygenGenerator/Ventilation.ogg" type="OnActive" range="400.0" loop="true" />
      <StatusEffect type="NotInWater" target="NearbyCharacters" range="300">
        <Affliction identifier="psychosis" strength="2" />
        <ParticleEmitter particle="aliengas" anglemin="0" anglemax="360" particlespersecond="5" velocitymin="0" velocitymax="10" scalemin="1" scalemax="2" />
      </StatusEffect>
    </Vent>
  </Item>
  <Item name="" identifier="alienitemcontainersmall" category="alien,aliencontainer" tags="aliencontainer" linkable="true" pickdistance="150" scale="0.5">
    <Sprite texture="AlienContainer.png" depth="0.84" sourcerect="100,5,153,65" origin="0.5,0.5" />
    <ItemContainer capacity="5" canbeselected="true" hideitems="true" msg="ItemMsgInteractSelect">
      <GuiFrame relativesize="0.25,0.2" anchor="Center" style="ItemUI" />
      <Containable items="smallitem,mediumitem" />
    </ItemContainer>
  </Item>
  <Item name="" identifier="alienitemcontainerlarge" category="alien,aliencontainer" tags="aliencontainer" linkable="true" pickdistance="150" scale="0.5">
    <Sprite texture="AlienContainer.png" depth="0.84" sourcerect="5,127,246,125" origin="0.5,0.5" />
    <ItemContainer capacity="5" canbeselected="true" hideitems="true" msg="ItemMsgInteractSelect">
      <GuiFrame relativesize="0.25,0.2" anchor="Center" style="ItemUI" />
      <Containable items="smallitem,mediumitem" />
    </ItemContainer>
  </Item>
  <Item name="" identifier="alienlightcomponent" category="Alien" Tags="smallitem,alienlight" cargocontaineridentifier="metalcrate">
    <Sprite texture="AlienLightComponent.png" depth="0.8" sourcerect="0,0,16,16" origin="0.5,0.5" />
    <LightComponent AllowInGameEditing="false" color="1.0,0.0,0.0,0.5" castshadows="false">
      <LightTexture texture="Content/Lights/pointlight_bounce.png" origin="0.5,0.5" />
      <sprite texture="Content/Items/Electricity/signalcomp.png" sourcerect="68,35,23,24" origin="0.5,0.5" />
    </LightComponent>
    <ConnectionPanel selectkey="Action" canbeselected="true" msg="ItemMsgRewireScrewdriver" hudpriority="10">
      <GuiFrame relativesize="0.2,0.32" minsize="400,350" maxsize="480,420" anchor="Center" style="ConnectionPanel" />
      <RequiredItem items="screwdriver" type="Equipped" />
      <input name="toggle" displayname="connection.togglestate" />
      <input name="set_state" displayname="connection.setstate" />
      <input name="set_color" displayname="connection.setcolor" />
    </ConnectionPanel>
  </Item>
</Items><|MERGE_RESOLUTION|>--- conflicted
+++ resolved
@@ -256,11 +256,7 @@
       </StatusEffect>
     </Throwable>
   </Item>
-<<<<<<< HEAD
-  <Item name="" identifier="alienpistol" category="Equipment" tags="smallitem,weapon,alien" Scale="0.6" impactsoundtag="impact_metal_light">
-=======
   <Item name="" identifier="alienpistol" category="Equipment" tags="smallitem,weapon,alien" Scale="0.8" impactsoundtag="impact_metal_light">
->>>>>>> aef77548
     <InventoryIcon texture="alientools.png" sourcerect="0,50,54,32" />
     <Sprite texture="alientools.png" sourcerect="0,50,54,32" depth="0.55" />
     <Body radius="15" width="15" density="50" />
