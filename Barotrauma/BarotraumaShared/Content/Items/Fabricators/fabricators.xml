﻿<?xml version="1.0" encoding="utf-8" ?>
<Items>	
	<Item
		name="Fabricator"
    identifier="fabricator"
		linkable="true"		
    category="Machine"
    description="A machine capable of manufacturing a wide range of items out of basic raw materials.">

    <Sprite texture="Content/Items/Fabricators/FF_Fabricator.png" sourcerect="0,0,220,200" depth="0.5"/>

		<Fabricator canbeselected = "true" powerconsumption="500.0">

      <GuiFrame rect="0,0,600,400" alignment="Center" style="ItemUI"/>

<<<<<<< HEAD
      <sound file="fabricator.ogg" type="OnActive" range="1000.0" loop="true"/>
      <poweronsound file="Content/Items/Electricity/powerOn.ogg" range="600" loop="false"/>
=======
      <sound file="Content/Items/Fabricators/fabricator.ogg" type="OnActive" range="1000.0" loop="true"/>
>>>>>>> af83665f

      <fabricableitem name="Harpoon Gun" requireditems="Steel Bar, Polycarbonate Bar, Aluminium" requiredtime="20">
        <RequiredSkill name="Construction" level="30"/>
      </fabricableitem>
      <fabricableitem name="Spear" requireditems="Steel Bar" requiredtime="10"/>
      <fabricableitem name="Revolver Round" requireditems="Copper Bar" requiredtime="10">
        <Item name="Aluminium" mincondition="0.5" usecondition="true"/>
      </fabricableitem>

      <fabricableitem name="Plasma Cutter" requireditems="Steel Bar, Polycarbonate Bar, Aluminium" requiredtime="20">
        <RequiredSkill name="Construction" level="30"/>
      </fabricableitem>
      <fabricableitem name="Welding Tool" requireditems="Steel Bar, Polycarbonate Bar, Aluminium" requiredtime="20">
        <RequiredSkill name="Construction" level="30"/>
      </fabricableitem>

      <fabricableitem name="Railgun Shell" requireditems="Steel Bar, Steel Bar, Polycarbonate Bar" requiredtime="20">
        <RequiredSkill name="Construction" level="25"/>
      </fabricableitem>
      <fabricableitem name="Nuclear Shell" requireditems="Steel Bar, Steel Bar, Uranium Bar, Polycarbonate Bar" requiredtime="30">
        <RequiredSkill name="Construction" level="40"/>
      </fabricableitem>
      <fabricableitem name="Depth Charge Shell" requireditems="Steel Bar, Steel Bar" requiredtime="20">
        <RequiredSkill name="Construction" level="25"/>
      </fabricableitem>
      <fabricableitem name="Nuclear Depth Charge" requireditems="Steel Bar, Steel Bar, Uranium Bar" requiredtime="30">
        <RequiredSkill name="Construction" level="40"/>
      </fabricableitem>
      <fabricableitem name="Diving Mask" requireditems="Polycarbonate Bar" requiredtime="20">
        <RequiredSkill name="Construction" level="25"/>
      </fabricableitem>
      <fabricableitem name="Diving Suit" requireditems="Steel Bar, Polycarbonate Bar, Polycarbonate Bar, Aluminium, Aluminium" requiredtime="30">
        <RequiredSkill name="Construction" level="40"/>
      </fabricableitem>

      <fabricableitem name="Fire Extinguisher" requireditems="Steel Bar, Polycarbonate Bar" requiredtime="10"/>
      <fabricableitem name="Flashlight" requireditems="Copper Bar, Polycarbonate Bar" requiredtime="10"/>

      <fabricableitem name="Wire" requireditems="Copper Bar" requiredtime="5"/>
      
      <fabricableitem name="Button" requireditems="Steel Bar, FPGA Circuit" requiredtime="10"/>
      <fabricableitem name="Switch" requireditems="Steel Bar, FPGA Circuit" requiredtime="10"/>
      <fabricableitem name="And Component" requireditems="Steel Bar, FPGA Circuit" requiredtime="10"/>
      <fabricableitem name="Or Component" requireditems="Steel Bar, FPGA Circuit" requiredtime="10"/>
      <fabricableitem name="Not Component" requireditems="Steel Bar, FPGA Circuit" requiredtime="10"/>
      <fabricableitem name="Relay Component" requireditems="Steel Bar, FPGA Circuit" requiredtime="10"/>
      <fabricableitem name="Delay Component" requireditems="Steel Bar, FPGA Circuit" requiredtime="10"/>
      <fabricableitem name="Light Component" requireditems="Steel Bar, FPGA Circuit" requiredtime="10"/>
      <fabricableitem name="Oxygen Detector" requireditems="Steel Bar, FPGA Circuit" requiredtime="10"/>
      <fabricableitem name="Water Detector" requireditems="Steel Bar, FPGA Circuit" requiredtime="10"/>  
      <fabricableitem name="Motion Detector" requireditems="Steel Bar, FPGA Circuit" requiredtime="10"/>
      <fabricableitem name="Signal Check Component" requireditems="Steel Bar, FPGA Circuit" requiredtime="10"/>      
      <fabricableitem name="RegEx Find Component" requireditems="Steel Bar, FPGA Circuit" requiredtime="10"/>  
      <fabricableitem name="Oscillator" requireditems="Steel Bar, FPGA Circuit" requiredtime="10"/>
      <fabricableitem name="Wifi Component" requireditems="Steel Bar, FPGA Circuit" requiredtime="10"/>
      <fabricableitem name="Emergency Siren" requireditems="Steel Bar, FPGA Circuit" requiredtime="10"/>
      <fabricableitem name="Alarm Buzzer" requireditems="Steel Bar, FPGA Circuit" requiredtime="10"/>

      <fabricableitem name="Underwater Scooter" requireditems="Steel Bar, Polycarbonate Bar, Polycarbonate Bar, FPGA Circuit" requiredtime="30"/>
      
      <fabricableitem name="Fulgurium Battery Cell" requireditems="Steel Bar, Fulgurium Bar" requiredtime="10">
        <Item name="Sulphuric Acid" mincondition="0.75"/>
      </fabricableitem>

      <fabricableitem name="Flare" requiredtime="10">
        <Item name="Phosphorus" mincondition="0.25" usecondition="true"/>
        <Item name="Aluminium" mincondition="0.25" usecondition="true"/>
      </fabricableitem>

      <fabricableitem name ="Stun Grenade" requireditems="Steel Bar" requiredtime="20">
        <RequiredSkill name="Construction" level="30"/>
        <Item name="Flash Powder" mincondition="0.75"/>
        <Item name="Chloral Hydrate" mincondition="0.75"/>
      </fabricableitem>

      <fabricableitem name ="Incendium Grenade" requireditems="Steel Bar, Incendium Bar" requiredtime="20">
        <RequiredSkill name="Construction" level="40"/>
        <Item name="Flash Powder" mincondition="0.75"/>
      </fabricableitem>

      <fabricableitem name ="IC-4 Block" requireditems="C-4 Block, Incendium Bar" requiredtime="20"/>
      
      <fabricableitem name="Battery Cell" requireditems="Steel Bar, Copper Bar" requiredtime="10">
        <Item name="Sulphuric Acid" mincondition="0.75"/>
      </fabricableitem>

      <fabricableitem name="Fuel Rod" requireditems="Steel Bar, Uranium Bar"/>

      <fabricableitem name="Incendium Fuel Rod" requireditems="Steel Bar, Incendium Bar"/>

      <fabricableitem name="Uranium Bar">
        <Item name="Uranium Powder" count="3" mincondition="0.75"/>
      </fabricableitem>

      <fabricableitem name="Oxygen Tank" requireditems="Steel Bar" outcondition="0.0"/>
      <fabricableitem name="Oxygenite Tank" requireditems="Steel Bar, Liquid Oxygenite, Liquid Oxygenite, Liquid Oxygenite" outcondition="100.0" requiredtime="5" />
      <fabricableitem name="Welding Fuel Tank" requireditems="Steel Bar" outcondition="0.0"/>
    </Fabricator>
		
		<ConnectionPanel selectkey="Action" canbeselected = "true">
      <GuiFrame rect="0,0,400,350" alignment="Center" style="ConnectionPanel"/>
			<requireditem name="Screwdriver" type="Equipped"/>
			<output name="power_in"/>
		</ConnectionPanel>

		<ItemContainer capacity="5" canbeselected="true" hideitems="true" hudpos="0.15, 0.7" slotsperrow="1"/>
		<ItemContainer capacity="5" canbeselected="true" hideitems="true" hudpos="0.85, 0.7" slotsperrow="1"/>
	</Item>

  <Item
    name="Medical Fabricator"
    identifier="medicalfabricator"
    linkable="true"    
    category="Machine"
    description="A machine that can be used to manufacture various medicines.">

    <Sprite texture="Content/Items/Fabricators/FF_medicalFabricator.png" depth="0.8" sourcerect="0,0,139,200"/>
    
    <Fabricator canbeselected = "true" powerconsumption="100.0">

      <GuiFrame rect="0,0,600,400" alignment="Center" style="ItemUI"/>

<<<<<<< HEAD
      <sound file="fabricator.ogg" type="OnActive" range="1000.0" loop="true"/>
      <poweronsound file="Content/Items/Electricity/powerOn.ogg" range="600" loop="false"/>
=======
      <sound file="Content/Items/Fabricators/fabricator.ogg" type="OnActive" range="1000.0" loop="true"/>
>>>>>>> af83665f

      <fabricableitem name="Medical Syringe" requireditems="Steel Bar" requiredtime="10"/>
      <fabricableitem name="Chloral Hydrate" requireditems="Chlorine, Ethanol" requiredtime="20">
        <RequiredSkill name="Medical" level="30"/>
      </fabricableitem>
      <fabricableitem name="Compound N" requireditems="Aluminium, Potassium, Sulphuric Acid" requiredtime="20">
        <RequiredSkill name="Medical" level="60"/>
      </fabricableitem>
      <fabricableitem name="Volatile Compound N" requireditems="Compound N, Flash Powder" requiredtime="20">
        <RequiredSkill name="Medical" level="40"/>
      </fabricableitem>
      
      
      <fabricableitem name="Corrigodone" requireditems="Stabilozine, Chloral Hydrate" requiredtime="20">
        <RequiredSkill name="Medical" level="50"/>
      </fabricableitem>


      <fabricableitem name="Erythrozine" requireditems="Stabilozine, Iron Powder" requiredtime="20">
        <RequiredSkill name="Medical" level="50"/>
      </fabricableitem>

      <fabricableitem name="Fibrinozine" requireditems="Stabilozine, Phosphorus" requiredtime="20">
        <RequiredSkill name="Medical" level="50"/>
      </fabricableitem>

      <fabricableitem name="Chloromydride" requireditems="Stabilozine, Erythrozine, Chloral Hydrate" requiredtime="20">
        <RequiredSkill name="Medical" level="50"/>
      </fabricableitem>

      <fabricableitem name="Flash Powder" requireditems="Aluminium, Potassium" requiredtime="25">
        <RequiredSkill name="Medical" level="40"/>
      </fabricableitem>

      <fabricableitem name="Auxiliorizine" requireditems="Corrigodone, Erythrozine, Flash Powder" requiredtime="25">
        <RequiredSkill name="Medical" level="60"/>
      </fabricableitem>

      <fabricableitem name="Hyperzine" requireditems="Phosphorus, Uranium Powder" requiredtime="25">
        <RequiredSkill name="Medical" level="60"/>
      </fabricableitem>

      <fabricableitem name="Morbusine" requireditems="Sulphuric Acid, Auxiliorizine" requiredtime="30">
        <RequiredSkill name="Medical" level="60"/>
      </fabricableitem>

      <fabricableitem name="Morbusanide" outcondition="0.25" requiredtime="10">
        <RequiredSkill name="Medical" level="60"/>
        <Item name="Morbusine" mincondition="0.25"/>
        <Item name="Stabilozine" mincondition="0.25"/>
      </fabricableitem>

      <fabricableitem name="Calyxanide" requireditems="Velonaceps Calyx Eggs, Corrigodone" requiredtime="30">
        <RequiredSkill name="Medical" level="60"/>
      </fabricableitem>

      <fabricableitem name="Sufforin" requireditems="Erythrozine, Flash Powder, Sulphuric Acid" requiredtime="30">
        <RequiredSkill name="Medical" level="60"/>
      </fabricableitem>
    </Fabricator>

    <ConnectionPanel selectkey="Action" canbeselected = "true">
      <GuiFrame rect="0,0,400,350" alignment="Center" style="ConnectionPanel"/>
      <requireditem name="Screwdriver" type="Equipped"/>
      <output name="power_in"/>
    </ConnectionPanel>

    <ItemContainer capacity="5" canbeselected="true" hideitems="true" hudpos="0.15, 0.7" slotsperrow="1"/>
    <ItemContainer capacity="5" canbeselected="true" hideitems="true" hudpos="0.85, 0.7" slotsperrow="1"/>
  </Item>

  <Item
    name="Deconstructor"
    identifier="deconstructor"
    linkable="true"    
    category="Machine"
    description="Disassembles and breaks down items to reusable components and material bars.">

    <Sprite texture="Content/Items/Fabricators/FF_deconstructor.png" depth="0.8" sourcerect="0,0,264,164"/>

    <Deconstructor canbeselected = "true" powerconsumption="500.0">
<<<<<<< HEAD
      <sound file="deconstructor.ogg" type="OnActive" range="1000.0" loop="true"/>
      <poweronsound file="Content/Items/Electricity/powerOn.ogg" range="600" loop="false"/>
=======
      <sound file="Content/Items/Fabricators/deconstructor.ogg" type="OnActive" range="1000.0" loop="true"/>
      
>>>>>>> af83665f
      <GuiFrame rect="0,0,300,200" alignment="Center" style="ItemUI"/>
    </Deconstructor>

    <ConnectionPanel selectkey="Action" canbeselected = "true">
      <GuiFrame rect="0,0,400,350" alignment="Center" style="ConnectionPanel"/>
      <requireditem name="Screwdriver" type="Equipped"/>
      <output name="power_in"/>
    </ConnectionPanel>

    <ItemContainer capacity="5" canbeselected="true" hideitems="true" hudpos="0.5, 0.4" slotsperrow="5"/>
    <ItemContainer capacity="10" canbeselected="true" hideitems="true" hudpos="0.5, 0.8" slotsperrow="5"/>
  </Item>
</Items><|MERGE_RESOLUTION|>--- conflicted
+++ resolved
@@ -13,12 +13,8 @@
 
       <GuiFrame rect="0,0,600,400" alignment="Center" style="ItemUI"/>
 
-<<<<<<< HEAD
-      <sound file="fabricator.ogg" type="OnActive" range="1000.0" loop="true"/>
+      <sound file="Content/Items/Fabricators/fabricator.ogg" type="OnActive" range="1000.0" loop="true"/>
       <poweronsound file="Content/Items/Electricity/powerOn.ogg" range="600" loop="false"/>
-=======
-      <sound file="Content/Items/Fabricators/fabricator.ogg" type="OnActive" range="1000.0" loop="true"/>
->>>>>>> af83665f
 
       <fabricableitem name="Harpoon Gun" requireditems="Steel Bar, Polycarbonate Bar, Aluminium" requiredtime="20">
         <RequiredSkill name="Construction" level="30"/>
@@ -141,12 +137,8 @@
 
       <GuiFrame rect="0,0,600,400" alignment="Center" style="ItemUI"/>
 
-<<<<<<< HEAD
-      <sound file="fabricator.ogg" type="OnActive" range="1000.0" loop="true"/>
+      <sound file="Content/Items/Fabricators/fabricator.ogg" type="OnActive" range="1000.0" loop="true"/>
       <poweronsound file="Content/Items/Electricity/powerOn.ogg" range="600" loop="false"/>
-=======
-      <sound file="Content/Items/Fabricators/fabricator.ogg" type="OnActive" range="1000.0" loop="true"/>
->>>>>>> af83665f
 
       <fabricableitem name="Medical Syringe" requireditems="Steel Bar" requiredtime="10"/>
       <fabricableitem name="Chloral Hydrate" requireditems="Chlorine, Ethanol" requiredtime="20">
@@ -228,13 +220,9 @@
     <Sprite texture="Content/Items/Fabricators/FF_deconstructor.png" depth="0.8" sourcerect="0,0,264,164"/>
 
     <Deconstructor canbeselected = "true" powerconsumption="500.0">
-<<<<<<< HEAD
-      <sound file="deconstructor.ogg" type="OnActive" range="1000.0" loop="true"/>
+      <sound file="Content/Items/Fabricators/deconstructor.ogg" type="OnActive" range="1000.0" loop="true"/>
       <poweronsound file="Content/Items/Electricity/powerOn.ogg" range="600" loop="false"/>
-=======
-      <sound file="Content/Items/Fabricators/deconstructor.ogg" type="OnActive" range="1000.0" loop="true"/>
-      
->>>>>>> af83665f
+
       <GuiFrame rect="0,0,300,200" alignment="Center" style="ItemUI"/>
     </Deconstructor>
 
