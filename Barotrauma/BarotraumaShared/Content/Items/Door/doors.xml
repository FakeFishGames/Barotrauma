﻿<Items>
  <Item
    name="Door"    
    identifier="door"
    linkable="true"
    tags="door">

    <Sprite texture="door.png" sourcerect="1,0,48,208" depth="0.01" origin="0.5,0.5"/>

    <Door canbeselected="true" canbepicked="true" pickkey="Action" msg="Force Open [Crowbar]" PickingTime="10.0">
      <requireditem name="Crowbar" type="Equipped"/>
      <Sprite texture ="door.png" sourcerect="80,0,19,208" depth="0.05" origin="0.5,0.0"/>
      <WeldedSprite texture ="door.png" sourcerect="99,0,32,188" depth="0.0" origin="0.5,0.5"/>
      <BrokenSprite texture ="door.png" sourcerect="133,0,58,208" depth="0.051" origin="0.5,0.0" scale="true"/>
      <sound file="door.ogg" type="OnUse" range="500.0"/>
      <sound file="Content/Items/Tools/crowbar.ogg" type="OnPicked" range="2000.0"/>
      <StatusEffect type="OnBroken" target="This">
        <sound file="Content/Items/Door/doorBreak2.ogg" range="3000"/>
      </StatusEffect>
    </Door>

    <AiTarget sightrange="1500.0"/>

    <fixrequirement name="Mechanical repairs" fixDurationHighSkill="3" fixDurationLowSkill="20">
      <skill name="Mechanical Engineering" level="40"/>
      <item name="Welding Tool"/>
    </fixrequirement>
  
    <ConnectionPanel selectkey="Action" canbeselected="true" msg="Rewire [Screwdriver]" hudpriority="10">
      <GuiFrame rect="0,0,400,350" alignment="Center" style="ConnectionPanel"/>
      <requireditem name="Screwdriver" type="Equipped"/>
      <input name="toggle"/>
      <input name="set_state"/>
      <output name="state_out"/>
    </ConnectionPanel>
  </Item>

  <Item
    name="Windowed Door"    
    identifier="windoweddoor"
    linkable="true"
    tags="door">

    <Sprite texture="door.png" sourcerect="1,0,48,208" depth="0.01" origin="0.5,0.5"/>

    <Door window="0,-32,10,75" canbepicked="true" canbeselected="true" pickkey="Action" msg="Force Open [Crowbar]" PickingTime="10.0">
      <requireditem name="Crowbar" type="Equipped"/>
      <Sprite texture="door.png" sourcerect="56,0,19,208" depth="0.05" origin="0.5,0.0"/>
      <WeldedSprite texture="door.png" sourcerect="9,0,32,188" depth="0.0" origin="0.5,0.5"/>
      <BrokenSprite texture="door.png" sourcerect="192,0,40,208" depth="0.051" origin="0.5,0.0" scale="true"/>
      <sound file="door.ogg" type="OnUse" range="500.0"/>
      <sound file="Content/Items/Tools/crowbar.ogg" type="OnPicked" range="2000.0"/>
      <StatusEffect type="OnBroken" target="This">
        <sound file="Content/Items/Door/doorBreak1.ogg" range="3000"/>
      </StatusEffect>
    </Door>

    <AiTarget sightrange="1500.0"/>

    <fixrequirement name="Mechanical repairs" fixDurationHighSkill="3" fixDurationLowSkill="20">
      <skill name="Mechanical Engineering" level="40"/>
      <item name="Welding Tool"/>
    </fixrequirement>

    <ConnectionPanel selectkey="Action" canbeselected = "true" msg="Rewire [Screwdriver]" hudpriority="10">
      <GuiFrame rect="0,0,400,350" alignment="Center" style="ConnectionPanel"/>
      <requireditem name="Screwdriver" type="Equipped"/>
      <input name="toggle"/>
      <input name="set_state"/>
      <output name="state_out"/>
    </ConnectionPanel>
  </Item>

  <Item
    name="Hatch"    
    identifier="hatch"
    linkable="true"
    tags="door">

    <Sprite texture="hatch.png" sourcerect="0,0,128,46" depth="0.01" origin="0.5,0.5"/>

    <Door canbeselected="true" canbepicked="true" horizontal="true" pickkey="Action" msg="Force Open [Crowbar]" PickingTime="10.0">
      <requireditem name="Crowbar" type="Equipped"/>
      <Sprite texture="hatch.png" sourcerect="128,0,128,19" depth="0.05" origin="0.0,0.5"/>
      <WeldedSprite texture="hatch.png" sourcerect="0,56,108,33" depth="0.0" origin="0.5,0.5"/>
      <BrokenSprite texture="hatch.png" sourcerect="128,21,128,58" depth="0.051" origin="0.0,0.5" scale="true"/>
      <sound file="door.ogg" type="OnUse" range="500.0"/>
      <sound file="Content/Items/Tools/crowbar.ogg" type="OnPicked" range="2000.0"/>
      <StatusEffect type="OnBroken" target="This">
        <sound file="Content/Items/Door/doorBreak1.ogg" range="3000"/>
      </StatusEffect>
    </Door>

    <AiTarget sightrange="500.0"/>

    <fixrequirement name="Mechanical repairs" fixDurationHighSkill="3" fixDurationLowSkill="20">
      <skill name="Mechanical Engineering" level="40"/>
      <item name="Welding Tool"/>
    </fixrequirement>

    <ConnectionPanel selectkey="Action" canbeselected = "true" msg="Rewire [Screwdriver]" hudpriority="10">
      <GuiFrame rect="0,0,400,350" alignment="Center" style="ConnectionPanel"/>
      <requireditem name="Screwdriver" type="Equipped"/>
      <input name="toggle"/>
      <input name="set_state"/>
      <output name="state_out"/>
    </ConnectionPanel>
  </Item>

  <Item
    name="Docking Port"    
    identifier="dockingport"
    linkable="true">

    <Sprite texture ="dockingport.png" sourcerect="0,0,112,208" depth="0.94" origin="0.5,0.5"/>

    <DockingPort IsHorizontal="true" DistanceTolerance="128,64" DockedDistance="64">
      <Sprite texture ="dockingport.png" sourcerect="127,0,112,144" depth="0.05" origin="0.5,0.5"/>
      <sound file="dockingport1.ogg" type="OnUse" range="1000.0"/>
      <sound file="dockingport2.ogg" type="OnSecondaryUse" range="1000.0"/>
      <StatusEffect type="OnBroken" target="This">
        <sound file="Content/Items/Door/doorBreak2.ogg" range="3000"/>
      </StatusEffect>
    </DockingPort>
    
    <fixrequirement name="Electrical repairs">
      <skill name="Electrical Engineering" level="40"/>
      <item name="Wire"/>
      <item name="Screwdriver"/>
    </fixrequirement>
    
    <PowerTransfer/>
    <Wire/>
    
<<<<<<< HEAD
    <fixrequirement name="Mechanical repairs" fixDurationHighSkill="3" fixDurationLowSkill="20">
      <skill name="Mechanical Engineering" level="60"/>
=======
    <fixrequirement name="Mechanical repairs">
      <skill name="Construction" level="50"/>
>>>>>>> f931d81a
      <item name="Welding Tool"/>
    </fixrequirement>

    <ConnectionPanel selectkey="Action" canbeselected = "true" msg="Rewire [Screwdriver]" hudpriority="10">
      <GuiFrame rect="0,0,400,350" alignment="Center" style="ConnectionPanel"/>
      <requireditem name="Screwdriver" type="Equipped"/>
      <input name="toggle"/>
      <input name="set_state"/>
      <input name="power"/>
      <output name="state_out"/>
      <output name="proximity_sensor"/>
    </ConnectionPanel>
  </Item>

  <Item
   name="Docking Hatch"   
   identifier="dockinghatch"
   linkable="true">

    <Sprite texture ="dockingport2.png" sourcerect="0,0,128,112" depth="0.94" origin="0.5,0.5"/>

    <DockingPort IsHorizontal="false" DistanceTolerance="64,128" DockedDistance="64">
      <Sprite texture ="dockingport.png" sourcerect="127,144,48,112" depth="0.05" origin="0.5,0.5"/>
      <sound file="dockingport1.ogg" type="OnUse" range="1000.0"/>
      <sound file="dockingport2.ogg" type="OnSecondaryUse" range="1000.0"/>
      <StatusEffect type="OnBroken" target="This">
        <sound file="Content/Items/Door/doorBreak2.ogg" range="3000"/>
      </StatusEffect>
    </DockingPort>

    <fixrequirement name="Electrical repairs" fixDurationHighSkill="3" fixDurationLowSkill="20">
      <skill name="Electrical Engineering" level="40"/>
      <item name="Wire"/>
      <item name="Screwdriver"/>
    </fixrequirement>

    <PowerTransfer/>
    <Wire/>

<<<<<<< HEAD
    <ConnectionPanel selectkey="Action" canbeselected = "true" msg="Rewire [Screwdriver]" hudpriority="10">
      <GuiFrame rect="0,0,400,350" alignment="Center" style="ConnectionPanel"/>
=======
    <fixrequirement name="Mechanical repairs">
      <skill name="Construction" level="50"/>
      <item name="Welding Tool"/>
    </fixrequirement>

    <ConnectionPanel selectkey="Action" canbeselected = "true" msg="Rewire [Screwdriver]">
>>>>>>> f931d81a
      <requireditem name="Screwdriver" type="Equipped"/>
      <input name="toggle"/>
      <input name="set_state"/>
      <input name="power"/>
      <output name="state_out"/>
      <output name="proximity_sensor"/>
    </ConnectionPanel>
  </Item>
  
  <Item
    name="Duct Block"    
    identifier="ductblock"
    linkable="true">

    <Sprite texture ="duct.png" sourcerect="0,0,33,33" depth="0.01" origin="0.5,0.5"/>

    <Door canbeselected="true" horizontal="true" canbepicked="true" pickkey="Action" msg="Force Open [Crowbar]" PickingTime="3.0" autoorientgap="true">
      <requireditem name="Crowbar" type="Equipped"/>
      <Sprite texture ="duct.png" sourcerect="66,0,19,19" depth="0.05" origin="-0.4,0.5"/>
      <WeldedSprite texture ="duct.png" sourcerect="33,0,33,33" depth="0.0" origin="0.5,0.5"/>
      <BrokenSprite texture="duct.png" sourcerect="0,34,52,52" depth="0.051" origin="0.2,0.5" scale="true"/>
      <sound file="duct.ogg" type="OnUse" range="300"/>
      <sound file="Content/Items/Tools/crowbar.ogg" type="OnPicked" range="500.0"/>
      <StatusEffect type="OnBroken" target="This">
        <sound file="Content/Items/Door/ductBreak.ogg" range="2000"/>
      </StatusEffect>
    </Door>

    <AiTarget sightrange="500.0"/>

    <fixrequirement name="Mechanical repairs" fixDurationHighSkill="3" fixDurationLowSkill="20">
      <skill name="Mechanical Engineering" level="30"/>
      <item name="Welding Tool"/>
    </fixrequirement>

    <ConnectionPanel selectkey="Action" canbeselected = "true" msg="Rewire [Screwdriver]" hudpriority="10">
      <GuiFrame rect="0,0,400,350" alignment="Center" style="ConnectionPanel"/>
      <requireditem name="Screwdriver" type="Equipped"/>
      <input name="toggle"/>
      <input name="set_state"/>
      <output name="state_out"/>
    </ConnectionPanel>
  </Item>
</Items><|MERGE_RESOLUTION|>--- conflicted
+++ resolved
@@ -123,7 +123,7 @@
       </StatusEffect>
     </DockingPort>
     
-    <fixrequirement name="Electrical repairs">
+    <fixrequirement name="Electrical repairs" fixDurationHighSkill="3" fixDurationLowSkill="20">
       <skill name="Electrical Engineering" level="40"/>
       <item name="Wire"/>
       <item name="Screwdriver"/>
@@ -132,13 +132,8 @@
     <PowerTransfer/>
     <Wire/>
     
-<<<<<<< HEAD
-    <fixrequirement name="Mechanical repairs" fixDurationHighSkill="3" fixDurationLowSkill="20">
-      <skill name="Mechanical Engineering" level="60"/>
-=======
-    <fixrequirement name="Mechanical repairs">
+    <fixrequirement name="Mechanical repairs" fixDurationHighSkill="3" fixDurationLowSkill="20">
       <skill name="Construction" level="50"/>
->>>>>>> f931d81a
       <item name="Welding Tool"/>
     </fixrequirement>
 
@@ -178,17 +173,13 @@
     <PowerTransfer/>
     <Wire/>
 
-<<<<<<< HEAD
-    <ConnectionPanel selectkey="Action" canbeselected = "true" msg="Rewire [Screwdriver]" hudpriority="10">
-      <GuiFrame rect="0,0,400,350" alignment="Center" style="ConnectionPanel"/>
-=======
-    <fixrequirement name="Mechanical repairs">
+    <fixrequirement name="Mechanical repairs" fixDurationHighSkill="3" fixDurationLowSkill="20">
       <skill name="Construction" level="50"/>
       <item name="Welding Tool"/>
     </fixrequirement>
 
-    <ConnectionPanel selectkey="Action" canbeselected = "true" msg="Rewire [Screwdriver]">
->>>>>>> f931d81a
+    <ConnectionPanel selectkey="Action" canbeselected = "true" msg="Rewire [Screwdriver]" hudpriority="10">
+      <GuiFrame rect="0,0,400,350" alignment="Center" style="ConnectionPanel"/>
       <requireditem name="Screwdriver" type="Equipped"/>
       <input name="toggle"/>
       <input name="set_state"/>
