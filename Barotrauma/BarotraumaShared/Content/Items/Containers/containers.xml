--- conflicted
+++ resolved
@@ -101,11 +101,7 @@
       <Containable items="oxygensource,weldingfuel" />
     </ItemContainer>
   </Item>
-<<<<<<< HEAD
-  <Item name="" identifier="metalcrate" tags="crate" scale="0.5" linkable="true" pickdistance="150" impactsoundtag="impact_metal_heavy">
-=======
-  <Item name="Metal Crate" identifier="metalcrate" tags="crate" scale="0.5" linkable="true" pickdistance="150" showcontentsintooltip="true" impactsoundtag="impact_metal_heavy">
->>>>>>> 469b693a
+  <Item name="" identifier="metalcrate" tags="crate" scale="0.5" linkable="true" pickdistance="150" showcontentsintooltip="true" impactsoundtag="impact_metal_heavy">
     <Deconstruct time="20">
       <Item identifier="steel" />
       <Item identifier="steel" />
@@ -134,11 +130,7 @@
       <Containable items="smallitem,mediumitem" />
     </ItemContainer>
   </Item>
-<<<<<<< HEAD
-  <Item name="" identifier="explosivecrate" tags="crate" scale="0.5" linkable="true" pickdistance="150" impactsoundtag="impact_metal_heavy">
-=======
-  <Item name="Explosive Crate" identifier="explosivecrate" tags="crate" scale="0.5" linkable="true" pickdistance="150" showcontentsintooltip="true" impactsoundtag="impact_metal_heavy">
->>>>>>> 469b693a
+  <Item name="" identifier="explosivecrate" tags="crate" scale="0.5" linkable="true" pickdistance="150" showcontentsintooltip="true" impactsoundtag="impact_metal_heavy">
     <Deconstruct time="20">
       <Item identifier="steel" />
       <Item identifier="steel" />
@@ -151,11 +143,7 @@
       <Containable items="smallitem" />
     </ItemContainer>
   </Item>
-<<<<<<< HEAD
-  <Item name="" identifier="chemicalcrate" tags="crate" scale="0.5" linkable="true" pickdistance="150" impactsoundtag="impact_metal_heavy">
-=======
-  <Item name="Chemical Crate" identifier="chemicalcrate" tags="crate" scale="0.5" linkable="true" pickdistance="150" showcontentsintooltip="true" impactsoundtag="impact_metal_heavy">
->>>>>>> 469b693a
+  <Item name="" identifier="chemicalcrate" tags="crate" scale="0.5" linkable="true" pickdistance="150" showcontentsintooltip="true" impactsoundtag="impact_metal_heavy">
     <Deconstruct time="20">
       <Item identifier="steel" />
       <Item identifier="steel" />
