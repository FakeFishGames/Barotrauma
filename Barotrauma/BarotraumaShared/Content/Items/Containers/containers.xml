--- conflicted
+++ resolved
@@ -17,11 +17,7 @@
     identifier="railgunshellrack"
     pickdistance="120">
 
-<<<<<<< HEAD
-    <Sprite texture="content/items/weapons/railgunetc2.png" depth="0.84" sourcerect="57,97,72,110"/>
-=======
-    <Sprite texture ="Content/Items/Weapons/railgunetc2.png" depth="0.84" sourcerect="57,97,72,110"/>
->>>>>>> 846291ff
+    <Sprite texture="Content/Items/Weapons/railgunetc2.png" depth="0.84" sourcerect="57,97,72,110"/>
 
     <ItemContainer  hideitems="false" drawinventory="true" capacity="3" slotsperrow="3" itempos="17,-49.5" iteminterval="19,0" itemrotation="90" canbeselected = "true">
       <Containable name="Railgun Shell"/>
