﻿<?xml version="1.0" encoding="utf-8"?>
<Items>
  <Item name="Supplies Cabinet" identifier="suppliescabinet" tags="cabinet" linkable="true" pickdistance="150" scale="0.5">
    <Sprite texture="containers.png" depth="0.84" sourcerect="160,1,120,132" origin="0.5,0.5" />
    <ItemContainer capacity="6" slotsperrow="3" canbeselected="true" hideitems="true" msg="ItemMsgInteractSelect">
      <GuiFrame relativesize="0.15,0.25" anchor="Center" style="ItemUI" />
      <Containable identifiers="smallitem,mediumitem" />
    </ItemContainer>
  </Item>
  <Item name="Medium Steel Cabinet" identifier="mediumsteelcabinet" tags="cabinet" linkable="true" pickdistance="150" scale="0.5">
    <Sprite texture="Lockers.png" depth="0.84" sourcerect="545,2,175,374" origin="0.5,0.5" />
    <ItemContainer capacity="15" canbeselected="true" hideitems="true" msg="ItemMsgInteractSelect">
      <GuiFrame relativesize="0.25,0.3" anchor="Center" style="ItemUI" />
      <Containable identifiers="smallitem,mediumitem" />
    </ItemContainer>
  </Item>
  <Item name="Medium Windowed Steel Cabinet" aliases="Diving Gear Cabinet" identifier="mediumwindowedsteelcabinet" tags="cabinet" linkable="true" pickdistance="150" scale="0.5">
    <Sprite texture="Lockers.png" depth="0.84" sourcerect="375,0,168,377" origin="0.5,0.5" />
    <ItemContainer capacity="15" canbeselected="true" hideitems="true" msg="ItemMsgInteractSelect">
      <GuiFrame relativesize="0.25,0.3" anchor="Center" style="ItemUI" />
      <Containable identifiers="smallitem,mediumitem" />
    </ItemContainer>
  </Item>
  <Item name="Large Steel Cabinet" identifier="steelcabinet" tags="cabinet" linkable="true" pickdistance="150" scale="0.5">
    <Sprite texture="Lockers.png" depth="0.84" sourcerect="2,1,364,373" origin="0.5,0.5" />
    <ItemContainer capacity="30" slotsperrow="6" canbeselected="true" hideitems="true" msg="ItemMsgInteractSelect">
      <GuiFrame relativesize="0.3,0.45" anchor="Center" style="ItemUI" />
      <Containable identifiers="smallitem,mediumitem" />
    </ItemContainer>
  </Item>
  <!-- TODO: switch to SecureSteelLockRed.png when access denied and SecureSteelLockGreen.png when access granted-->
  <Item name="Secure Steel Cabinet" identifier="securesteelcabinet" tags="cabinet" linkable="true" spritecolor="255,255,255,255" pickdistance="150" scale="0.5">
    <Sprite texture="containers.png" depth="0.84" sourcerect="197,350,105,160" origin="0.5,0.5" />
    <ItemContainer capacity="20" canbeselected="true" hideitems="true" msg="ItemMsgInteractSelect">
      <GuiFrame relativesize="0.25,0.45" anchor="Center" style="ItemUI" />
      <RequiredItem identifiers="idcard" type="Picked" msg="ItemMsgUnauthorizedAccess" ignoreineditor="true" />
      <Containable identifiers="smallitem,mediumitem" />
    </ItemContainer>
  </Item>
  <Item name="Railgun Shell Rack" identifier="railgunshellrack" pickdistance="120" scale="0.6">
    <Sprite texture="Content/Items/Weapons/TurretsAndDepthCharges.png" depth="0.84" sourcerect="210,197,182,176" origin="0.5,0.5" />
    <ItemContainer hideitems="false" drawinventory="true" capacity="3" slotsperrow="3" itempos="40,-65" iteminterval="50,0" itemrotation="90" canbeselected="true" msg="ItemMsgInteractSelect">
      <GuiFrame relativesize="0.15,0.2" anchor="Center" style="ItemUI" />
      <Containable identifiers="railgunshell,nuclearshell,railgunammo" />
    </ItemContainer>
  </Item>
  <Item name="Coilgun Ammunition Shelf" identifier="coilgunammoshelf" linkable="true" pickdistance="150" waterproof="true" scale="0.5">
    <Sprite texture="Lockers.png" depth="0.84" sourcerect="3,379,140,306" canflipx="false" origin="0.5,0.5" />
    <ItemContainer capacity="3" canbeselected="true" hideitems="false" itempos="70,-52" iteminterval="0,-96" msg="ItemMsgInteractSelect">
      <GuiFrame relativesize="0.15,0.2" anchor="Center" style="ItemUI" />
      <Containable identifiers="coilgunammobox,coilgunammo" />
    </ItemContainer>
  </Item>
  <Item name="Medicine Cabinet" identifier="medcabinet" linkable="true" pickdistance="150" waterproof="true">
    <Sprite texture="containers.png" depth="0.84" sourcerect="233,172,104,173" canflipx="false" />
    <ItemContainer capacity="30" slotsperrow="6" canbeselected="true" hideitems="true" msg="ItemMsgInteractSelect">
      <GuiFrame relativesize="0.3,0.5" anchor="Center" slotsperrow="6" style="ItemUI" />
      <Containable identifiers="smallitem,chem,medical" />
    </ItemContainer>
  </Item>
  <Item name="Toxic Cabinet" identifier="toxcabinet" linkable="true" pickdistance="150" waterproof="true" scale="0.4">
    <Sprite texture="containers.png" depth="0.84" sourcerect="0,0,157,185" canflipx="false" origin="0.5,0.5" />
    <ItemContainer capacity="20" canbeselected="true" hideitems="true" msg="ItemMsgInteractSelect">
      <GuiFrame relativesize="0.25,0.45" anchor="Center" style="ItemUI" />
      <Containable identifiers="smallitem,chem,medical" />
    </ItemContainer>
  </Item>
  <Item name="Diving Suit Locker" identifier="divingsuitlocker" pickdistance="50" tags="divingsuitcontainerwindow" scale="0.5">
    <Sprite texture="DivingSuitLocker2.png" depth="0.84" sourcerect="128,0,99,254" origin="0.5,0.5" />
    <ItemContainer hideitems="false" drawinventory="true" capacity="1" slotsperrow="1" itempos="0,0" iteminterval="0,0" canbeselected="true" autointeractwithcontained="true" msg="ItemMsgInteractSelect">
      <GuiFrame relativesize="0.2,0.3" anchor="Center" style="ItemUI" />
      <Containable identifiers="divingsuit" />
    </ItemContainer>
  </Item>
  <Item name="Large Diving Suit Locker" identifier="divingsuitlocker2" pickdistance="50" scale="0.6" tags="divingsuitcontainerhorizontal">
    <Sprite name="Large Diving Suit Locker" texture="DivingSuitLocker.png" depth="0.84" sourcerect="82,0,248,338" origin="0.5,0.5" />
    <DecorativeSprite name="Diving Suit Locker Frame" texture="DivingSuitLocker.png" depth="0.82" sourcerect="0,340,232,69" origin="0.5,0.5" offset="0,130" />
    <DecorativeSprite name="Diving Suit Locker Frame" texture="DivingSuitLocker.png" depth="0.82" sourcerect="0,340,232,69" origin="0.5,0.5" offset="0,65" />
    <DecorativeSprite name="Diving Suit Locker Frame" texture="DivingSuitLocker.png" depth="0.82" sourcerect="0,340,232,69" origin="0.5,0.5" />
    <DecorativeSprite name="Diving Suit Locker Frame" texture="DivingSuitLocker.png" depth="0.82" sourcerect="0,340,232,69" origin="0.5,0.5" offset="0,-65" />
    <DecorativeSprite name="Diving Suit Locker Frame" texture="DivingSuitLocker.png" depth="0.82" sourcerect="0,340,232,69" origin="0.5,0.5" offset="0,-130" />
    <!-- TODO: implement
    <DecorativeSprite name="Diving Suit Locker Light" texture="DivingSuitLocker.png" depth="0.84" sourcerect="330,77,241,67" origin="0.5,0.5" />
    -->
    <ItemContainer hideitems="false" drawinventory="true" capacity="5" slotsperrow="5" itempos="124,-45" iteminterval="0,-66" itemrotation="0" containedspritedepth="0.83" canbeselected="true" msg="ItemMsgInteractSelect">
      <GuiFrame relativesize="0.25,0.2" anchor="Center" style="ItemUI" />
      <Containable identifiers="divingsuit" />
    </ItemContainer>
  </Item>
  <Item name="Oxygen Tank Shelf" identifier="oxygentankshelf" pickdistance="50" scale="0.6">
    <Sprite name="Diving Suit Locker" texture="DivingSuitLocker.png" depth="0.84" sourcerect="0,0,92,338" origin="0.5,0.5" />
    <ItemContainer hideitems="false" drawinventory="true" capacity="10" slotsperrow="5" itempos="26,-43" iteminterval="42,-65" itemsperrow="2" itemrotation="0" canbeselected="true" containedspritedepth="0.83" msg="ItemMsgInteractSelect">
      <GuiFrame relativesize="0.2,0.3" anchor="Center" style="ItemUI" />
      <Containable identifiers="oxygentank,weldingfueltank,oxygenitetank,incendiumfueltank" />
    </ItemContainer>
  </Item>
  <Item name="Oxygen Tank Shelf" identifier="oxygentankshelf2" nameidentifier="oxygentankshelf" pickdistance="50" scale="0.5">
    <Sprite name="Diving Suit Locker Small" texture="Content/Items/Containers/DivingSuitLocker2.png" sourcerect="0,255,99,83" depth="0.84" origin="0.5,0.5" />
    <ItemContainer hideitems="false" drawinventory="true" capacity="3" slotsperrow="3" itempos="27,-42" iteminterval="22.5,0" itemrotation="0" canbeselected="true" containedspritedepth="0.83" msg="ItemMsgInteractSelect">
      <GuiFrame relativesize="0.2,0.3" anchor="Center" style="ItemUI" />
      <Containable identifiers="oxygentank,weldingfueltank,oxygenitetank,incendiumfueltank" />
    </ItemContainer>
  </Item>
  <Item name="Metal Crate" identifier="metalcrate" scale="0.5" linkable="true" pickdistance="150" impactsoundtag="impact_metal_heavy">
    <Deconstruct time="20">
      <Item identifier="steel" />
      <Item identifier="steel" />
      <Item identifier="steel" />
    </Deconstruct>
    <!--<InventoryIcon texture="Content/Items/InventoryIconAtlas.png" sourcerect="448,128,64,64" />-->
    <Sprite texture="crates.png" depth="0.54" sourcerect="0,5,152,89" origin="0.5,0.5" />
    <Body width="150" height="85" density="50" />
    <Holdable slots="RightHand+LeftHand" holdpos="0,-80" handle1="-30,14" handle2="30,14" aimable="false" msg="ItemMsgPickUpSelect" />
    <ItemContainer capacity="20" canbeselected="false" hideitems="true">
      <Containable identifiers="smallitem,mediumitem" />
    </ItemContainer>
  </Item>
  <Item name="Secure Metal Crate" identifier="securemetalcrate" scale="0.5" linkable="true" pickdistance="150" impactsoundtag="impact_metal_heavy">
    <Deconstruct time="20">
      <Item identifier="steel" />
      <Item identifier="steel" />
      <Item identifier="steel" />
    </Deconstruct>
    <!--<InventoryIcon texture="Content/Items/InventoryIconAtlas.png" sourcerect="448,128,64,64" />-->
    <Sprite texture="crates.png" depth="0.54" sourcerect="165,5,151,86" origin="0.5,0.5" />
    <Body width="150" height="85" density="50" />
    <Holdable slots="RightHand+LeftHand" holdpos="0,-80" handle1="-30,14" handle2="30,14" aimable="false" msg="ItemMsgPickUpSelect" />
<<<<<<< HEAD
    <ItemContainer capacity="20" canbeselected="false" hideitems="true">
      <RequiredItem identifiers="idcard" type="Picked" msg="ItemMsgUnauthorizedAccess" ignoreineditor="true" />
=======
    <ItemContainer capacity="20" canbeselected="false" hideitems="true" keepopenwhenequipped="true" movableframe="true">
      <RequiredItem identifiers="idcard" type="Picked" msg="ItemMsgUnauthorizedAccess" ignoreineditor="true"/>
>>>>>>> 2514b111
      <Containable identifiers="smallitem,mediumitem" />
    </ItemContainer>
  </Item>
  <Item name="Explosive Crate" identifier="explosivecrate" scale="0.5" linkable="true" pickdistance="150" impactsoundtag="impact_metal_heavy">
    <Deconstruct time="20">
      <Item identifier="steel" />
      <Item identifier="steel" />
    </Deconstruct>
    <!--<InventoryIcon texture="Content/Items/InventoryIconAtlas.png" sourcerect="320,128,64,64" />-->
    <Sprite texture="crates.png" depth="0.54" sourcerect="320,101,150,88" origin="0.5,0.5" />
    <Body width="150" height="85" density="50" />
<<<<<<< HEAD
    <Holdable slots="RightHand+LeftHand" holdpos="0,-80" handle1="-20,14" handle2="20,14" aimable="false" msg="ItemMsgPickUpSelect" />
    <ItemContainer capacity="12" canbeselected="false" hideitems="true">
=======
    <Holdable slots="RightHand+LeftHand" holdpos="0,-80" handle1="-20,14" handle2="20,14" aimable="false" msg="ItemMsgPickUpSelect"/>
    <ItemContainer capacity="12" canbeselected="false" hideitems="true" keepopenwhenequipped="true" movableframe="true">
>>>>>>> 2514b111
      <Containable identifiers="smallitem" />
    </ItemContainer>
  </Item>
  <Item name="Chemical Crate" identifier="chemicalcrate" scale="0.5" linkable="true" pickdistance="150" impactsoundtag="impact_metal_heavy">
    <Deconstruct time="20">
      <Item identifier="steel" />
      <Item identifier="steel" />
    </Deconstruct>
    <!--<InventoryIcon texture="Content/Items/InventoryIconAtlas.png" sourcerect="384,128,64,64" />-->
    <Sprite texture="crates.png" depth="0.54" sourcerect="1,103,148,87" origin="0.5,0.5" />
    <Body width="145" height="85" density="50" />
<<<<<<< HEAD
    <Holdable slots="RightHand+LeftHand" holdpos="0,-80" handle1="-20,14" handle2="20,14" aimable="false" msg="ItemMsgPickUpSelect" />
    <ItemContainer capacity="12" canbeselected="false" hideitems="true">
=======
    <Holdable slots="RightHand+LeftHand" holdpos="0,-80" handle1="-20,14" handle2="20,14" aimable="false" msg="ItemMsgPickUpSelect"/>
    <ItemContainer capacity="12" canbeselected="false" hideitems="true" keepopenwhenequipped="true" movableframe="true">
>>>>>>> 2514b111
      <Containable identifiers="smallitem" />
    </ItemContainer>
  </Item>
  <Item name="Fire Extinguisher Bracket" identifier="extinguisherbracket" pickdistance="75">
    <Sprite texture="containers.png" depth="0.84" sourcerect="281,3,36,102" canflipx="false" origin="0.5,0.5" />
    <ItemContainer hideitems="false" drawinventory="true" capacity="1" slotsperrow="1" itempos="20,-60" iteminterval="0,0" itemrotation="0" canbeselected="true" autointeractwithcontained="true" msg="ItemMsgInteractSelect">
      <GuiFrame relativesize="0.15,0.2" anchor="Center" style="ItemUI" />
      <Containable identifiers="extinguisher" />
    </ItemContainer>
  </Item>
  <Item name="Weapon Holder" identifier="weaponholder" scale="0.5">
    <Sprite texture="containers.png" depth="0.85" sourcerect="109,271,88,88" canflipx="false" origin="0.5,0.5" />
    <DecorativeSprite texture="containers.png" depth="0.5" sourcerect="109,188,124,33" canflipx="false" origin="0.5,0.5" />
    <ItemContainer hideitems="false" drawinventory="true" capacity="1" slotsperrow="1" itempos="46,-47" iteminterval="0,0" itemrotation="90" canbeselected="true" autointeractwithcontained="true" msg="ItemMsgInteractSelect">
      <GuiFrame relativesize="0.15,0.2" anchor="Center" style="ItemUI" />
      <Containable identifiers="weapon" />
    </ItemContainer>
  </Item>
</Items><|MERGE_RESOLUTION|>--- conflicted
+++ resolved
@@ -125,13 +125,8 @@
     <Sprite texture="crates.png" depth="0.54" sourcerect="165,5,151,86" origin="0.5,0.5" />
     <Body width="150" height="85" density="50" />
     <Holdable slots="RightHand+LeftHand" holdpos="0,-80" handle1="-30,14" handle2="30,14" aimable="false" msg="ItemMsgPickUpSelect" />
-<<<<<<< HEAD
-    <ItemContainer capacity="20" canbeselected="false" hideitems="true">
+    <ItemContainer capacity="20" canbeselected="false" hideitems="true" keepopenwhenequipped="true" movableframe="true">
       <RequiredItem identifiers="idcard" type="Picked" msg="ItemMsgUnauthorizedAccess" ignoreineditor="true" />
-=======
-    <ItemContainer capacity="20" canbeselected="false" hideitems="true" keepopenwhenequipped="true" movableframe="true">
-      <RequiredItem identifiers="idcard" type="Picked" msg="ItemMsgUnauthorizedAccess" ignoreineditor="true"/>
->>>>>>> 2514b111
       <Containable identifiers="smallitem,mediumitem" />
     </ItemContainer>
   </Item>
@@ -143,13 +138,8 @@
     <!--<InventoryIcon texture="Content/Items/InventoryIconAtlas.png" sourcerect="320,128,64,64" />-->
     <Sprite texture="crates.png" depth="0.54" sourcerect="320,101,150,88" origin="0.5,0.5" />
     <Body width="150" height="85" density="50" />
-<<<<<<< HEAD
     <Holdable slots="RightHand+LeftHand" holdpos="0,-80" handle1="-20,14" handle2="20,14" aimable="false" msg="ItemMsgPickUpSelect" />
-    <ItemContainer capacity="12" canbeselected="false" hideitems="true">
-=======
-    <Holdable slots="RightHand+LeftHand" holdpos="0,-80" handle1="-20,14" handle2="20,14" aimable="false" msg="ItemMsgPickUpSelect"/>
     <ItemContainer capacity="12" canbeselected="false" hideitems="true" keepopenwhenequipped="true" movableframe="true">
->>>>>>> 2514b111
       <Containable identifiers="smallitem" />
     </ItemContainer>
   </Item>
@@ -161,13 +151,8 @@
     <!--<InventoryIcon texture="Content/Items/InventoryIconAtlas.png" sourcerect="384,128,64,64" />-->
     <Sprite texture="crates.png" depth="0.54" sourcerect="1,103,148,87" origin="0.5,0.5" />
     <Body width="145" height="85" density="50" />
-<<<<<<< HEAD
     <Holdable slots="RightHand+LeftHand" holdpos="0,-80" handle1="-20,14" handle2="20,14" aimable="false" msg="ItemMsgPickUpSelect" />
-    <ItemContainer capacity="12" canbeselected="false" hideitems="true">
-=======
-    <Holdable slots="RightHand+LeftHand" holdpos="0,-80" handle1="-20,14" handle2="20,14" aimable="false" msg="ItemMsgPickUpSelect"/>
     <ItemContainer capacity="12" canbeselected="false" hideitems="true" keepopenwhenequipped="true" movableframe="true">
->>>>>>> 2514b111
       <Containable identifiers="smallitem" />
     </ItemContainer>
   </Item>
