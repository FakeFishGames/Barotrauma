--- conflicted
+++ resolved
@@ -41,26 +41,13 @@
         <Sound file="Content/Items/Medical/Syringe.ogg" range="500" />
         <ReduceAffliction identifier="damage" amount="4" />
         <ReduceAffliction identifier="burn" amount="4" />
-<<<<<<< HEAD
         <Affliction identifier="opiateaddiction" amount="2" />
         <Affliction identifier="opiateoverdose" amount="3.5" />
         <Affliction identifier="oxygenlow" amount="3" />
         <ReduceAffliction identifier="opiatewithdrawal" amount="3" />
-      </StatusEffect>
-            
+      </StatusEffect>            
       <StatusEffect tags="medical" type="OnFailure" target="Character" duration="5">
         <Sound file="Content/Items/Medical/Syringe.ogg" range="500" />
-        <ReduceAffliction identifier="burn" amount="2" />
-        <ReduceAffliction identifier="damage" amount="2" />
-=======
-        <Affliction identifier="opiateaddiction" amount="0.3" />
-        <Affliction identifier="opiateoverdose" amount="0.3" />
-        <Affliction identifier="oxygenlow" amount="3" />
-        <ReduceAffliction identifier="opiatewithdrawal" amount="3" />
-      </StatusEffect>
-      <StatusEffect tags="medical" type="OnFailure" target="Character" duration="5">
-        <Sound file="Content/Items/Medical/Syringe.ogg" range="500" />
->>>>>>> 2856a6a0
         <ReduceAffliction identifier="opiatewithdrawal" amount="3" />
         <Affliction identifier="oxygenlow" amount="6" />
         <Affliction identifier="opiateoverdose" amount="1" />
@@ -387,8 +374,6 @@
         <Affliction identifier="opiateoverdose" amount="0.3" />
         <ReduceAffliction identifier="opiatewithdrawal" amount="3.0" />
       </StatusEffect>
-<<<<<<< HEAD
-           
       <StatusEffect tags="medical" type="OnFailure" target="Character" duration="10">
         <Sound file="Content/Items/Medical/Syringe.ogg" range="500" />
         <ReduceAffliction identifier="burn" amount="2" />
@@ -396,15 +381,6 @@
         <Affliction identifier="oxygenlow" amount="6" />
         <Affliction identifier="opiateaddiction" amount="3" />
         <Affliction identifier="opiateoverdose" amount="4.75" />
-=======
-      <StatusEffect tags="medical" type="OnFailure" target="Character" duration="10">
-        <Sound file="Content/Items/Medical/Syringe.ogg" range="500" />
-        <ReduceAffliction identifier="burn" amount="2.5" />
-        <ReduceAffliction identifier="damage" amount="2.5" />
-        <Affliction identifier="oxygenlow" amount="6" />
-        <Affliction identifier="opiateaddiction" amount="0.6" />
-        <Affliction identifier="opiateoverdose" amount="3" />
->>>>>>> 2856a6a0
         <ReduceAffliction identifier="opiatewithdrawal" amount="3.0" />
       </StatusEffect>
       <!-- Remove the item when fully used -->
@@ -417,19 +393,11 @@
         <Sound file="Content/Items/Medical/Syringe.ogg" range="500" />
       </StatusEffect>
       <StatusEffect tags="medical" type="OnImpact" target="Character" duration="10">
-<<<<<<< HEAD
         <ReduceAffliction identifier="burn" amount="2" />
         <ReduceAffliction identifier="damage" amount="2" />
         <Affliction identifier="oxygenlow" amount="6" />
         <Affliction identifier="opiateaddiction" amount="3" />
         <Affliction identifier="opiateoverdose" amount="4.75" />
-=======
-        <ReduceAffliction identifier="burn" amount="2.5" />
-        <ReduceAffliction identifier="damage" amount="2.5" />
-        <Affliction identifier="oxygenlow" amount="6" />
-        <Affliction identifier="opiateaddiction" amount="0.6" />
-        <Affliction identifier="opiateoverdose" amount="2" />
->>>>>>> 2856a6a0
         <ReduceAffliction identifier="opiatewithdrawal" amount="3.0" />
       </StatusEffect>
     </Projectile>
@@ -464,7 +432,6 @@
         <ReduceAffliction identifier="damage" amount="15" />
         <ReduceAffliction identifier="burn" amount="15" />
         <Affliction identifier="oxygenlow" amount="8" />
-<<<<<<< HEAD
         <Affliction identifier="opiateaddiction" amount="3" />
         <Affliction identifier="opiateoverdose" amount="8" />
         <ReduceAffliction identifier="opiatewithdrawal" amount="20" />
@@ -479,22 +446,6 @@
         <Affliction identifier="opiateoverdose" amount="11" />
         <ReduceAffliction identifier="opiatewithdrawal" amount="20" />
       </StatusEffect>   
-      
-=======
-        <Affliction identifier="opiateaddiction" amount="0.3" />
-        <Affliction identifier="opiateoverdose" amount="0.5" />
-        <ReduceAffliction identifier="opiatewithdrawal" amount="20" />
-      </StatusEffect>
-      <StatusEffect tags="medical" type="OnFailure" target="Character" duration="5">
-        <Sound file="Content/Items/Medical/Syringe.ogg" range="500" />
-        <ReduceAffliction identifier="damage" amount="7.5" />
-        <ReduceAffliction identifier="burn" amount="7.5" />
-        <Affliction identifier="oxygenlow" amount="12" />
-        <Affliction identifier="opiateaddiction" amount="0.3" />
-        <Affliction identifier="opiateoverdose" amount="10" />
-        <ReduceAffliction identifier="opiatewithdrawal" amount="20" />
-      </StatusEffect>
->>>>>>> 2856a6a0
       <!-- Remove the item when fully used -->
       <StatusEffect type="OnBroken" target="This">
         <Remove />
@@ -504,29 +455,16 @@
       <StatusEffect type="OnImpact" target="This" Condition="-100.0" disabledeltatime="true" />
       <StatusEffect tags="medical" type="OnImpact" target="Character" duration="5">
         <Sound file="Content/Items/Medical/Syringe.ogg" range="500" />
-<<<<<<< HEAD
         <ReduceAffliction identifier="damage" amount="5.75" />
         <ReduceAffliction identifier="burn" amount="5.75" />
         <Affliction identifier="oxygenlow" amount="12" />
         <Affliction identifier="opiateaddiction" amount="14" />
         <Affliction identifier="opiateoverdose" amount="11" />
-=======
-        <ReduceAffliction identifier="damage" amount="7.5" />
-        <ReduceAffliction identifier="burn" amount="7.5" />
-        <Affliction identifier="oxygenlow" amount="15" />
-        <Affliction identifier="opiateaddiction" amount="0.3" />
-        <Affliction identifier="opiateoverdose" amount="7" />
->>>>>>> 2856a6a0
         <ReduceAffliction identifier="opiatewithdrawal" amount="20" />
       </StatusEffect>
     </Projectile>
   </Fentanyl>
-<<<<<<< HEAD
-  
-  <Saline name="Saline" identifier="antibloodloss1" category="Material" cargocontaineridentifier="chemicalcrate" Tags="smallitem,chem,medical" useinhealthinterface="true" description="A sodium chloride infusion mildly useful in the treatment of blood loss." scale="0.3" impactsoundtag="impact_soft">
-=======
-  <Saline name="Saline" identifier="antibloodloss1" category="Material" cargocontaineridentifier="chemicalcrate" Tags="smallitem,chem,medical" preferredcontainers="medcontainer" useinhealthinterface="true" description="A sodium chloride infusion mildly useful in the treatment of blood loss." scale="0.3" impactsoundtag="impact_metal_light">
->>>>>>> 2856a6a0
+  <Saline name="Saline" identifier="antibloodloss1" category="Material" cargocontaineridentifier="chemicalcrate" Tags="smallitem,chem,medical" preferredcontainers="medcontainer" useinhealthinterface="true" description="A sodium chloride infusion mildly useful in the treatment of blood loss." scale="0.3" impactsoundtag="impact_soft">
     <!-- TODO: adjust prices -->
     <Price locationtype="Research" buyprice="20" />
     <Price locationtype="Military" buyprice="30" />
@@ -558,12 +496,7 @@
       </StatusEffect>
     </Holdable>
   </Saline>
-<<<<<<< HEAD
-  
-  <BloodPack name="Blood Pack" identifier="antibloodloss2" category="Material" cargocontaineridentifier="chemicalcrate" Tags="smallitem,chem,medical" useinhealthinterface="true" description="A pack of blood substitute for the treatment of blood loss." scale="0.3" impactsoundtag="impact_soft">
-=======
-  <BloodPack name="Blood Pack" identifier="antibloodloss2" category="Material" cargocontaineridentifier="chemicalcrate" Tags="smallitem,chem,medical" preferredcontainers="medcontainer" useinhealthinterface="true" description="A pack of blood substitute for the treatment of blood loss." scale="0.3" impactsoundtag="impact_metal_light">
->>>>>>> 2856a6a0
+  <BloodPack name="Blood Pack" identifier="antibloodloss2" category="Material" cargocontaineridentifier="chemicalcrate" Tags="smallitem,chem,medical" preferredcontainers="medcontainer" useinhealthinterface="true" description="A pack of blood substitute for the treatment of blood loss." scale="0.3" impactsoundtag="impact_soft">
     <!-- TODO: adjust prices -->
     <Price locationtype="Research" buyprice="120" />
     <Price locationtype="Military" buyprice="150" />
@@ -669,19 +602,13 @@
       <StatusEffect type="OnUse" target="This" Condition="-50.0" disabledeltatime="true">
         <Sound file="Content/Items/Medical/Syringe.ogg" range="500" />
       </StatusEffect>
-<<<<<<< HEAD
       <StatusEffect tags="medical" type="OnUse" target="Character" duration="10">
-        <Conditional HuskInfectionState="lt 100.0" />
+        <Conditional huskinfection="lt 100.0" />
         <ReduceAffliction identifier="huskinfection" amount="4" />
       </StatusEffect>
       <StatusEffect tags="medical" type="OnFailure" target="Character" duration="20">
-        <Conditional HuskInfectionState="lt 100.0" />
+        <Conditional huskinfection="lt 100.0" />
         <ReduceAffliction identifier="huskinfection" amount="1" />
-=======
-      <StatusEffect type="OnUse" target="Character">
-        <Conditional HuskInfectionState="lt 100.0" />
-        <ReduceAffliction identifier="huskinfection" amount="40" />
->>>>>>> 2856a6a0
       </StatusEffect>
       <StatusEffect tags="medical,calyxanide" type="OnUse" target="Character" duration="10.0">
         <!-- Injecting a still-conscious Husk will only piss it off and kill the "conscious" faster -->
