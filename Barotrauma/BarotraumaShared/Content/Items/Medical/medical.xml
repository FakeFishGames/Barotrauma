﻿<?xml version="1.0" encoding="utf-8" ?>
<Items>
  <!-- Medical items -->
  <Item
    name="Medical Syringe"
    category="Equipment"
    Tags="smallitem,medical"
    canuseonself="true"
    cargocontainername="Chemical Crate"
    description="Injection is often a much more effective method of administering drugs than taking them orally.">
    
    <Price locationtype="Research" buyprice="50"/>
    <Price locationtype="Military" buyprice="70"/>
    <Price locationtype="City" buyprice="100"/>
    <Price locationtype="Outpost" buyprice="100"/>
    
    <Sprite texture ="med.png" sourcerect="0,0,25,5" depth="0.6"/>

    <Body width="25" height="5" density="20"/>

    <MeleeWeapon slots="Any,RightHand,LeftHand"
              aimpos="5,0" handle1="-5,0" holdangle="10" reload="1.0">
      <StatusEffect type="OnUse" target="Contained, Limb" Condition="-25.0" disabledeltatime="true" >
        <sound file="Content/Items/Medical/syringe.ogg" range="500"/>
        <RequiredItem name="chem" type="Contained"/>
        <Use/>
      </StatusEffect>
    </MeleeWeapon>

    <ItemContainer capacity="1" hideitems="true">
      <Containable name="chem"/>
    </ItemContainer>

    <Projectile launchimpulse="20.0" sticktocharacters="true">
      <Attack bleedingdamage="1" structuredamage="1" stun="0.1" targetforce="5"/>
      <StatusEffect type="OnImpact" target="Contained, Limb" Condition="-50.0" disabledeltatime="true" >
        <sound file="Content/Items/Medical/syringe.ogg" range="500"/>
        <RequiredItem name="chem" type="Contained"/>
        <Use/>
      </StatusEffect>
    </Projectile>
  </Item>

  <Item
    name="Bandage"
    category="Equipment"
<<<<<<< HEAD
    Tags="smallitem,medical,stopbleeding"    
    canuseonself="true"
=======
    Tags="smallitem,medical"
    price="20"
>>>>>>> 271a9256
    cargocontainername="Chemical Crate"
    description="Treated with a hemostatic agent that quickly seals most minor wounds.">
    
    <Price locationtype="Military" buyprice="20"/>
    <Price locationtype="Research" buyprice="20"/>
    <Price locationtype="City" buyprice="50"/>
    <Price locationtype="Outpost" buyprice="50"/>
    
    <Sprite texture ="med.png" sourcerect="0,16,11,16" depth="0.6"/>

    <Body width="11" height="16" density="20"/>

    <MeleeWeapon canBeCombined="true" slots="Any,RightHand,LeftHand"
              aimpos="5,0" handle1="-5,0" holdangle="10" reload="1.0">
      <StatusEffect type="OnUse" target="This" Condition="-25.0" disabledeltatime="true"/>
      <StatusEffect type="OnUse" target="This, Limb" duration="5.0">
        <Sound file="Content/Items/Medical/bandage.ogg" range="500"/>
        <ReduceAffliction name="bleeding" reduceamount="3"/>
      </StatusEffect>
    </MeleeWeapon>
  </Item>

  <!-- Ingredients/weak chems -->
  <Item
    name="Iron Powder"
    category="Material"
    Tags="smallitem,chem"
    cargocontainername="Chemical Crate">
    
    <Price locationtype="Research" buyprice="10"/>
    <Price locationtype="Military" buyprice="20"/>
    <Price locationtype="City" buyprice="30"/>
    <Price locationtype="Outpost" buyprice="30"/>
    
    <Sprite texture ="med.png" sourcerect="24,16,8,16" depth="0.6" color="0.2,0.2,0.2,1.0"/>

    <Body width="8" height="16" density="40"/>

    <Throwable canBeCombined="true" slots="Any,RightHand,LeftHand" throwforce="4.0" aimpos="35,-10">
      <StatusEffect tags="poison,iron" type="OnUse" target="Character" Health="-2" duration="10">
        <RequiredItem name="Medical Syringe" type="Container"/>
      </StatusEffect>
    </Throwable>
  </Item>

  <Item
     name="Stabilozine"
     category="Material"
     spritecolor="1.0,1.0,0.7,1.0"
     Tags="smallitem,chem,medical"  
     cargocontainername="Chemical Crate"   
     description="A mild stimulant which is used as an ingredient in the manufacture of various medicines."
     canuseonself="true">
    
    <Price locationtype="Research" buyprice="20"/>
    <Price locationtype="Military" buyprice="30"/>
    <Price locationtype="City" buyprice="40"/>
    
    <Sprite texture ="med.png" sourcerect="15,15,8,17" depth="0.6" />

    <Body width="8" height="17" density="20"/>
    
    <ItemComponent>
      <StatusEffect tags="medical" type="OnUse" target="Character" Health="0.1" duration="20"/>
      <StatusEffect type="OnUse" target="This" Condition="-25.0" disabledeltatime="true"/>
    </ItemComponent>

    <Throwable canBeCombined="true" slots="Any,RightHand,LeftHand" throwforce="4.0" aimpos="35,-10">
      <StatusEffect tags="medical" type="OnUse" target="Character" Health="0.3" Oxygen="0.3" duration="10">
        <RequiredItem name="Medical Syringe" type="Container"/>
      </StatusEffect>
    </Throwable>
  </Item>
  
  <Item
    name="Chlorine"
    category="Material"
    spritecolor="1.0,1.0,1.0,0.6"
    cargocontainername="Chemical Crate"
    Tags="smallitem,chem,medical">
    
    <Price locationtype="Research" buyprice="20"/>
    <Price locationtype="Military" buyprice="30"/>
    <Price locationtype="City" buyprice="40"/>
    
    <Sprite texture ="med.png" sourcerect="15,15,8,17" depth="0.6"/>

    <Body width="8" height="17" density="10"/>

    <Throwable canBeCombined="true" slots="Any,RightHand,LeftHand" throwforce="4.0" aimpos="35,-10">
      <StatusEffect tags="poison,chlorine" type="OnUse" target="Character" Health="-0.1" duration="20.0">
        <RequiredItem name="Medical Syringe" type="Container"/>
      </StatusEffect>
    </Throwable>
  </Item>

  <Item
    name="Ethanol"
    category="Material"
    spritecolor="0.0,0.9,0.1,1.0"
    cargocontainername="Chemical Crate"
    Tags="smallitem,chem,medical"
    canuseonself="true">
    
    <Price locationtype="Research" buyprice="20"/>
    <Price locationtype="Military" buyprice="30"/>
    <Price locationtype="City" buyprice="40"/>
    <Price locationtype="Outpost" buyprice="50"/>
    
    <ItemComponent>
      <StatusEffect type="OnUse" target="This" Condition="-25.0" disabledeltatime="true"/>
      <StatusEffect type="OnUse" target="Character" delay="20">
        <Affliction name="drunk" strength="5"/>
      </StatusEffect>
    </ItemComponent>

    <Sprite texture ="med.png" sourcerect="15,15,8,17" depth="0.6"/>

    <Body width="8" height="7" density="10"/>

    <Throwable canBeCombined="true" slots="Any,RightHand,LeftHand" throwforce="4.0" aimpos="35,-10">
      <StatusEffect type="OnUse" target="Character" delay="5">
        <RequiredItem name="Medical Syringe" type="Container"/>
        <Affliction name="drunk" strength="10"/>
      </StatusEffect>
    </Throwable>
  </Item>

  <Item
    name="Aluminium"
    category="Material"
    spritecolor="0.7,0.7,0.7,1.0"
    cargocontainername="Chemical Crate"
    Tags="smallitem,chem,medical">
    
    <Price locationtype="Research" buyprice="20"/>
    <Price locationtype="Military" buyprice="30"/>
    <Price locationtype="City" buyprice="40"/>
    
    <Sprite texture ="med.png" sourcerect="24,16,8,16" depth="0.6"/>

    <Body width="8" height="16" density="10"/>

    <Throwable canBeCombined="true" slots="Any,RightHand,LeftHand" throwforce="4.0" aimpos="35,-10">
      <StatusEffect type="OnUse" target="Character" Health="-5.0" disabledeltatime="true">
        <RequiredItem name="Medical Syringe" type="Container"/>
      </StatusEffect>
    </Throwable>
  </Item>

  <Item
    name="Potassium"
    category="Material"
    spritecolor="0.8,0.8,0.8,1.0"
    cargocontainername="Chemical Crate"
    Tags="smallitem,chem,medical">
    
    <Price locationtype="Research" buyprice="20"/>
    <Price locationtype="Military" buyprice="30"/>
    <Price locationtype="City" buyprice="40"/>
    
    <Sprite texture ="med.png" sourcerect="24,16,8,16" depth="0.6"/>

    <Body width="8" height="16" density="10"/>

    <Throwable canBeCombined="true" slots="Any,RightHand,LeftHand" throwforce="4.0" aimpos="35,-10">
      <StatusEffect type="OnUse" target="Character" Health="-5.0" disabledeltatime="true">
        <RequiredItem name="Medical Syringe" type="Container"/>
      </StatusEffect>
      <StatusEffect type="InWater" target="This" Condition="0.0" setvalue="true">
        <Sound file="Content/Items/Reactor/explosion.ogg"/>
        <Explosion range="250.0" structuredamage="10" damage="20" stun="5" force="5.0"/>
      </StatusEffect>
    </Throwable>
  </Item>

  <Item
    name="Phosphorus"
    category="Material"
    spritecolor="0.5,0.0,0.0,1.0"
    cargocontainername="Chemical Crate"
    Tags="smallitem,chem,medical">
    
    <Price locationtype="Research" buyprice="20"/>
    <Price locationtype="Military" buyprice="30"/>
    <Price locationtype="City" buyprice="40"/>
    
    <Sprite texture ="med.png" sourcerect="24,16,8,16" depth="0.6"/>

    <Body width="8" height="16" density="10"/>

    <Throwable canBeCombined="true" slots="Any,RightHand,LeftHand" throwforce="4.0" aimpos="35,-10">
      <StatusEffect type="OnUse" target="Character" Health="-5.0" disabledeltatime="true">
        <RequiredItem name="Medical Syringe" type="Container"/>
      </StatusEffect>
    </Throwable>
  </Item>
  
  <!-- Helpful chems -->
  <Item
     name="Chloromydride"
     category="Material"
     spritecolor="0.7,0.9,1.0,1.0"
     cargocontainername="Chemical Crate"
     Tags="smallitem,chem,medical"     
     description="A strong synaptic stimulant and cardiostimulant which is used as a preventative measure against critical condition. Should only be injected once every 30 seconds.">
    
    <Price locationtype="Research" buyprice="50"/>
    <Price locationtype="Military" buyprice="80"/>
    <Price locationtype="City" buyprice="100"/>
    
    <Sprite texture ="med.png" sourcerect="15,15,8,17" depth="0.6" />

    <Body width="8" height="16" density="20"/>
    
    <Throwable canBeCombined="true" slots="Any,RightHand,LeftHand" throwforce="4.0" aimpos="35,-10">
      <StatusEffect tags="medical" type="OnUse" target="Character" health="1.0" bleeding="-0.2" Oxygen="0.6" duration="30" stackable="false" checkconditionalalways="true">
        <!-- Rapidly removes bleeding and stabilizes oxygen intake while also counteracting crit damage so they won't die. Doesn't prevent poisons.
            EXTREMELY useful to follow up with CPR, especially if they were bleeding before. -->
        <Conditional Health="lt 0.1"/>
        <RequiredItem name="Medical Syringe" type="Container"/>
      </StatusEffect>
    </Throwable>
  </Item>
  
  <Item
     name="Erythrozine"
     category="Material"
     spritecolor="0.5,0.5,1.0,1.0"
     cargocontainername="Chemical Crate"
<<<<<<< HEAD
     Tags="smallitem,chem,medical"     
     canuseonself="true"
     description="Most commonly used for treating oxygen deprivation.">
    
    <Price locationtype="Research" buyprice="50"/>
    <Price locationtype="Military" buyprice="80"/>
    <Price locationtype="City" buyprice="100"/>
    <Price locationtype="Outpost" buyprice="120"/>
    
=======
     Tags="smallitem,chem,medical"
     description="Most commonly used for treating oxygen deprivation."
     price="50">

>>>>>>> 271a9256
    <Sprite texture ="med.png" sourcerect="24,16,8,16" depth="0.6" />

    <Body width="8" height="16" density="20"/>

    <ItemComponent>
      <StatusEffect tags="medical" type="OnUse" target="Limb" duration="10.0">
        <ReduceAffliction name="oxygenlow" reduceamount="1"/>
      </StatusEffect>
      <StatusEffect type="OnUse" target="This" Condition="-25.0" disabledeltatime="true"/>
    </ItemComponent>
    
    <Throwable canBeCombined="true" slots="Any,RightHand,LeftHand" throwforce="4.0" aimpos="35,-10">
      <StatusEffect tags="medical" type="OnUse" target="Limb" duration="10">
        <ReduceAffliction name="oxygenlow" reduceamount="2"/>
        <RequiredItem name="Medical Syringe" type="Container"/>
      </StatusEffect>
    </Throwable>
  </Item>

  <Item
    name="Fibrinozine"
    category="Material"
    spritecolor="0.6,0.4,0.2,1.0"
    cargocontainername="Chemical Crate"
<<<<<<< HEAD
    Tags="smallitem,chem,medical,stopbleeding"    
    canuseonself="true"
    description="A hemostatic agent that slows down bleeding.">

    <Price locationtype="Research" buyprice="50"/>
    <Price locationtype="Military" buyprice="80"/>
    <Price locationtype="City" buyprice="100"/>
    <Price locationtype="Outpost" buyprice="120"/>
=======
    Tags="smallitem,chem,medical"
    description="A hemostatic agent that slows down bleeding."
    price="50">
>>>>>>> 271a9256

    <Sprite texture ="med.png" sourcerect="24,16,8,16" depth="0.6" />

    <Body width="8" height="16" density="20"/>

    <ItemComponent>
      <StatusEffect tags="medical" type="OnUse" target="Limb" duration="10.0">
        <ReduceAffliction name="bleeding" reduceamount="1"/>
      </StatusEffect>
      <StatusEffect type="OnUse" target="This" Condition="-25.0" disabledeltatime="true"/>
    </ItemComponent>

    <Throwable canBeCombined="true" slots="Any,RightHand,LeftHand" throwforce="4.0" aimpos="35,-10">
      <StatusEffect tags="medical" type="OnUse" target="Limb" duration="5.0">
        <ReduceAffliction name="bleeding" reduceamount="5"/>
        <RequiredItem name="Medical Syringe" type="Container"/>
      </StatusEffect>
    </Throwable>
  </Item>

  <Item
    name="Corrigodone"
    category="Material"
    spritecolor="0.8,0.0,0.0,1.0"
    cargocontainername="Chemical Crate"
<<<<<<< HEAD
    Tags="smallitem,chem,medical,heal"
    canuseonself="true"
    description="Highly effective at treating various types of physical trauma.">

    <Price locationtype="Research" buyprice="50"/>
    <Price locationtype="Military" buyprice="80"/>
    <Price locationtype="City" buyprice="100"/>
    <Price locationtype="Outpost" buyprice="120"/>
    
    <Sprite texture ="med.png" sourcerect="24,16,8,16" depth="0.6"/>
=======
    Tags="smallitem,chem,medical"
    description="Highly effective at treating various types of physical trauma."
    price="50">

    <Sprite texture="med.png" sourcerect="24,16,8,16" depth="0.6"/>
>>>>>>> 271a9256

    <Body width="8" height="16" density="20"/>
    
    <ItemComponent>
      <StatusEffect type="OnUse" target="This" Condition="-25.0" disabledeltatime="true"/>
      <StatusEffect tags="medical" type="OnUse" target="Limb, This" duration="10">
        <ReduceAffliction name="damage" reduceamount="1"/>
      </StatusEffect>
    </ItemComponent>

    <Throwable canBeCombined="true" slots="Any,RightHand,LeftHand" throwforce="4.0" aimpos="35,-10">
      <StatusEffect tags="medical" type="OnUse" target="Limb" duration="5.0">
        <ReduceAffliction name="damage" reduceamount="5"/>
        <RequiredItem name="Medical Syringe" type="Container"/>
      </StatusEffect>
    </Throwable>
  </Item>

  <Item
    name="Auxiliorizine"
    category="Material"
    spritecolor="1.0,1.0,0.0,1.0"
    cargocontainername="Chemical Crate"
<<<<<<< HEAD
    Tags="smallitem,chem,medical,heal,stopbleeding"
    description="A highly potent corrigodone-based stimulant.">
=======
    Tags="smallitem,chem,medical"    
    description="A highly potent corrigodone-based stimulant."
    price="150">
>>>>>>> 271a9256

    <Price locationtype="Research" buyprice="150"/>
    <Price locationtype="Military" buyprice="200"/>
    
    <Sprite texture ="med.png" sourcerect="24,16,8,16" depth="0.6"/>

    <Body width="8" height="16" density="20"/>

    <Throwable canBeCombined="true" slots="Any,RightHand,LeftHand" throwforce="4.0" aimpos="35,-10">
      <StatusEffect tags="medical" type="OnUse" target="Character" Health="0.5" Oxygen="0.5" Bleeding="-0.025" duration="60.0">
        <RequiredItem name="Medical Syringe" type="Container"/>
      </StatusEffect>
    </Throwable>
  </Item>

  <Item
   name="Hyperzine"
   category="Material"
   spritecolor="0.8,0.3,0.8,1.0"
   cargocontainername="Chemical Crate"
   Tags="smallitem,chem,medical"   
   description="A potent muscle stimulant.">

    <Price locationtype="Research" buyprice="50"/>
    <Price locationtype="Military" buyprice="80"/>

    <Sprite texture ="med.png" sourcerect="24,16,8,16" depth="0.6"/>

    <Body width="8" height="16" density="15"/>

    <Throwable canBeCombined="true" slots="Any,RightHand,LeftHand" throwforce="4.0" aimpos="35,-10">
      <StatusEffect tags="medical" type="OnUse" target="Character" SpeedMultiplier="1.5" setvalue="true" duration="60.0">
        <RequiredItem name="Medical Syringe" type="Container"/>
      </StatusEffect>
    </Throwable>
  </Item>

  <Item
   name="Calyxanide"
   category="Material"
   spritecolor="0.0,0.0,0.0,1.0"
   cargocontainername="Chemical Crate"
   Tags="smallitem,chem,medical"   
   description="An antiparasitic drug used in the treatment of husk parasite infections. Might require higher dosage to cure the infection at later stages.">

    <Price locationtype="Research" buyprice="300"/>
    <Price locationtype="Military" buyprice="40"/>
    <Price locationtype="City" buyprice="500"/>
    
    <Sprite texture ="med.png" sourcerect="24,16,8,16" depth="0.6"/>

    <Body width="8" height="16" density="10"/>

    <Throwable canBeCombined="true" slots="Any,RightHand,LeftHand" throwforce="4.0" aimpos="35,-10">
<<<<<<< HEAD
      <StatusEffect type="OnUse" target="Character" HuskInfectionState="-0.2">
=======
      <StatusEffect type="OnUse" target="Character">
>>>>>>> 271a9256
        <Conditional HuskInfectionState="lt 1.0"/>
        <ReduceAffliction name="Husk infection" reduceamount="-20"/>
        <RequiredItem name="Medical Syringe" type="Container"/>
      </StatusEffect>
      <StatusEffect tags="poison,calyxanide" type="OnUse" target="Character" duration="10.0">
        <!-- Injecting a still-conscious Husk will only piss it off and kill the "conscious" faster -->
        <Conditional HuskInfectionState="eq 1.0"/>
        <Affliction name="Internal damage" strength="3"/>
        <RequiredItem name="Medical Syringe" type="Container"/>
      </StatusEffect>
      <StatusEffect tags="poison,calyxanide" type="OnUse" target="Character" duration="10.0">
        <Conditional SpeciesName="husk"/>
        <Affliction name="Internal damage" strength="4"/>
        <RequiredItem name="Medical Syringe" type="Container"/>
      </StatusEffect>
    </Throwable>
  </Item>

  <Item
   name="Morbusanide"
   category="Material"
   spritecolor="0.0,0.0,0.2,1.0"
   cargocontainername="Chemical Crate"
   Tags="smallitem,chem,medical"   
   description="A morbusine antidote.">

    <Sprite texture ="med.png" sourcerect="24,16,8,16" depth="0.6"/>

    <Body width="8" height="16" density="10"/>

    <Throwable canBeCombined="true" slots="Any,RightHand,LeftHand" throwforce="4.0" aimpos="35,-10">
      <StatusEffect type="OnUse" target="Character">
        <RequiredItem name="Medical Syringe" type="Container"/>
        <Conditional hasstatustag="morbusine">
          <CancelStatusEffect/>
        </Conditional>
      </StatusEffect>
    </Throwable>
  </Item>

  <Item
    name="Liquid Oxygenite"
    category="Material"
    spritecolor="0.6,0.8,1.0,1.0"
    cargocontainername="Chemical Crate"
    Tags="smallitem,chem,medical"
    impacttolerance="8"
    description="A mildy toxic solution that slowly releases oxygen into the bloodstream when injected.">

    <Sprite texture ="med.png" sourcerect="24,16,8,16" depth="0.6" />

    <Body width="8" height="16" density="20"/>

    <Throwable canBeCombined="true" slots="Any,RightHand,LeftHand" throwforce="4.0" aimpos="35,-10">
      <StatusEffect tags="medical" type="OnUse" target="Character" Health="-0.5" Oxygen="10.0" duration="60">
        <RequiredItem name="Medical Syringe" type="Container"/>
      </StatusEffect>
      <StatusEffect type="OnImpact" target="This" Condition="0.0" setvalue="true">
        <sound file="Content/Items/Reactor/explosion.ogg"/>
        <Explosion range="300.0" structuredamage="50" damage="30" stun="5" force="10.0"/>
      </StatusEffect>
    </Throwable>
  </Item>

  <!-- Harmful and toxic chems -->
  <Item
    name="Flash Powder"
    category="Material"
    spritecolor="0.1,0.1,0.1,1.0"
    cargocontainername="Chemical Crate"
    Tags="smallitem,chem,explosive"
    impacttolerance="8">
    
    <Price locationtype="Research" buyprice="30"/>
    <Price locationtype="Military" buyprice="40"/>
    
    <Sprite texture ="med.png" sourcerect="24,16,8,16" depth="0.6"/>

    <Body width="8" height="16" density="10"/>

    <Throwable canBeCombined="true" slots="Any,RightHand,LeftHand" throwforce="4.0" aimpos="35,-10">
      <StatusEffect type="OnImpact" target="This" Condition="0.0" setvalue="true"/>
      <StatusEffect type="OnFire" target="this" condition="-50"/> 
      <StatusEffect type="OnBroken" target="This" Condition="-100.0">
        <Sound file="Content/Items/Reactor/explosion.ogg"/>
        <Explosion range="500" damage="5" stun="3" force="0.1"/>
      </StatusEffect>
    </Throwable>
  </Item>
  
  <Item
    name="Chloral Hydrate"
    category="Material"
    spritecolor="1.0,1.0,1.0,0.8"
    cargocontainername="Chemical Crate"
    Tags="smallitem,chem,medical">

    <Price locationtype="Research" buyprice="20"/>
    <Price locationtype="Military" buyprice="30"/>
    <Price locationtype="City" buyprice="50"/>
    <Price locationtype="Outpost" buyprice="80"/>
    
    <Sprite texture ="med.png" sourcerect="15,15,8,17" depth="0.6"/>

    <Body width="8" height="17" density="10"/>

    <Throwable canBeCombined="true" slots="Any,RightHand,LeftHand" throwforce="4.0" aimpos="35,-10">
      <StatusEffect type="OnUse" target="Character" Health="-5.0" Stun="10" disabledeltatime="true">
        <RequiredItem name="Medical Syringe" type="Container"/>
      </StatusEffect>
    </Throwable>
  </Item>

  <Item
    name="Sulphuric Acid"
    category="Material"
    spritecolor="0.5,0.0,0.0,1.0"
    cargocontainername="Chemical Crate"
    Tags="smallitem,chem,medical">
    
    <Price locationtype="Research" buyprice="30"/>
    <Price locationtype="Military" buyprice="40"/>
    
    <Sprite texture ="med.png" sourcerect="15,15,8,17" depth="0.6"/>

    <Body width="8" height="17" density="10"/>

    <Throwable canBeCombined="true" slots="Any,RightHand,LeftHand" throwforce="4.0" aimpos="35,-10">
      <StatusEffect tags="poison,acid" type="OnUse" target="Character" Health="-1.0" duration="30.0">
        <RequiredItem name="Medical Syringe" type="Container"/>
      </StatusEffect>
    </Throwable>
  </Item>
  
  <Item
    name="Uranium Powder"
    category="Material"
    spritecolor="0.2,0.35,0.06,1.0"
    cargocontainername="Chemical Crate"
    Tags="smallitem,chem,medical">
    
    <Price locationtype="Research" buyprice="50"/>
    <Price locationtype="Military" buyprice="80"/>

    <Sprite texture ="med.png" sourcerect="24,16,8,16" depth="0.6"/>

    <Body width="8" height="16" density="25"/>

    <Throwable canBeCombined="true" slots="Any,RightHand,LeftHand" throwforce="4.0" aimpos="35,-10">
      <StatusEffect tags="poison,uranium" type="OnUse" target="Character" bleeding="0.1" duration="60.0">
        <RequiredItem name="Medical Syringe" type="Container"/>
      </StatusEffect>
    </Throwable>
  </Item>

  <Item
   name="Velonaceps Calyx Eggs"
   category="Material"
   spritecolor="0.0,0.0,0.0,1.0"
   cargocontainername="Chemical Crate"
   Tags="smallitem,chem,medical"   
   description="Dormant eggs of the Europan lifeform colloquially referred to as 'husk parasite'.">

    <Price locationtype="Research" buyprice="1000"/>
    
    <Sprite texture ="med.png" sourcerect="24,16,8,16" depth="0.6"/>

    <Body width="8" height="16" density="10"/>

    <Throwable canBeCombined="true" slots="Any,RightHand,LeftHand" throwforce="4.0" aimpos="35,-10">
      <StatusEffect type="OnUse" target="Character" HuskInfectionState="0.01">
        <!-- HuskInfectionState must be less than 0.01 so you can't speed up the infection -->
        <Conditional HuskInfectionState="lt 0.01"/>
        <RequiredItem name="Medical Syringe" type="Container"/>
      </StatusEffect>
    </Throwable>
  </Item>

  <Item
   name="Morbusine"
   category="Material"
   spritecolor="0.0,0.0,0.0,1.0"
   cargocontainername="Chemical Crate"
   Tags="smallitem,chem,medical"   
   description="A highly potent neurotoxin.">
    
    <Price locationtype="Research" buyprice="500"/>
    <Price locationtype="Military" buyprice="1000"/>
    
    <Sprite texture ="med.png" sourcerect="24,16,8,16" depth="0.6"/>

    <Body width="8" height="16" density="10"/>

    <Throwable canBeCombined="true" slots="Any,RightHand,LeftHand" throwforce="4.0" aimpos="35,-10">
      <StatusEffect tags="poison,morbusine" type="OnUse" target="Character" Health="-5.0" duration="60.0">
        <RequiredItem name="Medical Syringe" type="Container"/>
      </StatusEffect>
    </Throwable>
  </Item>

  <Item
    name="Nitroglycerin"
    category="Material"
    description="A highly unstable liquid that may explode when subjected to heat or physical shock."
    spritecolor="1.0,1.0,1.0,1.0"
    cargocontainername="Explosive Crate"
    Tags="smallitem,chem,medical"    
    impacttolerance="4">

    <Sprite texture ="Content/Items/Medical/med.png" sourcerect="24,16,8,16" depth="0.6"/>

    <Body width="25" height="5" density="10"/>

    <Throwable canBeCombined="true" slots="Any,RightHand,LeftHand" throwforce="4.0" aimpos="35,-10">
      <StatusEffect type="OnImpact" target="This" Condition="0.0" setvalue="true"/>
      <StatusEffect type="OnFire" target="This" Condition="-50.0"/>
      
      <StatusEffect type="OnBroken" target="This" Condition="-100.0">
        <sound file="Content/Items/Reactor/explosion.ogg" range="3000"/>
        <Explosion range="600.0" structuredamage="400" damage="300" stun="5" force="20.0" severlimbsprobability="0.4" decal="explosion" decalsize="0.5"/>
      </StatusEffect>
      
      <StatusEffect type="OnUse" target="This" Condition="-100.0">
        <RequiredItem name="Medical Syringe" type="Container"/>
      </StatusEffect>
    </Throwable>
  </Item>

  <Item
    name="Sufforin"
    category="Material"
    spritecolor="1.0,0.3,0.3,1.0"
    cargocontainername="Chemical Crate"
    Tags="smallitem,chem,medical"   
    description="A devious poison with a delayed effect.">
    <!-- Can only be crafted. Direct counter to Sufforin is Liquid Oxygenite, though it's not strictly an antidote.
        Two injections to choke slightly faster than welding fuel. -->
    <Sprite texture ="med.png" sourcerect="24,16,8,16" depth="0.6"/>

    <Body width="8" height="16" density="10"/>

    <Throwable canBeCombined="true" slots="Any,RightHand,LeftHand" throwforce="4.0" aimpos="35,-10">
      <StatusEffect type="OnUse" target="Character" Health="-5.0">
        <RequiredItem name="Medical Syringe" type="Container"/>
      </StatusEffect>
      <!-- Did You Know? If OxygenAvailable is too low, character will take -5 Oxygen loss per tick, otherwise they restore +10 oxygen. -->
      <StatusEffect tags="poison,sufforin" type="OnUse" target="Character" Oxygen="-5.0" OxygenAvailable="-10000.0" Health="-0.5" duration="60.0" delay="20.0"> 
        <RequiredItem name="Medical Syringe" type="Container"/>
      </StatusEffect>
    </Throwable>
  </Item>
</Items>

  

<|MERGE_RESOLUTION|>--- conflicted
+++ resolved
@@ -44,13 +44,8 @@
   <Item
     name="Bandage"
     category="Equipment"
-<<<<<<< HEAD
-    Tags="smallitem,medical,stopbleeding"    
+    Tags="smallitem,medical"    
     canuseonself="true"
-=======
-    Tags="smallitem,medical"
-    price="20"
->>>>>>> 271a9256
     cargocontainername="Chemical Crate"
     description="Treated with a hemostatic agent that quickly seals most minor wounds.">
     
@@ -281,9 +276,7 @@
      category="Material"
      spritecolor="0.5,0.5,1.0,1.0"
      cargocontainername="Chemical Crate"
-<<<<<<< HEAD
      Tags="smallitem,chem,medical"     
-     canuseonself="true"
      description="Most commonly used for treating oxygen deprivation.">
     
     <Price locationtype="Research" buyprice="50"/>
@@ -291,12 +284,6 @@
     <Price locationtype="City" buyprice="100"/>
     <Price locationtype="Outpost" buyprice="120"/>
     
-=======
-     Tags="smallitem,chem,medical"
-     description="Most commonly used for treating oxygen deprivation."
-     price="50">
-
->>>>>>> 271a9256
     <Sprite texture ="med.png" sourcerect="24,16,8,16" depth="0.6" />
 
     <Body width="8" height="16" density="20"/>
@@ -321,8 +308,7 @@
     category="Material"
     spritecolor="0.6,0.4,0.2,1.0"
     cargocontainername="Chemical Crate"
-<<<<<<< HEAD
-    Tags="smallitem,chem,medical,stopbleeding"    
+    Tags="smallitem,chem,medical"    
     canuseonself="true"
     description="A hemostatic agent that slows down bleeding.">
 
@@ -330,11 +316,6 @@
     <Price locationtype="Military" buyprice="80"/>
     <Price locationtype="City" buyprice="100"/>
     <Price locationtype="Outpost" buyprice="120"/>
-=======
-    Tags="smallitem,chem,medical"
-    description="A hemostatic agent that slows down bleeding."
-    price="50">
->>>>>>> 271a9256
 
     <Sprite texture ="med.png" sourcerect="24,16,8,16" depth="0.6" />
 
@@ -360,8 +341,7 @@
     category="Material"
     spritecolor="0.8,0.0,0.0,1.0"
     cargocontainername="Chemical Crate"
-<<<<<<< HEAD
-    Tags="smallitem,chem,medical,heal"
+    Tags="smallitem,chem,medical"
     canuseonself="true"
     description="Highly effective at treating various types of physical trauma.">
 
@@ -371,13 +351,6 @@
     <Price locationtype="Outpost" buyprice="120"/>
     
     <Sprite texture ="med.png" sourcerect="24,16,8,16" depth="0.6"/>
-=======
-    Tags="smallitem,chem,medical"
-    description="Highly effective at treating various types of physical trauma."
-    price="50">
-
-    <Sprite texture="med.png" sourcerect="24,16,8,16" depth="0.6"/>
->>>>>>> 271a9256
 
     <Body width="8" height="16" density="20"/>
     
@@ -401,14 +374,8 @@
     category="Material"
     spritecolor="1.0,1.0,0.0,1.0"
     cargocontainername="Chemical Crate"
-<<<<<<< HEAD
     Tags="smallitem,chem,medical,heal,stopbleeding"
     description="A highly potent corrigodone-based stimulant.">
-=======
-    Tags="smallitem,chem,medical"    
-    description="A highly potent corrigodone-based stimulant."
-    price="150">
->>>>>>> 271a9256
 
     <Price locationtype="Research" buyprice="150"/>
     <Price locationtype="Military" buyprice="200"/>
@@ -463,11 +430,7 @@
     <Body width="8" height="16" density="10"/>
 
     <Throwable canBeCombined="true" slots="Any,RightHand,LeftHand" throwforce="4.0" aimpos="35,-10">
-<<<<<<< HEAD
-      <StatusEffect type="OnUse" target="Character" HuskInfectionState="-0.2">
-=======
       <StatusEffect type="OnUse" target="Character">
->>>>>>> 271a9256
         <Conditional HuskInfectionState="lt 1.0"/>
         <ReduceAffliction name="Husk infection" reduceamount="-20"/>
         <RequiredItem name="Medical Syringe" type="Container"/>
