--- conflicted
+++ resolved
@@ -374,11 +374,7 @@
     <SuitableTreatment identifier="burn" suitability="80" />
     <SuitableTreatment identifier="damage" suitability="-15" />
     
-<<<<<<< HEAD
-    <MeleeWeapon canBeCombined="true" slots="Any,RightHand,LeftHand" aimpos="5,0" handle1="-5,0" holdangle="10" reload="1.0" msg="ItemMsgPickUpSelect">
-=======
     <MeleeWeapon canBeCombined="true" removeOnCombined="true" slots="Any,RightHand,LeftHand" aimpos="5,0" handle1="-5,0" holdangle="10" reload="1.0" msg="ItemMsgPickUpSelect">
->>>>>>> 206b45bf
       <StatusEffect type="OnUse" target="This" Condition="-20.0" disabledeltatime="true" />
       <StatusEffect type="OnFailure" target="This" Condition="-50.0" disabledeltatime="true" />
       <RequiredSkill identifier="medical" level="50" />
