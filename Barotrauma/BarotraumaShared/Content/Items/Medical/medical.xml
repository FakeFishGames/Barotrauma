﻿<?xml version="1.0" encoding="utf-8" ?>
<Items>
  <!-- Medical items -->
  <Item
    name="Medical Syringe"
    category="Equipment"
    Tags="smallitem,medical"
    canuseonself="true"
    cargocontainername="Chemical Crate"
    description="Injection is often a much more effective method of administering drugs than taking them orally.">
    
    <Price locationtype="Research" buyprice="50"/>
    <Price locationtype="Military" buyprice="70"/>
    <Price locationtype="City" buyprice="100"/>
    <Price locationtype="Outpost" buyprice="100"/>
    
    <Sprite texture ="med.png" sourcerect="0,0,25,5" depth="0.6"/>

    <Body width="25" height="5" density="20"/>

    <MeleeWeapon slots="Any,RightHand,LeftHand"
              aimpos="5,0" handle1="-5,0" holdangle="10" reload="1.0">

      <StatusEffect type="OnUse" target="Contained, Character" Condition="-25.0" disabledeltatime="true" >
        <sound file="Content/Items/Medical/syringe.ogg" range="500"/>
        <RequiredItem name="chem" type="Contained"/>
        <Use/>
      </StatusEffect>
    </MeleeWeapon>

    <ItemContainer capacity="1" hideitems="true">
      <Containable name="chem"/>
    </ItemContainer>

    <Projectile launchimpulse="20.0" sticktocharacters="true">
      <Attack damage="5" bleedingdamage="0.2" structuredamage="1" damagetype="Blunt" stun="0.1" targetforce="5"/>
      <StatusEffect type="OnImpact" target="Contained, Character" Condition="-50.0" disabledeltatime="true" >
        <sound file="Content/Items/Medical/syringe.ogg" range="500"/>
        <RequiredItem name="chem" type="Contained"/>
        <Use/>
      </StatusEffect>
    </Projectile>
  </Item>

  <Item
    name="Bandage"
    category="Equipment"
    Tags="smallitem,medical,stopbleeding"    
    canuseonself="true"
    cargocontainername="Chemical Crate"
    description="Treated with a hemostatic agent that quickly seals most minor wounds.">
    
    <Price locationtype="Military" buyprice="20"/>
    <Price locationtype="Research" buyprice="20"/>
    <Price locationtype="City" buyprice="50"/>
    <Price locationtype="Outpost" buyprice="50"/>
    
    <Sprite texture ="med.png" sourcerect="0,16,11,16" depth="0.6"/>

    <Body width="11" height="16" density="20"/>

    <MeleeWeapon canBeCombined="true" slots="Any,RightHand,LeftHand"
              aimpos="5,0" handle1="-5,0" holdangle="10" reload="1.0">
      <StatusEffect type="OnUse" target="This" Condition="-25.0" disabledeltatime="true"/>
      <StatusEffect type="OnUse" target="This, Character" bleeding="-0.1" duration="5.0">
        <Sound file="Content/Items/Medical/bandage.ogg" range="500"/>
      </StatusEffect>
      <StatusEffect type="OnUse" target="This, Character" health="0.1" duration="5.0" checkconditionalalways="true">
        <!-- Only give healing effect if their health is more than 50 -->
        <Conditional Health="gt 50"/>
      </StatusEffect>
    </MeleeWeapon>
  </Item>

  <!-- Ingredients/weak chems -->
  <Item
    name="Iron Powder"
    category="Material"
    Tags="smallitem,chem"
    cargocontainername="Chemical Crate">
    
    <Price locationtype="Research" buyprice="10"/>
    <Price locationtype="Military" buyprice="20"/>
    <Price locationtype="City" buyprice="30"/>
    <Price locationtype="Outpost" buyprice="30"/>
    
    <Sprite texture ="med.png" sourcerect="24,16,8,16" depth="0.6" color="0.2,0.2,0.2,1.0"/>

    <Body width="8" height="16" density="40"/>

    <Throwable canBeCombined="true" slots="Any,RightHand,LeftHand" throwforce="4.0" aimpos="35,-10">
      <StatusEffect tags="poison,iron" type="OnUse" target="Character" Health="-2" duration="10">
        <RequiredItem name="Medical Syringe" type="Container"/>
      </StatusEffect>
    </Throwable>
  </Item>

  <Item
     name="Stabilozine"
     category="Material"
     spritecolor="1.0,1.0,0.7,1.0"
     Tags="smallitem,chem,medical"  
     cargocontainername="Chemical Crate"   
     description="A mild stimulant which is used as an ingredient in the manufacture of various medicines."
     canuseonself="true">
    
    <Price locationtype="Research" buyprice="20"/>
    <Price locationtype="Military" buyprice="30"/>
    <Price locationtype="City" buyprice="40"/>
    
    <Sprite texture ="med.png" sourcerect="15,15,8,17" depth="0.6" />

    <Body width="8" height="17" density="20"/>
    
    <ItemComponent>
      <StatusEffect tags="medical" type="OnUse" target="Character" Health="0.1" duration="20"/>
      <StatusEffect type="OnUse" target="This" Condition="-25.0" disabledeltatime="true"/>
    </ItemComponent>

    <Throwable canBeCombined="true" slots="Any,RightHand,LeftHand" throwforce="4.0" aimpos="35,-10">
      <StatusEffect tags="medical" type="OnUse" target="Character" Health="0.3" Oxygen="0.3" duration="10">
        <RequiredItem name="Medical Syringe" type="Container"/>
      </StatusEffect>
    </Throwable>
  </Item>
  
  <Item
    name="Chlorine"
    category="Material"
    spritecolor="1.0,1.0,1.0,0.6"
    cargocontainername="Chemical Crate"
    Tags="smallitem,chem,medical">
    
    <Price locationtype="Research" buyprice="20"/>
    <Price locationtype="Military" buyprice="30"/>
    <Price locationtype="City" buyprice="40"/>
    
    <Sprite texture ="med.png" sourcerect="15,15,8,17" depth="0.6"/>

    <Body width="8" height="17" density="10"/>

    <Throwable canBeCombined="true" slots="Any,RightHand,LeftHand" throwforce="4.0" aimpos="35,-10">
      <StatusEffect tags="poison,chlorine" type="OnUse" target="Character" Health="-0.1" duration="20.0">
        <RequiredItem name="Medical Syringe" type="Container"/>
      </StatusEffect>
    </Throwable>
  </Item>

  <Item
    name="Ethanol"
    category="Material"
    spritecolor="0.0,0.9,0.1,1.0"
    cargocontainername="Chemical Crate"
    Tags="smallitem,chem,medical"
    canuseonself="true">
    
    <Price locationtype="Research" buyprice="20"/>
    <Price locationtype="Military" buyprice="30"/>
    <Price locationtype="City" buyprice="40"/>
    <Price locationtype="Outpost" buyprice="50"/>
    
    <ItemComponent>
      <StatusEffect type="OnUse" target="This" Condition="-25.0" disabledeltatime="true"/>
      <StatusEffect tags="drunk" type="OnUse" target="Character" SpeedMultiplier="0.8" setvalue="true" duration="20.0"/>      
    </ItemComponent>

    <Sprite texture ="med.png" sourcerect="15,15,8,17" depth="0.6"/>

    <Body width="8" height="7" density="10"/>

    <Throwable canBeCombined="true" slots="Any,RightHand,LeftHand" throwforce="4.0" aimpos="35,-10">
      <StatusEffect tags="drunk" type="OnUse" target="Character" SpeedMultiplier="0.8" setvalue="true" duration="20.0">
        <RequiredItem name="Medical Syringe" type="Container"/>
      </StatusEffect>
    </Throwable>
  </Item>

  <Item
    name="Aluminium"
    category="Material"
    spritecolor="0.7,0.7,0.7,1.0"
    cargocontainername="Chemical Crate"
    Tags="smallitem,chem,medical">
    
    <Price locationtype="Research" buyprice="20"/>
    <Price locationtype="Military" buyprice="30"/>
    <Price locationtype="City" buyprice="40"/>
    
    <Sprite texture ="med.png" sourcerect="24,16,8,16" depth="0.6"/>

    <Body width="8" height="16" density="10"/>

    <Throwable canBeCombined="true" slots="Any,RightHand,LeftHand" throwforce="4.0" aimpos="35,-10">
      <StatusEffect type="OnUse" target="Character" Health="-5.0" disabledeltatime="true">
        <RequiredItem name="Medical Syringe" type="Container"/>
      </StatusEffect>
    </Throwable>
  </Item>

  <Item
    name="Potassium"
    category="Material"
    spritecolor="0.8,0.8,0.8,1.0"
    cargocontainername="Chemical Crate"
    Tags="smallitem,chem,medical">
    
    <Price locationtype="Research" buyprice="20"/>
    <Price locationtype="Military" buyprice="30"/>
    <Price locationtype="City" buyprice="40"/>
    
    <Sprite texture ="med.png" sourcerect="24,16,8,16" depth="0.6"/>

    <Body width="8" height="16" density="10"/>

    <Throwable canBeCombined="true" slots="Any,RightHand,LeftHand" throwforce="4.0" aimpos="35,-10">
      <StatusEffect type="OnUse" target="Character" Health="-5.0" disabledeltatime="true">
        <RequiredItem name="Medical Syringe" type="Container"/>
      </StatusEffect>
      <StatusEffect type="InWater" target="This" Condition="0.0" setvalue="true">
        <Sound file="Content/Items/Reactor/explosion.ogg"/>
        <Explosion range="250.0" structuredamage="10" damage="20" stun="5" force="5.0"/>
      </StatusEffect>
    </Throwable>
  </Item>

  <Item
    name="Phosphorus"
    category="Material"
    spritecolor="0.5,0.0,0.0,1.0"
    cargocontainername="Chemical Crate"
    Tags="smallitem,chem,medical">
    
    <Price locationtype="Research" buyprice="20"/>
    <Price locationtype="Military" buyprice="30"/>
    <Price locationtype="City" buyprice="40"/>
    
    <Sprite texture ="med.png" sourcerect="24,16,8,16" depth="0.6"/>

    <Body width="8" height="16" density="10"/>

    <Throwable canBeCombined="true" slots="Any,RightHand,LeftHand" throwforce="4.0" aimpos="35,-10">
      <StatusEffect type="OnUse" target="Character" Health="-5.0" disabledeltatime="true">
        <RequiredItem name="Medical Syringe" type="Container"/>
      </StatusEffect>
    </Throwable>
  </Item>
  
  <!-- Helpful chems -->
  <Item
     name="Chloromydride"
     category="Material"
     spritecolor="0.7,0.9,1.0,1.0"
     cargocontainername="Chemical Crate"
     Tags="smallitem,chem,medical"     
     description="A strong synaptic stimulant and cardiostimulant which is used as a preventative measure against critical condition. Should only be injected once every 30 seconds.">
    
    <Price locationtype="Research" buyprice="50"/>
    <Price locationtype="Military" buyprice="80"/>
    <Price locationtype="City" buyprice="100"/>
    
    <Sprite texture ="med.png" sourcerect="15,15,8,17" depth="0.6" />

    <Body width="8" height="16" density="20"/>
    
    <Throwable canBeCombined="true" slots="Any,RightHand,LeftHand" throwforce="4.0" aimpos="35,-10">
      <StatusEffect tags="medical" type="OnUse" target="Character" health="1.0" bleeding="-0.2" Oxygen="0.6" duration="30" stackable="false" checkconditionalalways="true">
        <!-- Rapidly removes bleeding and stabilizes oxygen intake while also counteracting crit damage so they won't die. Doesn't prevent poisons.
            EXTREMELY useful to follow up with CPR, especially if they were bleeding before. -->
        <Conditional Health="lt 0.1"/>
        <RequiredItem name="Medical Syringe" type="Container"/>
      </StatusEffect>
    </Throwable>
  </Item>
  
  <Item
     name="Erythrozine"
     category="Material"
     spritecolor="0.5,0.5,1.0,1.0"
     cargocontainername="Chemical Crate"
     Tags="smallitem,chem,medical"     
     canuseonself="true"
     description="Most commonly used for treating oxygen deprivation.">
    
    <Price locationtype="Research" buyprice="50"/>
    <Price locationtype="Military" buyprice="80"/>
    <Price locationtype="City" buyprice="100"/>
    <Price locationtype="Outpost" buyprice="120"/>
    
    <Sprite texture ="med.png" sourcerect="24,16,8,16" depth="0.6" />

    <Body width="8" height="16" density="20"/>

    <Throwable canBeCombined="true" slots="Any,RightHand,LeftHand" throwforce="4.0" aimpos="35,-10">
      <StatusEffect tags="medical" type="OnUse" target="Character" Health="-0.3" Oxygen="2.0" duration="10">
        <RequiredItem name="Medical Syringe" type="Container"/>
      </StatusEffect>
    </Throwable>
  </Item>

  <Item
    name="Fibrinozine"
    category="Material"
    spritecolor="0.6,0.4,0.2,1.0"
    cargocontainername="Chemical Crate"
    Tags="smallitem,chem,medical,stopbleeding"    
    canuseonself="true"
    description="A hemostatic agent that slows down bleeding.">

    <Price locationtype="Research" buyprice="50"/>
    <Price locationtype="Military" buyprice="80"/>
    <Price locationtype="City" buyprice="100"/>
    <Price locationtype="Outpost" buyprice="120"/>

    <Sprite texture ="med.png" sourcerect="24,16,8,16" depth="0.6" />

    <Body width="8" height="16" density="20"/>

    <ItemComponent>
      <StatusEffect tags="medical" type="OnUse" target="Character" Bleeding="-0.1" duration="10.0"/>
      <StatusEffect type="OnUse" target="This" Condition="-25.0" disabledeltatime="true"/>
    </ItemComponent>

    <Throwable canBeCombined="true" slots="Any,RightHand,LeftHand" throwforce="4.0" aimpos="35,-10">
      <StatusEffect tags="medical" type="OnUse" target="Character" Health="0.3" Bleeding="-0.2" duration="5.0">
        <RequiredItem name="Medical Syringe" type="Container"/>
      </StatusEffect>
    </Throwable>
  </Item>

  <Item
    name="Corrigodone"
    category="Material"
    spritecolor="0.8,0.0,0.0,1.0"
    cargocontainername="Chemical Crate"
<<<<<<< HEAD
    Tags="smallitem,chem,medical"    
=======
    Tags="smallitem,chem,medical,heal"
    
>>>>>>> 4389a657
    canuseonself="true"
    description="Highly effective at treating various types of physical trauma.">

    <Price locationtype="Research" buyprice="50"/>
    <Price locationtype="Military" buyprice="80"/>
    <Price locationtype="City" buyprice="100"/>
    <Price locationtype="Outpost" buyprice="120"/>
    
    <Sprite texture ="med.png" sourcerect="24,16,8,16" depth="0.6"/>

    <Body width="8" height="16" density="20"/>
    
    <ItemComponent>
      <StatusEffect type="OnUse" target="This" Condition="-25.0" disabledeltatime="true"/>
      <StatusEffect tags="medical" type="OnUse" target="Character, This" Health="-0.5" duration="10"/>      
    </ItemComponent>

    <Throwable canBeCombined="true" slots="Any,RightHand,LeftHand" throwforce="4.0" aimpos="35,-10">
      <StatusEffect tags="medical" type="OnUse" target="Character" Health="3.0" duration="5.0">
        <RequiredItem name="Medical Syringe" type="Container"/>
      </StatusEffect>
    </Throwable>
  </Item>

  <Item
    name="Auxiliorizine"
    category="Material"
    spritecolor="1.0,1.0,0.0,1.0"
    cargocontainername="Chemical Crate"
<<<<<<< HEAD
    Tags="smallitem,chem,medical"
    description="A highly potent corrigodone-based stimulant.">
=======
    Tags="smallitem,chem,medical,heal,stopbleeding"
    
    description="A highly potent corrigodone-based stimulant."
    price="150">
>>>>>>> 4389a657

    <Price locationtype="Research" buyprice="150"/>
    <Price locationtype="Military" buyprice="200"/>
    
    <Sprite texture ="med.png" sourcerect="24,16,8,16" depth="0.6"/>

    <Body width="8" height="16" density="20"/>

    <Throwable canBeCombined="true" slots="Any,RightHand,LeftHand" throwforce="4.0" aimpos="35,-10">
      <StatusEffect tags="medical" type="OnUse" target="Character" Health="0.5" Oxygen="0.5" Bleeding="-0.025" duration="60.0">
        <RequiredItem name="Medical Syringe" type="Container"/>
      </StatusEffect>
    </Throwable>
  </Item>

  <Item
   name="Hyperzine"
   category="Material"
   spritecolor="0.8,0.3,0.8,1.0"
   cargocontainername="Chemical Crate"
   Tags="smallitem,chem,medical"   
   description="A potent muscle stimulant.">

    <Price locationtype="Research" buyprice="50"/>
    <Price locationtype="Military" buyprice="80"/>

    <Sprite texture ="med.png" sourcerect="24,16,8,16" depth="0.6"/>

    <Body width="8" height="16" density="15"/>

    <Throwable canBeCombined="true" slots="Any,RightHand,LeftHand" throwforce="4.0" aimpos="35,-10">
      <StatusEffect tags="medical" type="OnUse" target="Character" SpeedMultiplier="1.5" setvalue="true" duration="60.0">
        <RequiredItem name="Medical Syringe" type="Container"/>
      </StatusEffect>
    </Throwable>
  </Item>

  <Item
   name="Calyxanide"
   category="Material"
   spritecolor="0.0,0.0,0.0,1.0"
   cargocontainername="Chemical Crate"
   Tags="smallitem,chem,medical"   
   description="An antiparasitic drug used in the treatment of husk parasite infections. Might require higher dosage to cure the infection at later stages.">

    <Price locationtype="Research" buyprice="300"/>
    <Price locationtype="Military" buyprice="40"/>
    <Price locationtype="City" buyprice="500"/>
    
    <Sprite texture ="med.png" sourcerect="24,16,8,16" depth="0.6"/>

    <Body width="8" height="16" density="10"/>

    <Throwable canBeCombined="true" slots="Any,RightHand,LeftHand" throwforce="4.0" aimpos="35,-10">
      <StatusEffect type="OnUse" target="Character" HuskInfectionState="-0.2" setvalue="true">
        <Conditional HuskInfectionState="lt 1.0"/>
        <RequiredItem name="Medical Syringe" type="Container"/>
      </StatusEffect>
      <StatusEffect tags="poison,calyxanide" type="OnUse" target="Character" Health="-3.0" duration="10.0">
        <!-- Injecting a still-conscious Husk will only piss it off and kill the "conscious" faster -->
        <Conditional HuskInfectionState="eq 1.0"/>
        <RequiredItem name="Medical Syringe" type="Container"/>
      </StatusEffect>
      <StatusEffect tags="poison,calyxanide" type="OnUse" target="Character" Health="-5.0" duration="10.0">
        <Conditional SpeciesName="husk"/>
        <RequiredItem name="Medical Syringe" type="Container"/>
      </StatusEffect>
    </Throwable>
  </Item>

  <Item
   name="Morbusanide"
   category="Material"
   spritecolor="0.0,0.0,0.2,1.0"
   cargocontainername="Chemical Crate"
   Tags="smallitem,chem,medical"   
   description="A morbusine antidote.">

    <Sprite texture ="med.png" sourcerect="24,16,8,16" depth="0.6"/>

    <Body width="8" height="16" density="10"/>

    <Throwable canBeCombined="true" slots="Any,RightHand,LeftHand" throwforce="4.0" aimpos="35,-10">
      <StatusEffect type="OnUse" target="Character">
        <RequiredItem name="Medical Syringe" type="Container"/>
        <Conditional hasstatustag="morbusine">
          <CancelStatusEffect/>
        </Conditional>
      </StatusEffect>
    </Throwable>
  </Item>

  <Item
    name="Liquid Oxygenite"
    category="Material"
    spritecolor="0.6,0.8,1.0,1.0"
    cargocontainername="Chemical Crate"
    Tags="smallitem,chem,medical"
    impacttolerance="8"
    description="A mildy toxic solution that slowly releases oxygen into the bloodstream when injected.">

    <Sprite texture ="med.png" sourcerect="24,16,8,16" depth="0.6" />

    <Body width="8" height="16" density="20"/>

    <Throwable canBeCombined="true" slots="Any,RightHand,LeftHand" throwforce="4.0" aimpos="35,-10">
      <StatusEffect tags="medical" type="OnUse" target="Character" Health="-0.5" Oxygen="10.0" duration="60">
        <RequiredItem name="Medical Syringe" type="Container"/>
      </StatusEffect>
      <StatusEffect type="OnImpact" target="This" Condition="0.0" setvalue="true">
        <sound file="Content/Items/Reactor/explosion.ogg"/>
        <Explosion range="300.0" structuredamage="50" damage="30" stun="5" force="10.0"/>
      </StatusEffect>
    </Throwable>
  </Item>

  <!-- Harmful and toxic chems -->
  <Item
    name="Flash Powder"
    category="Material"
    spritecolor="0.1,0.1,0.1,1.0"
    cargocontainername="Chemical Crate"
    Tags="smallitem,chem,explosive"
    impacttolerance="8">
    
    <Price locationtype="Research" buyprice="30"/>
    <Price locationtype="Military" buyprice="40"/>
    
    <Sprite texture ="med.png" sourcerect="24,16,8,16" depth="0.6"/>

    <Body width="8" height="16" density="10"/>

    <Throwable canBeCombined="true" slots="Any,RightHand,LeftHand" throwforce="4.0" aimpos="35,-10">
      <StatusEffect type="OnImpact" target="This" Condition="0.0" setvalue="true"/>
      <StatusEffect type="OnFire" target="this" condition="-50"/> 
      <StatusEffect type="OnBroken" target="This" Condition="-100.0">
        <Sound file="Content/Items/Reactor/explosion.ogg"/>
        <Explosion range="500" damage="5" stun="3" force="0.1"/>
      </StatusEffect>
    </Throwable>
  </Item>
  
  <Item
    name="Chloral Hydrate"
    category="Material"
    spritecolor="1.0,1.0,1.0,0.8"
    cargocontainername="Chemical Crate"
    Tags="smallitem,chem,medical">

    <Price locationtype="Research" buyprice="20"/>
    <Price locationtype="Military" buyprice="30"/>
    <Price locationtype="City" buyprice="50"/>
    <Price locationtype="Outpost" buyprice="80"/>
    
    <Sprite texture ="med.png" sourcerect="15,15,8,17" depth="0.6"/>

    <Body width="8" height="17" density="10"/>

    <Throwable canBeCombined="true" slots="Any,RightHand,LeftHand" throwforce="4.0" aimpos="35,-10">
      <StatusEffect type="OnUse" target="Character" Health="-5.0" Stun="10" disabledeltatime="true">
        <RequiredItem name="Medical Syringe" type="Container"/>
      </StatusEffect>
    </Throwable>
  </Item>

  <Item
    name="Sulphuric Acid"
    category="Material"
    spritecolor="0.5,0.0,0.0,1.0"
    cargocontainername="Chemical Crate"
    Tags="smallitem,chem,medical">
    
    <Price locationtype="Research" buyprice="30"/>
    <Price locationtype="Military" buyprice="40"/>
    
    <Sprite texture ="med.png" sourcerect="15,15,8,17" depth="0.6"/>

    <Body width="8" height="17" density="10"/>

    <Throwable canBeCombined="true" slots="Any,RightHand,LeftHand" throwforce="4.0" aimpos="35,-10">
      <StatusEffect tags="poison,acid" type="OnUse" target="Character" Health="-1.0" duration="30.0">
        <RequiredItem name="Medical Syringe" type="Container"/>
      </StatusEffect>
    </Throwable>
  </Item>
  
  <Item
    name="Uranium Powder"
    category="Material"
    spritecolor="0.2,0.35,0.06,1.0"
    cargocontainername="Chemical Crate"
    Tags="smallitem,chem,medical">
    
    <Price locationtype="Research" buyprice="50"/>
    <Price locationtype="Military" buyprice="80"/>

    <Sprite texture ="med.png" sourcerect="24,16,8,16" depth="0.6"/>

    <Body width="8" height="16" density="25"/>

    <Throwable canBeCombined="true" slots="Any,RightHand,LeftHand" throwforce="4.0" aimpos="35,-10">
      <StatusEffect tags="poison,uranium" type="OnUse" target="Character" bleeding="0.1" duration="60.0">
        <RequiredItem name="Medical Syringe" type="Container"/>
      </StatusEffect>
    </Throwable>
  </Item>

  <Item
   name="Velonaceps Calyx Eggs"
   category="Material"
   spritecolor="0.0,0.0,0.0,1.0"
   cargocontainername="Chemical Crate"
   Tags="smallitem,chem,medical"   
   description="Dormant eggs of the Europan lifeform colloquially referred to as 'husk parasite'.">

    <Price locationtype="Research" buyprice="1000"/>
    
    <Sprite texture ="med.png" sourcerect="24,16,8,16" depth="0.6"/>

    <Body width="8" height="16" density="10"/>

    <Throwable canBeCombined="true" slots="Any,RightHand,LeftHand" throwforce="4.0" aimpos="35,-10">
      <StatusEffect type="OnUse" target="Character" HuskInfectionState="0.01">
        <!-- HuskInfectionState must be less than 0.01 so you can't speed up the infection -->
        <Conditional HuskInfectionState="lt 0.01"/>
        <RequiredItem name="Medical Syringe" type="Container"/>
      </StatusEffect>
    </Throwable>
  </Item>

  <Item
   name="Morbusine"
   category="Material"
   spritecolor="0.0,0.0,0.0,1.0"
   cargocontainername="Chemical Crate"
   Tags="smallitem,chem,medical"   
   description="A highly potent neurotoxin.">
    
    <Price locationtype="Research" buyprice="500"/>
    <Price locationtype="Military" buyprice="1000"/>
    
    <Sprite texture ="med.png" sourcerect="24,16,8,16" depth="0.6"/>

    <Body width="8" height="16" density="10"/>

    <Throwable canBeCombined="true" slots="Any,RightHand,LeftHand" throwforce="4.0" aimpos="35,-10">
      <StatusEffect tags="poison,morbusine" type="OnUse" target="Character" Health="-5.0" duration="60.0">
        <RequiredItem name="Medical Syringe" type="Container"/>
      </StatusEffect>
    </Throwable>
  </Item>

  <Item
    name="Nitroglycerin"
    category="Material"
    description="A highly unstable liquid that may explode when subjected to heat or physical shock."
    spritecolor="1.0,1.0,1.0,1.0"
    cargocontainername="Explosive Crate"
    Tags="smallitem,chem,medical"    
    impacttolerance="4">

    <Sprite texture ="Content/Items/Medical/med.png" sourcerect="24,16,8,16" depth="0.6"/>

    <Body width="25" height="5" density="10"/>

    <Throwable canBeCombined="true" slots="Any,RightHand,LeftHand" throwforce="4.0" aimpos="35,-10">
      <StatusEffect type="OnImpact" target="This" Condition="0.0" setvalue="true"/>
      <StatusEffect type="OnFire" target="This" Condition="-50.0"/>
      
      <StatusEffect type="OnBroken" target="This" Condition="-100.0">
        <sound file="Content/Items/Reactor/explosion.ogg" range="3000"/>
        <Explosion range="600.0" structuredamage="400" damage="300" stun="5" force="20.0" severlimbsprobability="0.4" decal="explosion" decalsize="0.5"/>
      </StatusEffect>
      
      <StatusEffect type="OnUse" target="This" Condition="-100.0">
        <RequiredItem name="Medical Syringe" type="Container"/>
      </StatusEffect>
    </Throwable>
  </Item>

  <Item
    name="Sufforin"
    category="Material"
    spritecolor="1.0,0.3,0.3,1.0"
    cargocontainername="Chemical Crate"
    Tags="smallitem,chem,medical"   
    description="A devious poison with a delayed effect.">
    <!-- Can only be crafted. Direct counter to Sufforin is Liquid Oxygenite, though it's not strictly an antidote.
        Two injections to choke slightly faster than welding fuel. -->
    <Sprite texture ="med.png" sourcerect="24,16,8,16" depth="0.6"/>

    <Body width="8" height="16" density="10"/>

    <Throwable canBeCombined="true" slots="Any,RightHand,LeftHand" throwforce="4.0" aimpos="35,-10">
      <StatusEffect type="OnUse" target="Character" Health="-5.0">
        <RequiredItem name="Medical Syringe" type="Container"/>
      </StatusEffect>
      <!-- Did You Know? If OxygenAvailable is too low, character will take -5 Oxygen loss per tick, otherwise they restore +10 oxygen. -->
      <StatusEffect tags="poison,sufforin" type="OnUse" target="Character" Oxygen="-5.0" OxygenAvailable="-10000.0" Health="-0.5" duration="60.0" delay="20.0"> 
        <RequiredItem name="Medical Syringe" type="Container"/>
      </StatusEffect>
    </Throwable>
  </Item>
</Items>

  

<|MERGE_RESOLUTION|>--- conflicted
+++ resolved
@@ -332,12 +332,7 @@
     category="Material"
     spritecolor="0.8,0.0,0.0,1.0"
     cargocontainername="Chemical Crate"
-<<<<<<< HEAD
-    Tags="smallitem,chem,medical"    
-=======
     Tags="smallitem,chem,medical,heal"
-    
->>>>>>> 4389a657
     canuseonself="true"
     description="Highly effective at treating various types of physical trauma.">
 
@@ -367,15 +362,8 @@
     category="Material"
     spritecolor="1.0,1.0,0.0,1.0"
     cargocontainername="Chemical Crate"
-<<<<<<< HEAD
-    Tags="smallitem,chem,medical"
+    Tags="smallitem,chem,medical,heal,stopbleeding"
     description="A highly potent corrigodone-based stimulant.">
-=======
-    Tags="smallitem,chem,medical,heal,stopbleeding"
-    
-    description="A highly potent corrigodone-based stimulant."
-    price="150">
->>>>>>> 4389a657
 
     <Price locationtype="Research" buyprice="150"/>
     <Price locationtype="Military" buyprice="200"/>
