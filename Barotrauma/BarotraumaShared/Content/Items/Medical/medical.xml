--- conflicted
+++ resolved
@@ -447,10 +447,14 @@
 
     <Body width="8" height="16" density="10"/>
 
-    <Throwable characterusable="true" canBeCombined="true" slots="Any,RightHand,LeftHand" throwforce="4.0" aimpos="35,-10">
+    <Throwable characterusable="true" canBeCombined="true" slots="Any,RightHand,LeftHand" throwforce="4.0" aimpos="35,-10">      
+      <StatusEffect type="OnUse" target="Character">
+        <Conditional HuskInfectionState="lt 40.0"/>
+        <ReduceAffliction name="Husk infection" amount="10"/>
+      </StatusEffect>
       <StatusEffect type="OnUse" target="Character">
         <Conditional HuskInfectionState="lt 100.0"/>
-        <ReduceAffliction name="Husk infection" amount="20"/>
+        <ReduceAffliction name="Husk infection" amount="40"/>
         <RequiredItem name="Medical Syringe" type="Container"/>
       </StatusEffect>
       <StatusEffect tags="poison,calyxanide" type="OnUse" target="Character" duration="10.0">
@@ -551,7 +555,6 @@
 
     <Body width="8" height="16" density="20"/>
 
-<<<<<<< HEAD
     <ItemComponent>
       <StatusEffect type="OnUse" target="This" Condition="-100.0" disabledeltatime="true"/>
       <StatusEffect tags="medical" type="OnUse" target="Limb, This" duration="10">
@@ -564,20 +567,6 @@
       <!-- Remove the item when fully used -->
       <StatusEffect type="OnBroken" target="This">
         <Remove/>
-=======
-    <Throwable characterusable="true" canBeCombined="true" slots="Any,RightHand,LeftHand" throwforce="4.0" aimpos="35,-10">
-      <StatusEffect type="OnUse" target="Character" HuskInfectionState="-0.4">
-        <Conditional HuskInfectionState="lt 1.0"/>
-        <RequiredItem name="Medical Syringe" type="Container"/>
-      </StatusEffect>
-      <StatusEffect type="OnUse" target="Character" HuskInfectionState="-0.1">
-        <Conditional HuskInfectionState="lt 1.0"/>
-      </StatusEffect>
-      <StatusEffect tags="poison,calyxanide" type="OnUse" target="Character" Health="-3.0" duration="10.0">
-        <!-- Injecting a still-conscious Husk will only piss it off and kill the "conscious" faster -->
-        <Conditional HuskInfectionState="eq 1.0"/>
-        <RequiredItem name="Medical Syringe" type="Container"/>
->>>>>>> 1a5a7674
       </StatusEffect>
     </ItemComponent>
 
