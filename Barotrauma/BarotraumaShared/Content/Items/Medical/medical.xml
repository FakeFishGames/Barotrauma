--- conflicted
+++ resolved
@@ -629,15 +629,13 @@
       <StatusEffect type="OnUse" target="This" Condition="-50.0" disabledeltatime="true">
         <Sound file="Content/Items/Medical/Syringe.ogg" range="500" />
       </StatusEffect>
-<<<<<<< HEAD
-      <StatusEffect tags="medical" type="OnFailure" target="Character" duration="25">
+      <StatusEffect tags="medical" type="OnUse" target="Character" duration="10">
         <Conditional HuskInfectionState="lt 100.0" />
-        <ReduceAffliction identifier="huskinfection" amount="0.8" />
-=======
-      <StatusEffect type="OnUse" target="Character">
-        <Conditional huskinfection="lt 100.0" />
-        <ReduceAffliction identifier="huskinfection" amount="40" />
->>>>>>> 8a2c6f15
+        <ReduceAffliction identifier="huskinfection" amount="4" />
+      </StatusEffect>
+      <StatusEffect tags="medical" type="OnFailure" target="Character" duration="20">
+        <Conditional HuskInfectionState="lt 100.0" />
+        <ReduceAffliction identifier="huskinfection" amount="1" />
       </StatusEffect>
       <StatusEffect tags="medical,calyxanide" type="OnUse" target="Character" duration="10.0">
         <!-- Injecting a still-conscious Husk will only piss it off and kill the "conscious" faster -->
