--- conflicted
+++ resolved
@@ -18,9 +18,8 @@
 
     <Engine minvoltage="0.5" powerconsumption="2000.0" maxforce="2000" canbeselected = "true">
       <StatusEffect type="InWater" target="This" condition="-2.0"/>
-<<<<<<< HEAD
       <GuiFrame rect="0,0,400,160" alignment="Center" style="ItemUI"/>
-      <sound file="engine.ogg" type="OnActive" range="3000.0" volume="CurrentVolume" loop="true"/>
+      <sound file="Content/Items/Engine/engine.ogg" type="OnActive" range="3000.0" volume="CurrentVolume" loop="true"/>
       <poweronsound file="Content/Items/Electricity/powerOn.ogg" range="2000" loop="false"/>
       <sparksound file="Content/Items/Electricity/zap1.ogg" range="500" loop="false"/>
       <sparksound file="Content/Items/Electricity/zap2.ogg" range="500" loop="false"/>
@@ -31,10 +30,6 @@
         <affliction name="Internal Damage" strength="50"/>
         <affliction name="Bleeding" strength="100"/>
       </propellerdamage>
-=======
-      <GuiFrame rect="0,0,350,160" alignment="Center" style="ItemUI"/>
-      <sound file="Content/Items/Engine/engine.ogg" type="OnActive" range="3000.0" volume="CurrentVolume" loop="true"/>
->>>>>>> af83665f
     </Engine>
     
     <ConnectionPanel selectkey="Action" canbeselected = "true" msg="Rewire [Screwdriver]" hudpriority="10">
@@ -72,13 +67,8 @@
     </fixrequirement>
 
     <Engine minvoltage="0.5" powerconsumption="500.0" maxforce="300" canbeselected = "true">
-<<<<<<< HEAD
       <GuiFrame rect="0,0,400,160" alignment="Center" style="ItemUI"/>
-      <sound file="engine.ogg" type="OnActive" range="3000.0" volume="CurrentVolume" loop="true"/>
-=======
-      <GuiFrame rect="0,0,350,160" alignment="Center" style="ItemUI"/>
       <sound file="Content/Items/Engine/engine.ogg" type="OnActive" range="3000.0" volume="CurrentVolume" loop="true"/>
->>>>>>> af83665f
     </Engine>
 
     <ConnectionPanel selectkey="Action" canbeselected = "true" msg="Rewire [Screwdriver]" hudpriority="10">
@@ -87,46 +77,6 @@
       <input name="power_in"/>
       <input name="set_force"/>
     </ConnectionPanel>
-<<<<<<< HEAD
-=======
-  </Item>
-
-  <Item
-    name="Navigation Terminal"
-    linkable="true"
-    category="Machine"
-    >
-
-    <Sprite texture="Content/Items/machines.png" depth="0.8" sourcerect="0,0,64,128"/>
-
-    <fixrequirement name="Electrical repairs">
-      <skill name="Electrical Engineering" level="40"/>
-      <item name="Wire"/>
-      <item name="Screwdriver"/>
-    </fixrequirement>
-    
-    <Steering minvoltage="0.5" canbeselected = "true" powerconsumption="10">
-      <StatusEffect type="InWater" target="This" condition="-1.0"/>
-      <GuiFrame rect="0,0,0.5,0.5" alignment="Center" style="ItemUI"/>
-    </Steering>
-
-    <Radar canbeselected = "true" powerconsumption="100" displaybordersize="0.2">
-      <sound file="Content/Items/Engine/radarPing.ogg" type="OnUse" range="4000.0"/>
-      <GuiFrame rect="0,0,0.5,0.5" alignment="Center" style="ItemUI" color="0.0,0.0,0.0,0.0"/>
-      <PingCircle texture="Content/Items/Engine/pingCircle.png" origin="0.5,0.5"/>
-      <ScreenOverlay texture="Content/Items/Engine/radarOverlay.png" origin="0.5,0.5"/>
-      <Blip texture="Content/Items/Engine/radarBlip.png" origin="0.5,0.5"/>
-    </Radar>
-
-    <ConnectionPanel selectkey="Action" canbeselected = "true" msg="Rewire [Screwdriver]">
-      <requireditem name="Screwdriver" type="Equipped"/>
-      <input name="power_in"/>
-      <input name="velocity_in"/>
-      <output name="velocity_x_out"/>
-      <output name="velocity_y_out"/>
-    </ConnectionPanel>
-  </Item>
->>>>>>> af83665f
 
     <Optimizable optimizationtype="mechanical" description="Adjust trim values to increase the maximum thrust of the engine.">
       <requiredskill name="Mechanical Engineering" level="50" optimizationduration="360.0"/>
