﻿<?xml version="1.0" encoding="utf-8"?>
<Items>
  <Item name="Junction Box" identifier="junctionbox" tags="junctionbox" category="Electrical" description="Serves as a hub for power distribution and relaying signals between devices." scale="0.75">
    <Sprite texture="JunctionBox.png" sourcerect="0,0,73,121" depth="0.8" canflipx="false" origin="0.5,0.5" />
    <BrokenSprite texture="JunctionBox.png" sourcerect="73,0,73,123" depth="0.8" maxcondition="80" fadein="true" />
    <BrokenSprite texture="JunctionBox.png" sourcerect="146,0,73,123" depth="0.8" maxcondition="0" />
    <PowerTransfer canbeselected="true" msg="ItemMsgInteractSelect">
      <GuiFrame relativesize="0.2,0.15" minsize="350,160" maxsize="420,190" anchor="Center" style="ItemUI" />
      <StatusEffect type="InWater" target="This" condition="-0.25">
        <Conditional currPowerConsumption="lt -10" />
      </StatusEffect>
    </PowerTransfer>
    <LightComponent range="10.0" lightcolor="255,255,255,5" powerconsumption="1" IsOn="true" castshadows="false" allowingameediting="false">
      <sprite texture="Content/Items/Electricity/JunctionBox.png" sourcerect="0,121,73,121" depth="0.1" origin="0.5,0.5" alpha="1.0" />
      <IsActive targetitemcomponent="PowerTransfer" overload="eq False" />
    </LightComponent>
    <LightComponent range="10.0" lightcolor="255,255,255,5" powerconsumption="1" IsOn="false" castshadows="false" allowingameediting="false" blinkfrequency="1.5">
      <sprite texture="Content/Items/Electricity/JunctionBox.png" sourcerect="73,121,73,123" depth="0.1" origin="0.5,0.5" alpha="1.0" />
      <IsActive targetitemcomponent="PowerTransfer" overload="eq True" />
    </LightComponent>
    <ConnectionPanel selectkey="Action" canbeselected="true" msg="ItemMsgRewireScrewdriver" hudpriority="10">
      <GuiFrame relativesize="0.2,0.32" minsize="400,350" maxsize="480,420" anchor="Center" style="ConnectionPanel" />
      <RequiredSkill identifier="electrical" level="30" />
      <StatusEffect type="OnFailure" target="Character">
        <Explosion range="50.0" stun="0" force="2.0" flames="false" shockwave="false" sparks="true" underwaterbubble="false" />
      </StatusEffect>
      <RequiredItem items="screwdriver" type="Equipped" />
      <output name="power" displayname="connection.power" />
      <output name="signal_0" displayname="connection.signalx~[num]=0" fallbackdisplayname="connection.signalinx~[num]=0" />
      <output name="signal_1" displayname="connection.signalx~[num]=1" fallbackdisplayname="connection.signalinx~[num]=1" />
      <output name="signal_2" displayname="connection.signalx~[num]=2" fallbackdisplayname="connection.signalinx~[num]=2" />
      <output name="signal_3" displayname="connection.signalx~[num]=3" fallbackdisplayname="connection.signalinx~[num]=3" />
    </ConnectionPanel>
    <Repairable selectkey="Action" header="electricalrepairsheader" deteriorationspeed="0.1" mindeteriorationdelay="120" maxdeteriorationdelay="720" mindeteriorationcondition="0" ShowRepairUIThreshold="50" fixDurationHighSkill="5" fixDurationLowSkill="10" msg="ItemMsgRepairScrewdriver" hudpriority="10">
      <GuiFrame relativesize="0.2,0.16" minsize="400,180" maxsize="480,216" anchor="Center" relativeoffset="0.0,0.27" style="ItemUI" />
      <RequiredSkill identifier="electrical" level="40" />
      <StatusEffect type="OnFailure" target="Character">
        <Explosion range="50.0" stun="0" force="2.0" flames="false" shockwave="false" sparks="true" underwaterbubble="false" />
      </StatusEffect>
      <RequiredItem items="screwdriver" type="Equipped" />
      <ParticleEmitter particle="fleshsmoke" particlespersecond="1" scalemin="0.5" scalemax="1" mincondition="15.0" maxcondition="35.0" />
      <ParticleEmitter particle="fleshsmoke" particlespersecond="2" scalemin="1" scalemax="2" mincondition="0.0" maxcondition="15.0" />
    </Repairable>
  </Item>
  <Item name="Junction Box" identifier="junctionbox_tutorial" nameidentifier="junctionbox" tags="junctionbox" category="Electrical" description="Junction box with only a single power output." scale="0.75" hideinmenus="true">
    <Sprite texture="JunctionBox.png" sourcerect="0,0,73,121" depth="0.8" canflipx="false" origin="0.5,0.5" />
    <BrokenSprite texture="JunctionBox.png" sourcerect="73,0,73,123" depth="0.8" maxcondition="80" fadein="true" />
    <BrokenSprite texture="JunctionBox.png" sourcerect="146,0,73,123" depth="0.8" maxcondition="0" />
    <PowerTransfer canbeselected="true" msg="ItemMsgInteractSelect">
      <GuiFrame relativesize="0.2,0.15" minsize="350,160" maxsize="420,190" anchor="Center" style="ItemUI" />
      <StatusEffect type="InWater" target="This" condition="-0.25">
        <Conditional currPowerConsumption="lt -10" />
      </StatusEffect>
    </PowerTransfer>
    <ConnectionPanel selectkey="Action" canbeselected="true" msg="ItemMsgRewireScrewdriver" hudpriority="10">
      <GuiFrame relativesize="0.2,0.32" minsize="400,350" maxsize="480,420" anchor="Center" style="ConnectionPanel" />
      <RequiredSkill identifier="electrical" level="30" />
      <StatusEffect type="OnFailure" target="Character">
        <Explosion range="50.0" stun="0" force="2.0" flames="false" shockwave="false" sparks="true" underwaterbubble="false" />
      </StatusEffect>
      <RequiredItem items="screwdriver" type="Equipped" />
      <output name="power" displayname="connection.power" />
    </ConnectionPanel>
    <Repairable selectkey="Action" header="electricalrepairsheader" deteriorationspeed="0.1" mindeteriorationdelay="120" maxdeteriorationdelay="720" mindeteriorationcondition="0" ShowRepairUIThreshold="50" fixDurationHighSkill="5" fixDurationLowSkill="10" msg="ItemMsgRepairScrewdriver" hudpriority="10">
      <GuiFrame relativesize="0.2,0.16" minsize="400,180" maxsize="480,216" anchor="Center" relativeoffset="0.0,0.27" style="ItemUI" />
      <RequiredSkill identifier="electrical" level="40" />
      <StatusEffect type="OnFailure" target="Character">
        <Explosion range="50.0" stun="0" force="2.0" flames="false" shockwave="false" sparks="true" underwaterbubble="false" />
      </StatusEffect>
      <RequiredItem items="screwdriver" type="Equipped" />
      <ParticleEmitter particle="fleshsmoke" particlespersecond="1" scalemin="0.5" scalemax="1" mincondition="15.0" maxcondition="35.0" />
      <ParticleEmitter particle="fleshsmoke" particlespersecond="2" scalemin="1" scalemax="2" mincondition="0.0" maxcondition="15.0" />
    </Repairable>
  </Item>
  <Item name="Battery" identifier="battery" tags="battery" category="Electrical" Scale="0.5" description="Generally used for storing backup power in case of a reactor failure.">
    <Sprite texture="battery.png" sourcerect="0,0,118,159" depth="0.8" />
    <BrokenSprite texture="battery.png" sourcerect="118,0,118,159" depth="0.8" maxcondition="80" fadein="true" />
    <BrokenSprite texture="battery.png" sourcerect="236,0,118,159" depth="0.8" maxcondition="0" />
    <PowerContainer capacity="2000.0" maxrechargespeed="500.0" maxoutput="1000.0" canbeselected="true" indicatorposition="65,33" indicatorsize="34,46" ishorizontal="false" msg="ItemMsgInteractSelect">
      <GuiFrame relativesize="0.18,0.23" minsize="350,250" maxsize="420,300" anchor="Center" relativeoffset="0,-0.1" style="ItemUI" />
      <StatusEffect type="OnActive" targettype="Contained" targets="loadable" Condition="2.0" />
    </PowerContainer>
    <ConnectionPanel selectkey="Action" canbeselected="true" msg="ItemMsgRewireScrewdriver" hudpriority="10">
      <GuiFrame relativesize="0.2,0.32" minsize="400,350" maxsize="480,420" anchor="Center" style="ConnectionPanel" />
      <StatusEffect type="OnFailure" target="Character">
        <Explosion range="100.0" force="3.0" flames="false" shockwave="false" sparks="true" underwaterbubble="false">
          <Affliction identifier="burn" strength="15" />
          <Affliction identifier="stun" strength="10" />
        </Explosion>
      </StatusEffect>
<<<<<<< HEAD
      <requireditem items="Screwdriver" type="Equipped" />
      <input name="power_out" displayname="connection.powerout" />
=======
      <requireditem identifier="Screwdriver" type="Equipped" />
      <output name="power_out" displayname="connection.powerout" />
>>>>>>> e86845ef
      <input name="power_in" displayname="connection.powerin" />
      <input name="set_rate" displayname="connection.batterysetrechargespeed" />
      <output name="charge" displayname="connection.batterychargestatusout" />
      <output name="charge_%" displayname="connection.batterychargepercentage" />
      <output name="charge_rate" displayname="connection.batteryrechargespeedout" />
    </ConnectionPanel>
    <ItemContainer capacity="3" canbeselected="true" hideitems="true" hudpos="0.5,0.6" uilabel="ChargingDock">
      <GuiFrame relativesize="0.25,0.15" anchor="Center" relativeoffset="0,0.2" style="ItemUI" />
      <Containable items="loadable" />
    </ItemContainer>
    <Repairable selectkey="Action" header="electricalrepairsheader" deteriorationspeed="0.125" mindeteriorationdelay="120" maxdeteriorationdelay="240" mindeteriorationcondition="0" ShowRepairUIThreshold="50" fixDurationHighSkill="5" fixDurationLowSkill="20" msg="ItemMsgRepairScrewdriver" hudpriority="10">
      <GuiFrame relativesize="0.2,0.16" minsize="400,180" maxsize="480,216" anchor="Center" relativeoffset="0.0,0.27" style="ItemUI" />
      <RequiredSkill identifier="electrical" level="40" />
      <RequiredItem items="screwdriver" type="Equipped" />
      <ParticleEmitter particle="fleshsmoke" particlespersecond="1" scalemin="0.5" scalemax="1" mincondition="15.0" maxcondition="35.0" />
      <ParticleEmitter particle="fleshsmoke" particlespersecond="2" scalemin="1" scalemax="2" mincondition="0.0" maxcondition="15.0" />
    </Repairable>
  </Item>
  <Item name="ShuttleBattery" identifier="shuttlebattery" tags="battery" category="Electrical" Scale="0.5" description="Generally used for storing backup power in case of a reactor failure.">
    <Upgrade gameversion="0.9.3.1" scale="0.5" indicatorposition="21,12" indicatorsize="54,35"/>
    <Sprite texture="battery.png" sourcerect="0,207,120,125" depth="0.8" />
    <BrokenSprite texture="ShuttleBattery.png" sourcerect="299,0,299,307" depth="0.8" maxcondition="80" fadein="true" />
    <BrokenSprite texture="ShuttleBattery.png" sourcerect="598,0,299,307" depth="0.8" maxcondition="0" />
    <PowerContainer capacity="2000.0" maxrechargespeed="500.0" maxoutput="1000.0" canbeselected="true" indicatorposition="21,12" indicatorsize="54,35" ishorizontal="true" msg="ItemMsgInteractSelect">
      <GuiFrame relativesize="0.18,0.23" minsize="350,250" maxsize="420,300" anchor="Center" relativeoffset="0,-0.1" style="ItemUI" />
      <StatusEffect type="OnActive" targettype="Contained" targets="loadable" Condition="2.0" />
    </PowerContainer>
    <ConnectionPanel selectkey="Action" canbeselected="true" msg="ItemMsgRewireScrewdriver" hudpriority="10">
      <GuiFrame relativesize="0.2,0.32" minsize="400,350" maxsize="480,420" anchor="Center" style="ConnectionPanel" />
      <StatusEffect type="OnFailure" target="Character">
        <Explosion range="100.0" force="3.0" flames="false" shockwave="false" sparks="true" underwaterbubble="false">
          <Affliction identifier="burn" strength="15" />
          <Affliction identifier="stun" strength="10" />
        </Explosion>
      </StatusEffect>
<<<<<<< HEAD
      <RequiredItem items="screwdriver" type="Equipped" />
      <input name="power_out" displayname="connection.powerout" />
=======
      <RequiredItem identifier="screwdriver" type="Equipped" />
      <output name="power_out" displayname="connection.powerout" />
>>>>>>> e86845ef
      <input name="power_in" displayname="connection.powerin" />
      <input name="set_rate" displayname="connection.batterysetrechargespeed" />
      <output name="charge" displayname="connection.batterychargestatusout" />
      <output name="charge_%" displayname="connection.batterychargepercentage" />
      <output name="charge_rate" displayname="connection.batteryrechargespeedout" />
    </ConnectionPanel>
    <ItemContainer capacity="3" canbeselected="true" hideitems="true" hudpos="0.5,0.6" uilabel="ChargingDock">
      <GuiFrame relativesize="0.25,0.15" anchor="Center" relativeoffset="0,0.2" style="ItemUI" />
      <Containable items="loadable" />
    </ItemContainer>
  </Item>
  <Item name="Supercapacitor" identifier="supercapacitor" tags="supercapacitor" category="Electrical" Scale="0.5" description="Can deliver charge much faster than batteries.">
    <Sprite texture="battery.png" depth="0.8" sourcerect="0,334,154,160" />
    <BrokenSprite texture="battery.png" sourcerect="154,334,155,161" depth="0.8" maxcondition="80" fadein="true" />
    <BrokenSprite texture="battery.png" sourcerect="309,334,155,161" depth="0.8" maxcondition="0" />
    <PowerContainer capacity="20.0" maxrechargespeed="20.0" maxoutput="2000000.0" canbeselected="true" indicatorposition="51,16" indicatorsize="47,12" ishorizontal="true" msg="ItemMsgInteractSelect">
      <GuiFrame relativesize="0.18,0.23" minsize="350,250" maxsize="420,300" anchor="Center" relativeoffset="0,-0.1" style="ItemUI" />
    </PowerContainer>
    <ConnectionPanel selectkey="Action" canbeselected="true" msg="ItemMsgRewireScrewdriver" hudpriority="10">
      <GuiFrame relativesize="0.2,0.32" minsize="400,350" maxsize="480,420" anchor="Center" style="ConnectionPanel" />
      <StatusEffect type="OnFailure" target="Character">
        <Explosion range="100.0" force="5.0" shockwave="false" sparks="true" underwaterbubble="false">
          <Affliction identifier="burn" strength="30" />
          <Affliction identifier="stun" strength="10" />
        </Explosion>
      </StatusEffect>
<<<<<<< HEAD
      <RequiredItem items="screwdriver" type="Equipped" />
      <input name="power_out" displayname="connection.powerout" />
=======
      <RequiredItem identifier="screwdriver" type="Equipped" />
      <output name="power_out" displayname="connection.powerout" />
>>>>>>> e86845ef
      <input name="power_in" displayname="connection.powerin" />
      <output name="charge" displayname="connection.batterychargestatusout" />
      <output name="charge_%" displayname="connection.batterychargepercentage" />
      <output name="charge_rate" displayname="connection.batteryrechargespeedout" />
    </ConnectionPanel>
    <Repairable selectkey="Action" header="electricalrepairsheader" deteriorationspeed="0.125" mindeteriorationdelay="120" maxdeteriorationdelay="300" mindeteriorationcondition="0" ShowRepairUIThreshold="50" fixDurationHighSkill="5" fixDurationLowSkill="20" msg="ItemMsgRepairScrewdriver" hudpriority="10">
      <GuiFrame relativesize="0.2,0.16" minsize="400,180" maxsize="480,216" anchor="Center" relativeoffset="0.1,0.27" style="ItemUI" />
      <ParticleEmitter particle="fleshsmoke" particlespersecond="1" scalemin="0.5" scalemax="1" mincondition="15.0" maxcondition="35.0" />
      <ParticleEmitter particle="fleshsmoke" particlespersecond="2" scalemin="1" scalemax="2" mincondition="0.0" maxcondition="15.0" />
      <RequiredSkill identifier="electrical" level="40" />
      <RequiredItem items="screwdriver" type="Equipped" />
    </Repairable>
  </Item>
  <Item name="Battery Cell" identifier="batterycell" category="Equipment,Electrical" tags="smallitem,loadable,mobilebattery" scale="0.3" cargocontaineridentifier="metalcrate" description="Used as a power source for various handheld devices. Most submarines have several stationary backup batteries with recharge docks for battery cells." impactsoundtag="impact_metal_light">
    <Upgrade gameversion="0.9.2.0" scale="0.3"/>
    <Price locationtype="City" buyprice="125" />
    <Price locationtype="Outpost" buyprice="125" />
    <Price locationtype="Military" buyprice="125" />
    <Price locationtype="Research" buyprice="125" />
    <Deconstruct time="10">
      <Item identifier="zinc" />
      <Item identifier="lithium" />
    </Deconstruct>
    <Fabricate suitablefabricators="fabricator" requiredtime="10">
      <RequiredItem identifier="zinc" />
      <RequiredItem identifier="lithium" />
    </Fabricate>
    <InventoryIcon texture="Content/Items/InventoryIconAtlas.png" sourcerect="832,0,64,64" origin="0.5,0.5" />
    <Sprite texture="battery.png" sourcerect="357,0,57,38" depth="0.8" />
    <Body width="55" height="38" density="30" />
    <Pickable slots="Any,RightHand,LeftHand" msg="ItemMsgPickUpSelect" />
  </Item>
  <Item name="Fulgurium Battery Cell" identifier="fulguriumbatterycell" category="Equipment,Electrical" tags="smallitem,loadable,mobilebattery" scale="0.3" cargocontaineridentifier="metalcrate" description="A battery cell constructed of the rare and poorly understood compound Fulgurium." impactsoundtag="impact_metal_light">
    <Upgrade gameversion="0.9.2.0" scale="0.3"/>
    <Deconstruct time="10">
      <Item identifier="zinc" />
      <Item identifier="fulgurium" />
    </Deconstruct>
    <Fabricate suitablefabricators="fabricator" requiredtime="15">
      <RequiredItem identifier="fulgurium" />
      <RequiredItem identifier="zinc" />
    </Fabricate>
    <InventoryIcon texture="Content/Items/InventoryIconAtlas.png" sourcerect="514,832,62,64" origin="0.5,0.5" />
    <Sprite texture="battery.png" sourcerect="417,0,61,38" depth="0.8" />
    <Body width="55" height="38" density="30" />
    <Pickable slots="Any,RightHand,LeftHand" msg="ItemMsgPickUpSelect" />
  </Item>
  <Item name="Charging Dock" identifier="chargingdock" tags="chargingdock" category="Electrical" scale="0.5" description="A wall-mounted battery cell charging dock.">
    <Sprite texture="battery.png" sourcerect="0,163,118,32" depth="0.8" />
    <BrokenSprite texture="battery.png" sourcerect="0,163,118,32" depth="0.8" maxcondition="40" fadein="true" />
    <BrokenSprite texture="battery.png" sourcerect="0,163,118,32" depth="0.8" maxcondition="0" />
    <Powered powerconsumption="200" currpowerconsumption="200" isactive="true">
      <GuiFrame relativesize="0.18,0.15" minsize="350,160" maxsize="420,192" anchor="Center" relativeoffset="0,-0.1" style="ItemUI" msg="ItemMsgInteractSelect" />
      <StatusEffect type="OnActive" targettype="Contained" targets="loadable" Condition="2.0" />
    </Powered>
    <ConnectionPanel selectkey="Action" canbeselected="true" msg="ItemMsgRewireScrewdriver" hudpriority="10">
      <GuiFrame relativesize="0.2,0.32" minsize="400,350" maxsize="480,420" anchor="Center" style="ConnectionPanel" />
      <StatusEffect type="OnFailure" target="Character">
        <Explosion range="100.0" force="3.0" flames="false" shockwave="false" sparks="true" underwaterbubble="false">
          <Affliction identifier="burn" strength="15" />
          <Affliction identifier="stun" strength="10" />
        </Explosion>
      </StatusEffect>
      <RequiredItem items="screwdriver" type="Equipped" />
      <input name="power_in" displayname="connection.powerin" />
    </ConnectionPanel>
    <ItemContainer capacity="4" canbeselected="true" hideitems="false" itempos="24,10" iteminterval="23,0" itemrotation="-90" uilabel="ChargingDock" containedspritedepth="0.81">
      <GuiFrame relativesize="0.25,0.15" anchor="Center" style="ItemUI" />
      <Containable items="loadable" />
    </ItemContainer>
  </Item>
</Items><|MERGE_RESOLUTION|>--- conflicted
+++ resolved
@@ -88,13 +88,8 @@
           <Affliction identifier="stun" strength="10" />
         </Explosion>
       </StatusEffect>
-<<<<<<< HEAD
       <requireditem items="Screwdriver" type="Equipped" />
-      <input name="power_out" displayname="connection.powerout" />
-=======
-      <requireditem identifier="Screwdriver" type="Equipped" />
       <output name="power_out" displayname="connection.powerout" />
->>>>>>> e86845ef
       <input name="power_in" displayname="connection.powerin" />
       <input name="set_rate" displayname="connection.batterysetrechargespeed" />
       <output name="charge" displayname="connection.batterychargestatusout" />
@@ -130,13 +125,8 @@
           <Affliction identifier="stun" strength="10" />
         </Explosion>
       </StatusEffect>
-<<<<<<< HEAD
-      <RequiredItem items="screwdriver" type="Equipped" />
-      <input name="power_out" displayname="connection.powerout" />
-=======
-      <RequiredItem identifier="screwdriver" type="Equipped" />
+      <RequiredItem items="screwdriver" type="Equipped" />
       <output name="power_out" displayname="connection.powerout" />
->>>>>>> e86845ef
       <input name="power_in" displayname="connection.powerin" />
       <input name="set_rate" displayname="connection.batterysetrechargespeed" />
       <output name="charge" displayname="connection.batterychargestatusout" />
@@ -163,13 +153,8 @@
           <Affliction identifier="stun" strength="10" />
         </Explosion>
       </StatusEffect>
-<<<<<<< HEAD
-      <RequiredItem items="screwdriver" type="Equipped" />
-      <input name="power_out" displayname="connection.powerout" />
-=======
-      <RequiredItem identifier="screwdriver" type="Equipped" />
+      <RequiredItem items="screwdriver" type="Equipped" />
       <output name="power_out" displayname="connection.powerout" />
->>>>>>> e86845ef
       <input name="power_in" displayname="connection.powerin" />
       <output name="charge" displayname="connection.batterychargestatusout" />
       <output name="charge_%" displayname="connection.batterychargepercentage" />
