--- conflicted
+++ resolved
@@ -22,60 +22,5 @@
     <targetpriority tag="nasonov" state="Escape" priority="45"/>
     <targetpriority tag="dead" state="Eat" priority="40"/>    
   </ai>
-<<<<<<< HEAD
- 
-=======
   
-  <ragdoll 
-    waveamplitude="150.0" 
-    wavelength="10000"     
-    steertorque="1000"
-    swimspeed="4.0" 
-    scale="1.5" 
-    canentersubmarine="false">
-
-    <collider radius="80" height="440"/>
-    
-    <!-- body -->
-    <limb id = "0" radius="100" height="470" type="Torso" steerforce="1.0" mouthpos="0,260">
-      <sprite texture="Content/Characters/Charybdis/charybdis.png" sourcerect="160,0,242,688" depth="0.015" origin="0.5,0.5"/>
-    </limb>
-    
-    <!-- lower yaw -->
-    <limb id = "1" radius="70" height="100">
-      <sprite texture="Content/Characters/Charybdis/charybdis.png" sourcerect="416,0,192,256" depth="0.025" origin="0.65,0.5"/>
-      <attack range="500" damagerange="250" duration="0.5" structuredamage="500" structuresoundtype="StructureSlash" torque="100" force="50" targetforce="-50" severlimbsprobability="1.0">
-        <Affliction identifier="internaldamage" strength="10"/>
-        <Affliction identifier="bleeding" strength="100"/>
-      </attack>
-    </limb>
-
-    <!-- front fins -->    
-    <limb id = "2" radius="60" height="430">
-      <sprite texture="Content/Characters/Charybdis/charybdis.png" sourcerect="432,272,128,560" depth="0.008" origin="0.5,0.5"/>
-    </limb>
-
-    <!-- tail -->
-    <limb id = "3" radius="60" height="250" type="Tail">
-      <sprite texture="Content/Characters/Charybdis/charybdis.png" sourcerect="0,0,160,379" depth="0.02" origin="0.5,0.5"/>
-    </limb>
-    <limb id = "4" radius="30" height="168" type="Tail">
-      <sprite texture="Content/Characters/Charybdis/charybdis.png" sourcerect="24,402,83,228" depth="0.02" origin="0.5,0.5"/>
-    </limb>
-    <limb id = "5" radius="20" height="200" type="Tail">
-      <sprite texture="Content/Characters/Charybdis/charybdis.png" sourcerect="33,645,77,244" depth="0.02" origin="0.5,0.5"/>
-    </limb>
-    
-    
-    <!-- body to lower yaw -->
-    <joint limb1="0" limb1anchor="48,128" limb2="1" limb2anchor="-30,-90" lowerlimit="-10" upperlimit="30"/>  
-    <!-- body to front fin -->
-    <joint limb1="0" limb1anchor="32,-32" limb2="2" limb2anchor="-32,260" lowerlimit="-50" upperlimit="0"/>
-    <!-- body to tail -->
-    <joint limb1="0" limb1anchor="0,-270" limb2="3" limb2anchor="2,134" lowerlimit="-30" upperlimit="30"/>
-    <joint limb1="3" limb1anchor="-10,-153" limb2="4" limb2anchor="6,88" lowerlimit="-30" upperlimit="30"/>
-    <joint limb1="4" limb1anchor="-14,-95" limb2="5" limb2anchor="-18,108" lowerlimit="-30" upperlimit="30"/>
-  </ragdoll>
-
->>>>>>> 853cdd52
 </Character>