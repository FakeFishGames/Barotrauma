--- conflicted
+++ resolved
@@ -19,84 +19,5 @@
     <targetpriority tag="room" state="Attack" priority="100"/>
     <targetpriority tag="stronger" state="Escape" priority="30"/>
   </ai>
-<<<<<<< HEAD
- 
-=======
-  
-  <ragdoll waveamplitude="100.0" wavelength="1000" speed="2.0" scale ="2.0" flip="false" canentersubmarine="false">
 
-    <collider radius="300" height="400"/>
-    
-    <!-- head -->
-    <limb id = "0" radius="250" type="Head" steerforce="3.0">
-      <sprite texture="Content/Characters/Endworm/endworm.png" sourcerect="0,478,720,546" depth="0.05"/>
-    </limb>
-
-    <!-- body -->
-    <limb id = "1" radius="300" type="Torso">
-      <sprite texture="Content/Characters/Endworm/endworm.png" sourcerect="0,0,702,448" depth="0.01" origin="0.5,0.5"/>
-    </limb>
-
-    <!-- body -->
-    <limb id = "2" radius="300" type="Torso" steerforce="0.0">
-      <sprite texture="Content/Characters/Endworm/endworm.png" sourcerect="0,0,702,448" depth="0.02" origin="0.5,0.5"/>
-    </limb>
-
-    <limb id = "3" radius="300" type="Torso" steerforce="0.0">
-      <sprite texture="Content/Characters/Endworm/endworm.png" sourcerect="0,0,702,448" depth="0.03" origin="0.5,0.5"/>
-    </limb>
-
-    <limb id = "4" radius="300" type="Tail" steerforce="0.0">
-      <sprite texture="Content/Characters/Endworm/endworm.png" sourcerect="0,0,702,448" depth="0.04" origin="0.5,0.5"/>
-    </limb>
-
-    <limb id = "5" radius="300" type="Tail" steerforce="0.0">
-      <sprite texture="Content/Characters/Endworm/endworm.png" sourcerect="0,0,702,448" depth="0.05" origin="0.5,0.5"/>
-    </limb>
-
-    <limb id = "6" radius="300" type="Tail" steerforce="0.0">
-      <sprite texture="Content/Characters/Endworm/endworm.png" sourcerect="0,0,702,448" depth="0.06" origin="0.5,0.5"/>
-    </limb>
-
-    <limb id = "7" radius="150" type="Tail" steerforce="0.0">
-      <sprite texture="Content/Characters/Endworm/endworm.png" sourcerect="704,0,320,400" depth="0.07" origin="0.5,0.5"/>
-    </limb>
-
-    <limb id = "8" width="50" height="320">
-      <sprite texture="Content/Characters/Endworm/endworm.png" sourcerect="755,552,137,470" depth="0.08" origin="0.5,0.5"/>
-      <attack range="1000" hitdetectiontype="Contact" duration="0.25" force="100" torque="-100" structuredamage="500" structuresoundtype="StructureBlunt">
-        <Affliction identifier="internaldamage" strength="30"/>
-        <Affliction identifier="stun" strength="5"/>        
-      </attack>
-    </limb>
-    
-    <limb id = "9" width="50" height="320">
-      <sprite texture="Content/Characters/Endworm/endworm.png" sourcerect="892,552,137,470" depth="0.08" origin="0.6,0.5"/>
-      <attack range="1000" hitdetectiontype="Contact" duration="0.25" force="100" torque="100" structuredamage="500" structuresoundtype="StructureBlunt">
-        <Affliction identifier="internaldamage" strength="30"/>
-        <Affliction identifier="stun" strength="5"/>
-      </attack>
-    </limb>        
-
-    <!-- head to body -->
-    <joint limb1="0" limb1anchor="0,-80" limb2="1" limb2anchor="0,170" lowerlimit="-10" upperlimit="10"/>
-
-    <joint limb1="1" limb1anchor="0,-160" limb2="2" limb2anchor="0,160" lowerlimit="-30" upperlimit="30"/>
-
-    <joint limb1="2" limb1anchor="0,-160" limb2="3" limb2anchor="0,160" lowerlimit="-30" upperlimit="30"/>
-
-    <joint limb1="3" limb1anchor="0,-160" limb2="4" limb2anchor="0,160" lowerlimit="-30" upperlimit="30"/>
-
-    <joint limb1="4" limb1anchor="0,-160" limb2="5" limb2anchor="0,160" lowerlimit="-30" upperlimit="30"/>
-
-    <joint limb1="5" limb1anchor="0,-160" limb2="6" limb2anchor="0,160" lowerlimit="-30" upperlimit="30"/>
-
-    <joint limb1="6" limb1anchor="0,-160" limb2="7" limb2anchor="100,0" lowerlimit="80" upperlimit="100"/>
-
-    <joint limb1="0" limb1anchor="-160,50" limb2="8" limb2anchor="0,-200" lowerlimit="-20" upperlimit="50"/>
-
-    <joint limb1="0" limb1anchor="160,50" limb2="9" limb2anchor="0,-200" lowerlimit="-50" upperlimit="20"/>
-  </ragdoll>
-
->>>>>>> 853cdd52
 </Character>
