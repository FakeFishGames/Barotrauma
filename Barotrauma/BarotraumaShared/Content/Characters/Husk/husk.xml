--- conflicted
+++ resolved
@@ -32,110 +32,4 @@
     <Item identifier="huskeggs"/>
   </inventory>
   
-<<<<<<< HEAD
-=======
-  <ragdoll headposition="134" torsoposition="108" 
-           stepsize="42.0, 12.0"
-           walkanimspeed="4.58"
-           movementlerp="0.4"
-           legtorque="15.0"
-           thightorque="-5.0"
-           walkspeed="1.2" swimspeed="2.5"
-           runspeedmultiplier="2.0" swimspeedmultiplier="1.5"
-           draggable="true">
-
-    <collider height="80" radius="15"/>
-	  <collider height="40" radius="15"/>
-
-    <!-- head -->
-    <limb id = "0" radius="13" mass = "6" type="Head" attackpriority="2">
-      <sprite texture="Content/Characters/Husk/DivingSuit.png" sourcerect="95,0,33,25" depth="0.051" origin="0.5,0.5"/>
-    </limb>
-
-    <!-- spike/tentacle thingy -->
-    <limb id = "13" width="10" height="30" mass = "6" attackpriority="2" flip="true" pullpos="0.0,25.0">
-      <sprite texture="Content/Characters/Husk/DivingSuit.png" sourcerect="110,76,18,52" depth="0.052" origin="0.5,0.5"/>
-      <attack range="70" damagerange="35" duration="0.2"  targetforce="10" structuresoundtype="StructureBlunt"
-              force="5" applyforceonlimbs="1" torque="-10">
-        <Affliction identifier="bleeding" strength="10"/>
-        <Affliction identifier="huskinfection" strength="5"/>
-        <Affliction identifier="stun" strength="0.5"/>        
-      </attack>
-    </limb>
-
-    <!-- body -->
-    <limb id = "1" radius="14" height="21" mass = "20" type="Torso" attackpriority="3">
-      <sprite texture="Content/Characters/Husk/DivingSuit.png" limb="Torso" sourcerect="41,1,42,96" depth="0.05" origin="0.5,0.55"/>
-    </limb>
-    <limb id = "12" radius="13" mass = "20" type="Waist">
-      <sprite texture="Content/Characters/Husk/DivingSuit.png" sourcerect="0,0,1,1" depth="0.045" origin="0.5,0.5"/>
-    </limb>
-    
-  
-    <!-- left arm -->
-    <limb id = "2" radius="8" height="20" mass="3" type="LeftArm">
-      <sprite texture="Content/Characters/Husk/DivingSuit.png" limb="LeftArm" sourcerect="0,0,19,43" depth="0.15" origin="0.5,0.4" />
-    </limb>
-    <limb id = "3" radius="6" height="26" mass="3" type="LeftHand" pullpos="0.0,-18.0">
-      <sprite texture="Content/Characters/Husk/DivingSuit.png" limb="LeftHand" sourcerect="0,78,15,50" depth="0.16" origin="0.45,0.4"/>
-    </limb>
-
-    <!-- right arm -->
-    <limb id = "4" radius="8" height="20" mass="3" type="RightArm">
-      <sprite texture="Content/Characters/Husk/DivingSuit.png" limb="LeftArm" sourcerect="0,0,19,43" depth="0.01" origin="0.5,0.4" />
-    </limb>
-    <limb id = "5" radius="6" height="26" mass ="3" type="RightHand" pullpos="0.0,-18.0">
-      <sprite texture="Content/Characters/Husk/DivingSuit.png" limb="LeftHand" sourcerect="0,78,15,50" origin="0.45,0.4"/>
-    </limb>
-
-    <!-- left leg -->
-    <limb id = "6" radius="10" height="30" mass = "8" type="LeftThigh">
-      <sprite texture="Content/Characters/Husk/DivingSuit.png" limb="RightThigh" sourcerect="22,0,18,44" depth="0.15" origin="0.5,0.5"/>
-    </limb>
-    <limb id = "7" radius="6" height="39" mass = "5" type="LeftLeg">
-      <sprite texture="Content/Characters/Husk/DivingSuit.png" limb="RightLeg" sourcerect="17,47,21,51" depth="0.16" origin="0.5,0.55"/>
-    </limb>
-    <limb id = "8" radius="5" height="13" mass = "2" type ="LeftFoot" flip="true" pullpos="-5.0,0.0">
-      <sprite texture="Content/Characters/Husk/legs.png" sourcerect="35,53,16,25" depth="0.14" origin="0.5,0.5"/>
-      <sound tag="footstep_armor"/>
-    </limb>
-  
-    <!-- right leg -->
-    <limb id = "9" radius="10" height="30" mass = "8" type="RightThigh">
-      <sprite texture="Content/Characters/Husk/DivingSuit.png" limb="RightThigh" sourcerect="22,0,18,44" depth="0.011" origin="0.5,0.5"/>
-    </limb>
-    <limb id = "10" radius="6" height="39" mass = "5" type="RightLeg">
-      <sprite texture="Content/Characters/Husk/DivingSuit.png" limb="RightLeg" sourcerect="17,47,21,51" depth="0.12" origin="0.5,0.55"/>
-    </limb>
-    <limb id = "11" radius="5" height="13" mass = "2" type ="RightFoot" flip="true" pullpos="-5.0,0.0">
-      <sprite texture="Content/Characters/Husk/legs.png" sourcerect="35,53,16,25" origin="0.5,0.5"/>
-      <sound tag="footstep_armor"/>
-    </limb> 
-
-    <!-- head to body -->
-    <joint limb1="0" limb1anchor="-10,-10" limb2="1" limb2anchor="-3,28" lowerlimit="0" upperlimit="10" canbesevered="true"/>
-    <!-- spike to head -->
-    <joint limb1="0" limb1anchor="35,-8" limb2="13" limb2anchor="30,0" lowerlimit="-40" upperlimit="0" canbesevered="false"/>
-    
-    <joint limb1="1" limb1anchor="0,-17" limb2="12" limb2anchor="0,15" lowerlimit="30" upperlimit="60" canbesevered="false"/>       
-    
-    <!-- body to left arm -->
-    <joint limb1="1" limb1anchor="-3,14" limb2="2" limb2anchor="0,12"/>
-    <joint limb1="2" limb1anchor="0,-16" limb2="3" limb2anchor="-2,19" lowerlimit="0" upperlimit="170" canbesevered="true"/>
-    <!-- body to right arm -->
-    <joint limb1="1" limb1anchor="-3,14" limb2="4" limb2anchor="0,12"/>
-    <joint limb1="4" limb1anchor="0,-16" limb2="5" limb2anchor="-2,19" lowerlimit="0" upperlimit="170" canbesevered="true"/>
-
-    <!-- body to left leg -->
-    <joint limb1="12" limb1anchor="0,-1" limb2="6" limb2anchor="0,14" lowerlimit="-30" upperlimit="120" canbesevered="true"/>
-    <joint limb1="6" limb1anchor="0,-15" limb2="7" limb2anchor="0,20" lowerlimit="-150" upperlimit="-10" canbesevered="true"/>
-    <joint limb1="7" limb1anchor="-3,-21" limb2="8" limb2anchor="5,7" lowerlimit="20" upperlimit="90" canbesevered="true"/>
-  
-    <!-- body to right leg -->
-    <joint limb1="12" limb1anchor="0,-1" limb2="9" limb2anchor="0,14" lowerlimit="-30" upperlimit="120" canbesevered="true"/>
-    <joint limb1="9" limb1anchor="0,-15" limb2="10" limb2anchor="0,20" lowerlimit="-150" upperlimit="-10" canbesevered="true"/>
-    <joint limb1="10" limb1anchor="-3,-21" limb2="11" limb2anchor="5,7" lowerlimit="20" upperlimit="90" canbesevered="true"/>  
-  </ragdoll>
-
->>>>>>> 853cdd52
 </Character>
