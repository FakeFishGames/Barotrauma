﻿<?xml version="1.0" encoding="utf-8" ?>
<Character name ="mantis" humanoid="false" health="200" doesbleed="false">

  <sound file="Content/Characters/Mantis/attack1.ogg" state="Attack" range="500"/>
  <sound file="Content/Characters/Mantis/attack2.ogg" state="Attack" range="500"/>

  <sound file="Content/Characters/Mantis/idle1.ogg" state="None" range="500"/>
  <sound file="Content/Characters/Mantis/idle2.ogg" state="None" range="500"/>
  <sound file="Content/Characters/Mantis/idle3.ogg" state="None" range="500"/>

  <ai
    combatstrength="250"
    attackpriorityhumans="500.0"
    attackpriorityrooms="50.0"
    attackpriorityweaker="60"
    attackprioritystronger="-70"
    eatpriority="45"
    attackcooldown="1.0"
    sight="0.5"
    hearing="1.0"
    aggressiveboarding="true"
    fleehealththreshold="20">
    <latchonto
      attachtowalls="true"/>
  </ai>
  
  <ragdoll headposition="120" headangle="-90" 
           waveamplitude="50.0" wavelength="2500" 
           swimspeed="2.0" walkspeed="2.0"
           runspeedmultiplier="1.5" swimspeedmultiplier="1.5"
           stepsize ="20.0,20.0"
           legtorque="10"
           footrotation ="180.0"
           impacttolerance="10"
           flip="true">

    <collider radius="60"/>
    
    <!-- head -->
    <limb id = "0" radius="30" height="86"  mass = "6" type="Head" flip="true" steerforce="1.0" mouthpos="30,65">
      <sprite texture="Content/Characters/Mantis/mantis.png" sourcerect="0,0,101,168" depth="0.02" origin="0.4,0.53"/>
      <damagemodifier armorsector="0.0,180.0" afflictiontypes="damage" damagemultiplier="0.5" damagesound="LimbArmor" deflectprojectiles="true"/>
      <damagemodifier armorsector="0.0,180.0" afflictiontypes="bleeding" damagemultiplier="0.1" damagesound="LimbArmor" deflectprojectiles="true"/>
    </limb>

    <!-- middle part -->
    <limb id = "1" width="42" height="61"  mass = "6" flip="true">
      <sprite texture="Content/Characters/Mantis/mantis.png" sourcerect="3,168,59,64" depth="0.021" origin="0.3,0.65"/>
      <damagemodifier armorsector="0.0,180.0" afflictiontypes="damage" damagemultiplier="0.5" damagesound="LimbArmor" deflectprojectiles="true"/>
      <damagemodifier armorsector="0.0,180.0" afflictiontypes="bleeding" damagemultiplier="0.1" damagesound="LimbArmor" deflectprojectiles="true"/>
    </limb>

    <!-- middle part -->
    <limb id = "2" width="35" height="52"  mass = "6" flip="true">
      <sprite texture="Content/Characters/Mantis/mantis.png" sourcerect="66,180,65,70" depth="0.022" origin="0.3,0.65"/>
      <damagemodifier armorsector="0.0,180.0" afflictiontypes="damage" damagemultiplier="0.5" damagesound="LimbArmor" deflectprojectiles="true"/>
      <damagemodifier armorsector="0.0,180.0" afflictiontypes="bleeding" damagemultiplier="0.1" damagesound="LimbArmor" deflectprojectiles="true"/>
    </limb>

    <!-- tail -->
    <limb id = "3" radius="20"  mass = "6" type="Tail" flip="true">
      <sprite texture="Content/Characters/Mantis/mantis.png" sourcerect="133,158,46,93" depth="0.023" origin="0.37,0.3"/>
      <damagemodifier armorsector="0.0,180.0" afflictiontypes="damage" damagemultiplier="0.5" damagesound="LimbArmor" deflectprojectiles="true"/>
      <damagemodifier armorsector="0.0,180.0" afflictiontypes="bleeding" damagemultiplier="0.1" damagesound="LimbArmor" deflectprojectiles="true"/>
    </limb>      

    <limb id = "4" width="15" height="63" mass = "4" refjoint="3" flip="true">
      <sprite texture="Content/Characters/Mantis/mantis.png" sourcerect="232,153,20,63" depth="0.012" origin="0.5,0.5"/>
    </limb>
    <limb id = "5" width="15" height="63" mass = "4" refjoint="3" flip="true">
      <sprite texture="Content/Characters/Mantis/mantis.png" sourcerect="231,80,23,67" depth="0.011" origin="0.5,0.5"/>
      <sound tag="footstep_armor"/>
    </limb>
    <!-- ""claw" -->
    <limb id = "6" width="15" height="63" mass = "4" flip="true" pullpos="0.0,30.0" refjoint="0">
      <sprite texture="Content/Characters/Mantis/mantis.png" sourcerect="228,1,28,76" depth="0.01" origin="0.5,0.5"/>
<<<<<<< HEAD
      <attack range="200" damagerange="100" duration="0.25" damage="50" stun="0.1" bleedingdamage="5" structuredamage="10" damagetype="slash" targetforce="-100" severlimbsprobability="0.8"
              torque="-20" force="10" applyforceonlimbs="0,6"/>
      <sound tag="footstep_armor"/>
=======
      <attack range="200" damagerange="100" duration="0.25" structuredamage="20" targetforce="-100" severlimbsprobability="0.8" torque="-20" force="10" applyforceonlimbs="0,1,6">
        <affliction name="Internal Damage" strength="10"/>
        <affliction name="Bleeding" strength="50"/>
        <affliction name="Stun" strength="0.1"/>
      </attack>
      <sound file ="Content/Sounds/stepMetal.ogg"/>
>>>>>>> 271a9256
    </limb>

    <limb id = "7" width="15" height="63" mass = "4" type="LeftLeg" flip="true">
      <sprite texture="Content/Characters/Mantis/mantis.png" sourcerect="205,91,20,63" depth="0.013" origin="0.5,0.5"/>
    </limb>
    <limb id = "8" width="15" height="63" mass = "4" type="LeftFoot" flip="true" pullpos="0.0,30.0" refjoint="0" stepoffset="100.0,0.0">
      <sprite texture="Content/Characters/Mantis/mantis.png" sourcerect="206,3,20,85" depth="0.014" origin="0.5,0.5"/>
      <sound tag="footstep_armor"/>
    </limb>

    <limb id = "9" width="15" height="63" mass = "4" type="RightLeg" flip="true">
      <sprite texture="Content/Characters/Mantis/mantis.png" sourcerect="159,3,38,66" depth="0.015" origin="0.5,0.5"/>
    </limb>
    <limb id = "10" width="15" height="102" mass = "4" type="RightFoot" flip="true" pullpos="0.0,50.0" refjoint="5" stepoffset="-150.0,0.0">
      <sprite texture="Content/Characters/Mantis/mantis.png" sourcerect="111,0,32,112" depth="0.016" origin="0.5,0.5"/>
      <sound tag="footstep_armor"/>
    </limb>
    
    <joint limb1="0" limb1anchor="-5,-53" limb2="1" limb2anchor="0,20" lowerlimit="-20" upperlimit="20" canbesevered="true"/>

    <joint limb1="1" limb1anchor="6,-18" limb2="2" limb2anchor="-2,36" lowerlimit="-20" upperlimit="30" canbesevered="true"/>

    <joint limb1="2" limb1anchor="1,7" limb2="3" limb2anchor="0,20" lowerlimit="-20" upperlimit="40" canbesevered="true"/>


    <joint limb1="0" limb1anchor="16,2" limb2="4" limb2anchor="-5,-20" lowerlimit="-90" upperlimit="0" canbesevered="true"/>
    <joint limb1="4" limb1anchor="-2,21" limb2="5" limb2anchor="-5,-20" lowerlimit="-290" upperlimit="-190" canbesevered="true"/>
    <joint limb1="5" limb1anchor="-2,27" limb2="6" limb2anchor="0,-30" lowerlimit="-190" upperlimit="-30" canbesevered="true"/>

    <joint limb1="0" limb1anchor="52,-34" limb2="7" limb2anchor="-4,-19" lowerlimit="-90" upperlimit="0" canbesevered="true"/>
    <joint limb1="7" limb1anchor="-2,28" limb2="8" limb2anchor="2,-32" lowerlimit="-190" upperlimit="-30" canbesevered="true"/>

    <joint limb1="0" limb1anchor="43,-67" limb2="9" limb2anchor="0,21" lowerlimit="-180" upperlimit="-10" canbesevered="true"/>
    <joint limb1="9" limb1anchor="0,-28" limb2="10" limb2anchor="-11,-46" lowerlimit="-190" upperlimit="-50" canbesevered="true"/>  
  </ragdoll>

</Character>
<|MERGE_RESOLUTION|>--- conflicted
+++ resolved
@@ -74,18 +74,12 @@
     <!-- ""claw" -->
     <limb id = "6" width="15" height="63" mass = "4" flip="true" pullpos="0.0,30.0" refjoint="0">
       <sprite texture="Content/Characters/Mantis/mantis.png" sourcerect="228,1,28,76" depth="0.01" origin="0.5,0.5"/>
-<<<<<<< HEAD
-      <attack range="200" damagerange="100" duration="0.25" damage="50" stun="0.1" bleedingdamage="5" structuredamage="10" damagetype="slash" targetforce="-100" severlimbsprobability="0.8"
-              torque="-20" force="10" applyforceonlimbs="0,6"/>
-      <sound tag="footstep_armor"/>
-=======
-      <attack range="200" damagerange="100" duration="0.25" structuredamage="20" targetforce="-100" severlimbsprobability="0.8" torque="-20" force="10" applyforceonlimbs="0,1,6">
+      <attack range="200" damagerange="100" duration="0.25" structuredamage="10" targetforce="-100" severlimbsprobability="0.8" torque="-20" force="10" applyforceonlimbs="0,6">
         <affliction name="Internal Damage" strength="10"/>
         <affliction name="Bleeding" strength="50"/>
         <affliction name="Stun" strength="0.1"/>
       </attack>
-      <sound file ="Content/Sounds/stepMetal.ogg"/>
->>>>>>> 271a9256
+	  <sound tag="footstep_armor"/>
     </limb>
 
     <limb id = "7" width="15" height="63" mass = "4" type="LeftLeg" flip="true">
