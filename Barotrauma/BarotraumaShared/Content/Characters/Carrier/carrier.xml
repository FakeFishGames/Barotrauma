--- conflicted
+++ resolved
@@ -26,56 +26,5 @@
     <targetpriority tag="room" state="Attack" priority="50"/>
     <targetpriority tag="stronger" state="Escape" priority="50"/>
   </ai>
-<<<<<<< HEAD
-=======
-    
-  <ragdoll waveamplitude="0.0" swimspeed="4.0" mirror="true" rotatetowardsmovement="false" headangle="-90" canentersubmarine="false">
-
-    <collider radius ="230"/>
-    
-    <!-- head -->
-    <limb id = "0" width="300" height="673" type="Head" steerforce="1.0" flip="true">
-      <sprite texture="Content/Characters/Carrier/carrier.png" sourcerect="0,0,393,778" depth="0.02" origin ="0.5,0.45"/>
-
-      <lightsource range="1.0" color="0.7,0.8,1.0,1.0" castshadows="false">
-        <sprite texture="Content/Characters/Carrier/carrier.png" sourcerect="392,0,307,778" origin="0.5, 0.45"/>
-      </lightsource>
-
-      <damagemodifier armorsector="0.0,360.0" damagesound="StructureBlunt" deflectprojectiles="true"/>
-
-      <attack range="400" damagerange="250" duration="0.08" force="20" structuresoundtype="StructureBlunt" targetforce="100">
-        <Affliction identifier="internaldamage" strength="100"/>
-        <Affliction identifier="stun" strength="5"/>
-      </attack>
-    </limb>
-    
-    <limb id = "1" width="50" height="240" flip="true">
-      <sprite texture="Content/Characters/Carrier/carrier.png" sourcerect="786,0,54,242" depth="0.025" origin="0.5,0.5"/>
-    </limb>
-
-    <limb id = "2" width="50" height="240" flip="true">
-      <sprite texture="Content/Characters/Carrier/carrier.png" sourcerect="786,0,54,242" depth="0.025" origin="0.5,0.5"/>
-    </limb>
-
-    <limb id = "3" width="120" height="340" flip="true">
-      <sprite texture="Content/Characters/Carrier/carrier.png" sourcerect="863,0,150,390" depth="0.025" origin="0.5,0.5"/>
-    </limb>
-    
-    
-    <limb id = "4" width="10" height="10" flip="true">
-      <lightsource range="400.0" color="0.7,0.8,1.0,1.0">
-        <lighttexture texture="Content/Lights/lightcone.png" origin="0.0, 0.5" size="2.0,1.0"/>
-      </lightsource>
-    </limb>
-
-
-    <joint limb1="0" limb1anchor="92,-200" limb2="1" limb2anchor="0,-100" lowerlimit="180" upperlimit="210" canbesevered="true"/>
-    <joint limb1="0" limb1anchor="64,-264" limb2="2" limb2anchor="0,-100" lowerlimit="180" upperlimit="210" canbesevered="true"/>
-
-    <joint limb1="0" limb1anchor="-100,100" limb2="3" limb2anchor="38,0" lowerlimit="-50" upperlimit="5" canbesevered="true"/>
-    <joint limb1="0" limb1anchor="140,268" limb2="4" limb2anchor="0,0" lowerlimit="87" upperlimit="93" canbesevered="false"/>
-
-  </ragdoll>
->>>>>>> 853cdd52
-
+  
 </Character>