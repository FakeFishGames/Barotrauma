--- conflicted
+++ resolved
@@ -58,95 +58,5 @@
     <targetpriority tag="room" state="Attack" priority="50"/>
     <targetpriority tag="weaker" state="Attack" priority="50"/>
   </ai>
-<<<<<<< HEAD
   
-=======
-
-  <ragdoll 
-    colliderheightfromfloor="35" colliderstandangle="90" headposition="50" torsoposition="30" headangle="-70" torsoangle="-90"
-    minscale="0.8" maxscale="1.2"
-    waveamplitude="4.0" wavelength="3000"
-    swimspeed="3.0" walkspeed="2.0"
-    runspeedmultiplier="2" swimspeedmultiplier="3.0"
-    stepsize="15.0,20.0"
-    steertorque="20"
-    legtorque="10"
-    impacttolerance="6"
-    flip="true"
-    draggable="true">
-
-    <collider height="60" radius="22"/>
-
-    <!-- head -->
-    <limb id = "0" radius="22" height="45"  type="Head" flip="true" steerforce="15.0" mouthpos="17,35">
-      <damagemodifier armorsector="0.0,180.0" afflictiontypes="damage" damagemultiplier="0.2" damagesound="LimbArmor" deflectprojectiles="true"/>
-      <damagemodifier armorsector="0.0,180.0" afflictiontypes="bleeding" damagemultiplier="0.0" damagesound="LimbArmor" deflectprojectiles="true"/>
-      <sprite texture="Content/Characters/Crawler/crawler.png" sourcerect="0,0,51,121" depth="0.02" origin="0.45,0.63"/>
-    </limb>
-
-    <!-- middle part -->
-    <limb id = "1" radius="22" height="40" type="Torso" flip="true" steerforce="0.1">
-      <damagemodifier armorsector="0.0,180.0" afflictiontypes="damage" damagemultiplier="0.2" damagesound="LimbArmor" deflectprojectiles="true"/>
-      <damagemodifier armorsector="0.0,180.0" afflictiontypes="bleeding" damagemultiplier="0.0" damagesound="LimbArmor" deflectprojectiles="true"/>
-      <sprite texture="Content/Characters/Crawler/crawler.png" sourcerect="57,7,59,57" depth="0.021" origin="0.3,0.65"/>
-    </limb>
-
-    <!-- tail -->
-    <limb id = "2" radius="22" height="45" type="Tail" flip="true">
-      <damagemodifier armorsector="0.0,180.0" afflictiontypes="damage" damagemultiplier="0.2" damagesound="LimbArmor" deflectprojectiles="true"/>
-      <damagemodifier armorsector="0.0,180.0" afflictiontypes="bleeding" damagemultiplier="0.0" damagesound="LimbArmor" deflectprojectiles="true"/>
-      <sprite texture="Content/Characters/Crawler/crawler.png" sourcerect="6,141,60,95" depth="0.022" origin="0.37,0.43"/>
-    </limb>
-      
-    <limb id = "3" width="13" height="45" ignorecollisions="true" flip="true">
-      <sprite texture="Content/Characters/Crawler/crawler.png" sourcerect="65,131,36,50" depth="0.15" origin="0.4,0.5"/>
-      <attack range="120" damagerange="60" duration="0.25" stun="0.3" structuredamage="5" itemdamage="10"
-              structuresoundtype="StructureSlash" targetforce="-30" severlimbsprobability="0.5"
-              force="15" applyforceonlimbs="0,1" torque="-20">
-        <Affliction identifier="bleeding" strength="30"/>
-        <Affliction identifier="internaldamage" strength="10"/>
-      </attack>
-    </limb>
-
-    <limb id = "4" width="11" height="34" type="RightLeg" flip="true">
-      <sprite texture="Content/Characters/Crawler/crawler.png" sourcerect="82,83,11,34" depth="0.03" origin="0.5,0.5"/>
-    </limb>
-    <limb id = "5" width="5" height="40" type="RightFoot" flip="true" pullpos="0.0,15.0" refjoint="3" stepoffset="20.0,0.0">
-      <sprite texture="Content/Characters/Crawler/crawler.png" sourcerect="59,78,19,43" depth="0.03" origin="0.5,0.5"/>
-      <sound tag="footstep_metal"/>
-    </limb>
-
-    <limb id = "6" width="13" height="35" type="LeftLeg" flip="true">
-      <sprite texture="Content/Characters/Crawler/crawler.png" sourcerect="82,83,11,34" depth="0.03" origin="0.5,0.5"/>
-    </limb>
-    <limb id = "7" width="5" height="40" type="LeftFoot" flip="true" pullpos="0.0,15.0" refjoint="5" stepoffset="20.0,0.0">
-      <sprite texture="Content/Characters/Crawler/crawler.png" sourcerect="59,78,19,43" depth="0.03" origin="0.5,0.5"/>
-      <sound tag="footstep_metal"/>
-    </limb>
-
-    <limb id = "8" width="13" height="35" type="RightLeg" flip="true">
-      <sprite texture="Content/Characters/Crawler/crawler.png" sourcerect="82,83,11,34" depth="0.03" origin="0.5,0.5"/>
-    </limb>
-    <limb id = "9" width="5" height="40" type="RightFoot" flip="true" pullpos="0.0,15.0"  refjoint="7" stepoffset="20.0,0.0">
-      <sprite texture="Content/Characters/Crawler/crawler.png" sourcerect="59,78,19,43" depth="0.03" origin="0.5,0.5"/>
-      <sound tag="footstep_metal"/>
-    </limb>
-
-    <joint limb1="0" limb1anchor="-5,-38" limb2="1" limb2anchor="-2,25" lowerlimit="-20" upperlimit="40" canbesevered="true"/>
-
-    <joint limb1="1" limb1anchor="0,-15" limb2="2" limb2anchor="-10,31" lowerlimit="-20" upperlimit="40" canbesevered="true"/>
-
-    <joint limb1="0" limb1anchor="7,30" limb2="3" limb2anchor="-2,-17" lowerlimit="-180" upperlimit="-90" canbesevered="true"/>
-
-
-    <joint limb1="0" limb1anchor="13,6" limb2="4" limb2anchor="0,14" lowerlimit="-270" upperlimit="-180" canbesevered="true"/>
-    <joint limb1="4" limb1anchor="0,-17" limb2="5" limb2anchor="0,-17" lowerlimit="-350" upperlimit="-190" canbesevered="true"/>
-
-    <joint limb1="0" limb1anchor="13,-15" limb2="6" limb2anchor="0,14" lowerlimit="-270" upperlimit="-180" canbesevered="true"/>
-    <joint limb1="6" limb1anchor="0,-17" limb2="7" limb2anchor="0,-17" lowerlimit="-350" upperlimit="-190" canbesevered="true"/>
-
-    <joint limb1="0" limb1anchor="13,-35" limb2="8" limb2anchor="0,14" lowerlimit="-270" upperlimit="-180" canbesevered="true"/>
-    <joint limb1="8" limb1anchor="0,-17" limb2="9" limb2anchor="0,-17" lowerlimit="-350" upperlimit="-190" canbesevered="true"/>
-  </ragdoll>
->>>>>>> 853cdd52
 </Character>
