--- conflicted
+++ resolved
@@ -118,11 +118,7 @@
             Duration    = ToolBox.GetAttributeFloat(element, "duration", 0.0f); 
 
             priority    = ToolBox.GetAttributeFloat(element, "priority", 1.0f);
-
-<<<<<<< HEAD
-            priority = ToolBox.GetAttributeFloat(element, "priority", 1.0f);
             
-=======
             string limbIndicesStr = ToolBox.GetAttributeString(element, "applyforceonlimbs", "");
             if (!string.IsNullOrWhiteSpace(limbIndicesStr))
             {
@@ -136,9 +132,7 @@
                     }   
                 }
             }
-
-            statusEffects = new List<StatusEffect>();
->>>>>>> 33e037a8
+            
             foreach (XElement subElement in element.Elements())
             {
                 switch (subElement.Name.ToString().ToLowerInvariant())
