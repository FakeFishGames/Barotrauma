--- conflicted
+++ resolved
@@ -55,34 +55,8 @@
             new GUITextBlock(new RectTransform(new Vector2(1.0f, 0.1f), rightColumn.RectTransform), TextManager.Get("SaveName") + ":", textAlignment: Alignment.BottomLeft);
             saveNameBox = new GUITextBox(new RectTransform(new Vector2(1.0f, 0.1f), rightColumn.RectTransform), string.Empty);
 
-<<<<<<< HEAD
             new GUITextBlock(new RectTransform(new Vector2(1.0f, 0.1f), rightColumn.RectTransform), TextManager.Get("MapSeed") + ":", textAlignment: Alignment.BottomLeft);
             seedBox = new GUITextBox(new RectTransform(new Vector2(1.0f, 0.1f), rightColumn.RectTransform), ToolBox.RandomSeed(8));
-=======
-            seedBox = new GUITextBox(new Rectangle((int)(subList.Rect.Width + 30), 90, 180, 20),
-                Alignment.TopLeft, "", newGameContainer);
-            seedBox.Text = ToolBox.RandomSeed(8);
-            
-            var startButton = new GUIButton(new Rectangle(0, 0, 100, 30), TextManager.Get("StartCampaignButton"), Alignment.BottomRight, "", newGameContainer);
-            startButton.OnClicked = (GUIButton btn, object userData) =>
-            {
-                if (string.IsNullOrWhiteSpace(saveNameBox.Text))
-                {
-                    saveNameBox.Flash(Color.Red);
-                    return false;
-                }
-                
-                Submarine selectedSub = subList.SelectedData as Submarine;
-                if (selectedSub == null) return false;
-                
-                if (string.IsNullOrEmpty(selectedSub.MD5Hash.Hash))
-                {
-                    ((GUITextBlock)subList.Selected).TextColor = Color.DarkRed * 0.8f;
-                    subList.Selected.CanBeFocused = false;
-                    subList.Deselect();
-                    return false;
-                }
->>>>>>> 5121ed30
 
             var startButton = new GUIButton(new RectTransform(new Vector2(1.0f, 0.13f), rightColumn.RectTransform, Anchor.BottomRight), TextManager.Get("StartCampaignButton"), style: "GUIButtonLarge")
             {
@@ -97,6 +71,14 @@
 
                     Submarine selectedSub = subList.SelectedData as Submarine;
                     if (selectedSub == null) return false;
+                    
+                    if (string.IsNullOrEmpty(selectedSub.MD5Hash.Hash))
+                    {
+                        ((GUITextBlock)subList.Selected).TextColor = Color.DarkRed * 0.8f;
+                        subList.Selected.CanBeFocused = false;
+                        subList.Deselect();
+                        return false;
+                    }
 
                     string savePath = SaveUtil.CreateSavePath(isMultiplayer ? SaveUtil.SaveType.Multiplayer : SaveUtil.SaveType.Singleplayer, saveNameBox.Text);
                     bool hasRequiredContentPackages = selectedSub.RequiredContentPackages.All(cp => GameMain.SelectedPackages.Any(cp2 => cp2.Name == cp));
