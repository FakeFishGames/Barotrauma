﻿using Barotrauma.Items.Components;
using Microsoft.Xna.Framework;
using Microsoft.Xna.Framework.Content;
using Microsoft.Xna.Framework.Graphics;
using System;
using System.Collections.Generic;
using System.ComponentModel;
using System.IO;
using System.Linq;
using System.Reflection;
using System.Xml.Linq;

namespace Barotrauma
{
    class SubEditorScreen : Screen
    {
        private static string[] crewExperienceLevels = new string[] 
        {
            TextManager.Get("CrewExperienceLow"),
            TextManager.Get("CrewExperienceMid"),
            TextManager.Get("CrewExperienceHigh")
        };


        private Camera cam;
        private BlurEffect lightBlur;

        private bool lightingEnabled;

        public GUIComponent topPanel, leftPanel;

        private bool entityMenuOpen;
        private GUIComponent entityMenu;
        private GUITextBox entityFilterBox;
        private GUIListBox entityList;

        private GUIFrame loadFrame, saveFrame;

        private GUITextBox nameBox;

        private GUIFrame hullVolumeFrame;

        private GUIFrame saveAssemblyFrame;

        const int PreviouslyUsedCount = 10;
        private GUIListBox previouslyUsedList;

        private GUIDropDown linkedSubBox;

        //a Character used for picking up and manipulating items
        private Character dummyCharacter;
        
        private bool characterMode;

        private bool wiringMode;
        private GUIFrame wiringToolPanel;

        private Tutorials.EditorTutorial tutorial;

        public override Camera Cam
        {
            get { return cam; }
        }
        
        public string GetSubName()
        {
            return (Submarine.MainSub == null) ? "" : Submarine.MainSub.Name;
        }

        private string GetItemCount()
        {
            return TextManager.Get("Items") + ": " + Item.ItemList.Count;
        }

        private string GetStructureCount()
        {
            return TextManager.Get("Structures") + ": " + (MapEntity.mapEntityList.Count - Item.ItemList.Count);
        }

        private string GetTotalHullVolume()
        {
            return TextManager.Get("TotalHullVolume") + ":\n" + Hull.hullList.Sum(h => h.Volume);
        }

        private string GetSelectedHullVolume()
        {
            float buoyancyVol = 0.0f;
            float selectedVol = 0.0f;
            float neutralPercentage = 0.07f;
            Hull.hullList.ForEach(h =>
            {
                buoyancyVol += h.Volume;
                if (h.IsSelected)
                {
                    selectedVol += h.Volume;
                }
            });
            buoyancyVol *= neutralPercentage;
            string retVal = TextManager.Get("SelectedHullVolume") + ":\n" + selectedVol;
            if (selectedVol > 0.0f && buoyancyVol > 0.0f)
            {
                if (buoyancyVol / selectedVol < 1.0f)
                {
                    retVal += " (" + TextManager.Get("OptimalBallastLevel").Replace("[value]", (buoyancyVol / selectedVol).ToString("0.00")) + ")";
                }
                else
                {
                    retVal += " (" + TextManager.Get("InsufficientBallast") + ")";
                }
            }
            return retVal;
        }

        private string GetPhysicsBodyCount()
        {
            return TextManager.Get("PhysicsBodies") + ": " + GameMain.World.BodyList.Count;
        }

        public bool CharacterMode
        {
            get { return characterMode; }
        }

        public bool WiringMode
        {
            get { return wiringMode; }
        }


        public SubEditorScreen(ContentManager content)
        {
            cam = new Camera();
#if LINUX || OSX
            var blurEffect = content.Load<Effect>("Effects/blurshader_opengl");
#else
            var blurEffect = content.Load<Effect>("Effects/blurshader");
#endif
            lightBlur = new BlurEffect(blurEffect, 0.001f, 0.001f);
            
            topPanel = new GUIFrame(new RectTransform(new Vector2(1.0f, 0.04f), GUI.Canvas) { MinSize = new Point(0, 35) }, "GUIFrameTop");
            GUIFrame paddedTopPanel = new GUIFrame(new RectTransform(new Vector2(0.95f, 0.55f), topPanel.RectTransform, Anchor.Center) { RelativeOffset = new Vector2(0.0f, -0.1f) }, 
                style: null);

            hullVolumeFrame = new GUIFrame(new RectTransform(new Vector2(0.15f, 0.8f), topPanel.RectTransform, Anchor.BottomLeft, Pivot.TopLeft) { RelativeOffset = new Vector2(0.08f, 0.0f) }, "InnerFrame")
            {
                Visible = false
            };

            GUITextBlock totalHullVolume = new GUITextBlock(new RectTransform(new Vector2(1.0f, 0.0f), hullVolumeFrame.RectTransform), "", font: GUI.SmallFont)
            {
                TextGetter = GetTotalHullVolume
            };

            GUITextBlock selectedHullVolume = new GUITextBlock(new RectTransform(new Vector2(1.0f, 0.0f), hullVolumeFrame.RectTransform) { RelativeOffset = new Vector2(0.0f, 0.15f) }, "", font: GUI.SmallFont)
            {
                TextGetter = GetSelectedHullVolume
            };

            saveAssemblyFrame = new GUIFrame(new RectTransform(new Vector2(0.08f, 0.03f), topPanel.RectTransform, Anchor.BottomRight, Pivot.TopRight), "InnerFrame")
            {
                Visible = false
            };

            var saveAssemblyButton = new GUIButton(new RectTransform(new Vector2(0.9f, 0.8f), saveAssemblyFrame.RectTransform, Anchor.Center), TextManager.Get("SaveItemAssembly"));
            saveAssemblyFrame.Font = GUI.SmallFont;
            saveAssemblyButton.OnClicked += (btn, userdata) =>
            {
                CreateSaveAssemblyScreen();
                return true;
            };

            var button = new GUIButton(new RectTransform(new Vector2(0.07f, 0.9f), paddedTopPanel.RectTransform, Anchor.CenterLeft), TextManager.Get("OpenSubButton"));
            button.OnClicked = (GUIButton btn, object data) =>
            {
                saveFrame = null;
                entityMenuOpen = false;
                CreateLoadScreen();

                return true;
            };

            button = new GUIButton(new RectTransform(new Vector2(0.07f, 0.9f), paddedTopPanel.RectTransform, Anchor.CenterLeft) { RelativeOffset = new Vector2(0.08f, 0.0f) }, TextManager.Get("SaveSubButton"));
            button.OnClicked = (GUIButton btn, object data) =>
            {
                loadFrame = null;
                entityMenuOpen = false;
                CreateSaveScreen();

                return true;
            };

            var nameLabel = new GUITextBlock(new RectTransform(new Vector2(0.1f, 0.9f), paddedTopPanel.RectTransform, Anchor.CenterLeft) { RelativeOffset = new Vector2(0.15f, 0.0f) },
                "", font: GUI.LargeFont, textAlignment: Alignment.CenterLeft)
            {
                TextGetter = GetSubName
            };

            linkedSubBox = new GUIDropDown(new RectTransform(new Vector2(0.1f, 0.9f), paddedTopPanel.RectTransform) { RelativeOffset = new Vector2(0.4f, 0.0f) },
                TextManager.Get("AddSubButton"))
            {
                ToolTip = TextManager.Get("AddSubToolTip")
            };

            foreach (Submarine sub in Submarine.SavedSubmarines)
            {
                linkedSubBox.AddItem(sub.Name, sub);
            }
            linkedSubBox.OnSelected += SelectLinkedSub;
            linkedSubBox.OnDropped += (component, obj) =>
            {
                MapEntity.SelectedList.Clear();
                return true;
            };

            leftPanel = new GUIFrame(new RectTransform(new Vector2(0.08f, 1.0f), GUI.Canvas) { MinSize = new Point(130, 0) }, "GUIFrameLeft");
            GUILayoutGroup paddedLeftPanel = new GUILayoutGroup(new RectTransform(
                new Point((int)(leftPanel.Rect.Width * 0.8f), (int)(GameMain.GraphicsHeight - topPanel.Rect.Height * 0.95f)),
                leftPanel.RectTransform, Anchor.Center) { AbsoluteOffset = new Point(0, topPanel.Rect.Height) }, 
                spacing: 5);

            GUITextBlock itemCount = new GUITextBlock(new RectTransform(new Vector2(1.0f, 0.0f), paddedLeftPanel.RectTransform), "ItemCount")
            {
                TextGetter = GetItemCount
            };

            GUITextBlock structureCount = new GUITextBlock(new RectTransform(new Vector2(1.0f, 0.0f), paddedLeftPanel.RectTransform), "StructureCount")
            {
                TextGetter = GetStructureCount
            };


            foreach (MapEntityCategory category in Enum.GetValues(typeof(MapEntityCategory)))
            {
                var catButton = new GUIButton(new RectTransform(new Vector2(1.0f, 0.025f), paddedLeftPanel.RectTransform), category.ToString())
                {
                    UserData = category,
                    OnClicked = (btn, userdata) => { entityMenuOpen = true; OpenEntityMenu((MapEntityCategory)userdata); return true; }
                };
            }

            //Entity menu
            //------------------------------------------------

            entityMenu = new GUIFrame(new RectTransform(new Vector2(0.25f, 0.4f), GUI.Canvas, Anchor.Center) { MinSize = new Point(400, 400) });
            var paddedTab = new GUIFrame(new RectTransform(new Vector2(0.9f, 0.9f), entityMenu.RectTransform, Anchor.Center), style: null);
            var filterArea = new GUILayoutGroup(new RectTransform(new Vector2(1.0f, 0.05f), paddedTab.RectTransform), isHorizontal: true, spacing: 5)
            {
                UserData = "filterarea"
            };
            new GUITextBlock(new RectTransform(new Vector2(0.25f, 1.0f), filterArea.RectTransform), TextManager.Get("FilterMapEntities"), font: GUI.SmallFont);
            entityFilterBox = new GUITextBox(new RectTransform(new Vector2(0.7f, 1.0f), filterArea.RectTransform), font: GUI.SmallFont)
            {
                OnTextChanged = (textBox, text) => { FilterEntities(text); return true; }
            };
            var clearButton = new GUIButton(new RectTransform(new Vector2(0.05f, 1.0f), filterArea.RectTransform), "x")
            {
                OnClicked = (btn, userdata) => { ClearFilter(); return true; }
            };
            entityList = new GUIListBox(new RectTransform(new Vector2(1.0f, 0.95f), paddedTab.RectTransform, Anchor.BottomCenter))
            {
                OnSelected = SelectPrefab,
                CheckSelected = MapEntityPrefab.GetSelected
            };
            UpdateEntityList();                       

            //empty guiframe as a separator
            new GUIFrame(new RectTransform(new Vector2(1.0f, 0.025f), paddedLeftPanel.RectTransform), style: null);

            button = new GUIButton(new RectTransform(new Vector2(1.0f, 0.025f), paddedLeftPanel.RectTransform), TextManager.Get("CharacterModeButton"))
            {
                ToolTip = TextManager.Get("CharacterModeToolTip"),
                OnClicked = ToggleCharacterMode
            };
            button = new GUIButton(new RectTransform(new Vector2(1.0f, 0.025f), paddedLeftPanel.RectTransform), TextManager.Get("WiringModeButton"))
            {
                ToolTip = TextManager.Get("WiringModeToolTip"),
                OnClicked = ToggleWiringMode
            };
            button = new GUIButton(new RectTransform(new Vector2(1.0f, 0.025f), paddedLeftPanel.RectTransform), TextManager.Get("GenerateWaypointsButton"))
            {
                ToolTip = TextManager.Get("GenerateWaypointsToolTip"),
                OnClicked = GenerateWaypoints
            };

            new GUITextBlock(new RectTransform(new Vector2(1.0f, 0.05f), paddedLeftPanel.RectTransform), TextManager.Get("ShowEntitiesLabel"));

            var tickBox = new GUITickBox(new RectTransform(new Vector2(1.0f, 0.03f), paddedLeftPanel.RectTransform), TextManager.Get("ShowLighting"))
            {
                OnSelected = (GUITickBox obj) => { lightingEnabled = !lightingEnabled; return true; }
            };
            tickBox = new GUITickBox(new RectTransform(new Vector2(1.0f, 0.03f), paddedLeftPanel.RectTransform), TextManager.Get("ShowWaypoints"))
            {
                OnSelected = (GUITickBox obj) => { WayPoint.ShowWayPoints = !WayPoint.ShowWayPoints; return true; },
                Selected = true
            };
            tickBox = new GUITickBox(new RectTransform(new Vector2(1.0f, 0.03f), paddedLeftPanel.RectTransform), TextManager.Get("ShowSpawnpoints"))
            {
                OnSelected = (GUITickBox obj) => { WayPoint.ShowSpawnPoints = !WayPoint.ShowSpawnPoints; return true; },
                Selected = true
            };
            tickBox = new GUITickBox(new RectTransform(new Vector2(1.0f, 0.03f), paddedLeftPanel.RectTransform), TextManager.Get("ShowLinks"))
            {
                OnSelected = (GUITickBox obj) => { Item.ShowLinks = !Item.ShowLinks; return true; },
                Selected = true
            };
            tickBox = new GUITickBox(new RectTransform(new Vector2(1.0f, 0.03f), paddedLeftPanel.RectTransform), TextManager.Get("ShowHulls"))
            {
                OnSelected = (GUITickBox obj) => { Hull.ShowHulls = !Hull.ShowHulls; return true; },
                Selected = true
            };
            tickBox = new GUITickBox(new RectTransform(new Vector2(1.0f, 0.03f), paddedLeftPanel.RectTransform), TextManager.Get("ShowGaps"))
            {
                OnSelected = (GUITickBox obj) => { Gap.ShowGaps = !Gap.ShowGaps; return true; },
                Selected = true
            };

            //empty guiframe as a separator
            new GUIFrame(new RectTransform(new Vector2(1.0f, 0.025f), paddedLeftPanel.RectTransform), style: null);

            new GUITextBlock(new RectTransform(new Vector2(1.0f, 0.025f), paddedLeftPanel.RectTransform), TextManager.Get("PreviouslyUsedLabel"));
            previouslyUsedList = new GUIListBox(new RectTransform(new Vector2(1.0f, 0.2f), paddedLeftPanel.RectTransform))
            {
                OnSelected = SelectPrefab
            };
        }

        private void UpdateEntityList()
        {
            entityList.Frame.ClearChildren();

            foreach (MapEntityPrefab ep in MapEntityPrefab.List)
            {
                GUIFrame frame = new GUIFrame(new RectTransform(new Vector2(1.0f, 0.1f), entityList.Frame.RectTransform) { MinSize = new Point(0, 50) },
                    style: "ListBoxElement")
                {
                    UserData = ep,
                    ToolTip = ep.Description
                };

                GUITextBlock textBlock = new GUITextBlock(new RectTransform(new Vector2(0.1f, 0.0f), frame.RectTransform) { AbsoluteOffset = new Point(frame.Rect.Height + 5, 0) }, 
                    text: ep.Name, textAlignment: Alignment.CenterLeft);
                if (!string.IsNullOrWhiteSpace(ep.Description))
                {
                    textBlock.ToolTip = ep.Description;
                }

                if (ep.sprite != null)
                {
                    GUIImage img = new GUIImage(new RectTransform(new Point(frame.Rect.Height, frame.Rect.Height), frame.RectTransform), ep.sprite);
                    img.Scale = Math.Min(Math.Min(40.0f / img.SourceRect.Width, 40.0f / img.SourceRect.Height), 1.0f);
                    img.Color = ep.SpriteColor;
                }

                if (ep.Category == MapEntityCategory.ItemAssembly)
                {
                    var deleteButton = new GUIButton(new RectTransform(new Vector2(0.15f, 0.5f), frame.RectTransform, Anchor.CenterRight) { MinSize = new Point(100, 20) },
                        TextManager.Get("Delete"))
                    {
                        UserData = ep,
                        OnClicked = (btn, userData) =>
                        {
                            ItemAssemblyPrefab assemblyPrefab = userData as ItemAssemblyPrefab;
                            assemblyPrefab.Delete();
                            UpdateEntityList();
                            return true;
                        }
                    };
                }
            }

            entityList.Frame.Children.Sort((i1, i2) => (i1.UserData as MapEntityPrefab).Name.CompareTo((i2.UserData as MapEntityPrefab).Name));
        }

        /*public void StartTutorial()
        {
            tutorial = new Tutorials.EditorTutorial("EditorTutorial");

            CoroutineManager.StartCoroutine(tutorial.UpdateState());
        }*/

        public override void Select()
        {
            base.Select();

            GUI.ForceMouseOn(null);
            characterMode = false;

            if (Submarine.MainSub != null)
            {
                cam.Position = Submarine.MainSub.Position + Submarine.MainSub.HiddenSubPosition;
            }
            else
            {
                Submarine.MainSub = new Submarine(Path.Combine(Submarine.SavePath, "Unnamed.sub"), "", false);
                cam.Position = Submarine.MainSub.Position;
            }

            SoundPlayer.OverrideMusicType = "none";
            SoundPlayer.OverrideMusicDuration = null;
            GameMain.SoundManager.SetCategoryGainMultiplier("default", 0.0f);
            GameMain.SoundManager.SetCategoryGainMultiplier("waterambience", 0.0f);

            linkedSubBox.ClearChildren();
            foreach (Submarine sub in Submarine.SavedSubmarines)
            {
                linkedSubBox.AddItem(sub.Name, sub);
            }

            cam.UpdateTransform();
        }

        public override void Deselect()
        {
            base.Deselect();

            GUI.ForceMouseOn(null);

            MapEntityPrefab.Selected = null;

            MapEntity.DeselectAll();

            if (characterMode) ToggleCharacterMode();

            if (wiringMode) ToggleWiringMode();

            SoundPlayer.OverrideMusicType = null;
            GameMain.SoundManager.SetCategoryGainMultiplier("default", GameMain.Config.SoundVolume);
            GameMain.SoundManager.SetCategoryGainMultiplier("waterambience", GameMain.Config.SoundVolume);

            if (dummyCharacter != null)
            {
                dummyCharacter.Remove();
                dummyCharacter = null;
                GameMain.World.ProcessChanges();
            }
        }

        private void CreateDummyCharacter()
        {
            if (dummyCharacter != null) RemoveDummyCharacter();

            dummyCharacter = Character.Create(Character.HumanConfigFile, Vector2.Zero, "");

            for (int i = 0; i<dummyCharacter.Inventory.SlotPositions.Length; i++)
            {
                dummyCharacter.Inventory.SlotPositions[i].X += leftPanel.Rect.Width+10;
            }

            Character.Controlled = dummyCharacter;
            GameMain.World.ProcessChanges();
        }

        private bool SaveSub(GUIButton button, object obj)
        {
            if (string.IsNullOrWhiteSpace(nameBox.Text))
            {
                GUI.AddMessage(TextManager.Get("SubNameMissingWarning"), Color.Red, 3.0f);

                nameBox.Flash();
                return false;
            }
            
            foreach (char illegalChar in Path.GetInvalidFileNameChars())
            {
                if (nameBox.Text.Contains(illegalChar))
                {
                    GUI.AddMessage(TextManager.Get("SubNameIllegalCharsWarning").Replace("[illegalchar]", illegalChar.ToString()), Color.Red, 3.0f);
                    nameBox.Flash();
                    return false;
                }
            }
            
            string savePath = nameBox.Text + ".sub";
            if (Submarine.MainSub != null)
            {
                savePath = Path.Combine(Path.GetDirectoryName(Submarine.MainSub.FilePath), savePath);
            }
            else
            {
                savePath = Path.Combine(Submarine.SavePath, savePath);
            }

            Submarine.MainSub.CompatibleContentPackages.Add(GameMain.Config.SelectedContentPackage.Name);

            MemoryStream imgStream = new MemoryStream();
            CreateImage(256, 128, imgStream);
            
            Submarine.SaveCurrent(savePath, imgStream);
            Submarine.MainSub.CheckForErrors();
            
            GUI.AddMessage(TextManager.Get("SubSavedNotification").Replace("[filepath]", Submarine.MainSub.FilePath), Color.Green, 3.0f);

            Submarine.RefreshSavedSubs();
            linkedSubBox.ClearChildren();
            foreach (Submarine sub in Submarine.SavedSubmarines)
            {
                linkedSubBox.AddItem(sub.Name, sub);
            }

            saveFrame = null;
            
            return false;
        }

        private void CreateSaveScreen()
        {
            if (characterMode) ToggleCharacterMode();
            if (wiringMode) ToggleWiringMode();
            
            saveFrame = new GUIFrame(new RectTransform(new Vector2(0.25f, 0.36f), GUI.Canvas, Anchor.Center) { MinSize = new Point(400, 400) });
            GUILayoutGroup paddedSaveFrame = new GUILayoutGroup(new RectTransform(new Vector2(0.9f, 0.9f), saveFrame.RectTransform, Anchor.Center), spacing: 5);

            var header = new GUITextBlock(new RectTransform(new Vector2(1.0f, 0.0f), paddedSaveFrame.RectTransform), TextManager.Get("SaveSubDialogHeader"), font: GUI.LargeFont);
            
            var saveSubLabel = new GUITextBlock(new RectTransform(new Vector2(0.4f, 0.05f), paddedSaveFrame.RectTransform),
                TextManager.Get("SaveSubDialogName"));

            nameBox = new GUITextBox(new RectTransform(new Vector2(0.65f, 0.05f), paddedSaveFrame.RectTransform))
            {
                OnEnterPressed = ChangeSubName,
                Text = GetSubName()
            };
                        
            new GUITextBlock(new RectTransform(new Vector2(0.5f, 0.05f), paddedSaveFrame.RectTransform), TextManager.Get("SaveSubDialogDescription"));

            var descriptionBox = new GUITextBox(new RectTransform(new Vector2(1.0f, 0.25f), paddedSaveFrame.RectTransform))
            {
                Wrap = true,
                Text = Submarine.MainSub == null ? "" : Submarine.MainSub.Description,
                OnTextChanged = ChangeSubDescription
            };

            var horizontalArea = new GUIFrame(new RectTransform(new Vector2(1.0f, 0.25f), paddedSaveFrame.RectTransform), style: null);
            
            var settingsLabel = new GUITextBlock(new RectTransform(new Vector2(0.45f, 0.0f), horizontalArea.RectTransform), 
                TextManager.Get("SaveSubDialogSettings"), font: GUI.SmallFont);
            
            var tagContainer = new GUIListBox(new RectTransform(new Point(horizontalArea.Rect.Width / 2, horizontalArea.Rect.Height - settingsLabel.Rect.Height), horizontalArea.RectTransform)
            { AbsoluteOffset = new Point(0, settingsLabel.Rect.Height) }, 
                style: "InnerFrame");
            
            foreach (SubmarineTag tag in Enum.GetValues(typeof(SubmarineTag)))
            {
                FieldInfo fi = typeof(SubmarineTag).GetField(tag.ToString());
                DescriptionAttribute[] attributes = (DescriptionAttribute[])fi.GetCustomAttributes(typeof(DescriptionAttribute), false);

                string tagStr = attributes.Length > 0 ? attributes[0].Description : "";

                var tagTickBox = new GUITickBox(new RectTransform(new Vector2(0.2f, 0.2f), tagContainer.Frame.RectTransform),
                    tagStr, font: GUI.SmallFont)
                {
                    Selected = Submarine.MainSub == null ? false : Submarine.MainSub.HasTag(tag),
                    UserData = tag,

                    OnSelected = (GUITickBox tickBox) =>
                    {
                        if (Submarine.MainSub == null) return false;
                        if (tickBox.Selected)
                        {
                            Submarine.MainSub.AddTag((SubmarineTag)tickBox.UserData);
                        }
                        else
                        {
                            Submarine.MainSub.RemoveTag((SubmarineTag)tickBox.UserData);
                        }
                        return true;
                    }
                };
            }
            
            var contentPackagesLabel = new GUITextBlock(new RectTransform(new Vector2(0.45f, 0.0f), horizontalArea.RectTransform, Anchor.TopCenter, Pivot.TopLeft), 
                TextManager.Get("CompatibleContentPackages"), font: GUI.SmallFont);

            var contentPackList = new GUIListBox(new RectTransform(
                    new Point(horizontalArea.Rect.Width / 2, horizontalArea.Rect.Height - settingsLabel.Rect.Height), 
                    horizontalArea.RectTransform, Anchor.TopCenter, Pivot.TopLeft)
                    { AbsoluteOffset = new Point(0, contentPackagesLabel.Rect.Height) });

            List<string> contentPacks = Submarine.MainSub.CompatibleContentPackages.ToList();
            foreach (ContentPackage contentPack in ContentPackage.list)
            {
                if (!contentPacks.Contains(contentPack.Name)) contentPacks.Add(contentPack.Name);
            }

            foreach (string contentPackageName in contentPacks)
            {
                var cpTickBox = new GUITickBox(new RectTransform(new Vector2(0.2f, 0.2f), contentPackList.Frame.RectTransform), contentPackageName, font: GUI.SmallFont)
                {
                    Selected = Submarine.MainSub.CompatibleContentPackages.Contains(contentPackageName),
                    UserData = contentPackageName
                };
                cpTickBox.OnSelected += (GUITickBox tickBox) =>
                {
                    if (tickBox.Selected)
                    {
                        Submarine.MainSub.CompatibleContentPackages.Add((string)tickBox.UserData);
                    }
                    else
                    {
                        Submarine.MainSub.CompatibleContentPackages.Remove((string)tickBox.UserData);
                    }
                    return true;
                };
            }
            
            var crewSizeArea = new GUILayoutGroup(new RectTransform(new Vector2(1.0f, 0.05f), paddedSaveFrame.RectTransform), isHorizontal: true, spacing: 5);

            new GUITextBlock(new RectTransform(new Vector2(0.6f, 1.0f), crewSizeArea.RectTransform), 
                TextManager.Get("RecommendedCrewSize"), font: GUI.SmallFont);
            var crewSizeMin = new GUINumberInput(new RectTransform(new Vector2(0.1f, 1.0f), crewSizeArea.RectTransform), GUINumberInput.NumberType.Int)
            {
                MinValueInt = 1,
                MaxValueInt = 128
            };
            new GUITextBlock(new RectTransform(new Vector2(0.1f, 1.0f), crewSizeArea.RectTransform), "-", textAlignment: Alignment.Center);
            var crewSizeMax = new GUINumberInput(new RectTransform(new Vector2(0.1f, 1.0f), crewSizeArea.RectTransform), GUINumberInput.NumberType.Int)
            {
                MinValueInt = 1,
                MaxValueInt = 128
            };

            crewSizeMin.OnValueChanged += (numberInput) =>
            {
                crewSizeMax.IntValue = Math.Max(crewSizeMax.IntValue, numberInput.IntValue);
                Submarine.MainSub.RecommendedCrewSizeMin = crewSizeMin.IntValue;
                Submarine.MainSub.RecommendedCrewSizeMax = crewSizeMax.IntValue;
            };

            crewSizeMax.OnValueChanged += (numberInput) =>
            {
                crewSizeMin.IntValue = Math.Min(crewSizeMin.IntValue, numberInput.IntValue);
                Submarine.MainSub.RecommendedCrewSizeMin = crewSizeMin.IntValue;
                Submarine.MainSub.RecommendedCrewSizeMax = crewSizeMax.IntValue;
            };
            
            var crewExpArea = new GUILayoutGroup(new RectTransform(new Vector2(1.0f, 0.05f), paddedSaveFrame.RectTransform), isHorizontal: true, spacing: 5);

            new GUITextBlock(new RectTransform(new Vector2(0.6f, 1.0f), crewExpArea.RectTransform), 
                TextManager.Get("RecommendedCrewExperience"), font: GUI.SmallFont);

            var toggleExpLeft = new GUIButton(new RectTransform(new Vector2(0.05f, 1.0f), crewExpArea.RectTransform), "<");
            var experienceText = new GUITextBlock(new RectTransform(new Vector2(0.2f, 1.0f), crewExpArea.RectTransform), crewExperienceLevels[0], textAlignment: Alignment.Center);
            var toggleExpRight = new GUIButton(new RectTransform(new Vector2(0.05f, 1.0f), crewExpArea.RectTransform), ">");

            toggleExpLeft.OnClicked += (btn, userData) =>
            {
                int currentIndex = Array.IndexOf(crewExperienceLevels, experienceText.Text);
                currentIndex--;
                if (currentIndex < 0) currentIndex = crewExperienceLevels.Length - 1;
                experienceText.Text = crewExperienceLevels[currentIndex];
                Submarine.MainSub.RecommendedCrewExperience = experienceText.Text;
                return true;
            };

            toggleExpRight.OnClicked += (btn, userData) =>
            {
                int currentIndex = Array.IndexOf(crewExperienceLevels, experienceText.Text);
                currentIndex++;
                if (currentIndex >= crewExperienceLevels.Length) currentIndex = 0;
                experienceText.Text = crewExperienceLevels[currentIndex];
                Submarine.MainSub.RecommendedCrewExperience = experienceText.Text;
                return true;
            };

            if (Submarine.MainSub != null)
            {
                int min =  Submarine.MainSub.RecommendedCrewSizeMin;
                int max = Submarine.MainSub.RecommendedCrewSizeMax;
                crewSizeMin.IntValue = min;
                crewSizeMax.IntValue = max;
                experienceText.Text = string.IsNullOrEmpty(Submarine.MainSub.RecommendedCrewExperience) ?
                    crewExperienceLevels[0] : Submarine.MainSub.RecommendedCrewExperience;
            }

            var saveButton = new GUIButton(new Rectangle(-90, 0, 80, 20), TextManager.Get("SaveSubButton"), Alignment.Right | Alignment.Bottom, "", saveFrame);
            saveButton.OnClicked = SaveSub;

            var cancelButton = new GUIButton(new Rectangle(0, 0, 80, 20), TextManager.Get("Cancel"), Alignment.Right | Alignment.Bottom, "", saveFrame);
            cancelButton.OnClicked = (GUIButton btn, object userdata) =>
            {
                saveFrame = null;
                return true;
            };
        }


        private void CreateSaveAssemblyScreen()
        {
            if (characterMode) ToggleCharacterMode();
            if (wiringMode) ToggleWiringMode();

            int width = 400, height = 210;
            int y = 0;

            saveFrame = new GUIFrame(new Rectangle(GameMain.GraphicsWidth / 2 - width / 2, GameMain.GraphicsHeight / 2 - height / 2, width, height), "", null);
            saveFrame.Padding = new Vector4(10.0f, 10.0f, 10.0f, 10.0f);

            new GUITextBlock(new Rectangle(0, 0, 200, 30), TextManager.Get("SaveItemAssemblyDialogHeader"), "", saveFrame, GUI.LargeFont);
            y += 30;

            new GUITextBlock(new Rectangle(0, y, 150, 20), TextManager.Get("SaveItemAssemblyDialogName"), "", saveFrame);
            y += 20;

            nameBox = new GUITextBox(new Rectangle(5, y, 250, 20), "", saveFrame);
            y += 30;

            new GUITextBlock(new Rectangle(0, y, 150, 20), TextManager.Get("SaveItemAssemblyDialogDescription"), "", saveFrame);
            y += 20;

            var descriptionBox = new GUITextBox(new Rectangle(5, y, 0, 80), null, null, Alignment.TopLeft,
                Alignment.TopLeft, "", saveFrame);
            descriptionBox.UserData = "description";
            descriptionBox.Wrap = true;
            descriptionBox.Text = "";
                        
            var saveButton = new GUIButton(new Rectangle(-90, 0, 80, 20), TextManager.Get("SaveSubButton"), Alignment.Right | Alignment.Bottom, "", saveFrame);
            saveButton.OnClicked = SaveAssembly;

            var cancelButton = new GUIButton(new Rectangle(0, 0, 80, 20), TextManager.Get("Cancel"), Alignment.Right | Alignment.Bottom, "", saveFrame);
            cancelButton.OnClicked = (GUIButton btn, object userdata) =>
            {
                saveFrame = null;
                return true;
            };
        }

        private bool SaveAssembly(GUIButton button, object obj)
        {
            if (string.IsNullOrWhiteSpace(nameBox.Text))
            {
                GUI.AddMessage(TextManager.Get("ItemAssemblyNameMissingWarning"), Color.Red, 3.0f);

                nameBox.Flash();
                return false;
            }

            foreach (char illegalChar in Path.GetInvalidFileNameChars())
            {
                if (nameBox.Text.Contains(illegalChar))
                {
                    GUI.AddMessage(TextManager.Get("ItemAssemblyNameIllegalCharsWarning").Replace("[illegalchar]", illegalChar.ToString()), Color.Red, 3.0f);
                    nameBox.Flash();
                    return false;
                }
            }

            string description = ((GUITextBox)saveFrame.GetChild("description")).Text;

            string saveFolder = Path.Combine("Content", "Items", "Assemblies");
            XDocument doc = new XDocument(ItemAssemblyPrefab.Save(MapEntity.SelectedList, nameBox.Text, description));
            string filePath = Path.Combine(saveFolder, nameBox.Text + ".xml");
            doc.Save(filePath);

            new ItemAssemblyPrefab(filePath);
            UpdateEntityList();
            saveFrame = null;
            return false;
        }

        private bool CreateLoadScreen()
        {
            if (characterMode) ToggleCharacterMode();
            if (wiringMode) ToggleWiringMode();

            Submarine.RefreshSavedSubs();

            int width = 300, height = 400;
            loadFrame = new GUIFrame(new Rectangle(GameMain.GraphicsWidth / 2 - width / 2, GameMain.GraphicsHeight / 2 - height / 2, width, height), "", null);
            loadFrame.Padding = new Vector4(10.0f, 10.0f, 10.0f, 10.0f);

            var subList = new GUIListBox(new Rectangle(0, 0, 0, height - 50), Color.White, "", loadFrame);
            subList.OnSelected = (GUIComponent selected, object userData) =>
                {
                    var deleteBtn = loadFrame.FindChild("delete") as GUIButton;
                    if (deleteBtn != null) deleteBtn.Enabled = true;

                    return true;
                };

            foreach (Submarine sub in Submarine.SavedSubmarines)
            {
                GUITextBlock textBlock = new GUITextBlock(
                    new Rectangle(0, 0, 0, 25),
                    ToolBox.LimitString(sub.Name, GUI.Font, subList.Rect.Width - 80),
                    "",
                    Alignment.Left, Alignment.CenterY | Alignment.Left, subList);
                textBlock.Padding = new Vector4(10.0f, 0.0f, 0.0f, 0.0f);
                textBlock.UserData = sub;
                textBlock.ToolTip = sub.FilePath;

                if (sub.HasTag(SubmarineTag.Shuttle))
                {
                    var shuttleText = new GUITextBlock(new Rectangle(0, 0, 0, 25), TextManager.Get("Shuttle"), "", Alignment.Left, Alignment.CenterY | Alignment.Right, textBlock, false, GUI.SmallFont);
                    shuttleText.TextColor = textBlock.TextColor * 0.8f;
                    shuttleText.ToolTip = textBlock.ToolTip;
                }
            }

            var deleteButton = new GUIButton(new Rectangle(0, 0, 70, 20), TextManager.Get("Delete"), Alignment.BottomLeft, "", loadFrame);
            deleteButton.Enabled = false;
            deleteButton.UserData = "delete";
            deleteButton.OnClicked = (btn, userdata) =>
            {
                if (subList.Selected != null)
                {
                    TryDeleteSub(subList.Selected.UserData as Submarine);
                }

                deleteButton.Enabled = false;
                
                return true;
            };

            var loadButton = new GUIButton(new Rectangle(-90, 0, 80, 20), TextManager.Get("Load"), Alignment.Right | Alignment.Bottom, "", loadFrame);
            loadButton.OnClicked = LoadSub;

            var cancelButton = new GUIButton(new Rectangle(0, 0, 80, 20), TextManager.Get("Cancel"), Alignment.Right | Alignment.Bottom, "", loadFrame);
            cancelButton.OnClicked = (GUIButton btn, object userdata) =>
                {
                    loadFrame = null;
                    return true;
                };

            return true;
        }

        private bool LoadSub(GUIButton button, object obj)
        {
            // TODO: loadFrame is null
            GUIListBox subList = loadFrame.GetChild<GUIListBox>();

            if (subList.Selected == null) return false;

            Submarine selectedSub = subList.Selected.UserData as Submarine;

            if (selectedSub == null) return false;

            Submarine.MainSub = selectedSub;
            selectedSub.Load(true);

            cam.Position = Submarine.MainSub.Position + Submarine.MainSub.HiddenSubPosition;

            loadFrame = null;

            return true;
        }

        private void TryDeleteSub(Submarine sub)
        {
            if (sub == null) return;
            
            var msgBox = new GUIMessageBox(
                TextManager.Get("DeleteDialogLabel"),
                TextManager.Get("DeleteDialogQuestion").Replace("[file]", sub.Name), 
                new string[] { TextManager.Get("Yes"), TextManager.Get("Cancel") });
            msgBox.Buttons[0].OnClicked += (btn, userData) => 
            {
                try
                {
                    sub.Remove();
                    File.Delete(sub.FilePath);
                    CreateLoadScreen();
                }
                catch (Exception e)
                {
                    DebugConsole.ThrowError(TextManager.Get("DeleteFileError").Replace("[file]", sub.FilePath), e);
                }
                return true;
            };
            msgBox.Buttons[0].OnClicked += msgBox.Close;
            msgBox.Buttons[1].OnClicked += msgBox.Close;            
        }

        private bool OpenEntityMenu(MapEntityCategory selectedCategory)
        {
            if (characterMode) ToggleCharacterMode();
            if (wiringMode) ToggleWiringMode();

            saveFrame = null;
            loadFrame = null;

            ClearFilter();
            entityFilterBox.Text = "";
            entityFilterBox.Select();

            foreach (GUIComponent child in entityList.Content.Children)
            {
                child.Visible = ((MapEntityPrefab)child.UserData).Category == selectedCategory;
            }
            entityList.UpdateScrollBarSize();
            entityList.BarScroll = 0.0f;

            return true;
        }

        private bool FilterEntities(string filter)
        {
            if (string.IsNullOrWhiteSpace(filter))
            {
                entityList.Content.Children.ForEach(c => c.Visible = true);
                return true;
            }

            filter = filter.ToLower();
            foreach (GUIComponent child in entityList.Content.Children)
            {
                var textBlock = child.GetChild<GUITextBlock>();
                child.Visible = ((MapEntityPrefab)child.UserData).Name.ToLower().Contains(filter);
            }
            entityList.UpdateScrollBarSize();
            entityList.BarScroll = 0.0f;

            return true;
        }

        public bool ClearFilter()
        {
            FilterEntities("");
            entityFilterBox.Text = "";
            return true;
        }

        public void ToggleCharacterMode()
        {
            ToggleCharacterMode(null,null);
        }

        private bool ToggleCharacterMode(GUIButton button, object obj)
        {
            entityMenuOpen = false;
            wiringMode = false;
            characterMode = !characterMode;

            if (characterMode)
            {
                CreateDummyCharacter();
            }
            else if (dummyCharacter != null)
            {
                RemoveDummyCharacter();
            }

            foreach (MapEntity me in MapEntity.mapEntityList)
            {
                me.IsHighlighted = false;
            }

            MapEntity.DeselectAll();
            
            return true;
        }

        private void ToggleWiringMode()
        {
            ToggleWiringMode(null, null);
        }
        
        private bool ToggleWiringMode(GUIButton button, object obj)
        {
            wiringMode = !wiringMode;

            characterMode = false;

            if (wiringMode)
            {
                CreateDummyCharacter();
                var item = new Item(MapEntityPrefab.Find("Screwdriver") as ItemPrefab, Vector2.Zero, null);
                dummyCharacter.Inventory.TryPutItem(item, null, new List<InvSlotType>() { InvSlotType.RightHand });
                wiringToolPanel = CreateWiringPanel();
            }
            else
            {
                RemoveDummyCharacter();
            }

            MapEntity.DeselectAll();
            
            return true;
        }

        private void RemoveDummyCharacter()
        {
            if (dummyCharacter == null) return;
            
            foreach (Item item in dummyCharacter.Inventory.Items)
            {
                if (item == null) continue;

                item.Remove();
            }

            dummyCharacter.Remove();
            dummyCharacter = null;
            
        }

        private GUIFrame CreateWiringPanel()
        {
            GUIFrame frame = new GUIFrame(new Rectangle(0, 0, 65, 300), null, Alignment.Right | Alignment.CenterY, "GUIFrameRight");
            frame.Padding = new Vector4(5.0f, 5.0f, 5.0f, 5.0f);

            GUIListBox listBox = new GUIListBox(Rectangle.Empty, "", frame);
            listBox.OnSelected = SelectWire;
            
            foreach (MapEntityPrefab ep in MapEntityPrefab.List)
            {
                var itemPrefab = ep as ItemPrefab;
                if (itemPrefab == null || itemPrefab.Name == null) continue;
                if (!itemPrefab.Name.Contains("Wire") && (itemPrefab.Aliases == null || !itemPrefab.Aliases.Any(a => a.Contains("Wire")))) continue;

                GUIFrame imgFrame = new GUIFrame(new Rectangle(0, 0, (int)itemPrefab.sprite.size.X, (int)itemPrefab.sprite.size.Y), null, listBox);
                imgFrame.UserData = itemPrefab;
                imgFrame.HoverColor = Color.White * 0.5f;
                imgFrame.SelectedColor = Color.Gold * 0.7f;

                var img = new GUIImage(new Rectangle(0, 0, (int)itemPrefab.sprite.size.X, (int)itemPrefab.sprite.size.Y), itemPrefab.sprite, Alignment.TopLeft, imgFrame);
                img.Color = ep.SpriteColor;
            }

            return frame;
        }

        private bool SelectLinkedSub(GUIComponent selected, object userData)
        {
            var submarine = selected.UserData as Submarine;
            if (submarine == null) return false;

            var prefab = new LinkedSubmarinePrefab(submarine);

            MapEntityPrefab.SelectPrefab(prefab);

            return true;
        }

        private bool SelectWire(GUIComponent component, object userData)
        {
            if (dummyCharacter == null) return false;

            //if the same type of wire has already been selected, deselect it and return
            Item existingWire = dummyCharacter.SelectedItems.FirstOrDefault(i => i != null && i.Prefab == userData as ItemPrefab);
            if (existingWire != null)
            {
                existingWire.Drop();
                existingWire.Remove();
                return false;
            }

            var wire = new Item(userData as ItemPrefab, Vector2.Zero, null);

            int slotIndex = dummyCharacter.Inventory.FindLimbSlot(InvSlotType.LeftHand);

            //if there's some other type of wire in the inventory, remove it
            existingWire = dummyCharacter.Inventory.Items[slotIndex];
            if (existingWire != null && existingWire.Prefab != userData as ItemPrefab)
            {
                existingWire.Drop();
                existingWire.Remove();
            }

            dummyCharacter.Inventory.TryPutItem(wire, slotIndex, false, false, dummyCharacter);

            return true;
           
        }

        private bool ChangeSubName(GUITextBox textBox, string text)
        {
            if (string.IsNullOrWhiteSpace(text))
            {
                textBox.Flash(Color.Red);
                return false;
            }

            if (Submarine.MainSub != null) Submarine.MainSub.Name = text;
            textBox.Deselect();

            textBox.Text = text;

            textBox.Flash(Color.Green);

            return true;
        }

        private bool ChangeSubDescription(GUITextBox textBox, string text)
        {
            if (Submarine.MainSub != null)
            {
                Submarine.MainSub.Description = text;
            }
            else
            {
                textBox.UserData = text;
            }

            // textBox.Rect = new Rectangle(textBox.Rect.Location, new Point(textBox.Rect.Width, 20));
            
            //textBox.Text = ToolBox.LimitString(text, 15);

            //textBox.Flash(Color.Green);
            //textBox.Deselect();

            return true;
        }
        
        private bool SelectPrefab(GUIComponent component, object obj)
        {
            AddPreviouslyUsed(obj as MapEntityPrefab);

            MapEntityPrefab.SelectPrefab(obj);
            entityMenuOpen = false;
            GUI.ForceMouseOn(null);
            return false;
        }

        private bool GenerateWaypoints(GUIButton button, object obj)
        {
            if (Submarine.MainSub == null) return false;

            WayPoint.GenerateSubWaypoints(Submarine.MainSub);
            return true;
        }

        private void AddPreviouslyUsed(MapEntityPrefab mapEntityPrefab)
        {
            if (previouslyUsedList == null || mapEntityPrefab == null) return;

            previouslyUsedList.Deselect();

            if (previouslyUsedList.CountChildren == PreviouslyUsedCount)
            {
                previouslyUsedList.RemoveChild(previouslyUsedList.Content.Children.Last());
            }

            var existing = previouslyUsedList.Frame.FindChild(mapEntityPrefab);
            if (existing != null) previouslyUsedList.Frame.RemoveChild(existing);

            string name = ToolBox.LimitString(mapEntityPrefab.Name,15);

            var textBlock = new GUITextBlock(new RectTransform(new Vector2(1.0f, 0.05f), previouslyUsedList.Frame.RectTransform) { MinSize = new Point(0, 15) }, 
                ToolBox.LimitString(name, GUI.SmallFont, previouslyUsedList.Rect.Width), font: GUI.SmallFont);

            textBlock.UserData = mapEntityPrefab;
<<<<<<< HEAD
            
            previouslyUsedList.Frame.RemoveChild(textBlock);
            textBlock.RectTransform.SetAsFirstChild();
=======

            if (textBlock.RectTransform != null)
            {
                textBlock.RectTransform.SetAsFirstChild();
            }
            else
            {
                previouslyUsedList.RemoveChild(textBlock);
                previouslyUsedList.Content.Children.Insert(0, textBlock);
            }
>>>>>>> d5f1147b
        }
        
        public void AutoHull()
        {
            for (int i = 0; i < MapEntity.mapEntityList.Count; i++)
            {
                MapEntity h = MapEntity.mapEntityList[i];
                if (h is Hull || h is Gap)
                {
                    h.Remove();
                    i--;
                }
            }

            List<Vector2> wallPoints = new List<Vector2>();
            Vector2 min = Vector2.Zero;
            Vector2 max = Vector2.Zero;

            List<MapEntity> mapEntityList = new List<MapEntity>();

            foreach (MapEntity e in MapEntity.mapEntityList)
            {
                if (e is Item)
                {
                    Item it = e as Item;
                    Door door = it.GetComponent<Door>();
                    if (door != null)
                    {
                        int halfW = e.WorldRect.Width / 2;
                        wallPoints.Add(new Vector2(e.WorldRect.X + halfW, -e.WorldRect.Y + e.WorldRect.Height));
                        mapEntityList.Add(it);
                    }
                    continue;
                }

                if (!(e is Structure)) continue;
                Structure s = e as Structure;
                if (!s.HasBody) continue;
                mapEntityList.Add(e);

                if (e.Rect.Width > e.Rect.Height)
                {
                    int halfH = e.WorldRect.Height / 2;
                    wallPoints.Add(new Vector2(e.WorldRect.X, -e.WorldRect.Y + halfH));
                    wallPoints.Add(new Vector2(e.WorldRect.X + e.WorldRect.Width, -e.WorldRect.Y + halfH));
                }
                else
                {
                    int halfW = e.WorldRect.Width / 2;
                    wallPoints.Add(new Vector2(e.WorldRect.X + halfW, -e.WorldRect.Y));
                    wallPoints.Add(new Vector2(e.WorldRect.X + halfW, -e.WorldRect.Y + e.WorldRect.Height));
                }
            }

            min = wallPoints[0];
            max = wallPoints[0];
            for (int i = 0; i < wallPoints.Count; i++)
            {
                min.X = Math.Min(min.X, wallPoints[i].X);
                min.Y = Math.Min(min.Y, wallPoints[i].Y);
                max.X = Math.Max(max.X, wallPoints[i].X);
                max.Y = Math.Max(max.Y, wallPoints[i].Y);
            }

            List<Rectangle> hullRects = new List<Rectangle>();
            hullRects.Add(new Rectangle((int)min.X, (int)min.Y, (int)(max.X - min.X), (int)(max.Y - min.Y)));
            foreach (Vector2 point in wallPoints)
            {
                MathUtils.SplitRectanglesHorizontal(hullRects, point);
                MathUtils.SplitRectanglesVertical(hullRects, point);
            }

            hullRects.Sort((a, b) =>
            {
                if (a.Y < b.Y) return -1;
                if (a.Y > b.Y) return 1;
                if (a.X < b.X) return -1;
                if (a.X > b.X) return 1;
                return 0;
            });

            for (int i = 0; i < hullRects.Count - 1; i++)
            {
                Rectangle rect = hullRects[i];
                if (hullRects[i + 1].Y > rect.Y) continue;

                Vector2 hullRPoint = new Vector2(rect.X + rect.Width - 8, rect.Y + rect.Height / 2);
                Vector2 hullLPoint = new Vector2(rect.X, rect.Y + rect.Height / 2);

                MapEntity container = null;
                foreach (MapEntity e in mapEntityList)
                {
                    Rectangle entRect = e.WorldRect;
                    entRect.Y = -entRect.Y;
                    if (entRect.Contains(hullRPoint))
                    {
                        if (!entRect.Contains(hullLPoint)) container = e;
                        break;
                    }
                }
                if (container == null)
                {
                    rect.Width += hullRects[i + 1].Width;
                    hullRects[i] = rect;
                    hullRects.RemoveAt(i + 1);
                    i--;
                }
            }
            
            foreach (MapEntity e in mapEntityList)
            {
                Rectangle entRect = e.WorldRect;
                if (entRect.Width < entRect.Height) continue;
                entRect.Y = -entRect.Y - 16;
                for (int i = 0; i < hullRects.Count; i++)
                {
                    Rectangle hullRect = hullRects[i];
                    if (entRect.Intersects(hullRect))
                    {
                        if (hullRect.Y < entRect.Y)
                        {
                            hullRect.Height = Math.Max((entRect.Y + 16 + entRect.Height / 2) - hullRect.Y, hullRect.Height);
                            hullRects[i] = hullRect;
                        }
                        else if (hullRect.Y + hullRect.Height <= entRect.Y + 16 + entRect.Height)
                        {
                            hullRects.RemoveAt(i);
                            i--;
                        }
                    }
                }
            }

            foreach (MapEntity e in mapEntityList)
            {
                Rectangle entRect = e.WorldRect;
                if (entRect.Width < entRect.Height) continue;
                entRect.Y = -entRect.Y;
                for (int i = 0; i < hullRects.Count; i++)
                {
                    Rectangle hullRect = hullRects[i];
                    if (entRect.Intersects(hullRect))
                    {
                        if (hullRect.Y >= entRect.Y - 8 && hullRect.Y + hullRect.Height <= entRect.Y + entRect.Height + 8)
                        {
                            hullRects.RemoveAt(i);
                            i--;
                        }
                    }
                }
            }
            
            for (int i = 0; i < hullRects.Count;)
            {
                Rectangle hullRect = hullRects[i];
                Vector2 point = new Vector2(hullRect.X+2, hullRect.Y+hullRect.Height/2);
                MapEntity container = null;
                foreach (MapEntity e in mapEntityList)
                {
                    Rectangle entRect = e.WorldRect;
                    entRect.Y = -entRect.Y;
                    if (entRect.Contains(point))
                    {
                        container = e;
                        break;
                    }
                }
                if (container == null)
                {
                    hullRects.RemoveAt(i);
                    continue;
                }

                while (hullRects[i].Y <= hullRect.Y)
                {
                    i++;
                    if (i >= hullRects.Count) break;
                }
            }
            
            for (int i = hullRects.Count-1; i >= 0;)
            {
                Rectangle hullRect = hullRects[i];
                Vector2 point = new Vector2(hullRect.X+hullRect.Width-2, hullRect.Y+hullRect.Height/2);
                MapEntity container = null;
                foreach (MapEntity e in mapEntityList)
                {
                    Rectangle entRect = e.WorldRect;
                    entRect.Y = -entRect.Y;
                    if (entRect.Contains(point))
                    {
                        container = e;
                        break;
                    }
                }
                if (container == null)
                {
                    hullRects.RemoveAt(i); i--;
                    continue;
                }

                while (hullRects[i].Y >= hullRect.Y)
                {
                    i--;
                    if (i < 0) break;
                }
            }
            
            hullRects.Sort((a, b) =>
            {
                if (a.X < b.X) return -1;
                if (a.X > b.X) return 1;
                if (a.Y < b.Y) return -1;
                if (a.Y > b.Y) return 1;
                return 0;
            });
            
            for (int i = 0; i < hullRects.Count - 1; i++)
            {
                Rectangle rect = hullRects[i];
                if (hullRects[i + 1].Width != rect.Width) continue;
                if (hullRects[i + 1].X > rect.X) continue;

                Vector2 hullBPoint = new Vector2(rect.X + rect.Width / 2, rect.Y + rect.Height - 8);
                Vector2 hullUPoint = new Vector2(rect.X + rect.Width / 2, rect.Y);

                MapEntity container = null;
                foreach (MapEntity e in mapEntityList)
                {
                    Rectangle entRect = e.WorldRect;
                    entRect.Y = -entRect.Y;
                    if (entRect.Contains(hullBPoint))
                    {
                        if (!entRect.Contains(hullUPoint)) container = e;
                        break;
                    }
                }
                if (container == null)
                {
                    rect.Height += hullRects[i + 1].Height;
                    hullRects[i] = rect;
                    hullRects.RemoveAt(i + 1);
                    i--;
                }
            }
            
            for (int i = 0; i < hullRects.Count;i++)
            {
                Rectangle rect = hullRects[i];
                rect.Y -= 16;
                rect.Height += 32;
                hullRects[i] = rect;
            }
            
            hullRects.Sort((a, b) =>
            {
                if (a.Y < b.Y) return -1;
                if (a.Y > b.Y) return 1;
                if (a.X < b.X) return -1;
                if (a.X > b.X) return 1;
                return 0;
            });
            
            for (int i = 0; i < hullRects.Count; i++)
            {
                for (int j = i+1; j < hullRects.Count; j++)
                {
                    if (hullRects[j].Y <= hullRects[i].Y) continue;
                    if (hullRects[j].Intersects(hullRects[i]))
                    {
                        Rectangle rect = hullRects[i];
                        rect.Height = hullRects[j].Y - rect.Y;
                        hullRects[i] = rect;
                        break;
                    }
                }
            }

            foreach (Rectangle rect in hullRects)
            {
                Rectangle hullRect = rect;
                hullRect.Y = -hullRect.Y;
                Hull newHull = new Hull(MapEntityPrefab.Find("Hull"),
                                        hullRect,
                                        Submarine.MainSub);
            }

            foreach (MapEntity e in mapEntityList)
            {
                if (!(e is Structure)) continue;
                if (!(e as Structure).IsPlatform) continue;

                Rectangle gapRect = e.WorldRect;
                gapRect.Y -= 8;
                gapRect.Height = 16;
                Gap newGap = new Gap(MapEntityPrefab.Find("Gap"),
                                        gapRect);
            }
        }
        
        public override void AddToGUIUpdateList()
        {
            if (tutorial != null) tutorial.AddToGUIUpdateList();

            if (MapEntity.SelectedList.Count == 1)
            {
                MapEntity.SelectedList[0].AddToGUIUpdateList();
            }
            if (MapEntity.HighlightedListBox != null)
            {
                MapEntity.HighlightedListBox.AddToGUIUpdateList();
            }

            leftPanel.AddToGUIUpdateList();
            topPanel.AddToGUIUpdateList();

            if (wiringMode)
            {
                wiringToolPanel.AddToGUIUpdateList();
            }

            if ((characterMode || wiringMode) && dummyCharacter != null)
            {
                CharacterHUD.AddToGUIUpdateList(dummyCharacter);
                if (dummyCharacter.SelectedConstruction != null)
                {
                    dummyCharacter.SelectedConstruction.AddToGUIUpdateList();
                }
            }
            else
            {
                if (loadFrame != null)
                {
                    loadFrame.AddToGUIUpdateList();
                }
                else if (saveFrame != null)
                {
                    saveFrame.AddToGUIUpdateList();
                }
                else if (entityMenuOpen)
                {
                    entityMenu.AddToGUIUpdateList();
                }
            }

            //GUI.AddToGUIUpdateList();
        }

        /// <summary>
        /// Allows the game to run logic such as updating the world,
        /// checking for collisions, gathering input, and playing audio.
        /// </summary>
        public override void Update(double deltaTime)
        {
            if (tutorial != null) tutorial.Update((float)deltaTime);

            hullVolumeFrame.Visible = MapEntity.SelectedList.Any(s => s is Hull);
            saveAssemblyFrame.Visible = MapEntity.SelectedList.Count > 0;
            
            cam.MoveCamera((float)deltaTime, true, GUI.MouseOn == null);       
            if (PlayerInput.MidButtonHeld())
            {
                Vector2 moveSpeed = PlayerInput.MouseSpeed * (float)deltaTime * 100.0f / cam.Zoom;
                moveSpeed.X = -moveSpeed.X;
                cam.Position += moveSpeed;
            }

            if (characterMode || wiringMode)
            {
                if (dummyCharacter == null || Entity.FindEntityByID(dummyCharacter.ID) != dummyCharacter)
                {
                    ToggleCharacterMode(null, null);
                }
                else
                {
                    foreach (MapEntity me in MapEntity.mapEntityList)
                    {
                        me.IsHighlighted = false;
                    }

                    if (wiringMode && dummyCharacter.SelectedConstruction==null)
                    {
                        List<Wire> wires = new List<Wire>();
                        foreach (Item item in Item.ItemList)
                        {
                            var wire = item.GetComponent<Wire>();
                            if (wire != null) wires.Add(wire);
                        }
                        Wire.UpdateEditing(wires);
                    }

                    if (dummyCharacter.SelectedConstruction==null || dummyCharacter.SelectedConstruction.GetComponent<Pickable>() != null)
                    {
                        Vector2 mouseSimPos = FarseerPhysics.ConvertUnits.ToSimUnits(dummyCharacter.CursorPosition);
                        foreach (Limb limb in dummyCharacter.AnimController.Limbs)
                        {
                            limb.body.SetTransform(mouseSimPos, 0.0f);
                        }
                        dummyCharacter.AnimController.Collider.SetTransform(mouseSimPos, 0.0f);
                    }

                    dummyCharacter.ControlLocalPlayer((float)deltaTime, cam, false);
                    dummyCharacter.Control((float)deltaTime, cam);

                    dummyCharacter.Submarine = Submarine.MainSub;

                    cam.TargetPos = Vector2.Zero;
                }
            }
            else if (!saveAssemblyFrame.Rect.Contains(PlayerInput.MousePosition))
            {
                MapEntity.UpdateSelecting(cam);
            }

            //GUIComponent.ForceMouseOn(null);

            if (!characterMode && !wiringMode)
            {
                if (MapEntityPrefab.Selected != null) MapEntityPrefab.Selected.UpdatePlacing(cam);
                
                MapEntity.UpdateEditor(cam);
            }

            //leftPanel.Update((float)deltaTime);
            //topPanel.Update((float)deltaTime);

            if (wiringMode)
            {
                if (!dummyCharacter.SelectedItems.Any(it => it != null && it.HasTag("Wire")))
                {
                    wiringToolPanel.GetChild<GUIListBox>().Deselect();
                }
                //wiringToolPanel.Update((float)deltaTime);
            }
            
            if (loadFrame!=null)
            {
                //loadFrame.Update((float)deltaTime);
                if (PlayerInput.RightButtonClicked()) loadFrame = null;
            }
            else if (saveFrame != null)
            {
                //saveFrame.Update((float)deltaTime);
            }
            else if (entityMenuOpen)
            {
                //GUItabs[selectedTab].Update((float)deltaTime);
                if (PlayerInput.RightButtonClicked()) entityMenuOpen = false;
            }


            if ((characterMode || wiringMode) && dummyCharacter != null)
            {
                dummyCharacter.AnimController.FindHull(dummyCharacter.CursorWorldPosition, false);

                foreach (Item item in dummyCharacter.Inventory.Items)
                {
                    if (item == null) continue;

                    item.SetTransform(dummyCharacter.SimPosition, 0.0f);
                    item.UpdateTransform();
                    item.SetTransform(item.body.SimPosition, 0.0f);

                    //wires need to be updated for the last node to follow the player during rewiring
                    Wire wire = item.GetComponent<Wire>();
                    if (wire != null) wire.Update((float)deltaTime, cam);
                }

                if (dummyCharacter.SelectedConstruction != null)
                {
                    if (dummyCharacter.SelectedConstruction != null)
                    {
                        dummyCharacter.SelectedConstruction.UpdateHUD(cam, dummyCharacter, (float)deltaTime);
                    }

                    if (PlayerInput.KeyHit(InputType.Select) && dummyCharacter.FocusedItem != dummyCharacter.SelectedConstruction) dummyCharacter.SelectedConstruction = null;
                }

                CharacterHUD.Update((float)deltaTime, dummyCharacter);
            }

            //GUI.Update((float)deltaTime);
        }

        /// <summary>
        /// This is called when the game should draw itself.
        /// </summary>
        public override void Draw(double deltaTime, GraphicsDevice graphics, SpriteBatch spriteBatch)
        {
            cam.UpdateTransform();
            if (lightingEnabled)
            {
                GameMain.LightManager.UpdateLightMap(graphics, spriteBatch, cam, lightBlur.Effect);
            }

            spriteBatch.Begin(SpriteSortMode.BackToFront,
                BlendState.AlphaBlend,
                null, null, null, null,
                cam.Transform);

            graphics.Clear(new Color(0.051f, 0.149f, 0.271f, 1.0f));
            if (GameMain.DebugDraw)
            {
                GUI.DrawLine(spriteBatch, new Vector2(Submarine.MainSub.HiddenSubPosition.X, -cam.WorldView.Y), new Vector2(Submarine.MainSub.HiddenSubPosition.X, -(cam.WorldView.Y - cam.WorldView.Height)), Color.White * 0.5f, 1.0f, (int)(2.0f / cam.Zoom));
                GUI.DrawLine(spriteBatch, new Vector2(cam.WorldView.X, -Submarine.MainSub.HiddenSubPosition.Y), new Vector2(cam.WorldView.Right, -Submarine.MainSub.HiddenSubPosition.Y), Color.White * 0.5f, 1.0f, (int)(2.0f / cam.Zoom));
            }
           
            Submarine.Draw(spriteBatch, true);

            if (!characterMode && !wiringMode)
            {
                if (MapEntityPrefab.Selected != null) MapEntityPrefab.Selected.DrawPlacing(spriteBatch,cam);
                MapEntity.DrawSelecting(spriteBatch, cam);
            }
            spriteBatch.End();

            if (GameMain.LightManager.LightingEnabled && lightingEnabled)
            {
                spriteBatch.Begin(SpriteSortMode.Deferred, Lights.CustomBlendStates.Multiplicative, null, DepthStencilState.None, null, null, null);
                spriteBatch.Draw(GameMain.LightManager.LightMap, new Rectangle(0, 0, GameMain.GraphicsWidth, GameMain.GraphicsHeight), Color.White);
                spriteBatch.End();
            }

            //-------------------- HUD -----------------------------

            spriteBatch.Begin(SpriteSortMode.Immediate, null, null, null, GameMain.ScissorTestEnable);

            if (Submarine.MainSub != null)
            {
                GUI.DrawIndicator(
                    spriteBatch, Submarine.MainSub.WorldPosition, cam,
                    cam.WorldView.Width,
                    GUI.SubmarineIcon, Color.LightBlue * 0.5f);
            }
            
            leftPanel.DrawManually(spriteBatch);
            topPanel.DrawManually(spriteBatch);
            
            if ((characterMode || wiringMode) && dummyCharacter != null)                     
            {
                dummyCharacter.DrawHUD(spriteBatch, cam, false);
                
                if (wiringMode) wiringToolPanel.DrawManually(spriteBatch);
            }
            else
            {
                if (loadFrame != null)
                {
                    loadFrame.DrawManually(spriteBatch);
                }
                else if (saveFrame != null)
                {
                    saveFrame.DrawManually(spriteBatch);
                }
                else if (entityMenuOpen)
                {
                    entityMenu.DrawManually(spriteBatch);
                }

                MapEntity.DrawEditor(spriteBatch, cam);
            }

            if (tutorial != null) tutorial.Draw(spriteBatch);

            GUI.Draw((float)deltaTime, spriteBatch, cam);

            if (!PlayerInput.LeftButtonHeld()) Inventory.draggingItem = null;
                                              
            spriteBatch.End();
        }

        private void CreateImage(int width, int height, Stream stream)
        {
            MapEntity.SelectedList.Clear();

            RenderTarget2D rt = new RenderTarget2D(
                GameMain.Instance.GraphicsDevice, 
                width, height, false, SurfaceFormat.Color, DepthFormat.None);

            var prevScissorRect = GameMain.Instance.GraphicsDevice.ScissorRectangle;

            Rectangle subDimensions = Submarine.MainSub.CalculateDimensions(false);
            Vector2 viewPos = subDimensions.Center.ToVector2();            
            float scale = Math.Min(width / (float)subDimensions.Width, height / (float)subDimensions.Height);

            var viewMatrix = Matrix.CreateTranslation(new Vector3(width / 2.0f, height / 2.0f, 0));
            var transform = Matrix.CreateTranslation(
                new Vector3(-viewPos.X, viewPos.Y, 0)) *
                Matrix.CreateScale(new Vector3(scale, scale, 1)) *
                viewMatrix;

            GameMain.Instance.GraphicsDevice.SetRenderTarget(rt);
            SpriteBatch spriteBatch = new SpriteBatch(GameMain.Instance.GraphicsDevice);

            Sprite backgroundSprite = LevelGenerationParams.LevelParams.Find(l => l.BackgroundTopSprite != null).BackgroundTopSprite;
            if (backgroundSprite != null)
            {
                spriteBatch.Begin();
                backgroundSprite.Draw(spriteBatch, Vector2.Zero, new Color(0.025f, 0.075f, 0.131f, 1.0f));
                spriteBatch.End();
            }
            
            spriteBatch.Begin(SpriteSortMode.BackToFront, BlendState.AlphaBlend, null, null, null, null, transform);            
            Submarine.Draw(spriteBatch, false);
            Submarine.DrawFront(spriteBatch);
            Submarine.DrawDamageable(spriteBatch, null);            
            spriteBatch.End();

            GameMain.Instance.GraphicsDevice.SetRenderTarget(null);
            rt.SaveAsPng(stream, width, height);            
            rt.Dispose();

            //for some reason setting the rendertarget changes the size of the viewport 
            //but it doesn't change back to default when setting it back to null
            GameMain.Instance.ResetViewPort();
        }

        public void SaveScreenShot(int width, int height, string filePath)
        {
            Stream stream = File.OpenWrite(filePath);
            CreateImage(width, height, stream);
            stream.Dispose();
        }
    }
}<|MERGE_RESOLUTION|>--- conflicted
+++ resolved
@@ -326,11 +326,11 @@
 
         private void UpdateEntityList()
         {
-            entityList.Frame.ClearChildren();
+            entityList.Content.ClearChildren();
 
             foreach (MapEntityPrefab ep in MapEntityPrefab.List)
             {
-                GUIFrame frame = new GUIFrame(new RectTransform(new Vector2(1.0f, 0.1f), entityList.Frame.RectTransform) { MinSize = new Point(0, 50) },
+                GUIFrame frame = new GUIFrame(new RectTransform(new Vector2(1.0f, 0.1f), entityList.Content.RectTransform) { MinSize = new Point(0, 50) },
                     style: "ListBoxElement")
                 {
                     UserData = ep,
@@ -368,7 +368,7 @@
                 }
             }
 
-            entityList.Frame.Children.Sort((i1, i2) => (i1.UserData as MapEntityPrefab).Name.CompareTo((i2.UserData as MapEntityPrefab).Name));
+            entityList.Content.Children.Sort((i1, i2) => (i1.UserData as MapEntityPrefab).Name.CompareTo((i2.UserData as MapEntityPrefab).Name));
         }
 
         /*public void StartTutorial()
@@ -546,7 +546,7 @@
 
                 string tagStr = attributes.Length > 0 ? attributes[0].Description : "";
 
-                var tagTickBox = new GUITickBox(new RectTransform(new Vector2(0.2f, 0.2f), tagContainer.Frame.RectTransform),
+                var tagTickBox = new GUITickBox(new RectTransform(new Vector2(0.2f, 0.2f), tagContainer.Content.RectTransform),
                     tagStr, font: GUI.SmallFont)
                 {
                     Selected = Submarine.MainSub == null ? false : Submarine.MainSub.HasTag(tag),
@@ -584,7 +584,7 @@
 
             foreach (string contentPackageName in contentPacks)
             {
-                var cpTickBox = new GUITickBox(new RectTransform(new Vector2(0.2f, 0.2f), contentPackList.Frame.RectTransform), contentPackageName, font: GUI.SmallFont)
+                var cpTickBox = new GUITickBox(new RectTransform(new Vector2(0.2f, 0.2f), contentPackList.Content.RectTransform), contentPackageName, font: GUI.SmallFont)
                 {
                     Selected = Submarine.MainSub.CompatibleContentPackages.Contains(contentPackageName),
                     UserData = contentPackageName
@@ -1131,31 +1131,18 @@
                 previouslyUsedList.RemoveChild(previouslyUsedList.Content.Children.Last());
             }
 
-            var existing = previouslyUsedList.Frame.FindChild(mapEntityPrefab);
-            if (existing != null) previouslyUsedList.Frame.RemoveChild(existing);
+            var existing = previouslyUsedList.Content.FindChild(mapEntityPrefab);
+            if (existing != null) previouslyUsedList.Content.RemoveChild(existing);
 
             string name = ToolBox.LimitString(mapEntityPrefab.Name,15);
 
-            var textBlock = new GUITextBlock(new RectTransform(new Vector2(1.0f, 0.05f), previouslyUsedList.Frame.RectTransform) { MinSize = new Point(0, 15) }, 
+            var textBlock = new GUITextBlock(new RectTransform(new Vector2(1.0f, 0.05f), previouslyUsedList.Content.RectTransform) { MinSize = new Point(0, 15) }, 
                 ToolBox.LimitString(name, GUI.SmallFont, previouslyUsedList.Rect.Width), font: GUI.SmallFont);
 
             textBlock.UserData = mapEntityPrefab;
-<<<<<<< HEAD
-            
-            previouslyUsedList.Frame.RemoveChild(textBlock);
+
+            previouslyUsedList.Content.RemoveChild(textBlock);
             textBlock.RectTransform.SetAsFirstChild();
-=======
-
-            if (textBlock.RectTransform != null)
-            {
-                textBlock.RectTransform.SetAsFirstChild();
-            }
-            else
-            {
-                previouslyUsedList.RemoveChild(textBlock);
-                previouslyUsedList.Content.Children.Insert(0, textBlock);
-            }
->>>>>>> d5f1147b
         }
         
         public void AutoHull()
