﻿using Barotrauma.Extensions;
using Barotrauma.Items.Components;
using Microsoft.Xna.Framework;
using Microsoft.Xna.Framework.Content;
using Microsoft.Xna.Framework.Graphics;
using System;
using System.Collections.Generic;
using System.ComponentModel;
using System.IO;
using System.Linq;
using System.Reflection;
using System.Xml.Linq;

namespace Barotrauma
{
    class SubEditorScreen : Screen
    {
        private static string[] crewExperienceLevels = new string[] 
        {
            "CrewExperienceLow",
            "CrewExperienceMid",
            "CrewExperienceHigh"
        };


        private Camera cam;

        private Point screenResolution;

        private bool lightingEnabled;

        public GUIComponent TopPanel, LeftPanel;

        private bool entityMenuOpen = true, entityMenuOpened;
        private float entityMenuOpenState = 1.0f;
        public GUIComponent EntityMenu;
        private GUITextBox entityFilterBox;
        private GUIListBox entityList;
        private GUIButton toggleEntityMenuButton;

        private GUIComponent loadFrame, saveFrame;

        private GUITextBox nameBox;

        private GUIFrame hullVolumeFrame;

        private GUIFrame saveAssemblyFrame;

        const int PreviouslyUsedCount = 10;
        private GUIListBox previouslyUsedList;

        private GUIDropDown linkedSubBox;

        private GUITickBox characterModeTickBox, wiringModeTickBox;

        //a Character used for picking up and manipulating items
        private Character dummyCharacter;
        
        private bool characterMode;

        private bool wiringMode;
        private GUIFrame wiringToolPanel;

        private Tutorials.EditorTutorial tutorial;

        public override Camera Cam
        {
            get { return cam; }
        }
        
        public string GetSubName()
        {
            return (Submarine.MainSub == null) ? "" : Submarine.MainSub.Name;
        }

        private string GetItemCount()
        {
            return TextManager.Get("Items") + ": " + Item.ItemList.Count;
        }

        private string GetStructureCount()
        {
            return TextManager.Get("Structures") + ": " + (MapEntity.mapEntityList.Count - Item.ItemList.Count);
        }

        private string GetTotalHullVolume()
        {
            return TextManager.Get("TotalHullVolume") + ":\n" + Hull.hullList.Sum(h => h.Volume);
        }

        private string GetSelectedHullVolume()
        {
            float buoyancyVol = 0.0f;
            float selectedVol = 0.0f;
            float neutralPercentage = 0.07f;
            Hull.hullList.ForEach(h =>
            {
                buoyancyVol += h.Volume;
                if (h.IsSelected)
                {
                    selectedVol += h.Volume;
                }
            });
            buoyancyVol *= neutralPercentage;
            string retVal = TextManager.Get("SelectedHullVolume") + ":\n" + selectedVol;
            if (selectedVol > 0.0f && buoyancyVol > 0.0f)
            {
                if (buoyancyVol / selectedVol < 1.0f)
                {
                    retVal += " (" + TextManager.Get("OptimalBallastLevel").Replace("[value]", (buoyancyVol / selectedVol).ToString("0.00")) + ")";
                }
                else
                {
                    retVal += " (" + TextManager.Get("InsufficientBallast") + ")";
                }
            }
            return retVal;
        }

        private string GetPhysicsBodyCount()
        {
            return TextManager.Get("PhysicsBodies") + ": " + GameMain.World.BodyList.Count;
        }

        public bool CharacterMode
        {
            get { return characterMode; }
        }

        public bool WiringMode
        {
            get { return wiringMode; }
        }

        public SubEditorScreen(ContentManager content)
        {
            cam = new Camera();
<<<<<<< HEAD
            
            TopPanel = new GUIFrame(new RectTransform(new Vector2(1.0f, 0.04f), GUI.Canvas) { MinSize = new Point(0, 35) }, "GUIFrameTop");
            GUIFrame paddedTopPanel = new GUIFrame(new RectTransform(new Vector2(0.95f, 0.55f), TopPanel.RectTransform, Anchor.Center) { RelativeOffset = new Vector2(0.0f, -0.1f) }, 
=======
            CreateUI();
        }

        private void CreateUI()
        {
            topPanel = new GUIFrame(new RectTransform(new Vector2(1.0f, 0.04f), GUI.Canvas) { MinSize = new Point(0, 35) }, "GUIFrameTop");
            GUIFrame paddedTopPanel = new GUIFrame(new RectTransform(new Vector2(0.95f, 0.55f), topPanel.RectTransform, Anchor.Center) { RelativeOffset = new Vector2(0.0f, -0.1f) },
>>>>>>> ad31e6de
                style: null);

            saveAssemblyFrame = new GUIFrame(new RectTransform(new Vector2(0.08f, 0.5f), TopPanel.RectTransform, Anchor.BottomRight, Pivot.TopRight) { MinSize = new Point(170, 30) }, "InnerFrame")
            {
                Visible = false
            };
            var saveAssemblyButton = new GUIButton(new RectTransform(new Vector2(0.9f, 0.8f), saveAssemblyFrame.RectTransform, Anchor.Center), TextManager.Get("SaveItemAssembly"));
            saveAssemblyFrame.Font = GUI.SmallFont;
            saveAssemblyButton.OnClicked += (btn, userdata) =>
            {
                CreateSaveAssemblyScreen();
                return true;
            };

            var button = new GUIButton(new RectTransform(new Vector2(0.07f, 0.9f), paddedTopPanel.RectTransform, Anchor.CenterLeft), TextManager.Get("OpenSubButton"))
            {
                OnClicked = (GUIButton btn, object data) =>
                {
                    saveFrame = null;
                    CreateLoadScreen();

                    return true;
                }
            };

            button = new GUIButton(new RectTransform(new Vector2(0.07f, 0.9f), paddedTopPanel.RectTransform, Anchor.CenterLeft) { RelativeOffset = new Vector2(0.08f, 0.0f) }, TextManager.Get("SaveSubButton"))
            {
                OnClicked = (GUIButton btn, object data) =>
                {
                    loadFrame = null;
                    CreateSaveScreen();

                    return true;
                }
            };

            var nameLabel = new GUITextBlock(new RectTransform(new Vector2(0.1f, 0.9f), paddedTopPanel.RectTransform, Anchor.CenterLeft) { RelativeOffset = new Vector2(0.15f, 0.0f) },
                "", font: GUI.LargeFont, textAlignment: Alignment.CenterLeft)
            {
                TextGetter = GetSubName
            };

            linkedSubBox = new GUIDropDown(new RectTransform(new Vector2(0.15f, 0.9f), paddedTopPanel.RectTransform) { RelativeOffset = new Vector2(0.4f, 0.0f) },
                TextManager.Get("AddSubButton"), elementCount: 20)
            {
                ToolTip = TextManager.Get("AddSubToolTip")
            };

            foreach (Submarine sub in Submarine.SavedSubmarines)
            {
                linkedSubBox.AddItem(sub.Name, sub);
            }
            linkedSubBox.OnSelected += SelectLinkedSub;
            linkedSubBox.OnDropped += (component, obj) =>
            {
                MapEntity.SelectedList.Clear();
                return true;
            };

            LeftPanel = new GUIFrame(new RectTransform(new Vector2(0.08f, 1.0f), GUI.Canvas) { MinSize = new Point(170, 0) }, "GUIFrameLeft");
            GUILayoutGroup paddedLeftPanel = new GUILayoutGroup(new RectTransform(
<<<<<<< HEAD
                new Point((int)(LeftPanel.Rect.Width * 0.8f), (int)(GameMain.GraphicsHeight - TopPanel.Rect.Height * 0.95f)),
                LeftPanel.RectTransform, Anchor.Center) { AbsoluteOffset = new Point(0, TopPanel.Rect.Height) })
            {
                RelativeSpacing = 0.01f,
                Stretch = true
            };
=======
                new Point((int)(leftPanel.Rect.Width * 0.8f), (int)(GameMain.GraphicsHeight - topPanel.Rect.Height * 0.95f)),
                leftPanel.RectTransform, Anchor.Center)
            { AbsoluteOffset = new Point(0, topPanel.Rect.Height) })
            { AbsoluteSpacing = 5 };
>>>>>>> ad31e6de

            GUITextBlock itemCount = new GUITextBlock(new RectTransform(new Vector2(1.0f, 0.0f), paddedLeftPanel.RectTransform), "ItemCount")
            {
                TextGetter = GetItemCount
            };

            GUITextBlock structureCount = new GUITextBlock(new RectTransform(new Vector2(1.0f, 0.0f), paddedLeftPanel.RectTransform), "StructureCount")
            {
                TextGetter = GetStructureCount
            };
<<<<<<< HEAD
            
            hullVolumeFrame = new GUIFrame(new RectTransform(new Vector2(0.15f, 2.0f), TopPanel.RectTransform, Anchor.BottomLeft, Pivot.TopLeft, minSize: new Point(300, 85)) { AbsoluteOffset = new Point(LeftPanel.Rect.Width, 0) }, "GUIToolTip")
=======

            hullVolumeFrame = new GUIFrame(new RectTransform(new Vector2(0.15f, 2.0f), topPanel.RectTransform, Anchor.BottomLeft, Pivot.TopLeft, minSize: new Point(300, 85)) { AbsoluteOffset = new Point(leftPanel.Rect.Width, 0) }, "GUIToolTip")
>>>>>>> ad31e6de
            {
                Visible = false
            };
            GUITextBlock totalHullVolume = new GUITextBlock(new RectTransform(new Vector2(1.0f, 0.5f), hullVolumeFrame.RectTransform), "", font: GUI.SmallFont)
            {
                TextGetter = GetTotalHullVolume
            };
            GUITextBlock selectedHullVolume = new GUITextBlock(new RectTransform(new Vector2(1.0f, 0.5f), hullVolumeFrame.RectTransform) { RelativeOffset = new Vector2(0.0f, 0.5f) }, "", font: GUI.SmallFont)
            {
                TextGetter = GetSelectedHullVolume
            };


            //Entity menu
            //------------------------------------------------

            EntityMenu = new GUIFrame(new RectTransform(new Point(GameMain.GraphicsWidth - LeftPanel.Rect.Width + 20, (int)(300 * GUI.Scale)), GUI.Canvas, Anchor.BottomRight),
                style: "GUIFrameBottom");

            toggleEntityMenuButton = new GUIButton(new RectTransform(new Vector2(0.25f, 0.1f), EntityMenu.RectTransform, Anchor.TopCenter, Pivot.BottomCenter) { RelativeOffset = new Vector2(0.0f, -0.12f) },
                style: "GUIButtonVerticalArrow")
            {
                OnClicked = (btn, userdata) =>
                {
                    entityMenuOpen = !entityMenuOpen;
                    foreach (GUIComponent child in btn.Children)
                    {
                        child.SpriteEffects = entityMenuOpen ? SpriteEffects.None : SpriteEffects.FlipVertically;
                    }
                    return true;
                }
            };

            var tabButtonHolder = new GUILayoutGroup(new RectTransform(new Vector2(0.9f, 0.1f), EntityMenu.RectTransform, Anchor.TopRight, Pivot.BottomRight),
                isHorizontal: true)
            {
                RelativeSpacing = 0.01f,
                Stretch = true
            };
            foreach (MapEntityCategory category in Enum.GetValues(typeof(MapEntityCategory)))
            {
                var catButton = new GUIButton(new RectTransform(new Vector2(1.0f, 1.0f), tabButtonHolder.RectTransform),
                    TextManager.Get("MapEntityCategory." + category.ToString()))
                {
                    UserData = category,
                    OnClicked = (btn, userdata) =>
                    {
                        entityMenuOpen = true;
                        OpenEntityMenu((MapEntityCategory)userdata);
                        return true;
                    }
                };
            }

            var paddedTab = new GUIFrame(new RectTransform(new Vector2(0.95f, 0.8f), EntityMenu.RectTransform, Anchor.Center), style: null);
            var filterArea = new GUILayoutGroup(new RectTransform(new Vector2(1.0f, 0.15f), paddedTab.RectTransform), isHorizontal: true)
            {
                AbsoluteSpacing = 5,
                Stretch = true,
                UserData = "filterarea"
            };
            new GUITextBlock(new RectTransform(new Vector2(0.15f, 1.0f), filterArea.RectTransform), TextManager.Get("FilterMapEntities"), font: GUI.SmallFont);
            entityFilterBox = new GUITextBox(new RectTransform(new Vector2(0.8f, 1.0f), filterArea.RectTransform), font: GUI.SmallFont)
            {
                OnTextChanged = (textBox, text) => { FilterEntities(text); return true; }
            };
            var clearButton = new GUIButton(new RectTransform(new Vector2(0.05f, 1.0f), filterArea.RectTransform), "x")
            {
                OnClicked = (btn, userdata) => { ClearFilter(); entityFilterBox.Flash(Color.White); return true; }
            };
            entityList = new GUIListBox(new RectTransform(new Vector2(1.0f, 0.85f), paddedTab.RectTransform, Anchor.BottomCenter))
            {
                OnSelected = SelectPrefab,
                UseGridLayout = true,
                CheckSelected = MapEntityPrefab.GetSelected
            };
            UpdateEntityList();

            //empty guiframe as a separator
            new GUIFrame(new RectTransform(new Vector2(1.0f, 0.02f), paddedLeftPanel.RectTransform), style: null);

            characterModeTickBox = new GUITickBox(new RectTransform(new Vector2(1.0f, 0.025f), paddedLeftPanel.RectTransform), TextManager.Get("CharacterModeButton"))
            {
                ToolTip = TextManager.Get("CharacterModeToolTip"),
                OnSelected = (GUITickBox tBox) =>
                {
                    SetCharacterMode(tBox.Selected);
                    return true;
                }
            };
            wiringModeTickBox = new GUITickBox(new RectTransform(new Vector2(1.0f, 0.025f), paddedLeftPanel.RectTransform), TextManager.Get("WiringModeButton"))
            {
                ToolTip = TextManager.Get("WiringModeToolTip"),
                OnSelected = (GUITickBox tBox) =>
                {
                    SetWiringMode(tBox.Selected);
                    return true;
                }
            };

            //empty guiframe as a separator
            new GUIFrame(new RectTransform(new Vector2(1.0f, 0.02f), paddedLeftPanel.RectTransform), style: null);

            button = new GUIButton(new RectTransform(new Vector2(1.0f, 0.025f), paddedLeftPanel.RectTransform), TextManager.Get("GenerateWaypointsButton"))
            {
                ToolTip = TextManager.Get("GenerateWaypointsToolTip"),
                OnClicked = GenerateWaypoints
            };

            new GUITextBlock(new RectTransform(new Vector2(1.0f, 0.03f), paddedLeftPanel.RectTransform), TextManager.Get("ShowEntitiesLabel"));

            var tickBox = new GUITickBox(new RectTransform(new Vector2(1.0f, 0.03f), paddedLeftPanel.RectTransform), TextManager.Get("ShowLighting"))
            {
                Selected = lightingEnabled,
                OnSelected = (GUITickBox obj) => { lightingEnabled = obj.Selected; return true; }
            };
            tickBox = new GUITickBox(new RectTransform(new Vector2(1.0f, 0.03f), paddedLeftPanel.RectTransform), TextManager.Get("ShowWalls"))
            {
                Selected = Structure.ShowWalls,
                OnSelected = (GUITickBox obj) => { Structure.ShowWalls = obj.Selected; return true; }
            };
            tickBox = new GUITickBox(new RectTransform(new Vector2(1.0f, 0.03f), paddedLeftPanel.RectTransform), TextManager.Get("ShowStructures"))
            {
                Selected = Structure.ShowStructures,
                OnSelected = (GUITickBox obj) => { Structure.ShowStructures = obj.Selected; return true; }
            };
            tickBox = new GUITickBox(new RectTransform(new Vector2(1.0f, 0.03f), paddedLeftPanel.RectTransform), TextManager.Get("ShowItems"))
            {
                Selected = Item.ShowItems,
                OnSelected = (GUITickBox obj) => { Item.ShowItems = obj.Selected; return true; }
            };
            tickBox = new GUITickBox(new RectTransform(new Vector2(1.0f, 0.03f), paddedLeftPanel.RectTransform), TextManager.Get("ShowWaypoints"))
            {
                Selected = WayPoint.ShowWayPoints,
                OnSelected = (GUITickBox obj) => { WayPoint.ShowWayPoints = obj.Selected; return true; }
            };
            tickBox = new GUITickBox(new RectTransform(new Vector2(1.0f, 0.03f), paddedLeftPanel.RectTransform), TextManager.Get("ShowSpawnpoints"))
            {
                Selected = WayPoint.ShowSpawnPoints,
                OnSelected = (GUITickBox obj) => { WayPoint.ShowSpawnPoints = obj.Selected; return true; }
            };
            tickBox = new GUITickBox(new RectTransform(new Vector2(1.0f, 0.03f), paddedLeftPanel.RectTransform), TextManager.Get("ShowLinks"))
            {
                Selected = Item.ShowLinks,
                OnSelected = (GUITickBox obj) => { Item.ShowLinks = obj.Selected; return true; }
            };
            tickBox = new GUITickBox(new RectTransform(new Vector2(1.0f, 0.03f), paddedLeftPanel.RectTransform), TextManager.Get("ShowHulls"))
            {
                Selected = Hull.ShowHulls,
                OnSelected = (GUITickBox obj) => { Hull.ShowHulls = obj.Selected; return true; }
            };
            tickBox = new GUITickBox(new RectTransform(new Vector2(1.0f, 0.03f), paddedLeftPanel.RectTransform), TextManager.Get("ShowGaps"))
            {
                Selected = Gap.ShowGaps,
                OnSelected = (GUITickBox obj) => { Gap.ShowGaps = obj.Selected; return true; },
            };

            //empty guiframe as a separator
            new GUIFrame(new RectTransform(new Vector2(1.0f, 0.025f), paddedLeftPanel.RectTransform), style: null);

            new GUITextBlock(new RectTransform(new Vector2(1.0f, 0.025f), paddedLeftPanel.RectTransform), TextManager.Get("PreviouslyUsedLabel"));
            previouslyUsedList = new GUIListBox(new RectTransform(new Vector2(1.0f, 0.25f), paddedLeftPanel.RectTransform))
            {
                OnSelected = SelectPrefab
            };

            screenResolution = new Point(GameMain.GraphicsWidth, GameMain.GraphicsHeight);
        }
        
        private void UpdateEntityList()
        {
            entityList.Content.ClearChildren();

            int entitiesPerRow = (int)Math.Ceiling(entityList.Content.Rect.Width / Math.Max(150 * GUI.Scale, 100));

            foreach (MapEntityPrefab ep in MapEntityPrefab.List)
            {
                float relWidth = 1.0f / entitiesPerRow;
                GUIFrame frame = new GUIFrame(new RectTransform(
                    new Vector2(relWidth, relWidth * ((float)entityList.Content.Rect.Width / entityList.Content.Rect.Height)), 
                    entityList.Content.RectTransform) { MinSize = new Point(0, 50) },
                    style: "GUITextBox")
                {
                    UserData = ep,
                    ToolTip = string.IsNullOrEmpty(ep.Description) ? ep.Name : ep.Name + '\n' + ep.Description
                };

                GUIFrame paddedFrame = new GUIFrame(new RectTransform(new Vector2(0.8f, 0.8f), frame.RectTransform, Anchor.Center), style: null)
                {
                    CanBeFocused = false
                };

                GUITextBlock textBlock = new GUITextBlock(new RectTransform(new Vector2(1.0f, 0.0f), paddedFrame.RectTransform, Anchor.BottomCenter),
                    text: ep.Name, textAlignment: Alignment.Center, font: GUI.SmallFont)
                {
                    CanBeFocused = false
                };
                textBlock.Text = ToolBox.LimitString(textBlock.Text, textBlock.Font, textBlock.Rect.Width);

                if (ep.sprite != null)
                {
                    GUIImage img = new GUIImage(new RectTransform(new Point(paddedFrame.Rect.Height, paddedFrame.Rect.Height - textBlock.Rect.Height),
                        paddedFrame.RectTransform, Anchor.TopCenter), ep.sprite)
                    {
                        CanBeFocused = false,
                        Color = ep.SpriteColor
                    };
                    img.Scale = Math.Min(img.Rect.Width / img.Sprite.size.X, img.Rect.Height / img.Sprite.size.Y);
                    img.RectTransform.NonScaledSize = new Point((int)(img.Sprite.size.X * img.Scale), img.Rect.Height);
                }

                if (ep.Category == MapEntityCategory.ItemAssembly)
                {
                    var deleteButton = new GUIButton(new RectTransform(new Vector2(0.9f, 0.2f), paddedFrame.RectTransform, Anchor.Center) { MinSize = new Point(0, 20) },
                        TextManager.Get("Delete"))
                    {
                        UserData = ep,
                        OnClicked = (btn, userData) =>
                        {
                            ItemAssemblyPrefab assemblyPrefab = userData as ItemAssemblyPrefab;
                            assemblyPrefab.Delete();
                            UpdateEntityList();
                            OpenEntityMenu(MapEntityCategory.ItemAssembly);
                            return true;
                        }
                    };
                }
            }

            entityList.Content.RectTransform.SortChildren((i1, i2) => 
                (i1.GUIComponent.UserData as MapEntityPrefab).Name.CompareTo((i2.GUIComponent.UserData as MapEntityPrefab).Name));
        }
        
        public override void Select()
        {
            base.Select();

            GUI.ForceMouseOn(null);
            SetCharacterMode(false);

            if (Submarine.MainSub != null)
            {
                cam.Position = Submarine.MainSub.Position + Submarine.MainSub.HiddenSubPosition;
            }
            else
            {
                Submarine.MainSub = new Submarine(Path.Combine(Submarine.SavePath, "Unnamed.sub"), "", false);
                cam.Position = Submarine.MainSub.Position;
            }

            SoundPlayer.OverrideMusicType = "none";
            SoundPlayer.OverrideMusicDuration = null;
            GameMain.SoundManager.SetCategoryGainMultiplier("default", 0.0f);
            GameMain.SoundManager.SetCategoryGainMultiplier("waterambience", 0.0f);

            linkedSubBox.ClearChildren();
            foreach (Submarine sub in Submarine.SavedSubmarines)
            {
                linkedSubBox.AddItem(sub.Name, sub);
            }

            cam.UpdateTransform();

            GameAnalyticsManager.SetCustomDimension01("editor");
        }

        public override void Deselect()
        {
            base.Deselect();

            GUI.ForceMouseOn(null);

            MapEntityPrefab.Selected = null;

            MapEntity.DeselectAll();

            if (characterMode) SetCharacterMode(false);
            if (wiringMode) SetWiringMode(false);

            SoundPlayer.OverrideMusicType = null;
            GameMain.SoundManager.SetCategoryGainMultiplier("default", GameMain.Config.SoundVolume);
            GameMain.SoundManager.SetCategoryGainMultiplier("waterambience", GameMain.Config.SoundVolume);

            if (dummyCharacter != null)
            {
                dummyCharacter.Remove();
                dummyCharacter = null;
                GameMain.World.ProcessChanges();
            }
        }

        private void CreateDummyCharacter()
        {
            if (dummyCharacter != null) RemoveDummyCharacter();

            dummyCharacter = Character.Create(Character.HumanConfigFile, Vector2.Zero, "");

            //make space for the entity menu
            for (int i = 0; i < dummyCharacter.Inventory.SlotPositions.Length; i++)
            {
                if (dummyCharacter.Inventory.SlotPositions[i].Y > GameMain.GraphicsHeight / 2)
                {
                    dummyCharacter.Inventory.SlotPositions[i].Y -= 50 * GUI.Scale;
                }
            }
            dummyCharacter.Inventory.CreateSlots();

            Character.Controlled = dummyCharacter;
            GameMain.World.ProcessChanges();
        }

        private bool SaveSub(GUIButton button, object obj)
        {
            if (string.IsNullOrWhiteSpace(nameBox.Text))
            {
                GUI.AddMessage(TextManager.Get("SubNameMissingWarning"), Color.Red);

                nameBox.Flash();
                return false;
            }
            
            foreach (char illegalChar in Path.GetInvalidFileNameChars())
            {
                if (nameBox.Text.Contains(illegalChar))
                {
                    GUI.AddMessage(TextManager.Get("SubNameIllegalCharsWarning").Replace("[illegalchar]", illegalChar.ToString()), Color.Red);
                    nameBox.Flash();
                    return false;
                }
            }
            
            string savePath = nameBox.Text + ".sub";
            if (Submarine.MainSub != null)
            {
                savePath = Path.Combine(Path.GetDirectoryName(Submarine.MainSub.FilePath), savePath);
            }
            else
            {
                savePath = Path.Combine(Submarine.SavePath, savePath);
            }

            /*foreach (var contentPackage in GameMain.Config.SelectedContentPackages)
            {
                Submarine.MainSub.RequiredContentPackages.Add(contentPackage.Name);
            }*/

            MemoryStream imgStream = new MemoryStream();
            CreateImage(256, 128, imgStream);
            
            Submarine.SaveCurrent(savePath, imgStream);
            Submarine.MainSub.CheckForErrors();
            
            GUI.AddMessage(TextManager.Get("SubSavedNotification").Replace("[filepath]", Submarine.MainSub.FilePath), Color.Green);

            Submarine.RefreshSavedSubs();
            linkedSubBox.ClearChildren();
            foreach (Submarine sub in Submarine.SavedSubmarines)
            {
                linkedSubBox.AddItem(sub.Name, sub);
            }

            saveFrame = null;
            
            return false;
        }

        private void CreateSaveScreen()
        {
            if (characterMode) SetCharacterMode(false);
            if (wiringMode) SetWiringMode(false);

            saveFrame = new GUIButton(new RectTransform(Vector2.One, GUI.Canvas), style: null, color: Color.Black * 0.5f)
            {
                OnClicked = (btn, userdata) => { if (GUI.MouseOn == btn || GUI.MouseOn == btn.TextBlock) saveFrame = null; return true; },
                HoverColor = Color.Black * 0.5f,
                SelectedColor = Color.Black * 0.5f,
                PressedColor = Color.Black * 0.5f
            };

            var innerFrame = new GUIFrame(new RectTransform(new Vector2(0.25f, 0.36f), saveFrame.RectTransform, Anchor.Center) { MinSize = new Point(400, 400) });
            GUILayoutGroup paddedSaveFrame = new GUILayoutGroup(new RectTransform(new Vector2(0.9f, 0.9f), innerFrame.RectTransform, Anchor.Center)) { AbsoluteSpacing = 5 };

            var header = new GUITextBlock(new RectTransform(new Vector2(1.0f, 0.0f), paddedSaveFrame.RectTransform), TextManager.Get("SaveSubDialogHeader"), font: GUI.LargeFont);
            
            var saveSubLabel = new GUITextBlock(new RectTransform(new Vector2(0.4f, 0.05f), paddedSaveFrame.RectTransform),
                TextManager.Get("SaveSubDialogName"));

            nameBox = new GUITextBox(new RectTransform(new Vector2(0.65f, 0.05f), paddedSaveFrame.RectTransform))
            {
                OnEnterPressed = ChangeSubName,
                Text = GetSubName()
            };
                        
            new GUITextBlock(new RectTransform(new Vector2(0.5f, 0.05f), paddedSaveFrame.RectTransform), TextManager.Get("SaveSubDialogDescription"));

            var descriptionBox = new GUITextBox(new RectTransform(new Vector2(1.0f, 0.25f), paddedSaveFrame.RectTransform))
            {
                Wrap = true,
                Text = Submarine.MainSub == null ? "" : Submarine.MainSub.Description,
                OnTextChanged = ChangeSubDescription
            };

            var horizontalArea = new GUIFrame(new RectTransform(new Vector2(1.0f, 0.25f), paddedSaveFrame.RectTransform), style: null);
            
            var settingsLabel = new GUITextBlock(new RectTransform(new Vector2(0.45f, 0.0f), horizontalArea.RectTransform), 
                TextManager.Get("SaveSubDialogSettings"), font: GUI.SmallFont);
            
            var tagContainer = new GUIListBox(new RectTransform(new Point(horizontalArea.Rect.Width / 2, horizontalArea.Rect.Height - settingsLabel.Rect.Height), horizontalArea.RectTransform)
            { AbsoluteOffset = new Point(0, settingsLabel.Rect.Height) }, 
                style: "InnerFrame");
            
            foreach (SubmarineTag tag in Enum.GetValues(typeof(SubmarineTag)))
            {
                FieldInfo fi = typeof(SubmarineTag).GetField(tag.ToString());
                DescriptionAttribute[] attributes = (DescriptionAttribute[])fi.GetCustomAttributes(typeof(DescriptionAttribute), false);

                string tagStr = attributes.Length > 0 ? attributes[0].Description : "";

                var tagTickBox = new GUITickBox(new RectTransform(new Vector2(0.2f, 0.2f), tagContainer.Content.RectTransform),
                    tagStr, font: GUI.SmallFont)
                {
                    Selected = Submarine.MainSub == null ? false : Submarine.MainSub.HasTag(tag),
                    UserData = tag,

                    OnSelected = (GUITickBox tickBox) =>
                    {
                        if (Submarine.MainSub == null) return false;
                        if (tickBox.Selected)
                        {
                            Submarine.MainSub.AddTag((SubmarineTag)tickBox.UserData);
                        }
                        else
                        {
                            Submarine.MainSub.RemoveTag((SubmarineTag)tickBox.UserData);
                        }
                        return true;
                    }
                };
            }
            
            var contentPackagesLabel = new GUITextBlock(new RectTransform(new Vector2(0.45f, 0.0f), horizontalArea.RectTransform, Anchor.TopCenter, Pivot.TopLeft), 
                TextManager.Get("RequiredContentPackages"), font: GUI.SmallFont);

            var contentPackList = new GUIListBox(new RectTransform(
                new Point(horizontalArea.Rect.Width / 2, horizontalArea.Rect.Height - settingsLabel.Rect.Height), 
                horizontalArea.RectTransform, Anchor.TopCenter, Pivot.TopLeft)
                {
                    IsFixedSize = false,
                    AbsoluteOffset = new Point(0, contentPackagesLabel.Rect.Height)
                });

            List<string> contentPacks = Submarine.MainSub.RequiredContentPackages.ToList();
            foreach (ContentPackage contentPack in ContentPackage.List)
            {
                if (!contentPacks.Contains(contentPack.Name)) contentPacks.Add(contentPack.Name);
            }

            foreach (string contentPackageName in contentPacks)
            {
                var cpTickBox = new GUITickBox(new RectTransform(new Vector2(0.2f, 0.2f), contentPackList.Content.RectTransform), contentPackageName, font: GUI.SmallFont)
                {
                    Selected = Submarine.MainSub.RequiredContentPackages.Contains(contentPackageName),
                    UserData = contentPackageName
                };
                cpTickBox.OnSelected += (GUITickBox tickBox) =>
                {
                    if (tickBox.Selected)
                    {
                        Submarine.MainSub.RequiredContentPackages.Add((string)tickBox.UserData);
                    }
                    else
                    {
                        Submarine.MainSub.RequiredContentPackages.Remove((string)tickBox.UserData);
                    }
                    return true;
                };
            }
            
            var crewSizeArea = new GUILayoutGroup(new RectTransform(new Vector2(1.0f, 0.05f), paddedSaveFrame.RectTransform), isHorizontal: true) { AbsoluteSpacing = 5 };

            new GUITextBlock(new RectTransform(new Vector2(0.6f, 1.0f), crewSizeArea.RectTransform), 
                TextManager.Get("RecommendedCrewSize"), font: GUI.SmallFont);
            var crewSizeMin = new GUINumberInput(new RectTransform(new Vector2(0.1f, 1.0f), crewSizeArea.RectTransform), GUINumberInput.NumberType.Int)
            {
                MinValueInt = 1,
                MaxValueInt = 128
            };
            new GUITextBlock(new RectTransform(new Vector2(0.1f, 1.0f), crewSizeArea.RectTransform), "-", textAlignment: Alignment.Center);
            var crewSizeMax = new GUINumberInput(new RectTransform(new Vector2(0.1f, 1.0f), crewSizeArea.RectTransform), GUINumberInput.NumberType.Int)
            {
                MinValueInt = 1,
                MaxValueInt = 128
            };

            crewSizeMin.OnValueChanged += (numberInput) =>
            {
                crewSizeMax.IntValue = Math.Max(crewSizeMax.IntValue, numberInput.IntValue);
                Submarine.MainSub.RecommendedCrewSizeMin = crewSizeMin.IntValue;
                Submarine.MainSub.RecommendedCrewSizeMax = crewSizeMax.IntValue;
            };

            crewSizeMax.OnValueChanged += (numberInput) =>
            {
                crewSizeMin.IntValue = Math.Min(crewSizeMin.IntValue, numberInput.IntValue);
                Submarine.MainSub.RecommendedCrewSizeMin = crewSizeMin.IntValue;
                Submarine.MainSub.RecommendedCrewSizeMax = crewSizeMax.IntValue;
            };
            
            var crewExpArea = new GUILayoutGroup(new RectTransform(new Vector2(1.0f, 0.05f), paddedSaveFrame.RectTransform), isHorizontal: true) { AbsoluteSpacing = 5 };

            new GUITextBlock(new RectTransform(new Vector2(0.6f, 1.0f), crewExpArea.RectTransform), 
                TextManager.Get("RecommendedCrewExperience"), font: GUI.SmallFont);

            var toggleExpLeft = new GUIButton(new RectTransform(new Vector2(0.05f, 1.0f), crewExpArea.RectTransform), "<");
            var experienceText = new GUITextBlock(new RectTransform(new Vector2(0.2f, 1.0f), crewExpArea.RectTransform), crewExperienceLevels[0], textAlignment: Alignment.Center);
            var toggleExpRight = new GUIButton(new RectTransform(new Vector2(0.05f, 1.0f), crewExpArea.RectTransform), ">");


            toggleExpLeft.OnClicked += (btn, userData) =>
            {
                int currentIndex = Array.IndexOf(crewExperienceLevels, (string)experienceText.UserData);
                currentIndex--;
                if (currentIndex < 0) currentIndex = crewExperienceLevels.Length - 1;
                experienceText.UserData = crewExperienceLevels[currentIndex];
                experienceText.Text = TextManager.Get(crewExperienceLevels[currentIndex]);
                Submarine.MainSub.RecommendedCrewExperience = (string)experienceText.UserData;
                return true;
            };

            toggleExpRight.OnClicked += (btn, userData) =>
            {
                int currentIndex = Array.IndexOf(crewExperienceLevels, (string)experienceText.UserData);
                currentIndex++;
                if (currentIndex >= crewExperienceLevels.Length) currentIndex = 0;
                experienceText.UserData = crewExperienceLevels[currentIndex];
                experienceText.Text = TextManager.Get(crewExperienceLevels[currentIndex]);
                Submarine.MainSub.RecommendedCrewExperience = (string)experienceText.UserData;
                return true;
            };

            if (Submarine.MainSub != null)
            {
                int min =  Submarine.MainSub.RecommendedCrewSizeMin;
                int max = Submarine.MainSub.RecommendedCrewSizeMax;
                crewSizeMin.IntValue = min;
                crewSizeMax.IntValue = max;
                experienceText.UserData =  string.IsNullOrEmpty(Submarine.MainSub.RecommendedCrewExperience) ?
                    crewExperienceLevels[0] : Submarine.MainSub.RecommendedCrewExperience;
                experienceText.Text = TextManager.Get((string)experienceText.UserData);
            }

            var buttonArea = new GUILayoutGroup(new RectTransform(new Vector2(1.0f, 0.05f), paddedSaveFrame.RectTransform, Anchor.BottomCenter),
                isHorizontal: true, childAnchor: Anchor.BottomRight) { AbsoluteSpacing = 5 };

            var cancelButton = new GUIButton(new RectTransform(new Vector2(0.25f, 1.0f), buttonArea.RectTransform),
                TextManager.Get("Cancel"))
            {
                OnClicked = (GUIButton btn, object userdata) =>
                {
                    saveFrame = null;
                    return true;
                }
            };

            var saveButton = new GUIButton(new RectTransform(new Vector2(0.25f, 1.0f), buttonArea.RectTransform),
                TextManager.Get("SaveSubButton"))
            {
                OnClicked = SaveSub
            };

        }


        private void CreateSaveAssemblyScreen()
        {
            if (characterMode) SetCharacterMode(false);
            if (wiringMode) SetWiringMode(false);

            saveFrame = new GUIButton(new RectTransform(Vector2.One, GUI.Canvas), style: null, color: Color.Black * 0.5f)
            {
                OnClicked = (btn, userdata) => { if (GUI.MouseOn == btn || GUI.MouseOn == btn.TextBlock) saveFrame = null; return true; },
                HoverColor = Color.Black * 0.5f,
                SelectedColor = Color.Black * 0.5f,
                PressedColor = Color.Black * 0.5f
            };

            var innerFrame = new GUIFrame(new RectTransform(new Vector2(0.25f, 0.2f), saveFrame.RectTransform, Anchor.Center) { MinSize = new Point(400, 200) });
            GUILayoutGroup paddedSaveFrame = new GUILayoutGroup(new RectTransform(new Vector2(0.9f, 0.9f), innerFrame.RectTransform, Anchor.Center)) { AbsoluteSpacing = 5 };

            new GUITextBlock(new RectTransform(new Vector2(1.0f, 0.0f), paddedSaveFrame.RectTransform),                 
                TextManager.Get("SaveItemAssemblyDialogHeader"), font: GUI.LargeFont);
            new GUITextBlock(new RectTransform(new Vector2(1.0f, 0.0f), paddedSaveFrame.RectTransform), 
                TextManager.Get("SaveItemAssemblyDialogName"));
            nameBox = new GUITextBox(new RectTransform(new Vector2(0.6f, 0.1f), paddedSaveFrame.RectTransform));

            new GUITextBlock(new RectTransform(new Vector2(1.0f, 0.0f), paddedSaveFrame.RectTransform), 
                TextManager.Get("SaveItemAssemblyDialogDescription"));
            new GUITextBox(new RectTransform(new Vector2(1.0f, 0.3f), paddedSaveFrame.RectTransform))
            {
                UserData = "description",
                Wrap = true,
                Text = ""
            };
            
            var buttonArea = new GUILayoutGroup(new RectTransform(new Vector2(1.0f, 0.1f), paddedSaveFrame.RectTransform, Anchor.BottomCenter),
                isHorizontal: true, childAnchor: Anchor.BottomRight) { AbsoluteSpacing = 5 };
            new GUIButton(new RectTransform(new Vector2(0.25f, 1.0f), buttonArea.RectTransform),
                TextManager.Get("Cancel"))
            {
                OnClicked = (GUIButton btn, object userdata) =>
                {
                    saveFrame = null;
                    return true;
                }
            };
            new GUIButton(new RectTransform(new Vector2(0.25f, 1.0f), buttonArea.RectTransform),
                TextManager.Get("SaveSubButton"))
            {
                OnClicked = SaveAssembly
            };
        }

        private bool SaveAssembly(GUIButton button, object obj)
        {
            if (string.IsNullOrWhiteSpace(nameBox.Text))
            {
                GUI.AddMessage(TextManager.Get("ItemAssemblyNameMissingWarning"), Color.Red);

                nameBox.Flash();
                return false;
            }

            foreach (char illegalChar in Path.GetInvalidFileNameChars())
            {
                if (nameBox.Text.Contains(illegalChar))
                {
                    GUI.AddMessage(TextManager.Get("ItemAssemblyNameIllegalCharsWarning").Replace("[illegalchar]", illegalChar.ToString()), Color.Red);
                    nameBox.Flash();
                    return false;
                }
            }

            string description = ((GUITextBox)saveFrame.Children.First().GetChildByUserData("description")).Text;

            string saveFolder = Path.Combine("Content", "Items", "Assemblies");
            XDocument doc = new XDocument(ItemAssemblyPrefab.Save(MapEntity.SelectedList, nameBox.Text, description));
            string filePath = Path.Combine(saveFolder, nameBox.Text + ".xml");
            doc.Save(filePath);

            new ItemAssemblyPrefab(filePath);
            UpdateEntityList();
            saveFrame = null;
            return false;
        }

        private bool CreateLoadScreen()
        {
            if (characterMode) SetCharacterMode(false);
            if (wiringMode) SetWiringMode(false);

            Submarine.RefreshSavedSubs();

            loadFrame = new GUIButton(new RectTransform(Vector2.One, GUI.Canvas), style: null, color: Color.Black * 0.5f)
            {
                OnClicked = (btn, userdata) => { if (GUI.MouseOn == btn || GUI.MouseOn == btn.TextBlock) loadFrame = null; return true; },
                HoverColor = Color.Black * 0.5f,
                SelectedColor = Color.Black * 0.5f,
                PressedColor = Color.Black * 0.5f
            };

            var innerFrame = new GUIFrame(new RectTransform(new Vector2(0.2f, 0.36f), loadFrame.RectTransform, Anchor.Center) { MinSize = new Point(300, 400) });
            GUIFrame paddedLoadFrame = new GUIFrame(new RectTransform(new Vector2(0.9f, 0.9f), innerFrame.RectTransform, Anchor.Center), style: null);

            var subList = new GUIListBox(new RectTransform(new Vector2(1.0f, 0.9f), paddedLoadFrame.RectTransform))
            {
                OnSelected = (GUIComponent selected, object userData) =>
                {
                    if (paddedLoadFrame.FindChild("delete") is GUIButton deleteBtn) deleteBtn.Enabled = true;
                    return true;
                }
            };

            foreach (Submarine sub in Submarine.SavedSubmarines)
            {
                GUITextBlock textBlock = new GUITextBlock(new RectTransform(new Vector2(1.0f, 0.1f), subList.Content.RectTransform) { MinSize = new Point(0, 30) },
                    ToolBox.LimitString(sub.Name, GUI.Font, subList.Rect.Width - 80))
                    {
                        UserData = sub,
                        ToolTip = sub.FilePath
                    };

                if (sub.HasTag(SubmarineTag.Shuttle))
                {
                    var shuttleText = new GUITextBlock(new RectTransform(new Vector2(0.2f, 1.0f), textBlock.RectTransform, Anchor.CenterRight),
                        TextManager.Get("Shuttle"), font: GUI.SmallFont)
                        {
                            TextColor = textBlock.TextColor * 0.8f,
                            ToolTip = textBlock.ToolTip
                        };
                }
            }

            var deleteButton = new GUIButton(new RectTransform(new Vector2(0.25f, 0.05f), paddedLoadFrame.RectTransform, Anchor.BottomLeft),
                TextManager.Get("Delete"))
            {
                Enabled = false,
                UserData = "delete"
            };
            deleteButton.OnClicked = (btn, userdata) =>
            {
                if (subList.Selected != null)
                {
                    TryDeleteSub(subList.Selected.UserData as Submarine);
                }

                deleteButton.Enabled = false;
                
                return true;
            };

            new GUIButton(new RectTransform(new Vector2(0.25f, 0.05f), paddedLoadFrame.RectTransform, Anchor.BottomRight) { RelativeOffset = new Vector2(0.26f, 0.0f) },
                TextManager.Get("Load"))
            {
                OnClicked = LoadSub
            };

            new GUIButton(new RectTransform(new Vector2(0.25f, 0.05f), paddedLoadFrame.RectTransform, Anchor.BottomRight),
                TextManager.Get("Cancel"))
            {
                OnClicked = (GUIButton btn, object userdata) =>
                {
                    loadFrame = null;
                    return true;
                }
            };

            return true;
        }

        private bool LoadSub(GUIButton button, object obj)
        {
            if (loadFrame == null)
            {
                DebugConsole.NewMessage("load frame null", Color.Red);
                return false;
            }

            GUIListBox subList = loadFrame.GetAnyChild<GUIListBox>();
            if (subList == null)
            {
                DebugConsole.NewMessage("Sublist null", Color.Red);
                return false;
            }

            if (subList.Selected == null) return false;

            Submarine selectedSub = subList.Selected.UserData as Submarine;

            if (selectedSub == null) return false;

            Submarine.MainSub = selectedSub;
            selectedSub.Load(true);

            cam.Position = Submarine.MainSub.Position + Submarine.MainSub.HiddenSubPosition;

            loadFrame = null;
            
            //turn off lights that are inside an inventory (cabinet for example)
            foreach (Item item in Item.ItemList)
            {
                var lightComponent = item.GetComponent<LightComponent>();
                if (lightComponent != null) lightComponent.Light.Enabled = item.ParentInventory == null;
            }

            if (selectedSub.GameVersion < new Version("0.9.0.0"))
            {
                var adjustLightsPrompt = new GUIMessageBox(TextManager.Get("Warning"), TextManager.Get("AdjustLightsPrompt"), 
                    new string[] { TextManager.Get("Yes"), TextManager.Get("No") });
                adjustLightsPrompt.Buttons[0].OnClicked += adjustLightsPrompt.Close;
                adjustLightsPrompt.Buttons[0].OnClicked += (btn, userdata) =>
                {
                    foreach (Item item in Item.ItemList)
                    {
                        if (item.ParentInventory != null || item.body != null) continue;
                        var lightComponent = item.GetComponent<LightComponent>();
                        if (lightComponent != null) lightComponent.LightColor = new Color(lightComponent.LightColor, lightComponent.LightColor.A / 255.0f * 0.5f);
                    }
                    new GUIMessageBox("", TextManager.Get("AdjustedLightsNotification"));
                    return true;
                };
                adjustLightsPrompt.Buttons[1].OnClicked += adjustLightsPrompt.Close;
            }

            return true;
        }

        private void TryDeleteSub(Submarine sub)
        {
            if (sub == null) return;
            
            var msgBox = new GUIMessageBox(
                TextManager.Get("DeleteDialogLabel"),
                TextManager.Get("DeleteDialogQuestion").Replace("[file]", sub.Name), 
                new string[] { TextManager.Get("Yes"), TextManager.Get("Cancel") });
            msgBox.Buttons[0].OnClicked += (btn, userData) => 
            {
                try
                {
                    sub.Remove();
                    File.Delete(sub.FilePath);
                    CreateLoadScreen();
                }
                catch (Exception e)
                {
                    DebugConsole.ThrowError(TextManager.Get("DeleteFileError").Replace("[file]", sub.FilePath), e);
                }
                return true;
            };
            msgBox.Buttons[0].OnClicked += msgBox.Close;
            msgBox.Buttons[1].OnClicked += msgBox.Close;            
        }

        private bool OpenEntityMenu(MapEntityCategory selectedCategory)
        {
            if (characterMode) SetCharacterMode(false);
            if (wiringMode) SetWiringMode(false);

            saveFrame = null;
            loadFrame = null;

            ClearFilter();
            entityMenuOpened = true;
            
            foreach (GUIComponent child in toggleEntityMenuButton.Children)
            {
                child.SpriteEffects = entityMenuOpen ? SpriteEffects.None : SpriteEffects.FlipVertically;
            }

            foreach (GUIComponent child in entityList.Content.Children)
            {
                child.Visible = ((MapEntityPrefab)child.UserData).Category == selectedCategory;
            }
            entityList.UpdateScrollBarSize();
            entityList.BarScroll = 0.0f;

            return true;
        }

        private bool FilterEntities(string filter)
        {
            if (string.IsNullOrWhiteSpace(filter))
            {
                entityList.Content.Children.ForEach(c => c.Visible = true);
                return true;
            }

            filter = filter.ToLower();
            foreach (GUIComponent child in entityList.Content.Children)
            {
                var textBlock = child.GetChild<GUITextBlock>();
                child.Visible = ((MapEntityPrefab)child.UserData).Name.ToLower().Contains(filter);
            }
            entityList.UpdateScrollBarSize();
            entityList.BarScroll = 0.0f;

            return true;
        }

        public bool ClearFilter()
        {
            FilterEntities("");
            entityFilterBox.Text = "";
            return true;
        }

        public bool SetCharacterMode(bool enabled)
        {
            characterModeTickBox.Selected = enabled;
            characterMode = enabled;
            if (characterMode)
            {
                entityMenuOpen = false;
                wiringModeTickBox.Selected = false;
                wiringMode = false;
            }

            if (characterMode)
            {
                CreateDummyCharacter();
            }
            else if (dummyCharacter != null && !wiringMode)
            {
                RemoveDummyCharacter();
            }

            foreach (MapEntity me in MapEntity.mapEntityList)
            {
                me.IsHighlighted = false;
            }

            MapEntity.DeselectAll();
            
            return true;
        }

        public bool SetWiringMode(bool enabled)
        {
            wiringModeTickBox.Selected = enabled;
            wiringMode = enabled;
            if (wiringMode)
            {
                entityMenuOpen = false;
                characterModeTickBox.Selected = false;
                characterMode = false;
            }

            if (wiringMode)
            {
                CreateDummyCharacter();
                var item = new Item(MapEntityPrefab.Find(null, "screwdriver") as ItemPrefab, Vector2.Zero, null);
                dummyCharacter.Inventory.TryPutItem(item, null, new List<InvSlotType>() { InvSlotType.RightHand });
                wiringToolPanel = CreateWiringPanel();
            }
            else if (dummyCharacter != null && !characterMode)
            {
                RemoveDummyCharacter();
            }

            MapEntity.DeselectAll();
            
            return true;
        }

        private void RemoveDummyCharacter()
        {
            if (dummyCharacter == null) return;
            
            foreach (Item item in dummyCharacter.Inventory.Items)
            {
                if (item == null) continue;

                item.Remove();
            }

            dummyCharacter.Remove();
            dummyCharacter = null;
            
        }

        private GUIFrame CreateWiringPanel()
        {
            GUIFrame frame = new GUIFrame(new RectTransform(new Vector2(0.03f, 0.35f), GUI.Canvas, Anchor.CenterRight)
                { MinSize = new Point(120, 300), RelativeOffset = new Vector2(0.0f, -0.1f) },
                style: "GUIFrameRight");

            GUIListBox listBox = new GUIListBox(new RectTransform(new Vector2(0.8f, 0.85f), frame.RectTransform, Anchor.Center) { RelativeOffset = new Vector2(0.1f, 0.0f) })
            {
                OnSelected = SelectWire
            };

            foreach (MapEntityPrefab ep in MapEntityPrefab.List)
            {
                var itemPrefab = ep as ItemPrefab;
                if (itemPrefab == null || itemPrefab.Name == null) continue;
                if (!itemPrefab.Name.Contains("Wire") && (itemPrefab.Aliases == null || !itemPrefab.Aliases.Any(a => a.Contains("Wire")))) continue;

                GUIFrame imgFrame = new GUIFrame(new RectTransform(new Point(listBox.Rect.Width - 20, listBox.Rect.Width / 2), listBox.Content.RectTransform), style: "ListBoxElement")
                {
                    UserData = itemPrefab
                };

                var img = new GUIImage(new RectTransform(Vector2.One, imgFrame.RectTransform), itemPrefab.sprite)
                {
                    Color = ep.SpriteColor
                };
            }

            return frame;
        }

        private bool SelectLinkedSub(GUIComponent selected, object userData)
        {
            var submarine = selected.UserData as Submarine;
            if (submarine == null) return false;

            var prefab = new LinkedSubmarinePrefab(submarine);

            MapEntityPrefab.SelectPrefab(prefab);

            return true;
        }

        private bool SelectWire(GUIComponent component, object userData)
        {
            if (dummyCharacter == null) return false;

            //if the same type of wire has already been selected, deselect it and return
            Item existingWire = dummyCharacter.SelectedItems.FirstOrDefault(i => i != null && i.Prefab == userData as ItemPrefab);
            if (existingWire != null)
            {
                existingWire.Drop();
                existingWire.Remove();
                return false;
            }

            var wire = new Item(userData as ItemPrefab, Vector2.Zero, null);

            int slotIndex = dummyCharacter.Inventory.FindLimbSlot(InvSlotType.LeftHand);

            //if there's some other type of wire in the inventory, remove it
            existingWire = dummyCharacter.Inventory.Items[slotIndex];
            if (existingWire != null && existingWire.Prefab != userData as ItemPrefab)
            {
                existingWire.Drop();
                existingWire.Remove();
            }

            dummyCharacter.Inventory.TryPutItem(wire, slotIndex, false, false, dummyCharacter);

            return true;
           
        }

        private bool ChangeSubName(GUITextBox textBox, string text)
        {
            if (string.IsNullOrWhiteSpace(text))
            {
                textBox.Flash(Color.Red);
                return false;
            }

            if (Submarine.MainSub != null) Submarine.MainSub.Name = text;
            textBox.Deselect();

            textBox.Text = text;

            textBox.Flash(Color.Green);

            return true;
        }

        private bool ChangeSubDescription(GUITextBox textBox, string text)
        {
            if (Submarine.MainSub != null)
            {
                Submarine.MainSub.Description = text;
            }
            else
            {
                textBox.UserData = text;
            }

            // textBox.Rect = new Rectangle(textBox.Rect.Location, new Point(textBox.Rect.Width, 20));
            
            //textBox.Text = ToolBox.LimitString(text, 15);

            //textBox.Flash(Color.Green);
            //textBox.Deselect();

            return true;
        }
        
        private bool SelectPrefab(GUIComponent component, object obj)
        {
            if (GUI.MouseOn is GUIButton || GUI.MouseOn?.Parent is GUIButton) return false;

            AddPreviouslyUsed(obj as MapEntityPrefab);

            MapEntityPrefab.SelectPrefab(obj);
            GUI.ForceMouseOn(null);
            return false;
        }

        private bool GenerateWaypoints(GUIButton button, object obj)
        {
            if (Submarine.MainSub == null) return false;

            WayPoint.GenerateSubWaypoints(Submarine.MainSub);
            return true;
        }

        private void AddPreviouslyUsed(MapEntityPrefab mapEntityPrefab)
        {
            if (previouslyUsedList == null || mapEntityPrefab == null) return;

            previouslyUsedList.Deselect();

            if (previouslyUsedList.CountChildren == PreviouslyUsedCount)
            {
                previouslyUsedList.RemoveChild(previouslyUsedList.Content.Children.Last());
            }

            var existing = previouslyUsedList.Content.FindChild(mapEntityPrefab);
            if (existing != null) previouslyUsedList.Content.RemoveChild(existing);

            string name = ToolBox.LimitString(mapEntityPrefab.Name,15);

            var textBlock = new GUITextBlock(new RectTransform(new Vector2(1.0f, 0.05f), previouslyUsedList.Content.RectTransform) { MinSize = new Point(0, 15) },
                ToolBox.LimitString(name, GUI.SmallFont, previouslyUsedList.Rect.Width), font: GUI.SmallFont)
            {
                UserData = mapEntityPrefab
            };
            textBlock.RectTransform.SetAsFirstChild();
        }
        
        public void AutoHull()
        {
            for (int i = 0; i < MapEntity.mapEntityList.Count; i++)
            {
                MapEntity h = MapEntity.mapEntityList[i];
                if (h is Hull || h is Gap)
                {
                    h.Remove();
                    i--;
                }
            }

            List<Vector2> wallPoints = new List<Vector2>();
            Vector2 min = Vector2.Zero;
            Vector2 max = Vector2.Zero;

            List<MapEntity> mapEntityList = new List<MapEntity>();

            foreach (MapEntity e in MapEntity.mapEntityList)
            {
                if (e is Item)
                {
                    Item it = e as Item;
                    Door door = it.GetComponent<Door>();
                    if (door != null)
                    {
                        int halfW = e.WorldRect.Width / 2;
                        wallPoints.Add(new Vector2(e.WorldRect.X + halfW, -e.WorldRect.Y + e.WorldRect.Height));
                        mapEntityList.Add(it);
                    }
                    continue;
                }

                if (!(e is Structure)) continue;
                Structure s = e as Structure;
                if (!s.HasBody) continue;
                mapEntityList.Add(e);

                if (e.Rect.Width > e.Rect.Height)
                {
                    int halfH = e.WorldRect.Height / 2;
                    wallPoints.Add(new Vector2(e.WorldRect.X, -e.WorldRect.Y + halfH));
                    wallPoints.Add(new Vector2(e.WorldRect.X + e.WorldRect.Width, -e.WorldRect.Y + halfH));
                }
                else
                {
                    int halfW = e.WorldRect.Width / 2;
                    wallPoints.Add(new Vector2(e.WorldRect.X + halfW, -e.WorldRect.Y));
                    wallPoints.Add(new Vector2(e.WorldRect.X + halfW, -e.WorldRect.Y + e.WorldRect.Height));
                }
            }

            if (wallPoints.Count < 4)
            {
                DebugConsole.ThrowError("Generating hulls for the submarine failed. Not enough wall structures to generate hulls.");
                return;
            }

            min = wallPoints[0];
            max = wallPoints[0];
            for (int i = 0; i < wallPoints.Count; i++)
            {
                min.X = Math.Min(min.X, wallPoints[i].X);
                min.Y = Math.Min(min.Y, wallPoints[i].Y);
                max.X = Math.Max(max.X, wallPoints[i].X);
                max.Y = Math.Max(max.Y, wallPoints[i].Y);
            }

            List<Rectangle> hullRects = new List<Rectangle>
            {
                new Rectangle((int)min.X, (int)min.Y, (int)(max.X - min.X), (int)(max.Y - min.Y))
            };
            foreach (Vector2 point in wallPoints)
            {
                MathUtils.SplitRectanglesHorizontal(hullRects, point);
                MathUtils.SplitRectanglesVertical(hullRects, point);
            }

            hullRects.Sort((a, b) =>
            {
                if (a.Y < b.Y) return -1;
                if (a.Y > b.Y) return 1;
                if (a.X < b.X) return -1;
                if (a.X > b.X) return 1;
                return 0;
            });

            for (int i = 0; i < hullRects.Count - 1; i++)
            {
                Rectangle rect = hullRects[i];
                if (hullRects[i + 1].Y > rect.Y) continue;

                Vector2 hullRPoint = new Vector2(rect.X + rect.Width - 8, rect.Y + rect.Height / 2);
                Vector2 hullLPoint = new Vector2(rect.X, rect.Y + rect.Height / 2);

                MapEntity container = null;
                foreach (MapEntity e in mapEntityList)
                {
                    Rectangle entRect = e.WorldRect;
                    entRect.Y = -entRect.Y;
                    if (entRect.Contains(hullRPoint))
                    {
                        if (!entRect.Contains(hullLPoint)) container = e;
                        break;
                    }
                }
                if (container == null)
                {
                    rect.Width += hullRects[i + 1].Width;
                    hullRects[i] = rect;
                    hullRects.RemoveAt(i + 1);
                    i--;
                }
            }
            
            foreach (MapEntity e in mapEntityList)
            {
                Rectangle entRect = e.WorldRect;
                if (entRect.Width < entRect.Height) continue;
                entRect.Y = -entRect.Y - 16;
                for (int i = 0; i < hullRects.Count; i++)
                {
                    Rectangle hullRect = hullRects[i];
                    if (entRect.Intersects(hullRect))
                    {
                        if (hullRect.Y < entRect.Y)
                        {
                            hullRect.Height = Math.Max((entRect.Y + 16 + entRect.Height / 2) - hullRect.Y, hullRect.Height);
                            hullRects[i] = hullRect;
                        }
                        else if (hullRect.Y + hullRect.Height <= entRect.Y + 16 + entRect.Height)
                        {
                            hullRects.RemoveAt(i);
                            i--;
                        }
                    }
                }
            }

            foreach (MapEntity e in mapEntityList)
            {
                Rectangle entRect = e.WorldRect;
                if (entRect.Width < entRect.Height) continue;
                entRect.Y = -entRect.Y;
                for (int i = 0; i < hullRects.Count; i++)
                {
                    Rectangle hullRect = hullRects[i];
                    if (entRect.Intersects(hullRect))
                    {
                        if (hullRect.Y >= entRect.Y - 8 && hullRect.Y + hullRect.Height <= entRect.Y + entRect.Height + 8)
                        {
                            hullRects.RemoveAt(i);
                            i--;
                        }
                    }
                }
            }
            
            for (int i = 0; i < hullRects.Count;)
            {
                Rectangle hullRect = hullRects[i];
                Vector2 point = new Vector2(hullRect.X+2, hullRect.Y+hullRect.Height/2);
                MapEntity container = null;
                foreach (MapEntity e in mapEntityList)
                {
                    Rectangle entRect = e.WorldRect;
                    entRect.Y = -entRect.Y;
                    if (entRect.Contains(point))
                    {
                        container = e;
                        break;
                    }
                }
                if (container == null)
                {
                    hullRects.RemoveAt(i);
                    continue;
                }

                while (hullRects[i].Y <= hullRect.Y)
                {
                    i++;
                    if (i >= hullRects.Count) break;
                }
            }
            
            for (int i = hullRects.Count-1; i >= 0;)
            {
                Rectangle hullRect = hullRects[i];
                Vector2 point = new Vector2(hullRect.X+hullRect.Width-2, hullRect.Y+hullRect.Height/2);
                MapEntity container = null;
                foreach (MapEntity e in mapEntityList)
                {
                    Rectangle entRect = e.WorldRect;
                    entRect.Y = -entRect.Y;
                    if (entRect.Contains(point))
                    {
                        container = e;
                        break;
                    }
                }
                if (container == null)
                {
                    hullRects.RemoveAt(i); i--;
                    continue;
                }

                while (hullRects[i].Y >= hullRect.Y)
                {
                    i--;
                    if (i < 0) break;
                }
            }
            
            hullRects.Sort((a, b) =>
            {
                if (a.X < b.X) return -1;
                if (a.X > b.X) return 1;
                if (a.Y < b.Y) return -1;
                if (a.Y > b.Y) return 1;
                return 0;
            });
            
            for (int i = 0; i < hullRects.Count - 1; i++)
            {
                Rectangle rect = hullRects[i];
                if (hullRects[i + 1].Width != rect.Width) continue;
                if (hullRects[i + 1].X > rect.X) continue;

                Vector2 hullBPoint = new Vector2(rect.X + rect.Width / 2, rect.Y + rect.Height - 8);
                Vector2 hullUPoint = new Vector2(rect.X + rect.Width / 2, rect.Y);

                MapEntity container = null;
                foreach (MapEntity e in mapEntityList)
                {
                    Rectangle entRect = e.WorldRect;
                    entRect.Y = -entRect.Y;
                    if (entRect.Contains(hullBPoint))
                    {
                        if (!entRect.Contains(hullUPoint)) container = e;
                        break;
                    }
                }
                if (container == null)
                {
                    rect.Height += hullRects[i + 1].Height;
                    hullRects[i] = rect;
                    hullRects.RemoveAt(i + 1);
                    i--;
                }
            }
            
            for (int i = 0; i < hullRects.Count;i++)
            {
                Rectangle rect = hullRects[i];
                rect.Y -= 16;
                rect.Height += 32;
                hullRects[i] = rect;
            }
            
            hullRects.Sort((a, b) =>
            {
                if (a.Y < b.Y) return -1;
                if (a.Y > b.Y) return 1;
                if (a.X < b.X) return -1;
                if (a.X > b.X) return 1;
                return 0;
            });
            
            for (int i = 0; i < hullRects.Count; i++)
            {
                for (int j = i+1; j < hullRects.Count; j++)
                {
                    if (hullRects[j].Y <= hullRects[i].Y) continue;
                    if (hullRects[j].Intersects(hullRects[i]))
                    {
                        Rectangle rect = hullRects[i];
                        rect.Height = hullRects[j].Y - rect.Y;
                        hullRects[i] = rect;
                        break;
                    }
                }
            }

            foreach (Rectangle rect in hullRects)
            {
                Rectangle hullRect = rect;
                hullRect.Y = -hullRect.Y;
                Hull newHull = new Hull(MapEntityPrefab.Find(null, "hull"),
                                        hullRect,
                                        Submarine.MainSub);
            }

            foreach (MapEntity e in mapEntityList)
            {
                if (!(e is Structure)) continue;
                if (!(e as Structure).IsPlatform) continue;

                Rectangle gapRect = e.WorldRect;
                gapRect.Y -= 8;
                gapRect.Height = 16;
                Gap newGap = new Gap(MapEntityPrefab.Find(null, "gap"),
                                        gapRect);
            }
        }
        
        public override void AddToGUIUpdateList()
        {
            if (tutorial != null) tutorial.AddToGUIUpdateList();

            if (MapEntity.SelectedList.Count == 1)
            {
                MapEntity.SelectedList[0].AddToGUIUpdateList();
            }
            if (MapEntity.HighlightedListBox != null)
            {
                MapEntity.HighlightedListBox.AddToGUIUpdateList();
            }

            EntityMenu.AddToGUIUpdateList();  
            LeftPanel.AddToGUIUpdateList();
            TopPanel.AddToGUIUpdateList();

            if (wiringMode)
            {
                wiringToolPanel.AddToGUIUpdateList();
            }

            if ((characterMode || wiringMode) && dummyCharacter != null)
            {
                CharacterHUD.AddToGUIUpdateList(dummyCharacter);
                if (dummyCharacter.SelectedConstruction != null)
                {
                    dummyCharacter.SelectedConstruction.AddToGUIUpdateList();
                }
            }
            else
            {
                if (loadFrame != null)
                {
                    loadFrame.AddToGUIUpdateList();
                }
                else if (saveFrame != null)
                {
                    saveFrame.AddToGUIUpdateList();
                }              
            }
        }

        /// <summary>
        /// Allows the game to run logic such as updating the world,
        /// checking for collisions, gathering input, and playing audio.
        /// </summary>
        public override void Update(double deltaTime)
        {
            if (GameMain.GraphicsWidth != screenResolution.X || GameMain.GraphicsHeight != screenResolution.Y)
            {
                saveFrame = null;
                loadFrame = null;
                saveAssemblyFrame = null;
                CreateUI();
            }

            if (tutorial != null) tutorial.Update((float)deltaTime);

            if (entityMenuOpened)
            {
                entityFilterBox.Text = "";
                entityMenuOpened = false;
            }

            hullVolumeFrame.Visible = MapEntity.SelectedList.Any(s => s is Hull);
            saveAssemblyFrame.Visible = MapEntity.SelectedList.Count > 0;
            
            cam.MoveCamera((float)deltaTime, true, GUI.MouseOn == null);       
            if (PlayerInput.MidButtonHeld())
            {
                Vector2 moveSpeed = PlayerInput.MouseSpeed * (float)deltaTime * 100.0f / cam.Zoom;
                moveSpeed.X = -moveSpeed.X;
                cam.Position += moveSpeed;
            }

            if (characterMode || wiringMode)
            {
                if (dummyCharacter == null || Entity.FindEntityByID(dummyCharacter.ID) != dummyCharacter)
                {
                    SetCharacterMode(false);
                }
                else
                {
                    foreach (MapEntity me in MapEntity.mapEntityList)
                    {
                        me.IsHighlighted = false;
                    }

                    if (wiringMode && dummyCharacter.SelectedConstruction==null)
                    {
                        List<Wire> wires = new List<Wire>();
                        foreach (Item item in Item.ItemList)
                        {
                            var wire = item.GetComponent<Wire>();
                            if (wire != null) wires.Add(wire);
                        }
                        Wire.UpdateEditing(wires);
                    }

                    if (dummyCharacter.SelectedConstruction==null || dummyCharacter.SelectedConstruction.GetComponent<Pickable>() != null)
                    {
                        Vector2 mouseSimPos = FarseerPhysics.ConvertUnits.ToSimUnits(dummyCharacter.CursorPosition);
                        foreach (Limb limb in dummyCharacter.AnimController.Limbs)
                        {
                            limb.body.SetTransform(mouseSimPos, 0.0f);
                        }
                        dummyCharacter.AnimController.Collider.SetTransform(mouseSimPos, 0.0f);
                    }

                    dummyCharacter.ControlLocalPlayer((float)deltaTime, cam, false);
                    dummyCharacter.Control((float)deltaTime, cam);

                    dummyCharacter.Submarine = Submarine.MainSub;

                    cam.TargetPos = Vector2.Zero;
                }
            }
            else if (!saveAssemblyFrame.Rect.Contains(PlayerInput.MousePosition))
            {
                MapEntity.UpdateSelecting(cam);
            }

            //GUIComponent.ForceMouseOn(null);

            if (!characterMode && !wiringMode)
            {
                if (MapEntityPrefab.Selected != null) MapEntityPrefab.Selected.UpdatePlacing(cam);
                
                MapEntity.UpdateEditor(cam);
            }

            entityMenuOpenState = entityMenuOpen ? 
                (float)Math.Min(entityMenuOpenState + deltaTime * 5.0f, 1.0f) :
                (float)Math.Max(entityMenuOpenState - deltaTime * 5.0f, 0.0f);

            EntityMenu.RectTransform.ScreenSpaceOffset = Vector2.Lerp(new Vector2(0.0f, EntityMenu.Rect.Height - 10), Vector2.Zero, entityMenuOpenState).ToPoint();

            if (wiringMode)
            {
                if (!dummyCharacter.SelectedItems.Any(it => it != null && it.HasTag("Wire")))
                {
                    wiringToolPanel.GetChild<GUIListBox>().Deselect();
                }
                //wiringToolPanel.Update((float)deltaTime);
            }

            if (PlayerInput.LeftButtonClicked() && GUI.MouseOn != entityFilterBox)
            {
                entityFilterBox.Deselect();
            }

            if (loadFrame != null)
            {
                if (PlayerInput.RightButtonClicked()) loadFrame = null;
            }
            else if (saveFrame != null)
            {
                if (PlayerInput.RightButtonClicked()) saveFrame = null;
            }            

            if ((characterMode || wiringMode) && dummyCharacter != null)
            {
                dummyCharacter.AnimController.FindHull(dummyCharacter.CursorWorldPosition, false);

                foreach (Item item in dummyCharacter.Inventory.Items)
                {
                    if (item == null) continue;

                    item.SetTransform(dummyCharacter.SimPosition, 0.0f);
                    item.UpdateTransform();
                    item.SetTransform(item.body.SimPosition, 0.0f);

                    //wires need to be updated for the last node to follow the player during rewiring
                    Wire wire = item.GetComponent<Wire>();
                    if (wire != null) wire.Update((float)deltaTime, cam);
                }

                if (dummyCharacter.SelectedConstruction != null)
                {
                    if (dummyCharacter.SelectedConstruction != null)
                    {
                        dummyCharacter.SelectedConstruction.UpdateHUD(cam, dummyCharacter, (float)deltaTime);
                    }

                    if (PlayerInput.KeyHit(InputType.Select) && dummyCharacter.FocusedItem != dummyCharacter.SelectedConstruction) dummyCharacter.SelectedConstruction = null;
                }

                CharacterHUD.Update((float)deltaTime, dummyCharacter, cam);
            }

            //GUI.Update((float)deltaTime);
        }

        /// <summary>
        /// This is called when the game should draw itself.
        /// </summary>
        public override void Draw(double deltaTime, GraphicsDevice graphics, SpriteBatch spriteBatch)
        {
            cam.UpdateTransform();
            if (lightingEnabled)
            {
                GameMain.LightManager.UpdateLightMap(graphics, spriteBatch, cam);
            }

            spriteBatch.Begin(SpriteSortMode.BackToFront,
                BlendState.AlphaBlend,
                null, null, null, null,
                cam.Transform);

            graphics.Clear(new Color(0.051f, 0.149f, 0.271f, 1.0f));
            if (GameMain.DebugDraw)
            {
                GUI.DrawLine(spriteBatch, new Vector2(Submarine.MainSub.HiddenSubPosition.X, -cam.WorldView.Y), new Vector2(Submarine.MainSub.HiddenSubPosition.X, -(cam.WorldView.Y - cam.WorldView.Height)), Color.White * 0.5f, 1.0f, (int)(2.0f / cam.Zoom));
                GUI.DrawLine(spriteBatch, new Vector2(cam.WorldView.X, -Submarine.MainSub.HiddenSubPosition.Y), new Vector2(cam.WorldView.Right, -Submarine.MainSub.HiddenSubPosition.Y), Color.White * 0.5f, 1.0f, (int)(2.0f / cam.Zoom));
            }
           
            Submarine.Draw(spriteBatch, true);

            if (!characterMode && !wiringMode)
            {
                if (MapEntityPrefab.Selected != null) MapEntityPrefab.Selected.DrawPlacing(spriteBatch,cam);
                MapEntity.DrawSelecting(spriteBatch, cam);
            }
            spriteBatch.End();

            if (GameMain.LightManager.LightingEnabled && lightingEnabled)
            {
                spriteBatch.Begin(SpriteSortMode.Deferred, Lights.CustomBlendStates.Multiplicative, null, DepthStencilState.None, null, null, null);
                spriteBatch.Draw(GameMain.LightManager.LightMap, new Rectangle(0, 0, GameMain.GraphicsWidth, GameMain.GraphicsHeight), Color.White);
                spriteBatch.End();
            }

            //-------------------- HUD -----------------------------

            spriteBatch.Begin(SpriteSortMode.Immediate, null, null, null, GameMain.ScissorTestEnable);

            if (Submarine.MainSub != null)
            {
                GUI.DrawIndicator(
                    spriteBatch, Submarine.MainSub.WorldPosition, cam,
                    cam.WorldView.Width,
                    GUI.SubmarineIcon, Color.LightBlue * 0.5f);
            }
            
            if ((characterMode || wiringMode) && dummyCharacter != null)
            {
                dummyCharacter.DrawHUD(spriteBatch, cam, false);
                if (wiringMode) wiringToolPanel.DrawManually(spriteBatch);
            }
            else
            {
                MapEntity.DrawEditor(spriteBatch, cam);
            }

            GUI.Draw(Cam, spriteBatch);

            if (!PlayerInput.LeftButtonHeld()) Inventory.draggingItem = null;
                                              
            spriteBatch.End();
        }

        private void CreateImage(int width, int height, Stream stream)
        {
            MapEntity.SelectedList.Clear();

            RenderTarget2D rt = new RenderTarget2D(
                GameMain.Instance.GraphicsDevice, 
                width, height, false, SurfaceFormat.Color, DepthFormat.None);

            var prevScissorRect = GameMain.Instance.GraphicsDevice.ScissorRectangle;

            Rectangle subDimensions = Submarine.MainSub.CalculateDimensions(false);
            Vector2 viewPos = subDimensions.Center.ToVector2();            
            float scale = Math.Min(width / (float)subDimensions.Width, height / (float)subDimensions.Height);

            var viewMatrix = Matrix.CreateTranslation(new Vector3(width / 2.0f, height / 2.0f, 0));
            var transform = Matrix.CreateTranslation(
                new Vector3(-viewPos.X, viewPos.Y, 0)) *
                Matrix.CreateScale(new Vector3(scale, scale, 1)) *
                viewMatrix;

            GameMain.Instance.GraphicsDevice.SetRenderTarget(rt);
            SpriteBatch spriteBatch = new SpriteBatch(GameMain.Instance.GraphicsDevice);

            Sprite backgroundSprite = LevelGenerationParams.LevelParams.Find(l => l.BackgroundTopSprite != null).BackgroundTopSprite;
            if (backgroundSprite != null)
            {
                spriteBatch.Begin();
                backgroundSprite.Draw(spriteBatch, Vector2.Zero, new Color(0.025f, 0.075f, 0.131f, 1.0f));
                spriteBatch.End();
            }
            
            spriteBatch.Begin(SpriteSortMode.BackToFront, BlendState.AlphaBlend, null, null, null, null, transform);            
            Submarine.Draw(spriteBatch, false);
            Submarine.DrawFront(spriteBatch);
            Submarine.DrawDamageable(spriteBatch, null);            
            spriteBatch.End();

            GameMain.Instance.GraphicsDevice.SetRenderTarget(null);
            rt.SaveAsPng(stream, width, height);            
            rt.Dispose();

            //for some reason setting the rendertarget changes the size of the viewport 
            //but it doesn't change back to default when setting it back to null
            GameMain.Instance.ResetViewPort();
        }

        public void SaveScreenShot(int width, int height, string filePath)
        {
            Stream stream = File.OpenWrite(filePath);
            CreateImage(width, height, stream);
            stream.Dispose();
        }
    }
}<|MERGE_RESOLUTION|>--- conflicted
+++ resolved
@@ -135,19 +135,13 @@
         public SubEditorScreen(ContentManager content)
         {
             cam = new Camera();
-<<<<<<< HEAD
-            
+            CreateUI();
+        }
+
+        private void CreateUI()
+        {
             TopPanel = new GUIFrame(new RectTransform(new Vector2(1.0f, 0.04f), GUI.Canvas) { MinSize = new Point(0, 35) }, "GUIFrameTop");
-            GUIFrame paddedTopPanel = new GUIFrame(new RectTransform(new Vector2(0.95f, 0.55f), TopPanel.RectTransform, Anchor.Center) { RelativeOffset = new Vector2(0.0f, -0.1f) }, 
-=======
-            CreateUI();
-        }
-
-        private void CreateUI()
-        {
-            topPanel = new GUIFrame(new RectTransform(new Vector2(1.0f, 0.04f), GUI.Canvas) { MinSize = new Point(0, 35) }, "GUIFrameTop");
-            GUIFrame paddedTopPanel = new GUIFrame(new RectTransform(new Vector2(0.95f, 0.55f), topPanel.RectTransform, Anchor.Center) { RelativeOffset = new Vector2(0.0f, -0.1f) },
->>>>>>> ad31e6de
+            GUIFrame paddedTopPanel = new GUIFrame(new RectTransform(new Vector2(0.95f, 0.55f), TopPanel.RectTransform, Anchor.Center) { RelativeOffset = new Vector2(0.0f, -0.1f) },
                 style: null);
 
             saveAssemblyFrame = new GUIFrame(new RectTransform(new Vector2(0.08f, 0.5f), TopPanel.RectTransform, Anchor.BottomRight, Pivot.TopRight) { MinSize = new Point(170, 30) }, "InnerFrame")
@@ -209,19 +203,13 @@
 
             LeftPanel = new GUIFrame(new RectTransform(new Vector2(0.08f, 1.0f), GUI.Canvas) { MinSize = new Point(170, 0) }, "GUIFrameLeft");
             GUILayoutGroup paddedLeftPanel = new GUILayoutGroup(new RectTransform(
-<<<<<<< HEAD
                 new Point((int)(LeftPanel.Rect.Width * 0.8f), (int)(GameMain.GraphicsHeight - TopPanel.Rect.Height * 0.95f)),
-                LeftPanel.RectTransform, Anchor.Center) { AbsoluteOffset = new Point(0, TopPanel.Rect.Height) })
+                LeftPanel.RectTransform, Anchor.Center)
+            { AbsoluteOffset = new Point(0, TopPanel.Rect.Height) })
             {
                 RelativeSpacing = 0.01f,
                 Stretch = true
             };
-=======
-                new Point((int)(leftPanel.Rect.Width * 0.8f), (int)(GameMain.GraphicsHeight - topPanel.Rect.Height * 0.95f)),
-                leftPanel.RectTransform, Anchor.Center)
-            { AbsoluteOffset = new Point(0, topPanel.Rect.Height) })
-            { AbsoluteSpacing = 5 };
->>>>>>> ad31e6de
 
             GUITextBlock itemCount = new GUITextBlock(new RectTransform(new Vector2(1.0f, 0.0f), paddedLeftPanel.RectTransform), "ItemCount")
             {
@@ -232,13 +220,8 @@
             {
                 TextGetter = GetStructureCount
             };
-<<<<<<< HEAD
             
             hullVolumeFrame = new GUIFrame(new RectTransform(new Vector2(0.15f, 2.0f), TopPanel.RectTransform, Anchor.BottomLeft, Pivot.TopLeft, minSize: new Point(300, 85)) { AbsoluteOffset = new Point(LeftPanel.Rect.Width, 0) }, "GUIToolTip")
-=======
-
-            hullVolumeFrame = new GUIFrame(new RectTransform(new Vector2(0.15f, 2.0f), topPanel.RectTransform, Anchor.BottomLeft, Pivot.TopLeft, minSize: new Point(300, 85)) { AbsoluteOffset = new Point(leftPanel.Rect.Width, 0) }, "GUIToolTip")
->>>>>>> ad31e6de
             {
                 Visible = false
             };
@@ -264,6 +247,8 @@
                 OnClicked = (btn, userdata) =>
                 {
                     entityMenuOpen = !entityMenuOpen;
+                    if (characterMode) SetCharacterMode(false);
+                    if (wiringMode) SetWiringMode(false);
                     foreach (GUIComponent child in btn.Children)
                     {
                         child.SpriteEffects = entityMenuOpen ? SpriteEffects.None : SpriteEffects.FlipVertically;
