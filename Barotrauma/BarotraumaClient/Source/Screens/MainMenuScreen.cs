﻿using Barotrauma.Networking;
using Barotrauma.Tutorials;
using Microsoft.Xna.Framework;
using Microsoft.Xna.Framework.Graphics;
using Microsoft.Xna.Framework.Input;
using System;
using System.IO;
using System.Collections.Generic;
using System.Linq;
using Barotrauma.Extensions;

namespace Barotrauma
{
    class MainMenuScreen : Screen
    {
        public enum Tab { NewGame = 1, LoadGame = 2, HostServer = 3, Settings = 4, Tutorials = 5 }

        private GUIComponent buttonsParent;

        private GUIFrame[] menuTabs;

        private CampaignSetupUI campaignSetupUI;

        private GUITextBox serverNameBox, portBox, queryPortBox, passwordBox, maxPlayersBox;
        private GUITickBox isPublicBox, useUpnpBox;

        private GUIButton joinServerButton, hostServerButton, steamWorkshopButton;

        private GameMain game;

        private Tab selectedTab;

        public MainMenuScreen(GameMain game)
        {
            buttonsParent = new GUILayoutGroup(new RectTransform(new Vector2(0.15f, 0.5f), parent: Frame.RectTransform, anchor: Anchor.BottomLeft)
            {
                RelativeOffset = new Vector2(0, 0.1f),
                AbsoluteOffset = new Point(50, 0)
            })
            {
                Stretch = true,
                RelativeSpacing = 0.02f
            };
            
            //debug button for quickly starting a new round
            new GUIButton(new RectTransform(new Vector2(1.0f, 0.1f), buttonsParent.RectTransform, Anchor.TopCenter, Pivot.BottomCenter) { AbsoluteOffset = new Point(0, -40) },
                "Quickstart (dev)", style: "GUIButtonLarge", color: Color.Red)
            {
                IgnoreLayoutGroups = true,
                OnClicked = (tb, userdata) =>
                {
                    Submarine selectedSub = null;
                    string subName = GameMain.Config.QuickStartSubmarineName;
                    if (!string.IsNullOrEmpty(subName))
                    {
                        DebugConsole.NewMessage($"Loading the predefined quick start sub \"{subName}\"", Color.White);
                        selectedSub = Submarine.SavedSubmarines.FirstOrDefault(s => 
                            s.Name.ToLower() == subName.ToLower());

                        if (selectedSub == null)
                        {
                            DebugConsole.NewMessage($"Cannot find a sub that matches the name \"{subName}\".", Color.Red);
                        }
                    }
                    if (selectedSub == null)
                    {
                        DebugConsole.NewMessage("Loading a random sub.", Color.White);
                        var subs = Submarine.SavedSubmarines.Where(s => !s.HasTag(SubmarineTag.Shuttle) && !s.HasTag(SubmarineTag.HideInMenus));
                        selectedSub = subs.ElementAt(Rand.Int(subs.Count()));
                    }
                    var gamesession = new GameSession(
                        selectedSub,
                        "Data/Saves/test.xml",
                        GameModePreset.List.Find(gm => gm.Identifier == "devsandbox"),
                        missionPrefab: null);
                    //(gamesession.GameMode as SinglePlayerCampaign).GenerateMap(ToolBox.RandomSeed(8));
                    gamesession.StartRound(ToolBox.RandomSeed(8));
                    GameMain.GameScreen.Select();

                    string[] jobIdentifiers = new string[] { "captain", "engineer", "mechanic" };
                    for (int i = 0; i < 3; i++)
                    {
                        var spawnPoint = WayPoint.GetRandom(SpawnType.Human, null, Submarine.MainSub);
                        if (spawnPoint == null)
                        {
                            DebugConsole.ThrowError("No spawnpoints found in the selected submarine. Quickstart failed.");
                            GameMain.MainMenuScreen.Select();
                            return true;
                        }
                        var characterInfo = new CharacterInfo(
                            Character.HumanConfigFile, 
                            jobPrefab: JobPrefab.List.Find(j => j.Identifier == jobIdentifiers[i]));
                        if (characterInfo.Job == null)
                        {
                            DebugConsole.ThrowError("Failed to find the job \"" + jobIdentifiers[i] + "\"!");
                        }

                        var newCharacter = Character.Create(Character.HumanConfigFile, spawnPoint.WorldPosition, ToolBox.RandomSeed(8), characterInfo);
                        newCharacter.GiveJobItems(spawnPoint);
                        gamesession.CrewManager.AddCharacter(newCharacter);
                        Character.Controlled = newCharacter;
                    }
                    return true;
                }
            };

            var minButtonSize = new Point(120, 20);
            var maxButtonSize = new Point(240, 40);

            new GUIButton(new RectTransform(new Vector2(1.0f, 0.1f), buttonsParent.RectTransform), TextManager.Get("TutorialButton"), style: "GUIButtonLarge")
            {
                UserData = Tab.Tutorials,
                OnClicked = SelectTab,
                Enabled = false
            };

            new GUIFrame(new RectTransform(new Vector2(1.0f, 0.05f), buttonsParent.RectTransform), style: null); //spacing

            new GUIButton(new RectTransform(new Vector2(1.0f, 0.1f), buttonsParent.RectTransform), TextManager.Get("NewGameButton"), style: "GUIButtonLarge")
            {
                UserData = Tab.NewGame,
                OnClicked = SelectTab
            };
            new GUIButton(new RectTransform(new Vector2(1.0f, 0.1f), buttonsParent.RectTransform), TextManager.Get("LoadGameButton"), style: "GUIButtonLarge")
            {
                UserData = Tab.LoadGame,
                OnClicked = SelectTab
            };

            new GUIFrame(new RectTransform(new Vector2(1.0f, 0.05f), buttonsParent.RectTransform), style: null); //spacing

            joinServerButton = new GUIButton(new RectTransform(new Vector2(1.0f, 0.1f), buttonsParent.RectTransform), TextManager.Get("JoinServerButton"), style: "GUIButtonLarge")
            {
                OnClicked = JoinServerClicked
            };
            hostServerButton = new GUIButton(new RectTransform(new Vector2(1.0f, 0.1f), buttonsParent.RectTransform), TextManager.Get("HostServerButton"), style: "GUIButtonLarge")
            {
                UserData = Tab.HostServer,
                OnClicked = SelectTab
            };


            new GUIFrame(new RectTransform(new Vector2(1.0f, 0.05f), buttonsParent.RectTransform), style: null); //spacing

            new GUIButton(new RectTransform(new Vector2(1.0f, 0.1f), buttonsParent.RectTransform), TextManager.Get("SubEditorButton"), style: "GUIButtonLarge")
            {
                OnClicked = (btn, userdata) => { GameMain.SubEditorScreen.Select(); return true; }
            };

            new GUIButton(new RectTransform(new Vector2(1.0f, 0.1f), buttonsParent.RectTransform), TextManager.Get("CharacterEditorButton"), style: "GUIButtonLarge")
            {
                OnClicked = (btn, userdata) =>
                {
                    Submarine.MainSub = null;
                    GameMain.CharacterEditorScreen.Select();
                    return true;
                }
            };

            if (Steam.SteamManager.USE_STEAM)
            {
                steamWorkshopButton = new GUIButton(new RectTransform(new Vector2(1.0f, 0.1f), buttonsParent.RectTransform), TextManager.Get("SteamWorkshopButton"), style: "GUIButtonLarge")
                {
                    OnClicked = SteamWorkshopClicked
                };
            }

            new GUIFrame(new RectTransform(new Vector2(1.0f, 0.05f), buttonsParent.RectTransform), style: null); //spacing

            new GUIButton(new RectTransform(new Vector2(1.0f, 0.1f), buttonsParent.RectTransform), TextManager.Get("SettingsButton"), style: "GUIButtonLarge")
            {
                UserData = Tab.Settings,
                OnClicked = SelectTab
            };
            new GUIButton(new RectTransform(new Vector2(1.0f, 0.1f), buttonsParent.RectTransform), TextManager.Get("QuitButton"), style: "GUIButtonLarge")
            {
                OnClicked = QuitClicked
            };

            
           /* var buttons = GUI.CreateButtons(9, new Vector2(1, 0.04f), buttonsParent.RectTransform, anchor: Anchor.BottomLeft,
                minSize: minButtonSize, maxSize: maxButtonSize, relativeSpacing: 0.005f, extraSpacing: i => i % 2 == 0 ? 20 : 0);
            buttons.ForEach(b => b.Color *= 0.8f);
            SetupButtons(buttons);
            buttons.ForEach(b => b.TextBlock.SetTextPos());*/

            var relativeSize = new Vector2(0.5f, 0.5f);
            var minSize = new Point(600, 400);
            var maxSize = new Point(900, 600);
            var anchor = Anchor.Center;
            var pivot = Pivot.Center;
            menuTabs = new GUIFrame[Enum.GetValues(typeof(Tab)).Length + 1];
            
            menuTabs[(int)Tab.NewGame] = new GUIFrame(new RectTransform(relativeSize, Frame.RectTransform, anchor, pivot, minSize, maxSize));
            var paddedNewGame = new GUIFrame(new RectTransform(new Vector2(0.9f, 0.9f), menuTabs[(int)Tab.NewGame].RectTransform, Anchor.Center), style: null);
            menuTabs[(int)Tab.LoadGame] = new GUIFrame(new RectTransform(relativeSize, Frame.RectTransform, anchor, pivot, minSize, maxSize));
            var paddedLoadGame = new GUIFrame(new RectTransform(new Vector2(0.9f, 0.9f), menuTabs[(int)Tab.LoadGame].RectTransform, Anchor.Center), style: null);
            
            campaignSetupUI = new CampaignSetupUI(false, paddedNewGame, paddedLoadGame)
            {
                LoadGame = LoadGame,
                StartNewGame = StartGame
            };

            var hostServerScale = new Vector2(0.7f, 1.0f);
            menuTabs[(int)Tab.HostServer] = new GUIFrame(new RectTransform(
                Vector2.Multiply(relativeSize, hostServerScale), Frame.RectTransform, anchor, pivot, minSize.Multiply(hostServerScale), maxSize.Multiply(hostServerScale)));

            CreateHostServerFields();

            //----------------------------------------------------------------------

            menuTabs[(int)Tab.Tutorials] = new GUIFrame(new RectTransform(relativeSize, Frame.RectTransform, anchor, pivot, minSize, maxSize));

            //PLACEHOLDER
            var tutorialList = new GUIListBox(
                new RectTransform(new Vector2(0.95f, 0.85f), menuTabs[(int)Tab.Tutorials].RectTransform, Anchor.TopCenter) { RelativeOffset = new Vector2(0.0f, 0.1f) }, 
                false, null, "");
            foreach (Tutorial tutorial in Tutorial.Tutorials)
            {
                var tutorialText = new GUITextBlock(new RectTransform(new Vector2(1.0f, 0.15f), tutorialList.Content.RectTransform), tutorial.Name, textAlignment: Alignment.Center, font: GUI.LargeFont)
                {
                    UserData = tutorial
                };
            }
            tutorialList.OnSelected += (component, obj) =>
            {
                TutorialMode.StartTutorial(obj as Tutorial);
                return true;
            };

            UpdateTutorialList();

            this.game = game;
        }

        public override void Select()
        {
            base.Select();

            if (GameMain.NetworkMember != null)
            {
                GameMain.NetworkMember.Disconnect();
                GameMain.NetworkMember = null;
            }

            Submarine.Unload();

            UpdateTutorialList();

            campaignSetupUI.UpdateSubList();

            SelectTab(null, 0);

            GameAnalyticsManager.SetCustomDimension01("");
        }

        public bool SelectTab(GUIButton button, object obj)
        {
            if (obj is Tab)
            {
                SelectTab((Tab)obj);
            }
            else
            { 
                selectedTab = 0;
            }

            if (button != null) button.Selected = true;

            foreach (GUIComponent child in buttonsParent.Children)
            {
                GUIButton otherButton = child as GUIButton;
                if (otherButton == null || otherButton == button) continue;

                otherButton.Selected = false;
            }

            if (Selected != this) Select();

            return true;
        }

        public void SelectTab(Tab tab)
        {
            if (GameMain.Config.UnsavedSettings)
            {
                var applyBox = new GUIMessageBox(
                    TextManager.Get("ApplySettingsLabel"),
                    TextManager.Get("ApplySettingsQuestion"),
                    new string[] { TextManager.Get("ApplySettingsYes"), TextManager.Get("ApplySettingsNo") });
                applyBox.Buttons[0].OnClicked += applyBox.Close;
                applyBox.Buttons[0].OnClicked += ApplySettings;
                applyBox.Buttons[0].UserData = tab;
                applyBox.Buttons[1].OnClicked += applyBox.Close;
                applyBox.Buttons[1].OnClicked += DiscardSettings;
                applyBox.Buttons[1].UserData = tab;

                return;
            }

            selectedTab = tab;

            switch (selectedTab)
            {
                case Tab.NewGame:
                    campaignSetupUI.CreateDefaultSaveName();
                    break;
                case Tab.LoadGame:
                    campaignSetupUI.UpdateLoadMenu();
                    break;
                case Tab.Settings:
                    GameMain.Config.ResetSettingsFrame();
                    menuTabs[(int)Tab.Settings] = GameMain.Config.SettingsFrame;
                    break;
            }
        }

        private void UpdateTutorialList()
        {
            var tutorialList = menuTabs[(int)Tab.Tutorials].GetChild<GUIListBox>();
            foreach (GUITextBlock tutorialText in tutorialList.Content.Children)
            {
                if (((Tutorial)tutorialText.UserData).Completed)
                {
                    tutorialText.TextColor = Color.LightGreen;
                }
            }
        }

        private bool ApplySettings(GUIButton button, object userData)
        {
            GameMain.Config.Save();

            if (userData is Tab) SelectTab((Tab)userData);

            if (GameMain.GraphicsWidth != GameMain.Config.GraphicsWidth || GameMain.GraphicsHeight != GameMain.Config.GraphicsHeight)
            {
                new GUIMessageBox(
                    TextManager.Get("RestartRequiredLabel"),
                    TextManager.Get("RestartRequiredText"));
            }

            return true;
        }

        private bool DiscardSettings(GUIButton button, object userData)
        {
            GameMain.Config.Load("config.xml");
            if (userData is Tab) SelectTab((Tab)userData);

            return true;
        }
        
        private bool JoinServerClicked(GUIButton button, object obj)
        {
            GameMain.ServerListScreen.Select();
            return true;
        }

        private bool SteamWorkshopClicked(GUIButton button, object obj)
        {
            GameMain.SteamWorkshopScreen.Select();
            return true;
        }

        private bool ChangeMaxPlayers(GUIButton button, object obj)
        {
            int.TryParse(maxPlayersBox.Text, out int currMaxPlayers);
            currMaxPlayers = (int)MathHelper.Clamp(currMaxPlayers + (int)button.UserData, 1, NetConfig.MaxPlayers);

            maxPlayersBox.Text = currMaxPlayers.ToString();

            return true;
        }

        private bool HostServerClicked(GUIButton button, object obj)
        {
            string name = serverNameBox.Text;
            if (string.IsNullOrEmpty(name))
            {
                serverNameBox.Flash();
                return false;
            }

            if (!int.TryParse(portBox.Text, out int port) || port < 0 || port > 65535)
            {
                portBox.Text = NetConfig.DefaultPort.ToString();
                portBox.Flash();

                return false;
            }

            int queryPort = 0;
            if (Steam.SteamManager.USE_STEAM)
            {
                if (!int.TryParse(queryPortBox.Text, out queryPort) || queryPort < 0 || queryPort > 65535)
                {
                    portBox.Text = NetConfig.DefaultQueryPort.ToString();
                    portBox.Flash();
                    return false;
                }
            }

            GameMain.NetLobbyScreen = new NetLobbyScreen();
            try
            {
                GameMain.NetworkMember = new GameServer(name, port, queryPort, isPublicBox.Selected, passwordBox.Text, useUpnpBox.Selected, int.Parse(maxPlayersBox.Text));
            }

            catch (Exception e)
            {
                DebugConsole.ThrowError("Failed to start server", e);
            }

            GameMain.NetLobbyScreen.IsServer = true;
            return true;
        }

        private bool QuitClicked(GUIButton button, object obj)
        {
            game.Exit();
            return true;
        }

        public override void AddToGUIUpdateList()
        {
            Frame.AddToGUIUpdateList(ignoreChildren: true);
            buttonsParent.AddToGUIUpdateList();
            if (selectedTab > 0)
            {
                menuTabs[(int)selectedTab].AddToGUIUpdateList();
            }
        }

        public override void Update(double deltaTime)
        {
            GameMain.TitleScreen.TitlePosition =
                Vector2.Lerp(GameMain.TitleScreen.TitlePosition, new Vector2(
                    GameMain.TitleScreen.TitleSize.X / 2.0f * GameMain.TitleScreen.Scale + 30.0f,
                    GameMain.TitleScreen.TitleSize.Y / 2.0f * GameMain.TitleScreen.Scale + 30.0f),
                    0.1f);
#if !DEBUG
            if (Steam.SteamManager.USE_STEAM)
            {
                if (GameMain.Config.UseSteamMatchmaking)
                {
                    joinServerButton.Enabled = Steam.SteamManager.IsInitialized;
                    hostServerButton.Enabled = Steam.SteamManager.IsInitialized;
                }
                steamWorkshopButton.Enabled = Steam.SteamManager.IsInitialized;
            }
#endif
        }

        public override void Draw(double deltaTime, GraphicsDevice graphics, SpriteBatch spriteBatch)
        {
            graphics.Clear(Color.CornflowerBlue);

            GameMain.TitleScreen.DrawLoadingText = false;
            GameMain.TitleScreen.Draw(spriteBatch, graphics, (float)deltaTime);

            spriteBatch.Begin(SpriteSortMode.Deferred, null, null, null, GameMain.ScissorTestEnable);

            GUI.Draw(Cam, spriteBatch);
            
#if DEBUG
            GUI.Font.DrawString(spriteBatch, "Barotrauma v" + GameMain.Version + " (debug build)", new Vector2(10, GameMain.GraphicsHeight - 20), Color.White);
#else
            GUI.Font.DrawString(spriteBatch, "Barotrauma v" + GameMain.Version, new Vector2(10, GameMain.GraphicsHeight - 20), Color.White);
#endif

            spriteBatch.End();
        }

        private void StartGame(Submarine selectedSub, string saveName, string mapSeed)
        {
            if (string.IsNullOrEmpty(saveName)) return;

            string[] existingSaveFiles = SaveUtil.GetSaveFiles(SaveUtil.SaveType.Singleplayer);

            if (Array.Find(existingSaveFiles, s => s == saveName) != null)
            {
                new GUIMessageBox("Save name already in use", "Please choose another name for the save file");
                return;
            }

            if (selectedSub == null)
            {
                new GUIMessageBox(TextManager.Get("SubNotSelected"), TextManager.Get("SelectSubRequest"));
                return;
            }

            if (!Directory.Exists(SaveUtil.TempPath))
            {
                Directory.CreateDirectory(SaveUtil.TempPath);
            }

            try
            {
                File.Copy(selectedSub.FilePath, Path.Combine(SaveUtil.TempPath, selectedSub.Name + ".sub"), true);
            }
            catch (IOException e)
            {
                DebugConsole.ThrowError("Copying the file \"" + selectedSub.FilePath + "\" failed. The file may have been deleted or in use by another process. Try again or select another submarine.", e);
                GameAnalyticsManager.AddErrorEventOnce(
                    "MainMenuScreen.StartGame:IOException" + selectedSub.Name,
                    GameAnalyticsSDK.Net.EGAErrorSeverity.Error,
                    "Copying the file \"" + selectedSub.FilePath + "\" failed.\n" + e.Message + "\n" + Environment.StackTrace);
                return;
            }

            selectedSub = new Submarine(Path.Combine(SaveUtil.TempPath, selectedSub.Name + ".sub"), "");

<<<<<<< HEAD
            ContextualTutorial.Selected = campaignSetupUI.TutorialSelected;
            GameMain.GameSession = new GameSession(selectedSub, saveName, GameModePreset.list.Find(gm => gm.Name == "Single Player"));
=======
            GameMain.GameSession = new GameSession(selectedSub, saveName,
                GameModePreset.List.Find(g => g.Identifier == "singleplayercampaign"));
>>>>>>> c3c96ebd
            (GameMain.GameSession.GameMode as CampaignMode).GenerateMap(mapSeed);


            GameMain.LobbyScreen.Select();
        }

        private void LoadGame(string saveFile)
        {
            if (string.IsNullOrWhiteSpace(saveFile)) return;

            try
            {
                SaveUtil.LoadGame(saveFile);
            }
            catch (Exception e)
            {
                DebugConsole.ThrowError("Loading save \"" + saveFile + "\" failed", e);
                return;
            }


            GameMain.LobbyScreen.Select();
        }

        #region UI Methods
      
        private void CreateHostServerFields()
        {
            Vector2 textLabelSize = new Vector2(1.0f, 0.1f);
            Alignment textAlignment = Alignment.CenterLeft;
            Vector2 textFieldSize = new Vector2(0.5f, 1.0f);
            Vector2 tickBoxSize = new Vector2(0.4f, 0.07f);
            var paddedFrame = new GUILayoutGroup(new RectTransform(new Vector2(0.85f, 0.75f), menuTabs[(int)Tab.HostServer].RectTransform, Anchor.TopCenter) { RelativeOffset = new Vector2(0.0f, 0.05f) })
            {
                RelativeSpacing = 0.02f,
                Stretch = true
            }; 
            GUIComponent parent = paddedFrame;
            
            new GUITextBlock(new RectTransform(textLabelSize, parent.RectTransform), TextManager.Get("HostServerButton"), textAlignment: Alignment.Center, font: GUI.LargeFont);

            var label = new GUITextBlock(new RectTransform(textLabelSize, parent.RectTransform), TextManager.Get("ServerName"), textAlignment: textAlignment);
            serverNameBox = new GUITextBox(new RectTransform(textFieldSize, label.RectTransform, Anchor.CenterRight), textAlignment: textAlignment);

            label = new GUITextBlock(new RectTransform(textLabelSize, parent.RectTransform), TextManager.Get("ServerPort"), textAlignment: textAlignment);
            portBox = new GUITextBox(new RectTransform(textFieldSize, label.RectTransform, Anchor.CenterRight), textAlignment: textAlignment)
            {
                Text = NetConfig.DefaultPort.ToString(),
                ToolTip = TextManager.Get("ServerPortToolTip")
            };

            if (Steam.SteamManager.USE_STEAM)
            {
                label = new GUITextBlock(new RectTransform(textLabelSize, parent.RectTransform), TextManager.Get("ServerQueryPort"), textAlignment: textAlignment);
                queryPortBox = new GUITextBox(new RectTransform(textFieldSize, label.RectTransform, Anchor.CenterRight), textAlignment: textAlignment)
                {
                    Text = NetConfig.DefaultQueryPort.ToString(),
                    ToolTip = TextManager.Get("ServerQueryPortToolTip")
                };
            }

            var maxPlayersLabel = new GUITextBlock(new RectTransform(textLabelSize, parent.RectTransform), TextManager.Get("MaxPlayers"), textAlignment: textAlignment);
            var buttonContainer = new GUILayoutGroup(new RectTransform(textFieldSize, maxPlayersLabel.RectTransform, Anchor.CenterRight), isHorizontal: true)
            {
                Stretch = true,
                RelativeSpacing = 0.1f
            };
            new GUIButton(new RectTransform(new Vector2(0.2f, 1.0f), buttonContainer.RectTransform), "-", textAlignment: Alignment.Center)
            {
                UserData = -1,
                OnClicked = ChangeMaxPlayers
            };

            maxPlayersBox = new GUITextBox(new RectTransform(new Vector2(0.6f, 1.0f), buttonContainer.RectTransform), textAlignment: Alignment.Center)
            {
                Text = "8",
                Enabled = false
            };
            new GUIButton(new RectTransform(new Vector2(0.2f, 1.0f), buttonContainer.RectTransform), "+", textAlignment: Alignment.Center)
            {
                UserData = 1,
                OnClicked = ChangeMaxPlayers
            };
            
            label = new GUITextBlock(new RectTransform(textLabelSize, parent.RectTransform), TextManager.Get("Password"), textAlignment: textAlignment);
            passwordBox = new GUITextBox(new RectTransform(textFieldSize, label.RectTransform, Anchor.CenterRight), textAlignment: textAlignment);
            
            isPublicBox = new GUITickBox(new RectTransform(tickBoxSize, parent.RectTransform), TextManager.Get("PublicServer"))
            {
                ToolTip = TextManager.Get("PublicServerToolTip")
            };
            
            useUpnpBox = new GUITickBox(new RectTransform(tickBoxSize, parent.RectTransform), TextManager.Get("AttemptUPnP"))
            {
                ToolTip = TextManager.Get("AttemptUPnPToolTip")
            };

            new GUIButton(new RectTransform(new Vector2(0.4f, 0.1f), menuTabs[(int)Tab.HostServer].RectTransform, Anchor.BottomRight)
            {
                RelativeOffset = new Vector2(0.05f, 0.05f)
            }, TextManager.Get("StartServerButton"), style: "GUIButtonLarge")
            {
                IgnoreLayoutGroups = true,
                OnClicked = HostServerClicked
            };
        }
        #endregion

    }
}<|MERGE_RESOLUTION|>--- conflicted
+++ resolved
@@ -512,13 +512,9 @@
 
             selectedSub = new Submarine(Path.Combine(SaveUtil.TempPath, selectedSub.Name + ".sub"), "");
 
-<<<<<<< HEAD
             ContextualTutorial.Selected = campaignSetupUI.TutorialSelected;
-            GameMain.GameSession = new GameSession(selectedSub, saveName, GameModePreset.list.Find(gm => gm.Name == "Single Player"));
-=======
             GameMain.GameSession = new GameSession(selectedSub, saveName,
                 GameModePreset.List.Find(g => g.Identifier == "singleplayercampaign"));
->>>>>>> c3c96ebd
             (GameMain.GameSession.GameMode as CampaignMode).GenerateMap(mapSeed);
 
 
