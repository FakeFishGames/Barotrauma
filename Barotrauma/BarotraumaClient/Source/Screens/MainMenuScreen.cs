﻿using Barotrauma.Extensions;
using Barotrauma.Networking;
using Barotrauma.Tutorials;
using Lidgren.Network;
using Microsoft.Xna.Framework;
using Microsoft.Xna.Framework.Graphics;
using RestSharp;
using System;
using System.Diagnostics;
using System.IO;
using System.Linq;
using System.Net;
using System.Threading;
using System.Xml.Linq;

namespace Barotrauma
{
    class MainMenuScreen : Screen
    {
        public enum Tab { NewGame = 1, LoadGame = 2, HostServer = 3, Settings = 4, Tutorials = 5, JoinServer = 6, CharacterEditor = 7, SubmarineEditor = 8, QuickStartDev = 9, SteamWorkshop = 10, Credits = 11, Empty = 12 }

        private readonly GUIComponent buttonsParent;

        private readonly GUIFrame[] menuTabs;

        private readonly CampaignSetupUI campaignSetupUI;

        private GUITextBox serverNameBox, /*portBox, queryPortBox,*/ passwordBox, maxPlayersBox;
        private GUITickBox isPublicBox/*, useUpnpBox*/;
        private readonly GUIButton joinServerButton, hostServerButton, steamWorkshopButton;
        private readonly GameMain game;

        private GUIImage playstyleBanner;
        private GUITextBlock playstyleDescription;

        private Tab selectedTab;

        private Sprite backgroundSprite;
        private Sprite backgroundVignette;

        private readonly GUIComponent titleText;

        private readonly CreditsPlayer creditsPlayer;

        #if OSX
        private bool firstLoadOnMac = true;
        #endif

        #region Creation
        public MainMenuScreen(GameMain game)
        {
            backgroundVignette = new Sprite("Content/UI/MainMenuVignette.png", Vector2.Zero);

            new GUIImage(new RectTransform(new Vector2(0.4f, 0.25f), Frame.RectTransform, Anchor.BottomRight)
            { RelativeOffset = new Vector2(0.08f, 0.05f), AbsoluteOffset = new Point(-8, -8) },
                style: "TitleText")
            {
                Color = Color.Black * 0.5f,
                CanBeFocused = false
            };
            titleText = new GUIImage(new RectTransform(new Vector2(0.4f, 0.25f), Frame.RectTransform, Anchor.BottomRight)
            { RelativeOffset = new Vector2(0.08f, 0.05f) },
                style: "TitleText");

            buttonsParent = new GUILayoutGroup(new RectTransform(new Vector2(0.3f, 0.85f), parent: Frame.RectTransform, anchor: Anchor.CenterLeft)
            {
                AbsoluteOffset = new Point(50, 0)
            })
            {
                Stretch = true,
                RelativeSpacing = 0.02f
            };

            FetchRemoteContent(Frame.RectTransform);
            /*var doc = XMLExtensions.TryLoadXml("Content/UI/MenuTextTest.xml");
            if (doc?.Root != null)
            {
                foreach (XElement subElement in doc?.Root.Elements())
                {
                    GUIComponent.FromXML(subElement, Frame.RectTransform);
                }
            }*/       

            // === CAMPAIGN
            var campaignHolder = new GUILayoutGroup(new RectTransform(new Vector2(0.9f, 1.0f), parent: buttonsParent.RectTransform) { RelativeOffset = new Vector2(0.1f, 0.0f) }, isHorizontal: true);
       
            new GUIImage(new RectTransform(new Vector2(0.2f, 0.7f), campaignHolder.RectTransform), "MainMenuCampaignIcon")
            {
                CanBeFocused = false
            };

            //spacing
            new GUIFrame(new RectTransform(new Vector2(0.02f, 0.0f), campaignHolder.RectTransform), style: null);

            var campaignNavigation = new GUILayoutGroup(new RectTransform(new Vector2(0.75f, 0.75f), parent: campaignHolder.RectTransform) { RelativeOffset = new Vector2(0.0f, 0.25f) });

            new GUITextBlock(new RectTransform(new Vector2(1.0f, 0.15f), campaignNavigation.RectTransform),
                TextManager.Get("CampaignLabel"), textAlignment: Alignment.Left, font: GUI.LargeFont, textColor: Color.Black, style: "MainMenuGUITextBlock") { ForceUpperCase = true };

            var campaignButtons = new GUIFrame(new RectTransform(new Vector2(1.0f, 1.0f), parent: campaignNavigation.RectTransform), style: "MainMenuGUIFrame");

            var campaignList = new GUILayoutGroup(new RectTransform(new Vector2(0.8f, 0.2f), parent: campaignButtons.RectTransform))
            {
                Stretch = false,
                RelativeSpacing = 0.035f
            };

            new GUIButton(new RectTransform(new Vector2(1.0f, 1.0f), campaignList.RectTransform), TextManager.Get("TutorialButton"), textAlignment: Alignment.Left, style: "MainMenuGUIButton")
            {
                ForceUpperCase = true,
                UserData = Tab.Tutorials,
                OnClicked = (tb, userdata) =>
                {
                    SelectTab(tb, userdata);
                    return true;
                }
            };

            new GUIButton(new RectTransform(new Vector2(1.0f, 1.0f), campaignList.RectTransform), TextManager.Get("LoadGameButton"), textAlignment: Alignment.Left, style: "MainMenuGUIButton")
            {
                ForceUpperCase = true,
                UserData = Tab.LoadGame,
                OnClicked = (tb, userdata) =>
                {
                    SelectTab(tb, userdata);
                    return true;
                }
            };

            new GUIButton(new RectTransform(new Vector2(1.0f, 1.0f), campaignList.RectTransform), TextManager.Get("NewGameButton"), textAlignment: Alignment.Left, style: "MainMenuGUIButton")
            {
                ForceUpperCase = true,
                UserData = Tab.NewGame,
                OnClicked = (tb, userdata) =>
                {
                    SelectTab(tb, userdata);
                    return true;
                }
            };

            // === MULTIPLAYER
            var multiplayerHolder = new GUILayoutGroup(new RectTransform(new Vector2(0.9f, 1.0f), parent: buttonsParent.RectTransform) { RelativeOffset = new Vector2(0.05f, 0.0f) }, isHorizontal: true);

            new GUIImage(new RectTransform(new Vector2(0.2f, 0.7f), multiplayerHolder.RectTransform), "MainMenuMultiplayerIcon")
            {
                CanBeFocused = false
            };

            //spacing
            new GUIFrame(new RectTransform(new Vector2(0.02f, 0.0f), multiplayerHolder.RectTransform), style: null);

            var multiplayerNavigation = new GUILayoutGroup(new RectTransform(new Vector2(0.75f, 0.75f), parent: multiplayerHolder.RectTransform) { RelativeOffset = new Vector2(0.0f, 0.25f) });

            new GUITextBlock(new RectTransform(new Vector2(1.0f, 0.15f), multiplayerNavigation.RectTransform),
                TextManager.Get("MultiplayerLabel"), textAlignment: Alignment.Left, font: GUI.LargeFont, textColor: Color.Black, style: "MainMenuGUITextBlock") { ForceUpperCase = true };

            var multiplayerButtons = new GUIFrame(new RectTransform(new Vector2(1.0f, 1.0f), parent: multiplayerNavigation.RectTransform), style: "MainMenuGUIFrame");

            var multiplayerList = new GUILayoutGroup(new RectTransform(new Vector2(0.8f, 0.2f), parent: multiplayerButtons.RectTransform))
            {
                Stretch = false,
                RelativeSpacing = 0.035f
            };

            joinServerButton = new GUIButton(new RectTransform(new Vector2(1.0f, 1.0f), multiplayerList.RectTransform), TextManager.Get("JoinServerButton"), textAlignment: Alignment.Left, style: "MainMenuGUIButton")
            {
                ForceUpperCase = true,
                UserData = Tab.JoinServer,
                OnClicked = (tb, userdata) =>
                {
                    SelectTab(tb, userdata);
                    return true;
                }
            };
            hostServerButton = new GUIButton(new RectTransform(new Vector2(1.0f, 1.0f), multiplayerList.RectTransform), TextManager.Get("HostServerButton"), textAlignment: Alignment.Left, style: "MainMenuGUIButton")
            {
                ForceUpperCase = true,
                UserData = Tab.HostServer,
                OnClicked = (tb, userdata) =>
                {
                    SelectTab(tb, userdata);
                    return true;
                }
            };

            // === CUSTOMIZE
            var customizeHolder = new GUILayoutGroup(new RectTransform(new Vector2(0.9f, 1.0f), parent: buttonsParent.RectTransform) { RelativeOffset = new Vector2(0.15f, 0.0f) }, isHorizontal: true);

            new GUIImage(new RectTransform(new Vector2(0.2f, 0.7f), customizeHolder.RectTransform), "MainMenuCustomizeIcon")
            {
                CanBeFocused = false
            };

            //spacing
            new GUIFrame(new RectTransform(new Vector2(0.02f, 0.0f), customizeHolder.RectTransform), style: null);

            var customizeNavigation = new GUILayoutGroup(new RectTransform(new Vector2(0.75f, 0.75f), parent: customizeHolder.RectTransform) { RelativeOffset = new Vector2(0.0f, 0.25f) });

            new GUITextBlock(new RectTransform(new Vector2(1.0f, 0.15f), customizeNavigation.RectTransform),
                TextManager.Get("CustomizeLabel"), textAlignment: Alignment.Left, font: GUI.LargeFont, textColor: Color.Black, style: "MainMenuGUITextBlock") { ForceUpperCase = true };

            var customizeButtons = new GUIFrame(new RectTransform(new Vector2(1.0f, 1.0f), parent: customizeNavigation.RectTransform), style: "MainMenuGUIFrame");

            var customizeList = new GUILayoutGroup(new RectTransform(new Vector2(0.8f, 0.2f), parent: customizeButtons.RectTransform))
            {
                Stretch = false,
                RelativeSpacing = 0.035f
            };

            if (Steam.SteamManager.USE_STEAM)
            {
                steamWorkshopButton = new GUIButton(new RectTransform(new Vector2(1.0f, 1.0f), customizeList.RectTransform), TextManager.Get("SteamWorkshopButton"), textAlignment: Alignment.Left, style: "MainMenuGUIButton")
                {
                    ForceUpperCase = true,
                    Enabled = false,
                    UserData = Tab.SteamWorkshop,
                    OnClicked = SelectTab
                };
            }

            new GUIButton(new RectTransform(new Vector2(1.0f, 1.0f), customizeList.RectTransform), TextManager.Get("SubEditorButton"), textAlignment: Alignment.Left, style: "MainMenuGUIButton")
            {
                ForceUpperCase = true,
                UserData = Tab.SubmarineEditor,
                OnClicked = (tb, userdata) =>
                {
                    SelectTab(tb, userdata);
                    return true;
                }
            };

            new GUIButton(new RectTransform(new Vector2(1.0f, 1.0f), customizeList.RectTransform), TextManager.Get("CharacterEditorButton"), textAlignment: Alignment.Left, style: "MainMenuGUIButton")
            {
                ForceUpperCase = true,
                UserData = Tab.CharacterEditor,
                OnClicked = (tb, userdata) =>
                {
                    SelectTab(tb, userdata);
                    return true;
                }
            };

            // === OPTION
            var optionHolder = new GUILayoutGroup(new RectTransform(new Vector2(0.9f, 0.8f), parent: buttonsParent.RectTransform), isHorizontal: true);

            new GUIImage(new RectTransform(new Vector2(0.15f, 0.6f), optionHolder.RectTransform), "MainMenuOptionIcon")
            {
                CanBeFocused = false
            };

            //spacing
            new GUIFrame(new RectTransform(new Vector2(0.01f, 0.0f), optionHolder.RectTransform), style: null);

            var optionButtons = new GUILayoutGroup(new RectTransform(new Vector2(0.8f, 1.0f), parent: optionHolder.RectTransform) { RelativeOffset = new Vector2(0.0f, 0.0f) });

            var optionList = new GUILayoutGroup(new RectTransform(new Vector2(0.8f, 0.25f), parent: optionButtons.RectTransform))
            {
                Stretch = false,
                RelativeSpacing = 0.035f
            };

            new GUIButton(new RectTransform(new Vector2(1.0f, 1.0f), optionList.RectTransform), TextManager.Get("SettingsButton"), textAlignment: Alignment.Left, style: "MainMenuGUIButton")
            {
                ForceUpperCase = true,
                UserData = Tab.Settings,
                OnClicked = SelectTab
            };

            new GUIButton(new RectTransform(new Vector2(1.0f, 1.0f), optionList.RectTransform), TextManager.Get("CreditsButton"), textAlignment: Alignment.Left, style: "MainMenuGUIButton")
            {
                ForceUpperCase = true,
                UserData = Tab.Credits,
                OnClicked = SelectTab
            };
            new GUIButton(new RectTransform(new Vector2(1.0f, 1.0f), optionList.RectTransform), TextManager.Get("QuitButton"), textAlignment: Alignment.Left, style: "MainMenuGUIButton")
            {
                ForceUpperCase = true,
                OnClicked = QuitClicked
            };

            //debug button for quickly starting a new round
#if DEBUG
            new GUIButton(new RectTransform(new Point(300, 30), Frame.RectTransform, Anchor.TopRight) { AbsoluteOffset = new Point(40, 40) },
                "Quickstart (dev)", style: "GUIButtonLarge", color: Color.Red)
            {
                IgnoreLayoutGroups = true,
                UserData = Tab.QuickStartDev,
                OnClicked = (tb, userdata) =>
                {
                    SelectTab(tb, userdata);
                    return true;
                }
            };
#endif

            var minButtonSize = new Point(120, 20);
            var maxButtonSize = new Point(480, 80);

            /*new GUIButton(new RectTransform(new Vector2(1.0f, 0.1f), buttonsParent.RectTransform), TextManager.Get("TutorialButton"), style: "GUIButtonLarge")
            {
                UserData = Tab.Tutorials,
                OnClicked = SelectTab,
                Enabled = false
            };*/
            
           /* var buttons = GUI.CreateButtons(9, new Vector2(1, 0.04f), buttonsParent.RectTransform, anchor: Anchor.BottomLeft,
                minSize: minButtonSize, maxSize: maxButtonSize, relativeSpacing: 0.005f, extraSpacing: i => i % 2 == 0 ? 20 : 0);
            buttons.ForEach(b => b.Color *= 0.8f);
            SetupButtons(buttons);
            buttons.ForEach(b => b.TextBlock.SetTextPos());*/

            var relativeSize = new Vector2(0.6f, 0.65f);
            var minSize = new Point(600, 400);
            var maxSize = new Point(2000, 1500);
            var anchor = Anchor.CenterRight;
            var pivot = Pivot.CenterRight;
            Vector2 relativeSpacing = new Vector2(0.05f, 0.0f);
            
            menuTabs = new GUIFrame[Enum.GetValues(typeof(Tab)).Length + 1];

            menuTabs[(int)Tab.Settings] = new GUIFrame(new RectTransform(new Vector2(relativeSize.X, 0.8f), GUI.Canvas, anchor, pivot, minSize, maxSize) { RelativeOffset = relativeSpacing },
                style: null);

            menuTabs[(int)Tab.NewGame] = new GUIFrame(new RectTransform(relativeSize, GUI.Canvas, anchor, pivot, minSize, maxSize) { RelativeOffset = relativeSpacing });
            var paddedNewGame = new GUIFrame(new RectTransform(new Vector2(0.9f, 0.9f), menuTabs[(int)Tab.NewGame].RectTransform, Anchor.Center), style: null);
            menuTabs[(int)Tab.LoadGame] = new GUIFrame(new RectTransform(relativeSize, GUI.Canvas, anchor, pivot, minSize, maxSize) { RelativeOffset = relativeSpacing });
            var paddedLoadGame = new GUIFrame(new RectTransform(new Vector2(0.9f, 0.9f), menuTabs[(int)Tab.LoadGame].RectTransform, Anchor.Center), style: null);
            
            campaignSetupUI = new CampaignSetupUI(false, paddedNewGame, paddedLoadGame, Submarine.SavedSubmarines)
            {
                LoadGame = LoadGame,
                StartNewGame = StartGame
            };

            var hostServerScale = new Vector2(0.7f, 1.2f);
            menuTabs[(int)Tab.HostServer] = new GUIFrame(new RectTransform(
                Vector2.Multiply(relativeSize, hostServerScale), GUI.Canvas, anchor, pivot, minSize.Multiply(hostServerScale), maxSize.Multiply(hostServerScale)) { RelativeOffset = relativeSpacing });

            CreateHostServerFields();

            //----------------------------------------------------------------------

            menuTabs[(int)Tab.Tutorials] = new GUIFrame(new RectTransform(relativeSize, GUI.Canvas, anchor, pivot, minSize, maxSize) { RelativeOffset = relativeSpacing });

            //PLACEHOLDER
            var tutorialList = new GUIListBox(
                new RectTransform(new Vector2(0.95f, 0.85f), menuTabs[(int)Tab.Tutorials].RectTransform, Anchor.TopCenter) { RelativeOffset = new Vector2(0.0f, 0.1f) }, 
                false, null, "");
            foreach (Tutorial tutorial in Tutorial.Tutorials)
            {
                var tutorialText = new GUITextBlock(new RectTransform(new Vector2(1.0f, 0.15f), tutorialList.Content.RectTransform), tutorial.DisplayName, textAlignment: Alignment.Center, font: GUI.LargeFont)
                {
                    UserData = tutorial
                };
            }
            tutorialList.OnSelected += (component, obj) =>
            {
                TutorialMode.StartTutorial(obj as Tutorial);
                return true;
            };

            this.game = game;

            menuTabs[(int)Tab.Credits] = new GUIFrame(new RectTransform(Vector2.One, GUI.Canvas), style: null, color: Color.Black * 0.5f)
            {
                CanBeFocused = false
            };
            var creditsContainer = new GUIFrame(new RectTransform(new Vector2(0.75f, 1.5f), menuTabs[(int)Tab.Credits].RectTransform, Anchor.CenterRight), style: "OuterGlow", color: Color.Black * 0.8f);
            creditsPlayer = new CreditsPlayer(new RectTransform(Vector2.One, creditsContainer.RectTransform), "Content/Texts/Credits.xml");

            new GUIButton(new RectTransform(new Vector2(0.1f, 0.05f), menuTabs[(int)Tab.Credits].RectTransform, Anchor.BottomLeft) { RelativeOffset = new Vector2(0.25f, 0.02f) },
                TextManager.Get("Back"), style: "GUIButtonLarge")
            {
                OnClicked = SelectTab
            };

        }
        #endregion

        #region Selection
        public override void Select()
        {
            base.Select();

            if (GameMain.Client != null)
            {
                GameMain.Client.Disconnect();
                GameMain.Client = null;
            }

            Submarine.Unload();
            
            ResetButtonStates(null);

            GameAnalyticsManager.SetCustomDimension01("");

            #if OSX
            // Hack for adjusting the viewport properly after splash screens on older Macs
            if (firstLoadOnMac)
            {
                firstLoadOnMac = false;

                menuTabs[(int)Tab.Empty] = new GUIFrame(new RectTransform(new Vector2(1f, 1f), GUI.Canvas), "", Color.Transparent)
                {
                    CanBeFocused = false
                };
                var emptyList = new GUIListBox(new RectTransform(new Vector2(0.0f, 0.0f), menuTabs[(int)Tab.Empty].RectTransform))
                {
                    CanBeFocused = false
                };

                SelectTab(null, Tab.Empty);
            }
            #endif
        }

        public override void Deselect()
        {
            base.Deselect();
            SelectTab(null, 0);
        }

        private bool SelectTab(GUIButton button, object obj)
        {
            titleText.Visible = true;
            if (obj is Tab)
            {
                if (GameMain.Config.UnsavedSettings)
                {
                    var applyBox = new GUIMessageBox(
                        TextManager.Get("ApplySettingsLabel"),
                        TextManager.Get("ApplySettingsQuestion"),
                        new string[] { TextManager.Get("ApplySettingsYes"), TextManager.Get("ApplySettingsNo") });
                    applyBox.Buttons[0].UserData = (Tab)obj;
                    applyBox.Buttons[0].OnClicked = (tb, userdata) =>
                    {
                        applyBox.Close(button, userdata);
                        ApplySettings(button, userdata);
                        return true;
                    };

                    applyBox.Buttons[1].UserData = (Tab)obj;
                    applyBox.Buttons[1].OnClicked = (tb, userdata) =>
                    {
                        applyBox.Close(button, userdata);
                        DiscardSettings(button, userdata);
                        return true;
                    };
                    return false;
                }

                GameMain.Config.ResetSettingsFrame();
                selectedTab = (Tab)obj;

                switch (selectedTab)
                {
                    case Tab.NewGame:
                        if (!GameMain.Config.CampaignDisclaimerShown)
                        {
                            selectedTab = 0;
                            GameMain.Instance.ShowCampaignDisclaimer(() => { SelectTab(null, Tab.NewGame); });
                            return true;
                        }
                        campaignSetupUI.CreateDefaultSaveName();
                        campaignSetupUI.RandomizeSeed();
                        campaignSetupUI.UpdateSubList(Submarine.SavedSubmarines);
                        break;
                    case Tab.LoadGame:
                        campaignSetupUI.UpdateLoadMenu();
                        break;
                    case Tab.Settings:
                        menuTabs[(int)Tab.Settings].RectTransform.ClearChildren();
                        GameMain.Config.SettingsFrame.RectTransform.Parent = menuTabs[(int)Tab.Settings].RectTransform;
                        GameMain.Config.SettingsFrame.RectTransform.RelativeSize = Vector2.One;
                        break;
                    case Tab.JoinServer:
                        if (!GameMain.Config.CampaignDisclaimerShown)
                        {
                            selectedTab = 0;
                            GameMain.Instance.ShowCampaignDisclaimer(() => { SelectTab(null, Tab.JoinServer); });
                            return true;
                        }
                        GameMain.ServerListScreen.Select();
                        break;
                    case Tab.HostServer:
                        SetServerPlayStyle(PlayStyle.Serious);
                        if (!GameMain.Config.CampaignDisclaimerShown)
                        {
                            selectedTab = 0;
                            GameMain.Instance.ShowCampaignDisclaimer(() => { SelectTab(null, Tab.HostServer); });
                            return true;
                        }
                        break;
                    case Tab.Tutorials:
                        if (!GameMain.Config.CampaignDisclaimerShown)
                        {
                            selectedTab = 0;
                            GameMain.Instance.ShowCampaignDisclaimer(() => { SelectTab(null, Tab.Tutorials); });
                            return true;
                        }
                        UpdateTutorialList();
                        break;
                    case Tab.CharacterEditor:
                        Submarine.MainSub = null;
                        GameMain.CharacterEditorScreen.Select();
                        break;
                    case Tab.SubmarineEditor:
                        GameMain.SubEditorScreen.Select();
                        break;
                    case Tab.QuickStartDev:
                        QuickStart();
                        break;
                    case Tab.SteamWorkshop:
                        if (!Steam.SteamManager.IsInitialized) return false;
                        GameMain.SteamWorkshopScreen.Select();
                        break;
                    case Tab.Credits:
                        titleText.Visible = false;
                        creditsPlayer.Restart();
                        break;
                }
            }
            else
            {
                titleText.Visible = true;
                selectedTab = 0;
            }

            if (button != null) button.Selected = true;
            ResetButtonStates(button);

            return true;
        }

        public bool ReturnToMainMenu(GUIButton button, object obj)
        {
            GUI.PreventPauseMenuToggle = false;

            if (Selected != this)
            {
                Select();
            }
            else
            {
                ResetButtonStates(button);
            }

            SelectTab(null, 0);

            return true;
        }

        private void ResetButtonStates(GUIButton button)
        {
            foreach (GUIComponent child in buttonsParent.Children)
            {
                GUIButton otherButton = child as GUIButton;
                if (otherButton == null || otherButton == button) continue;

                otherButton.Selected = false;
            }
        }
#endregion

        private void QuickStart()
        {
            Submarine selectedSub = null;
            string subName = GameMain.Config.QuickStartSubmarineName;
            if (!string.IsNullOrEmpty(subName))
            {
                DebugConsole.NewMessage($"Loading the predefined quick start sub \"{subName}\"", Color.White);
                selectedSub = Submarine.SavedSubmarines.FirstOrDefault(s =>
                    s.Name.ToLower() == subName.ToLower());

                if (selectedSub == null)
                {
                    DebugConsole.NewMessage($"Cannot find a sub that matches the name \"{subName}\".", Color.Red);
                }
            }
            if (selectedSub == null)
            {
                DebugConsole.NewMessage("Loading a random sub.", Color.White);
                var subs = Submarine.SavedSubmarines.Where(s => !s.HasTag(SubmarineTag.Shuttle) && !s.HasTag(SubmarineTag.HideInMenus));
                selectedSub = subs.ElementAt(Rand.Int(subs.Count()));
            }
            var gamesession = new GameSession(
                selectedSub,
                "Data/Saves/test.xml",
                GameModePreset.List.Find(gm => gm.Identifier == "devsandbox"),
                missionPrefab: null);
            //(gamesession.GameMode as SinglePlayerCampaign).GenerateMap(ToolBox.RandomSeed(8));
            gamesession.StartRound(ToolBox.RandomSeed(8));
            GameMain.GameScreen.Select();
            // TODO: modding support
            string[] jobIdentifiers = new string[] { "captain", "engineer", "mechanic" };
            for (int i = 0; i < 3; i++)
            {
                var spawnPoint = WayPoint.GetRandom(SpawnType.Human, null, Submarine.MainSub);
                if (spawnPoint == null)
                {
                    DebugConsole.ThrowError("No spawnpoints found in the selected submarine. Quickstart failed.");
                    GameMain.MainMenuScreen.Select();
                    return;
                }
                var characterInfo = new CharacterInfo(
                    Character.HumanSpeciesName,
                    jobPrefab: JobPrefab.Get(jobIdentifiers[i]));
                if (characterInfo.Job == null)
                {
                    DebugConsole.ThrowError("Failed to find the job \"" + jobIdentifiers[i] + "\"!");
                }

                var newCharacter = Character.Create(Character.HumanSpeciesName, spawnPoint.WorldPosition, ToolBox.RandomSeed(8), characterInfo);
                newCharacter.GiveJobItems(spawnPoint);
                gamesession.CrewManager.AddCharacter(newCharacter);
                Character.Controlled = newCharacter;
            }         
        }

        private void UpdateTutorialList()
        {
            var tutorialList = menuTabs[(int)Tab.Tutorials].GetChild<GUIListBox>();

            int completedTutorials = 0;

            foreach (GUITextBlock tutorialText in tutorialList.Content.Children)
            {
                if (((Tutorial)tutorialText.UserData).Completed)
                {
                    completedTutorials++;
                }
            }

            for (int i = 0; i < tutorialList.Content.Children.Count(); i++)
            {
                if (i < completedTutorials + 1)
                {
                    (tutorialList.Content.GetChild(i) as GUITextBlock).TextColor = Color.LightGreen;
#if !DEBUG
                    (tutorialList.Content.GetChild(i) as GUITextBlock).CanBeFocused = true;
#endif
                }
                else
                {
                    (tutorialList.Content.GetChild(i) as GUITextBlock).TextColor = Color.Gray;
#if !DEBUG
                    (tutorialList.Content.GetChild(i) as GUITextBlock).CanBeFocused = false;
#endif
                }
            }
        }

        public void ResetSettingsFrame(GameSettings.Tab selectedTab = GameSettings.Tab.Graphics)
        {
            menuTabs[(int)Tab.Settings].RectTransform.ClearChildren();
            GameMain.Config.ResetSettingsFrame();
            GameMain.Config.CreateSettingsFrame(selectedTab);
            GameMain.Config.SettingsFrame.RectTransform.Parent = menuTabs[(int)Tab.Settings].RectTransform;
            GameMain.Config.SettingsFrame.RectTransform.RelativeSize = Vector2.One;
        }

        private bool ApplySettings(GUIButton button, object userData)
        {
            GameMain.Config.SaveNewPlayerConfig();

            if (userData is Tab) SelectTab(button, (Tab)userData);

            if (GameMain.GraphicsWidth != GameMain.Config.GraphicsWidth || GameMain.GraphicsHeight != GameMain.Config.GraphicsHeight)
            {
                new GUIMessageBox(
                    TextManager.Get("RestartRequiredLabel"),
                    TextManager.Get("RestartRequiredText"));
            }

            return true;
        }

        private bool DiscardSettings(GUIButton button, object userData)
        {
            GameMain.Config.LoadPlayerConfig();
            if (userData is Tab) SelectTab(button, (Tab)userData);

            return true;
        }
        
        private bool JoinServerClicked(GUIButton button, object obj)
        {
            GameMain.ServerListScreen.Select();
            return true;
        }

        private bool SteamWorkshopClicked(GUIButton button, object obj)
        {
            if (!Steam.SteamManager.IsInitialized) { return false; }
            GameMain.SteamWorkshopScreen.Select();
            return true;
        }

        private bool ChangeMaxPlayers(GUIButton button, object obj)
        {
            int.TryParse(maxPlayersBox.Text, out int currMaxPlayers);
            currMaxPlayers = (int)MathHelper.Clamp(currMaxPlayers + (int)button.UserData, 1, NetConfig.MaxPlayers);

            maxPlayersBox.Text = currMaxPlayers.ToString();

            return true;
        }

        private bool HostServerClicked(GUIButton button, object obj)
        {
            string name = serverNameBox.Text;
            if (string.IsNullOrEmpty(name))
            {
                serverNameBox.Flash();
                return false;
            }

            /*if (!int.TryParse(portBox.Text, out int port) || port < 0 || port > 65535)
            {
                portBox.Text = NetConfig.DefaultPort.ToString();
                portBox.Flash();

                return false;
            }

            int queryPort = 0;
            if (Steam.SteamManager.USE_STEAM)
            {
                if (!int.TryParse(queryPortBox.Text, out queryPort) || queryPort < 0 || queryPort > 65535)
                {
                    portBox.Text = NetConfig.DefaultQueryPort.ToString();
                    portBox.Flash();
                    return false;
                }
            }*/

            GameMain.NetLobbyScreen = new NetLobbyScreen();
            try
            {
                string exeName = ContentPackage.GetFilesOfType(GameMain.Config.SelectedContentPackages, ContentType.ServerExecutable)?.FirstOrDefault();
                if (string.IsNullOrEmpty(exeName))
                {
                    DebugConsole.ThrowError("No server executable defined in the selected content packages. Attempting to use the default executable...");
                    exeName = "DedicatedServer.exe";
                }

                string arguments = "-name \"" + name.Replace("\\", "\\\\").Replace("\"", "\\\"") + "\"" +
                                   " -public " + isPublicBox.Selected.ToString() +
                                   " -playstyle " + ((PlayStyle)playstyleBanner.UserData).ToString()  +
                                   " -password \"" + passwordBox.Text.Replace("\\", "\\\\").Replace("\"", "\\\"") + "\"" +
                                   " -maxplayers " + maxPlayersBox.Text;

                int ownerKey = 0;

                if (Steam.SteamManager.GetSteamID()!=0)
                {
                    arguments += " -steamid " + Steam.SteamManager.GetSteamID();
                }
                else
                {
                    ownerKey = Math.Max(CryptoRandom.Instance.Next(), 1);
                    arguments += " -ownerkey " + ownerKey;
                }

                string filename = exeName;
#if LINUX || OSX
                filename = "./" + Path.GetFileNameWithoutExtension(exeName);
#endif
                var processInfo = new ProcessStartInfo
                {
                    FileName = filename,
                    Arguments = arguments,
#if !DEBUG
                    CreateNoWindow = true,
                    UseShellExecute = false,
                    WindowStyle = ProcessWindowStyle.Hidden
#endif
                };
                GameMain.ServerChildProcess = Process.Start(processInfo);
                Thread.Sleep(1000); //wait until the server is ready before connecting

                GameMain.Client = new GameClient(name, System.Net.IPAddress.Loopback.ToString(), Steam.SteamManager.GetSteamID(), name, ownerKey, true);
            }
            catch (Exception e)
            {
                DebugConsole.ThrowError("Failed to start server", e);
            }

            return true;
        }

        private bool QuitClicked(GUIButton button, object obj)
        {
            game.Exit();
            return true;
        }

        public override void AddToGUIUpdateList()
        {
            Frame.AddToGUIUpdateList();
            if (selectedTab > 0 && menuTabs[(int)selectedTab] != null)
            {
                menuTabs[(int)selectedTab].AddToGUIUpdateList();
            }
        }

        public override void Update(double deltaTime)
        {
#if !DEBUG
            if (Steam.SteamManager.USE_STEAM)
            {
                if (GameMain.Config.UseSteamMatchmaking)
                {
                    joinServerButton.Enabled = Steam.SteamManager.IsInitialized;
                    hostServerButton.Enabled = Steam.SteamManager.IsInitialized;
                }
                steamWorkshopButton.Enabled = Steam.SteamManager.IsInitialized;
            }
#else
            joinServerButton.Enabled = true;
            hostServerButton.Enabled = true;
            if (Steam.SteamManager.USE_STEAM)
            {
                steamWorkshopButton.Enabled = true;
            }
#endif
        }

        public void DrawBackground(GraphicsDevice graphics, SpriteBatch spriteBatch)
        {
            graphics.Clear(Color.Black);

            if (backgroundSprite == null)
            {
                backgroundSprite = (LocationType.List.Where(l => l.UseInMainMenu).GetRandom())?.GetPortrait(0);
            }

            if (backgroundSprite != null)
            {
                GUI.DrawBackgroundSprite(spriteBatch, backgroundSprite, 
                    blurAmount: 0.0f, 
                    aberrationStrength: 0.0f);
            }

            spriteBatch.Begin(blendState: BlendState.AlphaBlend);
            backgroundVignette.Draw(spriteBatch, Vector2.Zero, Color.White, Vector2.Zero, 0.0f, 
                new Vector2(GameMain.GraphicsWidth / backgroundVignette.size.X, GameMain.GraphicsHeight / backgroundVignette.size.Y));
            spriteBatch.End();
        }

        readonly string[] legalCrap = new string[]
        {
            TextManager.Get("privacypolicy", returnNull: true) ?? "Privacy policy",
            "© " + DateTime.Now.Year + " Undertow Games & FakeFish. All rights reserved.",
            "© " + DateTime.Now.Year + " Daedalic Entertainment GmbH. The Daedalic logo is a trademark of Daedalic Entertainment GmbH, Germany. All rights reserved."
        };

        public override void Draw(double deltaTime, GraphicsDevice graphics, SpriteBatch spriteBatch)
        {
            DrawBackground(graphics, spriteBatch);

            spriteBatch.Begin(SpriteSortMode.Deferred, null, GUI.SamplerState, null, GameMain.ScissorTestEnable);

            GUI.Draw(Cam, spriteBatch);

#if DEBUG
            GUI.Font.DrawString(spriteBatch, "Barotrauma v" + GameMain.Version + " (debug build)", new Vector2(10, GameMain.GraphicsHeight - 20), Color.White);
#else
            GUI.Font.DrawString(spriteBatch, "Barotrauma v" + GameMain.Version, new Vector2(10, GameMain.GraphicsHeight - 20), Color.White * 0.7f);
#endif

            if (selectedTab != Tab.Credits)
            {
                Vector2 textPos = new Vector2(GameMain.GraphicsWidth - 10, GameMain.GraphicsHeight - 10);
                for (int i = legalCrap.Length - 1; i >= 0; i--)
                {
                    Vector2 textSize = GUI.SmallFont.MeasureString(legalCrap[i]);
                    textSize = new Vector2((int)textSize.X, (int)textSize.Y);
                    bool mouseOn = i == 0 &&
                        PlayerInput.MousePosition.X > textPos.X - textSize.X && PlayerInput.MousePosition.X < textPos.X &&
                        PlayerInput.MousePosition.Y > textPos.Y - textSize.Y && PlayerInput.MousePosition.Y < textPos.Y;

                    GUI.SmallFont.DrawString(spriteBatch,
                        legalCrap[i], textPos - textSize,
                        mouseOn ? Color.White : Color.White * 0.7f);

                    if (i == 0)
                    {
                        GUI.DrawLine(spriteBatch, textPos, textPos - Vector2.UnitX * textSize.X, mouseOn ? Color.White : Color.White * 0.7f);
                        if (mouseOn && PlayerInput.LeftButtonClicked())
                        {
                            GameMain.Instance.ShowOpenUrlInWebBrowserPrompt("http://privacypolicy.daedalic.com");
                        }
                    }
                    textPos.Y -= textSize.Y;
                }
            }

            spriteBatch.End();
        }

        private void StartGame(Submarine selectedSub, string saveName, string mapSeed)
        {
            if (string.IsNullOrEmpty(saveName)) return;

            var existingSaveFiles = SaveUtil.GetSaveFiles(SaveUtil.SaveType.Singleplayer);

            if (existingSaveFiles.Any(s => s == saveName))
            {
                new GUIMessageBox(TextManager.Get("SaveNameInUseHeader"), TextManager.Get("SaveNameInUseText"));
                return;
            }

            if (selectedSub == null)
            {
                new GUIMessageBox(TextManager.Get("SubNotSelected"), TextManager.Get("SelectSubRequest"));
                return;
            }

            if (!Directory.Exists(SaveUtil.TempPath))
            {
                Directory.CreateDirectory(SaveUtil.TempPath);
            }

            try
            {
                File.Copy(selectedSub.FilePath, Path.Combine(SaveUtil.TempPath, selectedSub.Name + ".sub"), true);
            }
            catch (IOException e)
            {
                DebugConsole.ThrowError("Copying the file \"" + selectedSub.FilePath + "\" failed. The file may have been deleted or in use by another process. Try again or select another submarine.", e);
                GameAnalyticsManager.AddErrorEventOnce(
                    "MainMenuScreen.StartGame:IOException" + selectedSub.Name,
                    GameAnalyticsSDK.Net.EGAErrorSeverity.Error,
                    "Copying the file \"" + selectedSub.FilePath + "\" failed.\n" + e.Message + "\n" + Environment.StackTrace);
                return;
            }

            selectedSub = new Submarine(Path.Combine(SaveUtil.TempPath, selectedSub.Name + ".sub"), "");
            
            GameMain.GameSession = new GameSession(selectedSub, saveName,
                GameModePreset.List.Find(g => g.Identifier == "singleplayercampaign"));
            (GameMain.GameSession.GameMode as CampaignMode).GenerateMap(mapSeed);

            GameMain.LobbyScreen.Select();
        }

        private void LoadGame(string saveFile)
        {
            if (string.IsNullOrWhiteSpace(saveFile)) return;

            try
            {
                SaveUtil.LoadGame(saveFile);
            }
            catch (Exception e)
            {
                DebugConsole.ThrowError("Loading save \"" + saveFile + "\" failed", e);
                return;
            }


            GameMain.LobbyScreen.Select();
        }

#region UI Methods      
        private void CreateHostServerFields()
        {
            int port = NetConfig.DefaultPort;
            int queryPort = NetConfig.DefaultQueryPort;
            int maxPlayers = 8;
            if (File.Exists(ServerSettings.SettingsFile))
            {
                XDocument settingsDoc = XMLExtensions.TryLoadXml(ServerSettings.SettingsFile);
                if (settingsDoc != null)
                {
                    port = settingsDoc.Root.GetAttributeInt("port", port);
                    queryPort = settingsDoc.Root.GetAttributeInt("queryport", queryPort);
                    maxPlayers = settingsDoc.Root.GetAttributeInt("maxplayers", maxPlayers);
                }
            }

            Vector2 textLabelSize = new Vector2(1.0f, 0.1f);
            Alignment textAlignment = Alignment.CenterLeft;
            Vector2 textFieldSize = new Vector2(0.5f, 1.0f);
            Vector2 tickBoxSize = new Vector2(0.4f, 0.07f);
            var paddedFrame = new GUILayoutGroup(new RectTransform(new Vector2(0.85f, 0.8f), menuTabs[(int)Tab.HostServer].RectTransform, Anchor.TopCenter) { RelativeOffset = new Vector2(0.0f, 0.05f) })
            {
                RelativeSpacing = 0.02f,
                Stretch = true
            }; 
            GUIComponent parent = paddedFrame;

            new GUITextBlock(new RectTransform(textLabelSize, parent.RectTransform), TextManager.Get("HostServerButton"), textAlignment: Alignment.Center, font: GUI.LargeFont) { ForceUpperCase = true };

            //play style -----------------------------------------------------

            var playstyleContainer = new GUILayoutGroup(new RectTransform(new Vector2(1.0f, 0.5f), parent.RectTransform), isHorizontal: true, childAnchor: Anchor.CenterLeft)
            {
                Stretch = true,
                Color = Color.Black
                //RelativeSpacing = 0.02f
            };
            
            new GUIButton(new RectTransform(new Vector2(0.05f, 1.0f), playstyleContainer.RectTransform), style: "UIToggleButton")
            {
                OnClicked = (btn, userdata) =>
                {
                    int playStyleIndex = (int)playstyleBanner.UserData - 1;
                    if (playStyleIndex < 0) { playStyleIndex = Enum.GetValues(typeof(PlayStyle)).Length - 1; }
                    SetServerPlayStyle((PlayStyle)playStyleIndex);
                    return true;
                }
            }.Children.ForEach(c => c.SpriteEffects = SpriteEffects.FlipHorizontally);

            playstyleBanner = new GUIImage(new RectTransform(new Vector2(0.8f, 1.0f), playstyleContainer.RectTransform), style: null, scaleToFit: true)
            {
                UserData = PlayStyle.Serious
            };
            new GUITextBlock(new RectTransform(new Vector2(0.15f, 0.05f), playstyleBanner.RectTransform) { RelativeOffset = new Vector2(0.01f, 0.06f) },
                "playstyle name goes here", font: GUI.SmallFont, textAlignment: Alignment.Center, textColor: Color.White, style: "GUISlopedHeader");

            new GUIButton(new RectTransform(new Vector2(0.05f, 1.0f), playstyleContainer.RectTransform), style: "UIToggleButton")
            {
                OnClicked = (btn, userdata) =>
                {
                    int playStyleIndex = (int)playstyleBanner.UserData + 1;
                    if (playStyleIndex >= Enum.GetValues(typeof(PlayStyle)).Length) { playStyleIndex = 0; }
                    SetServerPlayStyle((PlayStyle)playStyleIndex);
                    return true;
                }
            };

            string longestPlayStyleStr = "";
            foreach (PlayStyle playStyle in Enum.GetValues(typeof(PlayStyle)))
            {
                string playStyleStr = TextManager.Get("servertagdescription." + playStyle);
                if (playStyleStr.Length > longestPlayStyleStr.Length) { longestPlayStyleStr = playStyleStr; }
            }

            playstyleDescription = new GUITextBlock(new RectTransform(new Vector2(1.0f, 0.05f), playstyleBanner.RectTransform, Anchor.BottomCenter) { RelativeOffset = new Vector2(0.0f, 0.1f) },
                "playstyle description goes here", style: null, wrap: true)
            {
                Color = Color.Black * 0.8f,
                TextColor = Color.White
            };
            playstyleDescription.Padding = Vector4.One * 10.0f * GUI.Scale;
            playstyleDescription.CalculateHeightFromText(padding: (int)(15 * GUI.Scale));
            playstyleDescription.RectTransform.MinSize = new Point(0, playstyleDescription.Rect.Height);

            //other settings -----------------------------------------------------

            var label = new GUITextBlock(new RectTransform(textLabelSize, parent.RectTransform), TextManager.Get("ServerName"), textAlignment: textAlignment);
            serverNameBox = new GUITextBox(new RectTransform(textFieldSize, label.RectTransform, Anchor.CenterRight), textAlignment: textAlignment)
            { 
                MaxTextLength = NetConfig.ServerNameMaxLength,
                OverflowClip = true
            };
 
            /* TODO: allow lidgren servers from client?
            label = new GUITextBlock(new RectTransform(textLabelSize, parent.RectTransform), TextManager.Get("ServerPort"), textAlignment: textAlignment);
            portBox = new GUITextBox(new RectTransform(textFieldSize, label.RectTransform, Anchor.CenterRight), textAlignment: textAlignment)
            {
                Text = port.ToString(),
                ToolTip = TextManager.Get("ServerPortToolTip")
            };

            if (Steam.SteamManager.USE_STEAM)
            {
                label = new GUITextBlock(new RectTransform(textLabelSize, parent.RectTransform), TextManager.Get("ServerQueryPort"), textAlignment: textAlignment);
                queryPortBox = new GUITextBox(new RectTransform(textFieldSize, label.RectTransform, Anchor.CenterRight), textAlignment: textAlignment)
                {
                    Text = queryPort.ToString(),
                    ToolTip = TextManager.Get("ServerQueryPortToolTip")
                };
            }*/

            var maxPlayersLabel = new GUITextBlock(new RectTransform(textLabelSize, parent.RectTransform), TextManager.Get("MaxPlayers"), textAlignment: textAlignment);
            var buttonContainer = new GUILayoutGroup(new RectTransform(textFieldSize, maxPlayersLabel.RectTransform, Anchor.CenterRight), isHorizontal: true)
            {
                Stretch = true,
                RelativeSpacing = 0.1f
            };
            new GUIButton(new RectTransform(new Vector2(0.2f, 1.0f), buttonContainer.RectTransform), "-", textAlignment: Alignment.Center)
            {
                UserData = -1,
                OnClicked = ChangeMaxPlayers
            };

            maxPlayersBox = new GUITextBox(new RectTransform(new Vector2(0.6f, 1.0f), buttonContainer.RectTransform), textAlignment: Alignment.Center)
            {
                Text = maxPlayers.ToString(),
                Enabled = false
            };
            new GUIButton(new RectTransform(new Vector2(0.2f, 1.0f), buttonContainer.RectTransform), "+", textAlignment: Alignment.Center)
            {
                UserData = 1,
                OnClicked = ChangeMaxPlayers
            };
            
            label = new GUITextBlock(new RectTransform(textLabelSize, parent.RectTransform), TextManager.Get("Password"), textAlignment: textAlignment);
            passwordBox = new GUITextBox(new RectTransform(textFieldSize, label.RectTransform, Anchor.CenterRight), textAlignment: textAlignment)
            {
                Censor = true
            };
            
            isPublicBox = new GUITickBox(new RectTransform(tickBoxSize, parent.RectTransform), TextManager.Get("PublicServer"))
            {
                ToolTip = TextManager.Get("PublicServerToolTip")
            };
            
            /* TODO: remove UPnP altogether?
            useUpnpBox = new GUITickBox(new RectTransform(tickBoxSize, parent.RectTransform), TextManager.Get("AttemptUPnP"))
            {
                ToolTip = TextManager.Get("AttemptUPnPToolTip")
            };*/

            new GUIButton(new RectTransform(new Vector2(0.4f, 0.1f), menuTabs[(int)Tab.HostServer].RectTransform, Anchor.BottomRight)
            {
                RelativeOffset = new Vector2(0.05f, 0.05f)
            }, TextManager.Get("StartServerButton"), style: "GUIButtonLarge")
            {
                IgnoreLayoutGroups = true,
                OnClicked = HostServerClicked
            };
        }
<<<<<<< HEAD

        private void SetServerPlayStyle(PlayStyle playStyle)
        {
            playstyleBanner.Sprite = GameMain.ServerListScreen.PlayStyleBanners[(int)playStyle];
            playstyleBanner.UserData = playStyle;

            var nameText = playstyleBanner.GetChild<GUITextBlock>();
            nameText.Text = TextManager.AddPunctuation(':', TextManager.Get("serverplaystyle"), TextManager.Get("servertag." + playStyle));
            nameText.Color = GameMain.ServerListScreen.PlayStyleColors[(int)playStyle];
            nameText.RectTransform.NonScaledSize = (nameText.Font.MeasureString(nameText.Text) + new Vector2(25, 10) * GUI.Scale).ToPoint();

            playstyleDescription.Text = TextManager.Get("servertagdescription." + playStyle);
        }
#endregion
=======
        #endregion

        private void FetchRemoteContent(RectTransform parent)
        {
            if (string.IsNullOrEmpty(GameMain.Config.RemoteContentUrl)) { return; }
            try
            {
                var client = new RestClient(GameMain.Config.RemoteContentUrl);
                var request = new RestRequest("MenuContent.xml", Method.GET);

                IRestResponse response = client.Execute(request);
                if (response.ResponseStatus != ResponseStatus.Completed)
                {
                    return;
                }
                if (response.StatusCode != HttpStatusCode.OK)
                {
                    return;
                }

                string xml = response.Content;
                int index = xml.IndexOf('<');
                if (index > 0) { xml = xml.Substring(index, xml.Length - index); }
                if (string.IsNullOrWhiteSpace(xml)) { return; }

                XElement element = XDocument.Parse(xml)?.Root;
                foreach (XElement subElement in element.Elements())
                {
                    GUIComponent.FromXML(subElement, parent);
                }
            }
>>>>>>> 3c4a85f1

            catch (Exception e)
            {
#if DEBUG
                DebugConsole.ThrowError("Fetching remote content to the main menu failed.", e);
#endif
                GameAnalyticsManager.AddErrorEventOnce("MainMenuScreen.FetchRemoteContent:Exception", GameAnalyticsSDK.Net.EGAErrorSeverity.Error,
                    "Fetching remote content to the main menu failed. " + e.Message);
                return;
            }
        }
    }
}<|MERGE_RESOLUTION|>--- conflicted
+++ resolved
@@ -1124,7 +1124,6 @@
                 OnClicked = HostServerClicked
             };
         }
-<<<<<<< HEAD
 
         private void SetServerPlayStyle(PlayStyle playStyle)
         {
@@ -1139,8 +1138,6 @@
             playstyleDescription.Text = TextManager.Get("servertagdescription." + playStyle);
         }
 #endregion
-=======
-        #endregion
 
         private void FetchRemoteContent(RectTransform parent)
         {
@@ -1171,7 +1168,6 @@
                     GUIComponent.FromXML(subElement, parent);
                 }
             }
->>>>>>> 3c4a85f1
 
             catch (Exception e)
             {
