--- conflicted
+++ resolved
@@ -302,10 +302,7 @@
             {
                 IgnoreLayoutGroups = true,
                 UserData = Tab.ProfilingTestBench,
-<<<<<<< HEAD
-=======
                 ToolTip = "Enables performance indicators and starts the game with a fixed sub, crew and level to make it easier to compare the performance between sessions.",
->>>>>>> d566b530
                 OnClicked = (tb, userdata) =>
                 {
                     SelectTab(tb, userdata);
@@ -573,10 +570,7 @@
                 case Tab.ProfilingTestBench:
                     QuickStart(fixedSeed: true);
                     GameMain.ShowPerf = true;
-<<<<<<< HEAD
-=======
                     GameMain.ShowFPS = true;
->>>>>>> d566b530
                     break;
                 case Tab.SteamWorkshop:
                     if (!Steam.SteamManager.IsInitialized) return false;
