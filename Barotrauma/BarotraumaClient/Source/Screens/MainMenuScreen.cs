﻿using Barotrauma.Networking;
using Barotrauma.Tutorials;
using Microsoft.Xna.Framework;
using Microsoft.Xna.Framework.Graphics;
using Microsoft.Xna.Framework.Input;
using System;
using System.IO;
using System.Collections.Generic;
using System.Linq;
using Barotrauma.Extensions;

namespace Barotrauma
{
    class MainMenuScreen : Screen
    {
        public enum Tab { NewGame = 1, LoadGame = 2, HostServer = 3, Settings = 4, Tutorials = 5 }

        private GUIComponent buttonsParent;

        private GUIFrame[] menuTabs;

        private CampaignSetupUI campaignSetupUI;

        private GUITextBox serverNameBox, portBox, passwordBox, maxPlayersBox;
        private GUITickBox isPublicBox, useUpnpBox;

        private GUIButton steamWorkshopButton;

        private GameMain game;

        private Tab selectedTab;

        public MainMenuScreen(GameMain game)
        {
<<<<<<< HEAD
            animEditorButton = new GUIButton(new RectTransform(new Point(150, 40), parent: Frame.RectTransform, anchor: Anchor.TopRight) { AbsoluteOffset = new Point(50, 50) }, "Animation Editor")
            {
                Color = Color.Red * 0.8f
            };
            animEditorButton.OnClicked += (button, obj) =>
            {
                GameMain.AnimationEditorScreen.Select();
                return true;
            };

            buttonsParent = new GUIFrame(new RectTransform(new Vector2(0.15f, 1), parent: Frame.RectTransform, anchor: Anchor.BottomLeft)
=======
            buttonsParent = new GUILayoutGroup(new RectTransform(new Vector2(0.15f, 0.5f), parent: Frame.RectTransform, anchor: Anchor.BottomLeft)
>>>>>>> 73913f86
            {
                RelativeOffset = new Vector2(0, 0.1f),
                AbsoluteOffset = new Point(50, 0)
            })
            {
                Stretch = true,
                RelativeSpacing = 0.02f
            };
            var minButtonSize = new Point(120, 20);
            var maxButtonSize = new Point(240, 40);

            new GUIButton(new RectTransform(new Vector2(1.0f, 0.1f), buttonsParent.RectTransform), TextManager.Get("TutorialButton"), style: "GUIButtonLarge")
            {
                UserData = Tab.Tutorials,
                OnClicked = SelectTab
            };

            new GUIFrame(new RectTransform(new Vector2(1.0f, 0.05f), buttonsParent.RectTransform), style: null); //spacing

            new GUIButton(new RectTransform(new Vector2(1.0f, 0.1f), buttonsParent.RectTransform), TextManager.Get("NewGameButton"), style: "GUIButtonLarge")
            {
                UserData = Tab.NewGame,
                OnClicked = SelectTab
            };
            new GUIButton(new RectTransform(new Vector2(1.0f, 0.1f), buttonsParent.RectTransform), TextManager.Get("LoadGameButton"), style: "GUIButtonLarge")
            {
                UserData = Tab.LoadGame,
                OnClicked = SelectTab
            };

            new GUIFrame(new RectTransform(new Vector2(1.0f, 0.05f), buttonsParent.RectTransform), style: null); //spacing

            new GUIButton(new RectTransform(new Vector2(1.0f, 0.1f), buttonsParent.RectTransform), TextManager.Get("JoinServerButton"), style: "GUIButtonLarge")
            {
                OnClicked = JoinServerClicked
            };
            new GUIButton(new RectTransform(new Vector2(1.0f, 0.1f), buttonsParent.RectTransform), TextManager.Get("HostServerButton"), style: "GUIButtonLarge")
            {
                UserData = Tab.HostServer,
                OnClicked = SelectTab
            };


            new GUIFrame(new RectTransform(new Vector2(1.0f, 0.05f), buttonsParent.RectTransform), style: null); //spacing

            new GUIButton(new RectTransform(new Vector2(1.0f, 0.1f), buttonsParent.RectTransform), TextManager.Get("SubEditorButton"), style: "GUIButtonLarge")
            {
                OnClicked = (btn, userdata) => { GameMain.SubEditorScreen.Select(); return true; }
            };

            if (Steam.SteamManager.USE_STEAM)
            {
                steamWorkshopButton = new GUIButton(new RectTransform(new Vector2(1.0f, 0.1f), buttonsParent.RectTransform), TextManager.Get("SteamWorkshopButton"), style: "GUIButtonLarge")
                {
                    Enabled = false,
                    OnClicked = SteamWorkshopClicked
                };
            }

            new GUIFrame(new RectTransform(new Vector2(1.0f, 0.05f), buttonsParent.RectTransform), style: null); //spacing

            new GUIButton(new RectTransform(new Vector2(1.0f, 0.1f), buttonsParent.RectTransform), TextManager.Get("SettingsButton"), style: "GUIButtonLarge")
            {
                UserData = Tab.Settings,
                OnClicked = SelectTab
            };
            new GUIButton(new RectTransform(new Vector2(1.0f, 0.1f), buttonsParent.RectTransform), TextManager.Get("QuitButton"), style: "GUIButtonLarge")
            {
                OnClicked = QuitClicked
            };

            
           /* var buttons = GUI.CreateButtons(9, new Vector2(1, 0.04f), buttonsParent.RectTransform, anchor: Anchor.BottomLeft,
                minSize: minButtonSize, maxSize: maxButtonSize, relativeSpacing: 0.005f, extraSpacing: i => i % 2 == 0 ? 20 : 0);
            buttons.ForEach(b => b.Color *= 0.8f);
            SetupButtons(buttons);
            buttons.ForEach(b => b.TextBlock.SetTextPos());*/

            var relativeSize = new Vector2(0.5f, 0.5f);
            var minSize = new Point(600, 400);
            var maxSize = new Point(900, 600);
            var anchor = Anchor.Center;
            var pivot = Pivot.Center;
            menuTabs = new GUIFrame[Enum.GetValues(typeof(Tab)).Length + 1];
            
            menuTabs[(int)Tab.NewGame] = new GUIFrame(new RectTransform(relativeSize, Frame.RectTransform, anchor, pivot, minSize, maxSize));
            var paddedNewGame = new GUIFrame(new RectTransform(new Vector2(0.9f, 0.9f), menuTabs[(int)Tab.NewGame].RectTransform, Anchor.Center), style: null);
            menuTabs[(int)Tab.LoadGame] = new GUIFrame(new RectTransform(relativeSize, Frame.RectTransform, anchor, pivot, minSize, maxSize));
            var paddedLoadGame = new GUIFrame(new RectTransform(new Vector2(0.9f, 0.9f), menuTabs[(int)Tab.LoadGame].RectTransform, Anchor.Center), style: null);
            
            campaignSetupUI = new CampaignSetupUI(false, paddedNewGame, paddedLoadGame)
            {
                LoadGame = LoadGame,
                StartNewGame = StartGame
            };

            var hostServerScale = new Vector2(0.7f, 1.0f);
            menuTabs[(int)Tab.HostServer] = new GUIFrame(new RectTransform(
                Vector2.Multiply(relativeSize, hostServerScale), Frame.RectTransform, anchor, pivot, minSize.Multiply(hostServerScale), maxSize.Multiply(hostServerScale)));

            CreateHostServerFields();

            //----------------------------------------------------------------------

            menuTabs[(int)Tab.Tutorials] = new GUIFrame(new RectTransform(relativeSize, Frame.RectTransform, anchor, pivot, minSize, maxSize));

            //PLACEHOLDER
            var tutorialList = new GUIListBox(
                new RectTransform(new Vector2(0.95f, 0.85f), menuTabs[(int)Tab.Tutorials].RectTransform, Anchor.TopCenter) { RelativeOffset = new Vector2(0.0f, 0.1f) }, 
                false, null, "");
            foreach (Tutorial tutorial in Tutorial.Tutorials)
            {
                var tutorialText = new GUITextBlock(new RectTransform(new Vector2(1.0f, 0.15f), tutorialList.Content.RectTransform), tutorial.Name, textAlignment: Alignment.Center, font: GUI.LargeFont)
                {
                    UserData = tutorial
                };
            }
            tutorialList.OnSelected += (component, obj) =>
            {
                TutorialMode.StartTutorial(obj as Tutorial);
                return true;
            };

            UpdateTutorialList();

            this.game = game;
        }

        public override void Select()
        {
            base.Select();

            if (GameMain.NetworkMember != null)
            {
                GameMain.NetworkMember.Disconnect();
                GameMain.NetworkMember = null;
            }

            Submarine.Unload();

            UpdateTutorialList();

            campaignSetupUI.UpdateSubList();

            SelectTab(null, 0);
        }

        public bool SelectTab(GUIButton button, object obj)
        {
            if (obj is Tab)
            {
                SelectTab((Tab)obj);
            }
            else
            { 
                selectedTab = 0;
            }

            if (button != null) button.Selected = true;

            foreach (GUIComponent child in buttonsParent.Children)
            {
                GUIButton otherButton = child as GUIButton;
                if (otherButton == null || otherButton == button) continue;

                otherButton.Selected = false;
            }

            if (Selected != this) Select();

            return true;
        }

        public void SelectTab(Tab tab)
        {
            if (GameMain.Config.UnsavedSettings)
            {
                var applyBox = new GUIMessageBox(
                    TextManager.Get("ApplySettingsLabel"),
                    TextManager.Get("ApplySettingsQuestion"),
                    new string[] { TextManager.Get("ApplySettingsYes"), TextManager.Get("ApplySettingsNo") });
                applyBox.Buttons[0].OnClicked += applyBox.Close;
                applyBox.Buttons[0].OnClicked += ApplySettings;
                applyBox.Buttons[0].UserData = tab;
                applyBox.Buttons[1].OnClicked += applyBox.Close;
                applyBox.Buttons[1].OnClicked += DiscardSettings;
                applyBox.Buttons[1].UserData = tab;

                return;
            }

            selectedTab = tab;

            switch (selectedTab)
            {
                case Tab.NewGame:
                    campaignSetupUI.CreateDefaultSaveName();
                    break;
                case Tab.LoadGame:
                    campaignSetupUI.UpdateLoadMenu();
                    break;
                case Tab.Settings:
                    GameMain.Config.ResetSettingsFrame();
                    menuTabs[(int)Tab.Settings] = GameMain.Config.SettingsFrame;
                    break;
            }
        }

        private void UpdateTutorialList()
        {
            var tutorialList = menuTabs[(int)Tab.Tutorials].GetChild<GUIListBox>();
            foreach (GUITextBlock tutorialText in tutorialList.Content.Children)
            {
                if (((Tutorial)tutorialText.UserData).Completed)
                {
                    tutorialText.TextColor = Color.LightGreen;
                }
            }
        }

        private bool ApplySettings(GUIButton button, object userData)
        {
            GameMain.Config.Save();

            if (userData is Tab) SelectTab((Tab)userData);

            if (GameMain.GraphicsWidth != GameMain.Config.GraphicsWidth || GameMain.GraphicsHeight != GameMain.Config.GraphicsHeight)
            {
                new GUIMessageBox(
                    TextManager.Get("RestartRequiredLabel"),
                    TextManager.Get("RestartRequiredText"));
            }

            return true;
        }

        private bool DiscardSettings(GUIButton button, object userData)
        {
            GameMain.Config.Load("config.xml");
            if (userData is Tab) SelectTab((Tab)userData);

            return true;
        }
        
        private bool JoinServerClicked(GUIButton button, object obj)
        {
            GameMain.ServerListScreen.Select();
            return true;
        }

        private bool SteamWorkshopClicked(GUIButton button, object obj)
        {
            GameMain.SteamWorkshopScreen.Select();
            return true;
        }

        private bool ChangeMaxPlayers(GUIButton button, object obj)
        {
            int.TryParse(maxPlayersBox.Text, out int currMaxPlayers);
            currMaxPlayers = (int)MathHelper.Clamp(currMaxPlayers + (int)button.UserData, 1, NetConfig.MaxPlayers);

            maxPlayersBox.Text = currMaxPlayers.ToString();

            return true;
        }

        private bool HostServerClicked(GUIButton button, object obj)
        {
            string name = serverNameBox.Text;
            if (string.IsNullOrEmpty(name))
            {
                serverNameBox.Flash();
                return false;
            }

            if (!int.TryParse(portBox.Text, out int port) || port < 0 || port > 65535)
            {
                portBox.Text = NetConfig.DefaultPort.ToString();
                portBox.Flash();

                return false;
            }

            GameMain.NetLobbyScreen = new NetLobbyScreen();
            try
            {
                GameMain.NetworkMember = new GameServer(name, port, isPublicBox.Selected, passwordBox.Text, useUpnpBox.Selected, int.Parse(maxPlayersBox.Text));
            }

            catch (Exception e)
            {
                DebugConsole.ThrowError("Failed to start server", e);
            }

            GameMain.NetLobbyScreen.IsServer = true;
            return true;
        }

        private bool QuitClicked(GUIButton button, object obj)
        {
            game.Exit();
            return true;
        }

        public override void AddToGUIUpdateList()
        {
            Frame.AddToGUIUpdateList(ignoreChildren: true);
            buttonsParent.AddToGUIUpdateList();
            if (selectedTab > 0)
            {
                menuTabs[(int)selectedTab].AddToGUIUpdateList();
            }
        }

        public override void Update(double deltaTime)
        {
            GameMain.TitleScreen.TitlePosition =
                Vector2.Lerp(GameMain.TitleScreen.TitlePosition, new Vector2(
                    GameMain.TitleScreen.TitleSize.X / 2.0f * GameMain.TitleScreen.Scale + 30.0f,
                    GameMain.TitleScreen.TitleSize.Y / 2.0f * GameMain.TitleScreen.Scale + 30.0f),
                    0.1f);

            if (steamWorkshopButton != null)
            {
                steamWorkshopButton.Enabled = Steam.SteamManager.IsInitialized;
            }
        }

        public override void Draw(double deltaTime, GraphicsDevice graphics, SpriteBatch spriteBatch)
        {
            graphics.Clear(Color.CornflowerBlue);

            GameMain.TitleScreen.DrawLoadingText = false;
            GameMain.TitleScreen.Draw(spriteBatch, graphics, (float)deltaTime);

            //Game1.GameScreen.DrawMap(graphics, spriteBatch);

            spriteBatch.Begin(SpriteSortMode.Immediate, null, null, null, GameMain.ScissorTestEnable);

            GUI.Draw((float)deltaTime, spriteBatch);

            //GUI.DrawString(spriteBatch, new Vector2(500, 100), "selected tab " + selectedTab, Color.White);

#if DEBUG
            GUI.Font.DrawString(spriteBatch, "Barotrauma v" + GameMain.Version + " (debug build)", new Vector2(10, GameMain.GraphicsHeight - 20), Color.White);
#else
            GUI.Font.DrawString(spriteBatch, "Barotrauma v" + GameMain.Version, new Vector2(10, GameMain.GraphicsHeight - 20), Color.White);
#endif

            spriteBatch.End();
        }

        private void StartGame(Submarine selectedSub, string saveName, string mapSeed)
        {
            if (string.IsNullOrEmpty(saveName)) return;

            string[] existingSaveFiles = SaveUtil.GetSaveFiles(SaveUtil.SaveType.Singleplayer);

            if (Array.Find(existingSaveFiles, s => s == saveName) != null)
            {
                new GUIMessageBox("Save name already in use", "Please choose another name for the save file");
                return;
            }

            if (selectedSub == null)
            {
                new GUIMessageBox(TextManager.Get("SubNotSelected"), TextManager.Get("SelectSubRequest"));
                return;
            }

            if (!Directory.Exists(SaveUtil.TempPath))
            {
                Directory.CreateDirectory(SaveUtil.TempPath);
            }

            File.Copy(selectedSub.FilePath, Path.Combine(SaveUtil.TempPath, selectedSub.Name + ".sub"), true);

            selectedSub = new Submarine(Path.Combine(SaveUtil.TempPath, selectedSub.Name + ".sub"), "");

            GameMain.GameSession = new GameSession(selectedSub, saveName, GameModePreset.list.Find(gm => gm.Name == "Single Player"));
            (GameMain.GameSession.GameMode as CampaignMode).GenerateMap(mapSeed);

            GameMain.LobbyScreen.Select();
        }

        private void LoadGame(string saveFile)
        {
            if (string.IsNullOrWhiteSpace(saveFile)) return;

            try
            {
                SaveUtil.LoadGame(saveFile);
            }
            catch (Exception e)
            {
                DebugConsole.ThrowError("Loading save \"" + saveFile + "\" failed", e);
                return;
            }


            GameMain.LobbyScreen.Select();
        }

        #region UI Methods
      
        private void CreateHostServerFields()
        {
            Vector2 textLabelSize = new Vector2(1.0f, 0.1f);
            Alignment textAlignment = Alignment.CenterLeft;
            Vector2 textFieldSize = new Vector2(0.5f, 1.0f);
            Vector2 tickBoxSize = new Vector2(0.4f, 0.07f);
            var paddedFrame = new GUILayoutGroup(new RectTransform(new Vector2(0.85f, 0.75f), menuTabs[(int)Tab.HostServer].RectTransform, Anchor.TopCenter) { RelativeOffset = new Vector2(0.0f, 0.05f) })
            {
                RelativeSpacing = 0.02f,
                Stretch = true
            }; 
            GUIComponent parent = paddedFrame;
            
            new GUITextBlock(new RectTransform(textLabelSize, parent.RectTransform), TextManager.Get("HostServerButton"), textAlignment: Alignment.Center, font: GUI.LargeFont);

            var label = new GUITextBlock(new RectTransform(textLabelSize, parent.RectTransform), TextManager.Get("ServerName"), textAlignment: textAlignment);
            serverNameBox = new GUITextBox(new RectTransform(textFieldSize, label.RectTransform, Anchor.CenterRight), textAlignment: textAlignment);

            label = new GUITextBlock(new RectTransform(textLabelSize, parent.RectTransform), TextManager.Get("ServerPort"), textAlignment: textAlignment);
            portBox = new GUITextBox(new RectTransform(textFieldSize, label.RectTransform, Anchor.CenterRight), textAlignment: textAlignment)
            {
                Text = NetConfig.DefaultPort.ToString(),
                ToolTip = TextManager.Get("ServerPort")
            };

            var maxPlayersLabel = new GUITextBlock(new RectTransform(textLabelSize, parent.RectTransform), TextManager.Get("MaxPlayers"), textAlignment: textAlignment);
            var buttonContainer = new GUILayoutGroup(new RectTransform(textFieldSize, maxPlayersLabel.RectTransform, Anchor.CenterRight), isHorizontal: true)
            {
                Stretch = true,
                RelativeSpacing = 0.1f
            };
            new GUIButton(new RectTransform(new Vector2(0.2f, 1.0f), buttonContainer.RectTransform), "-", textAlignment: Alignment.Center)
            {
                UserData = -1,
                OnClicked = ChangeMaxPlayers
            };

            maxPlayersBox = new GUITextBox(new RectTransform(new Vector2(0.6f, 1.0f), buttonContainer.RectTransform), textAlignment: Alignment.Center)
            {
                Text = "8",
                Enabled = false
            };
            new GUIButton(new RectTransform(new Vector2(0.2f, 1.0f), buttonContainer.RectTransform), "+", textAlignment: Alignment.Center)
            {
                UserData = 1,
                OnClicked = ChangeMaxPlayers
            };


            label = new GUITextBlock(new RectTransform(textLabelSize, parent.RectTransform), TextManager.Get("Password"), textAlignment: textAlignment);
            passwordBox = new GUITextBox(new RectTransform(textFieldSize, label.RectTransform, Anchor.CenterRight), textAlignment: textAlignment);
            
            isPublicBox = new GUITickBox(new RectTransform(tickBoxSize, parent.RectTransform), TextManager.Get("PublicServer"))
            {
                ToolTip = TextManager.Get("PublicServerToolTip")
            };
            
            useUpnpBox = new GUITickBox(new RectTransform(tickBoxSize, parent.RectTransform), TextManager.Get("AttemptUPnP"))
            {
                ToolTip = TextManager.Get("AttemptUPnPToolTip")
            };

            new GUIButton(new RectTransform(new Vector2(0.4f, 0.1f), menuTabs[(int)Tab.HostServer].RectTransform, Anchor.BottomRight)
            {
                RelativeOffset = new Vector2(0.05f, 0.05f)
            }, TextManager.Get("StartServerButton"), style: "GUIButtonLarge")
            {
                IgnoreLayoutGroups = true,
                OnClicked = HostServerClicked
            };
        }
        #endregion

    }
}<|MERGE_RESOLUTION|>--- conflicted
+++ resolved
@@ -32,21 +32,7 @@
 
         public MainMenuScreen(GameMain game)
         {
-<<<<<<< HEAD
-            animEditorButton = new GUIButton(new RectTransform(new Point(150, 40), parent: Frame.RectTransform, anchor: Anchor.TopRight) { AbsoluteOffset = new Point(50, 50) }, "Animation Editor")
-            {
-                Color = Color.Red * 0.8f
-            };
-            animEditorButton.OnClicked += (button, obj) =>
-            {
-                GameMain.AnimationEditorScreen.Select();
-                return true;
-            };
-
-            buttonsParent = new GUIFrame(new RectTransform(new Vector2(0.15f, 1), parent: Frame.RectTransform, anchor: Anchor.BottomLeft)
-=======
             buttonsParent = new GUILayoutGroup(new RectTransform(new Vector2(0.15f, 0.5f), parent: Frame.RectTransform, anchor: Anchor.BottomLeft)
->>>>>>> 73913f86
             {
                 RelativeOffset = new Vector2(0, 0.1f),
                 AbsoluteOffset = new Point(50, 0)
