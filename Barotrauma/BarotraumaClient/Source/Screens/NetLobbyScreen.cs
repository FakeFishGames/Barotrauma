﻿using Barotrauma.Extensions;
using Barotrauma.Networking;
using Microsoft.Xna.Framework;
using Microsoft.Xna.Framework.Graphics;
using Microsoft.Xna.Framework.Input;
using System;
using System.Collections.Generic;
using System.Linq;

namespace Barotrauma
{
    partial class NetLobbyScreen : Screen
    {
        private GUIFrame infoFrame, chatFrame, playerListFrame;
        private GUIFrame myCharacterFrame;
        private GUIListBox playerList;

        private GUIListBox subList, modeList, chatBox;
        public GUIListBox ChatBox
        {
            get
            {
                return chatBox;
            }
        }

        private GUIScrollBar levelDifficultyScrollBar;

        private GUIButton[] traitorProbabilityButtons;
        private GUITextBlock traitorProbabilityText;

        private GUIButton[] botCountButtons;
        private GUITextBlock botCountText;

        private GUIButton[] botSpawnModeButtons;
        private GUITextBlock botSpawnModeText;

        private GUIButton[] missionTypeButtons;
        private GUIComponent missionTypeContainer;

        private GUIListBox jobList;

        private GUITextBox textBox, seedBox;
        public GUITextBox TextBox
        {
            get
            {
                return textBox;
            }
        }
        public GUITextBox SeedBox
        {
            get
            {
                return seedBox;
            }
        }

        private GUIFrame defaultModeContainer, campaignContainer;
        private GUIButton campaignViewButton, spectateButton;
        public GUIButton SettingsButton { get; private set; }

        private GUITickBox playYourself;
        
        private GUIFrame playerInfoContainer;
        private GUIButton jobInfoFrame;
        private GUIButton playerFrame;

        private GUITickBox autoRestartBox;
                
        private GUIDropDown shuttleList;
        private GUITickBox shuttleTickBox;

        private CampaignUI campaignUI;
        public GUIComponent CampaignSetupUI;

        private Sprite backgroundSprite;
        
        private float autoRestartTimer;

        //persistent characterinfo provided by the server
        //(character settings cannot be edited when this is set)
        private CharacterInfo campaignCharacterInfo;
        public bool CampaignCharacterDiscarded
        {
            get;
            private set;
        }

        //elements that can only be used by the host
        private List<GUIComponent> clientDisabledElements = new List<GUIComponent>();
        //elements that aren't shown client-side
        private List<GUIComponent> clientHiddenElements = new List<GUIComponent>();

        private bool AllowSubSelection
        {
            get
            {
                return GameMain.NetworkMember.ServerSettings.Voting.AllowSubVoting ||
                    (GameMain.Client != null && GameMain.Client.HasPermission(ClientPermissions.SelectSub));
            }
        }
        
        public GUITextBox ServerName
        {
            get;
            private set;
        }


        public GUITextBox ServerMessage
        {
            get;
            private set;
        }
        
        public GUIButton ShowLogButton
        {
            get;
            private set;
        }

        public GUIListBox SubList
        {
            get { return subList; }
        }

        public GUIDropDown ShuttleList
        {
            get { return shuttleList; }
        }

        public GUITickBox ShuttleTickBox
        {
            get { return shuttleTickBox; }
        }

        public GUIListBox ModeList
        {
            get { return modeList; }
        }
        public int SelectedModeIndex
        {
            get { return modeList.SelectedIndex; }
            set { modeList.Select(value); }
        }

        public GUIListBox PlayerList
        {
            get { return playerList; }
        }

        public GUIButton StartButton
        {
            get;
            private set;
        }

        public GUITickBox ReadyToStartBox
        {
            get;
            private set;
        }

        public GUIFrame MyCharacterFrame
        {
            get { return myCharacterFrame; }
        }

        public bool MyCharacterFrameOpen;

        public GUIFrame InfoFrame
        {
            get { return infoFrame; }
        }

        public Submarine SelectedSub
        {
            get { return subList.SelectedData as Submarine; }
            set { subList.Select(value); }
        }

        public Submarine SelectedShuttle
        {
            get { return shuttleList.SelectedData as Submarine; }
        }

        public bool UsingShuttle
        {
            get { return shuttleTickBox.Selected; }
            set { shuttleTickBox.Selected = value; if (GameMain.Client != null) shuttleTickBox.Enabled = false; }
        }

        public GameModePreset SelectedMode
        {
            get { return modeList.SelectedData as GameModePreset; }
        }

        public int MissionTypeIndex
        {
            get { return (int)missionTypeContainer.UserData; }
            set { missionTypeContainer.UserData = value; }
        }
        
        public List<JobPrefab> JobPreferences
        {
            get
            {
                List<JobPrefab> jobPreferences = new List<JobPrefab>();
                foreach (GUIComponent child in jobList.Content.Children)
                {
                    JobPrefab jobPrefab = child.UserData as JobPrefab;
                    if (jobPrefab == null) continue;
                    jobPreferences.Add(jobPrefab);
                }
                return jobPreferences;
            }
        }

        public string LevelSeed
        {
            get
            {
                return levelSeed;
            }
            set
            {
                if (levelSeed == value) return;

                levelSeed = value;
                backgroundSprite = LocationType.Random(levelSeed)?.Background;
                if (!seedBox.Selected) seedBox.Text = levelSeed;

                //lastUpdateID++;
            }
        }

        public string AutoRestartText()
        {
            /*TODO: fix?
            if (GameMain.Server != null)
            {
                if (!GameMain.Server.AutoRestart || GameMain.Server.ConnectedClients.Count == 0) return "";
                return TextManager.Get("RestartingIn") + " " + ToolBox.SecondsToReadableTime(Math.Max(GameMain.Server.AutoRestartTimer, 0));
            }*/

            if (autoRestartTimer == 0.0f) return "";
            return TextManager.Get("RestartingIn") + " " + ToolBox.SecondsToReadableTime(Math.Max(autoRestartTimer, 0));
        }

        public NetLobbyScreen()
        {
            defaultModeContainer = new GUIFrame(new RectTransform(new Vector2(0.95f, 0.95f), Frame.RectTransform, Anchor.Center), style: null);
            campaignContainer = new GUIFrame(new RectTransform(new Vector2(1.0f, 0.75f), Frame.RectTransform, Anchor.TopCenter), style: null)
            {
                Visible = false
            };

            float panelSpacing = 0.02f;

            //server info panel ------------------------------------------------------------

            infoFrame = new GUIFrame(new RectTransform(new Vector2(0.7f, 0.65f), defaultModeContainer.RectTransform));
            var infoFrameContent = new GUIFrame(new RectTransform(new Vector2(0.95f, 0.9f), infoFrame.RectTransform, Anchor.Center), style: null);

            //chatbox ----------------------------------------------------------------------
            chatFrame = new GUIFrame(new RectTransform(new Vector2(0.7f, 0.35f - panelSpacing), defaultModeContainer.RectTransform, Anchor.BottomLeft));
            GUIFrame paddedChatFrame = new GUIFrame(new RectTransform(new Vector2(0.95f, 0.85f), chatFrame.RectTransform, Anchor.Center), style: null);

            chatBox = new GUIListBox(new RectTransform(new Point(paddedChatFrame.Rect.Width, paddedChatFrame.Rect.Height - 30), paddedChatFrame.RectTransform) { IsFixedSize = false });
            textBox = new GUITextBox(new RectTransform(new Point(paddedChatFrame.Rect.Width, 20), paddedChatFrame.RectTransform, Anchor.BottomLeft) { IsFixedSize = false })
            {
                MaxTextLength = ChatMessage.MaxLength,
                Font = GUI.SmallFont
            };

            textBox.OnEnterPressed = (tb, userdata) => { GameMain.Client?.EnterChatMessage(tb, userdata); return true; };
            textBox.OnTextChanged += (tb, userdata) => { GameMain.Client?.TypingChatMessage(tb, userdata); return true; };

            //player info panel ------------------------------------------------------------

            myCharacterFrame = new GUIFrame(new RectTransform(new Vector2(0.3f - panelSpacing, 0.65f), defaultModeContainer.RectTransform, Anchor.TopRight));
            playerInfoContainer = new GUIFrame(new RectTransform(new Vector2(0.9f, 0.9f), myCharacterFrame.RectTransform, Anchor.Center), style: null);

            playYourself = new GUITickBox(new RectTransform(new Vector2(0.06f, 0.06f), myCharacterFrame.RectTransform) { RelativeOffset = new Vector2(0.05f,0.05f) },
                TextManager.Get("PlayYourself"))
            {
                OnSelected = TogglePlayYourself,
                UserData = "playyourself"
            };

            var toggleMyPlayerFrame = new GUIButton(new RectTransform(new Point(25, 70), myCharacterFrame.RectTransform, Anchor.TopLeft, Pivot.TopRight), "", style: "GUIButtonHorizontalArrow");
            toggleMyPlayerFrame.OnClicked += (GUIButton btn, object userdata) =>
            {
                MyCharacterFrameOpen = !MyCharacterFrameOpen;
                foreach (GUIComponent child in btn.Children)
                {
                    child.SpriteEffects = MyCharacterFrameOpen ? SpriteEffects.FlipHorizontally : SpriteEffects.None;
                }
                return true;
            };

            //player list ------------------------------------------------------------------

            playerListFrame = new GUIFrame(new RectTransform(new Vector2(0.3f - panelSpacing, 0.35f - panelSpacing), defaultModeContainer.RectTransform, Anchor.BottomRight));
            GUIFrame paddedPlayerListFrame = new GUIFrame(new RectTransform(new Vector2(0.9f, 0.85f), playerListFrame.RectTransform, Anchor.Center), style: null);

            playerList = new GUIListBox(new RectTransform(Vector2.One, paddedPlayerListFrame.RectTransform))
            {
                OnSelected = SelectPlayer
            };

            //--------------------------------------------------------------------------------------------------------------------------------
            //infoframe contents
            //--------------------------------------------------------------------------------------------------------------------------------

            var infoColumnContainer = new GUILayoutGroup(new RectTransform(new Vector2(0.7f - 0.02f, 0.75f), infoFrameContent.RectTransform, Anchor.BottomLeft), 
                isHorizontal: true, childAnchor: Anchor.BottomLeft)
                { RelativeSpacing = 0.02f, Stretch = true };
            var leftInfoColumn = new GUILayoutGroup(new RectTransform(new Vector2(0.35f, 1.0f), infoColumnContainer.RectTransform, Anchor.BottomLeft))
                { RelativeSpacing = 0.02f, Stretch = true };
            var midInfoColumn = new GUILayoutGroup(new RectTransform(new Vector2(0.35f, 1.0f), infoColumnContainer.RectTransform, Anchor.BottomLeft))
                { RelativeSpacing = 0.02f, Stretch = true };

            var rightInfoColumn = new GUILayoutGroup(new RectTransform(new Vector2(0.3f, 0.85f), infoFrameContent.RectTransform, Anchor.TopRight))
                { RelativeSpacing = 0.02f, Stretch = true };
            
            var topButtonContainer = new GUILayoutGroup(new RectTransform(new Vector2(1.0f, 0.07f), rightInfoColumn.RectTransform), isHorizontal: true, childAnchor: Anchor.TopRight)
            {
                RelativeSpacing = 0.05f,
                Stretch = true
            };

            //spacing
            new GUIFrame(new RectTransform(new Vector2(1.0f, 0.03f), rightInfoColumn.RectTransform), style: null);

            //server info ------------------------------------------------------------------
            
            ServerName = new GUITextBox(new RectTransform(new Vector2(0.3f, 0.05f), infoFrameContent.RectTransform));
            ServerName.OnDeselected += (textBox, key) =>
            {
                GameMain.Client.ServerSettings.ClientAdminWrite(ServerSettings.NetFlags.Name);
            };
            clientDisabledElements.Add(ServerName);
            
            ServerMessage = new GUITextBox(new RectTransform(new Vector2(infoColumnContainer.RectTransform.RelativeSize.X, 0.15f), infoFrameContent.RectTransform) { RelativeOffset = new Vector2(0.0f, 0.07f) })
            {
                Wrap = true
            };
            ServerMessage.OnDeselected += (textBox, key) =>
            {
                GameMain.Client.ServerSettings.ClientAdminWrite(ServerSettings.NetFlags.Message);
            };
            clientDisabledElements.Add(ServerMessage);
            
            SettingsButton = new GUIButton(new RectTransform(new Vector2(0.5f, 1.0f), topButtonContainer.RectTransform, Anchor.TopRight),
                TextManager.Get("ServerSettingsButton"));
            clientHiddenElements.Add(SettingsButton);

            ShowLogButton = new GUIButton(new RectTransform(new Vector2(0.5f, 1.0f), topButtonContainer.RectTransform, Anchor.TopRight),
                TextManager.Get("ServerLog"))
            {
                OnClicked = (GUIButton button, object userData) =>
                {
                    if (GameMain.NetworkMember.ServerSettings.ServerLog.LogFrame == null)
                    {
                        GameMain.NetworkMember.ServerSettings.ServerLog.CreateLogFrame();
                    }
                    else
                    {
                        GameMain.NetworkMember.ServerSettings.ServerLog.LogFrame = null;
                        GUI.KeyboardDispatcher.Subscriber = null;
                    }
                    return true;
                }
            };
            clientHiddenElements.Add(ShowLogButton);

            //submarine list ------------------------------------------------------------------
            
            var subLabel = new GUITextBlock(new RectTransform(new Vector2(1.0f, 0.05f), leftInfoColumn.RectTransform), TextManager.Get("Submarine"));
            subList = new GUIListBox(new RectTransform(new Vector2(1.0f, 0.9f), leftInfoColumn.RectTransform))
            {
                OnSelected = VotableClicked
            };

            var voteText = new GUITextBlock(new RectTransform(new Vector2(0.5f, 1.0f), subLabel.RectTransform, Anchor.TopRight),
                TextManager.Get("Votes"), textAlignment: Alignment.CenterRight)
            {
                UserData = "subvotes",
                Visible = false
            };

            //respawn shuttle ------------------------------------------------------------------

            shuttleTickBox = new GUITickBox(new RectTransform(new Vector2(1.0f, 0.05f), midInfoColumn.RectTransform), TextManager.Get("RespawnShuttle"))
            {
                Selected = true,
                OnSelected = (GUITickBox box) =>
                {
                    shuttleList.Enabled = box.Selected;
                    //if (GameMain.Server != null) lastUpdateID++;
                    return true;
                }
            };
            shuttleList = new GUIDropDown(new RectTransform(new Vector2(1.0f, 0.05f), midInfoColumn.RectTransform), elementCount: 10);

            //gamemode ------------------------------------------------------------------

            var modeLabel = new GUITextBlock(new RectTransform(new Vector2(1.0f, 0.05f), midInfoColumn.RectTransform), TextManager.Get("GameMode"));
            modeList = new GUIListBox(new RectTransform(new Vector2(1.0f, 0.5f), midInfoColumn.RectTransform))
            {
                OnSelected = VotableClicked
            };

            voteText = new GUITextBlock(new RectTransform(new Vector2(0.5f, 1.0f), modeLabel.RectTransform, Anchor.TopRight),
                TextManager.Get("Votes"), textAlignment: Alignment.CenterRight)
            {
                UserData = "modevotes",
                Visible = false
            };

            foreach (GameModePreset mode in GameModePreset.List)
            {
                if (mode.IsSinglePlayer) continue;

                GUITextBlock textBlock = new GUITextBlock(new RectTransform(new Vector2(1.0f, 0.2f), modeList.Content.RectTransform),
                    mode.Name, style: "ListBoxElement", textAlignment: Alignment.CenterLeft)
                {
                    ToolTip = mode.Description,
                    UserData = mode
                };
            }

            //mission type ------------------------------------------------------------------

            missionTypeContainer = new GUILayoutGroup(new RectTransform(new Vector2(1.0f, 0.05f), midInfoColumn.RectTransform), isHorizontal: true)
            {
                UserData = 0,
                Visible = false,
                Stretch = true
            };

            var missionTypeText = new GUITextBlock(new RectTransform(new Vector2(0.3f, 1.0f), missionTypeContainer.RectTransform),
                TextManager.Get("MissionType"));
            missionTypeButtons = new GUIButton[2];
            missionTypeButtons[0] = new GUIButton(new RectTransform(new Vector2(0.1f, 1.0f), missionTypeContainer.RectTransform), "<");
            missionTypeButtons[0].OnClicked = (button, obj) =>
            {
                GameMain.Client.ServerSettings.ClientAdminWrite(ServerSettings.NetFlags.Misc, missionType: -1);

                return true;
            };

            new GUITextBlock(new RectTransform(new Vector2(0.4f, 1.0f), missionTypeContainer.RectTransform),
                TextManager.Get("MissionType.Random"), textAlignment: Alignment.Center);
            missionTypeButtons[1] = new GUIButton(new RectTransform(new Vector2(0.1f, 1.0f), missionTypeContainer.RectTransform), ">");
            missionTypeButtons[1].OnClicked = (button, obj) =>
            {
                GameMain.Client.ServerSettings.ClientAdminWrite(ServerSettings.NetFlags.Misc, missionType: 1);

                return true;
            };

            clientDisabledElements.AddRange(missionTypeButtons);

            //seed ------------------------------------------------------------------

            new GUITextBlock(new RectTransform(new Vector2(1.0f, 0.05f), rightInfoColumn.RectTransform), TextManager.Get("LevelSeed"));
            seedBox = new GUITextBox(new RectTransform(new Vector2(1.0f, 0.05f), rightInfoColumn.RectTransform));
            seedBox.OnDeselected += (textBox, key) =>
            {
                GameMain.Client.ServerSettings.ClientAdminWrite(ServerSettings.NetFlags.LevelSeed);
            };
            clientDisabledElements.Add(seedBox);
            LevelSeed = ToolBox.RandomSeed(8);

            //level difficulty ------------------------------------------------------------------

            new GUITextBlock(new RectTransform(new Vector2(1.0f, 0.05f), rightInfoColumn.RectTransform), TextManager.Get("LevelDifficulty"));
            levelDifficultyScrollBar = new GUIScrollBar(new RectTransform(new Vector2(1.0f, 0.05f), rightInfoColumn.RectTransform), barSize: 0.1f);
            levelDifficultyScrollBar.Range = new Vector2(0.0f, 100.0f);
            levelDifficultyScrollBar.OnReleased = (scrollbar, value) =>
            {
                GameMain.Client.ServerSettings.ClientAdminWrite(ServerSettings.NetFlags.Misc, levelDifficulty: scrollbar.BarScrollValue);

                return true;
            };

            clientDisabledElements.Add(levelDifficultyScrollBar);

            //traitor probability ------------------------------------------------------------------
            
            new GUIFrame(new RectTransform(new Vector2(1.0f, 0.03f), rightInfoColumn.RectTransform), style: null); //spacing

            new GUITextBlock(new RectTransform(new Vector2(1.0f, 0.05f), rightInfoColumn.RectTransform), TextManager.Get("Traitors"));

            var traitorProbContainer = new GUILayoutGroup(new RectTransform(new Vector2(1.0f, 0.05f), rightInfoColumn.RectTransform), isHorizontal: true);
            traitorProbabilityButtons = new GUIButton[2];
            traitorProbabilityButtons[0] = new GUIButton(new RectTransform(new Vector2(0.1f, 1.0f), traitorProbContainer.RectTransform), "<");
            traitorProbabilityButtons[0].OnClicked = (button, obj) =>
            {
                GameMain.Client.ServerSettings.ClientAdminWrite(ServerSettings.NetFlags.Misc, traitorSetting: -1);

                return true;
            };
            
            traitorProbabilityText = new GUITextBlock(new RectTransform(new Vector2(0.5f, 1.0f), traitorProbContainer.RectTransform), TextManager.Get("No"), textAlignment: Alignment.Center);
            traitorProbabilityButtons[1] = new GUIButton(new RectTransform(new Vector2(0.1f, 1.0f), traitorProbContainer.RectTransform), ">");
            traitorProbabilityButtons[1].OnClicked = (button, obj) =>
            {
                GameMain.Client.ServerSettings.ClientAdminWrite(ServerSettings.NetFlags.Misc, traitorSetting: 1);

                return true;
            };

            clientDisabledElements.AddRange(traitorProbabilityButtons);

            //bot count ------------------------------------------------------------------
            
            new GUITextBlock(new RectTransform(new Vector2(1.0f, 0.05f), rightInfoColumn.RectTransform), TextManager.Get("BotCount"));
            var botCountContainer = new GUILayoutGroup(new RectTransform(new Vector2(1.0f, 0.05f), rightInfoColumn.RectTransform), isHorizontal: true);
            botCountButtons = new GUIButton[2];
            botCountButtons[0] = new GUIButton(new RectTransform(new Vector2(0.1f, 1.0f), botCountContainer.RectTransform), "<");
            botCountButtons[0].OnClicked = (button, obj) =>
            {
                GameMain.Client.ServerSettings.ClientAdminWrite(ServerSettings.NetFlags.Misc, botCount: -1);

                return true;
            };

            botCountText = new GUITextBlock(new RectTransform(new Vector2(0.5f, 1.0f), botCountContainer.RectTransform), "0", textAlignment: Alignment.Center);
            botCountButtons[1] = new GUIButton(new RectTransform(new Vector2(0.1f, 1.0f), botCountContainer.RectTransform), ">");
            botCountButtons[1].OnClicked = (button, obj) =>
            {
                GameMain.Client.ServerSettings.ClientAdminWrite(ServerSettings.NetFlags.Misc, botCount: 1);

                return true;
            };

            clientDisabledElements.AddRange(botCountButtons);

            new GUITextBlock(new RectTransform(new Vector2(1.0f, 0.05f), rightInfoColumn.RectTransform), TextManager.Get("BotSpawnMode"));
            var botSpawnModeContainer = new GUILayoutGroup(new RectTransform(new Vector2(1.0f, 0.05f), rightInfoColumn.RectTransform), isHorizontal: true);
            botSpawnModeButtons = new GUIButton[2];
            botSpawnModeButtons[0] = new GUIButton(new RectTransform(new Vector2(0.1f, 1.0f), botSpawnModeContainer.RectTransform), "<");
            botSpawnModeButtons[0].OnClicked = (button, obj) =>
            {
                GameMain.Client.ServerSettings.ClientAdminWrite(ServerSettings.NetFlags.Misc, botSpawnMode: -1);

                return true;
            };

            botSpawnModeText = new GUITextBlock(new RectTransform(new Vector2(0.5f, 1.0f), botSpawnModeContainer.RectTransform), "", textAlignment: Alignment.Center);
            botSpawnModeButtons[1] = new GUIButton(new RectTransform(new Vector2(0.1f, 1.0f), botSpawnModeContainer.RectTransform), ">");
            botSpawnModeButtons[1].OnClicked = (button, obj) =>
            {
                GameMain.Client.ServerSettings.ClientAdminWrite(ServerSettings.NetFlags.Misc, botSpawnMode: 1);

                return true;
            };

            clientDisabledElements.AddRange(botSpawnModeButtons);

            //misc buttons ------------------------------------------------------------------
            
            new GUIFrame(new RectTransform(new Vector2(1.0f, 0.03f), rightInfoColumn.RectTransform), style: null); //spacing

            autoRestartBox = new GUITickBox(new RectTransform(new Vector2(1.0f, 0.05f), rightInfoColumn.RectTransform), TextManager.Get("AutoRestart"));
            autoRestartBox.OnSelected = (tickBox) =>
            {
                GameMain.Client.ServerSettings.ClientAdminWrite(ServerSettings.NetFlags.Misc, autoRestart: tickBox.Selected);

                return true;
            };

            clientDisabledElements.Add(autoRestartBox);
            var restartText = new GUITextBlock(new RectTransform(new Vector2(1.0f, 0.05f), rightInfoColumn.RectTransform), "", font: GUI.SmallFont)
            {
                TextGetter = AutoRestartText
            };
            
            StartButton = new GUIButton(new RectTransform(new Vector2(0.3f, 0.1f), infoFrameContent.RectTransform, Anchor.BottomRight),
                TextManager.Get("StartGameButton"), style: "GUIButtonLarge")
            {
                OnClicked = (btn, obj) => { GameMain.Client.RequestStartRound(); return true; }
            };
            clientHiddenElements.Add(StartButton);

            ReadyToStartBox = new GUITickBox(new RectTransform(new Vector2(0.3f, 0.06f), infoFrameContent.RectTransform, Anchor.BottomRight),
                TextManager.Get("ReadyToStartTickBox"), GUI.SmallFont)
            {
                Visible = false
            };

            campaignViewButton = new GUIButton(new RectTransform(new Vector2(0.3f, 0.1f), infoFrameContent.RectTransform, Anchor.BottomRight) { RelativeOffset = new Vector2(0.0f, 0.06f) },
                TextManager.Get("CampaignView"), style: "GUIButtonLarge")
            {
                OnClicked = (btn, obj) => { ToggleCampaignView(true); return true; },
                Visible = false
            };

            spectateButton = new GUIButton(new RectTransform(new Vector2(0.3f, 0.1f), infoFrameContent.RectTransform, Anchor.BottomRight),
                TextManager.Get("SpectateButton"), style: "GUIButtonLarge");
        }

        public override void Deselect()
        {
            textBox.Deselect();
            myCharacterFrame.GetChild<GUIButton>().Visible = true;
            CampaignCharacterDiscarded = false;
        }

        public override void Select()
        {
            if (GameMain.NetworkMember == null) return;
            Character.Controlled = null;
            GameMain.LightManager.LosEnabled = false;

            CampaignCharacterDiscarded = false;

            textBox.Select();
            textBox.OnEnterPressed = GameMain.Client.EnterChatMessage;
            textBox.OnTextChanged += GameMain.Client.TypingChatMessage;

            myCharacterFrame.RectTransform.AbsoluteOffset = new Point(0, 0);
            myCharacterFrame.GetChild<GUIButton>().Visible = false;

            subList.Enabled = AllowSubSelection;// || GameMain.Server != null;
            shuttleList.Enabled = AllowSubSelection;// || GameMain.Server != null;

            modeList.Enabled = 
                GameMain.NetworkMember.ServerSettings.Voting.AllowModeVoting || 
                (GameMain.Client != null && GameMain.Client.HasPermission(ClientPermissions.SelectMode));

            //ServerName = (GameMain.Server == null) ? ServerName : GameMain.Server.Name;

            //disable/hide elements the clients are not supposed to use/see
            clientDisabledElements.ForEach(c => c.Enabled = false);
            clientHiddenElements.ForEach(c => c.Visible = false);

            UpdatePermissions();

            if (GameMain.Client != null)
            {
                spectateButton.Visible = GameMain.Client.GameStarted;
                ReadyToStartBox.Visible = !GameMain.Client.GameStarted && !GameMain.Client.HasPermission(ClientPermissions.ManageRound);
                ReadyToStartBox.Selected = false;
                GameMain.Client.SetReadyToStart(ReadyToStartBox);
            }
            else
            {
                spectateButton.Visible = false;
                ReadyToStartBox.Visible = false;
            }
            SetPlayYourself(playYourself.Selected);            

            /*if (IsServer && GameMain.Server != null)
            {
                List<Submarine> subsToShow = Submarine.SavedSubmarines.Where(s => !s.HasTag(SubmarineTag.HideInMenus)).ToList();

                ReadyToStartBox.Visible = false;
                StartButton.OnClicked = GameMain.Server.StartGameClicked;
                settingsButton.OnClicked = GameMain.Server.ToggleSettingsFrame;

                int prevSelectedSub = subList.SelectedIndex;
                UpdateSubList(subList, subsToShow);

                int prevSelectedShuttle = shuttleList.SelectedIndex;
                UpdateSubList(shuttleList, subsToShow);
                modeList.OnSelected = VotableClicked;
                modeList.OnSelected = SelectMode;
                subList.OnSelected = VotableClicked;
                subList.OnSelected = SelectSub;
                shuttleList.OnSelected = SelectSub;

                levelDifficultyScrollBar.OnMoved = (GUIScrollBar scrollBar, float barScroll) =>
                {
                    SetLevelDifficulty(barScroll * 100.0f);
                    return true;
                };

                traitorProbabilityButtons[0].OnClicked = traitorProbabilityButtons[1].OnClicked = ToggleTraitorsEnabled;
                botCountButtons[0].OnClicked = botCountButtons[1].OnClicked = ChangeBotCount;
                botSpawnModeButtons[0].OnClicked = botSpawnModeButtons[1].OnClicked = ChangeBotSpawnMode;
                missionTypeButtons[0].OnClicked = missionTypeButtons[1].OnClicked = ToggleMissionType;
                
                if (subList.SelectedComponent == null) subList.Select(Math.Max(0, prevSelectedSub));
                if (shuttleList.Selected == null)
                {
                    var shuttles = shuttleList.GetChildren().Where(c => c.UserData is Submarine && ((Submarine)c.UserData).HasTag(SubmarineTag.Shuttle));
                    if (prevSelectedShuttle == -1 && shuttles.Any())
                    {
                        shuttleList.SelectItem(shuttles.First().UserData);
                    }
                    else
                    {
                        shuttleList.Select(Math.Max(0, prevSelectedShuttle));
                    }
                }

                GameAnalyticsManager.SetCustomDimension01("multiplayer");
                
                if (GameModePreset.List.Count > 0 && modeList.SelectedComponent == null) modeList.Select(0);
                GameMain.Server.Voting.ResetVotes(GameMain.Server.ConnectedClients);
            }
            else */
            if (GameMain.Client != null)
            {
                GameMain.Client.ServerSettings.Voting.ResetVotes(GameMain.Client.ConnectedClients);
                if (!playYourself.Selected)
                {
                    playYourself.Selected = true;
                    TogglePlayYourself(playYourself);
                }
                spectateButton.OnClicked = GameMain.Client.SpectateClicked;
                ReadyToStartBox.OnSelected = GameMain.Client.SetReadyToStart;
            }

            GameMain.NetworkMember.EndVoteCount = 0;
            GameMain.NetworkMember.EndVoteMax = 1;

            base.Select();
        }

        /*TODO: remove?
        public void RandomizeSettings()
        {
            if (GameMain.Server == null) return;

            if (GameMain.Server.RandomizeSeed) LevelSeed = ToolBox.RandomSeed(8);
            if (GameMain.Server.SubSelectionMode == SelectionMode.Random)
            {
                var nonShuttles = subList.Content.Children.Where(c => c.UserData is Submarine && !((Submarine)c.UserData).HasTag(SubmarineTag.Shuttle));
                subList.Select(nonShuttles.GetRandom());
            }
            if (GameMain.Server.ModeSelectionMode == SelectionMode.Random)
            {
                var allowedGameModes = GameModePreset.List.FindAll(m => !m.IsSinglePlayer && m.Identifier != "multiplayercampaign");
                modeList.Select(allowedGameModes[Rand.Range(0, allowedGameModes.Count)]);
            }
        }*/
        
        public void UpdatePermissions()
        {
            ServerName.Enabled = GameMain.Client.HasPermission(ClientPermissions.ManageSettings);
            ServerMessage.Enabled = GameMain.Client.HasPermission(ClientPermissions.ManageSettings);
            missionTypeButtons[0].Enabled = GameMain.Client.HasPermission(ClientPermissions.ManageSettings);
            missionTypeButtons[1].Enabled = GameMain.Client.HasPermission(ClientPermissions.ManageSettings);
            traitorProbabilityButtons[0].Enabled = GameMain.Client.HasPermission(ClientPermissions.ManageSettings);
            traitorProbabilityButtons[1].Enabled = GameMain.Client.HasPermission(ClientPermissions.ManageSettings);
            botCountButtons[0].Enabled = GameMain.Client.HasPermission(ClientPermissions.ManageSettings);
            botCountButtons[1].Enabled = GameMain.Client.HasPermission(ClientPermissions.ManageSettings);
            botSpawnModeButtons[0].Enabled = GameMain.Client.HasPermission(ClientPermissions.ManageSettings);
            botSpawnModeButtons[1].Enabled = GameMain.Client.HasPermission(ClientPermissions.ManageSettings);
            levelDifficultyScrollBar.Enabled = GameMain.Client.HasPermission(ClientPermissions.ManageSettings);
            autoRestartBox.Enabled = GameMain.Client.HasPermission(ClientPermissions.ManageSettings);
            seedBox.Enabled = GameMain.Client.HasPermission(ClientPermissions.ManageSettings);

            SettingsButton.Visible = GameMain.Client.HasPermission(ClientPermissions.ManageSettings);
            SettingsButton.OnClicked = GameMain.Client.ServerSettings.ToggleSettingsFrame;
            ReadyToStartBox.Visible = !GameMain.Client.HasPermission(ClientPermissions.ManageRound);
            StartButton.Visible = GameMain.Client.HasPermission(ClientPermissions.ManageRound);
            ServerName.Enabled = GameMain.Client.HasPermission(ClientPermissions.ManageSettings);
            ServerMessage.Enabled = GameMain.Client.HasPermission(ClientPermissions.ManageSettings);
            SubList.Enabled = GameMain.Client.ServerSettings.Voting.AllowSubVoting || GameMain.Client.HasPermission(ClientPermissions.SelectSub);
            ModeList.Enabled = GameMain.Client.ServerSettings.Voting.AllowModeVoting || GameMain.Client.HasPermission(ClientPermissions.SelectMode);
            ShowLogButton.Visible = GameMain.Client.HasPermission(ClientPermissions.ServerLog);
            GameMain.Client.ShowLogButton.Visible = GameMain.Client.HasPermission(ClientPermissions.ServerLog);

            GameMain.Client.EndRoundButton.Visible = GameMain.Client.HasPermission(ClientPermissions.ManageRound);
        }

        public void ShowSpectateButton()
        {
            if (GameMain.Client == null) return;
            spectateButton.Visible = true;
        }

        public void SetCampaignCharacterInfo(CharacterInfo characterInfo)
        {
            if (CampaignCharacterDiscarded) return;

            campaignCharacterInfo = characterInfo;
            if (campaignCharacterInfo != null)
            {
                UpdatePlayerFrame(campaignCharacterInfo, false);
            }
            else
            {
                UpdatePlayerFrame(null, true);
            }
        }

        private void UpdatePlayerFrame(CharacterInfo characterInfo, bool allowEditing = true)
        {
            if (characterInfo == null)
            {
                characterInfo =
                    new CharacterInfo(Character.HumanConfigFile, GameMain.NetworkMember.Name, GameMain.Config.CharacterGender, null)
                    {
                        Race = GameMain.Config.CharacterRace,
                        HeadSpriteId = GameMain.Config.CharacterHeadIndex,
                        HairIndex = GameMain.Config.CharacterHairIndex,
                        BeardIndex = GameMain.Config.CharacterBeardIndex,
                        MoustacheIndex = GameMain.Config.CharacterMoustacheIndex,
                        FaceAttachmentIndex = GameMain.Config.CharacterFaceAttachmentIndex,
                    };
                // Need to reload the attachments because the indices may have changed
                characterInfo.LoadHeadAttachments();
                GameMain.Client.CharacterInfo = characterInfo;
            }

            playerInfoContainer.ClearChildren();
            
            GUIComponent infoContainer = new GUILayoutGroup(new RectTransform(new Vector2(1.0f, 0.9f), playerInfoContainer.RectTransform, Anchor.BottomCenter), childAnchor: Anchor.TopCenter)
                { Stretch = true };

            new GUITextBlock(new RectTransform(new Vector2(1.0f, 0.1f), infoContainer.RectTransform), characterInfo.Name, font: GUI.LargeFont, textAlignment: Alignment.Center, wrap: true);

            GUIComponent headContainer = new GUILayoutGroup(new RectTransform(new Vector2(0.6f, 0.2f), infoContainer.RectTransform, Anchor.TopCenter), isHorizontal: true)
            {
                Stretch = true
            };

            if (allowEditing)
            {
                new GUIButton(new RectTransform(new Vector2(0.1f, 1.0f), headContainer.RectTransform), "", style: "GUIButtonHorizontalArrow")
                {
                    UserData = -1,
                    OnClicked = ToggleHead
                }.Children.ForEach(c => c.SpriteEffects = SpriteEffects.FlipHorizontally);
            }

            new GUICustomComponent(new RectTransform(new Vector2(0.3f, 1.0f), headContainer.RectTransform), 
                onDraw: (sb, component) => characterInfo.DrawIcon(sb, component.Rect.Center.ToVector2(), targetAreaSize: component.Rect.Size.ToVector2()));

            if (allowEditing)
            {
                new GUIButton(new RectTransform(new Vector2(0.1f, 1.0f), headContainer.RectTransform), style: "GUIButtonHorizontalArrow")
                {
                    UserData = 1,
                    OnClicked = ToggleHead
                };

                new GUITextBlock(new RectTransform(new Vector2(1.0f, 0.05f), infoContainer.RectTransform),
                    TextManager.Get("Gender"), textAlignment: Alignment.Center);
                GUIComponent genderContainer = new GUILayoutGroup(new RectTransform(new Vector2(0.5f, 0.06f), infoContainer.RectTransform), isHorizontal: true)
                {
                    Stretch = true,
                    RelativeSpacing = 0.05f
                };

                GUIButton maleButton = new GUIButton(new RectTransform(new Vector2(0.5f, 1.0f), genderContainer.RectTransform),
                    TextManager.Get("Male"))
                {
                    UserData = Gender.Male,
                    OnClicked = SwitchGender
                };

                GUIButton femaleButton = new GUIButton(new RectTransform(new Vector2(0.5f, 1.0f), genderContainer.RectTransform),
                    TextManager.Get("Female"))
                {
                    UserData = Gender.Female,
                    OnClicked = SwitchGender
                };

                new GUITextBlock(new RectTransform(new Vector2(1.0f, 0.1f), infoContainer.RectTransform), 
                    TextManager.Get("JobPreferences"));

                jobList = new GUIListBox(new RectTransform(new Vector2(1.0f, 0.4f), infoContainer.RectTransform))
                {
                    Enabled = false
                };

                int i = 1;
                foreach (string jobIdentifier in GameMain.Config.JobPreferences)
                {
                    JobPrefab job = JobPrefab.List.Find(j => j.Identifier == jobIdentifier);
                    if (job == null || job.MaxNumber <= 0) continue;

                    var jobFrame = new GUIFrame(new RectTransform(new Vector2(1.0f, 0.2f), jobList.Content.RectTransform), style: "ListBoxElement")
                    {
                        UserData = job
                    };
                    GUITextBlock jobText = new GUITextBlock(new RectTransform(new Vector2(0.66f, 1.0f), jobFrame.RectTransform, Anchor.CenterRight),
                        i + ". " + job.Name + "    ", textAlignment: Alignment.CenterLeft);

                    var jobButtonContainer = new GUILayoutGroup(new RectTransform(new Vector2(0.3f, 0.8f), jobFrame.RectTransform, Anchor.CenterLeft) { RelativeOffset = new Vector2(0.02f, 0.0f) },
                        isHorizontal: true, childAnchor: Anchor.CenterLeft)
                    {
                        RelativeSpacing = 0.03f
                    };

                    int buttonSize = jobButtonContainer.Rect.Height;
                    GUIButton infoButton = new GUIButton(new RectTransform(new Point(buttonSize, buttonSize), jobButtonContainer.RectTransform), "?")
                    {
                        UserData = job,
                        OnClicked = ViewJobInfo
                    };

                    GUIButton upButton = new GUIButton(new RectTransform(new Point(buttonSize, buttonSize), jobButtonContainer.RectTransform), "")
                    {
                        UserData = -1,
                        OnClicked = ChangeJobPreference
                    };
                    new GUIImage(new RectTransform(new Vector2(0.8f, 0.8f), upButton.RectTransform, Anchor.Center), GUI.Arrow, scaleToFit: true);

                    GUIButton downButton = new GUIButton(new RectTransform(new Point(buttonSize, buttonSize), jobButtonContainer.RectTransform), "")
                    {
                        UserData = 1,
                        OnClicked = ChangeJobPreference
                    };
                    new GUIImage(new RectTransform(new Vector2(0.8f, 0.8f), downButton.RectTransform, Anchor.Center), GUI.Arrow, scaleToFit: true)
                    {
                        Rotation = MathHelper.Pi
                    };
                }

                UpdateJobPreferences(jobList);
            }
            else
            {
                new GUITextBlock(new RectTransform(new Vector2(1.0f, 0.15f), infoContainer.RectTransform), characterInfo.Job.Name, textAlignment: Alignment.Center, wrap: true);

                new GUITextBlock(new RectTransform(new Vector2(1.0f, 0.1f), infoContainer.RectTransform), TextManager.Get("Skills"));
                foreach (Skill skill in characterInfo.Job.Skills)
                {
                    Color textColor = Color.White * (0.5f + skill.Level / 200.0f);
                    var skillText = new GUITextBlock(new RectTransform(new Vector2(1.0f, 0.1f), infoContainer.RectTransform),
                        "  - " + TextManager.Get("SkillName." + skill.Identifier) + ": " + (int)skill.Level, textColor);
                }

                //spacing
                new GUIFrame(new RectTransform(new Vector2(1.0f, 0.15f), infoContainer.RectTransform), style: null);

                new GUIButton(new RectTransform(new Vector2(0.8f, 0.1f), infoContainer.RectTransform, Anchor.BottomCenter), "Create new")
                {
                    IgnoreLayoutGroups = true,
                    OnClicked = (btn, userdata) =>
                    {
                        var confirmation = new GUIMessageBox(TextManager.Get("NewCampaignCharacterHeader"), TextManager.Get("NewCampaignCharacterText"),
                            new string[] { TextManager.Get("Yes"), TextManager.Get("No") });
                        confirmation.Buttons[0].OnClicked += confirmation.Close;
                        confirmation.Buttons[0].OnClicked += (btn2, userdata2) =>
                        {
                            CampaignCharacterDiscarded = true;
                            campaignCharacterInfo = null;
                            UpdatePlayerFrame(null, true);
                            return true;
                        };
                        confirmation.Buttons[1].OnClicked += confirmation.Close;
                        return true;
                    }
                };
            }          
        }
        
        public bool TogglePlayYourself(GUITickBox tickBox)
        {
            if (tickBox.Selected)
            {
                UpdatePlayerFrame(campaignCharacterInfo, allowEditing: campaignCharacterInfo == null);
            }
            else
            {
                playerInfoContainer.ClearChildren();
                
                GameMain.Client.CharacterInfo = null;
                GameMain.Client.Character = null;

                new GUITextBlock(new RectTransform(Vector2.One, playerInfoContainer.RectTransform, Anchor.Center), 
                    TextManager.Get("PlayingAsSpectator"),
                    textAlignment: Alignment.Center);
            }
            return false;
        }

        public void SetPlayYourself(bool playYourself)
        {
            this.playYourself.Selected = playYourself;
            if (playYourself)
            {
                UpdatePlayerFrame(campaignCharacterInfo, allowEditing: campaignCharacterInfo == null);
            }
            else
            {
                playerInfoContainer.ClearChildren();

                GameMain.Client.CharacterInfo = null;
                GameMain.Client.Character = null;

                new GUITextBlock(new RectTransform(Vector2.One, playerInfoContainer.RectTransform, Anchor.Center),
                    TextManager.Get("PlayingAsSpectator"),
                    textAlignment: Alignment.Center);
            }
        }

        public void SetAllowSpectating(bool allowSpectating)
        {
            //show the player config menu if spectating is not allowed
            if (!playYourself.Selected && !allowSpectating)
            {
                playYourself.Selected = !playYourself.Selected;
                TogglePlayYourself(playYourself);
            }
            //hide "play yourself" tickbox if spectating is not allowed
            playYourself.Visible = allowSpectating;            
        }

        public void SetAutoRestart(bool enabled, float timer = 0.0f)
        {
            autoRestartBox.Selected = enabled;
            autoRestartTimer = timer;
        }

        public void ToggleAutoRestart()
        {
            autoRestartBox.Selected = !autoRestartBox.Selected;
            ToggleAutoRestart(autoRestartBox);
        }

        private bool ToggleAutoRestart(GUITickBox tickBox)
        {
            return false;
            /*if (GameMain.Server == null) return false;

            GameMain.Server.AutoRestart = tickBox.Selected;

            lastUpdateID++;

            return true;*/
        }

        public void SetMissionType(int missionTypeIndex)
        {
            if (missionTypeIndex < 0 || missionTypeIndex >= Enum.GetValues(typeof(MissionType)).Length) return;
            
            ((GUITextBlock)missionTypeContainer.GetChild(2)).Text = TextManager.Get("MissionType." + ((MissionType)missionTypeIndex).ToString());
            missionTypeContainer.UserData = ((MissionType)missionTypeIndex);
        }

        public bool ToggleMissionType(GUIButton button, object userData)
        {
            return false;
            /*if (GameMain.Server == null) return false;

            int missionTypeIndex = (int)missionTypeContainer.UserData;
            missionTypeIndex += (int)userData;

            if (missionTypeIndex < 0) missionTypeIndex = Enum.GetValues(typeof(MissionType)).Length - 1;
            if (missionTypeIndex >= Enum.GetValues(typeof(MissionType)).Length) missionTypeIndex = 0;

            SetMissionType(missionTypeIndex);

            lastUpdateID++;

            return true;*/
        }
        
        public bool ToggleTraitorsEnabled(GUIButton button, object userData)
        {
            ToggleTraitorsEnabled((int)userData);
            return true;
        }

        public bool ChangeBotCount(GUIButton button, object userData)
        {
            return false;
            /*if (GameMain.Server == null) return false;
            SetBotCount(GameMain.Server.BotCount + (int)userData);
            return true;*/
        }

        public bool ChangeBotSpawnMode(GUIButton button, object userData)
        {
            return false;
            /*if (GameMain.Server == null) return false;
            SetBotSpawnMode(GameMain.Server.BotSpawnMode == BotSpawnMode.Fill ? BotSpawnMode.Normal : BotSpawnMode.Fill);
            return true;*/
        }

        private bool SelectSub(GUIComponent component, object obj)
        {
            return false;
            /*if (GameMain.Server == null) return false;

            lastUpdateID++;

            var hash = obj is Submarine ? ((Submarine)obj).MD5Hash.Hash : "";

            //hash will be null if opening the sub file failed -> don't select the sub
            if (string.IsNullOrWhiteSpace(hash))
            {
                GUITextBlock submarineTextBlock = component.GetChild<GUITextBlock>();
                if (submarineTextBlock != null)
                {
                    submarineTextBlock.TextColor = Color.DarkRed * 0.8f;
                    submarineTextBlock.CanBeFocused = false;
                }
                else
                {
                    DebugConsole.ThrowError("Failed to select submarine. Selected GUIComponent was of the type \"" + (component == null ? "null" : component.GetType().ToString()) + "\".");
                    GameAnalyticsManager.AddErrorEventOnce(
                        "NetLobbyScreen.SelectSub:InvalidComponent", 
                        GameAnalyticsSDK.Net.EGAErrorSeverity.Error,
                        "Failed to select submarine. Selected GUIComponent was of the type \"" + (component == null ? "null" : component.GetType().ToString()) + "\".");
                }


                StartButton.Enabled = false;

                return false;
            }

            StartButton.Enabled = true;

            return true;*/
        }

        public void UpdateSubList(GUIComponent subList, List<Submarine> submarines)
        {
            if (subList == null) return;

            subList.ClearChildren();
            
            /*if (submarines.Count == 0 && GameMain.Server != null)
            {
                DebugConsole.ThrowError("No submarines found!");
            }*/
             
            foreach (Submarine sub in submarines)
            {
                AddSubmarine(subList, sub);
            }
        }

        private void AddSubmarine(GUIComponent subList, Submarine sub)
        {
            if (subList is GUIListBox)
            {
                subList = ((GUIListBox)subList).Content;
            }
            else if (subList is GUIDropDown)
            {
                subList = ((GUIDropDown)subList).ListBox.Content;
            }

            var frame = new GUIFrame(new RectTransform(new Vector2(1.0f, 0.1f), subList.RectTransform) { MinSize = new Point(0, 20) },
                style: "ListBoxElement")
            {
                ToolTip = sub.Description,
                UserData = sub
            };

            int buttonSize = (int)(frame.Rect.Height * 0.8f);
            var subTextBlock = new GUITextBlock(new RectTransform(new Vector2(0.8f, 1.0f), frame.RectTransform, Anchor.CenterLeft) { AbsoluteOffset = new Point(buttonSize + 5, 0) },
                ToolBox.LimitString(sub.Name, GUI.Font, subList.Rect.Width - 65), textAlignment: Alignment.CenterLeft)
            {
                CanBeFocused = false
            };

            var matchingSub = Submarine.SavedSubmarines.FirstOrDefault(s => s.Name == sub.Name && s.MD5Hash.Hash == sub.MD5Hash.Hash);
            if (matchingSub == null) matchingSub = Submarine.SavedSubmarines.FirstOrDefault(s => s.Name == sub.Name);

            if (matchingSub == null)
            {
                subTextBlock.TextColor = new Color(subTextBlock.TextColor, 0.5f);
                frame.ToolTip = TextManager.Get("SubNotFound");
            }
            else if (matchingSub.MD5Hash.Hash != sub.MD5Hash.Hash)
            {
                subTextBlock.TextColor = new Color(subTextBlock.TextColor, 0.5f);
                frame.ToolTip = TextManager.Get("SubDoesntMatch");
            }
            else
            {
                if (subList == shuttleList || subList == shuttleList.ListBox || subList == shuttleList.ListBox.Content)
                {
                    subTextBlock.TextColor = new Color(subTextBlock.TextColor, sub.HasTag(SubmarineTag.Shuttle) ? 1.0f : 0.6f);
                }

                GUIButton infoButton = new GUIButton(new RectTransform(new Point(buttonSize, buttonSize), frame.RectTransform, Anchor.CenterLeft) { AbsoluteOffset = new Point((int)(buttonSize * 0.2f), 0) }, "?")
                {
                    UserData = sub
                };
                infoButton.OnClicked += (component, userdata) =>
                {
                    ((Submarine)userdata).CreatePreviewWindow(new GUIMessageBox("", "", 550, 400));
                    return true;
                };
            }

            if (sub.HasTag(SubmarineTag.Shuttle))
            {
                new GUITextBlock(new RectTransform(new Vector2(0.5f, 1.0f), frame.RectTransform, Anchor.CenterRight),
                    TextManager.Get("Shuttle"), textAlignment: Alignment.CenterRight, font: GUI.SmallFont)
                {
                    TextColor = subTextBlock.TextColor * 0.8f,
                    ToolTip = subTextBlock.ToolTip,
                    CanBeFocused = false
                };
                //make shuttles more dim in the sub list (selecting a shuttle as the main sub is allowed but not recommended)
                if (subList == this.subList.Content)
                {
                    subTextBlock.TextColor *= 0.5f;
                    foreach (GUIComponent child in frame.Children)
                    {
                        child.Color *= 0.5f;
                    }
                }
            }
        }

        public bool VotableClicked(GUIComponent component, object userData)
        {
            if (GameMain.Client == null) return false;
            
            VoteType voteType;
            if (component.Parent == GameMain.NetLobbyScreen.SubList.Content)
            {
                if (!GameMain.Client.ServerSettings.Voting.AllowSubVoting)
                {
                    if (GameMain.Client.HasPermission(ClientPermissions.SelectSub))
                    {
                        GameMain.Client.RequestSelectSub(component.Parent.GetChildIndex(component));
                        return true;
                    }
                    return false;
                }
                voteType = VoteType.Sub;
            }
            else if (component.Parent == GameMain.NetLobbyScreen.ModeList.Content)
            {
                if (!GameMain.Client.ServerSettings.Voting.AllowModeVoting)
                {
                    if (GameMain.Client.HasPermission(ClientPermissions.SelectMode))
                    {
                        GameMain.Client.RequestSelectMode(component.Parent.GetChildIndex(component));
                        string presetName = ((GameModePreset)(component.UserData)).Name;
                        return (presetName.ToLowerInvariant() != "campaign");
                    }
                    return false;
                }
                else if (!((GameModePreset)userData).Votable) return false;

                voteType = VoteType.Mode;
            }
            else
            {
                return false;
            }

            GameMain.Client.Vote(voteType, userData);

            return true;
        }
        
        public void AddPlayer(string name)
        {
            GUITextBlock textBlock = new GUITextBlock(new RectTransform(new Vector2(1.0f, 0.2f), playerList.Content.RectTransform),
                name, textAlignment: Alignment.CenterLeft)
            {
                UserData = name
            };

            //if (GameMain.Server != null) lastUpdateID++;
        }

        public void RemovePlayer(string name)
        {
            GUIComponent child = playerList.Content.GetChildByUserData(name);
            if (child != null) playerList.RemoveChild(child);
            //if (GameMain.Server != null) lastUpdateID++;
        }

        private bool SelectPlayer(GUIComponent component, object obj)
        {
            var selectedClient = GameMain.NetworkMember.ConnectedClients.Find(c => c.Name == obj.ToString());
            if (selectedClient == null) return false;

            if (GameMain.Client != null)
            {
                if (selectedClient.ID == GameMain.Client.ID) return false;

                if (!GameMain.Client.HasPermission(ClientPermissions.Ban) &&
                    !GameMain.Client.HasPermission(ClientPermissions.Kick) &&
                    !GameMain.Client.ServerSettings.Voting.AllowVoteKick)
                {
                    return false;
                }
            }

            playerFrame = new GUIButton(new RectTransform(Vector2.One, GUI.Canvas), style: "GUIBackgroundBlocker")
            {
                OnClicked = (btn, userdata) => { if (GUI.MouseOn == btn || GUI.MouseOn == btn.TextBlock) ClosePlayerFrame(btn, userdata); return true; }
            };
        
            var playerFrameInner = new GUIFrame(new RectTransform(/*GameMain.Server != null ? new Point(450, 370) :*/new Point(450, 150), playerFrame.RectTransform, Anchor.Center));
            var paddedPlayerFrame = new GUILayoutGroup(new RectTransform(new Vector2(0.9f, 0.9f), playerFrameInner.RectTransform, Anchor.Center))
            {
                Stretch = true,
                RelativeSpacing = 0.05f
            };

            new GUITextBlock(new RectTransform(new Vector2(1.0f, 0.1f), paddedPlayerFrame.RectTransform), 
                text: obj.ToString(), font: GUI.LargeFont);

            /*if (GameMain.Server != null)
            {
                playerFrame.UserData = selectedClient;

                new GUITextBlock(new RectTransform(new Vector2(1.0f, 0.1f), paddedPlayerFrame.RectTransform),
                     selectedClient.Connection.RemoteEndPoint.Address.ToString());

                new GUITextBlock(new RectTransform(new Vector2(1.0f, 0.05f), paddedPlayerFrame.RectTransform), 
                    TextManager.Get("Rank"));
                var rankDropDown = new GUIDropDown(new RectTransform(new Vector2(1.0f, 0.1f), paddedPlayerFrame.RectTransform),
                    TextManager.Get("Rank"))
                {
                    UserData = selectedClient
                };
                foreach (PermissionPreset permissionPreset in PermissionPreset.List)
                {
                    rankDropDown.AddItem(permissionPreset.Name, permissionPreset, permissionPreset.Description);
                }
                rankDropDown.AddItem(TextManager.Get("CustomRank"), null);

                PermissionPreset currentPreset = PermissionPreset.List.Find(p =>
                    p.Permissions == selectedClient.Permissions &&
                    p.PermittedCommands.Count == selectedClient.PermittedConsoleCommands.Count && !p.PermittedCommands.Except(selectedClient.PermittedConsoleCommands).Any());
                rankDropDown.SelectItem(currentPreset);

                rankDropDown.OnSelected += (c, userdata) =>
                {
                    PermissionPreset selectedPreset = (PermissionPreset)userdata;
                    if (selectedPreset != null)
                    {
                        var client = playerFrame.UserData as Client;
                        client.SetPermissions(selectedPreset.Permissions, selectedPreset.PermittedCommands);
                        GameMain.Server.UpdateClientPermissions(client);

                        playerFrame = null;
                        SelectPlayer(null, client.Name);
                    }
                    return true;
                };

                var permissionLabels = new GUILayoutGroup(new RectTransform(new Vector2(1.0f, 0.05f), paddedPlayerFrame.RectTransform), isHorizontal: true)
                {
                    Stretch = true,
                    RelativeSpacing = 0.05f
                };
                new GUITextBlock(new RectTransform(new Vector2(0.5f, 1.0f), permissionLabels.RectTransform), TextManager.Get("Permissions"));
                new GUITextBlock(new RectTransform(new Vector2(0.5f, 1.0f), permissionLabels.RectTransform), TextManager.Get("PermittedConsoleCommands"));
                
                var permissionContainer = new GUILayoutGroup(new RectTransform(new Vector2(1.0f, 0.4f), paddedPlayerFrame.RectTransform), isHorizontal: true)
                {
                    Stretch = true,
                    RelativeSpacing = 0.05f
                };

                var permissionsBox = new GUIListBox(new RectTransform(new Vector2(0.5f, 1.0f), permissionContainer.RectTransform))
                {
                    UserData = selectedClient
                };

                foreach (ClientPermissions permission in Enum.GetValues(typeof(ClientPermissions)))
                {
                    if (permission == ClientPermissions.None) continue;

                    var permissionTick = new GUITickBox(new RectTransform(new Vector2(0.15f, 0.15f), permissionsBox.Content.RectTransform),
                        TextManager.Get("ClientPermission." + permission), font: GUI.SmallFont)
                    {
                        UserData = permission,
                        Selected = selectedClient.HasPermission(permission),

                        OnSelected = (tickBox) =>
                        {
                            //reset rank to custom
                            rankDropDown.SelectItem(null);

                            var client = playerFrame.UserData as Client;
                            if (client == null) return false;

                            var thisPermission = (ClientPermissions)tickBox.UserData;

                            if (tickBox.Selected)
                                client.GivePermission(thisPermission);
                            else
                                client.RemovePermission(thisPermission);

                            GameMain.Server.UpdateClientPermissions(client);

                            return true;
                        }
                    };
                }

                var commandList = new GUIListBox(new RectTransform(new Vector2(0.5f, 1.0f), permissionContainer.RectTransform))
                {
                    UserData = selectedClient
                };
                foreach (DebugConsole.Command command in DebugConsole.Commands)
                {
                    var commandTickBox = new GUITickBox(new RectTransform(new Vector2(0.15f, 0.15f), commandList.Content.RectTransform),
                        command.names[0], font: GUI.SmallFont)
                    {
                        Selected = selectedClient.PermittedConsoleCommands.Contains(command),
                        ToolTip = command.help,
                        UserData = command
                    };
                    commandTickBox.OnSelected += (GUITickBox tickBox) =>
                    {
                        //reset rank to custom
                        rankDropDown.SelectItem(null);

                        Client client = playerFrame.UserData as Client;
                        DebugConsole.Command selectedCommand = tickBox.UserData as DebugConsole.Command;
                        if (client == null) return false;

                        if (!tickBox.Selected)
                        {
                            client.PermittedConsoleCommands.Remove(selectedCommand);
                        }
                        else if (!client.PermittedConsoleCommands.Contains(selectedCommand))
                        {
                            client.PermittedConsoleCommands.Add(selectedCommand);
                        }

                        GameMain.Server.UpdateClientPermissions(client);
                        return true;
                    };
                }
            } TODO: this is a lot*/

            var buttonAreaUpper = new GUILayoutGroup(new RectTransform(new Vector2(1.0f, 0.1f), paddedPlayerFrame.RectTransform), isHorizontal: true);
            var buttonAreaLower = new GUILayoutGroup(new RectTransform(new Vector2(1.0f, 0.1f), paddedPlayerFrame.RectTransform), isHorizontal: true);
            
            if (GameMain.Client.HasPermission(ClientPermissions.Ban))
            {
                var banButton = new GUIButton(new RectTransform(new Vector2(0.3f, 1.0f), buttonAreaUpper.RectTransform),
                    TextManager.Get("Ban"))
                {
                    UserData = obj
                };
                banButton.OnClicked += BanPlayer;
                banButton.OnClicked += ClosePlayerFrame;

                var rangebanButton = new GUIButton(new RectTransform(new Vector2(0.3f, 1.0f), buttonAreaUpper.RectTransform),
                    TextManager.Get("BanRange"))
                {
                    UserData = obj
                };
                rangebanButton.OnClicked += BanPlayerRange;
                rangebanButton.OnClicked += ClosePlayerFrame;
            }


            if (GameMain.Client != null && GameMain.Client.ServerSettings.Voting.AllowVoteKick && selectedClient != null)
            {
                var kickVoteButton = new GUIButton(new RectTransform(new Vector2(0.3f, 1.0f), buttonAreaLower.RectTransform),
                    TextManager.Get("VoteToKick"))
                {
                    Enabled = !selectedClient.HasKickVoteFromID(GameMain.Client.ID),
                    OnClicked = GameMain.Client.VoteForKick,
                    UserData = selectedClient
                };
            }

            if (GameMain.Client.HasPermission(ClientPermissions.Kick))
            {
                var kickButton = new GUIButton(new RectTransform(new Vector2(0.3f, 1.0f), buttonAreaLower.RectTransform),
                    TextManager.Get("Kick"))
                {
                    UserData = obj
                };
                kickButton.OnClicked = KickPlayer;
                kickButton.OnClicked += ClosePlayerFrame;
            }

            var closeButton = new GUIButton(new RectTransform(new Vector2(0.3f, 1.0f), buttonAreaLower.RectTransform, Anchor.BottomRight),
                TextManager.Get("Close"))
            {
                IgnoreLayoutGroups = true,
                OnClicked = ClosePlayerFrame
            };

            return false;
        }

        private bool ClosePlayerFrame(GUIButton button, object userData)
        {
            playerFrame = null;

            return true;
        }

        public bool KickPlayer(GUIButton button, object userData)
        {
            if (userData == null || GameMain.NetworkMember == null) return false;
            GameMain.Client.CreateKickReasonPrompt(userData.ToString(), false);            
            return false;
        }

        public bool BanPlayer(GUIButton button, object userData)
        {
            if (userData == null || GameMain.NetworkMember == null) return false;
            GameMain.Client.CreateKickReasonPrompt(userData.ToString(), true);
            return false;
        }

        public bool BanPlayerRange(GUIButton button, object userData)
        {
            if (userData == null || GameMain.NetworkMember == null) return false;
            GameMain.Client.CreateKickReasonPrompt(userData.ToString(), true, true);
            return false;
        }

        public void ClearPlayers()
        {
            playerList.ClearChildren();

            //if (GameMain.Server != null) lastUpdateID++;
        }

        public override void AddToGUIUpdateList()
        {
            base.AddToGUIUpdateList();

            if (campaignContainer.Visible)
            {
                chatFrame.AddToGUIUpdateList();
                playerListFrame.AddToGUIUpdateList();
            }

            playerFrame?.AddToGUIUpdateList();  
            CampaignSetupUI?.AddToGUIUpdateList();
            jobInfoFrame?.AddToGUIUpdateList();
        }
        
        public List<Submarine> GetSubList()
        {
            List<Submarine> subs = new List<Submarine>();
            foreach (GUIComponent component in subList.Content.Children)
            {
                if (component.UserData is Submarine) subs.Add((Submarine)component.UserData);
            }

            return subs;
        }

        public override void Update(double deltaTime)
        {
            base.Update(deltaTime);
                        
            if (CampaignSetupUI != null)
            {
                if (!CampaignSetupUI.Visible) CampaignSetupUI = null;                
            }

            if (autoRestartTimer != 0.0f && autoRestartBox.Selected)
            {
                autoRestartTimer = Math.Max(autoRestartTimer - (float)deltaTime, 0.0f);
            }
        }
        public override void Draw(double deltaTime, GraphicsDevice graphics, SpriteBatch spriteBatch)
        {
            graphics.Clear(Color.Black);

            GUI.DrawBackgroundSprite(spriteBatch, backgroundSprite);

            spriteBatch.Begin(SpriteSortMode.Deferred, rasterizerState: GameMain.ScissorTestEnable);
            if (campaignUI != null)
            {
                campaignUI.MapContainer.DrawAuto(spriteBatch);
            }
            GUI.Draw(Cam, spriteBatch);
            spriteBatch.End();
        }

        public void NewChatMessage(ChatMessage message)
        {
            float prevSize = chatBox.BarSize;

            while (chatBox.Content.CountChildren > 20)
            {
                chatBox.RemoveChild(chatBox.Content.Children.First());
            }

            GUITextBlock msg = new GUITextBlock(new RectTransform(new Vector2(1.0f, 0.0f), chatBox.Content.RectTransform),
                text: (message.Type == ChatMessageType.Private ? TextManager.Get("PrivateMessageTag") + " " : "") + message.TextWithSender,
                textColor: message.Color,
                color: ((chatBox.CountChildren % 2) == 0) ? Color.Transparent : Color.Black * 0.1f,
                wrap: true, font: GUI.SmallFont)
            {
                UserData = message,
                CanBeFocused = false,
            };

            if ((prevSize == 1.0f && chatBox.BarScroll == 0.0f) || (prevSize < 1.0f && chatBox.BarScroll == 1.0f)) chatBox.BarScroll = 1.0f;
        }

        private bool ToggleHead(GUIButton button, object userData)
        {
            if (GameMain.Client.CharacterInfo == null) return true;

            int dir = (int)userData;
            GameMain.Client.CharacterInfo.HeadSpriteId += dir;
            GameMain.Client.CharacterInfo.LoadHeadAttachments();
            GameMain.Client.CharacterInfo.LoadHeadSprite();
            StoreHead();
            GameMain.Config.Save();
            return true;
        }

        private bool SwitchGender(GUIButton button, object obj)
        {
            Gender gender = (Gender)obj;
            GameMain.Client.CharacterInfo.Gender = gender;
            GameMain.Client.CharacterInfo.SetRandomHead();
            GameMain.Client.CharacterInfo.LoadHeadAttachments();
            GameMain.Client.CharacterInfo.LoadHeadSprite();
            StoreHead();
            GameMain.Config.Save();
            return true;
        }

        // TODO: switch race

        private void StoreHead()
        {
            GameMain.Config.CharacterRace = GameMain.Client.CharacterInfo.Race;
            GameMain.Config.CharacterGender = GameMain.Client.CharacterInfo.Gender;
            GameMain.Config.CharacterHeadIndex = GameMain.Client.CharacterInfo.HeadSpriteId;
            GameMain.Config.CharacterHairIndex = GameMain.Client.CharacterInfo.HairIndex;
            GameMain.Config.CharacterBeardIndex = GameMain.Client.CharacterInfo.BeardIndex;
            GameMain.Config.CharacterMoustacheIndex = GameMain.Client.CharacterInfo.MoustacheIndex;
            GameMain.Config.CharacterFaceAttachmentIndex = GameMain.Client.CharacterInfo.FaceAttachmentIndex;
        }

        public void SelectMode(int modeIndex)
        {
<<<<<<< HEAD
            if (modeIndex < 0 || modeIndex >= modeList.Content.CountChildren) { return; }
            
            //TODO: don't use the name of the game mode to determine its type
            if (((GameModePreset)modeList.Content.GetChild(modeIndex).UserData).Name != "Campaign")
=======
            if (modeIndex < 0 || modeIndex >= modeList.Content.CountChildren || modeList.SelectedIndex == modeIndex) return;
            
            if (((GameModePreset)modeList.Content.GetChild(modeIndex).UserData).Identifier == "multiplayercampaign")
            {
                if (GameMain.Server != null)
                {
                    campaignSetupUI = MultiPlayerCampaign.StartCampaignSetup();
                    return;
                }
            }
            else
>>>>>>> b0bba754
            {
                ToggleCampaignMode(false);
            }

<<<<<<< HEAD
            if (modeList.SelectedIndex != modeIndex) { modeList.Select(modeIndex, true); }

            //TODO: don't use the name of the game mode to determine its type
            missionTypeContainer.Visible = SelectedMode != null && SelectedMode.Name == "Mission";
=======
            modeList.Select(modeIndex, true);
            missionTypeContainer.Visible = SelectedMode != null && SelectedMode.Identifier == "mission";
>>>>>>> b0bba754
        }

        private bool SelectMode(GUIComponent component, object obj)
        {
            if (GameMain.NetworkMember == null || obj == modeList.SelectedData) return false;
            
            GameModePreset modePreset = obj as GameModePreset;
            if (modePreset == null) return false;

            //TODO: don't use the name of the game mode to determine its type
            missionTypeContainer.Visible = modePreset.Identifier == "mission";

            if (modePreset.Identifier == "multiplayercampaign")
            {
                //campaign selected and the campaign view has not been set up yet
                // -> don't select the mode yet and start campaign setup
                /*if (GameMain.Server != null && !campaignContainer.Visible)
                {
                    campaignSetupUI = MultiPlayerCampaign.StartCampaignSetup();
                    return false;
                }*/
            }
            else
            {
                ToggleCampaignMode(false);
            }

            //lastUpdateID++;
            return true;
        }

        public void ToggleCampaignView(bool enabled)
        {
            campaignContainer.Visible = enabled;
            defaultModeContainer.Visible = !enabled;
        }

        public void ToggleCampaignMode(bool enabled)
        {
            ToggleCampaignView(enabled);

            if (!enabled)
            {
                campaignCharacterInfo = null;
                CampaignCharacterDiscarded = false;
                UpdatePlayerFrame(null);
            }

            subList.Enabled = !enabled && AllowSubSelection;
            shuttleList.Enabled = !enabled && AllowSubSelection;
            
            if (campaignViewButton != null) campaignViewButton.Visible = enabled;
            
            if (enabled)
            {
                if (campaignUI == null || campaignUI.Campaign != GameMain.GameSession.GameMode)
                {
                    campaignContainer.ClearChildren();

                    campaignUI = new CampaignUI(GameMain.GameSession.GameMode as CampaignMode, campaignContainer)
                    {
                        StartRound = null//TODO: shdkjshdf //() => { GameMain.Server.StartGame(); }
                    };
                    campaignUI.MapContainer.RectTransform.NonScaledSize = new Point(GameMain.GraphicsWidth, GameMain.GraphicsHeight);

                    var backButton = new GUIButton(new RectTransform(new Vector2(0.2f, 0.08f), campaignContainer.RectTransform, Anchor.TopCenter) { RelativeOffset = new Vector2(0.0f, 0.02f) },
                        TextManager.Get("Back"), style: "GUIButtonLarge");
                    backButton.OnClicked += (btn, obj) => { ToggleCampaignView(false); return true; };
                    
                    var restartText = new GUITextBlock(new RectTransform(new Vector2(0.25f, 0.1f), campaignContainer.RectTransform, Anchor.BottomRight), "", font: GUI.SmallFont)
                    {
                        TextGetter = AutoRestartText
                    };
                }
                modeList.Select(2, true);
            }
            else
            {
                campaignUI = null;
            }

            /*if (GameMain.Server != null)
            {
                lastUpdateID++;
            }*/
        }

        private bool SelectSeed(GUITextBox textBox, string seed)
        {
            return false;
            //if (GameMain.Server == null) return false;
            if (string.IsNullOrWhiteSpace(seed)) return false;
            LevelSeed = seed;
            return true;
        }
        
        private bool ViewJobInfo(GUIButton button, object obj)
        {
            JobPrefab jobPrefab = button.UserData as JobPrefab;
            if (jobPrefab == null) return false;

            jobInfoFrame = jobPrefab.CreateInfoFrame();
            GUIButton closeButton = new GUIButton(new RectTransform(new Vector2(0.25f, 0.05f), jobInfoFrame.GetChild(2).GetChild(0).RectTransform, Anchor.BottomRight),
                TextManager.Get("Close"))
            {
                OnClicked = CloseJobInfo
            };
            jobInfoFrame.OnClicked = (btn, userdata) => { if (GUI.MouseOn == btn || GUI.MouseOn == btn.TextBlock) CloseJobInfo(btn, userdata); return true; };
            
            return true;
        }

        private bool CloseJobInfo(GUIButton button, object obj)
        {
            jobInfoFrame = null;
            return true;
        }

        private bool ChangeJobPreference(GUIButton button, object obj)
        {
            GUIComponent jobText = button.Parent.Parent;

            int index = jobList.Content.GetChildIndex(jobText);
            int newIndex = index + (int)obj;
            if (newIndex < 0 || newIndex > jobList.Content.CountChildren - 1) return false;

            jobText.RectTransform.RepositionChildInHierarchy(newIndex);

            UpdateJobPreferences(jobList);

            return true;
        }

        private void UpdateJobPreferences(GUIListBox listBox)
        {
            listBox.Deselect();
            List<string> jobNamePreferences = new List<string>();

            for (int i = 0; i < listBox.Content.CountChildren; i++)
            {
                float a = (float)(i - 1) / 3.0f;
                a = Math.Min(a, 3);
                Color color = new Color(1.0f - a, (1.0f - a) * 0.6f, 0.0f, 0.3f);

                GUIComponent child = listBox.Content.GetChild(i);

                child.Color = color;
                child.HoverColor = color;
                child.SelectedColor = color;

                (child.GetChild<GUITextBlock>()).Text = (i + 1) + ". " + (child.UserData as JobPrefab).Name;

                jobNamePreferences.Add((child.UserData as JobPrefab).Identifier);
            }

            if (!GameMain.Config.JobPreferences.SequenceEqual(jobNamePreferences))
            {
                GameMain.Config.JobPreferences = jobNamePreferences;
                GameMain.Config.Save();
            }
        }

        public Pair<string, string> FailedSelectedSub;
        public Pair<string, string> FailedSelectedShuttle;

        public bool TrySelectSub(string subName, string md5Hash, GUIListBox subList)
        {
            if (GameMain.Client == null) return false;

            //already downloading the selected sub file
            if (GameMain.Client.FileReceiver.ActiveTransfers.Any(t => t.FileName == subName + ".sub"))
            {
                return false;
            }

            Submarine sub = Submarine.SavedSubmarines.FirstOrDefault(m => m.Name == subName && m.MD5Hash.Hash == md5Hash);
            if (sub == null) sub = Submarine.SavedSubmarines.FirstOrDefault(m => m.Name == subName);

            var matchingListSub = subList.Content.GetChildByUserData(sub);
            if (matchingListSub != null)
            {
                if (subList.Parent is GUIDropDown subDropDown)
                {
                    subDropDown.SelectItem(sub);
                }
                else
                {
                    subList.OnSelected -= VotableClicked;
                    subList.Select(subList.Content.GetChildIndex(matchingListSub), true);
                    subList.OnSelected += VotableClicked;
                }

                if (subList == SubList)
                    FailedSelectedSub = null;
                else
                    FailedSelectedShuttle = null;
            }

            if (sub == null || sub.MD5Hash.Hash != md5Hash)
            {
                if (subList == SubList)
                    FailedSelectedSub = new Pair<string, string>(subName, md5Hash);
                else
                    FailedSelectedShuttle = new Pair<string, string>(subName, md5Hash);

                string errorMsg = "";
                if (sub == null)
                {
                    errorMsg = TextManager.Get("SubNotFoundError").Replace("[subname]", subName) + " ";
                }
                else if (sub.MD5Hash.Hash == null)
                {
                    errorMsg = TextManager.Get("SubLoadError").Replace("[subname]", subName) + " ";
                    if (matchingListSub != null) matchingListSub.GetChild<GUITextBox>().TextColor = Color.Red;
                }
                else
                {
                    errorMsg = TextManager.Get("SubDoesntMatchError").Replace("[subname]", sub.Name).Replace("[myhash]", sub.MD5Hash.ShortHash).Replace("[serverhash]", Md5Hash.GetShortHash(md5Hash)) + " ";
                }

                errorMsg += TextManager.Get("DownloadSubQuestion");

                //already showing a message about the same sub
                if (GUIMessageBox.MessageBoxes.Any(mb => mb.UserData as string == "request" + subName))
                {
                    return false;
                }

                var requestFileBox = new GUIMessageBox(TextManager.Get("DownloadSubLabel"), errorMsg, new string[] { TextManager.Get("Yes"), TextManager.Get("No") }, 400, 300);
                requestFileBox.UserData = "request" + subName;
                requestFileBox.Buttons[0].UserData = new string[] { subName, md5Hash };
                requestFileBox.Buttons[0].OnClicked += requestFileBox.Close;
                requestFileBox.Buttons[0].OnClicked += (GUIButton button, object userdata) =>
                {
                    string[] fileInfo = (string[])userdata;
                    GameMain.Client?.RequestFile(FileTransferType.Submarine, fileInfo[0], fileInfo[1]);
                    return true;
                };
                requestFileBox.Buttons[1].OnClicked += requestFileBox.Close;

                return false;
            }

            return true;
        }

    }
}<|MERGE_RESOLUTION|>--- conflicted
+++ resolved
@@ -1237,8 +1237,8 @@
                     if (GameMain.Client.HasPermission(ClientPermissions.SelectMode))
                     {
                         GameMain.Client.RequestSelectMode(component.Parent.GetChildIndex(component));
-                        string presetName = ((GameModePreset)(component.UserData)).Name;
-                        return (presetName.ToLowerInvariant() != "campaign");
+                        string presetName = ((GameModePreset)(component.UserData)).Identifier;
+                        return (presetName.ToLowerInvariant() != "multiplayercampaign");
                     }
                     return false;
                 }
@@ -1641,37 +1641,16 @@
 
         public void SelectMode(int modeIndex)
         {
-<<<<<<< HEAD
             if (modeIndex < 0 || modeIndex >= modeList.Content.CountChildren) { return; }
             
-            //TODO: don't use the name of the game mode to determine its type
-            if (((GameModePreset)modeList.Content.GetChild(modeIndex).UserData).Name != "Campaign")
-=======
-            if (modeIndex < 0 || modeIndex >= modeList.Content.CountChildren || modeList.SelectedIndex == modeIndex) return;
-            
-            if (((GameModePreset)modeList.Content.GetChild(modeIndex).UserData).Identifier == "multiplayercampaign")
-            {
-                if (GameMain.Server != null)
-                {
-                    campaignSetupUI = MultiPlayerCampaign.StartCampaignSetup();
-                    return;
-                }
-            }
-            else
->>>>>>> b0bba754
+            if (((GameModePreset)modeList.Content.GetChild(modeIndex).UserData).Identifier != "multiplayercampaign")
             {
                 ToggleCampaignMode(false);
             }
-
-<<<<<<< HEAD
+            
             if (modeList.SelectedIndex != modeIndex) { modeList.Select(modeIndex, true); }
-
-            //TODO: don't use the name of the game mode to determine its type
-            missionTypeContainer.Visible = SelectedMode != null && SelectedMode.Name == "Mission";
-=======
-            modeList.Select(modeIndex, true);
+            
             missionTypeContainer.Visible = SelectedMode != null && SelectedMode.Identifier == "mission";
->>>>>>> b0bba754
         }
 
         private bool SelectMode(GUIComponent component, object obj)
@@ -1680,10 +1659,8 @@
             
             GameModePreset modePreset = obj as GameModePreset;
             if (modePreset == null) return false;
-
-            //TODO: don't use the name of the game mode to determine its type
+            
             missionTypeContainer.Visible = modePreset.Identifier == "mission";
-
             if (modePreset.Identifier == "multiplayercampaign")
             {
                 //campaign selected and the campaign view has not been set up yet
