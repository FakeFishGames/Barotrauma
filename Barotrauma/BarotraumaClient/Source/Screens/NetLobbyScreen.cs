--- conflicted
+++ resolved
@@ -2104,16 +2104,11 @@
                     FailedSelectedShuttle = null;
                 
                 //hashes match, all good
-<<<<<<< HEAD
-                if (sub.MD5Hash?.Hash == md5Hash)
-=======
                 if (sub.MD5Hash?.Hash == md5Hash && Submarine.SavedSubmarines.Contains(sub))
->>>>>>> 0c7e1c4a
                 {
                     return true;
                 }
             }
-<<<<<<< HEAD
             
             //-------------------------------------------------------------------------------------
             //if we get to this point, a matching sub was not found or it has an incorrect MD5 hash
@@ -2124,32 +2119,15 @@
                 FailedSelectedShuttle = new Pair<string, string>(subName, md5Hash);
 
             string errorMsg = "";
-            if (sub == null)
-=======
-
-            //-------------------------------------------------------------------------------------
-            //if we get to this point, a matching sub was not found or it has an incorrect MD5 hash
-            
-            if (subList == SubList)
-                FailedSelectedSub = new Pair<string, string>(subName, md5Hash);
-            else
-                FailedSelectedShuttle = new Pair<string, string>(subName, md5Hash);
-
-            string errorMsg = "";
             if (sub == null || !Submarine.SavedSubmarines.Contains(sub))
->>>>>>> 0c7e1c4a
             {
                 errorMsg = TextManager.GetWithVariable("SubNotFoundError", "[subname]", subName) + " ";
             }
             else if (sub.MD5Hash?.Hash == null)
             {
                 errorMsg = TextManager.GetWithVariable("SubLoadError", "[subname]", subName) + " ";
-<<<<<<< HEAD
-                subList.Content.GetChildByUserData(sub).GetChild<GUITextBox>().TextColor = Color.Red;
-=======
                 GUITextBlock textBlock = subList.Content.GetChildByUserData(sub)?.GetChild<GUITextBlock>();
                 if (textBlock != null) { textBlock.TextColor = Color.Red; }
->>>>>>> 0c7e1c4a
             }
             else
             {
