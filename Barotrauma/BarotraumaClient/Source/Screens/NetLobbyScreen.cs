--- conflicted
+++ resolved
@@ -615,12 +615,8 @@
                         shuttleList.Select(Math.Max(0, prevSelectedShuttle));
                     }
                 }
-<<<<<<< HEAD
-=======
 
                 if (GameSettings.SendUserStatistics) GameAnalyticsSDK.Net.GameAnalytics.SetCustomDimension01("multiplayer");
-
->>>>>>> 5d342e24
                 if (GameModePreset.list.Count > 0 && modeList.Selected == null) modeList.Select(0);
                 GameMain.Server.Voting.ResetVotes(GameMain.Server.ConnectedClients);
             }
