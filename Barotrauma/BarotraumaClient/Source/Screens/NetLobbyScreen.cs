--- conflicted
+++ resolved
@@ -62,7 +62,7 @@
         private GUIFrame playerFrame;
 
         private GUITickBox autoRestartBox;
-
+        
         private GUIDropDown shuttleList;
         private GUITickBox shuttleTickBox;
 
@@ -98,6 +98,12 @@
         {
             get { return serverMessage.Text; }
             set { serverMessage.Text = value; }
+        }
+
+        public GUIButton ShowLogButton
+        {
+            get;
+            private set;
         }
 
         public GUIListBox SubList
@@ -337,24 +343,24 @@
                 TextManager.Get("ServerSettingsButton"));
             clientHiddenElements.Add(settingsButton);
 
-            var showLogButton = new GUIButton(new RectTransform(new Vector2(0.5f, 1.0f), topButtonContainer.RectTransform, Anchor.TopRight),
+            ShowLogButton = new GUIButton(new RectTransform(new Vector2(0.5f, 1.0f), topButtonContainer.RectTransform, Anchor.TopRight),
                 TextManager.Get("ServerLog"))
             {
                 OnClicked = (GUIButton button, object userData) =>
                 {
-                    if (GameMain.Server.ServerLog.LogFrame == null)
+                    if (GameMain.NetworkMember.ServerLog.LogFrame == null)
                     {
-                        GameMain.Server.ServerLog.CreateLogFrame();
+                        GameMain.NetworkMember.ServerLog.CreateLogFrame();
                     }
                     else
                     {
-                        GameMain.Server.ServerLog.LogFrame = null;
+                        GameMain.NetworkMember.ServerLog.LogFrame = null;
                         GUI.KeyboardDispatcher.Subscriber = null;
                     }
                     return true;
                 }
             };
-            clientHiddenElements.Add(showLogButton);
+            clientHiddenElements.Add(ShowLogButton);
 
             //submarine list ------------------------------------------------------------------
             
@@ -527,21 +533,8 @@
             campaignViewButton = new GUIButton(new RectTransform(new Vector2(0.3f, 0.1f), defaultModeContainer.RectTransform, Anchor.BottomRight),
                 TextManager.Get("CampaignView"), style: "GUIButtonLarge")
             {
-<<<<<<< HEAD
                 OnClicked = (btn, obj) => { ToggleCampaignView(true); return true; },
                 Visible = false
-=======
-                if (GameMain.NetworkMember.ServerLog.LogFrame == null)
-                {
-                    GameMain.NetworkMember.ServerLog.CreateLogFrame();
-                }
-                else
-                {
-                    GameMain.NetworkMember.ServerLog.LogFrame = null;
-                    GUIComponent.KeyboardDispatcher.Subscriber = null;
-                }
-                return true;
->>>>>>> d0e01433
             };
 
             spectateButton = new GUIButton(new RectTransform(new Vector2(0.3f, 0.1f), defaultModeContainer.RectTransform, Anchor.BottomRight),
@@ -575,21 +568,14 @@
                 (GameMain.Client != null && GameMain.Client.HasPermission(ClientPermissions.SelectMode));
             
             ServerName = (GameMain.Server == null) ? ServerName : GameMain.Server.Name;
-<<<<<<< HEAD
-=======
-
-            infoFrame.RemoveChild(StartButton);
-            infoFrame.RemoveChild(infoFrame.children.Find(c => c.UserData as string == "settingsButton"));
-            infoFrame.RemoveChild(infoFrame.children.Find(c => c.UserData as string == "spectateButton"));
-
-            InfoFrame.FindChild("showlog").Visible = 
-                GameMain.Server != null || 
-                (GameMain.Client != null && GameMain.Client.HasPermission(ClientPermissions.ServerLog));
->>>>>>> d0e01433
             
             //disable/hide elements the clients are not supposed to use/see
             clientDisabledElements.ForEach(c => c.Enabled = GameMain.Server != null);
             clientHiddenElements.ForEach(c => c.Visible = GameMain.Server != null);
+            
+            ShowLogButton.Visible =
+                GameMain.Server != null ||
+                (GameMain.Client != null && GameMain.Client.HasPermission(ClientPermissions.ServerLog));
 
             spectateButton.Visible = GameMain.Client != null && GameMain.Client.GameStarted;            
             if (GameMain.NetworkMember.CharacterInfo != null)
