--- conflicted
+++ resolved
@@ -2526,9 +2526,6 @@
             JobSelectionFrame = new GUIFrame(new RectTransform(frameSize, GUI.Canvas, Anchor.TopLeft)
                 { AbsoluteOffset = new Point(characterInfoFrame.Rect.Right - frameSize.X, characterInfoFrame.Rect.Bottom) }, style:"GUIFrameListBox");
 
-<<<<<<< HEAD
-            new GUIFrame(new RectTransform(new Vector2(1.25f, 1.25f), JobSelectionFrame.RectTransform, anchor: Anchor.Center), style: "OuterGlow", color: Color.Black)
-=======
             characterInfoFrame.RectTransform.SizeChanged += () =>
             {
                 if (characterInfoFrame == null || JobSelectionFrame?.RectTransform == null) { return; }
@@ -2537,8 +2534,7 @@
                 JobSelectionFrame.RectTransform.AbsoluteOffset = new Point(characterInfoFrame.Rect.Right - size.X, characterInfoFrame.Rect.Bottom);
             };
 
-            new GUIFrame(new RectTransform(new Vector2(1.25f, 1.25f), JobSelectionFrame.RectTransform, Anchor.Center), style: "OuterGlow", color: Color.Black)
->>>>>>> c615c2c3
+            new GUIFrame(new RectTransform(new Vector2(1.25f, 1.25f), JobSelectionFrame.RectTransform, anchor: Anchor.Center), style: "OuterGlow", color: Color.Black)
             {
                 UserData = "outerglow",
                 CanBeFocused = false
@@ -2607,46 +2603,27 @@
                         var variantButton = CreateJobVariantButton(jobPrefab, variantIndex, images.Length, jobButton);
                         variantButton.OnClicked = (btn, obj) =>
                         {
-<<<<<<< HEAD
-                            Color = new Color(50, 50, 50, 200),
-                            HoverColor = Color.Gray * 0.75f,
-                            PressedColor = Color.Black * 0.75f,
-                            SelectedColor = new Color(45, 70, 100, 200),
-                            UserData = new Pair<JobPrefab, int>(jobPrefab.First, variantIndex),
-                            OnClicked = (btn, obj) =>
-=======
                             currSelected.Selected = false;
                             int k = ((Pair<JobPrefab, int>)obj).Second;
                             btn.Parent.UserData = obj;
                             for (int j = 0; j < images.Length; j++)
->>>>>>> c615c2c3
                             {
                                 foreach (GUIImage image in images[j])
                                 {
-<<<<<<< HEAD
-                                    foreach (GUIImage image in images[j])
-                                    {
-                                        image.Visible = k == j;
-                                    }
-=======
-                                    image.Visible = k == (j + 1);
->>>>>>> c615c2c3
+                                    image.Visible = k == j;
                                 }
                             }
                             currSelected = btn;
                             currSelected.Selected = true;
-
-<<<<<<< HEAD
-                        if (currVisible == variantIndex)
-=======
                             return false;
                         };
-                        if (currVisible == (variantIndex + 1))
->>>>>>> c615c2c3
+
+                        if (currVisible == variantIndex)
                         {
                             currSelected = variantButton;
                         }
                     }
+
                     if (currSelected != null)
                     {
                         currSelected.Selected = true;
@@ -2963,35 +2940,9 @@
                         }
                         if (images.Length > 1)
                         {
-<<<<<<< HEAD
-                            var variantButton = new GUIButton(new RectTransform(new Vector2(0.15f), slot.RectTransform, scaleBasis: ScaleBasis.BothWidth) { RelativeOffset = new Vector2(0.05f, 0.25f + 0.2f * variantIndex) },
-                                text: (variantIndex + 1).ToString(),
-                                style: null)
-                            {
-                                Color = new Color(50, 50, 50, 200),
-                                HoverColor = Color.Gray * 0.75f,
-                                PressedColor = Color.Black * 0.75f,
-                                SelectedColor = new Color(45, 70, 100, 200),
-                                Selected = jobPrefab.Second == variantIndex,
-                                UserData = new Pair<JobPrefab, int>(jobPrefab.First, variantIndex),
-                                OnClicked = (btn, obj) =>
-                                {
-                                    btn.Parent.UserData = obj;
-                                    UpdateJobPreferences(listBox);
-                                    return false;
-                                }
-                            };
-                        }
-                    }
-
-                    // Info button
-                    new GUIButton(new RectTransform(new Vector2(0.15f), slot.RectTransform, Anchor.TopLeft, scaleBasis: ScaleBasis.BothWidth) { RelativeOffset = new Vector2(0.05f) },
-                        style: "GUIButtonInfo")
-=======
                             var variantButton = CreateJobVariantButton(jobPrefab, variantIndex, images.Length, slot);
                             variantButton.OnClicked = (btn, obj) =>
                             {
-                                int k = ((Pair<JobPrefab, int>)obj).Second;
                                 btn.Parent.UserData = obj;
                                 UpdateJobPreferences(listBox);
                                 return false;
@@ -2999,24 +2950,17 @@
                         }
                     }
 
-                    //info button
-                    new GUIButton(new RectTransform(new Vector2(0.2f), slot.RectTransform, Anchor.TopLeft, scaleBasis: ScaleBasis.BothHeight) 
-                    { RelativeOffset = new Vector2(0.05f) }, 
-                    style: "GUIButtonInfo")
->>>>>>> c615c2c3
+                    // Info button
+                    new GUIButton(new RectTransform(new Vector2(0.15f), slot.RectTransform, Anchor.TopLeft, scaleBasis: ScaleBasis.BothWidth) { RelativeOffset = new Vector2(0.05f) },
+                        style: "GUIButtonInfo")
                     {
                         UserData = jobPrefab,
                         OnClicked = ViewJobInfo                    
                     };
 
-<<<<<<< HEAD
                     // Remove button
                     new GUIButton(new RectTransform(new Vector2(0.15f), slot.RectTransform, Anchor.TopRight, scaleBasis: ScaleBasis.BothWidth) { RelativeOffset = new Vector2(0.05f) },
                         style: "GUICancelButton")
-=======
-                    //remove button
-                    new GUIButton(new RectTransform(new Vector2(0.2f), slot.RectTransform, Anchor.TopRight, scaleBasis: ScaleBasis.BothHeight) { RelativeOffset = new Vector2(0.05f) }, style: "GUICancelButton")
->>>>>>> c615c2c3
                     {
                         UserData = i,
                         OnClicked = (btn, obj) =>
@@ -3077,8 +3021,8 @@
                 HoverColor = Color.Gray * 0.75f,
                 PressedColor = Color.Black * 0.75f,
                 SelectedColor = new Color(45, 70, 100, 200),
-                Selected = jobPrefab.Second == (variantIndex + 1),
-                UserData = new Pair<JobPrefab, int>(jobPrefab.First, variantIndex + 1),
+                Selected = jobPrefab.Second == variantIndex,
+                UserData = new Pair<JobPrefab, int>(jobPrefab.First, variantIndex),
             };
             return btn;
         }
