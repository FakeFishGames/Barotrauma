﻿using Barotrauma.Extensions;
using Barotrauma.Networking;
using Microsoft.Xna.Framework;
using Microsoft.Xna.Framework.Graphics;
using System;
using System.Collections.Generic;
using System.ComponentModel;
using System.Linq;
using System.Reflection;

namespace Barotrauma
{
    partial class NetLobbyScreen : Screen
    {
        private GUIFrame menu;
        private GUIFrame infoFrame;
        private GUIFrame myCharacterFrame;
        private GUIListBox playerList;

        private GUIListBox subList, modeList, chatBox;
        public GUIListBox ChatBox
        {
            get
            {
                return chatBox;
            }
        }

        private GUIScrollBar levelDifficultyScrollBar;

        private GUIButton[] traitorProbabilityButtons;
        private GUITextBlock traitorProbabilityText;

        private GUIButton[] botCountButtons;
        private GUITextBlock botCountText;

        private GUIButton[] botSpawnModeButtons;
        private GUITextBlock botSpawnModeText;

        private GUIButton[] missionTypeButtons;
        private GUIComponent missionTypeContainer;

        private GUIListBox jobList;

        private GUITextBox textBox, seedBox;
        public GUITextBox TextBox
        {
            get
            {
                return textBox;
            }
        }

        private GUIFrame defaultModeContainer, campaignContainer;
        private GUIButton campaignViewButton, spectateButton, settingsButton;

        private GUITickBox playYourself;

        private GUIFrame playerInfoContainer;
        private GUIImage playerHeadSprite;
        private GUIFrame jobInfoFrame;
        private GUIFrame playerFrame;

        private GUITickBox autoRestartBox;

        private GUIDropDown shuttleList;
        private GUITickBox shuttleTickBox;

        private CampaignUI campaignUI;
        private GUIComponent campaignSetupUI;

        private Sprite backgroundSprite;

        private GUITextBox serverMessage;

        private float autoRestartTimer;

        //elements that can only be used by the host
        private List<GUIComponent> clientDisabledElements = new List<GUIComponent>();
        //elements that aren't shown client-side
        private List<GUIComponent> clientHiddenElements = new List<GUIComponent>();

        private bool AllowSubSelection
        {
            get
            {
                return GameMain.Server != null || GameMain.NetworkMember.Voting.AllowSubVoting ||
                    (GameMain.Client != null && GameMain.Client.HasPermission(ClientPermissions.SelectSub));
            }
        }

        public GUITextBox ServerMessage
        {
            get { return serverMessage; }
        }

        public string ServerMessageText
        {
            get { return serverMessage.Text; }
            set { serverMessage.Text = value; }
        }

        public GUIListBox SubList
        {
            get { return subList; }
        }

        public GUIDropDown ShuttleList
        {
            get { return shuttleList; }
        }

        public GUITickBox ShuttleTickBox
        {
            get { return shuttleTickBox; }
        }

        public GUIListBox ModeList
        {
            get { return modeList; }
        }
        public int SelectedModeIndex
        {
            get { return modeList.SelectedIndex; }
            set { modeList.Select(value); }
        }

        public GUIListBox PlayerList
        {
            get { return playerList; }
        }

        public GUIButton StartButton
        {
            get;
            private set;
        }

        public bool StartButtonEnabled
        {
            get { return StartButton.Enabled; }
            set { StartButton.Enabled = value; }
        }

        public GUIFrame MyCharacterFrame
        {
            get { return myCharacterFrame; }
        }

        public bool MyCharacterFrameOpen;

        public GUIFrame InfoFrame
        {
            get { return infoFrame; }
        }

        public Submarine SelectedSub
        {
            get { return subList.SelectedData as Submarine; }
            set { subList.Select(value); }
        }

        public Submarine SelectedShuttle
        {
            get { return shuttleList.SelectedData as Submarine; }
        }

        public bool UsingShuttle
        {
            get { return shuttleTickBox.Selected; }
            set { shuttleTickBox.Selected = value; if (GameMain.Client != null) shuttleTickBox.Enabled = false; }
        }

        public GameModePreset SelectedMode
        {
            get { return modeList.SelectedData as GameModePreset; }
        }

        public int MissionTypeIndex
        {
            get { return (int)missionTypeContainer.UserData; }
            set { missionTypeContainer.UserData = value; }
        }
        
        public List<JobPrefab> JobPreferences
        {
            get
            {
                List<JobPrefab> jobPreferences = new List<JobPrefab>();
                foreach (GUIComponent child in jobList.Content.Children)
                {
                    JobPrefab jobPrefab = child.UserData as JobPrefab;
                    if (jobPrefab == null) continue;
                    jobPreferences.Add(jobPrefab);
                }
                return jobPreferences;
            }
        }

        public string LevelSeed
        {
            get
            {
                return levelSeed;
            }
            set
            {
                if (levelSeed == value) return;

                levelSeed = value;
                backgroundSprite = LocationType.Random(levelSeed).Background;
                seedBox.Text = levelSeed;

                lastUpdateID++;
            }
        }

        public string AutoRestartText()
        {
            if (GameMain.Server != null)
            {
                if (!GameMain.Server.AutoRestart || GameMain.Server.ConnectedClients.Count == 0) return "";
                return TextManager.Get("RestartingIn") + " " + ToolBox.SecondsToReadableTime(Math.Max(GameMain.Server.AutoRestartTimer, 0));
            }

            if (autoRestartTimer == 0.0f) return "";
            return TextManager.Get("RestartingIn") + " " + ToolBox.SecondsToReadableTime(Math.Max(autoRestartTimer, 0));
        }

        public NetLobbyScreen()
        {
            int width = Math.Min(GameMain.GraphicsWidth - 80, 1500);
            int height = Math.Min(GameMain.GraphicsHeight - 80, 800);

            Rectangle panelRect = new Rectangle(0, 0, width, height);

            menu = new GUIFrame(new RectTransform(new Vector2(0.9f, 0.9f), GUI.Canvas, Anchor.Center), style: null);

            float panelSpacing = 0.02f;

            //server info panel ------------------------------------------------------------

            infoFrame = new GUIFrame(new RectTransform(new Vector2(0.7f, 0.6f), menu.RectTransform));

            defaultModeContainer = new GUIFrame(new RectTransform(new Vector2(0.95f, 0.9f), infoFrame.RectTransform, Anchor.Center), style: null);
            campaignContainer = new GUIFrame(new RectTransform(new Vector2(0.95f, 0.9f), infoFrame.RectTransform, Anchor.Center), style: null)
            {
                Visible = false
            };

            //chatbox ----------------------------------------------------------------------
            GUIFrame chatFrame = new GUIFrame(new RectTransform(new Vector2(0.7f, 0.4f - panelSpacing), menu.RectTransform, Anchor.BottomLeft));
            GUIFrame paddedChatFrame = new GUIFrame(new RectTransform(new Vector2(0.95f, 0.85f), chatFrame.RectTransform, Anchor.Center), style: null);

            chatBox = new GUIListBox(new RectTransform(new Point(paddedChatFrame.Rect.Width, paddedChatFrame.Rect.Height - 30), paddedChatFrame.RectTransform) { IsFixedSize = false });
            textBox = new GUITextBox(new RectTransform(new Point(paddedChatFrame.Rect.Width, 20), paddedChatFrame.RectTransform, Anchor.BottomLeft) { IsFixedSize = false })
            {
                MaxTextLength = ChatMessage.MaxLength,
                Font = GUI.SmallFont
            };

            //player info panel ------------------------------------------------------------

            myCharacterFrame = new GUIFrame(new RectTransform(new Vector2(0.3f - panelSpacing, 0.6f), menu.RectTransform, Anchor.TopRight));
            playerInfoContainer = new GUIFrame(new RectTransform(new Vector2(0.9f, 0.9f), myCharacterFrame.RectTransform, Anchor.Center), style: null);

            playYourself = new GUITickBox(new RectTransform(new Vector2(0.06f, 0.06f), myCharacterFrame.RectTransform) { RelativeOffset = new Vector2(0.05f,0.05f) },
                TextManager.Get("PlayYourself"))
            {
                OnSelected = TogglePlayYourself,
                UserData = "playyourself"
            };

            var toggleMyPlayerFrame = new GUIButton(new RectTransform(new Point(25, 70), myCharacterFrame.RectTransform, Anchor.TopLeft, Pivot.TopRight), "", style: "GUIButtonHorizontalArrow");
            toggleMyPlayerFrame.OnClicked += (GUIButton btn, object userdata) =>
            {
                MyCharacterFrameOpen = !MyCharacterFrameOpen;
                foreach (GUIComponent child in btn.Children)
                {
                    child.SpriteEffects = MyCharacterFrameOpen ? SpriteEffects.FlipHorizontally : SpriteEffects.None;
                }
                return true;
            };

            //player list ------------------------------------------------------------------

            GUIFrame playerListFrame = new GUIFrame(new RectTransform(new Vector2(0.3f - panelSpacing, 0.4f - panelSpacing), menu.RectTransform, Anchor.BottomRight));
            GUIFrame paddedPlayerListFrame = new GUIFrame(new RectTransform(new Vector2(0.9f, 0.85f), playerListFrame.RectTransform, Anchor.Center), style: null);

            playerList = new GUIListBox(new RectTransform(Vector2.One, paddedPlayerListFrame.RectTransform))
            {
                OnSelected = SelectPlayer
            };

            //--------------------------------------------------------------------------------------------------------------------------------
            //infoframe contents
            //--------------------------------------------------------------------------------------------------------------------------------

            var infoColumnContainer = new GUILayoutGroup(new RectTransform(new Vector2(0.7f - 0.02f, 0.75f), defaultModeContainer.RectTransform, Anchor.BottomLeft), 
                isHorizontal: true, childAnchor: Anchor.BottomLeft)
                { RelativeSpacing = 0.02f, Stretch = true };
            var leftInfoColumn = new GUILayoutGroup(new RectTransform(new Vector2(0.35f, 1.0f), infoColumnContainer.RectTransform, Anchor.BottomLeft))
                { RelativeSpacing = 0.02f, Stretch = true };
            var midInfoColumn = new GUILayoutGroup(new RectTransform(new Vector2(0.35f, 1.0f), infoColumnContainer.RectTransform, Anchor.BottomLeft))
                { RelativeSpacing = 0.02f, Stretch = true };

            var rightInfoColumn = new GUILayoutGroup(new RectTransform(new Vector2(0.3f, 0.9f), defaultModeContainer.RectTransform, Anchor.TopRight))
                { RelativeSpacing = 0.02f, Stretch = true };
            
            var topButtonContainer = new GUILayoutGroup(new RectTransform(new Vector2(1.0f, 0.07f), rightInfoColumn.RectTransform), isHorizontal: true, childAnchor: Anchor.TopRight)
            {
                RelativeSpacing = 0.05f,
                Stretch = true
            };

            //spacing
            new GUIFrame(new RectTransform(new Vector2(1.0f, 0.03f), rightInfoColumn.RectTransform), style: null);

            //server info ------------------------------------------------------------------

            var serverName = new GUITextBox(new RectTransform(new Vector2(0.3f, 0.05f), defaultModeContainer.RectTransform))
            {
                TextGetter = GetServerName,
                Enabled = GameMain.Server != null,
                OnTextChanged = ChangeServerName
            };
            clientDisabledElements.Add(serverName);

            serverMessage = new GUITextBox(new RectTransform(new Vector2(infoColumnContainer.RectTransform.RelativeSize.X, 0.15f), defaultModeContainer.RectTransform) { RelativeOffset = new Vector2(0.0f, 0.07f) })
            {
                Wrap = true,
                OnTextChanged = UpdateServerMessage
            };
            clientDisabledElements.Add(serverMessage);
            
            settingsButton = new GUIButton(new RectTransform(new Vector2(0.5f, 1.0f), topButtonContainer.RectTransform, Anchor.TopRight),
                TextManager.Get("ServerSettingsButton"));
            clientHiddenElements.Add(settingsButton);

            var showLogButton = new GUIButton(new RectTransform(new Vector2(0.5f, 1.0f), topButtonContainer.RectTransform, Anchor.TopRight),
                TextManager.Get("ServerLog"))
            {
                OnClicked = (GUIButton button, object userData) =>
                {
                    if (GameMain.Server.ServerLog.LogFrame == null)
                    {
                        GameMain.Server.ServerLog.CreateLogFrame();
                    }
                    else
                    {
                        GameMain.Server.ServerLog.LogFrame = null;
                        GUI.KeyboardDispatcher.Subscriber = null;
                    }
                    return true;
                }
            };
            clientHiddenElements.Add(showLogButton);

            //submarine list ------------------------------------------------------------------
            
            var subLabel = new GUITextBlock(new RectTransform(new Vector2(1.0f, 0.05f), leftInfoColumn.RectTransform), TextManager.Get("Submarine"));
            subList = new GUIListBox(new RectTransform(new Vector2(1.0f, 0.9f), leftInfoColumn.RectTransform))
            {
                OnSelected = VotableClicked
            };

            var voteText = new GUITextBlock(new RectTransform(new Vector2(0.5f, 1.0f), subLabel.RectTransform, Anchor.TopRight),
                TextManager.Get("Votes"), textAlignment: Alignment.CenterRight)
            {
                UserData = "subvotes",
                Visible = false
            };

            //respawn shuttle ------------------------------------------------------------------

            shuttleTickBox = new GUITickBox(new RectTransform(new Vector2(1.0f, 0.05f), midInfoColumn.RectTransform), TextManager.Get("RespawnShuttle"))
            {
                Selected = true,
                OnSelected = (GUITickBox box) =>
                {
                    shuttleList.Enabled = box.Selected;
                    if (GameMain.Server != null) lastUpdateID++;
                    return true;
                }
            };
            shuttleList = new GUIDropDown(new RectTransform(new Vector2(1.0f, 0.05f), midInfoColumn.RectTransform));

            //gamemode ------------------------------------------------------------------

            var modeLabel = new GUITextBlock(new RectTransform(new Vector2(1.0f, 0.05f), midInfoColumn.RectTransform), TextManager.Get("GameMode"));
            modeList = new GUIListBox(new RectTransform(new Vector2(1.0f, 0.5f), midInfoColumn.RectTransform))
            {
                OnSelected = VotableClicked
            };

            voteText = new GUITextBlock(new RectTransform(new Vector2(0.5f, 1.0f), modeLabel.RectTransform, Anchor.TopRight),
                TextManager.Get("Votes"), textAlignment: Alignment.CenterRight)
            {
                UserData = "modevotes",
                Visible = false
            };

            foreach (GameModePreset mode in GameModePreset.list)
            {
                if (mode.IsSinglePlayer) continue;

                GUITextBlock textBlock = new GUITextBlock(new RectTransform(new Vector2(1.0f, 0.2f), modeList.Content.RectTransform),
                    mode.Name, style: "ListBoxElement", textAlignment: Alignment.CenterLeft)
                {
                    ToolTip = mode.Description,
                    UserData = mode
                };
            }

            //mission type ------------------------------------------------------------------

            missionTypeContainer = new GUILayoutGroup(new RectTransform(new Vector2(1.0f, 0.05f), midInfoColumn.RectTransform), isHorizontal: true)
            {
                UserData = 0,
                Visible = false,
                Stretch = true
            };

            var missionTypeText = new GUITextBlock(new RectTransform(new Vector2(0.3f, 1.0f), missionTypeContainer.RectTransform),
                TextManager.Get("MissionType"));
            missionTypeButtons = new GUIButton[2];
            missionTypeButtons[0] = new GUIButton(new RectTransform(new Vector2(0.1f, 1.0f), missionTypeContainer.RectTransform), "<")
            {
                UserData = -1
            };
            new GUITextBlock(new RectTransform(new Vector2(0.4f, 1.0f), missionTypeContainer.RectTransform),
                TextManager.Get("Random"), textAlignment: Alignment.Center)
            {
                UserData = 0
            };
            missionTypeButtons[1] = new GUIButton(new RectTransform(new Vector2(0.1f, 1.0f), missionTypeContainer.RectTransform), ">")
            {
                UserData = 1
            };
            clientDisabledElements.AddRange(missionTypeButtons);

            //seed ------------------------------------------------------------------

            new GUITextBlock(new RectTransform(new Vector2(1.0f, 0.05f), rightInfoColumn.RectTransform), TextManager.Get("LevelSeed"));
            seedBox = new GUITextBox(new RectTransform(new Vector2(1.0f, 0.05f), rightInfoColumn.RectTransform))
            {
                OnTextChanged = SelectSeed
            };
            clientDisabledElements.Add(seedBox);
            LevelSeed = ToolBox.RandomSeed(8);

            //level difficulty ------------------------------------------------------------------

            new GUITextBlock(new RectTransform(new Vector2(1.0f, 0.05f), rightInfoColumn.RectTransform), TextManager.Get("LevelDifficulty"));
            levelDifficultyScrollBar = new GUIScrollBar(new RectTransform(new Vector2(1.0f, 0.05f), rightInfoColumn.RectTransform), barSize: 0.1f);
            clientDisabledElements.Add(levelDifficultyScrollBar);

            //traitor probability ------------------------------------------------------------------
            
            new GUIFrame(new RectTransform(new Vector2(1.0f, 0.03f), rightInfoColumn.RectTransform), style: null); //spacing

            new GUITextBlock(new RectTransform(new Vector2(1.0f, 0.05f), rightInfoColumn.RectTransform), TextManager.Get("Traitors"));

            var traitorProbContainer = new GUILayoutGroup(new RectTransform(new Vector2(1.0f, 0.05f), rightInfoColumn.RectTransform), isHorizontal: true);
            traitorProbabilityButtons = new GUIButton[2];
            traitorProbabilityButtons[0] = new GUIButton(new RectTransform(new Vector2(0.1f, 1.0f), traitorProbContainer.RectTransform), "<")
            {
                UserData = -1
            };
            traitorProbabilityText = new GUITextBlock(new RectTransform(new Vector2(0.5f, 1.0f), traitorProbContainer.RectTransform), TextManager.Get("No"), textAlignment: Alignment.Center);
            traitorProbabilityButtons[1] = new GUIButton(new RectTransform(new Vector2(0.1f, 1.0f), traitorProbContainer.RectTransform), ">")
            {
                UserData = 1
            };
            clientDisabledElements.AddRange(traitorProbabilityButtons);

            //bot count ------------------------------------------------------------------

            new GUIFrame(new RectTransform(new Vector2(1.0f, 0.03f), rightInfoColumn.RectTransform), style: null); //spacing

            new GUITextBlock(new RectTransform(new Vector2(1.0f, 0.05f), rightInfoColumn.RectTransform), TextManager.Get("BotCount"));
            var botCountContainer = new GUILayoutGroup(new RectTransform(new Vector2(1.0f, 0.05f), rightInfoColumn.RectTransform), isHorizontal: true);
            botCountButtons = new GUIButton[2];
            botCountButtons[0] = new GUIButton(new RectTransform(new Vector2(0.1f, 1.0f), botCountContainer.RectTransform), "<")
            {
                UserData = -1
            };
            botCountText = new GUITextBlock(new RectTransform(new Vector2(0.5f, 1.0f), botCountContainer.RectTransform), "0", textAlignment: Alignment.Center);
            botCountButtons[1] = new GUIButton(new RectTransform(new Vector2(0.1f, 1.0f), botCountContainer.RectTransform), ">")
            {
                UserData = 1
            };
            clientDisabledElements.AddRange(botCountButtons);

            new GUITextBlock(new RectTransform(new Vector2(1.0f, 0.05f), rightInfoColumn.RectTransform), TextManager.Get("BotSpawnMode"));
            var botSpawnModeContainer = new GUILayoutGroup(new RectTransform(new Vector2(1.0f, 0.05f), rightInfoColumn.RectTransform), isHorizontal: true);
            botSpawnModeButtons = new GUIButton[2];
            botSpawnModeButtons[0] = new GUIButton(new RectTransform(new Vector2(0.1f, 1.0f), botSpawnModeContainer.RectTransform), "<")
            {
                UserData = -1
            };
            botSpawnModeText = new GUITextBlock(new RectTransform(new Vector2(0.5f, 1.0f), botSpawnModeContainer.RectTransform), "", textAlignment: Alignment.Center);
            botSpawnModeButtons[1] = new GUIButton(new RectTransform(new Vector2(0.1f, 1.0f), botSpawnModeContainer.RectTransform), ">")
            {
                UserData = 1
            };
            clientDisabledElements.AddRange(botSpawnModeButtons);

            //misc buttons ------------------------------------------------------------------
            
            new GUIFrame(new RectTransform(new Vector2(1.0f, 0.03f), rightInfoColumn.RectTransform), style: null); //spacing

            autoRestartBox = new GUITickBox(new RectTransform(new Vector2(1.0f, 0.05f), rightInfoColumn.RectTransform), TextManager.Get("AutoRestart"))
            {
                OnSelected = ToggleAutoRestart
            };
            clientDisabledElements.Add(autoRestartBox);
            var restartText = new GUITextBlock(new RectTransform(new Vector2(1.0f, 0.05f), rightInfoColumn.RectTransform), "", font: GUI.SmallFont)
            {
                TextGetter = AutoRestartText
            };

            StartButton = new GUIButton(new RectTransform(new Vector2(0.3f, 0.1f), defaultModeContainer.RectTransform, Anchor.BottomRight),
                TextManager.Get("StartGameButton"), style: "GUIButtonLarge");
            clientHiddenElements.Add(StartButton);
            
            campaignViewButton = new GUIButton(new RectTransform(new Vector2(0.3f, 0.1f), defaultModeContainer.RectTransform, Anchor.BottomRight),
                TextManager.Get("CampaignView"), style: "GUIButtonLarge")
            {
                OnClicked = (btn, obj) => { ToggleCampaignView(true); return true; },
                Visible = false
            };

            spectateButton = new GUIButton(new RectTransform(new Vector2(0.3f, 0.1f), defaultModeContainer.RectTransform, Anchor.BottomRight),
                TextManager.Get("SpectateButton"), style: "GUIButtonLarge");
        }

        public override void Deselect()
        {
            textBox.Deselect();
            myCharacterFrame.GetChild<GUIButton>().Visible = true;
        }

        public override void Select()
        {
            if (GameMain.NetworkMember == null) return;
            Character.Controlled = null;
            GameMain.LightManager.LosEnabled = false;

            textBox.Select();
            textBox.OnEnterPressed = GameMain.NetworkMember.EnterChatMessage;
            textBox.OnTextChanged = GameMain.NetworkMember.TypingChatMessage;

            myCharacterFrame.RectTransform.AbsoluteOffset = new Point(0, 0);
            myCharacterFrame.GetChild<GUIButton>().Visible = false;
            
            subList.Enabled = AllowSubSelection || GameMain.Server != null;
            shuttleList.Enabled = AllowSubSelection || GameMain.Server != null;

            modeList.Enabled = 
                GameMain.Server != null || GameMain.NetworkMember.Voting.AllowModeVoting || 
                (GameMain.Client != null && GameMain.Client.HasPermission(ClientPermissions.SelectMode));
            
            ServerName = (GameMain.Server == null) ? ServerName : GameMain.Server.Name;
            
            //disable/hide elements the clients are not supposed to use/see
            clientDisabledElements.ForEach(c => c.Enabled = GameMain.Server != null);
            clientHiddenElements.ForEach(c => c.Visible = GameMain.Server != null);

            spectateButton.Visible = GameMain.Client != null && GameMain.Client.GameStarted;            
            if (GameMain.NetworkMember.CharacterInfo != null)
            {
                TogglePlayYourself(playYourself);
            }            

            if (IsServer && GameMain.Server != null)
            {
                List<Submarine> subsToShow = Submarine.SavedSubmarines.Where(s => !s.HasTag(SubmarineTag.HideInMenus)).ToList();

                StartButton.OnClicked = GameMain.Server.StartGameClicked;
                settingsButton.OnClicked = GameMain.Server.ToggleSettingsFrame;

                int prevSelectedSub = subList.SelectedIndex;
                UpdateSubList(subList, subsToShow);

                int prevSelectedShuttle = shuttleList.SelectedIndex;
                UpdateSubList(shuttleList, subsToShow);
                modeList.OnSelected = VotableClicked;
                modeList.OnSelected = SelectMode;
                subList.OnSelected = VotableClicked;
                subList.OnSelected = SelectSub;
                shuttleList.OnSelected = SelectSub;

                levelDifficultyScrollBar.OnMoved = (GUIScrollBar scrollBar, float barScroll) =>
                {
                    SetLevelDifficulty(barScroll * 100.0f);
                    return true;
                };

                traitorProbabilityButtons[0].OnClicked = traitorProbabilityButtons[1].OnClicked = ToggleTraitorsEnabled;
                botCountButtons[0].OnClicked = botCountButtons[1].OnClicked = ChangeBotCount;
                botSpawnModeButtons[0].OnClicked = botSpawnModeButtons[1].OnClicked = ChangeBotSpawnMode;
                missionTypeButtons[0].OnClicked = missionTypeButtons[1].OnClicked = ToggleMissionType;
                
                if (subList.Selected == null) subList.Select(Math.Max(0, prevSelectedSub));
                if (shuttleList.Selected == null)
                {
                    var shuttles = shuttleList.GetChildren().Where(c => c.UserData is Submarine && ((Submarine)c.UserData).HasTag(SubmarineTag.Shuttle));
                    if (prevSelectedShuttle == -1 && shuttles.Any())
                    {
                        shuttleList.SelectItem(shuttles.First().UserData);
                    }
                    else
                    {
                        shuttleList.Select(Math.Max(0, prevSelectedShuttle));
                    }
                }

<<<<<<< HEAD
                if (GameSettings.SendUserStatistics) GameAnalyticsSDK.Net.GameAnalytics.SetCustomDimension01("multiplayer");
=======
                GameAnalyticsManager.SetCustomDimension01("multiplayer");

>>>>>>> b9d35eed
                if (GameModePreset.list.Count > 0 && modeList.Selected == null) modeList.Select(0);
                GameMain.Server.Voting.ResetVotes(GameMain.Server.ConnectedClients);
            }
            else if (GameMain.Client != null)
            {
                GameMain.Client.Voting.ResetVotes(GameMain.Client.ConnectedClients);
                if (!playYourself.Selected)
                {
                    playYourself.Selected = true;
                    TogglePlayYourself(playYourself);
                }
                spectateButton.OnClicked = GameMain.Client.SpectateClicked;
            }

            GameMain.NetworkMember.EndVoteCount = 0;
            GameMain.NetworkMember.EndVoteMax = 1;

            base.Select();
        }

        public void RandomizeSettings()
        {
            if (GameMain.Server == null) return;

            if (GameMain.Server.RandomizeSeed) LevelSeed = ToolBox.RandomSeed(8);
            if (GameMain.Server.SubSelectionMode == SelectionMode.Random)
            {
                var nonShuttles = subList.Content.Children.Where(c => c.UserData is Submarine && !((Submarine)c.UserData).HasTag(SubmarineTag.Shuttle));
                subList.Select(nonShuttles.GetRandom());
            }
            if (GameMain.Server.ModeSelectionMode == SelectionMode.Random)
            {
                var allowedGameModes = GameModePreset.list.FindAll(m => !m.IsSinglePlayer && m.Name != "Campaign");
                modeList.Select(allowedGameModes[Rand.Range(0, allowedGameModes.Count)]);
            }
        }
        
        public void ShowSpectateButton()
        {
            if (GameMain.Client == null) return;
            spectateButton.Visible = true;
        }

        private void UpdatePlayerFrame(CharacterInfo characterInfo)
        {
            playerInfoContainer.ClearChildren();

            GUIComponent infoContainer = new GUILayoutGroup(new RectTransform(new Vector2(1.0f, 0.85f), playerInfoContainer.RectTransform, Anchor.BottomCenter), childAnchor: Anchor.TopCenter);                
            GUIComponent headContainer = new GUILayoutGroup(new RectTransform(new Vector2(0.6f, 0.2f), infoContainer.RectTransform, Anchor.TopCenter), isHorizontal: true)
            {
                Stretch = true
            };

            GUIButton toggleHead = new GUIButton(new RectTransform(new Vector2(0.1f, 1.0f), headContainer.RectTransform), "", style: "GUIButtonHorizontalArrow")
            {
                UserData = -1,
                OnClicked = ToggleHead
            };
            toggleHead.Children.ForEach(c => c.SpriteEffects = SpriteEffects.FlipHorizontally);
            playerHeadSprite = new GUIImage(new RectTransform(new Vector2(0.3f, 1.0f), headContainer.RectTransform), sprite: null, scaleToFit: true)
            {
                UserData = "playerhead"
            };
            toggleHead = new GUIButton(new RectTransform(new Vector2(0.1f, 1.0f), headContainer.RectTransform), style: "GUIButtonHorizontalArrow")
            {
                UserData = 1,
                OnClicked = ToggleHead
            };

            new GUITextBlock(new RectTransform(new Vector2(1.0f, 0.05f), infoContainer.RectTransform),
                TextManager.Get("Gender"), textAlignment: Alignment.Center);
            GUIComponent genderContainer = new GUILayoutGroup(new RectTransform(new Vector2(0.5f, 0.06f), infoContainer.RectTransform), isHorizontal: true)
            {
                Stretch = true,
                RelativeSpacing = 0.05f
            };

            GUIButton maleButton = new GUIButton(new RectTransform(new Vector2(0.5f, 1.0f), genderContainer.RectTransform),
                TextManager.Get("Male"))
            {
                UserData = Gender.Male,
                OnClicked = SwitchGender
            };

            GUIButton femaleButton = new GUIButton(new RectTransform(new Vector2(0.5f, 1.0f), genderContainer.RectTransform),
                TextManager.Get("Female"))
            {
                UserData = Gender.Female,
                OnClicked = SwitchGender
            };

            new GUITextBlock(new RectTransform(new Vector2(1.0f, 0.1f), infoContainer.RectTransform), 
                TextManager.Get("JobPreferences"));

            jobList = new GUIListBox(new RectTransform(new Vector2(1.0f, 0.4f), infoContainer.RectTransform))
            {
                Enabled = false
            };

            int i = 1;
            foreach (string jobName in GameMain.Config.JobNamePreferences)
            {
                JobPrefab job = JobPrefab.List.Find(x => x.Name == jobName);
                if (job == null) continue;

                var jobFrame = new GUIFrame(new RectTransform(new Vector2(1.0f, 0.2f), jobList.Content.RectTransform), style: "ListBoxElement")
                {
                    UserData = job
                };
                GUITextBlock jobText = new GUITextBlock(new RectTransform(new Vector2(0.66f, 1.0f), jobFrame.RectTransform, Anchor.CenterRight),
                    i + ". " + job.Name + "    ", textAlignment: Alignment.CenterLeft);

                var jobButtonContainer = new GUILayoutGroup(new RectTransform(new Vector2(0.3f, 0.8f), jobFrame.RectTransform, Anchor.CenterLeft) { RelativeOffset = new Vector2(0.02f, 0.0f) },
                    isHorizontal: true, childAnchor: Anchor.CenterLeft)
                {
                    RelativeSpacing = 0.03f
                };

                int buttonSize = jobButtonContainer.Rect.Height;
                GUIButton infoButton = new GUIButton(new RectTransform(new Point(buttonSize, buttonSize), jobButtonContainer.RectTransform), "?")
                {
                    UserData = job,
                    OnClicked = ViewJobInfo
                };

                GUIButton upButton = new GUIButton(new RectTransform(new Point(buttonSize, buttonSize), jobButtonContainer.RectTransform), "")
                {
                    UserData = -1,
                    OnClicked = ChangeJobPreference
                };
                new GUIImage(new RectTransform(new Vector2(0.8f, 0.8f), upButton.RectTransform, Anchor.Center), GUI.Arrow, scaleToFit: true);

                GUIButton downButton = new GUIButton(new RectTransform(new Point(buttonSize, buttonSize), jobButtonContainer.RectTransform), "")
                {
                    UserData = 1,
                    OnClicked = ChangeJobPreference
                };
                new GUIImage(new RectTransform(new Vector2(0.8f, 0.8f), downButton.RectTransform, Anchor.Center), GUI.Arrow, scaleToFit: true)
                {
                    Rotation = MathHelper.Pi
                };
            }

            UpdateJobPreferences(jobList);

            UpdatePlayerHead(characterInfo);
            
        }
        
        public bool TogglePlayYourself(GUITickBox tickBox)
        {
            if (tickBox.Selected)
            {
                GameMain.NetworkMember.CharacterInfo = 
                    new CharacterInfo(Character.HumanConfigFile, GameMain.NetworkMember.Name, GameMain.Config.CharacterGender, null);
                GameMain.NetworkMember.CharacterInfo.HeadSpriteId = GameMain.Config.CharacterHeadIndex; 

                UpdatePlayerFrame(GameMain.NetworkMember.CharacterInfo);
            }
            else
            {
                playerInfoContainer.ClearChildren();
                
                GameMain.NetworkMember.CharacterInfo = null;
                GameMain.NetworkMember.Character = null;

                new GUITextBlock(new RectTransform(Vector2.One, playerInfoContainer.RectTransform, Anchor.Center), 
                    TextManager.Get("PlayingAsSpectator"),
                    textAlignment: Alignment.Center);
            }
            return false;
        }

        public void SetAllowSpectating(bool allowSpectating)
        {
            //show the player config menu if spectating is not allowed
            if (!playYourself.Selected && !allowSpectating)
            {
                playYourself.Selected = !playYourself.Selected;
                TogglePlayYourself(playYourself);
            }
            //hide "play yourself" tickbox if spectating is not allowed
            playYourself.Visible = allowSpectating;            
        }

        public void SetAutoRestart(bool enabled, float timer = 0.0f)
        {
            autoRestartBox.Selected = enabled;
            autoRestartTimer = timer;
        }

        public void ToggleAutoRestart()
        {
            autoRestartBox.Selected = !autoRestartBox.Selected;
            ToggleAutoRestart(autoRestartBox);
        }

        private bool ToggleAutoRestart(GUITickBox tickBox)
        {
            if (GameMain.Server == null) return false;

            GameMain.Server.AutoRestart = tickBox.Selected;

            lastUpdateID++;

            return true;
        }

        public void SetMissionType(int missionTypeIndex)
        {
            if (missionTypeIndex < 0 || missionTypeIndex >= MissionPrefab.MissionTypes.Count) return;

            ((GUITextBlock)missionTypeContainer.GetChild(2)).Text = MissionPrefab.MissionTypes[missionTypeIndex];
            missionTypeContainer.UserData = missionTypeIndex;
        }

        public bool ToggleMissionType(GUIButton button, object userData)
        {
            if (GameMain.Server == null) return false;

            int missionTypeIndex = (int)missionTypeContainer.UserData;
            missionTypeIndex += (int)userData;

            if (missionTypeIndex < 0) missionTypeIndex = MissionPrefab.MissionTypes.Count - 1;
            if (missionTypeIndex >= MissionPrefab.MissionTypes.Count) missionTypeIndex = 0;

            SetMissionType(missionTypeIndex);

            lastUpdateID++;

            return true;
        }
        
        public bool ToggleTraitorsEnabled(GUIButton button, object userData)
        {
            ToggleTraitorsEnabled((int)userData);
            return true;
        }

        public bool ChangeBotCount(GUIButton button, object userData)
        {
            if (GameMain.Server == null) return false;
            SetBotCount(GameMain.Server.BotCount + (int)userData);
            return true;
        }

        public bool ChangeBotSpawnMode(GUIButton button, object userData)
        {
            if (GameMain.Server == null) return false;
            SetBotSpawnMode(GameMain.Server.BotSpawnMode == BotSpawnMode.Fill ? BotSpawnMode.Normal : BotSpawnMode.Fill);
            return true;
        }

        private bool SelectSub(GUIComponent component, object obj)
        {
            if (GameMain.Server == null) return false;

            lastUpdateID++;

            var hash = obj is Submarine ? ((Submarine)obj).MD5Hash.Hash : "";

            //hash will be null if opening the sub file failed -> don't select the sub
            if (string.IsNullOrWhiteSpace(hash))
            {
                if (component is GUITextBlock textBlock)
                {
                    textBlock.TextColor = Color.DarkRed * 0.8f;
                    textBlock.CanBeFocused = false;
                }
                else
                {
                    DebugConsole.ThrowError("Failed to select submarine. Selected GUIComponent was of the type \"" + (component == null ? "null" : component.GetType().ToString()) + "\".");
                    GameAnalyticsManager.AddErrorEventOnce(
                        "NetLobbyScreen.SelectSub:InvalidComponent", 
                        GameAnalyticsSDK.Net.EGAErrorSeverity.Error,
                        "Failed to select submarine. Selected GUIComponent was of the type \"" + (component == null ? "null" : component.GetType().ToString()) + "\".");
                }


                StartButton.Enabled = false;

                return false;
            }

            StartButton.Enabled = true;

            return true;
        }

        public void UpdateSubList(GUIComponent subList, List<Submarine> submarines)
        {
            if (subList == null) return;
            
            if (submarines.Count == 0 && GameMain.Server != null)
            {
                DebugConsole.ThrowError("No submarines found!");
            }
             
            foreach (Submarine sub in submarines)
            {
                AddSubmarine(subList, sub);
            }
        }

        private void AddSubmarine(GUIComponent subList, Submarine sub)
        {
            if (subList is GUIListBox)
            {
                subList = ((GUIListBox)subList).Content;
            }
            else if (subList is GUIDropDown)
            {
                subList = ((GUIDropDown)subList).ListBox.Content;
            }

            var frame = new GUIFrame(new RectTransform(new Vector2(1.0f, 0.1f), subList.RectTransform) { MinSize = new Point(0, 20) },
                style: "ListBoxElement")
            {
                ToolTip = sub.Description,
                UserData = sub
            };

            int buttonSize = (int)(frame.Rect.Height * 0.8f);
            var subTextBlock = new GUITextBlock(new RectTransform(new Vector2(0.8f, 1.0f), frame.RectTransform, Anchor.CenterLeft) { AbsoluteOffset = new Point(buttonSize + 5, 0) },
                ToolBox.LimitString(sub.Name, GUI.Font, subList.Rect.Width - 65), textAlignment: Alignment.CenterLeft)
            {
                CanBeFocused = false
            };

            var matchingSub = Submarine.SavedSubmarines.FirstOrDefault(s => s.Name == sub.Name && s.MD5Hash.Hash == sub.MD5Hash.Hash);
            if (matchingSub == null) matchingSub = Submarine.SavedSubmarines.FirstOrDefault(s => s.Name == sub.Name);

            if (matchingSub == null)
            {
                subTextBlock.TextColor = new Color(subTextBlock.TextColor, 0.5f);
                frame.ToolTip = TextManager.Get("SubNotFound");
            }
            else if (matchingSub.MD5Hash.Hash != sub.MD5Hash.Hash)
            {
                subTextBlock.TextColor = new Color(subTextBlock.TextColor, 0.5f);
                frame.ToolTip = TextManager.Get("SubDoesntMatch");
            }
            else
            {
                if (subList == shuttleList || subList == shuttleList.ListBox || subList == shuttleList.ListBox.Content)
                {
                    subTextBlock.TextColor = new Color(subTextBlock.TextColor, sub.HasTag(SubmarineTag.Shuttle) ? 1.0f : 0.6f);
                }

                GUIButton infoButton = new GUIButton(new RectTransform(new Point(buttonSize, buttonSize), frame.RectTransform, Anchor.CenterLeft) { AbsoluteOffset = new Point((int)(buttonSize * 0.2f), 0) }, "?")
                {
                    UserData = sub
                };
                infoButton.OnClicked += (component, userdata) =>
                {
                    ((Submarine)userdata).CreatePreviewWindow(new GUIMessageBox("", "", 550, 400));
                    return true;
                };
            }

            if (sub.HasTag(SubmarineTag.Shuttle))
            {
                new GUITextBlock(new RectTransform(new Vector2(0.5f, 1.0f), frame.RectTransform, Anchor.CenterRight),
                    TextManager.Get("Shuttle"), textAlignment: Alignment.CenterRight, font: GUI.SmallFont)
                {
                    TextColor = subTextBlock.TextColor * 0.8f,
                    ToolTip = subTextBlock.ToolTip,
                    CanBeFocused = false
                };
                //make shuttles more dim in the sub list (selecting a shuttle as the main sub is allowed but not recommended)
                if (subList == this.subList.Content)
                {
                    subTextBlock.TextColor *= 0.5f;
                    foreach (GUIComponent child in frame.Children)
                    {
                        child.Color *= 0.5f;
                    }
                }
            }
        }

        public bool VotableClicked(GUIComponent component, object userData)
        {
            if (GameMain.Client == null) return false;
            
            VoteType voteType;
            if (component.Parent == GameMain.NetLobbyScreen.SubList.Content)
            {
                if (!GameMain.Client.Voting.AllowSubVoting)
                {
                    if (GameMain.Client.HasPermission(ClientPermissions.SelectSub))
                    {
                        GameMain.Client.RequestSelectSub(component.Parent.GetChildIndex(component));
                        return true;
                    }
                    return false;
                }
                voteType = VoteType.Sub;
            }
            else if (component.Parent == GameMain.NetLobbyScreen.ModeList.Content)
            {
                if (!((GameModePreset)userData).Votable) return false;
                if (!GameMain.Client.Voting.AllowModeVoting)
                {
                    if (GameMain.Client.HasPermission(ClientPermissions.SelectMode))
                    {
                        GameMain.Client.RequestSelectMode(component.Parent.GetChildIndex(component));
                        return true;
                    }
                    return false;
                }

                voteType = VoteType.Mode;
            }
            else
            {
                return false;
            }

            GameMain.Client.Vote(voteType, userData);

            return true;
        }

        public bool ChangeServerName(GUITextBox textBox, string text)
        {
            if (GameMain.Server == null) return false;
            ServerName = text;
            lastUpdateID++;

            return true;
        }

        public bool UpdateServerMessage(GUITextBox textBox, string text)
        {
            if (GameMain.Server == null) return false;

            lastUpdateID++;

            return true;
        }

        public void AddPlayer(string name)
        {
            GUITextBlock textBlock = new GUITextBlock(new RectTransform(new Vector2(1.0f, 0.2f), playerList.Content.RectTransform),
                name, textAlignment: Alignment.CenterLeft)
            {
                UserData = name
            };

            if (GameMain.Server != null) lastUpdateID++;
        }

        public void RemovePlayer(string name)
        {
            GUIComponent child = playerList.Content.GetChildByUserData(name);
            if (child != null) playerList.RemoveChild(child);
            if (GameMain.Server != null) lastUpdateID++;
        }

        private bool SelectPlayer(GUIComponent component, object obj)
        {
            var selectedClient = GameMain.NetworkMember.ConnectedClients.Find(c => c.Name == obj.ToString());
            if (selectedClient == null) return false;

            if (GameMain.Client != null)
            {
                if (selectedClient.ID == GameMain.Client.ID) return false;

                if (!GameMain.Client.HasPermission(ClientPermissions.Ban) &&
                    !GameMain.Client.HasPermission(ClientPermissions.Kick) &&
                    !GameMain.Client.Voting.AllowVoteKick)
                {
                    return false;
                }
            }

            playerFrame = new GUIFrame(new RectTransform(Vector2.One, GUI.Canvas), style: null, color: Color.Black * 0.6f);
            var playerFrameInner = new GUIFrame(new RectTransform(GameMain.Server != null ? new Point(450, 370) : new Point(450, 150), playerFrame.RectTransform, Anchor.Center));
            var paddedPlayerFrame = new GUILayoutGroup(new RectTransform(new Vector2(0.9f, 0.9f), playerFrameInner.RectTransform, Anchor.Center))
            {
                Stretch = true,
                RelativeSpacing = 0.05f
            };

            new GUITextBlock(new RectTransform(new Vector2(1.0f, 0.1f), paddedPlayerFrame.RectTransform), 
                text: obj.ToString(), font: GUI.LargeFont);

            if (GameMain.Server != null)
            {
                playerFrame.UserData = selectedClient;

                new GUITextBlock(new RectTransform(new Vector2(1.0f, 0.1f), paddedPlayerFrame.RectTransform),
                     selectedClient.Connection.RemoteEndPoint.Address.ToString());

                new GUITextBlock(new RectTransform(new Vector2(1.0f, 0.05f), paddedPlayerFrame.RectTransform), 
                    TextManager.Get("Rank"));
                var rankDropDown = new GUIDropDown(new RectTransform(new Vector2(1.0f, 0.1f), paddedPlayerFrame.RectTransform),
                    TextManager.Get("Rank"))
                {
                    UserData = selectedClient
                };
                foreach (PermissionPreset permissionPreset in PermissionPreset.List)
                {
                    rankDropDown.AddItem(permissionPreset.Name, permissionPreset, permissionPreset.Description);
                }
                rankDropDown.AddItem(TextManager.Get("CustomRank"), null);

                PermissionPreset currentPreset = PermissionPreset.List.Find(p =>
                    p.Permissions == selectedClient.Permissions &&
                    p.PermittedCommands.Count == selectedClient.PermittedConsoleCommands.Count && !p.PermittedCommands.Except(selectedClient.PermittedConsoleCommands).Any());
                rankDropDown.SelectItem(currentPreset);

                rankDropDown.OnSelected += (c, userdata) =>
                {
                    PermissionPreset selectedPreset = (PermissionPreset)userdata;
                    if (selectedPreset != null)
                    {
                        var client = playerFrame.UserData as Client;
                        client.SetPermissions(selectedPreset.Permissions, selectedPreset.PermittedCommands);
                        GameMain.Server.UpdateClientPermissions(client);

                        playerFrame = null;
                        SelectPlayer(null, client.Name);
                    }
                    return true;
                };

                var permissionLabels = new GUILayoutGroup(new RectTransform(new Vector2(1.0f, 0.05f), paddedPlayerFrame.RectTransform), isHorizontal: true)
                {
                    Stretch = true,
                    RelativeSpacing = 0.05f
                };
                new GUITextBlock(new RectTransform(new Vector2(0.5f, 1.0f), permissionLabels.RectTransform), TextManager.Get("Permissions"));
                new GUITextBlock(new RectTransform(new Vector2(0.5f, 1.0f), permissionLabels.RectTransform), TextManager.Get("PermittedConsoleCommands"));
                
                var permissionContainer = new GUILayoutGroup(new RectTransform(new Vector2(1.0f, 0.4f), paddedPlayerFrame.RectTransform), isHorizontal: true)
                {
                    Stretch = true,
                    RelativeSpacing = 0.05f
                };

                var permissionsBox = new GUIListBox(new RectTransform(new Vector2(0.5f, 1.0f), permissionContainer.RectTransform))
                {
                    UserData = selectedClient
                };
                
                foreach (ClientPermissions permission in Enum.GetValues(typeof(ClientPermissions)))
                {
                    if (permission == ClientPermissions.None) continue;

                    FieldInfo fi = typeof(ClientPermissions).GetField(permission.ToString());
                    DescriptionAttribute[] attributes = (DescriptionAttribute[])fi.GetCustomAttributes(typeof(DescriptionAttribute), false);

                    string permissionStr = attributes.Length > 0 ? attributes[0].Description : permission.ToString();

                    var permissionTick = new GUITickBox(new RectTransform(new Vector2(0.15f, 0.15f), permissionsBox.Content.RectTransform),
                        permissionStr, font: GUI.SmallFont)
                    {
                        UserData = permission,
                        Selected = selectedClient.HasPermission(permission),

                        OnSelected = (tickBox) =>
                        {
                            //reset rank to custom
                            rankDropDown.SelectItem(null);

                            var client = playerFrame.UserData as Client;
                            if (client == null) return false;

                            var thisPermission = (ClientPermissions)tickBox.UserData;

                            if (tickBox.Selected)
                                client.GivePermission(thisPermission);
                            else
                                client.RemovePermission(thisPermission);

                            GameMain.Server.UpdateClientPermissions(client);

                            return true;
                        }
                    };
                }

                var commandList = new GUIListBox(new RectTransform(new Vector2(0.5f, 1.0f), permissionContainer.RectTransform))
                {
                    UserData = selectedClient
                };
                foreach (DebugConsole.Command command in DebugConsole.Commands)
                {
                    var commandTickBox = new GUITickBox(new RectTransform(new Vector2(0.15f, 0.15f), commandList.Content.RectTransform),
                        command.names[0], font: GUI.SmallFont)
                    {
                        Selected = selectedClient.PermittedConsoleCommands.Contains(command),
                        ToolTip = command.help,
                        UserData = command
                    };
                    commandTickBox.OnSelected += (GUITickBox tickBox) =>
                    {
                        //reset rank to custom
                        rankDropDown.SelectItem(null);

                        Client client = playerFrame.UserData as Client;
                        DebugConsole.Command selectedCommand = tickBox.UserData as DebugConsole.Command;
                        if (client == null) return false;

                        if (!tickBox.Selected)
                        {
                            client.PermittedConsoleCommands.Remove(selectedCommand);
                        }
                        else if (!client.PermittedConsoleCommands.Contains(selectedCommand))
                        {
                            client.PermittedConsoleCommands.Add(selectedCommand);
                        }

                        GameMain.Server.UpdateClientPermissions(client);
                        return true;
                    };
                }
            }

            var buttonAreaUpper = new GUILayoutGroup(new RectTransform(new Vector2(1.0f, 0.1f), paddedPlayerFrame.RectTransform), isHorizontal: true);
            var buttonAreaLower = new GUILayoutGroup(new RectTransform(new Vector2(1.0f, 0.1f), paddedPlayerFrame.RectTransform), isHorizontal: true);
            
            if (GameMain.Server != null || GameMain.Client.HasPermission(ClientPermissions.Ban))
            {
                var banButton = new GUIButton(new RectTransform(new Vector2(0.3f, 1.0f), buttonAreaUpper.RectTransform),
                    TextManager.Get("Ban"))
                {
                    UserData = obj
                };
                banButton.OnClicked += BanPlayer;
                banButton.OnClicked += ClosePlayerFrame;

                var rangebanButton = new GUIButton(new RectTransform(new Vector2(0.3f, 1.0f), buttonAreaUpper.RectTransform),
                    TextManager.Get("BanRange"))
                {
                    UserData = obj
                };
                rangebanButton.OnClicked += BanPlayerRange;
                rangebanButton.OnClicked += ClosePlayerFrame;
            }


            if (GameMain.Client != null && GameMain.Client.Voting.AllowVoteKick && selectedClient != null)
            {
                var kickVoteButton = new GUIButton(new RectTransform(new Vector2(0.3f, 1.0f), buttonAreaLower.RectTransform),
                    TextManager.Get("VoteToKick"))
                {
                    Enabled = !selectedClient.HasKickVoteFromID(GameMain.Client.ID),
                    OnClicked = GameMain.Client.VoteForKick,
                    UserData = selectedClient
                };
            }

            if (GameMain.Server != null || GameMain.Client.HasPermission(ClientPermissions.Kick))
            {
                var kickButton = new GUIButton(new RectTransform(new Vector2(0.3f, 1.0f), buttonAreaLower.RectTransform),
                    TextManager.Get("Kick"))
                {
                    UserData = obj
                };
                kickButton.OnClicked = KickPlayer;
                kickButton.OnClicked += ClosePlayerFrame;
            }

            var closeButton = new GUIButton(new RectTransform(new Vector2(0.3f, 1.0f), buttonAreaLower.RectTransform, Anchor.BottomRight),
                TextManager.Get("Close"))
            {
                IgnoreLayoutGroups = true,
                OnClicked = ClosePlayerFrame
            };

            return false;
        }

        private bool ClosePlayerFrame(GUIButton button, object userData)
        {
            playerFrame = null;

            return true;
        }

        public bool KickPlayer(GUIButton button, object userData)
        {
            if (userData == null || GameMain.NetworkMember == null) return false;
            GameMain.NetworkMember.CreateKickReasonPrompt(userData.ToString(), false);            
            return false;
        }

        public bool BanPlayer(GUIButton button, object userData)
        {
            if (userData == null || GameMain.NetworkMember == null) return false;
            GameMain.NetworkMember.CreateKickReasonPrompt(userData.ToString(), true);
            return false;
        }

        public bool BanPlayerRange(GUIButton button, object userData)
        {
            if (userData == null || GameMain.NetworkMember == null) return false;
            GameMain.NetworkMember.CreateKickReasonPrompt(userData.ToString(), true, true);
            return false;
        }

        public void ClearPlayers()
        {
            playerList.ClearChildren();

            if (GameMain.Server != null) lastUpdateID++;
        }

        public override void AddToGUIUpdateList()
        {
            base.AddToGUIUpdateList();
              
            menu.AddToGUIUpdateList();              
            playerFrame?.AddToGUIUpdateList();  
            campaignSetupUI?.AddToGUIUpdateList();
            jobInfoFrame?.AddToGUIUpdateList();
        }
        
        public List<Submarine> GetSubList()
        {
            List<Submarine> subs = new List<Submarine>();
            foreach (GUIComponent component in subList.Content.Children)
            {
                if (component.UserData is Submarine) subs.Add((Submarine)component.UserData);
            }

            return subs;
        }

        public override void Update(double deltaTime)
        {
            base.Update(deltaTime);
                        
            if (campaignSetupUI != null)
            {
                if (!campaignSetupUI.Visible) campaignSetupUI = null;                
            }

            if (autoRestartTimer != 0.0f && autoRestartBox.Selected)
            {
                autoRestartTimer = Math.Max(autoRestartTimer - (float)deltaTime, 0.0f);
            }
        }
        public override void Draw(double deltaTime, GraphicsDevice graphics, SpriteBatch spriteBatch)
        {
            graphics.Clear(Color.Black);

            GUI.DrawBackgroundSprite(spriteBatch, backgroundSprite);

            spriteBatch.Begin(SpriteSortMode.Immediate, rasterizerState: GameMain.ScissorTestEnable);
            GUI.Draw(Cam, spriteBatch);
            spriteBatch.End();
        }

        public void NewChatMessage(ChatMessage message)
        {
            float prevSize = chatBox.BarSize;

            while (chatBox.Content.CountChildren > 20)
            {
                chatBox.RemoveChild(chatBox.Content.Children.First());
            }

            GUITextBlock msg = new GUITextBlock(new RectTransform(new Vector2(1.0f, 0.0f), chatBox.Content.RectTransform),
                text: (message.Type == ChatMessageType.Private ? TextManager.Get("PrivateMessageTag") + " " : "") + message.TextWithSender,
                textColor: message.Color,
                color: ((chatBox.CountChildren % 2) == 0) ? Color.Transparent : Color.Black * 0.1f,
                wrap: true, font: GUI.SmallFont)
            {
                UserData = message,
                CanBeFocused = false,
            };
            //chatBox.AddChild(msg);

            if ((prevSize == 1.0f && chatBox.BarScroll == 0.0f) || (prevSize < 1.0f && chatBox.BarScroll == 1.0f)) chatBox.BarScroll = 1.0f;
        }

        private void UpdatePlayerHead(CharacterInfo characterInfo)
        {
            playerHeadSprite.Sprite = characterInfo.HeadSprite;
        }

        private bool ToggleHead(GUIButton button, object userData)
        {
            if (GameMain.NetworkMember.CharacterInfo == null) return true;

            int dir = (int)userData;
            GameMain.NetworkMember.CharacterInfo.HeadSpriteId += dir;
            GameMain.Config.CharacterHeadIndex = GameMain.NetworkMember.CharacterInfo.HeadSpriteId;
            UpdatePlayerHead(GameMain.NetworkMember.CharacterInfo);
            return true;
        }

        private bool SwitchGender(GUIButton button, object obj)
        {
            Gender gender = (Gender)obj;
            GameMain.NetworkMember.CharacterInfo.Gender = gender;
            GameMain.Config.CharacterGender = GameMain.NetworkMember.CharacterInfo.Gender;
            UpdatePlayerHead(GameMain.NetworkMember.CharacterInfo);
            return true;
        }

        public void SelectMode(int modeIndex)
        {
            if (modeIndex < 0 || modeIndex >= modeList.Content.CountChildren || modeList.SelectedIndex == modeIndex) return;

            if (((GameModePreset)modeList.Content.GetChild(modeIndex).UserData).Name == "Campaign")
            {
                if (GameMain.Server != null)
                {
                    campaignSetupUI = MultiPlayerCampaign.StartCampaignSetup();
                    return;
                }
            }
            else
            {
                ToggleCampaignMode(false);
            }

            modeList.Select(modeIndex, true);
            missionTypeContainer.Visible = SelectedMode != null && SelectedMode.Name == "Mission";
        }

        private bool SelectMode(GUIComponent component, object obj)
        {
            if (GameMain.NetworkMember == null || obj == modeList.SelectedData) return false;
            
            GameModePreset modePreset = obj as GameModePreset;
            if (modePreset == null) return false;

            missionTypeContainer.Visible = modePreset.Name == "Mission";

            if (modePreset.Name == "Campaign")
            {
                //campaign selected and the campaign view has not been set up yet
                // -> don't select the mode yet and start campaign setup
                if (GameMain.Server != null && !campaignContainer.Visible)
                {
                    campaignSetupUI = MultiPlayerCampaign.StartCampaignSetup();
                    return false;
                }
            }
            else
            {
                ToggleCampaignMode(false);
            }

            lastUpdateID++;
            return true;
        }

        public void ToggleCampaignView(bool enabled)
        {
            campaignContainer.Visible = enabled;
            defaultModeContainer.Visible = !enabled;
        }

        public void ToggleCampaignMode(bool enabled)
        {
            ToggleCampaignView(enabled);

            subList.Enabled = !enabled && AllowSubSelection;
            shuttleList.Enabled = !enabled && AllowSubSelection;
            seedBox.Enabled = !enabled && GameMain.Server != null;

            if (campaignViewButton != null) campaignViewButton.Visible = enabled;
            if (StartButton != null) StartButton.Visible = !enabled && GameMain.Server != null;            

            if (enabled)
            {
                if (campaignUI == null || campaignUI.Campaign != GameMain.GameSession.GameMode)
                {
                    campaignContainer.ClearChildren();

                    campaignUI = new CampaignUI(GameMain.GameSession.GameMode as CampaignMode, campaignContainer)
                    {
                        StartRound = () => { GameMain.Server.StartGame(); }
                    };

                    var backButton = new GUIButton(new RectTransform(new Vector2(0.25f, 0.1f), campaignContainer.RectTransform),
                        TextManager.Get("Back"));
                    backButton.OnClicked += (btn, obj) => { ToggleCampaignView(false); return true; };

                    var buttonContainer = new GUILayoutGroup(new RectTransform(new Vector2(0.7f, 0.1f), campaignContainer.RectTransform) { RelativeOffset = new Vector2(0.3f, 0.0f) },
                        isHorizontal: true)
                    {
                        Stretch = true,
                        RelativeSpacing = 0.05f
                    };


                    List<CampaignUI.Tab> tabTypes = new List<CampaignUI.Tab>() { CampaignUI.Tab.Map, CampaignUI.Tab.Store };
                    foreach (CampaignUI.Tab tab in tabTypes)
                    {
                        var tabButton = new GUIButton(new RectTransform(new Vector2(0.25f, 1.0f), buttonContainer.RectTransform), tab.ToString());
                        tabButton.OnClicked += (btn, obj) =>
                        {
                            campaignUI.SelectTab(tab);
                            return true;
                        };
                    }

                    var moneyText = new GUITextBlock(new RectTransform(new Vector2(0.25f, 0.1f), campaignContainer.RectTransform, Anchor.BottomLeft),
                        TextManager.Get("Credit"))
                    {
                        TextGetter = campaignUI.GetMoney
                    };

                    var restartText = new GUITextBlock(new RectTransform(new Vector2(0.25f, 0.1f), campaignContainer.RectTransform, Anchor.BottomRight), "", font: GUI.SmallFont)
                    {
                        TextGetter = AutoRestartText
                    };
                }
                modeList.Select(2, true);
            }

            if (GameMain.Server != null)
            {
                lastUpdateID++;
            }
        }

        private bool SelectSeed(GUITextBox textBox, string seed)
        {
            if (GameMain.Server == null) return false;
            if (string.IsNullOrWhiteSpace(seed)) return false;
            LevelSeed = seed;
            return true;
        }
        
        private bool ViewJobInfo(GUIButton button, object obj)
        {
            JobPrefab jobPrefab = button.UserData as JobPrefab;
            if (jobPrefab == null) return false;

            jobInfoFrame = jobPrefab.CreateInfoFrame();
            GUIButton closeButton = new GUIButton(new RectTransform(new Vector2(0.25f, 0.05f), jobInfoFrame.GetChild(0).GetChild(0).RectTransform, Anchor.BottomRight),
                TextManager.Get("Close"))
            {
                OnClicked = CloseJobInfo
            };
            return true;
        }

        private bool CloseJobInfo(GUIButton button, object obj)
        {
            jobInfoFrame = null;
            return true;
        }

        private bool ChangeJobPreference(GUIButton button, object obj)
        {
            GUIComponent jobText = button.Parent.Parent;

            int index = jobList.Content.GetChildIndex(jobText);
            int newIndex = index + (int)obj;
            if (newIndex < 0 || newIndex > jobList.Content.CountChildren - 1) return false;

            jobText.RectTransform.RepositionChildInHierarchy(newIndex);

            UpdateJobPreferences(jobList);

            return true;
        }

        private void UpdateJobPreferences(GUIListBox listBox)
        {
            listBox.Deselect();
            List<string> jobNamePreferences = new List<string>();

            for (int i = 0; i < listBox.Content.CountChildren; i++)
            {
                float a = (float)(i - 1) / 3.0f;
                a = Math.Min(a, 3);
                Color color = new Color(1.0f - a, (1.0f - a) * 0.6f, 0.0f, 0.3f);

                GUIComponent child = listBox.Content.GetChild(i);

                child.Color = color;
                child.HoverColor = color;
                child.SelectedColor = color;

                (child.GetChild<GUITextBlock>()).Text = (i + 1) + ". " + (child.UserData as JobPrefab).Name;

                jobNamePreferences.Add((child.UserData as JobPrefab).Name);
            }

            if (!GameMain.Config.JobNamePreferences.SequenceEqual(jobNamePreferences))
            {
                GameMain.Config.JobNamePreferences = jobNamePreferences;
                GameMain.Config.Save();
            }
        }

        public Pair<string, string> FailedSelectedSub;
        public Pair<string, string> FailedSelectedShuttle;

        public bool TrySelectSub(string subName, string md5Hash, GUIListBox subList)
        {
            if (GameMain.Client == null) return false;

            //already downloading the selected sub file
            if (GameMain.Client.FileReceiver.ActiveTransfers.Any(t => t.FileName == subName + ".sub"))
            {
                return false;
            }

            Submarine sub = Submarine.SavedSubmarines.FirstOrDefault(m => m.Name == subName && m.MD5Hash.Hash == md5Hash);
            if (sub == null) sub = Submarine.SavedSubmarines.FirstOrDefault(m => m.Name == subName);

            var matchingListSub = subList.Content.GetChildByUserData(sub);
            if (matchingListSub != null)
            {
                if (subList.Parent is GUIDropDown subDropDown)
                {
                    subDropDown.SelectItem(sub);
                }
                else
                {
                    subList.OnSelected -= VotableClicked;
                    subList.Select(subList.Content.GetChildIndex(matchingListSub), true);
                    subList.OnSelected += VotableClicked;
                }

                if (subList == SubList)
                    FailedSelectedSub = null;
                else
                    FailedSelectedShuttle = null;
            }

            if (sub == null || sub.MD5Hash.Hash != md5Hash)
            {
                if (subList == SubList)
                    FailedSelectedSub = new Pair<string, string>(subName, md5Hash);
                else
                    FailedSelectedShuttle = new Pair<string, string>(subName, md5Hash);

                string errorMsg = "";
                if (sub == null)
                {
                    errorMsg = TextManager.Get("SubNotFoundError").Replace("[subname]", subName) + " ";
                }
                else if (sub.MD5Hash.Hash == null)
                {
                    errorMsg = TextManager.Get("SubLoadError").Replace("[subname]", subName) + " ";
                    if (matchingListSub != null) matchingListSub.GetChild<GUITextBox>().TextColor = Color.Red;
                }
                else
                {
                    errorMsg = TextManager.Get("SubDoesntMatchError").Replace("[subname]", sub.Name).Replace("[myhash]", sub.MD5Hash.ShortHash).Replace("[serverhash]", Md5Hash.GetShortHash(md5Hash)) + " ";
                }

                errorMsg += TextManager.Get("DownloadSubQuestion");

                //already showing a message about the same sub
                if (GUIMessageBox.MessageBoxes.Any(mb => mb.UserData as string == "request" + subName))
                {
                    return false;
                }

                var requestFileBox = new GUIMessageBox(TextManager.Get("DownloadSubLabel"), errorMsg, new string[] { TextManager.Get("Yes"), TextManager.Get("No") }, 400, 300);
                requestFileBox.UserData = "request" + subName;
                requestFileBox.Buttons[0].UserData = new string[] { subName, md5Hash };
                requestFileBox.Buttons[0].OnClicked += requestFileBox.Close;
                requestFileBox.Buttons[0].OnClicked += (GUIButton button, object userdata) =>
                {
                    string[] fileInfo = (string[])userdata;
                    GameMain.Client.RequestFile(FileTransferType.Submarine, fileInfo[0], fileInfo[1]);
                    return true;
                };
                requestFileBox.Buttons[1].OnClicked += requestFileBox.Close;

                return false;
            }

            return true;
        }

    }
}<|MERGE_RESOLUTION|>--- conflicted
+++ resolved
@@ -616,12 +616,8 @@
                     }
                 }
 
-<<<<<<< HEAD
-                if (GameSettings.SendUserStatistics) GameAnalyticsSDK.Net.GameAnalytics.SetCustomDimension01("multiplayer");
-=======
                 GameAnalyticsManager.SetCustomDimension01("multiplayer");
-
->>>>>>> b9d35eed
+                
                 if (GameModePreset.list.Count > 0 && modeList.Selected == null) modeList.Select(0);
                 GameMain.Server.Voting.ResetVotes(GameMain.Server.ConnectedClients);
             }
