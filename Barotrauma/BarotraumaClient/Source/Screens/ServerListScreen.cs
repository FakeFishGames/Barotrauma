﻿using Barotrauma.Extensions;
using Barotrauma.Networking;
using Barotrauma.Steam;
using Microsoft.Xna.Framework;
using Microsoft.Xna.Framework.Graphics;
using RestSharp;
using System;
using System.Collections.Generic;
using System.Linq;
using System.Net;
using System.Net.NetworkInformation;
using System.Net.Sockets;
using System.Threading;

namespace Barotrauma
{
    class ServerListScreen : Screen
    {
        //how often the client is allowed to refresh servers
        private TimeSpan AllowedRefreshInterval = new TimeSpan(0, 0, 3);

        private readonly GUIFrame menu;

        private readonly GUIListBox serverList;
        private readonly GUIFrame serverPreview;

        private readonly GUIButton joinButton;

        private readonly GUITextBox clientNameBox;//, ipBox;

        private bool masterServerResponded;
        private IRestResponse masterServerResponse;
        
        private readonly float[] columnRelativeWidth = new float[] { 0.1f, 0.1f, 0.7f, 0.12f, 0.08f, 0.08f };
        private readonly string[] columnLabel = new string[] { "ServerListCompatible", "ServerListHasPassword", "ServerListName", "ServerListRoundStarted", "ServerListPlayers", "ServerListPing" };

<<<<<<< HEAD
        private GUIButton refreshButton;

        private float[] columnRelativeWidth = new float[] { 0.1f, 0.1f, 0.7f, 0.12f, 0.08f, 0.08f };
        private string[] columnLabel = new string[] { "ServerListCompatible", "ServerListHasPassword", "ServerListName", "ServerListRoundStarted", "ServerListPlayers", "ServerListPing" };

        private GUILayoutGroup labelHolder;
=======
        private readonly GUILayoutGroup labelHolder;
        private readonly List<GUITextBlock> labelTexts = new List<GUITextBlock>();
>>>>>>> 63c8556c

        //filters
        private readonly GUITextBox searchBox;
        private readonly GUITickBox filterPassword;
        private readonly GUITickBox filterIncompatible;
        private readonly GUITickBox filterFull;
        private readonly GUITickBox filterEmpty;

        private readonly GUIButton serverPreviewToggleButton;

        //a timer for preventing the client from spamming the refresh button faster than AllowedRefreshInterval
        private DateTime refreshDisableTimer;
        private bool waitingForRefresh;

        public ServerListScreen()
        {
            GameMain.Instance.OnResolutionChanged += OnResolutionChanged;

            menu = new GUIFrame(new RectTransform(new Vector2(0.95f, 0.85f), GUI.Canvas, Anchor.Center) { MinSize = new Point(GameMain.GraphicsHeight, 0) });

            var paddedFrame = new GUILayoutGroup(new RectTransform(new Vector2(0.97f, 0.95f), menu.RectTransform, Anchor.Center))
            {
                RelativeSpacing = 0.02f,
                Stretch = true
            };

            //-------------------------------------------------------------------------------------
            //Top row
            //-------------------------------------------------------------------------------------

            var topRow = new GUILayoutGroup(new RectTransform(new Vector2(1.0f, 0.15f), paddedFrame.RectTransform)) { Stretch = true };

            var title = new GUITextBlock(new RectTransform(new Vector2(1.0f, 0.33f), topRow.RectTransform), TextManager.Get("JoinServer"), font: GUI.LargeFont)
            {
                Padding = Vector4.Zero,
                ForceUpperCase = true,
                AutoScale = true
            };

            var infoHolder = new GUILayoutGroup(new RectTransform(new Vector2(1.0f, 0.33f), topRow.RectTransform), isHorizontal: true) { RelativeSpacing = 0.05f, Stretch = true };

            var clientNameHolder = new GUILayoutGroup(new RectTransform(new Vector2(1.0f, 1.0f), infoHolder.RectTransform)) { RelativeSpacing = 0.05f };

            new GUITextBlock(new RectTransform(new Vector2(1.0f, 0.0f), clientNameHolder.RectTransform), TextManager.Get("YourName"));
            clientNameBox = new GUITextBox(new RectTransform(new Vector2(0.5f, 0.5f), clientNameHolder.RectTransform), "")
            {
                Text = GameMain.Config.DefaultPlayerName,
                MaxTextLength = Client.MaxNameLength,
                OverflowClip = true
            };

            if (string.IsNullOrEmpty(clientNameBox.Text))
            {
                clientNameBox.Text = SteamManager.GetUsername();
            }

            /*var ipBoxHolder = new GUILayoutGroup(new RectTransform(new Vector2(1.0f, 1.0f), infoHolder.RectTransform)) { RelativeSpacing = 0.05f };

            new GUITextBlock(new RectTransform(new Vector2(1.0f, 0.0f), ipBoxHolder.RectTransform), TextManager.Get("ServerIP"));
            ipBox = new GUITextBox(new RectTransform(new Vector2(1.0f, 0.5f), ipBoxHolder.RectTransform), "");
            ipBox.OnTextChanged += RefreshJoinButtonState;
            ipBox.OnSelected += (sender, key) =>
            {
                if (sender.UserData is ServerInfo)
                {
                    sender.Text = "";
                    sender.UserData = null;
                }
            };*/

            //-------------------------------------------------------------------------------------
            // Bottom row
            //-------------------------------------------------------------------------------------

            var bottomRow = new GUILayoutGroup(new RectTransform(new Vector2(1.0f, 1.0f - topRow.RectTransform.RelativeSize.Y),
                paddedFrame.RectTransform, Anchor.CenterRight))
            {
                Stretch = true
            };

            var serverListHolder = new GUILayoutGroup(new RectTransform(new Vector2(1.0f, 1.0f), bottomRow.RectTransform), isHorizontal: true)
            {
                RelativeSpacing = 0.01f,
                Stretch = true
            };

            // filters -------------------------------------------

            var filters = new GUIFrame(new RectTransform(new Vector2(0.25f, 1.0f), serverListHolder.RectTransform, Anchor.Center), style: null)
            {
                Color = new Color(12, 14, 15, 255) * 0.5f,
                OutlineColor = Color.Black
            };
            new GUIButton(new RectTransform(new Vector2(0.02f, 1.0f), serverListHolder.RectTransform, Anchor.CenterRight) { MinSize = new Point(20, 0) }, style: "UIToggleButton")
            {
                OnClicked = (btn, userdata) =>
                {
                    filters.RectTransform.RelativeSize = new Vector2(0.25f, 1.0f);
                    filters.Visible = !filters.Visible;
                    filters.IgnoreLayoutGroups = !filters.Visible;
                    serverListHolder.Recalculate();
                    btn.Children.ForEach(c => c.SpriteEffects = filters.Visible ? SpriteEffects.None : SpriteEffects.FlipHorizontally);
                    return true;
                }
            };

            var filterContainer = new GUILayoutGroup(new RectTransform(new Vector2(0.95f, 0.99f), filters.RectTransform, Anchor.Center))
            {
                Stretch = true,
                RelativeSpacing = 0.015f
            };

            var filterTitle = new GUITextBlock(new RectTransform(new Vector2(1.0f, 0.0f), filterContainer.RectTransform), TextManager.Get("FilterServers"), font: GUI.LargeFont)
            {
                Padding = Vector4.Zero,
                AutoScale = true
            };

            float elementHeight = 0.05f;

            var searchHolder = new GUILayoutGroup(new RectTransform(new Vector2(1.0f, elementHeight), filterContainer.RectTransform), isHorizontal: true) { Stretch = true };

            var searchTitle = new GUITextBlock(new RectTransform(new Vector2(0.001f, 1.0f), searchHolder.RectTransform), TextManager.Get("Search") + "...");
            searchBox = new GUITextBox(new RectTransform(new Vector2(1.0f, 1.0f), searchHolder.RectTransform), "");
            searchBox.OnSelected += (sender, userdata) => { searchTitle.Visible = false; };
            searchBox.OnDeselected += (sender, userdata) => { searchTitle.Visible = true; };
            searchBox.OnTextChanged += (txtBox, txt) => { FilterServers(); return true; };

            var filterHolder = new GUILayoutGroup(new RectTransform(new Vector2(1.0f, 1.0f), filterContainer.RectTransform)) { RelativeSpacing = 0.005f };

            List<GUITextBlock> filterTextList = new List<GUITextBlock>();
            filterPassword = new GUITickBox(new RectTransform(new Vector2(1.0f, elementHeight), filterHolder.RectTransform), TextManager.Get("FilterPassword"))
            {
                ToolTip = TextManager.Get("FilterPassword"),
                OnSelected = (tickBox) => { FilterServers(); return true; }
            };
            filterTextList.Add(filterPassword.TextBlock);
            filterIncompatible = new GUITickBox(new RectTransform(new Vector2(1.0f, elementHeight), filterHolder.RectTransform), TextManager.Get("FilterIncompatibleServers"))
            {
                ToolTip = TextManager.Get("FilterIncompatibleServers"),
                OnSelected = (tickBox) => { FilterServers(); return true; }
            };
            filterTextList.Add(filterIncompatible.TextBlock);
            filterFull = new GUITickBox(new RectTransform(new Vector2(1.0f, elementHeight), filterHolder.RectTransform), TextManager.Get("FilterFullServers"))
            {
                ToolTip = TextManager.Get("FilterFullServers"),
                OnSelected = (tickBox) => { FilterServers(); return true; }
            };
            filterTextList.Add(filterFull.TextBlock);
            filterEmpty = new GUITickBox(new RectTransform(new Vector2(1.0f, elementHeight), filterHolder.RectTransform), TextManager.Get("FilterEmptyServers"))
            {
                ToolTip = TextManager.Get("FilterEmptyServers"),
                OnSelected = (tickBox) => { FilterServers(); return true; }
            };
            filterTextList.Add(filterEmpty.TextBlock);

            searchHolder.RectTransform.SizeChanged += () =>
            {
                filterTextList.ForEach(t => t.Text = t.ToolTip);
                GUITextBlock.AutoScaleAndNormalize(filterTextList);
                if (filterTextList[0].TextScale < 0.8f)
                {
                    filterTextList.ForEach(t => t.TextScale = 1.0f);
                    filterTextList.ForEach(t => t.Text = ToolBox.LimitString(t.Text, t.Font, (int)(searchHolder.Rect.Width * 0.8f)));
                }
            };

<<<<<<< HEAD
            labelHolder = new GUILayoutGroup(new RectTransform(new Vector2(1.0f, 0.05f), rightColumn.RectTransform) { MinSize = new Point(0, 15) },
=======
            // server list ---------------------------------------------------------------------

            var serverListContainer = new GUILayoutGroup(new RectTransform(new Vector2(1.0f, 1.0f), serverListHolder.RectTransform)) { Stretch = true };

            labelHolder = new GUILayoutGroup(new RectTransform(new Vector2(0.99f, 0.05f), serverListContainer.RectTransform) { MinSize = new Point(0, 15) },
>>>>>>> 63c8556c
                isHorizontal: true)
            {
                Stretch = true
            };
            
            for (int i = 0; i < columnRelativeWidth.Length; i++)
            {
                var btn = new GUIButton(new RectTransform(new Vector2(columnRelativeWidth[i], 1.0f), labelHolder.RectTransform),
                    text: TextManager.Get(columnLabel[i]), textAlignment: Alignment.Center, style: null)
                {
                    Color = new Color(12, 14, 15, 255) * 0.5f,
                    HoverColor = new Color(12, 14, 15, 255) * 2.5f,
                    SelectedColor = Color.Gray * 0.7f,
                    PressedColor = Color.Gray * 0.7f,
                    OutlineColor = Color.Black,
                    ToolTip = TextManager.Get(columnLabel[i]),
                    ForceUpperCase = true,
                    UserData = columnLabel[i],
                    OnClicked = SortList
                };
                labelTexts.Add(btn.TextBlock);
                
                new GUIImage(new RectTransform(new Vector2(0.5f, 0.3f), btn.RectTransform, Anchor.BottomCenter, scaleBasis: ScaleBasis.BothHeight), style: "GUIButtonVerticalArrow", scaleToFit: true)
                {
                    CanBeFocused = false,
                    UserData = "arrowup",
                    Visible = false
                };
                new GUIImage(new RectTransform(new Vector2(0.5f, 0.3f), btn.RectTransform, Anchor.BottomCenter, scaleBasis: ScaleBasis.BothHeight), style: "GUIButtonVerticalArrow", scaleToFit: true)
                {
                    CanBeFocused = false,
                    UserData = "arrowdown",
                    SpriteEffects = SpriteEffects.FlipVertically,
                    Visible = false
                };
            }

            serverList = new GUIListBox(new RectTransform(new Vector2(1.0f, 1.0f), serverListContainer.RectTransform, Anchor.Center))
            {
                ScrollBarVisible = true,
                OnSelected = (btn, obj) =>
                {
                    if (obj is ServerInfo serverInfo)
                    {
                        joinButton.Enabled = true;
                        if (!serverPreview.Visible)
                        {
                            serverPreview.RectTransform.RelativeSize = new Vector2(0.3f, 1.0f);
                            serverPreviewToggleButton.Visible = true;
                            serverPreviewToggleButton.IgnoreLayoutGroups = false;
                            serverPreview.Visible = true;
                            serverPreview.IgnoreLayoutGroups = false;
                            serverListHolder.Recalculate();
                        }
                        serverInfo.CreatePreviewWindow(serverPreview);
                        btn.Children.ForEach(c => c.SpriteEffects = serverPreview.Visible ? SpriteEffects.None : SpriteEffects.FlipHorizontally);
                    }
                    return true;
                }
            };

            //server preview panel --------------------------------------------------

            serverPreviewToggleButton = new GUIButton(new RectTransform(new Vector2(0.02f, 1.0f), serverListHolder.RectTransform, Anchor.CenterRight) { MinSize = new Point(20, 0) }, style: "UIToggleButton")
            {
                Visible = false,
                IgnoreLayoutGroups = true,
                OnClicked = (btn, userdata) =>
                {
                    serverPreview.RectTransform.RelativeSize = new Vector2(0.3f, 1.0f);
                    serverPreview.Visible = !serverPreview.Visible;
                    serverPreview.IgnoreLayoutGroups = !serverPreview.Visible;
                    serverListHolder.Recalculate();
                    btn.Children.ForEach(c => c.SpriteEffects = serverPreview.Visible ? SpriteEffects.None : SpriteEffects.FlipHorizontally);
                    return true;
                }
            };

            serverPreview = new GUIFrame(new RectTransform(new Vector2(0.3f, 1.0f), serverListHolder.RectTransform, Anchor.Center), style: null)
            {
                Color = new Color(12, 14, 15, 255) * 0.5f,
                OutlineColor = Color.Black,
                IgnoreLayoutGroups = true,
                Visible = false
            };

            // Spacing
            new GUIFrame(new RectTransform(new Vector2(1.0f, 0.02f), bottomRow.RectTransform), style: null);

            var buttonContainer = new GUILayoutGroup(new RectTransform(new Vector2(1.0f, 0.075f), bottomRow.RectTransform, Anchor.Center), isHorizontal: true)
            {
                RelativeSpacing = 0.02f,
                Stretch = true
            };

            GUIButton button = new GUIButton(new RectTransform(new Vector2(0.25f, 0.9f), buttonContainer.RectTransform),
                TextManager.Get("Back"), style: "GUIButtonLarge")
            {
                OnClicked = GameMain.MainMenuScreen.ReturnToMainMenu
            };

            new GUIButton(new RectTransform(new Vector2(0.25f, 0.9f), buttonContainer.RectTransform),
                TextManager.Get("ServerListRefresh"), style: "GUIButtonLarge")
            {
				OnClicked = (btn, userdata) => { RefreshServers(); return true; }
			};

            var directJoinButton = new GUIButton(new RectTransform(new Vector2(0.25f, 0.9f), buttonContainer.RectTransform),
                TextManager.Get("serverlistdirectjoin"), style: "GUIButtonLarge")
            {
                OnClicked = (btn, userdata) => { ShowDirectJoinPrompt(); return true; }
            };

            joinButton = new GUIButton(new RectTransform(new Vector2(0.25f, 0.9f), buttonContainer.RectTransform),
                TextManager.Get("ServerListJoin"), style: "GUIButtonLarge")
            {
                OnClicked = (btn, userdata) =>
                {
                    if (serverList.SelectedData is ServerInfo selectedServer)
                    {
                        JoinServer(selectedServer.IP + ":" + selectedServer.Port, selectedServer.ServerName);
                    }
                    return true;
                },
                Enabled = false
            };

            //--------------------------------------------------------

            bottomRow.Recalculate();
            serverListHolder.Recalculate();
            serverListContainer.Recalculate();
            labelHolder.RectTransform.MaxSize = new Point(serverList.Content.Rect.Width, int.MaxValue);
            labelHolder.Recalculate();

            serverList.Content.RectTransform.SizeChanged += () =>
            {
                labelHolder.RectTransform.MaxSize = new Point(serverList.Content.Rect.Width, int.MaxValue);
                labelHolder.Recalculate();
                foreach (GUITextBlock labelText in labelTexts)
                {
                    labelText.Text = ToolBox.LimitString(labelText.ToolTip, labelText.Font, labelText.Rect.Width);
                }
            };

            button.SelectedColor = button.Color;
            refreshDisableTimer = DateTime.Now;
        }

        private void OnResolutionChanged()
        {
            menu.RectTransform.MinSize = new Point(GameMain.GraphicsHeight, 0);
            labelHolder.RectTransform.MaxSize = new Point(serverList.Content.Rect.Width, int.MaxValue);
            foreach (GUITextBlock labelText in labelTexts)
            {
                labelText.Text = ToolBox.LimitString(labelText.ToolTip, labelText.Font, labelText.Rect.Width);
            }
        }

        private bool SortList(GUIButton button, object obj)
        {
            if (!(obj is string sortBy)) { return false; }

            var arrowUp = button.GetChildByUserData("arrowup");
            var arrowDown = button.GetChildByUserData("arrowdown");
            
            //disable arrow buttons in other labels
            foreach (var child in button.Parent.Children)
            {
                if (child != button)
                {
                    child.GetChildByUserData("arrowup").Visible = false;
                    child.GetChildByUserData("arrowdown").Visible = false;
                }
            }

            bool ascending = arrowUp.Visible;
            ascending = !ascending;

            arrowUp.Visible = ascending;
            arrowDown.Visible = !ascending;
            serverList.Content.RectTransform.SortChildren((c1, c2) => 
            {
                ServerInfo s1 = c1.GUIComponent.UserData as ServerInfo;
                ServerInfo s2 = c2.GUIComponent.UserData as ServerInfo;

                switch (sortBy)
                {
                    case "ServerListCompatible":
                        bool? s1Compatible = NetworkMember.IsCompatible(GameMain.Version.ToString(), s1.GameVersion);
                        if (!s1.ContentPackageHashes.Any()) { s1Compatible = null; }
                        if (s1Compatible.HasValue) { s1Compatible = s1Compatible.Value && s1.ContentPackagesMatch(GameMain.SelectedPackages); };

                        bool? s2Compatible = NetworkMember.IsCompatible(GameMain.Version.ToString(), s2.GameVersion);
                        if (!s2.ContentPackageHashes.Any()) { s2Compatible = null; }
                        if (s2Compatible.HasValue) { s2Compatible = s2Compatible.Value && s2.ContentPackagesMatch(GameMain.SelectedPackages); };

                        //convert to int to make sorting easier
                        //1 Compatible
                        //0 Unknown 
                        //-1 Incompatible
                        int s1CompatibleInt = s1Compatible.HasValue ?
                            (s1Compatible.Value ? 1 : -1) :
                            0;
                        int s2CompatibleInt = s2Compatible.HasValue ?
                            (s2Compatible.Value ? 1 : -1) :
                            0;
                        return s2CompatibleInt.CompareTo(s1CompatibleInt) * (ascending ? 1 : -1);
                    case "ServerListHasPassword":
                        if (s1.HasPassword == s2.HasPassword) { return 0; }
                        return (s1.HasPassword ? 1 : -1) * (ascending ? 1 : -1);
                    case "ServerListName":
                        return s1.ServerName.CompareTo(s2.ServerName) * (ascending ? 1 : -1);
                    case "ServerListRoundStarted":
                        if (s1.GameStarted == s2.GameStarted) { return 0; }
                        return (s1.GameStarted ? 1 : -1) * (ascending ? 1 : -1);
                    case "ServerListPlayers":
                        return s2.PlayerCount.CompareTo(s1.PlayerCount) * (ascending ? 1 : -1);
                    case "ServerListPing":
                        return s2.Ping.CompareTo(s1.Ping) * (ascending ? 1 : -1);
                    default:
                        return 0;
                }
            });
            return true;
        }
        
        public override void Select()
        {
            base.Select();
            RefreshServers();
        }

        private void FilterServers()
        {
            serverList.Content.RemoveChild(serverList.Content.FindChild("noresults"));
            
            foreach (GUIComponent child in serverList.Content.Children)
            {
                if (!(child.UserData is ServerInfo)) continue;
                ServerInfo serverInfo = (ServerInfo)child.UserData;

                Version remoteVersion = null;
                if (!string.IsNullOrEmpty(serverInfo.GameVersion))
                {
                    Version.TryParse(serverInfo.GameVersion, out remoteVersion);
                }

                bool incompatible =
                    (!serverInfo.ContentPackageHashes.Any() && serverInfo.ContentPackagesMatch(GameMain.Config.SelectedContentPackages)) ||
                    (remoteVersion != null && !NetworkMember.IsCompatible(GameMain.Version, remoteVersion));

                child.Visible =
                    serverInfo.ServerName.ToLowerInvariant().Contains(searchBox.Text.ToLowerInvariant()) &&
                    (!filterPassword.Selected || !serverInfo.HasPassword) &&
                    (!filterIncompatible.Selected || !incompatible) &&
                    (!filterFull.Selected || serverInfo.PlayerCount < serverInfo.MaxPlayers) &&
                    (!filterEmpty.Selected || serverInfo.PlayerCount > 0);
            }

            if (serverList.Content.Children.All(c => !c.Visible))
            {
                new GUITextBlock(new RectTransform(new Vector2(1.0f, 0.05f), serverList.Content.RectTransform),
                    TextManager.Get("NoMatchingServers"))
                {
                    UserData = "noresults"
                };
            }

            serverList.UpdateScrollBarSize();
        }

        private void ShowDirectJoinPrompt()
        {
            var msgBox = new GUIMessageBox(TextManager.Get("ServerListDirectJoin"), "", new string[] { TextManager.Get("OK"), TextManager.Get("Cancel") },
                relativeSize: new Vector2(0.25f, 0.2f), minSize: new Point(400, 150));

            var content = new GUILayoutGroup(new RectTransform(new Vector2(0.8f, 0.3f), msgBox.InnerFrame.RectTransform, Anchor.Center) { MinSize = new Point(0, 50) })
            {
                IgnoreLayoutGroups = true,
                Stretch = true,
                RelativeSpacing = 0.05f
            };

            new GUITextBlock(new RectTransform(new Vector2(1.0f, 0.5f), content.RectTransform), TextManager.Get("ServerIP"));
            var ipBox = new GUITextBox(new RectTransform(new Vector2(1.0f, 0.5f), content.RectTransform));

            var okButton = msgBox.Buttons[0];
            okButton.Enabled = false;
            okButton.OnClicked = (btn, userdata) =>
            {
                JoinServer(ipBox.Text, "");
                msgBox.Close();
                return true;
            };

            var cancelButton = msgBox.Buttons[1];
            cancelButton.OnClicked = msgBox.Close;

            ipBox.OnTextChanged += (textBox, text) =>
            {
                okButton.Enabled = !string.IsNullOrEmpty(text);
                return true;
            };
        }

        private void RefreshServers()
        {
            if (waitingForRefresh) { return; }
            serverList.ClearChildren();
            serverPreview.ClearChildren();
            joinButton.Enabled = false;

            new GUITextBlock(new RectTransform(new Vector2(1.0f, 1.0f), serverList.Content.RectTransform),
                TextManager.Get("RefreshingServerList"), textAlignment: Alignment.Center)
            {
                CanBeFocused = false
            };
            
            CoroutineManager.StartCoroutine(WaitForRefresh());
        }

        private IEnumerable<object> WaitForRefresh()
        {
            waitingForRefresh = true;
            if (refreshDisableTimer > DateTime.Now)
            {
                yield return new WaitForSeconds((float)(refreshDisableTimer - DateTime.Now).TotalSeconds);
            }
            
            if (GameMain.Config.UseSteamMatchmaking)
            {
                serverList.ClearChildren();
                if (!SteamManager.GetServers(AddToServerList, UpdateServerInfo, ServerQueryFinished))
                {
                    serverList.ClearChildren();
                    new GUITextBlock(new RectTransform(new Vector2(1.0f, 1.0f), serverList.Content.RectTransform),
                        TextManager.Get("ServerListNoSteamConnection"), textAlignment: Alignment.Center)
                    {
                        CanBeFocused = false
                    };
                }
            }
            else
            {
                CoroutineManager.StartCoroutine(SendMasterServerRequest());
                waitingForRefresh = false;
            }

            refreshDisableTimer = DateTime.Now + AllowedRefreshInterval;

            yield return CoroutineStatus.Success;
        }

        private void UpdateServerList(string masterServerData)
        {
            serverList.ClearChildren();
                        
            if (masterServerData.Substring(0, 5).ToLowerInvariant() == "error")
            {
                DebugConsole.ThrowError("Error while connecting to master server (" + masterServerData + ")!");
                return;
            }

            string[] lines = masterServerData.Split('\n');
            List<ServerInfo> serverInfos = new List<ServerInfo>();
            for (int i = 0; i < lines.Length; i++)
            {
                string[] arguments = lines[i].Split('|');
                if (arguments.Length < 3) continue;

                string ip =                 arguments[0];
                string port =               arguments[1];
                string serverName =         arguments[2];
                bool gameStarted =          arguments.Length > 3 && arguments[3] == "1";
                string currPlayersStr =     arguments.Length > 4 ? arguments[4] : "";
                string maxPlayersStr =      arguments.Length > 5 ? arguments[5] : "";
                bool hasPassWord =          arguments.Length > 6 && arguments[6] == "1";
                string gameVersion =        arguments.Length > 7 ? arguments[7] : "";
                string contentPackageNames = arguments.Length > 8 ? arguments[8] : "";
                string contentPackageHashes = arguments.Length > 9 ? arguments[9] : "";

                int.TryParse(currPlayersStr, out int playerCount);
                int.TryParse(maxPlayersStr, out int maxPlayers);

                var serverInfo = new ServerInfo()
                {
                    IP = ip,
                    Port = port,
                    ServerName = serverName,
                    GameStarted = gameStarted,
                    PlayerCount = playerCount,
                    MaxPlayers = maxPlayers,
                    HasPassword = hasPassWord,
                    GameVersion = gameVersion
                };
                foreach (string contentPackageName in contentPackageNames.Split(','))
                {
                    if (string.IsNullOrEmpty(contentPackageName)) continue;
                    serverInfo.ContentPackageNames.Add(contentPackageName);
                }
                foreach (string contentPackageHash in contentPackageHashes.Split(','))
                {
                    if (string.IsNullOrEmpty(contentPackageHash)) continue;
                    serverInfo.ContentPackageHashes.Add(contentPackageHash);
                }

                serverInfos.Add(serverInfo);
            }

            serverList.Content.ClearChildren();
            if (serverInfos.Count() == 0)
            {
                new GUITextBlock(new RectTransform(new Vector2(1.0f, 1.0f), serverList.Content.RectTransform),
                    TextManager.Get("NoServers"), textAlignment: Alignment.Center)
                {
                    CanBeFocused = false
                };
                return;
            }
            foreach (ServerInfo serverInfo in serverInfos)
            {
                AddToServerList(serverInfo);
            }
        }

        private void AddToServerList(ServerInfo serverInfo)
        {
            var serverFrame = new GUIFrame(new RectTransform(new Vector2(1.0f, 0.06f), serverList.Content.RectTransform) { MinSize = new Point(0, 35) },
                style: "InnerFrame", color: Color.White * 0.5f)
            {
                UserData = serverInfo
            };
            new GUILayoutGroup(new RectTransform(new Vector2(1.0f, 1.0f), serverFrame.RectTransform), isHorizontal: true, childAnchor: Anchor.CenterLeft)
            {
                Stretch = true,
                //RelativeSpacing = 0.02f
            };
            UpdateServerInfo(serverInfo);
        }

        private void UpdateServerInfo(ServerInfo serverInfo)
        {
            var serverFrame = serverList.Content.FindChild(serverInfo);
            if (serverFrame == null) return;

            var serverContent = serverFrame.Children.First() as GUILayoutGroup;
            serverContent.ClearChildren();

            var compatibleBox = new GUITickBox(new RectTransform(new Vector2(columnRelativeWidth[0], 0.9f), serverContent.RectTransform, Anchor.Center), label: "")
            {
                Enabled = false,
                Selected =
                    serverInfo.GameVersion == GameMain.Version.ToString() &&
                    serverInfo.ContentPackagesMatch(GameMain.SelectedPackages),
                UserData = "compatible"
            };
            
            var passwordBox = new GUITickBox(new RectTransform(new Vector2(columnRelativeWidth[1], 0.5f), serverContent.RectTransform, Anchor.Center), label: "", style: "GUIServerListPasswordTickBox")
            {
				ToolTip = TextManager.Get((serverInfo.HasPassword) ? "ServerListHasPassword" : "FilterPassword"),
				Selected = serverInfo.HasPassword,
                Enabled = false,
                UserData = "password"
            };

			var serverName = new GUITextBlock(new RectTransform(new Vector2(columnRelativeWidth[2], 1.0f), serverContent.RectTransform), serverInfo.ServerName, style: "GUIServerListTextBox");

            new GUITickBox(new RectTransform(new Vector2(columnRelativeWidth[3], 0.9f), serverContent.RectTransform, Anchor.Center), label: "")
            {
				ToolTip = TextManager.Get((serverInfo.GameStarted) ? "ServerListRoundStarted" : "ServerListRoundNotStarted"),
				Selected = serverInfo.GameStarted,
				Enabled = false
			};

            var serverPlayers = new GUITextBlock(new RectTransform(new Vector2(columnRelativeWidth[4], 1.0f), serverContent.RectTransform),
                serverInfo.PlayerCount + "/" + serverInfo.MaxPlayers, style: "GUIServerListTextBox", textAlignment: Alignment.Right)
            {
                ToolTip = TextManager.Get("ServerListPlayers")
            };

            var serverPingText = new GUITextBlock(new RectTransform(new Vector2(columnRelativeWidth[5], 1.0f), serverContent.RectTransform), "?", 
                style: "GUIServerListTextBox", textColor: Color.White * 0.5f, textAlignment: Alignment.Right)
            {
                ToolTip = TextManager.Get("ServerListPing")
            };

            if (serverInfo.PingChecked)
            {
                serverPingText.Text = serverInfo.Ping > -1 ? serverInfo.Ping.ToString() : "?";
                serverPingText.TextColor = GetPingTextColor(serverInfo.Ping);
            }
            else if (!string.IsNullOrEmpty(serverInfo.IP))
            {
                try
                {
                    GetServerPing(serverInfo, serverPingText);
                }
                catch (NullReferenceException ex)
                {
                    DebugConsole.ThrowError("Ping is null", ex);
                }
            }

            if (GameMain.Config.UseSteamMatchmaking && serverInfo.RespondedToSteamQuery.HasValue && serverInfo.RespondedToSteamQuery.Value == false)
            {
                string toolTip = TextManager.Get("ServerListNoSteamQueryResponse");
                compatibleBox.Selected = false;
                serverContent.Children.ForEach(c => c.ToolTip = toolTip);
                serverName.TextColor *= 0.8f;
                serverPlayers.TextColor *= 0.8f;
            }
            else if (string.IsNullOrEmpty(serverInfo.GameVersion) || !serverInfo.ContentPackageHashes.Any())
            {
                compatibleBox.Selected = false;
                new GUITextBlock(new RectTransform(new Vector2(0.8f, 0.8f), compatibleBox.Box.RectTransform, Anchor.Center), " ? ", Color.Yellow * 0.85f, textAlignment: Alignment.Center)
                {
                    ToolTip = TextManager.Get(string.IsNullOrEmpty(serverInfo.GameVersion) ?
                        "ServerListUnknownVersion" :
                        "ServerListUnknownContentPackage")
                };
            }
            else if (!compatibleBox.Selected)
            {
                string toolTip = "";
                if (serverInfo.GameVersion != GameMain.Version.ToString())
                    toolTip = TextManager.GetWithVariable("ServerListIncompatibleVersion", "[version]", serverInfo.GameVersion);

                for (int i = 0; i < serverInfo.ContentPackageNames.Count; i++)
                {
                    if (!GameMain.SelectedPackages.Any(cp => cp.MD5hash.Hash == serverInfo.ContentPackageHashes[i]))
                    {
                        if (toolTip != "") toolTip += "\n";
                        toolTip += TextManager.GetWithVariables("ServerListIncompatibleContentPackage", new string[2] { "[contentpackage]", "[hash]" },
                            new string[2] { serverInfo.ContentPackageNames[i], Md5Hash.GetShortHash(serverInfo.ContentPackageHashes[i]) });
                    }
                }
                
                serverContent.Children.ForEach(c => c.ToolTip = toolTip);

                serverName.TextColor *= 0.5f;
                serverPlayers.TextColor *= 0.5f;
            }

            serverContent.Recalculate();
            FilterServers();
        }

        private void ServerQueryFinished()
        {
            if (serverList.Content.Children.All(c => !c.Visible))
            {
                new GUITextBlock(new RectTransform(new Vector2(1.0f, 0.05f), serverList.Content.RectTransform),
                    TextManager.Get("NoMatchingServers"))
                {
                    UserData = "noresults"
                };
            }
            waitingForRefresh = false;
        }

        private IEnumerable<object> SendMasterServerRequest()
        {
            RestClient client = null;
            try
            {
                client = new RestClient(NetConfig.MasterServerUrl);
            }
            catch (Exception e)
            {
                DebugConsole.ThrowError("Error while connecting to master server", e);                
            }

            if (client == null) yield return CoroutineStatus.Success;

            var request = new RestRequest("masterserver2.php", Method.GET);
            request.AddParameter("gamename", "barotrauma");
            request.AddParameter("action", "listservers");
            
            // execute the request
            masterServerResponded = false;
            var restRequestHandle = client.ExecuteAsync(request, response => MasterServerCallBack(response));

            DateTime timeOut = DateTime.Now + new TimeSpan(0, 0, 8);
            while (!masterServerResponded)
            {
                if (DateTime.Now > timeOut)
                {
                    serverList.ClearChildren();
                    restRequestHandle.Abort();
                    new GUIMessageBox(TextManager.Get("MasterServerErrorLabel"), TextManager.Get("MasterServerTimeOutError"));
                    yield return CoroutineStatus.Success;
                }
                yield return CoroutineStatus.Running;
            }

            if (masterServerResponse.ErrorException != null)
            {
                serverList.ClearChildren();
                new GUIMessageBox(TextManager.Get("MasterServerErrorLabel"), TextManager.GetWithVariable("MasterServerErrorException", "[error]", masterServerResponse.ErrorException.ToString()));
            }
            else if (masterServerResponse.StatusCode != System.Net.HttpStatusCode.OK)
            {
                serverList.ClearChildren();
                
                switch (masterServerResponse.StatusCode)
                {
                    case System.Net.HttpStatusCode.NotFound:
                        new GUIMessageBox(TextManager.Get("MasterServerErrorLabel"),
                           TextManager.GetWithVariable("MasterServerError404", "[masterserverurl]", NetConfig.MasterServerUrl));
                        break;
                    case System.Net.HttpStatusCode.ServiceUnavailable:
                        new GUIMessageBox(TextManager.Get("MasterServerErrorLabel"), 
                            TextManager.Get("MasterServerErrorUnavailable"));
                        break;
                    default:
                        new GUIMessageBox(TextManager.Get("MasterServerErrorLabel"),
                            TextManager.GetWithVariables("MasterServerErrorDefault", new string[2] { "[statuscode]", "[statusdescription]" }, 
                            new string[2] { masterServerResponse.StatusCode.ToString(), masterServerResponse.StatusDescription }));
                        break;
                }
                
            }
            else
            {
                UpdateServerList(masterServerResponse.Content);
            }

            yield return CoroutineStatus.Success;

        }

        private void MasterServerCallBack(IRestResponse response)
        {
            masterServerResponse = response;
            masterServerResponded = true;
        }

        private bool JoinServer(string ip, string serverName)
        {
            if (string.IsNullOrWhiteSpace(clientNameBox.Text))
            {
                clientNameBox.Flash();
                return false;
            }

            GameMain.Config.DefaultPlayerName = clientNameBox.Text;
            GameMain.Config.SaveNewPlayerConfig();

            CoroutineManager.StartCoroutine(ConnectToServer(ip, serverName));

            return true;
        }
        
        private IEnumerable<object> ConnectToServer(string ip, string serverName)
        {
#if !DEBUG
            try
            {
#endif
                GameMain.Client = new GameClient(clientNameBox.Text, ip, serverName);
#if !DEBUG
            }
            catch (Exception e)
            {
                DebugConsole.ThrowError("Failed to start the client", e);
            }
#endif

            yield return CoroutineStatus.Success;
        }

        public void GetServerPing(ServerInfo serverInfo, GUITextBlock serverPingText)
        {
            serverInfo.PingChecked = false;
            serverInfo.Ping = -1;

            var pingThread = new Thread(() => { PingServer(serverInfo, 1000); })
            {
                IsBackground = true
            };
            pingThread.Start();

            CoroutineManager.StartCoroutine(UpdateServerPingText(serverInfo, serverPingText, 1000));
        }

        private IEnumerable<object> UpdateServerPingText(ServerInfo serverInfo, GUITextBlock serverPingText, int timeOut)
        {
			DateTime timeOutTime = DateTime.Now + new TimeSpan(0, 0, 0, 0, milliseconds: timeOut);
            while (DateTime.Now < timeOutTime)
            {
                if (serverInfo.PingChecked)
                {
                    if (serverInfo.Ping != -1)
                    {
                        serverPingText.TextColor = GetPingTextColor(serverInfo.Ping);
					}
                    serverPingText.Text = serverInfo.Ping > -1 ? serverInfo.Ping.ToString() : "?";
                    yield return CoroutineStatus.Success;
                }

                yield return CoroutineStatus.Running;
            }
            yield return CoroutineStatus.Success;
        }

        private Color GetPingTextColor(int ping)
        {
            if (ping < 0) { return Color.DarkRed; }
            return ToolBox.GradientLerp(ping / 200.0f, Color.LightGreen, Color.Yellow * 0.8f, Color.Red * 0.75f);
        }

        public void PingServer(ServerInfo serverInfo, int timeOut)
        {
            if (serverInfo?.IP == null)
            {
                serverInfo.PingChecked = true;
                serverInfo.Ping = -1;
                return;
            }

            long rtt = -1;
            IPAddress address = IPAddress.Parse(serverInfo.IP);
            if (address != null)
            {
                //don't attempt to ping if the address is IPv6 and it's not supported
                if (address.AddressFamily != AddressFamily.InterNetworkV6 || Socket.OSSupportsIPv6)
                {
                    Ping ping = new Ping();
                    byte[] buffer = new byte[32];
                    try
                    {
                        PingReply pingReply = ping.Send(address, timeOut, buffer, new PingOptions(128, true));

                        if (pingReply != null)
                        {
                            switch (pingReply.Status)
                            {
                                case IPStatus.Success:
                                    rtt = pingReply.RoundtripTime;
                                    break;
                                default:
                                    rtt = -1;
                                    break;
                            }
                        }
                    }
                    catch (PingException ex)
                    {
                        string errorMsg = "Failed to ping a server (" + serverInfo.ServerName + ", " + serverInfo.IP + ") - " + (ex?.InnerException?.Message ?? ex.Message);
                        GameAnalyticsManager.AddErrorEventOnce("ServerListScreen.PingServer:PingException" + serverInfo.IP, GameAnalyticsSDK.Net.EGAErrorSeverity.Warning, errorMsg);
#if DEBUG
                        DebugConsole.NewMessage(errorMsg, Color.Red);
#endif
                    }
                }
            }

            serverInfo.PingChecked = true;
            serverInfo.Ping = (int)rtt;
        }
        
        public override void Draw(double deltaTime, GraphicsDevice graphics, SpriteBatch spriteBatch)
        {
            graphics.Clear(Color.CornflowerBlue);

            GameMain.TitleScreen.DrawLoadingText = false;
            GameMain.MainMenuScreen.DrawBackground(graphics, spriteBatch);

            spriteBatch.Begin(SpriteSortMode.Deferred, null, null, null, GameMain.ScissorTestEnable);
            
            GUI.Draw(Cam, spriteBatch);

            spriteBatch.End();
        }

        public override void AddToGUIUpdateList()
        {
            menu.AddToGUIUpdateList();
        }
        
    }
}<|MERGE_RESOLUTION|>--- conflicted
+++ resolved
@@ -33,18 +33,9 @@
         
         private readonly float[] columnRelativeWidth = new float[] { 0.1f, 0.1f, 0.7f, 0.12f, 0.08f, 0.08f };
         private readonly string[] columnLabel = new string[] { "ServerListCompatible", "ServerListHasPassword", "ServerListName", "ServerListRoundStarted", "ServerListPlayers", "ServerListPing" };
-
-<<<<<<< HEAD
-        private GUIButton refreshButton;
-
-        private float[] columnRelativeWidth = new float[] { 0.1f, 0.1f, 0.7f, 0.12f, 0.08f, 0.08f };
-        private string[] columnLabel = new string[] { "ServerListCompatible", "ServerListHasPassword", "ServerListName", "ServerListRoundStarted", "ServerListPlayers", "ServerListPing" };
-
-        private GUILayoutGroup labelHolder;
-=======
+        
         private readonly GUILayoutGroup labelHolder;
         private readonly List<GUITextBlock> labelTexts = new List<GUITextBlock>();
->>>>>>> 63c8556c
 
         //filters
         private readonly GUITextBox searchBox;
@@ -212,15 +203,11 @@
                 }
             };
 
-<<<<<<< HEAD
-            labelHolder = new GUILayoutGroup(new RectTransform(new Vector2(1.0f, 0.05f), rightColumn.RectTransform) { MinSize = new Point(0, 15) },
-=======
             // server list ---------------------------------------------------------------------
 
             var serverListContainer = new GUILayoutGroup(new RectTransform(new Vector2(1.0f, 1.0f), serverListHolder.RectTransform)) { Stretch = true };
 
             labelHolder = new GUILayoutGroup(new RectTransform(new Vector2(0.99f, 0.05f), serverListContainer.RectTransform) { MinSize = new Point(0, 15) },
->>>>>>> 63c8556c
                 isHorizontal: true)
             {
                 Stretch = true
