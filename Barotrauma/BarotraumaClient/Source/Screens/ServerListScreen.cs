--- conflicted
+++ resolved
@@ -124,7 +124,6 @@
             };
 
             // filters -------------------------------------------
-<<<<<<< HEAD
 
             var filters = new GUIFrame(new RectTransform(new Vector2(0.25f, 1.0f), serverListHolder.RectTransform, Anchor.Center), style: null)
             {
@@ -161,44 +160,6 @@
 
             var searchHolder = new GUILayoutGroup(new RectTransform(new Vector2(1.0f, elementHeight), filterContainer.RectTransform), isHorizontal: true) { Stretch = true };
 
-=======
-
-            var filters = new GUIFrame(new RectTransform(new Vector2(0.25f, 1.0f), serverListHolder.RectTransform, Anchor.Center), style: null)
-            {
-                Color = new Color(12, 14, 15, 255) * 0.5f,
-                OutlineColor = Color.Black
-            };
-            var filterToggle = new GUIButton(new RectTransform(new Vector2(0.02f, 1.0f), serverListHolder.RectTransform, Anchor.CenterRight) { MinSize = new Point(20, 0) }, style: "UIToggleButton")
-            {
-                OnClicked = (btn, userdata) =>
-                {
-                    filters.RectTransform.RelativeSize = new Vector2(0.25f, 1.0f);
-                    filters.Visible = !filters.Visible;
-                    filters.IgnoreLayoutGroups = !filters.Visible;
-                    serverListHolder.Recalculate();
-                    btn.Children.ForEach(c => c.SpriteEffects = !filters.Visible ? SpriteEffects.None : SpriteEffects.FlipHorizontally);
-                    return true;
-                }
-            };
-            filterToggle.Children.ForEach(c => c.SpriteEffects = SpriteEffects.FlipHorizontally);
-
-            var filterContainer = new GUILayoutGroup(new RectTransform(new Vector2(0.95f, 0.99f), filters.RectTransform, Anchor.Center))
-            {
-                Stretch = true,
-                RelativeSpacing = 0.015f
-            };
-
-            var filterTitle = new GUITextBlock(new RectTransform(new Vector2(1.0f, 0.0f), filterContainer.RectTransform), TextManager.Get("FilterServers"), font: GUI.LargeFont)
-            {
-                Padding = Vector4.Zero,
-                AutoScale = true
-            };
-
-            float elementHeight = 0.05f;
-
-            var searchHolder = new GUILayoutGroup(new RectTransform(new Vector2(1.0f, elementHeight), filterContainer.RectTransform), isHorizontal: true) { Stretch = true };
-
->>>>>>> 206b45bf
             var searchTitle = new GUITextBlock(new RectTransform(new Vector2(0.001f, 1.0f), searchHolder.RectTransform), TextManager.Get("Search") + "...");
             searchBox = new GUITextBox(new RectTransform(new Vector2(1.0f, 1.0f), searchHolder.RectTransform), "");
             searchBox.OnSelected += (sender, userdata) => { searchTitle.Visible = false; };
@@ -328,7 +289,6 @@
                     return true;
                 }
             };
-<<<<<<< HEAD
 
             serverPreview = new GUIFrame(new RectTransform(new Vector2(0.3f, 1.0f), serverListHolder.RectTransform, Anchor.Center), style: null)
             {
@@ -347,26 +307,6 @@
                 Stretch = true
             };
 
-=======
-
-            serverPreview = new GUIFrame(new RectTransform(new Vector2(0.3f, 1.0f), serverListHolder.RectTransform, Anchor.Center), style: null)
-            {
-                Color = new Color(12, 14, 15, 255) * 0.5f,
-                OutlineColor = Color.Black,
-                IgnoreLayoutGroups = true,
-                Visible = false
-            };
-
-            // Spacing
-            new GUIFrame(new RectTransform(new Vector2(1.0f, 0.02f), bottomRow.RectTransform), style: null);
-
-            var buttonContainer = new GUILayoutGroup(new RectTransform(new Vector2(1.0f, 0.075f), bottomRow.RectTransform, Anchor.Center), isHorizontal: true)
-            {
-                RelativeSpacing = 0.02f,
-                Stretch = true
-            };
-
->>>>>>> 206b45bf
             GUIButton button = new GUIButton(new RectTransform(new Vector2(0.25f, 0.9f), buttonContainer.RectTransform),
                 TextManager.Get("Back"), style: "GUIButtonLarge")
             {
@@ -410,7 +350,6 @@
             serverListContainer.Recalculate();
             labelHolder.RectTransform.MaxSize = new Point(serverList.Content.Rect.Width, int.MaxValue);
             labelHolder.Recalculate();
-<<<<<<< HEAD
 
             serverList.Content.RectTransform.SizeChanged += () =>
             {
@@ -422,19 +361,6 @@
                 }
             };
 
-=======
-
-            serverList.Content.RectTransform.SizeChanged += () =>
-            {
-                labelHolder.RectTransform.MaxSize = new Point(serverList.Content.Rect.Width, int.MaxValue);
-                labelHolder.Recalculate();
-                foreach (GUITextBlock labelText in labelTexts)
-                {
-                    labelText.Text = ToolBox.LimitString(labelText.ToolTip, labelText.Font, labelText.Rect.Width);
-                }
-            };
-
->>>>>>> 206b45bf
             button.SelectedColor = button.Color;
             refreshDisableTimer = DateTime.Now;
         }
