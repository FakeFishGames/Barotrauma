--- conflicted
+++ resolved
@@ -239,20 +239,6 @@
 
 			graphics.SetRenderTarget(null);
 			spriteBatch.Begin(SpriteSortMode.Deferred, BlendState.Opaque, SamplerState.PointClamp, DepthStencilState.None, null, null, null);
-<<<<<<< HEAD
-			if (GameMain.LightManager.LosEnabled && Character.Controlled!=null)
-			{
-                float r = 0.0f;// Math.Min(CharacterHUD.damageOverlayTimer * 0.5f, 0.5f);
-				spriteBatch.Draw(renderTargetBackground, new Rectangle(0, 0, GameMain.GraphicsWidth, GameMain.GraphicsHeight),
-				                 Color.Lerp(GameMain.LightManager.AmbientLight * 0.5f, Color.Red, r));
-				spriteBatch.End();
-                GameMain.LightManager.losEffect.CurrentTechnique = GameMain.LightManager.losEffect.Techniques["LosShader"];
-                GameMain.LightManager.losEffect.Parameters["xTexture"].SetValue(renderTargetFinal);
-                GameMain.LightManager.losEffect.Parameters["xLosTexture"].SetValue(GameMain.LightManager.losTexture);
-                spriteBatch.Begin(SpriteSortMode.Deferred, BlendState.AlphaBlend, SamplerState.PointClamp, DepthStencilState.None, null, GameMain.LightManager.losEffect, null);
-			}
-=======
->>>>>>> e8c71bce
 			spriteBatch.Draw(renderTargetFinal, new Rectangle(0, 0, GameMain.GraphicsWidth, GameMain.GraphicsHeight), Color.White);
 			spriteBatch.End();
 
@@ -264,7 +250,8 @@
 
                 //convert the los color to HLS and make sure the luminance of the color is always the same regardless
                 //of the ambient light color and the luminance of the damage overlight color
-                float r = Math.Min(CharacterHUD.damageOverlayTimer * 0.5f, 0.5f);
+                float r = Character.Controlled?.CharacterHealth == null ? 
+                    0.0f : Math.Min(Character.Controlled.CharacterHealth.DamageOverLayTimer * 0.5f, 0.5f);
                 Vector3 losColorHls = Color.Lerp(GameMain.LightManager.AmbientLight, Color.Red, r).RgbToHLS();
                 losColorHls.Y = 0.1f;
                 Color losColor = ToolBox.HLSToRGB(losColorHls);
