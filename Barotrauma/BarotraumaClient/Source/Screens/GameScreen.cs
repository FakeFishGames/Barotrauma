--- conflicted
+++ resolved
@@ -241,19 +241,10 @@
 			spriteBatch.Begin(SpriteSortMode.Deferred, BlendState.Opaque, SamplerState.PointClamp, DepthStencilState.None, null, null, null);
 			if (GameMain.LightManager.LosEnabled && Character.Controlled!=null)
 			{
-<<<<<<< HEAD
-                float red = GameMain.LightManager.AmbientLight.R + GameMain.LightManager.AmbientLight.G + GameMain.LightManager.AmbientLight.B;
-                float redStrength = MathHelper.Clamp(CharacterHUD.damageOverlayTimer, 0.0f, 1.0f);
-
-                spriteBatch.Draw(renderTargetBackground, new Rectangle(0, 0, GameMain.GraphicsWidth, GameMain.GraphicsHeight),
-                                 Color.Lerp(GameMain.LightManager.AmbientLight, new Color(red / 255.0f, 0.0f, 0.0f, 1.0f), redStrength));
-                spriteBatch.End();
-=======
                 float r = 0.0f;// Math.Min(CharacterHUD.damageOverlayTimer * 0.5f, 0.5f);
 				spriteBatch.Draw(renderTargetBackground, new Rectangle(0, 0, GameMain.GraphicsWidth, GameMain.GraphicsHeight),
 				                 Color.Lerp(GameMain.LightManager.AmbientLight * 0.5f, Color.Red, r));
 				spriteBatch.End();
->>>>>>> feb28825
                 GameMain.LightManager.losEffect.CurrentTechnique = GameMain.LightManager.losEffect.Techniques["LosShader"];
                 GameMain.LightManager.losEffect.Parameters["xTexture"].SetValue(renderTargetFinal);
                 GameMain.LightManager.losEffect.Parameters["xLosTexture"].SetValue(GameMain.LightManager.losTexture);
