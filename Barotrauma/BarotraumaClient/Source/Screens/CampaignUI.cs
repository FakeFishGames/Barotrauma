--- conflicted
+++ resolved
@@ -283,18 +283,11 @@
                     {
                         int quantity = numberInput.IntValue - purchasedItem.Quantity;
                         //Cap the numberbox based on the amount we can afford.
-<<<<<<< HEAD
-                        quantity = Math.Max((quantity * (priceInfo.BuyPrice / Campaign.Money)), quantity);
+                        quantity = campaign.Money <= 0 ? 
+                            0 : Math.Min((int)(Campaign.Money / (float)priceInfo.BuyPrice), quantity);
                         for (int i = 0; i < quantity; i++)
                         {
                             BuyItem(numberInput, purchasedItem);
-=======
-                        quantity = campaign.Money <= 0 ? 
-                            0 : Math.Min((int)(Campaign.Money / (float)purchasedItem.itemPrefab.Price), quantity);
-                        for (int i = 0; i < quantity; i++)
-                        {
-                            BuyItem(numberInput, purchasedItem);
->>>>>>> 82103cf3
                         }
                         numberInput.IntValue = purchasedItem.Quantity;
                     }
