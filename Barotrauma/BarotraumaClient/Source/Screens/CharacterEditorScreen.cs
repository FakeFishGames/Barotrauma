﻿using Microsoft.Xna.Framework;
using Microsoft.Xna.Framework.Input;
using Microsoft.Xna.Framework.Graphics;
using System;
using System.IO;
using System.Collections.Generic;
using System.Linq;
using System.Xml.Linq;
using Barotrauma.Extensions;
using FarseerPhysics;

namespace Barotrauma
{
    class CharacterEditorScreen : Screen
    {
        private static CharacterEditorScreen instance;

        private Camera cam;
        public override Camera Cam
        {
            get
            {
                if (cam == null)
                {
                    cam = new Camera()
                    {
                        MinZoom = 0.1f,
                        MaxZoom = 5.0f
                    };
                }
                return cam;
            }
        }

        private Character character;
        private Vector2 spawnPosition;
        private bool editAnimations;
        private bool editLimbs;
        private bool editJoints;
        private bool editIK;
        private bool showRagdoll;
        private bool showParamsEditor;
        private bool showSpritesheet;
        private bool isFreezed;
        private bool autoFreeze = true;
        private bool limbPairEditing = true;
        private bool uniformScaling = true;
        private bool lockSpriteOrigin;
        private bool lockSpritePosition;
        private bool lockSpriteSize;
        private bool copyJoints;
        private bool displayColliders;
        private bool displayBackgroundColor;

        private float spriteSheetZoom = 1;
        private int spriteSheetOffsetY = 100;
        private int spriteSheetOffsetX = (int)(GameMain.GraphicsWidth * 0.6f);
        private Color backgroundColor = new Color(0.2f, 0.2f, 0.2f, 1.0f);

        private HashSet<LimbJoint> selectedJoints = new HashSet<LimbJoint>();
        private HashSet<Limb> selectedLimbs = new HashSet<Limb>();

        private float spriteSheetOrientation;

        public override void Select()
        {
            base.Select();
            Submarine.MainSub = new Submarine("Content/AnimEditor.sub");
            Submarine.MainSub.Load(unloadPrevious: true, showWarningMessages: false);
            Submarine.MainSub.GodMode = true;
            originalWall = new WallGroup(new List<Structure>(Structure.WallList));
            CloneWalls();
            CalculateMovementLimits();
            currentCharacterConfig = Character.HumanConfigFile;
            SpawnCharacter(currentCharacterConfig);
            GameMain.Instance.OnResolutionChanged += OnResolutionChanged;
            instance = this;
        }

        public override void Deselect()
        {
            base.Deselect();
            Submarine.MainSub.Remove();
            GameMain.Instance.OnResolutionChanged -= OnResolutionChanged;
            instance = null;
        }

        private void OnResolutionChanged()
        {
            CreateGUI();
        }

        #region Main methods
        public override void AddToGUIUpdateList()
        {
            //base.AddToGUIUpdateList();
            rightPanel.AddToGUIUpdateList();
            Wizard.Instance.AddToGUIUpdateList();
            if (displayBackgroundColor)
            {
                backgroundColorPanel.AddToGUIUpdateList();
            }
            if (editAnimations)
            {
                animationControls.AddToGUIUpdateList();
            }
            if (showSpritesheet)
            {
                spriteSheetControls.AddToGUIUpdateList();
            }
            if (editJoints)
            {
                ragdollControls.AddToGUIUpdateList();
            }
            if (editLimbs)
            {
                limbControls.AddToGUIUpdateList();
            }
            if (showParamsEditor)
            {
                ParamsEditor.Instance.EditorBox.AddToGUIUpdateList();
            }
        }

        public override void Update(double deltaTime)
        {
            base.Update(deltaTime);
            // Handle shortcut keys
            if (GUI.KeyboardDispatcher.Subscriber == null)
            {
                if (PlayerInput.KeyDown(Keys.LeftControl))
                {
                    Character.DisableControls = true;
                    Widget.EnableMultiSelect = true;
                }
                else
                {
                    Widget.EnableMultiSelect = false;
                }
                if (PlayerInput.KeyHit(Keys.C))
                {
                    copyJointsToggle.Selected = !copyJointsToggle.Selected;
                }
                if (PlayerInput.KeyHit(Keys.T) || PlayerInput.KeyHit(Keys.X))
                {
                    animTestPoseToggle.Selected = !animTestPoseToggle.Selected;
                }
                if (PlayerInput.KeyHit(InputType.Run))
                {
                    // TODO: refactor this horrible hacky index manipulation mess
                    int index = 0;
                    bool isSwimming = character.AnimController.ForceSelectAnimationType == AnimationType.SwimFast || character.AnimController.ForceSelectAnimationType == AnimationType.SwimSlow;
                    bool isMovingFast = character.AnimController.ForceSelectAnimationType == AnimationType.Run || character.AnimController.ForceSelectAnimationType == AnimationType.SwimFast;
                    if (isMovingFast)
                    {
                        if (isSwimming || !character.AnimController.CanWalk)
                        {
                            index = !character.AnimController.CanWalk ? 0 : (int)AnimationType.SwimSlow - 1;
                        }
                        else
                        {
                            index = (int)AnimationType.Walk - 1;
                        }
                    }
                    else
                    {
                        if (isSwimming || !character.AnimController.CanWalk)
                        {
                            index = !character.AnimController.CanWalk ? 1 : (int)AnimationType.SwimFast - 1;
                        }
                        else
                        {
                            index = (int)AnimationType.Run - 1;
                        }
                    }
                    if (animSelection.SelectedIndex != index)
                    {
                        animSelection.Select(index);
                    }
                }
                if (PlayerInput.KeyHit(Keys.E))
                {
                    bool isSwimming = character.AnimController.ForceSelectAnimationType == AnimationType.SwimFast || character.AnimController.ForceSelectAnimationType == AnimationType.SwimSlow;
                    if (isSwimming)
                    {
                        animSelection.Select((int)AnimationType.Walk - 1);
                    }
                    else
                    {
                        animSelection.Select((int)AnimationType.SwimSlow - 1);
                    }
                }
                if (PlayerInput.KeyHit(Keys.F))
                {
                    freezeToggle.Selected = !freezeToggle.Selected;
                }
                if (PlayerInput.RightButtonClicked())
                {
                    bool reset = false;
                    if (selectedLimbs.Any())
                    {
                        selectedLimbs.Clear();
                        reset = true;
                    }
                    if (selectedJoints.Any())
                    {
                        selectedJoints.Clear();
                        foreach (var w in jointSelectionWidgets.Values)
                        {
                            w.refresh();
                            w.linkedWidget?.refresh();
                        }
                        reset = true;
                    }
                    if (reset)
                    {
                        ResetParamsEditor();
                    }
                }
            }
            if (!isFreezed)
            {
                Submarine.MainSub.SetPrevTransform(Submarine.MainSub.Position);
                Submarine.MainSub.Update((float)deltaTime);
                PhysicsBody.List.ForEach(pb => pb.SetPrevTransform(pb.SimPosition, pb.Rotation));
                // Handle ragdolling here, because we are not calling the Character.Update() method.
                if (!Character.DisableControls)
                {
                    character.IsRagdolled = PlayerInput.KeyDown(InputType.Ragdoll);
                }
                if (character.IsRagdolled)
                {
                    character.AnimController.ResetPullJoints();
                }
                character.ControlLocalPlayer((float)deltaTime, Cam, false);
                character.Control((float)deltaTime, Cam);
                character.AnimController.UpdateAnim((float)deltaTime);
                character.AnimController.Update((float)deltaTime, Cam);
                if (character.Position.X < min)
                {
                    UpdateWalls(false);
                }
                else if (character.Position.X > max)
                {
                    UpdateWalls(true);
                }
                GameMain.World.Step((float)deltaTime);
            }
            //Cam.TargetPos = Vector2.Zero;
            Cam.MoveCamera((float)deltaTime, allowMove: false, allowZoom: GUI.MouseOn == null);
            Cam.Position = character.Position;
            // Update widgets
            foreach (var widget in jointSelectionWidgets.Values)
            {
                widget.Enabled = editJoints;
                widget.Update((float)deltaTime);
            }
        }

        /// <summary>
        /// Fps independent mouse input. The draw method is called multiple times per frame.
        /// </summary>
        private Vector2 scaledMouseSpeed;
        public override void Draw(double deltaTime, GraphicsDevice graphics, SpriteBatch spriteBatch)
        {
            if (isFreezed)
            {
                Timing.Alpha = 0.0f;
            }

            base.Draw(deltaTime, graphics, spriteBatch);
            scaledMouseSpeed = PlayerInput.MouseSpeedPerSecond * (float)deltaTime;
            graphics.Clear(backgroundColor);
            Cam.UpdateTransform(true);

            // Submarine
            spriteBatch.Begin(SpriteSortMode.BackToFront, BlendState.AlphaBlend, transformMatrix: Cam.Transform);
            Submarine.Draw(spriteBatch, true);
            spriteBatch.End();

            // Character
            spriteBatch.Begin(SpriteSortMode.BackToFront, BlendState.AlphaBlend, transformMatrix: Cam.Transform);
            character.Draw(spriteBatch, Cam);
            if (GameMain.DebugDraw)
            {
                character.AnimController.DebugDraw(spriteBatch);
            }
            else if (displayColliders)
            {
                character.AnimController.Limbs.ForEach(l => l.body.DebugDraw(spriteBatch, Color.LightGreen));
            }
            spriteBatch.End();

            // GUI
            spriteBatch.Begin(SpriteSortMode.Deferred, rasterizerState: GameMain.ScissorTestEnable);
            if (editAnimations)
            {
                DrawAnimationControls(spriteBatch);
            }
            if (editLimbs)
            {
                DrawLimbEditor(spriteBatch);
            }
            if (showRagdoll)
            {
                DrawRagdoll(spriteBatch, (float)deltaTime);
            }
            if (showSpritesheet)
            {
                DrawSpritesheetEditor(spriteBatch, (float)deltaTime);
            }
            Structure wall = CurrentWall.walls.FirstOrDefault();
            Vector2 indicatorPos = wall == null ? originalWall.walls.First().DrawPosition : wall.DrawPosition;
            GUI.DrawIndicator(spriteBatch, indicatorPos, Cam, 700, GUI.SubmarineIcon, Color.White);
            GUI.Draw(Cam, spriteBatch);
            if (isFreezed)
            {
                GUI.DrawString(spriteBatch, new Vector2(GameMain.GraphicsWidth / 2 - 35, 100), "FREEZED", Color.Blue, Color.White * 0.5f, 10, GUI.Font);
            }
            if (animTestPoseToggle.Selected)
            {
                GUI.DrawString(spriteBatch, new Vector2(GameMain.GraphicsWidth / 2 - 100, 150), "Animation Test Pose Enabled", Color.Blue, Color.White * 0.5f, 10, GUI.Font);
            }
            if (showSpritesheet)
            {
                var topLeft = spriteSheetControls.RectTransform.TopLeft;
                GUI.DrawString(spriteBatch, new Vector2(topLeft.X + 300, 50), "Spritesheet Orientation:", Color.White, Color.Gray * 0.5f, 10, GUI.Font);
                DrawRadialWidget(spriteBatch, new Vector2(topLeft.X + 510, 60), spriteSheetOrientation, string.Empty, Color.White,
                    angle => spriteSheetOrientation = angle, circleRadius: 40, widgetSize: 20, rotationOffset: MathHelper.Pi, autoFreeze: false);
            }
            // Debug
            if (GameMain.DebugDraw)
            {
                // Limb positions
                foreach (Limb limb in character.AnimController.Limbs)
                {
                    Vector2 limbDrawPos = Cam.WorldToScreen(limb.WorldPosition);
                    GUI.DrawLine(spriteBatch, limbDrawPos + Vector2.UnitY * 5.0f, limbDrawPos - Vector2.UnitY * 5.0f, Color.White);
                    GUI.DrawLine(spriteBatch, limbDrawPos + Vector2.UnitX * 5.0f, limbDrawPos - Vector2.UnitX * 5.0f, Color.White);
                }

                GUI.DrawString(spriteBatch, new Vector2(GameMain.GraphicsWidth / 2, 0), $"Cursor World Pos: {character.CursorWorldPosition}", Color.White, font: GUI.SmallFont);
                GUI.DrawString(spriteBatch, new Vector2(GameMain.GraphicsWidth / 2, 20), $"Cursor Pos: {character.CursorPosition}", Color.White, font: GUI.SmallFont);
                GUI.DrawString(spriteBatch, new Vector2(GameMain.GraphicsWidth / 2, 40), $"Cursor Screen Pos: {PlayerInput.MousePosition}", Color.White, font: GUI.SmallFont);


                //GUI.DrawString(spriteBatch, new Vector2(GameMain.GraphicsWidth / 2, 80), $"Character World Pos: {character.WorldPosition}", Color.White, font: GUI.SmallFont);
                //GUI.DrawString(spriteBatch, new Vector2(GameMain.GraphicsWidth / 2, 100), $"Character Pos: {character.Position}", Color.White, font: GUI.SmallFont);
                //GUI.DrawString(spriteBatch, new Vector2(GameMain.GraphicsWidth / 2, 120), $"Character Sim Pos: {character.SimPosition}", Color.White, font: GUI.SmallFont);
                //GUI.DrawString(spriteBatch, new Vector2(GameMain.GraphicsWidth / 2, 140), $"Character Draw Pos: {character.DrawPosition}", Color.White, font: GUI.SmallFont);

                //GUI.DrawString(spriteBatch, new Vector2(GameMain.GraphicsWidth / 2, 180), $"Submarine World Pos: {Submarine.MainSub.WorldPosition}", Color.White, font: GUI.SmallFont);
                //GUI.DrawString(spriteBatch, new Vector2(GameMain.GraphicsWidth / 2, 200), $"Submarine Pos: {Submarine.MainSub.Position}", Color.White, font: GUI.SmallFont);
                //GUI.DrawString(spriteBatch, new Vector2(GameMain.GraphicsWidth / 2, 220), $"Submarine Sim Pos: {Submarine.MainSub.Position}", Color.White, font: GUI.SmallFont);
                //GUI.DrawString(spriteBatch, new Vector2(GameMain.GraphicsWidth / 2, 240), $"Submarine Draw Pos: {Submarine.MainSub.DrawPosition}", Color.White, font: GUI.SmallFont);

                //GUI.DrawString(spriteBatch, new Vector2(GameMain.GraphicsWidth / 2, 280), $"Movement Limits: MIN: {min} MAX: {max}", Color.White, font: GUI.SmallFont);
                //GUI.DrawString(spriteBatch, new Vector2(GameMain.GraphicsWidth / 2, 300), $"Clones: {clones.Length}", Color.White, font: GUI.SmallFont);
                //GUI.DrawString(spriteBatch, new Vector2(GameMain.GraphicsWidth / 2, 320), $"Total amount of walls: {Structure.WallList.Count}", Color.White, font: GUI.SmallFont);

                // Collider
                var collider = character.AnimController.Collider;
                var colliderDrawPos = SimToScreen(collider.SimPosition);
                Vector2 forward = Vector2.Transform(Vector2.UnitY, Matrix.CreateRotationZ(collider.Rotation));
                var endPos = SimToScreen(collider.SimPosition + forward * collider.radius);
                GUI.DrawLine(spriteBatch, colliderDrawPos, endPos, Color.LightGreen);
                GUI.DrawLine(spriteBatch, colliderDrawPos, SimToScreen(collider.SimPosition + forward * 0.25f), Color.Blue);
                //Vector2 left = Vector2.Transform(-Vector2.UnitX, Matrix.CreateRotationZ(collider.Rotation));
                //Vector2 left = -Vector2.UnitX.TransformVector(forward);
                Vector2 left = forward.Left();
                GUI.DrawLine(spriteBatch, colliderDrawPos, SimToScreen(collider.SimPosition + left * 0.25f), Color.Red);
                ShapeExtensions.DrawCircle(spriteBatch, colliderDrawPos, (endPos - colliderDrawPos).Length(), 40, Color.LightGreen);
                GUI.DrawString(spriteBatch, new Vector2(GameMain.GraphicsWidth - 300, 0), $"Collider rotation: {MathHelper.ToDegrees(MathUtils.WrapAngleTwoPi(collider.Rotation))}", Color.White, font: GUI.SmallFont);
            }
            spriteBatch.End();
        }
        #endregion

        #region Inifinite runner
        private int min;
        private int max;
        private void CalculateMovementLimits()
        {
            min = CurrentWall.walls.Select(w => w.Rect.Left).OrderBy(p => p).First();
            max = CurrentWall.walls.Select(w => w.Rect.Right).OrderBy(p => p).Last();
        }

        private WallGroup originalWall;
        private WallGroup[] clones = new WallGroup[3];
        private IEnumerable<Structure> AllWalls => originalWall.walls.Concat(clones.SelectMany(c => c.walls));

        private WallGroup _currentWall;
        private WallGroup CurrentWall
        {
            get
            {
                if (_currentWall == null)
                {
                    _currentWall = originalWall;
                }
                return _currentWall;
            }
            set
            {
                _currentWall = value;
            }
        }

        private class WallGroup
        {
            public readonly List<Structure> walls;
            
            public WallGroup(List<Structure> walls)
            {
                this.walls = walls;
            }

            public WallGroup Clone()
            {
                var clones = new List<Structure>();
                walls.ForEachMod(w => clones.Add(w.Clone() as Structure));
                return new WallGroup(clones);
            }     
        }

        private void CloneWalls()
        {
            for (int i = 0; i < 3; i++)
            {
                clones[i] = originalWall.Clone();
                for (int j = 0; j < originalWall.walls.Count; j++)
                {
                    if (i == 1)
                    {
                        clones[i].walls[j].Move(new Vector2(originalWall.walls[j].Rect.Width, 0));
                    }
                    else if (i == 2)
                    {
                        clones[i].walls[j].Move(new Vector2(-originalWall.walls[j].Rect.Width, 0));
                    }      
                }
            }
        }

        private WallGroup SelectClosestWallGroup(Vector2 pos)
        {
            var closestWall = clones.SelectMany(c => c.walls).OrderBy(w => Vector2.Distance(pos, w.Position)).First();
            return clones.Where(c => c.walls.Contains(closestWall)).FirstOrDefault();
        }

        private WallGroup SelectLastClone(bool right)
        {
            var lastWall = right 
                ? clones.SelectMany(c => c.walls).OrderBy(w => w.Rect.Right).Last() 
                : clones.SelectMany(c => c.walls).OrderBy(w => w.Rect.Left).First();
            return clones.Where(c => c.walls.Contains(lastWall)).FirstOrDefault();
        }

        private void UpdateWalls(bool right)
        {
            CurrentWall = SelectClosestWallGroup(character.Position);
            CalculateMovementLimits();
            var lastClone = SelectLastClone(!right);
            for (int i = 0; i < lastClone.walls.Count; i++)
            {
                var amount = right ? lastClone.walls[i].Rect.Width : -lastClone.walls[i].Rect.Width;
                var distance = CurrentWall.walls[i].Position.X - lastClone.walls[i].Position.X;
                lastClone.walls[i].Move(new Vector2(amount + distance, 0));
            }
            GameMain.World.ProcessChanges();
        }

        private bool wallCollisionsEnabled;
        private void SetWallCollisions(bool enabled)
        {
            wallCollisionsEnabled = enabled;
            var collisionCategory = enabled ? FarseerPhysics.Dynamics.Category.Cat1 : FarseerPhysics.Dynamics.Category.None;
            AllWalls.ForEach(w => w.SetCollisionCategory(collisionCategory));
            GameMain.World.ProcessChanges();
        }
        #endregion

        #region Character spawning
        private int characterIndex = -1;
        private string currentCharacterConfig;
        private List<string> allFiles;
        private List<string> AllFiles
        {
            get
            {
                if (allFiles == null)
                {
                    allFiles = GameMain.Instance.GetFilesOfType(ContentType.Character).ToList();
                    allFiles.ForEach(f => DebugConsole.NewMessage(f, Color.White));
                }
                return allFiles;
            }
        }

        private string GetNextConfigFile()
        {
            CheckAndGetIndex();
            IncreaseIndex();
            currentCharacterConfig = AllFiles[characterIndex];
            return currentCharacterConfig;
        }

        private string GetPreviousConfigFile()
        {
            CheckAndGetIndex();
            ReduceIndex();
            currentCharacterConfig = AllFiles[characterIndex];
            return currentCharacterConfig;
        }

        // Check if the index is not set, in which case we'll get the index from the current species name.
        private void CheckAndGetIndex()
        {
            if (characterIndex == -1)
            {
                characterIndex = AllFiles.IndexOf(GetConfigFile(character.SpeciesName));
            }
        }

        private void IncreaseIndex()
        {
            characterIndex++;
            if (characterIndex > AllFiles.Count - 1)
            {
                characterIndex = 0;
            }
        }

        private void ReduceIndex()
        {
            characterIndex--;
            if (characterIndex < 0)
            {
                characterIndex = AllFiles.Count - 1;
            }
        }

        private string GetConfigFile(string speciesName)
        {
            return AllFiles.Find(c => c.EndsWith(speciesName + ".xml"));
        }

        private Character SpawnCharacter(string configFile, RagdollParams ragdoll = null)
        {
            DebugConsole.NewMessage($"Trying to spawn {configFile}", Color.HotPink);
            spawnPosition = WayPoint.GetRandom(sub: Submarine.MainSub).WorldPosition;
            var character = Character.Create(configFile, spawnPosition, ToolBox.RandomSeed(8), hasAi: false, ragdoll: ragdoll);
            character.Submarine = Submarine.MainSub;
            character.AnimController.forceStanding = character.AnimController.CanWalk;
            character.AnimController.ForceSelectAnimationType = character.AnimController.CanWalk ? AnimationType.Walk : AnimationType.SwimSlow;
            character.dontFollowCursor = true;
            Character.Controlled = character;
            SetWallCollisions(character.AnimController.forceStanding);
            this.character = character;
            CreateTextures();
            CreateGUI();
            jointSelectionWidgets.Clear();
            selectedJoints.Clear();
            selectedLimbs.Clear();
            ResetParamsEditor();
            return character;
        }

        private void RecreateRagdoll()
        {
            jointSelectionWidgets.Clear();
            selectedLimbs.Clear();
            selectedJoints.Clear();
            character.AnimController.Recreate(RagdollParams);
            TeleportTo(spawnPosition);
            ResetParamsEditor();
        }

        private void TeleportTo(Vector2 position)
        {
            character.AnimController.SetPosition(ConvertUnits.ToSimUnits(position), false);
        }

        private void CreateCharacter(string name, bool isHumanoid, params object[] ragdollConfig)
        {
            string speciesName = name;
            string mainFolder = $"Content/Characters/{speciesName}";
            // Config file
            string configFilePath = $"{mainFolder}/{speciesName}.xml";
            if (ContentPackage.GetFilesOfType(GameMain.SelectedPackages, ContentType.Character).None(path => path.Contains(speciesName)))
            {
                // Create the config file
                XElement mainElement = new XElement("Character",
                    new XAttribute("name", speciesName),
                    new XAttribute("humanoid", isHumanoid),
                    new XElement("ragdolls"),
                    new XElement("animations"),
                    new XElement("health"),
                    new XElement("ai"));
                XDocument doc = new XDocument(mainElement);
                if (!Directory.Exists(mainFolder))
                {
                    Directory.CreateDirectory(mainFolder);
                }
                doc.Save(configFilePath);
                // Add to the content package
                var contentPackage = GameMain.Config.SelectedContentPackages.Last();
                contentPackage.AddFile(configFilePath, ContentType.Character);
                contentPackage.Save(contentPackage.Path);
            }
            // Ragdoll
            string ragdollFolder = RagdollParams.GetDefaultFolder(speciesName);
            string ragdollPath = RagdollParams.GetDefaultFile(speciesName);
            RagdollParams ragdollParams = isHumanoid
                ? RagdollParams.CreateDefault<HumanRagdollParams>(ragdollPath, speciesName, ragdollConfig)
                : RagdollParams.CreateDefault<FishRagdollParams>(ragdollPath, speciesName, ragdollConfig) as RagdollParams;
            // Animations
            string animFolder = AnimationParams.GetDefaultFolder(speciesName);
            foreach (AnimationType animType in Enum.GetValues(typeof(AnimationType)))
            {
                if (animType != AnimationType.NotDefined)
                {
                    Type type = AnimationParams.GetParamTypeFromAnimType(animType, isHumanoid);
                    string fullPath = AnimationParams.GetDefaultFile(speciesName, animType);
                    AnimationParams.Create(fullPath, speciesName, animType, type);
                }
            }
            if (!AllFiles.Contains(configFilePath))
            {
                AllFiles.Add(configFilePath);
            }
            SpawnCharacter(configFilePath, ragdollParams);
        }
        #endregion

        #region GUI
        private GUIFrame rightPanel;
        private GUIFrame centerPanel;
        private GUIFrame ragdollControls;
        private GUIFrame animationControls;
        private GUIFrame limbControls;
        private GUIFrame spriteSheetControls;
        private GUIFrame backgroundColorPanel;
        private GUIDropDown animSelection;
        private GUITickBox freezeToggle;
        private GUITickBox animTestPoseToggle;
        private GUIScrollBar jointScaleBar;
        private GUIScrollBar limbScaleBar;
        private GUIScrollBar spriteSheetZoomBar;
        private GUITickBox copyJointsToggle;

        private void CreateGUI()
        {
            CreateRightPanel();
            CreateCenterPanel();
        }

        private void CreateCenterPanel()
        {
            // Release the old panel
            if (centerPanel != null)
            {
                centerPanel.RectTransform.Parent = null;
            }
            Point elementSize = new Point(120, 20);
            int textAreaHeight = 20;
            centerPanel = new GUIFrame(new RectTransform(new Vector2(0.45f, 0.95f), parent: Frame.RectTransform, anchor: Anchor.Center), style: null) { CanBeFocused = false };
            // General controls
            backgroundColorPanel = new GUIFrame(new RectTransform(new Vector2(0.5f, 0.1f), centerPanel.RectTransform, Anchor.BottomRight), style: null) { CanBeFocused = false };
            var layoutGroupGeneral = new GUILayoutGroup(new RectTransform(Vector2.One, backgroundColorPanel.RectTransform), childAnchor: Anchor.BottomRight)
            {
                AbsoluteSpacing = 5, CanBeFocused = false
            };
            // Background color
            var frame = new GUIFrame(new RectTransform(new Point(500, 80), layoutGroupGeneral.RectTransform), style: null, color: Color.Black * 0.4f);
            new GUITextBlock(new RectTransform(new Vector2(0.2f, 1), frame.RectTransform) { MinSize = new Point(80, 26) }, "Background Color:", textColor: Color.WhiteSmoke);
            var inputArea = new GUILayoutGroup(new RectTransform(new Vector2(0.7f, 1), frame.RectTransform, Anchor.TopRight)
            {
                AbsoluteOffset = new Point(20, 0)
            }, isHorizontal: true, childAnchor: Anchor.CenterRight)
            {
                Stretch = true,
                RelativeSpacing = 0.01f
            };
            var fields = new GUIComponent[4];
            string[] colorComponentLabels = { "R", "G", "B" };
            for (int i = 2; i >= 0; i--)
            {
                var element = new GUIFrame(new RectTransform(new Vector2(0.2f, 1), inputArea.RectTransform)
                {
                    MinSize = new Point(40, 0),
                    MaxSize = new Point(100, 50)
                }, style: null, color: Color.Black * 0.6f);
                var colorLabel = new GUITextBlock(new RectTransform(new Vector2(0.3f, 1), element.RectTransform, Anchor.CenterLeft), colorComponentLabels[i], 
                    font: GUI.SmallFont, textAlignment: Alignment.CenterLeft);
                GUINumberInput numberInput = new GUINumberInput(new RectTransform(new Vector2(0.7f, 1), element.RectTransform, Anchor.CenterRight),
                    GUINumberInput.NumberType.Int)
                {
                    Font = GUI.SmallFont
                };
                numberInput.MinValueInt = 0;
                numberInput.MaxValueInt = 255;
                numberInput.Font = GUI.SmallFont;
                switch (i)
                {
                    case 0:
                        colorLabel.TextColor = Color.Red;
                        numberInput.IntValue = backgroundColor.R;
                        numberInput.OnValueChanged += (numInput) => backgroundColor.R = (byte)(numInput.IntValue);
                        break;
                    case 1:
                        colorLabel.TextColor = Color.LightGreen;
                        numberInput.IntValue = backgroundColor.G;
                        numberInput.OnValueChanged += (numInput) => backgroundColor.G = (byte)(numInput.IntValue);
                        break;
                    case 2:
                        colorLabel.TextColor = Color.DeepSkyBlue;
                        numberInput.IntValue = backgroundColor.B;
                        numberInput.OnValueChanged += (numInput) => backgroundColor.B = (byte)(numInput.IntValue);
                        break;
                }
            }
            // Spritesheet controls
            spriteSheetControls = new GUIFrame(new RectTransform(new Vector2(0.5f, 0.1f), centerPanel.RectTransform, Anchor.TopRight), style: null) { CanBeFocused = false };
            var layoutGroupSpriteSheet = new GUILayoutGroup(new RectTransform(Vector2.One, spriteSheetControls.RectTransform)) { AbsoluteSpacing = 5, CanBeFocused = false };
            new GUITextBlock(new RectTransform(new Point(elementSize.X, textAreaHeight), layoutGroupSpriteSheet.RectTransform), "Spritesheet zoom:", Color.White);
            var spriteSheetControlElement = new GUIFrame(new RectTransform(new Point(elementSize.X * 2, textAreaHeight), layoutGroupSpriteSheet.RectTransform), style: null);
            float spriteMinScale = 0.25f;
            float spriteMaxScale = (rightPanel.Rect.Left - spriteSheetOffsetX) / (float)(Textures?.OrderByDescending(t => t.Width).First().Width);
            spriteSheetZoom = MathHelper.Clamp(spriteSheetZoom, spriteMinScale, spriteMaxScale);
            spriteSheetZoomBar = new GUIScrollBar(new RectTransform(new Vector2(0.75f, 1), spriteSheetControlElement.RectTransform), barSize: 0.2f)
            {
                BarScroll = MathHelper.Lerp(0, 1, MathUtils.InverseLerp(spriteMinScale, spriteMaxScale, spriteSheetZoom)),
                Step = 0.01f,
                OnMoved = (scrollBar, value) =>
                {
                    spriteSheetZoom = MathHelper.Lerp(spriteMinScale, spriteMaxScale, value);
                    return true;
                }
            };
            new GUIButton(new RectTransform(new Vector2(0.2f, 1), spriteSheetControlElement.RectTransform, Anchor.TopRight), "Reset")
            {
                OnClicked = (box, data) =>
                {
                    spriteSheetZoom = Math.Min(1, spriteMaxScale);
                    spriteSheetZoomBar.BarScroll = MathHelper.Lerp(0, 1, MathUtils.InverseLerp(spriteMinScale, spriteMaxScale, spriteSheetZoom));
                    return true;
                }
            };
            // Limb controls
            limbControls = new GUIFrame(new RectTransform(Vector2.One, centerPanel.RectTransform), style: null) { CanBeFocused = false };
            var layoutGroupLimbControls = new GUILayoutGroup(new RectTransform(Vector2.One, limbControls.RectTransform)) { CanBeFocused = false };
            // Spacing
            new GUIFrame(new RectTransform(new Point(elementSize.X, textAreaHeight), layoutGroupLimbControls.RectTransform), style: null) { CanBeFocused = false };

            var lockSpriteOriginToggle = new GUITickBox(new RectTransform(new Point(elementSize.X, textAreaHeight), layoutGroupLimbControls.RectTransform), "Lock Sprite Origin")
            {
                Selected = lockSpriteOrigin,
                OnSelected = (GUITickBox box) =>
                {
                    lockSpriteOrigin = box.Selected;
                    return true;
                }
            };
            lockSpriteOriginToggle.TextColor = Color.White;
            var lockSpritePositionToggle = new GUITickBox(new RectTransform(new Point(elementSize.X, textAreaHeight), layoutGroupLimbControls.RectTransform), "Lock Sprite Position")
            {
                Selected = lockSpritePosition,
                OnSelected = (GUITickBox box) =>
                {
                    lockSpritePosition = box.Selected;
                    return true;
                }
            };
            lockSpritePositionToggle.TextColor = Color.White;
            var lockSpriteSizeToggle = new GUITickBox(new RectTransform(new Point(elementSize.X, textAreaHeight), layoutGroupLimbControls.RectTransform), "Lock Sprite Size")
            {
                Selected = lockSpriteSize,
                OnSelected = (GUITickBox box) =>
                {
                    lockSpriteSize = box.Selected;
                    return true;
                }
            };
            lockSpriteSizeToggle.TextColor = Color.White;
            // Ragdoll
            Point sliderSize = new Point(300, 20);
            ragdollControls = new GUIFrame(new RectTransform(Vector2.One, centerPanel.RectTransform), style: null) { CanBeFocused = false };
            var layoutGroupRagdoll = new GUILayoutGroup(new RectTransform(Vector2.One, ragdollControls.RectTransform)) { CanBeFocused = false };
            var jointScaleElement = new GUIFrame(new RectTransform(sliderSize + new Point(0, textAreaHeight), layoutGroupRagdoll.RectTransform), style: null);
            var jointScaleText = new GUITextBlock(new RectTransform(new Point(elementSize.X, textAreaHeight), jointScaleElement.RectTransform), $"Joint Scale: {RagdollParams.JointScale.FormatDoubleDecimal()}", Color.WhiteSmoke, textAlignment: Alignment.Center);
            var limbScaleElement = new GUIFrame(new RectTransform(sliderSize + new Point(0, textAreaHeight), layoutGroupRagdoll.RectTransform), style: null);
            var limbScaleText = new GUITextBlock(new RectTransform(new Point(elementSize.X, textAreaHeight), limbScaleElement.RectTransform), $"Limb Scale: {RagdollParams.LimbScale.FormatDoubleDecimal()}", Color.WhiteSmoke, textAlignment: Alignment.Center);
            jointScaleBar = new GUIScrollBar(new RectTransform(sliderSize, jointScaleElement.RectTransform, Anchor.BottomLeft), barSize: 0.1f)
            {
                BarScroll = MathHelper.Lerp(0, 1, MathUtils.InverseLerp(RagdollParams.MIN_SCALE, RagdollParams.MAX_SCALE, RagdollParams.JointScale)),
                Step = 0.001f,
                OnMoved = (scrollBar, value) =>
                {
                    float v = MathHelper.Lerp(RagdollParams.MIN_SCALE, RagdollParams.MAX_SCALE, value);
                    UpdateJointScale(v);
                    if (uniformScaling)
                    {
                        UpdateLimbScale(v);
                        limbScaleBar.BarScroll = value;
                    }
                    return true;
                }
            };
            limbScaleBar = new GUIScrollBar(new RectTransform(sliderSize, limbScaleElement.RectTransform, Anchor.BottomLeft), barSize: 0.1f)
            {
                BarScroll = MathHelper.Lerp(0, 1, MathUtils.InverseLerp(RagdollParams.MIN_SCALE, RagdollParams.MAX_SCALE, RagdollParams.LimbScale)),
                Step = 0.001f,
                OnMoved = (scrollBar, value) =>
                {
                    float v = MathHelper.Lerp(RagdollParams.MIN_SCALE, RagdollParams.MAX_SCALE, value);
                    UpdateLimbScale(v);
                    if (uniformScaling)
                    {
                        UpdateJointScale(v);
                        jointScaleBar.BarScroll = value;
                    }
                    return true;
                }
            };
            void UpdateJointScale(float value)
            {
                TryUpdateRagdollParam("jointscale", value);
                jointScaleText.Text = $"Joint Scale: {RagdollParams.JointScale.FormatDoubleDecimal()}";
                character.AnimController.ResetJoints();
            }
            void UpdateLimbScale(float value)
            {
                TryUpdateRagdollParam("limbscale", value);
                limbScaleText.Text = $"Limb Scale: {RagdollParams.LimbScale.FormatDoubleDecimal()}";
            }
            // TODO: doesn't trigger if the mouse is released while the cursor is outside the button rect
            limbScaleBar.Bar.OnClicked += (button, data) =>
            {
                RecreateRagdoll();
                return true;
            };
            jointScaleBar.Bar.OnClicked += (button, data) =>
            {
                if (uniformScaling)
                {
                    RecreateRagdoll();
                }
                return true;
            };
            var uniformScalingToggle = new GUITickBox(new RectTransform(new Point(elementSize.X, textAreaHeight), ragdollControls.RectTransform)
            {
                AbsoluteOffset = new Point(0, textAreaHeight * 4 + 10)
            }, "Uniform Scale")
            {
                Selected = uniformScaling,
                OnSelected = (GUITickBox box) =>
                {
                    uniformScaling = box.Selected;
                    return true;
                }
            };
            uniformScalingToggle.TextColor = Color.White;
            copyJointsToggle = new GUITickBox(new RectTransform(new Point(elementSize.X, textAreaHeight), ragdollControls.RectTransform)
            {
                AbsoluteOffset = new Point(0, textAreaHeight * 5 + 10)
            }, "Copy Joint Settings")
            {
                ToolTip = "Copies the currently tweaked settings to all selected joints.",
                Selected = copyJoints,
                TextColor = copyJoints ? Color.Red : Color.White,
                OnSelected = (GUITickBox box) =>
                {
                    copyJoints = box.Selected;
                    box.TextColor = copyJoints ? Color.Red : Color.White;
                    return true;
                }
            };
            // Animation
            animationControls = new GUIFrame(new RectTransform(Vector2.One, centerPanel.RectTransform), style: null) { CanBeFocused = false };
            var layoutGroupAnimation = new GUILayoutGroup(new RectTransform(Vector2.One, animationControls.RectTransform)) { CanBeFocused = false };
            var animationSelectionElement = new GUIFrame(new RectTransform(new Point(elementSize.X * 2 - 5, elementSize.Y), layoutGroupAnimation.RectTransform), style: null);
            var animationSelectionText = new GUITextBlock(new RectTransform(new Point(elementSize.X, elementSize.Y), animationSelectionElement.RectTransform), "Selected Animation:", Color.WhiteSmoke, textAlignment: Alignment.Center);
            animSelection = new GUIDropDown(new RectTransform(new Point(100, elementSize.Y), animationSelectionElement.RectTransform, Anchor.TopRight), elementCount: 4);
            if (character.AnimController.CanWalk)
            {
                animSelection.AddItem(AnimationType.Walk.ToString(), AnimationType.Walk);
                animSelection.AddItem(AnimationType.Run.ToString(), AnimationType.Run);
            }
            animSelection.AddItem(AnimationType.SwimSlow.ToString(), AnimationType.SwimSlow);
            animSelection.AddItem(AnimationType.SwimFast.ToString(), AnimationType.SwimFast);
            animSelection.SelectItem(character.AnimController.CanWalk ? AnimationType.Walk : AnimationType.SwimSlow);
            animSelection.OnSelected += (element, data) =>
            {
                AnimationType previousAnim = character.AnimController.ForceSelectAnimationType;
                character.AnimController.ForceSelectAnimationType = (AnimationType)data;               
                switch (character.AnimController.ForceSelectAnimationType)
                {
                    case AnimationType.Walk:
                        character.AnimController.forceStanding = true;
                        character.ForceRun = false;
                        if (!wallCollisionsEnabled)
                        {
                            SetWallCollisions(true);
                        }
                        if (previousAnim != AnimationType.Walk && previousAnim != AnimationType.Run)
                        {
                            TeleportTo(spawnPosition);
                        }
                        break;
                    case AnimationType.Run:
                        character.AnimController.forceStanding = true;
                        character.ForceRun = true;
                        if (!wallCollisionsEnabled)
                        {
                            SetWallCollisions(true);
                        }
                        if (previousAnim != AnimationType.Walk && previousAnim != AnimationType.Run)
                        {
                            TeleportTo(spawnPosition);
                        }
                        break;
                    case AnimationType.SwimSlow:
                        character.AnimController.forceStanding = false;
                        character.ForceRun = false;
                        if (wallCollisionsEnabled)
                        {
                            SetWallCollisions(false);
                        }
                        break;
                    case AnimationType.SwimFast:
                        character.AnimController.forceStanding = false;
                        character.ForceRun = true;
                        if (wallCollisionsEnabled)
                        {
                            SetWallCollisions(false);
                        }
                        break;
                    default:
                        throw new NotImplementedException();
                }
                return true;
            };
        }

<<<<<<< HEAD
        private void CreateLeftPanel()
        {
            // Release the old panel
            if (leftPanel != null)
            {
                leftPanel.RectTransform.Parent = null;
            }
            leftPanel = new GUIFrame(new RectTransform(new Vector2(0.3f, 0.2f), parent: Frame.RectTransform) { AbsoluteOffset = new Point(20, 20) });
            // Spritesheet controls
            Point elementSize = new Point(120, 20);
            int textAreaHeight = 20;
            spriteSheetControls = new GUIFrame(new RectTransform(new Vector2(0.5f, 0.1f), leftPanel.RectTransform), style: null) { CanBeFocused = false };
            var layoutGroupSpriteSheet = new GUILayoutGroup(new RectTransform(Vector2.One, spriteSheetControls.RectTransform)) { AbsoluteSpacing = 5, CanBeFocused = false };
            new GUITextBlock(new RectTransform(new Point(elementSize.X, textAreaHeight), layoutGroupSpriteSheet.RectTransform), "Spritesheet zoom:", Color.White);
            float spriteMinScale = 0.25f;
            float spriteMaxScale = Textures == null || Textures.None() ? 1 :
                (leftPanel.Rect.Right - spriteSheetOffsetX) / (float)(Textures.OrderByDescending(t => t.Width).First().Width);
            spriteSheetZoom = MathHelper.Clamp(1, spriteMinScale, spriteMaxScale);
            spriteSheetZoomBar = new GUIScrollBar(new RectTransform(new Point(elementSize.X, textAreaHeight), layoutGroupSpriteSheet.RectTransform), barSize: 0.2f)
            {
                Enabled = spriteMaxScale < 1,
                BarScroll = MathHelper.Lerp(0, 1, MathUtils.InverseLerp(spriteMinScale, spriteMaxScale, spriteSheetZoom)),
                Step = 0.01f,
                OnMoved = (scrollBar, value) =>
                {
                    spriteSheetZoom = MathHelper.Lerp(spriteMinScale, spriteMaxScale, value);
                    return true;
                }
            };
            pixelPerfectToggle = new GUITickBox(new RectTransform(new Point(elementSize.X, textAreaHeight), layoutGroupSpriteSheet.RectTransform), "Zoom 100%")
            {
                Enabled = spriteMaxScale >= 1,
                Selected = spriteMaxScale >= 1,
                TextColor = spriteMaxScale >= 1 ? Color.White : Color.Gray,
                OnSelected = (tickBox) =>
                {
                    spriteSheetZoomBar.Enabled = !tickBox.Selected;
                    spriteSheetZoom = Math.Min(1, spriteMaxScale);
                    spriteSheetZoomBar.BarScroll = MathHelper.Lerp(0, 1, MathUtils.InverseLerp(spriteMinScale, spriteMaxScale, spriteSheetZoom));
                    return true;
                }
            };
        }

=======
>>>>>>> bfd5bc7b
        private void CreateRightPanel()
        {
            // Release the old panel
            if (rightPanel != null)
            {
                rightPanel.RectTransform.Parent = null;
            }
            Vector2 buttonSize = new Vector2(1, 0.04f);
            Vector2 toggleSize = new Vector2(0.03f, 0.03f);
            Point margin = new Point(40, 60);
            rightPanel = new GUIFrame(new RectTransform(new Vector2(0.15f, 0.95f), parent: Frame.RectTransform, anchor: Anchor.CenterRight) { RelativeOffset = new Vector2(0.01f, 0) });
            var layoutGroup = new GUILayoutGroup(new RectTransform(new Point(rightPanel.Rect.Width - margin.X, rightPanel.Rect.Height - margin.Y), rightPanel.RectTransform, Anchor.Center));
            var charButtons = new GUIFrame(new RectTransform(buttonSize, parent: layoutGroup.RectTransform), style: null);
            var prevCharacterButton = new GUIButton(new RectTransform(new Vector2(0.5f, 1), charButtons.RectTransform, Anchor.TopLeft), "Previous \nCharacter");
            prevCharacterButton.OnClicked += (b, obj) =>
            {
                SpawnCharacter(GetPreviousConfigFile());
                return true;
            };
            var nextCharacterButton = new GUIButton(new RectTransform(new Vector2(0.5f, 1), charButtons.RectTransform, Anchor.TopRight), "Next \nCharacter");
            nextCharacterButton.OnClicked += (b, obj) =>
            {
                SpawnCharacter(GetNextConfigFile());
                return true;
            };
            var paramsToggle = new GUITickBox(new RectTransform(toggleSize, layoutGroup.RectTransform), "Show Parameters") { Selected = showParamsEditor };
            var spritesheetToggle = new GUITickBox(new RectTransform(toggleSize, layoutGroup.RectTransform), "Show Spritesheet") { Selected = showSpritesheet };
            var ragdollToggle = new GUITickBox(new RectTransform(toggleSize, layoutGroup.RectTransform), "Show Ragdoll") { Selected = showRagdoll };
            var editAnimsToggle = new GUITickBox(new RectTransform(toggleSize, layoutGroup.RectTransform), "Edit Animations") { Selected = editAnimations };       
            var editLimbsToggle = new GUITickBox(new RectTransform(toggleSize, layoutGroup.RectTransform), "Edit Limbs") { Selected = this.editLimbs };
            var jointsToggle = new GUITickBox(new RectTransform(toggleSize, layoutGroup.RectTransform), "Edit Joints") { Selected = editJoints };
            var ikToggle = new GUITickBox(new RectTransform(toggleSize, layoutGroup.RectTransform), "Edit IK Targets") { Selected = editIK };
            freezeToggle = new GUITickBox(new RectTransform(toggleSize, layoutGroup.RectTransform), "Freeze") { Selected = isFreezed };
            var autoFreezeToggle = new GUITickBox(new RectTransform(toggleSize, layoutGroup.RectTransform), "Auto Freeze") { Selected = autoFreeze };
            var limbPairEditToggle = new GUITickBox(new RectTransform(toggleSize, layoutGroup.RectTransform), "Limb Pair Editing") { Selected = limbPairEditing };
            animTestPoseToggle = new GUITickBox(new RectTransform(toggleSize, layoutGroup.RectTransform), "Animation Test Pose") { Selected = character.AnimController.AnimationTestPose };
            editAnimsToggle.OnSelected = box =>
            {
                editAnimations = box.Selected;
                if (editAnimations)
                {
                    spritesheetToggle.Selected = false;
                    editLimbsToggle.Selected = false;
                    jointsToggle.Selected = false;
                    ResetParamsEditor();
                }
                return true;
            };
            paramsToggle.OnSelected = box =>
            {
                showParamsEditor = box.Selected;
                return true;
            };
            editLimbsToggle.OnSelected = box =>
            {
                editLimbs = box.Selected;
                if (editLimbs)
                {
                    editAnimsToggle.Selected = false;
                    jointsToggle.Selected = false;
                    spritesheetToggle.Selected = true;
                    ResetParamsEditor();
                }
                return true;
            };
            ragdollToggle.OnSelected = box => showRagdoll = box.Selected;
            jointsToggle.OnSelected = box =>
            {
                editJoints = box.Selected;
                if (editJoints)
                {
                    editLimbsToggle.Selected = false;
                    editAnimsToggle.Selected = false;
                    ikToggle.Selected = false;
                    spritesheetToggle.Selected = true;
                    ragdollToggle.Selected = true;
                    ResetParamsEditor();
                }
                return true;
            };
            ikToggle.OnSelected = box =>
            {
                editIK = box.Selected;
                if (editIK)
                {
                    ragdollToggle.Selected = true;
                }
                return true;
            };
            spritesheetToggle.OnSelected = box =>
            {
                showSpritesheet = box.Selected;
                return true;
            };
            freezeToggle.OnSelected = box =>
            {
                isFreezed = box.Selected;
                return true;
            };
            autoFreezeToggle.OnSelected = box =>
            {
                autoFreeze = box.Selected;
                return true;
            };
            limbPairEditToggle.OnSelected = box =>
            {
                limbPairEditing = box.Selected;
                return true;
            };
            animTestPoseToggle.OnSelected = box =>
            {
                character.AnimController.AnimationTestPose = box.Selected;
                return true;
            };
            new GUITickBox(new RectTransform(toggleSize, layoutGroup.RectTransform), "Auto Move")
            {
                OnSelected = box =>
                {
                    character.OverrideMovement = box.Selected ? new Vector2(1, 0) as Vector2? : null;
                    return true;
                }
            };
            new GUITickBox(new RectTransform(toggleSize, layoutGroup.RectTransform), "Follow Cursor")
            {
                OnSelected = box =>
                {
                    character.dontFollowCursor = !box.Selected;
                    return true;
                }
            };
            new GUITickBox(new RectTransform(toggleSize, layoutGroup.RectTransform), "Display Colliders")
            {
                Selected = displayColliders,
                OnSelected = box =>
                {
                    displayColliders = box.Selected;
                    return true;
                }
            };
            new GUITickBox(new RectTransform(toggleSize, layoutGroup.RectTransform), "Edit Background Color")
            {
                Selected = displayBackgroundColor,
                OnSelected = box =>
                {
                    displayBackgroundColor = box.Selected;
                    return true;
                }
            };

            var quickSaveAnimButton = new GUIButton(new RectTransform(buttonSize, layoutGroup.RectTransform), "Quick Save Animations");
            quickSaveAnimButton.OnClicked += (button, userData) =>
            {
                AnimParams.ForEach(p => p.Save());
                GUI.AddMessage($"All animations saved", Color.Green, font: GUI.Font);
                return true;
            };
            var quickSaveRagdollButton = new GUIButton(new RectTransform(buttonSize, layoutGroup.RectTransform), "Quick Save Ragdoll");
            quickSaveRagdollButton.OnClicked += (button, userData) =>
            {
                character.AnimController.SaveRagdoll();
                GUI.AddMessage($"Ragdoll saved", Color.Green, font: GUI.Font);
                return true;
            };
            var resetAnimButton = new GUIButton(new RectTransform(buttonSize, layoutGroup.RectTransform), "Reset Animations");
            resetAnimButton.OnClicked += (button, userData) =>
            {
                AnimParams.ForEach(p => p.Reset());
                ResetParamsEditor();
                GUI.AddMessage($"All animations reset", Color.WhiteSmoke, font: GUI.Font);
                return true;
            };
            var resetRagdollButton = new GUIButton(new RectTransform(buttonSize, layoutGroup.RectTransform), "Reset Ragdoll");
            resetRagdollButton.OnClicked += (button, userData) =>
            {
                character.AnimController.ResetRagdoll();
                CreateCenterPanel();
                selectedJoints.Clear();
                selectedLimbs.Clear();
                jointSelectionWidgets.Clear();
                ResetParamsEditor();
                GUI.AddMessage($"Ragdoll reset", Color.WhiteSmoke, font: GUI.Font);
                return true;
            };
            int messageBoxWidth = GameMain.GraphicsWidth / 2;
            int messageBoxHeight = GameMain.GraphicsHeight / 2;
            var saveRagdollButton = new GUIButton(new RectTransform(buttonSize, layoutGroup.RectTransform), "Save Ragdoll");
            saveRagdollButton.OnClicked += (button, userData) =>
            {
                var box = new GUIMessageBox("Save Ragdoll", "Please provide a name for the file:", new string[] { "Cancel", "Save" }, messageBoxWidth, messageBoxHeight);
                var inputField = new GUITextBox(new RectTransform(new Point(box.Content.Rect.Width, 30), box.Content.RectTransform, Anchor.Center), RagdollParams.Name);
                box.Buttons[0].OnClicked += (b, d) =>
                {
                    box.Close();
                    return true;
                };
                box.Buttons[1].OnClicked += (b, d) =>
                {
                    character.AnimController.SaveRagdoll(inputField.Text);
                    ResetParamsEditor();
                    GUI.AddMessage($"Ragdoll saved to {RagdollParams.FullPath}", Color.Green, font: GUI.Font);
                    box.Close();
                    return true;
                };
                return true;
            };
            var loadRagdollButton = new GUIButton(new RectTransform(buttonSize, layoutGroup.RectTransform), "Load Ragdoll");
            loadRagdollButton.OnClicked += (button, userData) =>
            {
                var loadBox = new GUIMessageBox("Load Ragdoll", "", new string[] { "Cancel", "Load", "Delete" }, messageBoxWidth, messageBoxHeight);
                loadBox.Buttons[0].OnClicked += loadBox.Close;
                var listBox = new GUIListBox(new RectTransform(new Vector2(0.9f, 0.6f), loadBox.Content.RectTransform, Anchor.TopCenter));
                var deleteButton = loadBox.Buttons[2];
                deleteButton.Enabled = false;
                void PopulateListBox()
                {
                    try
                    {
                        var filePaths = Directory.GetFiles(RagdollParams.Folder);
                        foreach (var path in filePaths)
                        {
                            GUITextBlock textBlock = new GUITextBlock(new RectTransform(new Vector2(1.0f, 0.1f), listBox.Content.RectTransform) { MinSize = new Point(0, 30) },
                                ToolBox.LimitString(Path.GetFileNameWithoutExtension(path), GUI.Font, listBox.Rect.Width - 80))
                            {
                                UserData = path,
                                ToolTip = path
                            };
                        }
                    }
                    catch (Exception e)
                    {
                        DebugConsole.ThrowError("Couldn't open directory \"" + RagdollParams.Folder + "\"!", e);
                    }
                }
                PopulateListBox();
                // Handle file selection
                string selectedFile = null;
                listBox.OnSelected += (component, data) =>
                {
                    selectedFile = data as string;
                    // Don't allow to delete the ragdoll that is currently in use, nor the default file.
                    var fileName = Path.GetFileNameWithoutExtension(selectedFile);
                    deleteButton.Enabled = fileName != RagdollParams.Name && fileName != RagdollParams.GetDefaultFileName(character.SpeciesName);
                    return true;
                };
                deleteButton.OnClicked += (btn, data) =>
                {
                    if (selectedFile == null)
                    {
                        loadBox.Close();
                        return false;
                    }
                    var msgBox = new GUIMessageBox(
                        TextManager.Get("DeleteDialogLabel"),
                        TextManager.Get("DeleteDialogQuestion").Replace("[file]", selectedFile),
                        new string[] { TextManager.Get("Yes"), TextManager.Get("Cancel") }, messageBoxWidth - 100, messageBoxHeight - 100);
                    msgBox.Buttons[0].OnClicked += (b, d) =>
                    {
                        try
                        {
                            File.Delete(selectedFile);
                            GUI.AddMessage($"Ragdoll deleted from {selectedFile}", Color.Red, font: GUI.Font);
                        }
                        catch (Exception e)
                        {
                            DebugConsole.ThrowError(TextManager.Get("DeleteFileError").Replace("[file]", selectedFile), e);
                        }
                        msgBox.Close();
                        listBox.ClearChildren();
                        PopulateListBox();
                        selectedFile = null;
                        return true;
                    };
                    msgBox.Buttons[1].OnClicked += (b, d) =>
                    {
                        msgBox.Close();
                        return true;
                    };
                    return true;
                };
                loadBox.Buttons[1].OnClicked += (btn, data) =>
                {
                    string fileName = Path.GetFileNameWithoutExtension(selectedFile);
                    var ragdoll = character.IsHumanoid ? HumanRagdollParams.GetRagdollParams(character.SpeciesName, fileName) as RagdollParams : RagdollParams.GetRagdollParams<FishRagdollParams>(character.SpeciesName, fileName);
                    GUI.AddMessage($"Ragdoll loaded from {selectedFile}", Color.WhiteSmoke, font: GUI.Font);
                    RecreateRagdoll();
                    CreateCenterPanel();
                    loadBox.Close();
                    return true;
                };
                return true;
            };
            var saveAnimationButton = new GUIButton(new RectTransform(buttonSize, layoutGroup.RectTransform), "Save Animation");
            saveAnimationButton.OnClicked += (button, userData) =>
            {
                var box = new GUIMessageBox("Save Animation", string.Empty, new string[] { "Cancel", "Save" }, messageBoxWidth, messageBoxHeight);
                var textArea = new GUIFrame(new RectTransform(new Vector2(1, 0.1f), box.Content.RectTransform) { MinSize = new Point(350, 30) }, style: null);
                var inputLabel = new GUITextBlock(new RectTransform(new Vector2(0.3f, 1), textArea.RectTransform) { MinSize = new Point(250, 30) }, "Please provide a name for the file:");
                var inputField = new GUITextBox(new RectTransform(new Vector2(0.5f, 1), textArea.RectTransform, Anchor.TopRight) { MinSize = new Point(100, 30) }, CurrentAnimation.Name);
                // Type filtering
                var typeSelectionArea = new GUIFrame(new RectTransform(new Vector2(1f, 0.1f), box.Content.RectTransform) { MinSize = new Point(0, 30) }, style: null);
                var typeLabel = new GUITextBlock(new RectTransform(new Vector2(0.4f, 1), typeSelectionArea.RectTransform, Anchor.TopCenter, Pivot.TopRight), "Select Animation Type:");
                var typeDropdown = new GUIDropDown(new RectTransform(new Vector2(0.4f, 1), typeSelectionArea.RectTransform, Anchor.TopCenter, Pivot.TopLeft), elementCount: 4);
                foreach (object enumValue in Enum.GetValues(typeof(AnimationType)))
                {
                    typeDropdown.AddItem(enumValue.ToString(), enumValue);
                }
                AnimationType selectedType = character.AnimController.ForceSelectAnimationType;
                typeDropdown.OnSelected = (component, data) =>
                {
                    selectedType = (AnimationType)data;
                    inputField.Text = character.AnimController.GetAnimationParamsFromType(selectedType).Name;
                    return true;
                };
                typeDropdown.SelectItem(selectedType);
                box.Buttons[0].OnClicked += (b, d) =>
                {
                    box.Close();
                    return true;
                };
                box.Buttons[1].OnClicked += (b, d) =>
                {
                    var animParams = character.AnimController.GetAnimationParamsFromType(selectedType);
                    animParams.Save(inputField.Text);
                    GUI.AddMessage($"Animation of type {animParams.AnimationType} saved to {animParams.FullPath}", Color.Green, font: GUI.Font);
                    ResetParamsEditor();
                    box.Close();
                    return true;
                };
                return true;
            };
            var loadAnimationButton = new GUIButton(new RectTransform(buttonSize, layoutGroup.RectTransform), "Load Animation");
            loadAnimationButton.OnClicked += (button, userData) =>
            {
                var loadBox = new GUIMessageBox("Load Animation", "", new string[] { "Cancel", "Load", "Delete" }, messageBoxWidth, messageBoxHeight);
                loadBox.Buttons[0].OnClicked += loadBox.Close;
                var listBox = new GUIListBox(new RectTransform(new Vector2(0.9f, 0.6f), loadBox.Content.RectTransform));
                var deleteButton = loadBox.Buttons[2];
                deleteButton.Enabled = false;
                // Type filtering
                var typeSelectionArea = new GUIFrame(new RectTransform(new Vector2(0.9f, 0.1f), loadBox.Content.RectTransform) { MinSize = new Point(0, 30) }, style: null);
                var typeLabel = new GUITextBlock(new RectTransform(new Vector2(0.4f, 1), typeSelectionArea.RectTransform, Anchor.TopCenter, Pivot.TopRight), "Select Animation Type:");
                var typeDropdown = new GUIDropDown(new RectTransform(new Vector2(0.4f, 1), typeSelectionArea.RectTransform, Anchor.TopCenter, Pivot.TopLeft), elementCount: 4);
                foreach (object enumValue in Enum.GetValues(typeof(AnimationType)))
                {
                    typeDropdown.AddItem(enumValue.ToString(), enumValue);
                }
                AnimationType selectedType = character.AnimController.ForceSelectAnimationType;
                typeDropdown.OnSelected = (component, data) =>
                {
                    selectedType = (AnimationType)data;
                    PopulateListBox();
                    return true;
                };
                typeDropdown.SelectItem(selectedType);
                void PopulateListBox()
                {
                    try
                    {
                        listBox.ClearChildren();
                        var filePaths = Directory.GetFiles(CurrentAnimation.Folder);
                        foreach (var path in AnimationParams.FilterFilesByType(filePaths, selectedType))
                        {
                            GUITextBlock textBlock = new GUITextBlock(new RectTransform(new Vector2(1.0f, 0.1f), listBox.Content.RectTransform) { MinSize = new Point(0, 30) }, ToolBox.LimitString(Path.GetFileNameWithoutExtension(path), GUI.Font, listBox.Rect.Width - 80))
                            {
                                UserData = path,
                                ToolTip = path
                            };
                        }
                    }
                    catch (Exception e)
                    {
                        DebugConsole.ThrowError("Couldn't open directory \"" + CurrentAnimation.Folder + "\"!", e);
                    }
                }
                PopulateListBox();
                // Handle file selection
                string selectedFile = null;
                listBox.OnSelected += (component, data) =>
                {
                    selectedFile = data as string;
                    // Don't allow to delete the animation that is currently in use, nor the default file.
                    var fileName = Path.GetFileNameWithoutExtension(selectedFile);
                    deleteButton.Enabled = fileName != CurrentAnimation.Name && fileName != AnimationParams.GetDefaultFileName(character.SpeciesName, CurrentAnimation.AnimationType);
                    return true;
                };
                deleteButton.OnClicked += (btn, data) =>
                {
                    if (selectedFile == null)
                    {
                        loadBox.Close();
                        return false;
                    }
                    var msgBox = new GUIMessageBox(
                        TextManager.Get("DeleteDialogLabel"),
                        TextManager.Get("DeleteDialogQuestion").Replace("[file]", selectedFile),
                        new string[] { TextManager.Get("Yes"), TextManager.Get("Cancel") }, messageBoxWidth - 100, messageBoxHeight - 100);
                    msgBox.Buttons[0].OnClicked += (b, d) =>
                    {
                        try
                        {
                            File.Delete(selectedFile);
                            GUI.AddMessage($"Animation of type {selectedType} at {selectedFile} deleted", Color.Red, font: GUI.Font);
                        }
                        catch (Exception e)
                        {
                            DebugConsole.ThrowError(TextManager.Get("DeleteFileError").Replace("[file]", selectedFile), e);
                        }
                        msgBox.Close();
                        PopulateListBox();
                        selectedFile = null;
                        return true;
                    };
                    msgBox.Buttons[1].OnClicked += (b, d) =>
                    {
                        msgBox.Close();
                        return true;
                    };
                    return true;
                };
                loadBox.Buttons[1].OnClicked += (btn, data) =>
                {
                    string fileName = Path.GetFileNameWithoutExtension(selectedFile);
                    if (character.IsHumanoid)
                    {
                        switch (selectedType)
                        {
                            case AnimationType.Walk:
                                character.AnimController.WalkParams = HumanWalkParams.GetAnimParams(character, fileName);
                            break;
                            case AnimationType.Run:
                                character.AnimController.RunParams = HumanRunParams.GetAnimParams(character, fileName);
                                break;
                            case AnimationType.SwimSlow:
                                character.AnimController.SwimSlowParams = HumanSwimSlowParams.GetAnimParams(character, fileName);
                                break;
                            case AnimationType.SwimFast:
                                character.AnimController.SwimFastParams = HumanSwimFastParams.GetAnimParams(character, fileName);
                                break;
                            default:
                                DebugConsole.ThrowError($"Animation type {selectedType.ToString()} not implemented!");
                                break;
                        }
                    }
                    else
                    {
                        switch (selectedType)
                        {
                            case AnimationType.Walk:
                                character.AnimController.WalkParams = FishWalkParams.GetAnimParams(character, fileName);
                                break;
                            case AnimationType.Run:
                                character.AnimController.RunParams = FishRunParams.GetAnimParams(character, fileName);
                                break;
                            case AnimationType.SwimSlow:
                                character.AnimController.SwimSlowParams = FishSwimSlowParams.GetAnimParams(character, fileName);
                                break;
                            case AnimationType.SwimFast:
                                character.AnimController.SwimFastParams = FishSwimFastParams.GetAnimParams(character, fileName);
                                break;
                            default:
                                DebugConsole.ThrowError($"Animation type {selectedType.ToString()} not implemented!");
                                break;
                        }
                    }
                    GUI.AddMessage($"Animation of type {selectedType} loaded from {selectedFile}", Color.WhiteSmoke, font: GUI.Font);
                    ResetParamsEditor();
                    loadBox.Close();
                    return true;
                };
                return true;
            };
            var reloadTexturesButton = new GUIButton(new RectTransform(buttonSize, layoutGroup.RectTransform), "Reload Textures");
            reloadTexturesButton.OnClicked += (button, userData) =>
            {
                foreach (var limb in character.AnimController.Limbs)
                {
                    limb.ActiveSprite.ReloadTexture();
                }
                return true;
            };
            new GUIButton(new RectTransform(buttonSize, layoutGroup.RectTransform), "Recreate Ragdoll")
            {
                ToolTip = "Many of the parameters requires recreation of the ragdoll. If adjusting the parameter doesn't seem to have effect, click this button.",
                OnClicked = (button, data) =>
                {
                    RecreateRagdoll();
                    character.AnimController.ResetLimbs();
                    return true;
                }
            };
            new GUIButton(new RectTransform(buttonSize, layoutGroup.RectTransform), "Create New Character (WIP)")
            {
                OnClicked = (button, data) =>
                {
                    Wizard.Instance.SelectTab(Wizard.Tab.Character);
                    return true;
                }
            };
        }
        #endregion

        #region Params
        private List<AnimationParams> AnimParams => character.AnimController.AllAnimParams;
        private AnimationParams CurrentAnimation => character.AnimController.CurrentAnimationParams;
        private RagdollParams RagdollParams => character.AnimController.RagdollParams;

        private void ResetParamsEditor()
        {
            ParamsEditor.Instance.Clear();
            if (editAnimations)
            {
                AnimParams.ForEach(p => p.AddToEditor(ParamsEditor.Instance));
            }
            else if (editJoints || editLimbs)
            {
                if (selectedJoints.Any())
                {
                    foreach (var jointParams in RagdollParams.Joints)
                    {
                        if (selectedJoints.Any(j => j.jointParams == jointParams))
                        {
                            jointParams?.AddToEditor(ParamsEditor.Instance);
                        }
                    }
                }
                if (selectedLimbs.Any())
                {
                    foreach (var limbParams in RagdollParams.Limbs)
                    {
                        if (selectedLimbs.Any(l => l.limbParams == limbParams))
                        {
                            limbParams?.AddToEditor(ParamsEditor.Instance);
                        }
                    }
                }
                if (selectedJoints.None() && selectedLimbs.None())
                {
                    RagdollParams.AddToEditor(ParamsEditor.Instance);
                }
            }
        }

        private void TryUpdateAnimParam(string name, object value) => TryUpdateParam(character.AnimController.CurrentAnimationParams, name, value);
        private void TryUpdateRagdollParam(string name, object value) => TryUpdateParam(RagdollParams, name, value);

        private void TryUpdateParam(EditableParams editableParams, string name, object value)
        {
            if (editableParams.SerializableProperties.TryGetValue(name, out SerializableProperty p))
            {
                editableParams.SerializableEntityEditor.UpdateValue(p, value);
            }
        }

        private void TryUpdateJointParam(LimbJoint joint, string name, object value) => TryUpdateSubParam(joint.jointParams, name, value);
        private void TryUpdateLimbParam(Limb limb, string name, object value) => TryUpdateSubParam(limb.limbParams, name, value);

        private void TryUpdateSubParam(RagdollSubParams ragdollParams, string name, object value)
        {
            if (ragdollParams.SerializableProperties.TryGetValue(name, out SerializableProperty p))
            {
                ragdollParams.SerializableEntityEditor.UpdateValue(p, value);
            }
            else
            {
                var subParams = ragdollParams.SubParams.Where(sp => sp.SerializableProperties.ContainsKey(name)).FirstOrDefault();
                if (subParams != null)
                {
                    if (subParams.SerializableProperties.TryGetValue(name, out p))
                    {
                        subParams.SerializableEntityEditor.UpdateValue(p, value);
                    }
                }
                else
                {
                    DebugConsole.ThrowError($"No field for {name} found!");
                    //ragdollParams.SubParams.ForEach(sp => sp.SerializableProperties.ForEach(prop => DebugConsole.ThrowError($"{sp.Name}: sub param field: {prop.Key}")));
                }
            }
        }
        #endregion

        #region Helpers
        private Vector2 ScreenToSim(float x, float y) => ScreenToSim(new Vector2(x, y));
        private Vector2 ScreenToSim(Vector2 p) => ConvertUnits.ToSimUnits(Cam.ScreenToWorld(p));
        private Vector2 SimToScreen(float x, float y) => SimToScreen(new Vector2(x, y));
        private Vector2 SimToScreen(Vector2 p) => Cam.WorldToScreen(ConvertUnits.ToDisplayUnits(p));

        private void ValidateJoint(LimbJoint limbJoint)
        {
            if (limbJoint.UpperLimit < limbJoint.LowerLimit)
            {
                if (limbJoint.LowerLimit > 0.0f) limbJoint.LowerLimit -= MathHelper.TwoPi;
                if (limbJoint.UpperLimit < 0.0f) limbJoint.UpperLimit += MathHelper.TwoPi;
            }

            if (limbJoint.UpperLimit - limbJoint.LowerLimit > MathHelper.TwoPi)
            {
                // Wrapping the limits between PI seems to cause the joint angles being flipped by 180 degrees.
                //limbJoint.LowerLimit = MathUtils.WrapAnglePi(limbJoint.LowerLimit);
                //limbJoint.UpperLimit = MathUtils.WrapAnglePi(limbJoint.UpperLimit);
                limbJoint.LowerLimit = MathUtils.WrapAngleTwoPi(limbJoint.LowerLimit);
                limbJoint.UpperLimit = MathUtils.WrapAngleTwoPi(limbJoint.UpperLimit);
            }
        }
        #endregion

        #region Animation Controls
        private void DrawAnimationControls(SpriteBatch spriteBatch)
        {
            var collider = character.AnimController.Collider;
            var colliderDrawPos = SimToScreen(collider.SimPosition);
            var animParams = character.AnimController.CurrentAnimationParams;
            var groundedParams = animParams as GroundedMovementParams;
            var humanGroundedParams = animParams as HumanGroundedParams;
            var humanSwimParams = animParams as HumanSwimParams;
            var fishGroundedParams = animParams as FishGroundedParams;
            var fishSwimParams = animParams as FishSwimParams;
            var head = character.AnimController.GetLimb(LimbType.Head);
            var torso = character.AnimController.GetLimb(LimbType.Torso);
            var tail = character.AnimController.GetLimb(LimbType.Tail);
            var legs = character.AnimController.GetLimb(LimbType.Legs);
            var thigh = character.AnimController.GetLimb(LimbType.RightThigh) ?? character.AnimController.GetLimb(LimbType.LeftThigh);
            var foot = character.AnimController.GetLimb(LimbType.RightFoot) ?? character.AnimController.GetLimb(LimbType.LeftFoot);
            var hand = character.AnimController.GetLimb(LimbType.RightHand) ?? character.AnimController.GetLimb(LimbType.LeftHand);
            var arm = character.AnimController.GetLimb(LimbType.RightArm) ?? character.AnimController.GetLimb(LimbType.LeftArm);
            int widgetDefaultSize = 10;
            // collider does not rotate when the sprite is flipped -> rotates only when swimming
            float dir = character.AnimController.Dir;
            Vector2 colliderBottom = character.AnimController.GetColliderBottom();
            //Vector2 centerOfMass = character.AnimController.GetCenterOfMass();
            Vector2 simSpaceForward = Vector2.Transform(Vector2.UnitY, Matrix.CreateRotationZ(collider.Rotation));
            //Vector2 simSpaceLeft = Vector2.Transform(-Vector2.UnitX, Matrix.CreateRotationZ(collider.Rotation));
            Vector2 screenSpaceForward = VectorExtensions.Backward(collider.Rotation, 1);
            Vector2 screenSpaceLeft = screenSpaceForward.Right();
            // The forward vector is left or right in screen space when the unit is not swimming. Cannot rely on the collider here, because the rotation may vary on ground.
            Vector2 forward = animParams.IsSwimAnimation ? screenSpaceForward : Vector2.UnitX * dir;

            if (GameMain.DebugDraw)
            {
                //GUI.DrawLine(spriteBatch, charDrawPos, charDrawPos + screenSpaceForward * 40, Color.Blue);
                //GUI.DrawLine(spriteBatch, charDrawPos, charDrawPos + screenSpaceLeft * 40, Color.Red);
            }

            bool altDown = PlayerInput.KeyDown(Keys.LeftAlt);
            if (!altDown)
            {
                GUI.DrawString(spriteBatch, new Vector2(GameMain.GraphicsWidth / 2 - 120, GameMain.GraphicsHeight - 200), "HOLD \"Left Alt\" TO ADJUST THE CYCLE SPEED", Color.White, Color.Black * 0.5f, 10, GUI.Font);
            }
            // Widgets for all anims -->
            Vector2 referencePoint = SimToScreen(head != null ? head.SimPosition : collider.SimPosition);
            Vector2 drawPos = referencePoint;
            if (altDown)
            {
                if (selectedWidget == "Movement Speed") { selectedWidget = null; }
                // Cycle speed
                float multiplier = 0.25f;
                drawPos += forward * ConvertUnits.ToDisplayUnits(animParams.CycleSpeed * multiplier) * Cam.Zoom;
                DrawWidget(spriteBatch, drawPos, WidgetType.Circle, 20, Color.MediumPurple, "Cycle Speed", () =>
                {
                    float speed = animParams.CycleSpeed + ConvertUnits.ToSimUnits(Vector2.Multiply(scaledMouseSpeed / multiplier, forward).Combine()) / Cam.Zoom;
                    TryUpdateAnimParam("cyclespeed", speed);
                    GUI.DrawLine(spriteBatch, drawPos, referencePoint, Color.MediumPurple);
                });
                GUI.DrawLine(spriteBatch, drawPos + forward * 10, drawPos + forward * 15, Color.MediumPurple);
            }
            else
            {
                if (selectedWidget == "Cycle Speed") { selectedWidget = null; }
                // Movement speed
                float multiplier = 0.5f;
                drawPos += forward * ConvertUnits.ToDisplayUnits(animParams.MovementSpeed * multiplier) * Cam.Zoom;
                DrawWidget(spriteBatch, drawPos, WidgetType.Circle, 20, Color.Turquoise, "Movement Speed", () =>
                {
                    float speed = animParams.MovementSpeed + ConvertUnits.ToSimUnits(Vector2.Multiply(scaledMouseSpeed / multiplier, forward).Combine()) / Cam.Zoom;
                    TryUpdateAnimParam("movementspeed", MathHelper.Clamp(speed, 0.1f, Ragdoll.MAX_SPEED));
                    GUI.DrawLine(spriteBatch, drawPos, referencePoint, Color.Turquoise);
                    if (humanSwimParams != null)
                    {
                        TryUpdateAnimParam("cyclespeed", animParams.MovementSpeed);
                    }
                });
                GUI.DrawLine(spriteBatch, drawPos + forward * 10, drawPos + forward * 15, Color.Turquoise);
            }

            if (head != null)
            {
                // Head angle
                DrawRadialWidget(spriteBatch, SimToScreen(head.SimPosition), animParams.HeadAngle, "Head Angle", Color.White,
                    angle => TryUpdateAnimParam("headangle", angle), circleRadius: 25, rotationOffset: collider.Rotation + MathHelper.Pi, clockWise: dir < 0);
                // Head position and leaning
                if (animParams.IsGroundedAnimation)
                {
                    if (humanGroundedParams != null)
                    {
                        drawPos = SimToScreen(head.SimPosition.X + humanGroundedParams.HeadLeanAmount * dir, head.PullJointWorldAnchorB.Y);
                        DrawWidget(spriteBatch, drawPos, WidgetType.Rectangle, widgetDefaultSize, Color.Red, "Head", () =>
                        {
                            var scaledInput = ConvertUnits.ToSimUnits(scaledMouseSpeed) / Cam.Zoom;
                            TryUpdateAnimParam("headleanamount", humanGroundedParams.HeadLeanAmount + scaledInput.X * dir);
                            TryUpdateAnimParam("headposition", humanGroundedParams.HeadPosition - scaledInput.Y * 1.5f / RagdollParams.JointScale);
                            GUI.DrawLine(spriteBatch, drawPos, SimToScreen(head.SimPosition), Color.Red);
                        }, autoFreeze: false);
                        var origin = drawPos + new Vector2(widgetDefaultSize / 2, 0) * dir;
                        GUI.DrawLine(spriteBatch, origin, origin + Vector2.UnitX * 5 * dir, Color.Red);
                    }
                    else
                    {
                        drawPos = SimToScreen(head.SimPosition.X, head.PullJointWorldAnchorB.Y);
                        DrawWidget(spriteBatch, drawPos, WidgetType.Rectangle, widgetDefaultSize, Color.Red, "Head Position", () =>
                        {
                            float v = groundedParams.HeadPosition - ConvertUnits.ToSimUnits(scaledMouseSpeed.Y) / Cam.Zoom / RagdollParams.JointScale;
                            TryUpdateAnimParam("headposition", v);
                            GUI.DrawLine(spriteBatch, new Vector2(drawPos.X, 0), new Vector2(drawPos.X, GameMain.GraphicsHeight), Color.Red);
                        }, autoFreeze: false);
                    }
                }
            }
            if (torso != null)
            {
                referencePoint = torso.SimPosition;
                if (animParams is HumanGroundedParams || animParams is HumanSwimParams)
                {
                    referencePoint -= simSpaceForward * 0.25f;
                }
                // Torso angle
                DrawRadialWidget(spriteBatch, SimToScreen(referencePoint), animParams.TorsoAngle, "Torso Angle", Color.White,
                    angle => TryUpdateAnimParam("torsoangle", angle), rotationOffset: collider.Rotation + MathHelper.Pi, clockWise: dir < 0);

                if (animParams.IsGroundedAnimation)
                {
                    // Torso position and leaning
                    if (humanGroundedParams != null)
                    {
                        drawPos = SimToScreen(torso.SimPosition.X + humanGroundedParams.TorsoLeanAmount * dir, torso.PullJointWorldAnchorB.Y);
                        DrawWidget(spriteBatch, drawPos, WidgetType.Rectangle, widgetDefaultSize, Color.Red, "Torso", () =>
                        {
                            var scaledInput = ConvertUnits.ToSimUnits(scaledMouseSpeed) / Cam.Zoom;
                            TryUpdateAnimParam("torsoleanamount", humanGroundedParams.TorsoLeanAmount + scaledInput.X * dir);
                            TryUpdateAnimParam("torsoposition", humanGroundedParams.TorsoPosition - scaledInput.Y * 1.5f / RagdollParams.JointScale);
                            GUI.DrawLine(spriteBatch, drawPos, SimToScreen(torso.SimPosition), Color.Red);
                        }, autoFreeze: false);
                        var origin = drawPos + new Vector2(widgetDefaultSize / 2, 0) * dir;
                        GUI.DrawLine(spriteBatch, origin, origin + Vector2.UnitX * 5 * dir, Color.Red);
                    }
                    else
                    {
                        drawPos = SimToScreen(torso.SimPosition.X, torso.PullJointWorldAnchorB.Y);
                        DrawWidget(spriteBatch, drawPos, WidgetType.Rectangle, widgetDefaultSize, Color.Red, "Torso Position", () =>
                        {
                            float v = groundedParams.TorsoPosition - ConvertUnits.ToSimUnits(scaledMouseSpeed.Y) / Cam.Zoom / RagdollParams.JointScale;
                            TryUpdateAnimParam("torsoposition", v);
                            GUI.DrawLine(spriteBatch, new Vector2(drawPos.X, 0), new Vector2(drawPos.X, GameMain.GraphicsHeight), Color.Red);
                        }, autoFreeze: false);
                    }
                }
            }
            if (foot != null)
            {
                // Fish only
                if (animParams is IFishAnimation fishParams)
                {
                    foreach (Limb limb in character.AnimController.Limbs)
                    {
                        if (limb.type != LimbType.LeftFoot && limb.type != LimbType.RightFoot) continue;
                        
                        if (!fishParams.FootAnglesInRadians.ContainsKey(limb.limbParams.ID))
                        {
                            fishParams.FootAnglesInRadians[limb.limbParams.ID] = 0.0f;
                        }

                        DrawRadialWidget(spriteBatch, 
                            SimToScreen(new Vector2(limb.SimPosition.X, colliderBottom.Y)), 
                            MathHelper.ToDegrees(fishParams.FootAnglesInRadians[limb.limbParams.ID]), 
                            "Foot Angle", Color.White,
                            angle =>
                            {
                                fishParams.FootAnglesInRadians[limb.limbParams.ID] = MathHelper.ToRadians(angle);
                                TryUpdateAnimParam("footangles", fishParams.FootAngles);
                            },
                            circleRadius: 25, rotationOffset: collider.Rotation, clockWise: dir < 0);
                    }
                }
                // Grounded only
                if (groundedParams != null)
                {
                    referencePoint = SimToScreen(colliderBottom);
                    var v = ConvertUnits.ToDisplayUnits(groundedParams.StepSize);
                    drawPos = referencePoint + new Vector2(v.X * dir, -v.Y) * Cam.Zoom;
                    var origin = drawPos - new Vector2(widgetDefaultSize / 2, 0) * -dir;
                    DrawWidget(spriteBatch, drawPos, WidgetType.Rectangle, widgetDefaultSize, Color.LightGreen, "Step Size", () =>
                    {
                        var transformedInput = ConvertUnits.ToSimUnits(scaledMouseSpeed) * dir / Cam.Zoom;
                        if (dir > 0)
                        {
                            transformedInput.Y = -transformedInput.Y;
                        }
                        TryUpdateAnimParam("stepsize", groundedParams.StepSize + transformedInput);
                        GUI.DrawLine(spriteBatch, origin, referencePoint, Color.LightGreen);
                    });
                    GUI.DrawLine(spriteBatch, origin, origin + Vector2.UnitX * 5 * dir, Color.LightGreen);
                }
            }
            // Human grounded only -->
            if (humanGroundedParams != null)
            {
                /*if (legs != null || foot != null)
                {
                    drawPos = SimToScreen(colliderBottom + simSpaceForward * 0.3f);
                    float multiplier = 10;
                    DrawCircularWidget(spriteBatch, drawPos, humanGroundedParams.LegCorrectionTorque * multiplier, "Leg Angle", Color.LightBlue, angle =>
                    {
                        TryUpdateAnimParam("legcorrectiontorque", angle / multiplier);
                        GUI.DrawString(spriteBatch, drawPos, humanGroundedParams.LegCorrectionTorque.FormatSingleDecimal(), Color.Black, Color.LightBlue, font: GUI.SmallFont);
                    }, circleRadius: 25, rotationOffset: collider.Rotation, clockWise: dir < 0, displayAngle: false);
                }*/
                if (hand != null || arm != null)
                {
                    referencePoint = SimToScreen(collider.SimPosition + simSpaceForward * 0.2f);
                    var v = ConvertUnits.ToDisplayUnits(humanGroundedParams.HandMoveAmount);
                    drawPos = referencePoint + new Vector2(v.X * dir, v.Y) * Cam.Zoom;
                    var origin = drawPos - new Vector2(widgetDefaultSize / 2, 0) * -dir;
                    DrawWidget(spriteBatch, drawPos, WidgetType.Rectangle, widgetDefaultSize, Color.LightGreen, "Hand Move Amount", () =>
                    {
                        var transformedInput = ConvertUnits.ToSimUnits(new Vector2(scaledMouseSpeed.X * dir, scaledMouseSpeed.Y)) / Cam.Zoom;
                        TryUpdateAnimParam("handmoveamount", humanGroundedParams.HandMoveAmount + transformedInput);
                        GUI.DrawLine(spriteBatch, origin, referencePoint, Color.LightGreen);
                    });
                    GUI.DrawLine(spriteBatch, origin, origin + Vector2.UnitX * 5 * dir, Color.LightGreen);
                }
            }
            // Fish swim only -->
            else if (tail != null && fishSwimParams != null)
            {
                float amplitudeMultiplier = 0.5f;
                float lengthMultiplier = 20;
                float amplitude = ConvertUnits.ToDisplayUnits(fishSwimParams.WaveAmplitude) * Cam.Zoom / amplitudeMultiplier;
                float length = ConvertUnits.ToDisplayUnits(fishSwimParams.WaveLength) * Cam.Zoom / lengthMultiplier;
                referencePoint = colliderDrawPos - screenSpaceForward * ConvertUnits.ToDisplayUnits(collider.radius) * 3 * Cam.Zoom;
                drawPos = referencePoint;
                drawPos -= screenSpaceForward * length;
                Vector2 toRefPoint = referencePoint - drawPos;
                var start = drawPos + toRefPoint / 2;
                var control = start + (screenSpaceLeft * dir * amplitude);
                int points = 1000;
                // Length
                DrawWidget(spriteBatch, drawPos, WidgetType.Circle, 15, Color.NavajoWhite, "Wave Length", () =>
                {
                    var input = Vector2.Multiply(ConvertUnits.ToSimUnits(scaledMouseSpeed), screenSpaceForward).Combine() / Cam.Zoom * lengthMultiplier;
                    TryUpdateAnimParam("wavelength", MathHelper.Clamp(fishSwimParams.WaveLength - input, 0, 150));
                    //GUI.DrawLine(spriteBatch, drawPos, referencePoint, Color.Purple);
                    //GUI.DrawBezierWithDots(spriteBatch, referencePoint, drawPos, control, points, Color.Purple);
                    GUI.DrawSineWithDots(spriteBatch, referencePoint, -toRefPoint, amplitude, length, 5000, points, Color.NavajoWhite);

                });
                // Amplitude
                DrawWidget(spriteBatch, control, WidgetType.Circle, 15, Color.NavajoWhite, "Wave Amplitude", () =>
                {
                    var input = Vector2.Multiply(ConvertUnits.ToSimUnits(scaledMouseSpeed), screenSpaceLeft).Combine() * dir / Cam.Zoom * amplitudeMultiplier;
                    TryUpdateAnimParam("waveamplitude", MathHelper.Clamp(fishSwimParams.WaveAmplitude + input, -4, 4));
                    //GUI.DrawLine(spriteBatch, start, control, Color.Purple);
                    //GUI.DrawBezierWithDots(spriteBatch, referencePoint, drawPos, control, points, Color.Purple);
                    GUI.DrawSineWithDots(spriteBatch, referencePoint, -toRefPoint, amplitude, length, 5000, points, Color.NavajoWhite);

                });
            }
            // Human swim only -->
            else if (humanSwimParams != null)
            {
                // Legs
                float amplitudeMultiplier = 5;
                float lengthMultiplier = 5;
                float legMoveAmount = ConvertUnits.ToDisplayUnits(humanSwimParams.LegMoveAmount) * Cam.Zoom / amplitudeMultiplier;
                float legCycleLength = ConvertUnits.ToDisplayUnits(humanSwimParams.LegCycleLength) * Cam.Zoom / lengthMultiplier;
                referencePoint = SimToScreen(character.SimPosition - simSpaceForward / 2);
                drawPos = referencePoint;
                drawPos -= screenSpaceForward * legCycleLength;
                Vector2 toRefPoint = referencePoint - drawPos;
                Vector2 start = drawPos + toRefPoint / 2;
                Vector2 control = start + (screenSpaceLeft * dir * legMoveAmount);
                int points = 1000;
                // Cycle length
                DrawWidget(spriteBatch, drawPos, WidgetType.Circle, 15, Color.NavajoWhite, "Leg Movement Speed", () =>
                {
                    float input = Vector2.Multiply(ConvertUnits.ToSimUnits(scaledMouseSpeed), screenSpaceForward).Combine() / Cam.Zoom * amplitudeMultiplier;
                    TryUpdateAnimParam("legcyclelength", MathHelper.Clamp(humanSwimParams.LegCycleLength - input, 0, 20));
                    //GUI.DrawLine(spriteBatch, drawPos, referencePoint, Color.NavajoWhite);
                    //GUI.DrawBezierWithDots(spriteBatch, referencePoint, drawPos, control, points, Color.NavajoWhite);
                    GUI.DrawSineWithDots(spriteBatch, referencePoint, -toRefPoint, legMoveAmount, legCycleLength, 5000, points, Color.NavajoWhite);
                });
                // Movement amount
                DrawWidget(spriteBatch, control, WidgetType.Circle, 15, Color.NavajoWhite, "Leg Movement Amount", () =>
                {
                    float input = Vector2.Multiply(ConvertUnits.ToSimUnits(scaledMouseSpeed), screenSpaceLeft).Combine() * dir / Cam.Zoom * lengthMultiplier;
                    TryUpdateAnimParam("legmoveamount", MathHelper.Clamp(humanSwimParams.LegMoveAmount + input, -2, 2));
                    //GUI.DrawLine(spriteBatch, start, control, Color.NavajoWhite);
                    //GUI.DrawBezierWithDots(spriteBatch, referencePoint, drawPos, control, points, Color.NavajoWhite);
                    GUI.DrawSineWithDots(spriteBatch, referencePoint, -toRefPoint, legMoveAmount, legCycleLength, 5000, points, Color.NavajoWhite);
                });
                // Arms
                referencePoint = colliderDrawPos + screenSpaceForward * 10;
                Vector2 handMoveAmount = ConvertUnits.ToDisplayUnits(humanSwimParams.HandMoveAmount) * Cam.Zoom;
                drawPos = referencePoint + new Vector2(handMoveAmount.X * dir, handMoveAmount.Y);
                Vector2 origin = drawPos - new Vector2(widgetDefaultSize / 2, 0) * -dir;
                DrawWidget(spriteBatch, drawPos, WidgetType.Rectangle, widgetDefaultSize, Color.LightGreen, "Hand Move Amount", () =>
                {
                    Vector2 transformedInput = ConvertUnits.ToSimUnits(new Vector2(scaledMouseSpeed.X * dir, scaledMouseSpeed.Y)) / Cam.Zoom;
                    Vector2 handMovement = humanSwimParams.HandMoveAmount + transformedInput;
                    TryUpdateAnimParam("handmoveamount", handMovement);
                    TryUpdateAnimParam("handcyclespeed", handMovement.X * 4);
                    GUI.DrawLine(spriteBatch, origin, referencePoint, Color.LightGreen);
                });
                GUI.DrawLine(spriteBatch, origin, origin + Vector2.UnitX * 5 * dir, Color.LightGreen);
            }
        }
        #endregion

        #region Ragdoll
        private Vector2[] corners = new Vector2[4];
        private void DrawLimbEditor(SpriteBatch spriteBatch)
        {
            float inputMultiplier = 0.5f;
            foreach (Limb limb in character.AnimController.Limbs)
            {
                if (limb == null || limb.ActiveSprite == null) { continue; }
                var origin = limb.ActiveSprite.Origin;
                var sourceRect = limb.ActiveSprite.SourceRect;
                Vector2 size = sourceRect.Size.ToVector2() * Cam.Zoom * limb.Scale;
                Vector2 up = VectorExtensions.Backward(limb.Rotation);
                Vector2 left = up.Right();
                Vector2 limbScreenPos = SimToScreen(limb.SimPosition);
                var relativeOrigin = new Vector2(origin.X / sourceRect.Width, origin.Y / sourceRect.Height);
                var relativeOffset = relativeOrigin - new Vector2(0.5f, 0.5f);
                Vector2 offset = new Vector2(relativeOffset.X * sourceRect.Width, relativeOffset.Y * sourceRect.Height);
                offset = offset.X * left + offset.Y * up;
                // There's a calculation error in here somewhere, but the magic number 1.8 seems to do the trick.
                Vector2 center = limbScreenPos + offset * 1.8f;
                corners = MathUtils.GetImaginaryRect(corners, up, center, size);
                //GUI.DrawRectangle(spriteBatch, center - Vector2.One * 2, Vector2.One * 4, Color.Black, isFilled: true);
                GUI.DrawRectangle(spriteBatch, corners, selectedLimbs.Contains(limb) ? Color.Yellow : Color.Red);
                //GUI.DrawLine(spriteBatch, limbScreenPos, limbScreenPos + up * 20, Color.White, width: 3);
                //GUI.DrawLine(spriteBatch, limbScreenPos, limbScreenPos + up * 20, Color.Red);
                // Limb positions
                if (!lockSpriteOrigin)
                {
                    GUI.DrawLine(spriteBatch, limbScreenPos + Vector2.UnitY * 5.0f, limbScreenPos - Vector2.UnitY * 5.0f, Color.White, width: 3);
                    GUI.DrawLine(spriteBatch, limbScreenPos + Vector2.UnitX * 5.0f, limbScreenPos - Vector2.UnitX * 5.0f, Color.White, width: 3);
                    GUI.DrawLine(spriteBatch, limbScreenPos + Vector2.UnitY * 5.0f, limbScreenPos - Vector2.UnitY * 5.0f, Color.Red);
                    GUI.DrawLine(spriteBatch, limbScreenPos + Vector2.UnitX * 5.0f, limbScreenPos - Vector2.UnitX * 5.0f, Color.Red);
                }
                if (MathUtils.RectangleContainsPoint(corners, PlayerInput.MousePosition))
                {
                    // Select limbs
                    if (PlayerInput.LeftButtonDown())
                    {
                        if (!selectedLimbs.Contains(limb))
                        {
                            if (!Widget.EnableMultiSelect)
                            {
                                selectedLimbs.Clear();
                            }
                            selectedLimbs.Add(limb);
                        }
                        else if (Widget.EnableMultiSelect)
                        {
                            selectedLimbs.Remove(limb);
                        }
                    }
                    if (PlayerInput.LeftButtonClicked())
                    {
                        ResetParamsEditor();
                    }
                    // Origin
                    if (!lockSpriteOrigin && PlayerInput.LeftButtonHeld() && selectedLimbs.Contains(limb))
                    {
                        float multiplier = 0.5f;
                        Vector2 forward = Vector2.Transform(Vector2.UnitY, Matrix.CreateRotationZ(limb.Rotation));
                        var input = -scaledMouseSpeed * inputMultiplier * Cam.Zoom / limb.Scale * multiplier;
                        var sprite = limb.ActiveSprite;
                        origin += input.TransformVector(forward);
                        var max = new Vector2(sourceRect.Width, sourceRect.Height);
                        sprite.Origin = origin.Clamp(Vector2.Zero, max);
                        if (limb.DamagedSprite != null)
                        {
                            limb.DamagedSprite.Origin = sprite.Origin;
                        }
                        if (character.AnimController.IsFlipped)
                        {
                            origin.X = Math.Abs(origin.X - sourceRect.Width);
                        }
                        TryUpdateLimbParam(limb, "origin", relativeOrigin);
                        if (limbPairEditing)
                        {
                            UpdateOtherLimbs(limb, otherLimb =>
                            {
                                otherLimb.ActiveSprite.Origin = sprite.Origin;
                                if (otherLimb.DamagedSprite != null)
                                {
                                    otherLimb.DamagedSprite.Origin = sprite.Origin;
                                }
                                TryUpdateLimbParam(otherLimb, "origin", relativeOrigin);
                            });
                        }
                        GUI.DrawString(spriteBatch, limbScreenPos + new Vector2(10, -10), relativeOrigin.FormatDoubleDecimal(), Color.White, Color.Black * 0.5f);
                    }
                    else
                    {
                        GUI.DrawString(spriteBatch, limbScreenPos + new Vector2(10, -10), limb.Name, Color.White, Color.Black * 0.5f);
                    }
                }
            }
        }

        private void DrawRagdoll(SpriteBatch spriteBatch, float deltaTime)
        {
            bool altDown = PlayerInput.KeyDown(Keys.LeftAlt);
            if (!altDown && editJoints)
            {
                GUI.DrawString(spriteBatch, new Vector2(GameMain.GraphicsWidth / 2 - 200, GameMain.GraphicsHeight - 200), "HOLD \"Left Alt\" TO MANIPULATE THE OTHER END OF THE JOINT", Color.White, Color.Black * 0.5f, 10, GUI.Font);
            }
            foreach (Limb limb in character.AnimController.Limbs)
            {
                if (editIK)
                {
                    if (limb.type == LimbType.LeftFoot || limb.type == LimbType.RightFoot || limb.type == LimbType.LeftHand || limb.type == LimbType.RightHand)
                    {
                        var pullJointWidgetSize = new Vector2(5, 5);
                        Vector2 tformedPullPos = SimToScreen(limb.PullJointWorldAnchorA);
                        GUI.DrawRectangle(spriteBatch, tformedPullPos - pullJointWidgetSize / 2, pullJointWidgetSize, Color.Red, true);
                        DrawWidget(spriteBatch, tformedPullPos, WidgetType.Rectangle, 8, Color.Cyan, $"IK ({limb.Name})",
                        () =>
                        {
                            limb.PullJointWorldAnchorA = ScreenToSim(PlayerInput.MousePosition);
                            TryUpdateLimbParam(limb, "pullpos", ConvertUnits.ToDisplayUnits(limb.PullJointLocalAnchorA / limb.limbParams.Ragdoll.LimbScale));
                            GUI.DrawLine(spriteBatch, SimToScreen(limb.SimPosition), tformedPullPos, Color.MediumPurple);
                        });
                    }
                }
                foreach (var joint in character.AnimController.LimbJoints)
                {
                    Vector2 jointPos = Vector2.Zero;
                    Vector2 otherPos = Vector2.Zero;
                    Vector2 anchorPosA = ConvertUnits.ToDisplayUnits(joint.LocalAnchorA);
                    Vector2 anchorPosB = ConvertUnits.ToDisplayUnits(joint.LocalAnchorB);
                    if (joint.BodyA == limb.body.FarseerBody)
                    {
                        jointPos = anchorPosA;
                        otherPos = anchorPosB;
                    }
                    else if (joint.BodyB == limb.body.FarseerBody)
                    {
                        jointPos = anchorPosB;
                        otherPos = anchorPosA;
                    }
                    else
                    {
                        continue;
                    }
                    Vector2 limbScreenPos = SimToScreen(limb.SimPosition);
                    var f = Vector2.Transform(jointPos, Matrix.CreateRotationZ(limb.Rotation));
                    f.Y = -f.Y;
                    Vector2 tformedJointPos = limbScreenPos + f * Cam.Zoom;
                    if (showRagdoll)
                    {
                        ShapeExtensions.DrawPoint(spriteBatch, limbScreenPos, Color.Black, size: 5);
                        ShapeExtensions.DrawPoint(spriteBatch, limbScreenPos, Color.White, size: 1);
                        GUI.DrawLine(spriteBatch, limbScreenPos, tformedJointPos, Color.Black, width: 3);
                        GUI.DrawLine(spriteBatch, limbScreenPos, tformedJointPos, Color.White, width: 1);
                    }
                    if (editJoints)
                    {
                        if (altDown && joint.BodyA == limb.body.FarseerBody)
                        {
                            continue;
                        }
                        if (!altDown && joint.BodyB == limb.body.FarseerBody)
                        {
                            continue;
                        }
                        var selectionWidget = GetJointSelectionWidget($"{joint.jointParams.Name} selection widget ragdoll", joint);
                        selectionWidget.DrawPos = tformedJointPos;
                        selectionWidget.Draw(spriteBatch, deltaTime);
                        if (selectedJoints.Contains(joint))
                        {
                            if (joint.LimitEnabled)
                            {
                                DrawJointLimitWidgets(spriteBatch, limb, joint, tformedJointPos, autoFreeze: true, allowPairEditing: true, rotationOffset: limb.Rotation);
                            }
                            Vector2 to = tformedJointPos + VectorExtensions.Forward(joint.LimbB.Rotation + MathHelper.ToRadians(-spriteSheetOrientation), 20);
                            GUI.DrawLine(spriteBatch, tformedJointPos, to, Color.Magenta, width: 2);
                            var dotSize = new Vector2(5, 5);
                            var rect = new Rectangle((tformedJointPos - dotSize / 2).ToPoint(), dotSize.ToPoint());
                            //GUI.DrawRectangle(spriteBatch, tformedJointPos - dotSize / 2, dotSize, color, true);
                            //GUI.DrawLine(spriteBatch, tformedJointPos, tformedJointPos + up * 20, Color.White, width: 3);
                            GUI.DrawLine(spriteBatch, limbScreenPos, tformedJointPos, Color.Yellow, width: 3);
                            //GUI.DrawRectangle(spriteBatch, inputRect, Color.Red);
                            GUI.DrawString(spriteBatch, tformedJointPos + new Vector2(dotSize.X, -dotSize.Y) * 2, $"{joint.jointParams.Name} {jointPos.FormatZeroDecimal()}", Color.White, Color.Black * 0.5f);
                            if (selectedJoints.Contains(joint))
                            {
                                if (PlayerInput.LeftButtonHeld())
                                {
                                    if (!selectionWidget.IsControlled) { continue; }
                                    if (autoFreeze)
                                    {
                                        isFreezed = true;
                                    }
                                    Vector2 input = ConvertUnits.ToSimUnits(scaledMouseSpeed) / Cam.Zoom;
                                    input.Y = -input.Y;
                                    input = input.TransformVector(VectorExtensions.Forward(limb.Rotation));
                                    if (joint.BodyA == limb.body.FarseerBody)
                                    {
                                        joint.LocalAnchorA += input;
                                        TryUpdateJointParam(joint, "limb1anchor", ConvertUnits.ToDisplayUnits(joint.LocalAnchorA));
                                        // Snap all selected joints to the first selected
                                        if (copyJoints)
                                        {
                                            foreach (var j in selectedJoints)
                                            {
                                                j.LocalAnchorA = joint.LocalAnchorA;
                                                TryUpdateJointParam(j, "limb1anchor", ConvertUnits.ToDisplayUnits(joint.LocalAnchorA));
                                            }
                                        }
                                    }
                                    else if (joint.BodyB == limb.body.FarseerBody)
                                    {
                                        joint.LocalAnchorB += input;
                                        TryUpdateJointParam(joint, "limb2anchor", ConvertUnits.ToDisplayUnits(joint.LocalAnchorB));
                                        // Snap all selected joints to the first selected
                                        if (copyJoints)
                                        {
                                            foreach (var j in selectedJoints)
                                            {
                                                j.LocalAnchorA = joint.LocalAnchorA;
                                                TryUpdateJointParam(j, "limb2anchor", ConvertUnits.ToDisplayUnits(joint.LocalAnchorB));
                                            }
                                        }
                                    }
                                    // Edit the other joints
                                    if (limbPairEditing)
                                    {
                                        UpdateOtherJoints(limb, (otherLimb, otherJoint) =>
                                        {
                                            if (joint.BodyA == limb.body.FarseerBody && otherJoint.BodyA == otherLimb.body.FarseerBody)
                                            {
                                                otherJoint.LocalAnchorA = joint.LocalAnchorA;
                                                TryUpdateJointParam(otherJoint, "limb1anchor", ConvertUnits.ToDisplayUnits(joint.LocalAnchorA));
                                            }
                                            else if (joint.BodyB == limb.body.FarseerBody && otherJoint.BodyB == otherLimb.body.FarseerBody)
                                            {
                                                otherJoint.LocalAnchorB = joint.LocalAnchorB;
                                                TryUpdateJointParam(otherJoint, "limb2anchor", ConvertUnits.ToDisplayUnits(joint.LocalAnchorB));
                                            }
                                        });
                                    }
                                }
                                else
                                {
                                    isFreezed = freezeToggle.Selected;
                                }
                            }
                        }
                    }
                }
            }
        }

        private void UpdateOtherLimbs(Limb limb, Action<Limb> updateAction)
        {
            // Edit the other limbs
            if (limbPairEditing)
            {
                string limbType = limb.type.ToString();
                bool isLeft = limbType.Contains("Left");
                bool isRight = limbType.Contains("Right");
                if (isLeft || isRight)
                {
                    if (character.AnimController.HasMultipleLimbsOfSameType)
                    {
                        GetOtherLimbs(limb)?.ForEach(l => UpdateOtherLimbs(l));
                    }
                    else
                    {
                        Limb otherLimb = GetOtherLimb(limbType, isLeft);
                        if (otherLimb != null)
                        {
                            UpdateOtherLimbs(otherLimb);
                        }
                    }
                    void UpdateOtherLimbs(Limb otherLimb)
                    {
                        updateAction(otherLimb);
                    }
                }
            }
        }

        private void UpdateOtherJoints(Limb limb, Action<Limb, LimbJoint> updateAction)
        {
            // Edit the other joints
            if (limbPairEditing)
            {
                string limbType = limb.type.ToString();
                bool isLeft = limbType.Contains("Left");
                bool isRight = limbType.Contains("Right");
                if (isLeft || isRight)
                {
                    if (character.AnimController.HasMultipleLimbsOfSameType)
                    {
                        GetOtherLimbs(limb)?.ForEach(l => UpdateOtherJoints(l));
                    }
                    else
                    {
                        Limb otherLimb = GetOtherLimb(limbType, isLeft);
                        if (otherLimb != null)
                        {
                            UpdateOtherJoints(otherLimb);
                        }
                    }
                    void UpdateOtherJoints(Limb otherLimb)
                    {
                        foreach (var otherJoint in character.AnimController.LimbJoints)
                        {
                            updateAction(otherLimb, otherJoint);
                        }
                    }
                }
            }
        }

        private Limb GetOtherLimb(string limbType, bool isLeft)
        {
            string otherLimbType = isLeft ? limbType.Replace("Left", "Right") : limbType.Replace("Right", "Left");
            if (Enum.TryParse(otherLimbType, out LimbType type))
            {
                return character.AnimController.GetLimb(type);
            }
            return null;
        }

        // TODO: optimize?, this method creates carbage (not much, but it's used frequently)
        private IEnumerable<Limb> GetOtherLimbs(Limb limb)
        {
            var otherLimbs = character.AnimController.Limbs.Where(l => l.type == limb.type && l != limb);
            string limbType = limb.type.ToString();
            string otherLimbType = limbType.Contains("Left") ? limbType.Replace("Left", "Right") : limbType.Replace("Right", "Left");
            if (Enum.TryParse(otherLimbType, out LimbType type))
            {
                otherLimbs = otherLimbs.Union(character.AnimController.Limbs.Where(l => l.type == type));
            }
            return otherLimbs;
        }
        #endregion

        #region Spritesheet
        private List<Texture2D> textures;
        private List<Texture2D> Textures
        {
            get
            {
                if (textures == null)
                {
                    CreateTextures();
                }
                return textures;
            }
        }
        private List<string> texturePaths;
        private void CreateTextures()
        {
            textures = new List<Texture2D>();
            texturePaths = new List<string>();
            foreach (Limb limb in character.AnimController.Limbs)
            {
                if (limb.ActiveSprite == null || texturePaths.Contains(limb.ActiveSprite.FilePath)) { continue; }
                if (limb.ActiveSprite.Texture == null) { continue; }
                textures.Add(limb.ActiveSprite.Texture);
                texturePaths.Add(limb.ActiveSprite.FilePath);
            }
        }

        private void DrawSpritesheetEditor(SpriteBatch spriteBatch, float deltaTime)
        {
            int offsetX = spriteSheetOffsetX;
            int offsetY = spriteSheetOffsetY;
            for (int i = 0; i < Textures.Count; i++)
            {
                var texture = Textures[i];
                spriteBatch.Draw(texture, 
                    position: new Vector2(offsetX, offsetY), 
                    rotation: 0, 
                    origin: Vector2.Zero,
                    sourceRectangle: null,
                    scale: spriteSheetZoom,
                    effects: SpriteEffects.None,
                    color: Color.White,
                    layerDepth: 0);
                GUI.DrawRectangle(spriteBatch, new Vector2(offsetX, offsetY), texture.Bounds.Size.ToVector2() * spriteSheetZoom, Color.White);
                foreach (Limb limb in character.AnimController.Limbs)
                {
                    if (limb.ActiveSprite == null || limb.ActiveSprite.FilePath != texturePaths[i]) continue;
                    Rectangle rect = limb.ActiveSprite.SourceRect;
                    rect.Size = rect.MultiplySize(spriteSheetZoom);
                    rect.Location = rect.Location.Multiply(spriteSheetZoom);
                    rect.X += offsetX;
                    rect.Y += offsetY;

                    GUI.DrawRectangle(spriteBatch, rect, selectedLimbs.Contains(limb) ? Color.Yellow : Color.Red);
                    Vector2 origin = limb.ActiveSprite.Origin;
                    Vector2 limbScreenPos = new Vector2(rect.X + origin.X * spriteSheetZoom, rect.Y + origin.Y * spriteSheetZoom);
                    // The origin is manipulated when the character is flipped. We have to undo it here.
                    if (character.AnimController.Dir < 0)
                    {
                        limbScreenPos.X = rect.X + rect.Width - (float)Math.Round(origin.X * spriteSheetZoom);
                    }
                    if (editJoints)
                    {
                        DrawSpritesheetJointEditor(spriteBatch, deltaTime, limb, limbScreenPos);
                    }
                    if (editLimbs)
                    {
                        if (!lockSpriteOrigin)
                        {
                            Color innerColor = selectedLimbs.Contains(limb) ? Color.Yellow : Color.Red;
                            // Draw the sprite origins
                            GUI.DrawLine(spriteBatch, limbScreenPos + Vector2.UnitY * 5.0f, limbScreenPos - Vector2.UnitY * 5.0f, Color.White, width: 3);
                            GUI.DrawLine(spriteBatch, limbScreenPos + Vector2.UnitX * 5.0f, limbScreenPos - Vector2.UnitX * 5.0f, Color.White, width: 3);
                            GUI.DrawLine(spriteBatch, limbScreenPos + Vector2.UnitY * 5.0f, limbScreenPos - Vector2.UnitY * 5.0f, innerColor);
                            GUI.DrawLine(spriteBatch, limbScreenPos + Vector2.UnitX * 5.0f, limbScreenPos - Vector2.UnitX * 5.0f, innerColor);
                        }
                        // Draw the source rect widgets
                        int widgetSize = 8;
                        int halfSize = widgetSize / 2;
                        Vector2 stringOffset = new Vector2(5, 14);
                        var topLeft = rect.Location.ToVector2();
                        var topRight = new Vector2(topLeft.X + rect.Width, topLeft.Y);
                        var bottomRight = new Vector2(topRight.X, topRight.Y + rect.Height);
                        //var bottomLeft = new Vector2(topLeft.X, bottomRight.Y);
                        // Select limbs
                        bool isMouseOnRect = rect.Contains(PlayerInput.MousePosition);
                        if (isMouseOnRect)
                        {
                            if (PlayerInput.LeftButtonDown() && selectedWidget == null)
                            {
                                if (!selectedLimbs.Contains(limb))
                                {
                                    if (!Widget.EnableMultiSelect)
                                    {
                                        selectedLimbs.Clear();
                                    }
                                    selectedLimbs.Add(limb);
                                }
                                else if (Widget.EnableMultiSelect)
                                {
                                    selectedLimbs.Remove(limb);
                                }
                            }
                            if (PlayerInput.LeftButtonClicked())
                            {
                                ResetParamsEditor();
                            }
                        }
                        if (selectedLimbs.Contains(limb))
                        {
                            if (!lockSpriteOrigin && PlayerInput.LeftButtonHeld() && isMouseOnRect && selectedWidget == null)
                            {
                                var input = scaledMouseSpeed / spriteSheetZoom;
                                input.X *= character.AnimController.Dir;
                                // Adjust the sprite origin
                                origin += input;
                                var sprite = limb.ActiveSprite;
                                var sourceRect = sprite.SourceRect;
                                var max = new Vector2(sourceRect.Width, sourceRect.Height);
                                sprite.Origin = origin.Clamp(Vector2.Zero, max);
                                if (limb.DamagedSprite != null)
                                {
                                    limb.DamagedSprite.Origin = limb.ActiveSprite.Origin;
                                }
                                if (character.AnimController.IsFlipped)
                                {
                                    origin.X = Math.Abs(origin.X - sourceRect.Width);
                                }
                                var relativeOrigin = new Vector2(origin.X / sourceRect.Width, origin.Y / sourceRect.Height);
                                TryUpdateLimbParam(limb, "origin", relativeOrigin);
                                GUI.DrawString(spriteBatch, limbScreenPos + new Vector2(10, -10), relativeOrigin.FormatDoubleDecimal(), Color.Yellow, Color.Black * 0.5f);
                                if (limbPairEditing)
                                {
                                    UpdateOtherLimbs(limb, otherLimb =>
                                    {
                                        otherLimb.ActiveSprite.Origin = sprite.Origin;
                                        if (otherLimb.DamagedSprite != null)
                                        {
                                            otherLimb.DamagedSprite.Origin = sprite.Origin;
                                        }
                                        TryUpdateLimbParam(otherLimb, "origin", relativeOrigin);
                                    });
                                }
                            }
                            if (!lockSpritePosition)
                            {
                                DrawWidget(spriteBatch, topLeft - new Vector2(halfSize), WidgetType.Rectangle, widgetSize, Color.Yellow, "Position", () =>
                                {
                                    // Adjust the source rect location
                                    var newRect = limb.ActiveSprite.SourceRect;
                                    newRect.Location = new Point(
                                        (int)((PlayerInput.MousePosition.X + halfSize - offsetX) / spriteSheetZoom),
                                        (int)((PlayerInput.MousePosition.Y + halfSize - offsetY) / spriteSheetZoom));
                                    limb.ActiveSprite.SourceRect = newRect;
                                    if (limb.DamagedSprite != null)
                                    {
                                        limb.DamagedSprite.SourceRect = limb.ActiveSprite.SourceRect;
                                    }
                                    TryUpdateLimbParam(limb, "sourcerect", newRect);
                                    GUI.DrawString(spriteBatch, topLeft + new Vector2(stringOffset.X, -stringOffset.Y * 1.5f), limb.ActiveSprite.SourceRect.Location.ToString(), Color.Yellow, Color.Black * 0.5f);
                                    if (limbPairEditing)
                                    {
                                        UpdateOtherLimbs(limb, otherLimb =>
                                        {
                                            otherLimb.ActiveSprite.SourceRect = newRect;
                                            if (otherLimb.DamagedSprite != null)
                                            {
                                                otherLimb.DamagedSprite.SourceRect = newRect;
                                            }
                                            TryUpdateLimbParam(otherLimb, "sourcerect", newRect);
                                        });
                                    }
                                }, autoFreeze: false);
                            }
                            if (!lockSpriteSize)
                            {
                                DrawWidget(spriteBatch, bottomRight + new Vector2(halfSize), WidgetType.Rectangle, widgetSize, Color.Yellow, "Size", () =>
                                {
                                    // Adjust the source rect width and height, and the sprite size.
                                    var newRect = limb.ActiveSprite.SourceRect;
                                    int width = (int)((PlayerInput.MousePosition.X - rect.X) / spriteSheetZoom);
                                    int height = (int)((PlayerInput.MousePosition.Y - rect.Y) / spriteSheetZoom);
                                    int dx = newRect.Width - width;
                                    newRect.Width = width;
                                    newRect.Height = height;
                                    limb.ActiveSprite.SourceRect = newRect;
                                    limb.ActiveSprite.size = new Vector2(width, height);
                                    // Also the origin should be adjusted to the new width, so that it will remain at the same position relative to the source rect location.
                                    limb.ActiveSprite.Origin = new Vector2(origin.X - dx, origin.Y);
                                    if (limb.DamagedSprite != null)
                                    {
                                        limb.DamagedSprite.SourceRect = limb.ActiveSprite.SourceRect;
                                        limb.DamagedSprite.Origin = limb.ActiveSprite.Origin;
                                    }
                                    if (character.AnimController.IsFlipped)
                                    {
                                        origin.X = Math.Abs(origin.X - newRect.Width);
                                    }
                                    var relativeOrigin = new Vector2(origin.X / newRect.Width, origin.Y / newRect.Height);
                                    TryUpdateLimbParam(limb, "origin", relativeOrigin);
                                    TryUpdateLimbParam(limb, "sourcerect", newRect);
                                    GUI.DrawString(spriteBatch, bottomRight + stringOffset, limb.ActiveSprite.size.FormatZeroDecimal(), Color.Yellow, Color.Black * 0.5f);
                                    if (limbPairEditing)
                                    {
                                        UpdateOtherLimbs(limb, otherLimb =>
                                        {
                                            otherLimb.ActiveSprite.SourceRect = newRect;
                                            otherLimb.ActiveSprite.Origin = relativeOrigin;
                                            if (otherLimb.DamagedSprite != null)
                                            {
                                                otherLimb.DamagedSprite.SourceRect = newRect;
                                                otherLimb.DamagedSprite.Origin = relativeOrigin;
                                            }
                                            TryUpdateLimbParam(otherLimb, "origin", relativeOrigin);
                                            TryUpdateLimbParam(otherLimb, "sourcerect", newRect);
                                        });
                                    }
                                }, autoFreeze: false);
                            }
                        }
                        else if (isMouseOnRect)
                        {
                            GUI.DrawString(spriteBatch, limbScreenPos + new Vector2(10, -10), limb.Name, Color.White, Color.Black * 0.5f);
                        }
                    }
                }
                offsetY += (int)(texture.Height * spriteSheetZoom);
            }
        }

        private void DrawSpritesheetJointEditor(SpriteBatch spriteBatch, float deltaTime, Limb limb, Vector2 limbScreenPos, float spriteRotation = 0)
        {
            foreach (var joint in character.AnimController.LimbJoints)
            {
                Vector2 jointPos = Vector2.Zero;
                Vector2 anchorPosA = ConvertUnits.ToDisplayUnits(joint.LocalAnchorA);
                Vector2 anchorPosB = ConvertUnits.ToDisplayUnits(joint.LocalAnchorB);
                string anchorID;
                string otherID;
                if (joint.BodyA == limb.body.FarseerBody)
                {
                    jointPos = anchorPosA;
                    anchorID = "1";
                    otherID = "2";
                }
                else if (joint.BodyB == limb.body.FarseerBody)
                {
                    jointPos = anchorPosB;
                    anchorID = "2";
                    otherID = "1";
                }
                else
                {
                    continue;
                }
                Vector2 tformedJointPos = jointPos = jointPos / RagdollParams.JointScale * spriteSheetZoom;
                tformedJointPos.Y = -tformedJointPos.Y;
                tformedJointPos.X *= character.AnimController.Dir;
                tformedJointPos += limbScreenPos;
                var jointSelectionWidget = GetJointSelectionWidget($"{joint.jointParams.Name} selection widget {anchorID}", joint, $"{joint.jointParams.Name} selection widget {otherID}");
                jointSelectionWidget.DrawPos = tformedJointPos;
                jointSelectionWidget.Draw(spriteBatch, deltaTime);
                var otherWidget = GetJointSelectionWidget($"{joint.jointParams.Name} selection widget {otherID}", joint, $"{joint.jointParams.Name} selection widget {anchorID}");
                if (anchorID == "2")
                {
                    bool isSelected = selectedJoints.Contains(joint);
                    bool isHovered = jointSelectionWidget.IsSelected || otherWidget.IsSelected;
                    if (isSelected || isHovered)
                    {
                        GUI.DrawLine(spriteBatch, jointSelectionWidget.DrawPos, otherWidget.DrawPos, jointSelectionWidget.color, width: 2);
                    }
                }
                if (selectedJoints.Contains(joint))
                {
                    if (joint.LimitEnabled)
                    {
                        DrawJointLimitWidgets(spriteBatch, limb, joint, tformedJointPos, autoFreeze: false, allowPairEditing: true);
                    }
                    if (jointSelectionWidget.IsControlled)
                    {
                        Vector2 input = ConvertUnits.ToSimUnits(scaledMouseSpeed);
                        input.Y = -input.Y;
                        input.X *= character.AnimController.Dir;
                        input *= RagdollParams.JointScale / spriteSheetZoom;
                        if (joint.BodyA == limb.body.FarseerBody)
                        {
                            joint.LocalAnchorA += input;
                            TryUpdateJointParam(joint, "limb1anchor", ConvertUnits.ToDisplayUnits(joint.LocalAnchorA));
                            // Snap all selected joints to the first selected
                            if (copyJoints)
                            {
                                foreach (var j in selectedJoints)
                                {
                                    j.LocalAnchorA = joint.LocalAnchorA;
                                    TryUpdateJointParam(j, "limb1anchor", ConvertUnits.ToDisplayUnits(joint.LocalAnchorA));
                                }
                            }
                        }
                        else if (joint.BodyB == limb.body.FarseerBody)
                        {
                            joint.LocalAnchorB += input;
                            TryUpdateJointParam(joint, "limb2anchor", ConvertUnits.ToDisplayUnits(joint.LocalAnchorB));
                            // Snap all selected joints to the first selected
                            if (copyJoints)
                            {
                                foreach (var j in selectedJoints)
                                {
                                    j.LocalAnchorB = joint.LocalAnchorB;
                                    TryUpdateJointParam(j, "limb2anchor", ConvertUnits.ToDisplayUnits(joint.LocalAnchorB));
                                }
                            }
                        }
                        if (limbPairEditing)
                        {
                            UpdateOtherJoints(limb, (otherLimb, otherJoint) =>
                            {
                                if (joint.BodyA == limb.body.FarseerBody && otherJoint.BodyA == otherLimb.body.FarseerBody)
                                {
                                    otherJoint.LocalAnchorA = joint.LocalAnchorA;
                                    TryUpdateJointParam(otherJoint, "limb1anchor", ConvertUnits.ToDisplayUnits(joint.LocalAnchorA));
                                }
                                else if (joint.BodyB == limb.body.FarseerBody && otherJoint.BodyB == otherLimb.body.FarseerBody)
                                {
                                    otherJoint.LocalAnchorB = joint.LocalAnchorB;
                                    TryUpdateJointParam(otherJoint, "limb2anchor", ConvertUnits.ToDisplayUnits(joint.LocalAnchorB));
                                }
                            });
                        }
                    }
                }
            }
        }

        private void DrawJointLimitWidgets(SpriteBatch spriteBatch, Limb limb, LimbJoint joint, Vector2 drawPos, bool autoFreeze, bool allowPairEditing, float rotationOffset = 0)
        {
            rotationOffset -= MathHelper.ToRadians(spriteSheetOrientation);
            Color angleColor = joint.UpperLimit - joint.LowerLimit > 0 ? Color.LightGreen * 0.5f : Color.Red;
            DrawRadialWidget(spriteBatch, drawPos, MathHelper.ToDegrees(joint.UpperLimit), $"{joint.jointParams.Name} Upper Limit", Color.Cyan, angle =>
            {
                joint.UpperLimit = MathHelper.ToRadians(angle);
                ValidateJoint(joint);
                TryUpdateJointParam(joint, "upperlimit", angle);
                if (copyJoints)
                {
                    foreach (var j in selectedJoints)
                    {
                        j.UpperLimit = joint.UpperLimit;
                        TryUpdateJointParam(j, "upperlimit", angle);
                    }
                }
                if (allowPairEditing && limbPairEditing)
                {
                    UpdateOtherJoints(limb, (otherLimb, otherJoint) =>
                    {
                        if (IsMatchingLimb(limb, otherLimb, joint, otherJoint))
                        {
                            otherJoint.UpperLimit = joint.UpperLimit;
                            TryUpdateJointParam(otherJoint, "upperlimit", angle);
                        }
                    });
                }
                DrawAngle(20, angleColor, 4);
                DrawAngle(40, Color.Cyan);
                GUI.DrawString(spriteBatch, drawPos, angle.FormatZeroDecimal(), Color.Black, backgroundColor: Color.Cyan, font: GUI.SmallFont);
            }, circleRadius: 40, rotationOffset: rotationOffset, displayAngle: false, clockWise: false);
            DrawRadialWidget(spriteBatch, drawPos, MathHelper.ToDegrees(joint.LowerLimit), $"{joint.jointParams.Name} Lower Limit", Color.Yellow, angle =>
            {
                joint.LowerLimit = MathHelper.ToRadians(angle);
                ValidateJoint(joint);
                TryUpdateJointParam(joint, "lowerlimit", angle);
                if (copyJoints)
                {
                    foreach (var j in selectedJoints)
                    {
                        j.LowerLimit = joint.LowerLimit;
                        TryUpdateJointParam(j, "lowerlimit", angle);
                    }
                }
                if (allowPairEditing && limbPairEditing)
                {
                    UpdateOtherJoints(limb, (otherLimb, otherJoint) =>
                    {
                        if (IsMatchingLimb(limb, otherLimb, joint, otherJoint))
                        {
                            otherJoint.LowerLimit = joint.LowerLimit;
                            TryUpdateJointParam(otherJoint, "lowerlimit", angle);
                        }
                    });
                }
                DrawAngle(20, angleColor, 4);
                DrawAngle(25, Color.Yellow);
                GUI.DrawString(spriteBatch, drawPos, angle.FormatZeroDecimal(), Color.Black, backgroundColor: Color.Yellow, font: GUI.SmallFont);
            }, circleRadius: 25, rotationOffset: rotationOffset, displayAngle: false, clockWise: false);
            void DrawAngle(float radius, Color color, float thickness = 5)
            {
                float angle = joint.UpperLimit - joint.LowerLimit;
                ShapeExtensions.DrawSector(spriteBatch, drawPos, radius, angle, 40, color, 
                    offset: -rotationOffset - joint.UpperLimit + MathHelper.PiOver2, thickness: thickness);
            }
        }

        private bool IsMatchingLimb(Limb limb1, Limb limb2, LimbJoint joint1, LimbJoint joint2) =>
            joint1.BodyA == limb1.body.FarseerBody && joint2.BodyA == limb2.body.FarseerBody ||
            joint1.BodyB == limb1.body.FarseerBody && joint2.BodyB == limb2.body.FarseerBody;
        #endregion

        #region Widgets as methods
        private void DrawRadialWidget(SpriteBatch spriteBatch, Vector2 drawPos, float value, string toolTip, Color color, Action<float> onClick,
            float circleRadius = 30, int widgetSize = 10, float rotationOffset = 0, bool clockWise = true, bool displayAngle = true, bool? autoFreeze = null)
        {
            var angle = value;
            if (!MathUtils.IsValid(angle))
            {
                angle = 0;
            }
            float drawAngle = clockWise ? -angle : angle;
            var widgetDrawPos = drawPos + VectorExtensions.Forward(MathHelper.ToRadians(drawAngle) + rotationOffset, circleRadius);
            GUI.DrawLine(spriteBatch, drawPos, widgetDrawPos, color);
            DrawWidget(spriteBatch, widgetDrawPos, WidgetType.Rectangle, 10, color, toolTip, () =>
            {
                GUI.DrawLine(spriteBatch, drawPos, widgetDrawPos, color, width: 3);
                ShapeExtensions.DrawCircle(spriteBatch, drawPos, circleRadius, 40, color, thickness: 1);
                Vector2 d = PlayerInput.MousePosition - drawPos;
                float newAngle = MathUtils.VectorToAngle(d) - MathHelper.PiOver2 + rotationOffset;
                angle = MathHelper.ToDegrees(newAngle);
                if (!clockWise)
                {
                    angle = -angle;
                }
                if (displayAngle)
                {
                    GUI.DrawString(spriteBatch, drawPos, angle.FormatZeroDecimal(), Color.Black, backgroundColor: color, font: GUI.SmallFont);
                }
                onClick(angle);
                var zeroPos = drawPos + VectorExtensions.Forward(rotationOffset, circleRadius);
                GUI.DrawLine(spriteBatch, drawPos, zeroPos, Color.Red, width: 3);
            }, autoFreeze, onHovered: () =>
            {
                if (!PlayerInput.LeftButtonHeld())
                {
                    GUI.DrawString(spriteBatch, new Vector2(drawPos.X + 5, drawPos.Y - widgetSize / 2),
                        $"{toolTip} ({angle.FormatZeroDecimal()})", color, Color.Black * 0.5f);
                }    
            });
        }

        public enum WidgetType { Rectangle, Circle }
        private string selectedWidget;
        private void DrawWidget(SpriteBatch spriteBatch, Vector2 drawPos, WidgetType widgetType, int size, Color color, string name, Action onPressed, bool ? autoFreeze = null, Action onHovered = null)
        {
            var drawRect = new Rectangle((int)drawPos.X - size / 2, (int)drawPos.Y - size / 2, size, size);
            var inputRect = drawRect;
            inputRect.Inflate(size * 0.75f, size * 0.75f);
            bool isMouseOn = inputRect.Contains(PlayerInput.MousePosition);
            // Unselect
            if (!isMouseOn && selectedWidget == name)
            {
                selectedWidget = null;
            }
            bool isSelected = isMouseOn && (selectedWidget == null || selectedWidget == name);
            switch (widgetType)
            {
                case WidgetType.Rectangle:
                    GUI.DrawRectangle(spriteBatch, drawRect, color, thickness: isSelected ? 3 : 1, isFilled: isSelected && PlayerInput.LeftButtonHeld());
                    break;
                case WidgetType.Circle:
                    ShapeExtensions.DrawCircle(spriteBatch, drawPos, size / 2, 40, color, thickness: isSelected ? 3 : 1);
                    break;
                default: throw new NotImplementedException(widgetType.ToString());
            }
            if (isSelected)
            {
                selectedWidget = name;
                // Label/tooltip
                if (onHovered == null)
                {
                    GUI.DrawString(spriteBatch, new Vector2(drawRect.Right + 5, drawRect.Y - drawRect.Height / 2), name, color, Color.Black);
                }
                else
                {
                    onHovered();
                }
                if (PlayerInput.LeftButtonHeld())
                {
                    if (autoFreeze ?? this.autoFreeze)
                    {
                        isFreezed = true;
                    }
                    onPressed();
                }
                else
                {
                    isFreezed = freezeToggle.Selected;
                }
            }
        }
        #endregion

        #region Widgets as classes
        private Dictionary<string, Widget> jointSelectionWidgets = new Dictionary<string, Widget>();

        private Widget GetJointSelectionWidget(string id, LimbJoint joint, string linkedId = null)
        {
            // Widget creation method
            Widget CreateJointSelectionWidget(string ID, LimbJoint j)
            {
                var widget = new Widget(ID, 10, Widget.Shape.Circle);
                widget.refresh = () =>
                {
                    widget.showTooltip = !selectedJoints.Contains(joint);
                    widget.color = selectedJoints.Contains(joint) ? Color.Yellow : Color.Red;
                };
                widget.refresh();
                widget.MouseDown += () =>
                {
                    if (!selectedJoints.Contains(joint))
                    {
                        if (!Widget.EnableMultiSelect)
                        {
                            selectedJoints.Clear();
                        }
                        selectedJoints.Add(joint);
                    }
                    else if (Widget.EnableMultiSelect)
                    {
                        selectedJoints.Remove(joint);
                    }
                    foreach (var w in jointSelectionWidgets.Values)
                    {
                        w.refresh();
                        w.linkedWidget?.refresh();
                    }
                };
                widget.tooltip = joint.jointParams.Name;
                widget.MouseUp += () =>
                {
                    ResetParamsEditor();
                };
                jointSelectionWidgets.Add(ID, widget);
                return widget;
            }
            // Handle widget linking and create the widgets
            if (!jointSelectionWidgets.TryGetValue(id, out Widget jointWidget))
            {
                jointWidget = CreateJointSelectionWidget(id, joint);
                if (linkedId != null)
                {
                    if (!jointSelectionWidgets.TryGetValue(linkedId, out Widget linkedWidget))
                    {
                        linkedWidget = CreateJointSelectionWidget(linkedId, joint);
                    }
                    jointWidget.linkedWidget = linkedWidget;
                    linkedWidget.linkedWidget = jointWidget;
                }
            }
            return jointWidget;
        }
        #endregion

        #region Character Wizard
        private class Wizard
        {
            // Ragdoll data
            private string name = string.Empty;
            private float size = 10;
            private bool isHumanoid = false;
            private string texturePath;
            private string xmlPath;
            private Dictionary<string, XElement> limbXElements = new Dictionary<string, XElement>();
            private List<GUIComponent> limbGUIElements = new List<GUIComponent>();
            private List<XElement> jointXElements = new List<XElement>();
            private List<GUIComponent> jointGUIElements = new List<GUIComponent>();

            private static Wizard instance;
            public static Wizard Instance
            {
                get
                {
                    if (instance == null)
                    {
                        instance = new Wizard();
                    }
                    return instance;
                }
            }

            public enum Tab { None, Character, Ragdoll }
            private View activeView;
            private Tab currentTab;

            public void SelectTab(Tab tab)
            {
                currentTab = tab;
                activeView?.Box.Close();
                switch (currentTab)
                {
                    case Tab.Character:
                        activeView = CharacterView.Get();
                        break;
                    case Tab.Ragdoll:
                        activeView = RagdollView.Get();
                        break;
                    case Tab.None:
                    default:
                        //activeView = null;
                        instance = null;
                        break;
                }
            }

            public void AddToGUIUpdateList()
            {
                activeView?.Box.AddToGUIUpdateList();
            }

            private class CharacterView : View
            {
                private static CharacterView instance;
                public static CharacterView Get() => Get(instance);

                protected override GUIMessageBox Create()
                {
                    var box = new GUIMessageBox("Create New Character", string.Empty, new string[] { "Cancel", "Next" }, GameMain.GraphicsWidth / 2, GameMain.GraphicsHeight);
                    box.Content.ChildAnchor = Anchor.TopCenter;
                    box.Content.AbsoluteSpacing = 20;
                    int elementSize = 30;
                    var listBox = new GUIListBox(new RectTransform(new Vector2(1, 0.9f), box.Content.RectTransform));
                    var topGroup = new GUILayoutGroup(new RectTransform(new Point(listBox.Content.Rect.Width, elementSize * 6 + 20), listBox.Content.RectTransform)) { AbsoluteSpacing = 2 };
                    var fields = new List<GUIComponent>();
                    GUITextBox texturePathElement = null;
                    GUITextBox xmlPathElement = null;
                    void UpdatePaths()
                    {
                        string pathBase = $"Content/Characters/{Name}/{Name}";
                        XMLPath = $"{pathBase}.xml";
                        TexturePath = $"{pathBase}.png";
                        texturePathElement.Text = TexturePath;
                        xmlPathElement.Text = XMLPath;
                    }
                    for (int i = 0; i < 5; i++)
                    {
                        var mainElement = new GUIFrame(new RectTransform(new Point(topGroup.RectTransform.Rect.Width, elementSize), topGroup.RectTransform), style: null, color: Color.Gray * 0.25f);
                        fields.Add(mainElement);
                        RectTransform leftElement = new RectTransform(new Vector2(0.5f, 1), mainElement.RectTransform, Anchor.TopLeft);
                        RectTransform rightElement = new RectTransform(new Vector2(0.5f, 1), mainElement.RectTransform, Anchor.TopRight);
                        switch (i)
                        {
                            case 0:
                                new GUITextBlock(leftElement, "Name");
                                var nameField = new GUITextBox(rightElement, "Worm X") { CaretColor = Color.White };
                                string ProcessText(string text) => text.RemoveWhitespace().CapitaliseFirstInvariant();
                                Name = ProcessText(nameField.Text);
                                nameField.OnTextChanged += (tb, text) =>
                                {
                                    Name = ProcessText(text);
                                    UpdatePaths();
                                    return true;
                                };
                                break;
                            case 1:
                                new GUITextBlock(leftElement, "Size");
                                new GUINumberInput(rightElement, GUINumberInput.NumberType.Float)
                                {
                                    MinValueFloat = 1,
                                    MaxValueFloat = 1000,
                                    FloatValue = Size,
                                    OnValueChanged = (nInput) => Size = nInput.FloatValue
                                };
                                break;
                            case 2:
                                new GUITextBlock(leftElement, "Is Humanoid?");
                                new GUITickBox(rightElement, string.Empty)
                                {
                                    Selected = IsHumanoid,
                                    OnSelected = (tB) => IsHumanoid = tB.Selected
                                };
                                break;
                            case 3:
                                new GUITextBlock(leftElement, "Config File Output");
                                xmlPathElement = new GUITextBox(rightElement, string.Empty)
                                {
                                    CaretColor = Color.White,
                                    OnTextChanged = (tb, text) =>
                                    {
                                        XMLPath = text;
                                        return true;
                                    }
                                };
                                break;
                            case 4:
                                new GUITextBlock(leftElement, "Texture Path");
                                texturePathElement = new GUITextBox(rightElement, string.Empty)
                                {
                                    CaretColor = Color.White,
                                    OnTextChanged = (tb, text) =>
                                    {
                                        TexturePath = text;
                                        return true;
                                    }
                                };
                                break;
                        }
                    }
                    UpdatePaths();
                    //var codeArea = new GUIFrame(new RectTransform(new Vector2(1, 0.5f), listBox.Content.RectTransform), style: null) { CanBeFocused = false };
                    //new GUITextBlock(new RectTransform(new Vector2(1, 0.05f), codeArea.RectTransform), "Custom code:");
                    //var inputBox = new GUITextBox(new RectTransform(new Vector2(1, 1 - 0.05f), codeArea.RectTransform, Anchor.BottomLeft), string.Empty, textAlignment: Alignment.TopLeft);
                    // Cancel
                    box.Buttons[0].OnClicked += (b, d) =>
                    {
                        Instance.SelectTab(Tab.None);
                        return true;
                    };
                    // Next
                    box.Buttons[1].OnClicked += (b, d) =>
                    {
                        Instance.SelectTab(Tab.Ragdoll);
                        return true;
                    };
                    return box;
                }
            }

            private class RagdollView : View
            {
                private static RagdollView instance;
                public static RagdollView Get() => Get(instance);

                protected override GUIMessageBox Create()
                {
                    var box = new GUIMessageBox("Define Ragdoll", string.Empty, new string[] { "Previous", "Create" }, GameMain.GraphicsWidth / 2, GameMain.GraphicsHeight);
                    box.Content.ChildAnchor = Anchor.TopCenter;
                    box.Content.AbsoluteSpacing = 20;
                    int elementSize = 30;
                    var topGroup = new GUILayoutGroup(new RectTransform(new Vector2(1, 0.05f), box.Content.RectTransform)) { AbsoluteSpacing = 2 };
                    var bottomGroup = new GUILayoutGroup(new RectTransform(new Vector2(1, 0.75f), box.Content.RectTransform)) { AbsoluteSpacing = 10 };
                    // HTML
                    GUIMessageBox htmlBox = null;
                    var loadHtmlButton = new GUIButton(new RectTransform(new Point(topGroup.RectTransform.Rect.Width, elementSize), topGroup.RectTransform), "Load from HTML");
                    // Limbs
                    var limbsElement = new GUIFrame(new RectTransform(new Vector2(1, 0.05f), bottomGroup.RectTransform), style: null) { CanBeFocused = false };
                    new GUITextBlock(new RectTransform(new Vector2(0.2f, 1f), limbsElement.RectTransform), "Limbs:");
                    var limbButtonElement = new GUIFrame(new RectTransform(new Vector2(0.5f, 1f), limbsElement.RectTransform)
                        { RelativeOffset = new Vector2(0.25f, 0) }, style: null) { CanBeFocused = false };
                    var limbsList = new GUIListBox(new RectTransform(new Vector2(1, 0.45f), bottomGroup.RectTransform));
                    var removeLimbButton = new GUIButton(new RectTransform(new Point(limbButtonElement.Rect.Height, limbButtonElement.Rect.Height), limbButtonElement.RectTransform), "-")
                    {
                        OnClicked = (b, d) =>
                        {
                            var element = LimbGUIElements.LastOrDefault();
                            if (element == null) { return false; }
                            element.RectTransform.Parent = null;
                            LimbGUIElements.Remove(element);
                            return true;
                        }
                    };
                    var addLimbButton = new GUIButton(new RectTransform(new Point(limbButtonElement.Rect.Height, limbButtonElement.Rect.Height), limbButtonElement.RectTransform)
                    {
                        AbsoluteOffset = new Point(removeLimbButton.Rect.Width + 10, 0)
                    }, "+")
                    {
                        OnClicked = (b, d) =>
                        {
                            LimbType limbType = LimbType.None;
                            switch (LimbGUIElements.Count)
                            {
                                case 0:
                                    limbType = LimbType.Head;
                                    break;
                                case 1:
                                    limbType = LimbType.Torso;
                                    break;
                            }
                            CreateLimbGUIElement(limbsList.Content.RectTransform, elementSize, id: LimbGUIElements.Count, limbType: limbType);
                            return true;
                        }
                    };
                    // Joints
                    new GUIFrame(new RectTransform(new Vector2(1, 0.05f), bottomGroup.RectTransform), style: null) { CanBeFocused = false };
                    var jointsElement = new GUIFrame(new RectTransform(new Vector2(1, 0.05f), bottomGroup.RectTransform), style: null) { CanBeFocused = false };
                    new GUITextBlock(new RectTransform(new Vector2(0.2f, 1f), jointsElement.RectTransform), "Joints:");
                    var jointButtonElement = new GUIFrame(new RectTransform(new Vector2(0.5f, 1f), jointsElement.RectTransform)
                        { RelativeOffset = new Vector2(0.25f, 0) }, style: null) { CanBeFocused = false };
                    var jointsList = new GUIListBox(new RectTransform(new Vector2(1, 0.45f), bottomGroup.RectTransform));
                    var removeJointButton = new GUIButton(new RectTransform(new Point(jointButtonElement.Rect.Height, jointButtonElement.Rect.Height), jointButtonElement.RectTransform), "-")
                    {
                        OnClicked = (b, d) =>
                        {
                            var element = JointGUIElements.LastOrDefault();
                            if (element == null) { return false; }
                            element.RectTransform.Parent = null;
                            JointGUIElements.Remove(element);
                            return true;
                        }
                    };
                    var addJointButton = new GUIButton(new RectTransform(new Point(jointButtonElement.Rect.Height, jointButtonElement.Rect.Height), jointButtonElement.RectTransform)
                    {
                        AbsoluteOffset = new Point(removeJointButton.Rect.Width + 10, 0)
                    }, "+")
                    {
                        OnClicked = (b, d) =>
                        {
                            CreateJointGUIElement(jointsList.Content.RectTransform, elementSize);
                            return true;
                        }
                    };
                    loadHtmlButton.OnClicked = (b, d) =>
                    {
                        if (htmlBox == null)
                        {
                            htmlBox = new GUIMessageBox("Load HTML", string.Empty, new string[] { "Close", "Load" }, GameMain.GraphicsWidth / 2, GameMain.GraphicsHeight);
                            var element = new GUIFrame(new RectTransform(new Vector2(0.8f, 0.05f), htmlBox.Content.RectTransform), style: null, color: Color.Gray * 0.25f);
                            new GUITextBlock(new RectTransform(new Vector2(0.5f, 1), element.RectTransform), "HTML Path");
                            var htmlPathElement = new GUITextBox(new RectTransform(new Vector2(0.5f, 1), element.RectTransform, Anchor.TopRight), $"Content/Characters/{Name}/{Name}.html");
                            var list = new GUIListBox(new RectTransform(new Vector2(1, 0.8f), htmlBox.Content.RectTransform));
                            var htmlOutput = new GUITextBlock(new RectTransform(Vector2.One, list.Content.RectTransform), string.Empty) { CanBeFocused = false };
                            htmlBox.Buttons[0].OnClicked += (_b, _d) =>
                            {
                                htmlBox.Close();
                                return true;
                            };
                            htmlBox.Buttons[1].OnClicked += (_b, _d) =>
                            {
                                LimbGUIElements.ForEach(l => l.RectTransform.Parent = null);
                                LimbGUIElements.Clear();
                                JointGUIElements.ForEach(j => j.RectTransform.Parent = null);
                                JointGUIElements.Clear();
                                LimbXElements.Clear();
                                JointXElements.Clear();
                                ParseRagdollFromHTML(htmlPathElement.Text, (id, limbName, limbType, rect) =>
                                {
                                    CreateLimbGUIElement(limbsList.Content.RectTransform, elementSize, id, limbName, limbType, rect);
                                }, (id1, id2, anchor1, anchor2, jointName) =>
                                {
                                    CreateJointGUIElement(jointsList.Content.RectTransform, elementSize, id1, id2, anchor1, anchor2, jointName);
                                });
                                htmlOutput.Text = new XDocument(new XElement("Ragdoll", new object[]
                                {
                                        new XAttribute("type", Name),
                                        new XElement("collider", new XAttribute("radius", Size)),
                                            LimbXElements.Values,
                                            JointXElements
                                })).ToString();
                                htmlOutput.CalculateHeightFromText();
                                list.UpdateScrollBarSize();
                                return true;
                            };
                        }
                        else
                        {
                            GUIMessageBox.MessageBoxes.Add(htmlBox);
                        }
                        return true;
                    };
                    //var codeArea = new GUIFrame(new RectTransform(new Vector2(1, 0.5f), listBox.Content.RectTransform), style: null) { CanBeFocused = false };
                    //new GUITextBlock(new RectTransform(new Vector2(1, 0.05f), codeArea.RectTransform), "Custom code:");
                    //new GUITextBox(new RectTransform(new Vector2(1, 1 - 0.05f), codeArea.RectTransform, Anchor.BottomLeft), string.Empty, textAlignment: Alignment.TopLeft);
                    // Previous
                    box.Buttons[0].OnClicked += (b, d) =>
                    {
                        Instance.SelectTab(Tab.Character);
                        return true;
                    };
                    // Parse and create
                    box.Buttons[1].OnClicked += (b, d) =>
                    {
                        ParseLimbsFromGUIElements();
                        ParseJointsFromGUIElements();
                        var ragdollParams = new object[]
                        {
                            new XAttribute("type", Name),
                            new XElement("collider", new XAttribute("radius", Size)),   // TODO: if we set the radius, the collider cannot be a rectangle
                                LimbXElements.Values,
                                JointXElements
                        };
                        CharacterEditorScreen.instance.CreateCharacter(Name, IsHumanoid, ragdollParams);
                        GUI.AddMessage($"Character {Name} Created", Color.Green, font: GUI.Font);
                        Instance.SelectTab(Tab.None);
                        return true;
                    };
                    return box;
                }

                private void CreateLimbGUIElement(RectTransform parent, int elementSize, int id, string name = "", LimbType limbType = LimbType.None, Rectangle? sourceRect = null)
                {
                    var limbElement = new GUIFrame(new RectTransform(new Point(parent.Rect.Width, elementSize * 5 + 40), parent), style: null, color: Color.Gray * 0.25f)
                    {
                        CanBeFocused = false
                    };
                    var group = new GUILayoutGroup(new RectTransform(Vector2.One, limbElement.RectTransform)) { AbsoluteSpacing = 2 };
                    var label = new GUITextBlock(new RectTransform(new Point(group.Rect.Width, elementSize), group.RectTransform), $"Limb {id}");
                    var idField = new GUIFrame(new RectTransform(new Point(group.Rect.Width, elementSize), group.RectTransform), style: null);
                    var nameField = new GUIFrame(new RectTransform(new Point(group.Rect.Width, elementSize), group.RectTransform), style: null);
                    var limbTypeField = GUI.CreateEnumField(limbType, elementSize, "Limb Type", group.RectTransform, font: GUI.Font);
                    var sourceRectField = GUI.CreateRectangleField(sourceRect ?? new Rectangle(0, 0, 1, 1), elementSize, "Source Rect", group.RectTransform, font: GUI.Font);
                    new GUITextBlock(new RectTransform(new Vector2(0.5f, 1), idField.RectTransform, Anchor.TopLeft), "ID");
                    new GUINumberInput(new RectTransform(new Vector2(0.5f, 1), idField.RectTransform, Anchor.TopRight), GUINumberInput.NumberType.Int)
                    {
                        MinValueInt = 0,
                        MaxValueInt = byte.MaxValue,
                        IntValue = id,
                        OnValueChanged = numInput =>
                        {
                            id = numInput.IntValue;
                            string text = nameField.GetChild<GUITextBox>().Text;
                            string t = string.IsNullOrWhiteSpace(text) ? id.ToString() : text;
                            label.Text = $"Limb {t}";
                        }
                    };
                    new GUITextBlock(new RectTransform(new Vector2(0.5f, 1), nameField.RectTransform, Anchor.TopLeft), "Name");
                    new GUITextBox(new RectTransform(new Vector2(0.5f, 1), nameField.RectTransform, Anchor.TopRight), name)
                        .OnTextChanged += (tB, text) =>
                        {
                            string t = string.IsNullOrWhiteSpace(text) ? id.ToString() : text;
                            label.Text = $"Limb {t}";
                            return true;
                        };
                    LimbGUIElements.Add(limbElement);
                }

                private void CreateJointGUIElement(RectTransform parent, int elementSize, int id1 = 0, int id2 = 1, Vector2? anchor1 = null, Vector2?  anchor2 = null, string jointName = "")
                {
                    var jointElement = new GUIFrame(new RectTransform(new Point(parent.Rect.Width, elementSize * 6 + 40), parent), style: null, color: Color.Gray * 0.25f)
                    {
                        CanBeFocused = false
                    };
                    var group = new GUILayoutGroup(new RectTransform(Vector2.One, jointElement.RectTransform)) { AbsoluteSpacing = 2 };
                    var label = new GUITextBlock(new RectTransform(new Point(group.Rect.Width, elementSize), group.RectTransform), jointName);
                    var nameField = new GUIFrame(new RectTransform(new Point(group.Rect.Width, elementSize), group.RectTransform), style: null);
                    new GUITextBlock(new RectTransform(new Vector2(0.5f, 1), nameField.RectTransform, Anchor.TopLeft), "Name");
                    new GUITextBox(new RectTransform(new Vector2(0.5f, 1), nameField.RectTransform, Anchor.TopRight), jointName)
                    {
                        CaretColor = Color.White,
                        OnTextChanged = (textB, text) =>
                        {
                            jointName = text;
                            label.Text = jointName;
                            return true;
                        }
                    };
                    var limb1Field = new GUIFrame(new RectTransform(new Point(group.Rect.Width, elementSize), group.RectTransform), style: null);
                    new GUITextBlock(new RectTransform(new Vector2(0.5f, 1), limb1Field.RectTransform, Anchor.TopLeft), "Limb 1");
                    var limb1InputField = new GUINumberInput(new RectTransform(new Vector2(0.5f, 1), limb1Field.RectTransform, Anchor.TopRight), GUINumberInput.NumberType.Int)
                    {
                        MinValueInt = 0,
                        MaxValueInt = byte.MaxValue,
                        IntValue = id1
                    };
                    var limb2Field = new GUIFrame(new RectTransform(new Point(group.Rect.Width, elementSize), group.RectTransform), style: null);
                    new GUITextBlock(new RectTransform(new Vector2(0.5f, 1), limb2Field.RectTransform, Anchor.TopLeft), "Limb 2");
                    var limb2InputField = new GUINumberInput(new RectTransform(new Vector2(0.5f, 1), limb2Field.RectTransform, Anchor.TopRight), GUINumberInput.NumberType.Int)
                    {
                        MinValueInt = 0,
                        MaxValueInt = byte.MaxValue,
                        IntValue = id2
                    };
                    GUI.CreateVector2Field(anchor1 ?? Vector2.Zero, elementSize, "Limb 1 Anchor", group.RectTransform, font: GUI.Font, decimalsToDisplay: 2);
                    GUI.CreateVector2Field(anchor2 ?? Vector2.Zero, elementSize, "Limb 2 Anchor", group.RectTransform, font: GUI.Font, decimalsToDisplay: 2);
                    label.Text = GetJointName(jointName);
                    limb1InputField.OnValueChanged += nInput => label.Text = GetJointName(jointName);
                    limb2InputField.OnValueChanged += nInput => label.Text = GetJointName(jointName);
                    JointGUIElements.Add(jointElement);
                    string GetJointName(string n) => string.IsNullOrWhiteSpace(n) ? $"Joint {limb1InputField.IntValue} - {limb2InputField.IntValue}" : n;
                }
            }

            private abstract class View
            {
                // Easy accessors to the common data.
                public string Name
                {
                    get => Instance.name;
                    set => Instance.name = value;
                }
                public float Size
                {
                    get => Instance.size;
                    set => Instance.size = value;
                }
                public bool IsHumanoid
                {
                    get => Instance.isHumanoid;
                    set => Instance.isHumanoid = value;
                }
                public string TexturePath
                {
                    get => Instance.texturePath;
                    set => Instance.texturePath = value;
                }
                public string XMLPath
                {
                    get => Instance.xmlPath;
                    set => Instance.xmlPath = value;
                }
                public Dictionary<string, XElement> LimbXElements
                {
                    get => Instance.limbXElements;
                    set => Instance.limbXElements = value;
                }
                public List<GUIComponent> LimbGUIElements
                {
                    get => Instance.limbGUIElements;
                    set => Instance.limbGUIElements = value;
                }
                public List<XElement> JointXElements
                {
                    get => Instance.jointXElements;
                    set => Instance.jointXElements = value;
                }
                public List<GUIComponent> JointGUIElements
                {
                    get => Instance.jointGUIElements;
                    set => Instance.jointGUIElements = value;
                }

                private GUIMessageBox box;
                public GUIMessageBox Box
                {
                    get
                    {
                        if (box == null)
                        {
                            box = Create();
                        }
                        return box;
                    }
                }

                protected abstract GUIMessageBox Create();
                protected static T Get<T>(T instance) where T : View, new()
                {
                    if (instance == null)
                    {
                        instance = new T();
                    }
                    return instance;
                }

                protected void ParseLimbsFromGUIElements()
                {
                    LimbXElements.Clear();
                    for (int i = 0; i < LimbGUIElements.Count; i++)
                    {
                        var limbGUIElement = LimbGUIElements[i];
                        var allChildren = limbGUIElement.GetAllChildren();
                        GUITextBlock GetField(string n) => allChildren.First(c => c is GUITextBlock textBlock && textBlock.Text == n) as GUITextBlock;
                        int id = GetField("ID").Parent.GetChild<GUINumberInput>().IntValue;
                        string limbName = GetField("Name").Parent.GetChild<GUITextBox>().Text;
                        LimbType limbType = (LimbType)GetField("Limb Type").Parent.GetChild<GUIDropDown>().SelectedData;
                        // Reverse, because the elements are created from right to left
                        var rectInputs = GetField("Source Rect").Parent.GetAllChildren().Where(c => c is GUINumberInput).Select(c => c as GUINumberInput).Reverse().ToArray();
                        int width = rectInputs[2].IntValue;
                        int height = rectInputs[3].IntValue;
                        string notes = string.Empty;
                        idToCodeName.TryGetValue(id, out notes);
                        LimbXElements.Add(id.ToString(), new XElement("limb",
                            new XAttribute("id", id),
                            new XAttribute("name", limbName),
                            new XAttribute("type", limbType.ToString()),
                            new XAttribute("width", width),
                            new XAttribute("height", height),
                            new XElement("sprite",
                                new XAttribute("texture", TexturePath),
                                new XAttribute("sourcerect", $"{rectInputs[0].IntValue}, {rectInputs[1].IntValue}, {width}, {height}")),
                            new XAttribute("notes", notes)
                            ));
                    }
                }

                protected void ParseJointsFromGUIElements()
                {
                    JointXElements.Clear();
                    for (int i = 0; i < JointGUIElements.Count; i++)
                    {
                        var jointGUIElement = JointGUIElements[i];
                        var allChildren = jointGUIElement.GetAllChildren();
                        GUITextBlock GetField(string n) => allChildren.First(c => c is GUITextBlock textBlock && textBlock.Text == n) as GUITextBlock;
                        string jointName = GetField("Name").Parent.GetChild<GUITextBox>().Text;
                        int limb1ID = GetField("Limb 1").Parent.GetChild<GUINumberInput>().IntValue;
                        int limb2ID = GetField("Limb 2").Parent.GetChild<GUINumberInput>().IntValue;
                        // Reverse, because the elements are created from right to left
                        var anchor1Inputs = GetField("Limb 1 Anchor").Parent.GetAllChildren().Where(c => c is GUINumberInput).Select(c => c as GUINumberInput).Reverse().ToArray();
                        var anchor2Inputs = GetField("Limb 2 Anchor").Parent.GetAllChildren().Where(c => c is GUINumberInput).Select(c => c as GUINumberInput).Reverse().ToArray();
                        JointXElements.Add(new XElement("joint",
                            new XAttribute("name", jointName),
                            new XAttribute("limb1", limb1ID),
                            new XAttribute("limb2", limb2ID),
                            new XAttribute("limb1anchor", $"{anchor1Inputs[0].FloatValue.Format(2)}, {anchor1Inputs[1].FloatValue.Format(2)}"),
                            new XAttribute("limb2anchor", $"{anchor2Inputs[0].FloatValue.Format(2)}, {anchor2Inputs[1].FloatValue.Format(2)}")));
                    }
                }

                Dictionary<int, string> idToCodeName = new Dictionary<int, string>();
                protected void ParseRagdollFromHTML(string path, Action<int, string, LimbType, Rectangle> limbCallback = null, Action<int, int, Vector2, Vector2, string> jointCallback = null)
                {
                    // TODO: parse as xml?
                    //XDocument doc = XMLExtensions.TryLoadXml(path);
                    //var xElements = doc.Elements().ToArray();

                    string html = File.ReadAllText(path);
                    var lines = html.Split(new string[] { "<div", "</div>", Environment.NewLine }, StringSplitOptions.RemoveEmptyEntries)
                                    .Where(s => s.Contains("left") && s.Contains("top") && s.Contains("width") && s.Contains("height"));
                    int id = 0;
                    Dictionary<string, int> hierarchyToID = new Dictionary<string, int>();
                    Dictionary<int, string> idToHierarchy = new Dictionary<int, string>();
                    Dictionary<int, string> idToPositionCode = new Dictionary<int, string>();
                    Dictionary<int, string> idToName = new Dictionary<int, string>();
                    idToCodeName.Clear();
                    foreach (var line in lines)
                    {
                        var codeNames = new string(line.SkipWhile(c => c != '>').Skip(1).ToArray()).Split(',');
                        for (int i = 0; i < codeNames.Length; i++)
                        {
                            string codeName = codeNames[i].Trim();
                            if (string.IsNullOrWhiteSpace(codeName)) { continue; }
                            idToCodeName.Add(id, codeName);
                            string limbName = new string(codeName.SkipWhile(c => c != '_').Skip(1).ToArray());
                            if (string.IsNullOrWhiteSpace(limbName)) { continue; }
                            idToName.Add(id, limbName);
                            var parts = line.Split(' ');
                            int ParseToInt(string selector)
                            {
                                string part = parts.First(p => p.Contains(selector));
                                string s = new string(part.SkipWhile(c => c != ':').Skip(1).TakeWhile(c => char.IsNumber(c)).ToArray());
                                int.TryParse(s, out int v);
                                return v;
                            };
                            // example: 111311cr -> 111311
                            string hierarchy = new string(codeName.TakeWhile(c => char.IsNumber(c)).ToArray());
                            if (hierarchyToID.ContainsKey(hierarchy))
                            {
                                DebugConsole.ThrowError($"Multiple items with the same hierarchy \"{hierarchy}\" found ({codeName}). Cannot continue.");
                                return;
                            }
                            hierarchyToID.Add(hierarchy, id);
                            idToHierarchy.Add(id, hierarchy);
                            string positionCode = new string(codeName.SkipWhile(c => char.IsNumber(c)).TakeWhile(c => c != '_').ToArray());
                            idToPositionCode.Add(id, positionCode.ToLowerInvariant());
                            int x = ParseToInt("left");
                            int y = ParseToInt("top");
                            int width = ParseToInt("width");
                            int height = ParseToInt("height");
                            // This is overridden when the data is loaded from the gui fields.
                            LimbXElements.Add(hierarchy, new XElement("limb",
                                new XAttribute("id", id),
                                new XAttribute("name", limbName),
                                new XAttribute("type", ParseLimbType(limbName).ToString()),
                                new XAttribute("width", width),
                                new XAttribute("height", height),
                                new XElement("sprite",
                                    new XAttribute("texture", TexturePath),
                                    new XAttribute("sourcerect", $"{x}, {y}, {width}, {height}"))
                                ));
                            limbCallback?.Invoke(id, limbName, ParseLimbType(limbName), new Rectangle(x, y, width, height));
                            id++;
                        }
                    }
                    for (int i = 0; i < id; i++)
                    {
                        if (idToHierarchy.TryGetValue(i, out string hierarchy))
                        {
                            if (hierarchy != "0")
                            {
                                // If the bone is at the root hierarchy, parent the bone to the last sibling (1 is parented to 0, 2 to 1 etc)
                                // Else parent to the last bone in the current hierarchy (11 is parented to 1, 212 is parented to 21 etc)
                                string parent = hierarchy.Length > 1 ? hierarchy.Remove(hierarchy.Length - 1, 1) : (int.Parse(hierarchy) - 1).ToString();
                                if (hierarchyToID.TryGetValue(parent, out int parentID))
                                {
                                    Vector2 anchor1 = Vector2.Zero;
                                    Vector2 anchor2 = Vector2.Zero;
                                    idToName.TryGetValue(parentID, out string parentName);
                                    idToName.TryGetValue(i, out string limbName);
                                    string jointName = $"Joint {parentName} - {limbName}";
                                    if (idToPositionCode.TryGetValue(i, out string positionCode))
                                    {
                                        if (LimbXElements.TryGetValue(parent, out XElement parentElement))
                                        {
                                            float scalar = 0.8f;
                                            Rectangle sourceRect = parentElement.Element("sprite").GetAttributeRect("sourcerect", Rectangle.Empty);
                                            float width = sourceRect.Width / 2 * scalar;
                                            float height = sourceRect.Height / 2 * scalar;
                                            switch (positionCode)
                                            {
                                                case "tl":  // -1, 1
                                                    anchor1 = new Vector2(-width, height);
                                                    break;
                                                case "tc":  // 0, 1
                                                    anchor1 = new Vector2(0, height);
                                                    break;
                                                case "tr":  // -1, 1
                                                    anchor1 = new Vector2(-width, height);
                                                    break;
                                                case "cl":  // 0, -1
                                                    anchor1 = new Vector2(0, -height);
                                                    break;
                                                case "cr":  // 0, 1
                                                    anchor1 = new Vector2(0, height);
                                                    break;
                                                case "bl":  // -1, -1
                                                    anchor1 = new Vector2(-width, -height);
                                                    break;
                                                case "bc":  // 0, -1
                                                    anchor1 = new Vector2(0, -height);
                                                    break;
                                                case "br":  // 1, -1
                                                    anchor1 = new Vector2(width, -height);
                                                    break;
                                            }
                                        }
                                    }
                                    // This is overridden when the data is loaded from the gui fields.
                                    JointXElements.Add(new XElement("joint",
                                        new XAttribute("name", jointName),
                                        new XAttribute("limb1", parentID),
                                        new XAttribute("limb2", i),
                                        new XAttribute("limb1anchor", $"{anchor1.X.Format(2)}, {anchor1.Y.Format(2)}"),
                                        new XAttribute("limb2anchor", $"{anchor2.X.Format(2)}, {anchor2.Y.Format(2)}")
                                        ));
                                    jointCallback?.Invoke(parentID, i, anchor1, anchor2, jointName);
                                }
                            }
                        }
                    }
                }

                protected LimbType ParseLimbType(string limbName)
                {
                    var limbType = LimbType.None;
                    string n = limbName.ToLowerInvariant();
                    switch (n)
                    {
                        case "head":
                            limbType = LimbType.Head;
                            break;
                        case "torso":
                            limbType = LimbType.Torso;
                            break;
                        case "waist":
                        case "pelvis":
                            limbType = LimbType.Waist;
                            break;
                        case "tail":
                            limbType = LimbType.Tail;
                            break;
                    }
                    if (limbType == LimbType.None)
                    {
                        if (n.Contains("tail"))
                        {
                            limbType = LimbType.Tail;
                        }
                        else if (n.Contains("arm") && !n.Contains("lower"))
                        {
                            if (n.Contains("right"))
                            {
                                limbType = LimbType.RightArm;
                            }
                            else if (n.Contains("left"))
                            {
                                limbType = LimbType.LeftArm;
                            }
                        }
                        else if (n.Contains("hand") || n.Contains("palm"))
                        {
                            if (n.Contains("right"))
                            {
                                limbType = LimbType.RightHand;
                            }
                            else if (n.Contains("left"))
                            {
                                limbType = LimbType.LeftHand;
                            }
                        }
                        else if (n.Contains("thigh") || n.Contains("upperleg"))
                        {
                            if (n.Contains("right"))
                            {
                                limbType = LimbType.RightThigh;
                            }
                            else if (n.Contains("left"))
                            {
                                limbType = LimbType.LeftThigh;
                            }
                        }
                        else if (n.Contains("shin") || n.Contains("lowerleg"))
                        {
                            if (n.Contains("right"))
                            {
                                limbType = LimbType.RightLeg;
                            }
                            else if (n.Contains("left"))
                            {
                                limbType = LimbType.LeftLeg;
                            }
                        }
                        else if (n.Contains("foot"))
                        {
                            if (n.Contains("right"))
                            {
                                limbType = LimbType.RightFoot;
                            }
                            else if (n.Contains("left"))
                            {
                                limbType = LimbType.LeftFoot;
                            }
                        }
                    }
                    return limbType;
                }
            }
        }
        #endregion
    }
}<|MERGE_RESOLUTION|>--- conflicted
+++ resolved
@@ -726,7 +726,7 @@
             new GUITextBlock(new RectTransform(new Point(elementSize.X, textAreaHeight), layoutGroupSpriteSheet.RectTransform), "Spritesheet zoom:", Color.White);
             var spriteSheetControlElement = new GUIFrame(new RectTransform(new Point(elementSize.X * 2, textAreaHeight), layoutGroupSpriteSheet.RectTransform), style: null);
             float spriteMinScale = 0.25f;
-            float spriteMaxScale = (rightPanel.Rect.Left - spriteSheetOffsetX) / (float)(Textures?.OrderByDescending(t => t.Width).First().Width);
+            float spriteMaxScale = textures == null || textures.None() ? 1 : (rightPanel.Rect.Left - spriteSheetOffsetX) / (float)(textures.OrderByDescending(t => t.Width).First().Width);
             spriteSheetZoom = MathHelper.Clamp(spriteSheetZoom, spriteMinScale, spriteMaxScale);
             spriteSheetZoomBar = new GUIScrollBar(new RectTransform(new Vector2(0.75f, 1), spriteSheetControlElement.RectTransform), barSize: 0.2f)
             {
@@ -943,53 +943,6 @@
             };
         }
 
-<<<<<<< HEAD
-        private void CreateLeftPanel()
-        {
-            // Release the old panel
-            if (leftPanel != null)
-            {
-                leftPanel.RectTransform.Parent = null;
-            }
-            leftPanel = new GUIFrame(new RectTransform(new Vector2(0.3f, 0.2f), parent: Frame.RectTransform) { AbsoluteOffset = new Point(20, 20) });
-            // Spritesheet controls
-            Point elementSize = new Point(120, 20);
-            int textAreaHeight = 20;
-            spriteSheetControls = new GUIFrame(new RectTransform(new Vector2(0.5f, 0.1f), leftPanel.RectTransform), style: null) { CanBeFocused = false };
-            var layoutGroupSpriteSheet = new GUILayoutGroup(new RectTransform(Vector2.One, spriteSheetControls.RectTransform)) { AbsoluteSpacing = 5, CanBeFocused = false };
-            new GUITextBlock(new RectTransform(new Point(elementSize.X, textAreaHeight), layoutGroupSpriteSheet.RectTransform), "Spritesheet zoom:", Color.White);
-            float spriteMinScale = 0.25f;
-            float spriteMaxScale = Textures == null || Textures.None() ? 1 :
-                (leftPanel.Rect.Right - spriteSheetOffsetX) / (float)(Textures.OrderByDescending(t => t.Width).First().Width);
-            spriteSheetZoom = MathHelper.Clamp(1, spriteMinScale, spriteMaxScale);
-            spriteSheetZoomBar = new GUIScrollBar(new RectTransform(new Point(elementSize.X, textAreaHeight), layoutGroupSpriteSheet.RectTransform), barSize: 0.2f)
-            {
-                Enabled = spriteMaxScale < 1,
-                BarScroll = MathHelper.Lerp(0, 1, MathUtils.InverseLerp(spriteMinScale, spriteMaxScale, spriteSheetZoom)),
-                Step = 0.01f,
-                OnMoved = (scrollBar, value) =>
-                {
-                    spriteSheetZoom = MathHelper.Lerp(spriteMinScale, spriteMaxScale, value);
-                    return true;
-                }
-            };
-            pixelPerfectToggle = new GUITickBox(new RectTransform(new Point(elementSize.X, textAreaHeight), layoutGroupSpriteSheet.RectTransform), "Zoom 100%")
-            {
-                Enabled = spriteMaxScale >= 1,
-                Selected = spriteMaxScale >= 1,
-                TextColor = spriteMaxScale >= 1 ? Color.White : Color.Gray,
-                OnSelected = (tickBox) =>
-                {
-                    spriteSheetZoomBar.Enabled = !tickBox.Selected;
-                    spriteSheetZoom = Math.Min(1, spriteMaxScale);
-                    spriteSheetZoomBar.BarScroll = MathHelper.Lerp(0, 1, MathUtils.InverseLerp(spriteMinScale, spriteMaxScale, spriteSheetZoom));
-                    return true;
-                }
-            };
-        }
-
-=======
->>>>>>> bfd5bc7b
         private void CreateRightPanel()
         {
             // Release the old panel
