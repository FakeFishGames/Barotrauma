﻿using Microsoft.Xna.Framework;
using Microsoft.Xna.Framework.Input;
using Microsoft.Xna.Framework.Graphics;
using System;
using System.IO;
using System.Collections.Generic;
using System.Linq;
using System.Xml.Linq;
using Barotrauma.Extensions;
using FarseerPhysics;

namespace Barotrauma
{
    class CharacterEditorScreen : Screen
    {
        private static CharacterEditorScreen instance;

        private Camera cam;
        public override Camera Cam
        {
            get
            {
                if (cam == null)
                {
                    cam = new Camera()
                    {
                        MinZoom = 0.1f,
                        MaxZoom = 5.0f
                    };
                }
                return cam;
            }
        }

        private Character character;
        private Vector2 spawnPosition;
        private bool editAnimations;
        private bool editLimbs;
        private bool editJoints;
        private bool editIK;
        private bool showRagdoll;
        private bool showParamsEditor;
        private bool showSpritesheet;
        private bool isFreezed;
        private bool autoFreeze = true;
        private bool limbPairEditing = true;
        private bool uniformScaling = true;
        private bool lockSpriteOrigin;
        private bool lockSpritePosition;
        private bool lockSpriteSize;
        private bool copyJointSettings;
        private bool displayColliders;
        private bool displayBackgroundColor;
        private bool ragdollResetRequiresForceLoading;

        private bool isExtrudingJoint;
        private bool isDrawingJoint;
        private Limb targetLimb;
        private Vector2? anchor1Pos;

        private float spriteSheetZoom = 1;
        private float textureScale = 1;
        private float textureMinScale = 0.1f;
        private float textureMaxScale = 2;
        private float spriteSheetMinZoom = 0.25f;
        private float spriteSheetMaxZoom = 1;
        private int spriteSheetOffsetY = 100;
        private int spriteSheetOffsetX = (int)(GameMain.GraphicsWidth * 0.6f);
        private Color backgroundColor = new Color(0.2f, 0.2f, 0.2f, 1.0f);

        private List<LimbJoint> selectedJoints = new List<LimbJoint>();
        private List<Limb> selectedLimbs = new List<Limb>();

        private float spriteSheetOrientation;

        private bool isEndlessRunner;

        private Rectangle GetSpritesheetRectangle => 
            new Rectangle(
                spriteSheetOffsetX, 
                spriteSheetOffsetY, 
                (int)(Textures.OrderByDescending(t => t.Width).First().Width * spriteSheetZoom), 
                (int)(Textures.Sum(t => t.Height) * spriteSheetZoom));

        public override void Select()
        {
            base.Select();
            GUI.ForceMouseOn(null);
            if (Submarine.MainSub == null)
            {
                Submarine.MainSub = new Submarine("Content/AnimEditor.sub");
                Submarine.MainSub.Load(unloadPrevious: false, showWarningMessages: false);
                originalWall = new WallGroup(new List<Structure>(Structure.WallList));
                CloneWalls();
                CalculateMovementLimits();
                isEndlessRunner = true;
                GameMain.LightManager.LightingEnabled = false;
            }
            Submarine.MainSub.GodMode = true;
            if (Character.Controlled == null)
            {
<<<<<<< HEAD
                SpawnCharacter(Character.HumanConfigFile);
                //SpawnCharacter(AllFiles.First());
=======
                SpawnCharacter(AllFiles.First());
>>>>>>> d204b8b0
            }
            else
            {
                OnPreSpawn();
                character = Character.Controlled;
                TeleportTo(spawnPosition);
                OnPostSpawn();
            }
            GameMain.Instance.OnResolutionChanged += OnResolutionChanged;
            instance = this;
        }

        public override void Deselect()
        {
            base.Deselect();
            GUI.ForceMouseOn(null);
            if (isEndlessRunner)
            {
                Submarine.MainSub.Remove();
                isEndlessRunner = false;
                if (character != null)
                {
                    character?.Remove();
                    character = null;
                }
                GameMain.World.ProcessChanges();
            }
            GameMain.Instance.OnResolutionChanged -= OnResolutionChanged;
            GameMain.LightManager.LightingEnabled = true;
        }

        private void OnResolutionChanged()
        {
            CreateGUI();
        }

        #region Main methods
        public override void AddToGUIUpdateList()
        {
            //base.AddToGUIUpdateList();
            rightPanel.AddToGUIUpdateList();
            Wizard.Instance.AddToGUIUpdateList();
            if (displayBackgroundColor)
            {
                backgroundColorPanel.AddToGUIUpdateList();
            }
            if (editAnimations)
            {
                animationControls.AddToGUIUpdateList();
            }
            if (showSpritesheet)
            {
                spriteSheetControls.AddToGUIUpdateList();
            }
            if (editJoints)
            {
                ragdollControls.AddToGUIUpdateList();
            }
            if (editLimbs)
            {
                limbControls.AddToGUIUpdateList();
            }
            if (showParamsEditor)
            {
                ParamsEditor.Instance.EditorBox.AddToGUIUpdateList();
            }
        }

        public override void Update(double deltaTime)
        {
            base.Update(deltaTime);
            // Handle shortcut keys
            if (GUI.KeyboardDispatcher.Subscriber == null)
            {
                if (PlayerInput.KeyDown(Keys.LeftControl))
                {
                    Character.DisableControls = true;
                    Widget.EnableMultiSelect = !editAnimations;
                }
                else
                {
                    Widget.EnableMultiSelect = false;
                }
                // Conflicts with ctrl + c
                //if (PlayerInput.KeyHit(Keys.C))
                //{
                //    copyJointsToggle.Selected = !copyJointsToggle.Selected;
                //}
                if (PlayerInput.KeyHit(Keys.T) || PlayerInput.KeyHit(Keys.X))
                {
                    animTestPoseToggle.Selected = !animTestPoseToggle.Selected;
                }
                if (PlayerInput.KeyHit(InputType.Run))
                {
                    // TODO: refactor this horrible hacky index manipulation mess
                    int index = 0;
                    bool isSwimming = character.AnimController.ForceSelectAnimationType == AnimationType.SwimFast || character.AnimController.ForceSelectAnimationType == AnimationType.SwimSlow;
                    bool isMovingFast = character.AnimController.ForceSelectAnimationType == AnimationType.Run || character.AnimController.ForceSelectAnimationType == AnimationType.SwimFast;
                    if (isMovingFast)
                    {
                        if (isSwimming || !character.AnimController.CanWalk)
                        {
                            index = !character.AnimController.CanWalk ? 0 : (int)AnimationType.SwimSlow - 1;
                        }
                        else
                        {
                            index = (int)AnimationType.Walk - 1;
                        }
                    }
                    else
                    {
                        if (isSwimming || !character.AnimController.CanWalk)
                        {
                            index = !character.AnimController.CanWalk ? 1 : (int)AnimationType.SwimFast - 1;
                        }
                        else
                        {
                            index = (int)AnimationType.Run - 1;
                        }
                    }
                    if (animSelection.SelectedIndex != index)
                    {
                        animSelection.Select(index);
                    }
                }
                if (PlayerInput.KeyHit(Keys.E))
                {
                    bool isSwimming = character.AnimController.ForceSelectAnimationType == AnimationType.SwimFast || character.AnimController.ForceSelectAnimationType == AnimationType.SwimSlow;
                    if (isSwimming)
                    {
                        animSelection.Select((int)AnimationType.Walk - 1);
                    }
                    else
                    {
                        animSelection.Select((int)AnimationType.SwimSlow - 1);
                    }
                }
                if (PlayerInput.KeyHit(Keys.F))
                {
                    freezeToggle.Selected = !freezeToggle.Selected;
                }
                if (PlayerInput.RightButtonClicked())
                {
                    bool reset = false;
                    if (selectedLimbs.Any())
                    {
                        selectedLimbs.Clear();
                        reset = true;
                    }
                    if (selectedJoints.Any())
                    {
                        selectedJoints.Clear();
                        foreach (var w in jointSelectionWidgets.Values)
                        {
                            w.refresh();
                            w.linkedWidget?.refresh();
                        }
                        reset = true;
                    }
                    if (reset)
                    {
                        ResetParamsEditor();
                    }
                }
                if (PlayerInput.KeyHit(Keys.Delete))
                {
                    DeleteSelected();
                }
                if (editLimbs && PlayerInput.KeyDown(Keys.LeftControl))
                {
                    if (PlayerInput.KeyHit(Keys.C))
                    {
                        var selectedLimb = selectedLimbs.FirstOrDefault();
                        if (selectedLimb != null)
                        {
                            CopyLimb(selectedLimb);
                        }
                    }
                }
                UpdateJointCreation();
            }
            if (!isFreezed)
            {
                Submarine.MainSub.SetPrevTransform(Submarine.MainSub.Position);
                Submarine.MainSub.Update((float)deltaTime);
                PhysicsBody.List.ForEach(pb => pb.SetPrevTransform(pb.SimPosition, pb.Rotation));
                // Handle ragdolling here, because we are not calling the Character.Update() method.
                if (!Character.DisableControls)
                {
                    character.IsRagdolled = PlayerInput.KeyDown(InputType.Ragdoll);
                }
                if (character.IsRagdolled)
                {
                    character.AnimController.ResetPullJoints();
                }
                character.ControlLocalPlayer((float)deltaTime, Cam, false);
                character.Control((float)deltaTime, Cam);
                character.AnimController.UpdateAnim((float)deltaTime);
                character.AnimController.Update((float)deltaTime, Cam);
                character.CurrentHull = character.AnimController.CurrentHull;
                if (isEndlessRunner)
                {
                    if (character.Position.X < min)
                    {
                        UpdateWalls(false);
                    }
                    else if (character.Position.X > max)
                    {
                        UpdateWalls(true);
                    }
                }
                GameMain.World.Step((float)deltaTime);
            }
            Cam.MoveCamera((float)deltaTime, allowMove: false, allowZoom: GUI.MouseOn == null);
            Cam.Position = character.WorldPosition;
            MapEntity.mapEntityList.ForEach(e => e.IsHighlighted = false);
            // Update widgets
            jointSelectionWidgets.Values.ForEach(w => w.Update((float)deltaTime));
            animationWidgets.Values.ForEach(w => w.Update((float)deltaTime));
        }

        /// <summary>
        /// Fps independent mouse input. The draw method is called multiple times per frame.
        /// </summary>
        private Vector2 scaledMouseSpeed;
        public override void Draw(double deltaTime, GraphicsDevice graphics, SpriteBatch spriteBatch)
        {
            if (isFreezed)
            {
                Timing.Alpha = 0.0f;
            }
            scaledMouseSpeed = PlayerInput.MouseSpeedPerSecond * (float)deltaTime;
            Cam.UpdateTransform(true);
            Submarine.CullEntities(Cam);

            // TODO: use the same drawing method as in game?
            //GameMain.GameScreen.DrawMap(graphics, spriteBatch, deltaTime, Cam);

            Submarine.MainSub.UpdateTransform();

            // Lightmaps
            if (GameMain.LightManager.LightingEnabled)
            {
                GameMain.LightManager.ObstructVision = Character.Controlled.ObstructVision;
                GameMain.LightManager.UpdateLightMap(graphics, spriteBatch, cam);
                GameMain.LightManager.UpdateObstructVision(graphics, spriteBatch, cam, Character.Controlled.CursorWorldPosition);
            }
            base.Draw(deltaTime, graphics, spriteBatch);

            graphics.Clear(backgroundColor);

            // Submarine
            spriteBatch.Begin(SpriteSortMode.BackToFront, BlendState.AlphaBlend, transformMatrix: Cam.Transform);
            Submarine.Draw(spriteBatch, isEndlessRunner);
            spriteBatch.End();

            // Character(s)
            spriteBatch.Begin(SpriteSortMode.BackToFront, BlendState.AlphaBlend, transformMatrix: Cam.Transform);
            Character.CharacterList.ForEach(c => c.Draw(spriteBatch, Cam));
            if (GameMain.DebugDraw)
            {
                character.AnimController.DebugDraw(spriteBatch);
            }
            else if (displayColliders)
            {
                character.AnimController.Collider.DebugDraw(spriteBatch, Color.White, forceColor: true);
                character.AnimController.Limbs.ForEach(l => l.body.DebugDraw(spriteBatch, Color.LightGreen, forceColor: true));
            }
            spriteBatch.End();

            // Lights
            if (GameMain.LightManager.LightingEnabled)
            {
                spriteBatch.Begin(SpriteSortMode.Deferred, Lights.CustomBlendStates.Multiplicative, null, DepthStencilState.None, null, null, null);
                spriteBatch.Draw(GameMain.LightManager.LightMap, new Rectangle(0, 0, GameMain.GraphicsWidth, GameMain.GraphicsHeight), Color.White);
                spriteBatch.End();
            }

            // GUI
            spriteBatch.Begin(SpriteSortMode.Deferred, rasterizerState: GameMain.ScissorTestEnable);
            if (editAnimations)
            {
                DrawAnimationControls(spriteBatch, (float)deltaTime);
            }
            if (editLimbs)
            {
                DrawLimbEditor(spriteBatch);
            }
            if (showRagdoll)
            {
                DrawRagdoll(spriteBatch, (float)deltaTime);
            }
            if (showSpritesheet)
            {
                DrawSpritesheetEditor(spriteBatch, (float)deltaTime);
            }
            if (isExtrudingJoint)
            {
                var selectedJoint = selectedJoints.FirstOrDefault();
                if (selectedJoint != null)
                {
                    GUI.DrawString(spriteBatch, new Vector2(GameMain.GraphicsWidth / 2 - 120, GameMain.GraphicsHeight / 5), "Creating a new joint", Color.White, font: GUI.LargeFont);
                    if (GetSpritesheetRectangle.Contains(PlayerInput.MousePosition))
                    {
                        var startPos = GetLimbSpritesheetRect(selectedJoint.LimbB).Center.ToVector2();
                        var offset = ConvertUnits.ToDisplayUnits(selectedJoint.LocalAnchorB) * spriteSheetZoom;
                        offset.Y = -offset.Y;
                        DrawJointCreationOnSpritesheet(spriteBatch, startPos + offset);
                    }
                    else
                    {
                        DrawJointCreationOnRagdoll(spriteBatch, SimToScreen(selectedJoint.WorldAnchorB));
                    }
                }
            }
            else if (isDrawingJoint)
            {
                var selectedLimb = selectedLimbs.FirstOrDefault();
                if (selectedLimb != null)
                {
                    GUI.DrawString(spriteBatch, new Vector2(GameMain.GraphicsWidth / 2 - 120, GameMain.GraphicsHeight / 5), "Creating a new joint", Color.White, font: GUI.LargeFont);
                    if (GetSpritesheetRectangle.Contains(PlayerInput.MousePosition))
                    {
                        var startPos = GetLimbSpritesheetRect(selectedLimb).Center.ToVector2();
                        if (anchor1Pos.HasValue)
                        {
                            var offset = anchor1Pos.Value;
                            offset = -offset;
                            startPos += offset;
                        }
                        DrawJointCreationOnSpritesheet(spriteBatch, startPos);
                    }
                    else
                    {
                        var startPos = anchor1Pos.HasValue
                            ? SimToScreen(selectedLimb.SimPosition + Vector2.Transform(ConvertUnits.ToSimUnits(anchor1Pos.Value), Matrix.CreateRotationZ(selectedLimb.Rotation)))
                            : SimToScreen(selectedLimb.SimPosition);
                        DrawJointCreationOnRagdoll(spriteBatch, startPos);
                    }
                }
            }
            if (isEndlessRunner)
            {
                Structure wall = CurrentWall.walls.FirstOrDefault();
                Vector2 indicatorPos = wall == null ? originalWall.walls.First().DrawPosition : wall.DrawPosition;
                GUI.DrawIndicator(spriteBatch, indicatorPos, Cam, 700, GUI.SubmarineIcon, Color.White);
            }
            GUI.Draw(Cam, spriteBatch);
            if (isFreezed)
            {
                GUI.DrawString(spriteBatch, new Vector2(GameMain.GraphicsWidth / 2 - 35, 100), "FREEZED", Color.Blue, Color.White * 0.5f, 10, GUI.Font);
            }
            if (animTestPoseToggle.Selected)
            {
                GUI.DrawString(spriteBatch, new Vector2(GameMain.GraphicsWidth / 2 - 100, 150), "Animation Test Pose Enabled", Color.Blue, Color.White * 0.5f, 10, GUI.Font);
            }
            if (showSpritesheet)
            {
                var topLeft = spriteSheetControls.RectTransform.TopLeft;
                GUI.DrawString(spriteBatch, new Vector2(topLeft.X + 300, 50), "Spritesheet Orientation:", Color.White, Color.Gray * 0.5f, 10, GUI.Font);
                DrawRadialWidget(spriteBatch, new Vector2(topLeft.X + 510, 60), spriteSheetOrientation, string.Empty, Color.White,
                    angle => spriteSheetOrientation = angle, circleRadius: 40, widgetSize: 20, rotationOffset: MathHelper.Pi, autoFreeze: false);
            }

            // Debug
            if (GameMain.DebugDraw)
            {
                // Limb positions
                foreach (Limb limb in character.AnimController.Limbs)
                {
                    Vector2 limbDrawPos = Cam.WorldToScreen(limb.WorldPosition);
                    GUI.DrawLine(spriteBatch, limbDrawPos + Vector2.UnitY * 5.0f, limbDrawPos - Vector2.UnitY * 5.0f, Color.White);
                    GUI.DrawLine(spriteBatch, limbDrawPos + Vector2.UnitX * 5.0f, limbDrawPos - Vector2.UnitX * 5.0f, Color.White);
                }

                GUI.DrawString(spriteBatch, new Vector2(GameMain.GraphicsWidth / 2, 0), $"Cursor World Pos: {character.CursorWorldPosition}", Color.White, font: GUI.SmallFont);
                GUI.DrawString(spriteBatch, new Vector2(GameMain.GraphicsWidth / 2, 20), $"Cursor Pos: {character.CursorPosition}", Color.White, font: GUI.SmallFont);
                GUI.DrawString(spriteBatch, new Vector2(GameMain.GraphicsWidth / 2, 40), $"Cursor Screen Pos: {PlayerInput.MousePosition}", Color.White, font: GUI.SmallFont);

                //GUI.DrawString(spriteBatch, new Vector2(GameMain.GraphicsWidth / 2, 80), $"Character World Pos: {character.WorldPosition}", Color.White, font: GUI.SmallFont);
                //GUI.DrawString(spriteBatch, new Vector2(GameMain.GraphicsWidth / 2, 100), $"Character Pos: {character.Position}", Color.White, font: GUI.SmallFont);
                //GUI.DrawString(spriteBatch, new Vector2(GameMain.GraphicsWidth / 2, 120), $"Character Sim Pos: {character.SimPosition}", Color.White, font: GUI.SmallFont);
                //GUI.DrawString(spriteBatch, new Vector2(GameMain.GraphicsWidth / 2, 140), $"Character Draw Pos: {character.DrawPosition}", Color.White, font: GUI.SmallFont);

                //GUI.DrawString(spriteBatch, new Vector2(GameMain.GraphicsWidth / 2, 180), $"Submarine World Pos: {Submarine.MainSub.WorldPosition}", Color.White, font: GUI.SmallFont);
                //GUI.DrawString(spriteBatch, new Vector2(GameMain.GraphicsWidth / 2, 200), $"Submarine Pos: {Submarine.MainSub.Position}", Color.White, font: GUI.SmallFont);
                //GUI.DrawString(spriteBatch, new Vector2(GameMain.GraphicsWidth / 2, 220), $"Submarine Sim Pos: {Submarine.MainSub.Position}", Color.White, font: GUI.SmallFont);
                //GUI.DrawString(spriteBatch, new Vector2(GameMain.GraphicsWidth / 2, 240), $"Submarine Draw Pos: {Submarine.MainSub.DrawPosition}", Color.White, font: GUI.SmallFont);

                //GUI.DrawString(spriteBatch, new Vector2(GameMain.GraphicsWidth / 2, 280), $"Movement Limits: MIN: {min} MAX: {max}", Color.White, font: GUI.SmallFont);
                //GUI.DrawString(spriteBatch, new Vector2(GameMain.GraphicsWidth / 2, 300), $"Clones: {clones.Length}", Color.White, font: GUI.SmallFont);
                //GUI.DrawString(spriteBatch, new Vector2(GameMain.GraphicsWidth / 2, 320), $"Total amount of walls: {Structure.WallList.Count}", Color.White, font: GUI.SmallFont);

                // Collider
                var collider = character.AnimController.Collider;
                var colliderDrawPos = SimToScreen(collider.SimPosition);
                Vector2 forward = Vector2.Transform(Vector2.UnitY, Matrix.CreateRotationZ(collider.Rotation));
                var endPos = SimToScreen(collider.SimPosition + forward * collider.radius);
                GUI.DrawLine(spriteBatch, colliderDrawPos, endPos, Color.LightGreen);
                GUI.DrawLine(spriteBatch, colliderDrawPos, SimToScreen(collider.SimPosition + forward * 0.25f), Color.Blue);
                //Vector2 left = Vector2.Transform(-Vector2.UnitX, Matrix.CreateRotationZ(collider.Rotation));
                //Vector2 left = -Vector2.UnitX.TransformVector(forward);
                Vector2 left = forward.Left();
                GUI.DrawLine(spriteBatch, colliderDrawPos, SimToScreen(collider.SimPosition + left * 0.25f), Color.Red);
                ShapeExtensions.DrawCircle(spriteBatch, colliderDrawPos, (endPos - colliderDrawPos).Length(), 40, Color.LightGreen);
                GUI.DrawString(spriteBatch, new Vector2(GameMain.GraphicsWidth - 300, 0), $"Collider rotation: {MathHelper.ToDegrees(MathUtils.WrapAngleTwoPi(collider.Rotation))}", Color.White, font: GUI.SmallFont);
            }
            spriteBatch.End();
        }
        #endregion

        #region Ragdoll Manipulation
        private void UpdateJointCreation()
        {
            bool ctrlAlt = PlayerInput.KeyDown(Keys.LeftControl) && PlayerInput.KeyDown(Keys.LeftAlt);
            isExtrudingJoint = !editLimbs && editJoints && ctrlAlt;
            isDrawingJoint = !editJoints && editLimbs && ctrlAlt;
            if (isExtrudingJoint)
            {
                var selectedJoint = selectedJoints.FirstOrDefault();
                if (selectedJoint != null)
                {
                    if (GetSpritesheetRectangle.Contains(PlayerInput.MousePosition))
                    {
                        targetLimb = GetClosestLimbOnSpritesheet(PlayerInput.MousePosition, l => l != null && l != selectedJoint.LimbB && l.ActiveSprite != null);
                        if (targetLimb != null && PlayerInput.LeftButtonClicked())
                        {
                            Vector2 anchor1 = ConvertUnits.ToDisplayUnits(selectedJoint.LocalAnchorB);
                            Vector2 anchor2 = (GetLimbSpritesheetRect(targetLimb).Center.ToVector2() - PlayerInput.MousePosition) / spriteSheetZoom;
                            anchor2.X = -anchor2.X;
                            ExtrudeJoint(selectedJoint, targetLimb.limbParams.ID, anchor1, anchor2);
                        }
                    }
                    else
                    {
                        targetLimb = GetClosestLimbOnRagdoll(PlayerInput.MousePosition, l => l != null && l != selectedJoint.LimbB && l.ActiveSprite != null);
                        if (targetLimb != null && PlayerInput.LeftButtonClicked())
                        {
                            Vector2 anchor1 = ConvertUnits.ToDisplayUnits(selectedJoint.LocalAnchorB);
                            Vector2 anchor2 = ConvertUnits.ToDisplayUnits(targetLimb.body.FarseerBody.GetLocalPoint(ScreenToSim(PlayerInput.MousePosition)));
                            ExtrudeJoint(selectedJoint, targetLimb.limbParams.ID, anchor1, anchor2);
                        }
                    }
                }
                else
                {
                    targetLimb = null;
                }
            }
            else if (isDrawingJoint)
            {
                var selectedLimb = selectedLimbs.FirstOrDefault();
                if (selectedLimb != null)
                {
                    if (GetSpritesheetRectangle.Contains(PlayerInput.MousePosition))
                    {
                        if (anchor1Pos == null)
                        {
                            anchor1Pos = GetLimbSpritesheetRect(selectedLimb).Center.ToVector2() - PlayerInput.MousePosition;
                        }
                        targetLimb = GetClosestLimbOnSpritesheet(PlayerInput.MousePosition, l => l != null && l != selectedLimb && l.ActiveSprite != null);
                        if (targetLimb != null && PlayerInput.LeftButtonClicked())
                        {
                            Vector2 anchor1 = anchor1Pos.HasValue ? anchor1Pos.Value / spriteSheetZoom : Vector2.Zero;
                            anchor1.X = -anchor1.X;
                            Vector2 anchor2 = (GetLimbSpritesheetRect(targetLimb).Center.ToVector2() - PlayerInput.MousePosition) / spriteSheetZoom;
                            anchor2.X = -anchor2.X;
                            CreateJoint(selectedLimb.limbParams.ID, targetLimb.limbParams.ID, anchor1, anchor2);
                        }
                    }
                    else
                    {
                        if (anchor1Pos == null)
                        {
                            anchor1Pos = ConvertUnits.ToDisplayUnits(selectedLimb.body.FarseerBody.GetLocalPoint(ScreenToSim(PlayerInput.MousePosition)));
                        }
                        targetLimb = GetClosestLimbOnRagdoll(PlayerInput.MousePosition, l => l != null && l != selectedLimb && l.ActiveSprite != null);
                        if (targetLimb != null && PlayerInput.LeftButtonClicked())
                        {
                            Vector2 anchor1 = anchor1Pos ?? Vector2.Zero;
                            Vector2 anchor2 = ConvertUnits.ToDisplayUnits(targetLimb.body.FarseerBody.GetLocalPoint(ScreenToSim(PlayerInput.MousePosition)));
                            CreateJoint(selectedLimb.limbParams.ID, targetLimb.limbParams.ID, anchor1, anchor2);
                        }
                    }
                }
                else
                {
                    targetLimb = null;
                    anchor1Pos = null;
                }
            }
            else
            {
                targetLimb = null;
                anchor1Pos = null;
            }
        }

        private void CopyLimb(Limb limb)
        {
            // TODO: copy all params and sub params -> use a generic method?
            var rect = limb.ActiveSprite.SourceRect;
            var spriteParams = limb.limbParams.normalSpriteParams;
            if (spriteParams == null)
            {
                spriteParams = limb.limbParams.deformSpriteParams;
            }
            var newLimbElement = new XElement("limb",
                new XAttribute("id", RagdollParams.Limbs.Last().ID + 1),
                new XAttribute("radius", limb.limbParams.Radius),
                new XAttribute("width", limb.limbParams.Width),
                new XAttribute("height", limb.limbParams.Height),
                new XAttribute("mass", limb.limbParams.Mass),
                new XElement("sprite",
                    new XAttribute("texture", spriteParams.Texture),
                    new XAttribute("sourcerect", $"{rect.X}, {rect.Y}, {rect.Size.X}, {rect.Size.Y}"))
                );
            var lastLimbElement = RagdollParams.MainElement.Elements("limb").Last();
            lastLimbElement.AddAfterSelf(newLimbElement);
            var newLimbParams = new LimbParams(newLimbElement, RagdollParams);
            RagdollParams.Limbs.Add(newLimbParams);
            character.AnimController.Recreate();
            TeleportTo(spawnPosition);
            ClearWidgets();
            selectedLimbs.Add(character.AnimController.Limbs.Single(l => l.limbParams == newLimbParams));
            ResetParamsEditor();
            ragdollResetRequiresForceLoading = true;
        }

        /// <summary>
        /// Creates a new joint between the last limb of the given joint and the target limb.
        /// </summary>
        private void ExtrudeJoint(LimbJoint joint, int targetLimb, Vector2? anchor1 = null, Vector2? anchor2 = null)
        {
            CreateJoint(joint.jointParams.Limb2, targetLimb, anchor1, anchor2);
        }

        /// <summary>
        /// Creates a new joint using the limb IDs.
        /// </summary>
        private void CreateJoint(int fromLimb, int toLimb, Vector2? anchor1 = null, Vector2? anchor2 = null)
        {
            Vector2 a1 = anchor1 ?? Vector2.Zero;
            Vector2 a2 = anchor2 ?? Vector2.Zero;
            var newJointElement = new XElement("joint",
                new XAttribute("limb1", fromLimb),
                new XAttribute("limb2", toLimb),
                new XAttribute("limb1anchor", $"{a1.X.Format(2)}, {a1.Y.Format(2)}"),
                new XAttribute("limb2anchor", $"{a2.X.Format(2)}, {a2.Y.Format(2)}")
                );
            var lastJointElement = RagdollParams.MainElement.Elements("joint").Last();
            lastJointElement.AddAfterSelf(newJointElement);
            var newJointParams = new JointParams(newJointElement, RagdollParams);
            RagdollParams.Joints.Add(newJointParams);
            character.AnimController.Recreate();
            TeleportTo(spawnPosition);
            ClearWidgets();
            selectedJoints.Add(character.AnimController.LimbJoints.Single(j => j.jointParams == newJointParams));
            jointsToggle.Selected = true;
            ResetParamsEditor();
            ragdollResetRequiresForceLoading = true;
        }

        /// <summary>
        /// Removes all selected joints and limbs in the params level (-> serializable). The method also recreates the ids and names, when required.
        /// </summary>
        private void DeleteSelected()
        {
            for (int i = 0; i < selectedJoints.Count; i++)
            {
                var joint = selectedJoints[i];
                RagdollParams.Joints.Remove(joint.jointParams);
            }
            var removedIDs = new List<int>();
            for (int i = 0; i < selectedLimbs.Count; i++)
            {
                if (character.IsHumanoid)
                {
                    DebugConsole.ThrowError("Deleting limbs from a humanoid is currently disabled, because it will most likely crash the game.");
                    break;
                }
                var limb = selectedLimbs[i];
                if (limb == character.AnimController.MainLimb)
                {
                    DebugConsole.ThrowError("Can't remove the main limb, because it will crash the game.");
                    continue;
                }
                removedIDs.Add(limb.limbParams.ID);
                RagdollParams.Limbs.Remove(limb.limbParams);
            }
            // Recreate ids
            var renamedIDs = new Dictionary<int, int>();
            for (int i = 0; i < RagdollParams.Limbs.Count; i++)
            {
                int oldID = RagdollParams.Limbs[i].ID;
                int newID = i;
                if (oldID != newID)
                {
                    var limbParams = RagdollParams.Limbs[i];
                    limbParams.ID = newID;
                    limbParams.Name = limbParams.GenerateName();
                    renamedIDs.Add(oldID, newID);
                }
            }
            // Refresh/recreate joints
            var jointsToRemove = new List<JointParams>();
            for (int i = 0; i < RagdollParams.Joints.Count; i++)
            {
                var joint = RagdollParams.Joints[i];
                if (removedIDs.Contains(joint.Limb1) || removedIDs.Contains(joint.Limb2))
                {
                    // At least one of the limbs has been removed -> remove the joint
                    jointsToRemove.Add(joint);
                }
                else
                {
                    // Both limbs still remains -> update
                    bool rename = false;
                    if (renamedIDs.TryGetValue(joint.Limb1, out int newID1))
                    {
                        joint.Limb1 = newID1;
                        rename = true;
                    }
                    if (renamedIDs.TryGetValue(joint.Limb2, out int newID2))
                    {
                        joint.Limb2 = newID2;
                        rename = true;
                    }
                    if (rename)
                    {
                        joint.Name = joint.GenerateName();
                    }
                }
            }
            jointsToRemove.ForEach(j => RagdollParams.Joints.Remove(j));
            RecreateRagdoll();
            ragdollResetRequiresForceLoading = true;
        }
        #endregion

        #region Endless runner
        private int min;
        private int max;
        private void CalculateMovementLimits()
        {
            min = CurrentWall.walls.Select(w => w.Rect.Left).OrderBy(p => p).First();
            max = CurrentWall.walls.Select(w => w.Rect.Right).OrderBy(p => p).Last();
        }

        private WallGroup originalWall;
        private WallGroup[] clones = new WallGroup[3];
        private IEnumerable<Structure> AllWalls => originalWall.walls.Concat(clones.SelectMany(c => c.walls));

        private WallGroup _currentWall;
        private WallGroup CurrentWall
        {
            get
            {
                if (_currentWall == null)
                {
                    _currentWall = originalWall;
                }
                return _currentWall;
            }
            set
            {
                _currentWall = value;
            }
        }

        private class WallGroup
        {
            public readonly List<Structure> walls;
            
            public WallGroup(List<Structure> walls)
            {
                this.walls = walls;
            }

            public WallGroup Clone()
            {
                var clones = new List<Structure>();
                walls.ForEachMod(w => clones.Add(w.Clone() as Structure));
                return new WallGroup(clones);
            }     
        }

        private void CloneWalls()
        {
            for (int i = 0; i < 3; i++)
            {
                clones[i] = originalWall.Clone();
                for (int j = 0; j < originalWall.walls.Count; j++)
                {
                    if (i == 1)
                    {
                        clones[i].walls[j].Move(new Vector2(originalWall.walls[j].Rect.Width, 0));
                    }
                    else if (i == 2)
                    {
                        clones[i].walls[j].Move(new Vector2(-originalWall.walls[j].Rect.Width, 0));
                    }      
                }
            }
        }

        private WallGroup SelectClosestWallGroup(Vector2 pos)
        {
            var closestWall = clones.SelectMany(c => c.walls).OrderBy(w => Vector2.Distance(pos, w.Position)).First();
            return clones.Where(c => c.walls.Contains(closestWall)).FirstOrDefault();
        }

        private WallGroup SelectLastClone(bool right)
        {
            var lastWall = right 
                ? clones.SelectMany(c => c.walls).OrderBy(w => w.Rect.Right).Last() 
                : clones.SelectMany(c => c.walls).OrderBy(w => w.Rect.Left).First();
            return clones.Where(c => c.walls.Contains(lastWall)).FirstOrDefault();
        }

        private void UpdateWalls(bool right)
        {
            CurrentWall = SelectClosestWallGroup(character.Position);
            CalculateMovementLimits();
            var lastClone = SelectLastClone(!right);
            for (int i = 0; i < lastClone.walls.Count; i++)
            {
                var amount = right ? lastClone.walls[i].Rect.Width : -lastClone.walls[i].Rect.Width;
                var distance = CurrentWall.walls[i].Position.X - lastClone.walls[i].Position.X;
                lastClone.walls[i].Move(new Vector2(amount + distance, 0));
            }
            GameMain.World.ProcessChanges();
        }

        private bool wallCollisionsEnabled;
        private void SetWallCollisions(bool enabled)
        {
            if (!isEndlessRunner) { return; }
            wallCollisionsEnabled = enabled;
            var collisionCategory = enabled ? FarseerPhysics.Dynamics.Category.Cat1 : FarseerPhysics.Dynamics.Category.None;
            AllWalls.ForEach(w => w.SetCollisionCategory(collisionCategory));
            GameMain.World.ProcessChanges();
        }
        #endregion

        #region Character spawning
        private int characterIndex = -1;
        private string currentCharacterConfig;
        private string selectedJob = null;

        private List<string> allFiles;
        private List<string> AllFiles
        {
            get
            {
                if (allFiles == null)
                {
                    allFiles = GameMain.Instance.GetFilesOfType(ContentType.Character).OrderBy(f => f).ToList();
                    allFiles.ForEach(f => DebugConsole.NewMessage(f, Color.White));
                }
                return allFiles;
            }
        }

        private string GetNextConfigFile()
        {
            GetCurrentCharacterIndex();
            IncreaseIndex();
            currentCharacterConfig = AllFiles[characterIndex];
            return currentCharacterConfig;
        }

        private string GetPreviousConfigFile()
        {
            GetCurrentCharacterIndex();
            ReduceIndex();
            currentCharacterConfig = AllFiles[characterIndex];
            return currentCharacterConfig;
        }

        private void GetCurrentCharacterIndex()
        {
            characterIndex = AllFiles.IndexOf(Character.GetConfigFile(character.SpeciesName));
        }

        private void IncreaseIndex()
        {
            characterIndex++;
            if (characterIndex > AllFiles.Count - 1)
            {
                characterIndex = 0;
            }
        }

        private void ReduceIndex()
        {
            characterIndex--;
            if (characterIndex < 0)
            {
                characterIndex = AllFiles.Count - 1;
            }
        }

        private Character SpawnCharacter(string configFile, RagdollParams ragdoll = null)
        {
            DebugConsole.NewMessage($"Trying to spawn {configFile}", Color.HotPink);
            OnPreSpawn();
            bool dontFollowCursor = true;
            if (character != null)
            {
                dontFollowCursor = character.dontFollowCursor;
                character.Remove();
                character = null;
            }
            if (configFile == Character.HumanConfigFile && selectedJob != null)
            {
                var characterInfo = new CharacterInfo(configFile, jobPrefab: JobPrefab.List.First(job => job.Identifier == selectedJob));
                character = Character.Create(configFile, spawnPosition, ToolBox.RandomSeed(8), characterInfo, hasAi: false, ragdoll: ragdoll);
                character.GiveJobItems();
                selectedJob = characterInfo.Job.Prefab.Identifier;
            }
            else
            {
                character = Character.Create(configFile, spawnPosition, ToolBox.RandomSeed(8), hasAi: false, ragdoll: ragdoll);
                selectedJob = null;
            }
            character.dontFollowCursor = dontFollowCursor;
            OnPostSpawn();
            return character;
        }

        private void OnPreSpawn()
        {
            WayPoint wayPoint = null;
            if (!isEndlessRunner)
            {
                wayPoint = WayPoint.GetRandom(spawnType: SpawnType.Human, sub: Submarine.MainSub);
            }
            if (wayPoint == null)
            {
                wayPoint = WayPoint.GetRandom(sub: Submarine.MainSub);
            }
            spawnPosition = wayPoint.WorldPosition;
            ragdollResetRequiresForceLoading = false;
        }

        private void OnPostSpawn()
        {
            currentCharacterConfig = character.ConfigPath;
            GetCurrentCharacterIndex();
            character.Submarine = Submarine.MainSub;
            character.AnimController.forceStanding = character.AnimController.CanWalk;
            character.AnimController.ForceSelectAnimationType = character.AnimController.CanWalk ? AnimationType.Walk : AnimationType.SwimSlow;
            Character.Controlled = character;
            SetWallCollisions(character.AnimController.forceStanding);
            CreateTextures();
            CreateGUI();
            ClearWidgets();
            ResetParamsEditor();
        }

        private void ClearWidgets()
        {
            Widget.selectedWidgets.Clear();
            animationWidgets.Clear();
            jointSelectionWidgets.Clear();
            selectedLimbs.Clear();
            selectedJoints.Clear();
        }

        private void RecreateRagdoll(RagdollParams ragdoll = null)
        {
            character.AnimController.Recreate(ragdoll);
            TeleportTo(spawnPosition);
            ResetParamsEditor();
            ClearWidgets();
        }

        private void TeleportTo(Vector2 position)
        {
            if (isEndlessRunner)
            {
                character.AnimController.SetPosition(ConvertUnits.ToSimUnits(position), false);
            }
            else
            {
                character.TeleportTo(position);
            }
        }

        private void CreateCharacter(string name, bool isHumanoid, params object[] ragdollConfig)
        {
            string speciesName = name;
            string mainFolder = $"Content/Characters/{speciesName}";
            // Config file
            string configFilePath = $"{mainFolder}/{speciesName}.xml";
            if (ContentPackage.GetFilesOfType(GameMain.SelectedPackages, ContentType.Character).None(path => path.Contains(speciesName)))
            {
                // Create the config file
                XElement mainElement = new XElement("Character",
                    new XAttribute("name", speciesName),
                    new XAttribute("humanoid", isHumanoid),
                    new XElement("ragdolls"),
                    new XElement("animations"),
                    new XElement("health"),
                    new XElement("ai"));
                XDocument doc = new XDocument(mainElement);
                if (!Directory.Exists(mainFolder))
                {
                    Directory.CreateDirectory(mainFolder);
                }
                doc.Save(configFilePath);
                // Add to the content package
                var contentPackage = GameMain.Config.SelectedContentPackages.Last();
                contentPackage.AddFile(configFilePath, ContentType.Character);
                contentPackage.Save(contentPackage.Path);
            }
            // Ragdoll
            string ragdollFolder = RagdollParams.GetDefaultFolder(speciesName);
            string ragdollPath = RagdollParams.GetDefaultFile(speciesName);
            RagdollParams ragdollParams = isHumanoid
                ? RagdollParams.CreateDefault<HumanRagdollParams>(ragdollPath, speciesName, ragdollConfig)
                : RagdollParams.CreateDefault<FishRagdollParams>(ragdollPath, speciesName, ragdollConfig) as RagdollParams;
            // Animations
            string animFolder = AnimationParams.GetDefaultFolder(speciesName);
            foreach (AnimationType animType in Enum.GetValues(typeof(AnimationType)))
            {
                if (animType != AnimationType.NotDefined)
                {
                    Type type = AnimationParams.GetParamTypeFromAnimType(animType, isHumanoid);
                    string fullPath = AnimationParams.GetDefaultFile(speciesName, animType);
                    AnimationParams.Create(fullPath, speciesName, animType, type);
                }
            }
            if (!AllFiles.Contains(configFilePath))
            {
                AllFiles.Add(configFilePath);
            }
            SpawnCharacter(configFilePath, ragdollParams);
        }
        #endregion

        #region GUI
        private GUIFrame rightPanel;
        private GUIFrame centerPanel;
        private GUIFrame ragdollControls;
        private GUIFrame animationControls;
        private GUIFrame limbControls;
        private GUIFrame spriteSheetControls;
        private GUIFrame backgroundColorPanel;
        private GUIDropDown animSelection;
        private GUITickBox freezeToggle;
        private GUITickBox animTestPoseToggle;
        private GUIScrollBar jointScaleBar;
        private GUIScrollBar limbScaleBar;
        private GUIScrollBar textureScaleBar;
        private GUIScrollBar spriteSheetZoomBar;
        private GUITickBox copyJointsToggle;
        private GUITickBox jointsToggle;

        private void CreateGUI()
        {
            CreateRightPanel();
            CreateCenterPanel();
        }

        private void CreateCenterPanel()
        {
            // Release the old panel
            if (centerPanel != null)
            {
                centerPanel.RectTransform.Parent = null;
            }
            Point elementSize = new Point(120, 20);
            int textAreaHeight = 20;
            centerPanel = new GUIFrame(new RectTransform(new Vector2(0.45f, 0.95f), parent: Frame.RectTransform, anchor: Anchor.Center), style: null) { CanBeFocused = false };
            // General controls
            backgroundColorPanel = new GUIFrame(new RectTransform(new Vector2(0.5f, 0.1f), centerPanel.RectTransform, Anchor.BottomRight), style: null) { CanBeFocused = false };
            var layoutGroupGeneral = new GUILayoutGroup(new RectTransform(Vector2.One, backgroundColorPanel.RectTransform), childAnchor: Anchor.BottomRight)
            {
                AbsoluteSpacing = 5, CanBeFocused = false
            };
            // Background color
            var frame = new GUIFrame(new RectTransform(new Point(500, 80), layoutGroupGeneral.RectTransform), style: null, color: Color.Black * 0.4f);
            new GUITextBlock(new RectTransform(new Vector2(0.2f, 1), frame.RectTransform) { MinSize = new Point(80, 26) }, "Background Color:", textColor: Color.WhiteSmoke);
            var inputArea = new GUILayoutGroup(new RectTransform(new Vector2(0.7f, 1), frame.RectTransform, Anchor.TopRight)
            {
                AbsoluteOffset = new Point(20, 0)
            }, isHorizontal: true, childAnchor: Anchor.CenterRight)
            {
                Stretch = true,
                RelativeSpacing = 0.01f
            };
            var fields = new GUIComponent[4];
            string[] colorComponentLabels = { "R", "G", "B" };
            for (int i = 2; i >= 0; i--)
            {
                var element = new GUIFrame(new RectTransform(new Vector2(0.2f, 1), inputArea.RectTransform)
                {
                    MinSize = new Point(40, 0),
                    MaxSize = new Point(100, 50)
                }, style: null, color: Color.Black * 0.6f);
                var colorLabel = new GUITextBlock(new RectTransform(new Vector2(0.3f, 1), element.RectTransform, Anchor.CenterLeft), colorComponentLabels[i], 
                    font: GUI.SmallFont, textAlignment: Alignment.CenterLeft);
                GUINumberInput numberInput = new GUINumberInput(new RectTransform(new Vector2(0.7f, 1), element.RectTransform, Anchor.CenterRight),
                    GUINumberInput.NumberType.Int)
                {
                    Font = GUI.SmallFont
                };
                numberInput.MinValueInt = 0;
                numberInput.MaxValueInt = 255;
                numberInput.Font = GUI.SmallFont;
                switch (i)
                {
                    case 0:
                        colorLabel.TextColor = Color.Red;
                        numberInput.IntValue = backgroundColor.R;
                        numberInput.OnValueChanged += (numInput) => backgroundColor.R = (byte)(numInput.IntValue);
                        break;
                    case 1:
                        colorLabel.TextColor = Color.LightGreen;
                        numberInput.IntValue = backgroundColor.G;
                        numberInput.OnValueChanged += (numInput) => backgroundColor.G = (byte)(numInput.IntValue);
                        break;
                    case 2:
                        colorLabel.TextColor = Color.DeepSkyBlue;
                        numberInput.IntValue = backgroundColor.B;
                        numberInput.OnValueChanged += (numInput) => backgroundColor.B = (byte)(numInput.IntValue);
                        break;
                }
            }
            // Spritesheet controls
            spriteSheetControls = new GUIFrame(new RectTransform(new Vector2(0.5f, 0.1f), centerPanel.RectTransform, Anchor.TopRight)
            {
                AbsoluteOffset = new Point(100, 0)
            }, style: null)
            {
                CanBeFocused = false
            };
            var layoutGroupSpriteSheet = new GUILayoutGroup(new RectTransform(Vector2.One, spriteSheetControls.RectTransform)) { AbsoluteSpacing = 5, CanBeFocused = false };
            new GUITextBlock(new RectTransform(new Point(elementSize.X, textAreaHeight), layoutGroupSpriteSheet.RectTransform), "Spritesheet zoom:", Color.White);
            var spriteSheetControlElement = new GUIFrame(new RectTransform(new Point(elementSize.X * 2, textAreaHeight), layoutGroupSpriteSheet.RectTransform), style: null);
            CalculateSpritesheetZoom();
            spriteSheetZoomBar = new GUIScrollBar(new RectTransform(new Vector2(0.75f, 1), spriteSheetControlElement.RectTransform), barSize: 0.2f)
            {
                BarScroll = MathHelper.Lerp(0, 1, MathUtils.InverseLerp(spriteSheetMinZoom, spriteSheetMaxZoom, spriteSheetZoom)),
                Step = 0.01f,
                OnMoved = (scrollBar, value) =>
                {
                    spriteSheetZoom = MathHelper.Lerp(spriteSheetMinZoom, spriteSheetMaxZoom, value);
                    return true;
                }
            };
            new GUIButton(new RectTransform(new Vector2(0.2f, 1), spriteSheetControlElement.RectTransform, Anchor.TopRight), "Reset")
            {
                OnClicked = (box, data) =>
                {
                    spriteSheetZoom = Math.Min(1, spriteSheetMaxZoom);
                    spriteSheetZoomBar.BarScroll = MathHelper.Lerp(0, 1, MathUtils.InverseLerp(spriteSheetMinZoom, spriteSheetMaxZoom, spriteSheetZoom));
                    return true;
                }
            };
            new GUITextBlock(new RectTransform(new Point(elementSize.X, textAreaHeight), layoutGroupSpriteSheet.RectTransform), "Texture scale:", Color.White);
            textureScaleBar = new GUIScrollBar(new RectTransform(new Point((int)(elementSize.X * 1.75f), textAreaHeight), layoutGroupSpriteSheet.RectTransform), barSize: 0.2f)
            {
                BarScroll = MathHelper.Lerp(0, 1, MathUtils.InverseLerp(textureMinScale, textureMaxScale, RagdollParams.TextureScale)),
                Step = 0.01f,
                OnMoved = (scrollBar, value) =>
                {
                    RagdollParams.TextureScale = MathHelper.Lerp(textureMinScale, textureMaxScale, value);
                    return true;
                }
            };
            // Limb controls
            limbControls = new GUIFrame(new RectTransform(Vector2.One, centerPanel.RectTransform), style: null) { CanBeFocused = false };
            var layoutGroupLimbControls = new GUILayoutGroup(new RectTransform(Vector2.One, limbControls.RectTransform)) { CanBeFocused = false };
            // Spacing
            new GUIFrame(new RectTransform(new Point(elementSize.X, textAreaHeight), layoutGroupLimbControls.RectTransform), style: null) { CanBeFocused = false };

            var lockSpriteOriginToggle = new GUITickBox(new RectTransform(new Point(elementSize.X, textAreaHeight), layoutGroupLimbControls.RectTransform), "Lock Sprite Origin")
            {
                Selected = lockSpriteOrigin,
                OnSelected = (GUITickBox box) =>
                {
                    lockSpriteOrigin = box.Selected;
                    return true;
                }
            };
            lockSpriteOriginToggle.TextColor = Color.White;
            var lockSpritePositionToggle = new GUITickBox(new RectTransform(new Point(elementSize.X, textAreaHeight), layoutGroupLimbControls.RectTransform), "Lock Sprite Position")
            {
                Selected = lockSpritePosition,
                OnSelected = (GUITickBox box) =>
                {
                    lockSpritePosition = box.Selected;
                    return true;
                }
            };
            lockSpritePositionToggle.TextColor = Color.White;
            var lockSpriteSizeToggle = new GUITickBox(new RectTransform(new Point(elementSize.X, textAreaHeight), layoutGroupLimbControls.RectTransform), "Lock Sprite Size")
            {
                Selected = lockSpriteSize,
                OnSelected = (GUITickBox box) =>
                {
                    lockSpriteSize = box.Selected;
                    return true;
                }
            };
            lockSpriteSizeToggle.TextColor = Color.White;
            // Ragdoll
            Point sliderSize = new Point(300, 20);
            ragdollControls = new GUIFrame(new RectTransform(Vector2.One, centerPanel.RectTransform), style: null) { CanBeFocused = false };
            var layoutGroupRagdoll = new GUILayoutGroup(new RectTransform(Vector2.One, ragdollControls.RectTransform)) { CanBeFocused = false };
            var jointScaleElement = new GUIFrame(new RectTransform(sliderSize + new Point(0, textAreaHeight), layoutGroupRagdoll.RectTransform), style: null);
            var jointScaleText = new GUITextBlock(new RectTransform(new Point(elementSize.X, textAreaHeight), jointScaleElement.RectTransform), $"Joint Scale: {RagdollParams.JointScale.FormatDoubleDecimal()}", Color.WhiteSmoke, textAlignment: Alignment.Center);
            var limbScaleElement = new GUIFrame(new RectTransform(sliderSize + new Point(0, textAreaHeight), layoutGroupRagdoll.RectTransform), style: null);
            var limbScaleText = new GUITextBlock(new RectTransform(new Point(elementSize.X, textAreaHeight), limbScaleElement.RectTransform), $"Limb Scale: {RagdollParams.LimbScale.FormatDoubleDecimal()}", Color.WhiteSmoke, textAlignment: Alignment.Center);
            jointScaleBar = new GUIScrollBar(new RectTransform(sliderSize, jointScaleElement.RectTransform, Anchor.BottomLeft), barSize: 0.1f)
            {
                BarScroll = MathHelper.Lerp(0, 1, MathUtils.InverseLerp(RagdollParams.MIN_SCALE, RagdollParams.MAX_SCALE, RagdollParams.JointScale)),
                Step = 0.001f,
                OnMoved = (scrollBar, value) =>
                {
                    float v = MathHelper.Lerp(RagdollParams.MIN_SCALE, RagdollParams.MAX_SCALE, value);
                    UpdateJointScale(v);
                    if (uniformScaling)
                    {
                        UpdateLimbScale(v);
                        limbScaleBar.BarScroll = value;
                    }
                    return true;
                }
            };
            limbScaleBar = new GUIScrollBar(new RectTransform(sliderSize, limbScaleElement.RectTransform, Anchor.BottomLeft), barSize: 0.1f)
            {
                BarScroll = MathHelper.Lerp(0, 1, MathUtils.InverseLerp(RagdollParams.MIN_SCALE, RagdollParams.MAX_SCALE, RagdollParams.LimbScale)),
                Step = 0.001f,
                OnMoved = (scrollBar, value) =>
                {
                    float v = MathHelper.Lerp(RagdollParams.MIN_SCALE, RagdollParams.MAX_SCALE, value);
                    UpdateLimbScale(v);
                    if (uniformScaling)
                    {
                        UpdateJointScale(v);
                        jointScaleBar.BarScroll = value;
                    }
                    return true;
                }
            };
            void UpdateJointScale(float value)
            {
                TryUpdateRagdollParam("jointscale", value);
                jointScaleText.Text = $"Joint Scale: {RagdollParams.JointScale.FormatDoubleDecimal()}";
                character.AnimController.ResetJoints();
            }
            void UpdateLimbScale(float value)
            {
                TryUpdateRagdollParam("limbscale", value);
                limbScaleText.Text = $"Limb Scale: {RagdollParams.LimbScale.FormatDoubleDecimal()}";
            }
            // TODO: doesn't trigger if the mouse is released while the cursor is outside the button rect
            limbScaleBar.Bar.OnClicked += (button, data) =>
            {
                RecreateRagdoll();
                return true;
            };
            jointScaleBar.Bar.OnClicked += (button, data) =>
            {
                if (uniformScaling)
                {
                    RecreateRagdoll();
                }
                return true;
            };
            var uniformScalingToggle = new GUITickBox(new RectTransform(new Point(elementSize.X, textAreaHeight), ragdollControls.RectTransform)
            {
                AbsoluteOffset = new Point(0, textAreaHeight * 4 + 10)
            }, "Uniform Scale")
            {
                Selected = uniformScaling,
                OnSelected = (GUITickBox box) =>
                {
                    uniformScaling = box.Selected;
                    return true;
                }
            };
            uniformScalingToggle.TextColor = Color.White;
            copyJointsToggle = new GUITickBox(new RectTransform(new Point(elementSize.X, textAreaHeight), ragdollControls.RectTransform)
            {
                AbsoluteOffset = new Point(0, textAreaHeight * 5 + 10)
            }, "Copy Joint Settings")
            {
                ToolTip = "Copies the currently tweaked settings to all selected joints.",
                Selected = copyJointSettings,
                TextColor = copyJointSettings ? Color.Red : Color.White,
                OnSelected = (GUITickBox box) =>
                {
                    copyJointSettings = box.Selected;
                    box.TextColor = copyJointSettings ? Color.Red : Color.White;
                    return true;
                }
            };
            // Animation
            animationControls = new GUIFrame(new RectTransform(Vector2.One, centerPanel.RectTransform), style: null) { CanBeFocused = false };
            var layoutGroupAnimation = new GUILayoutGroup(new RectTransform(Vector2.One, animationControls.RectTransform)) { CanBeFocused = false };
            var animationSelectionElement = new GUIFrame(new RectTransform(new Point(elementSize.X * 2 - 5, elementSize.Y), layoutGroupAnimation.RectTransform), style: null);
            var animationSelectionText = new GUITextBlock(new RectTransform(new Point(elementSize.X, elementSize.Y), animationSelectionElement.RectTransform), "Selected Animation:", Color.WhiteSmoke, textAlignment: Alignment.Center);
            animSelection = new GUIDropDown(new RectTransform(new Point(100, elementSize.Y), animationSelectionElement.RectTransform, Anchor.TopRight), elementCount: 4);
            if (character.AnimController.CanWalk)
            {
                animSelection.AddItem(AnimationType.Walk.ToString(), AnimationType.Walk);
                animSelection.AddItem(AnimationType.Run.ToString(), AnimationType.Run);
            }
            animSelection.AddItem(AnimationType.SwimSlow.ToString(), AnimationType.SwimSlow);
            animSelection.AddItem(AnimationType.SwimFast.ToString(), AnimationType.SwimFast);
            animSelection.SelectItem(character.AnimController.CanWalk ? AnimationType.Walk : AnimationType.SwimSlow);
            animSelection.OnSelected += (element, data) =>
            {
                AnimationType previousAnim = character.AnimController.ForceSelectAnimationType;
                character.AnimController.ForceSelectAnimationType = (AnimationType)data;               
                switch (character.AnimController.ForceSelectAnimationType)
                {
                    case AnimationType.Walk:
                        character.AnimController.forceStanding = true;
                        character.ForceRun = false;
                        if (!wallCollisionsEnabled)
                        {
                            SetWallCollisions(true);
                        }
                        if (previousAnim != AnimationType.Walk && previousAnim != AnimationType.Run)
                        {
                            TeleportTo(spawnPosition);
                        }
                        break;
                    case AnimationType.Run:
                        character.AnimController.forceStanding = true;
                        character.ForceRun = true;
                        if (!wallCollisionsEnabled)
                        {
                            SetWallCollisions(true);
                        }
                        if (previousAnim != AnimationType.Walk && previousAnim != AnimationType.Run)
                        {
                            TeleportTo(spawnPosition);
                        }
                        break;
                    case AnimationType.SwimSlow:
                        character.AnimController.forceStanding = false;
                        character.ForceRun = false;
                        if (wallCollisionsEnabled)
                        {
                            SetWallCollisions(false);
                        }
                        break;
                    case AnimationType.SwimFast:
                        character.AnimController.forceStanding = false;
                        character.ForceRun = true;
                        if (wallCollisionsEnabled)
                        {
                            SetWallCollisions(false);
                        }
                        break;
                    default:
                        throw new NotImplementedException();
                }
                return true;
            };
        }

        private void CreateRightPanel()
        {
            // Release the old panel
            if (rightPanel != null)
            {
                rightPanel.RectTransform.Parent = null;
            }
            Vector2 buttonSize = new Vector2(1, 0.04f);
            Vector2 toggleSize = new Vector2(0.03f, 0.03f);
            Point margin = new Point(40, 60);
            rightPanel = new GUIFrame(new RectTransform(new Vector2(0.15f, 0.95f), parent: Frame.RectTransform, anchor: Anchor.CenterRight) { RelativeOffset = new Vector2(0.01f, 0) });
            var layoutGroup = new GUILayoutGroup(new RectTransform(new Point(rightPanel.Rect.Width - margin.X, rightPanel.Rect.Height - margin.Y), rightPanel.RectTransform, Anchor.Center));
            var characterDropDown = new GUIDropDown(new RectTransform(new Vector2(1, 0.04f), layoutGroup.RectTransform), elementCount: 10, style: null);
            characterDropDown.ListBox.Color = new Color(characterDropDown.ListBox.Color.R, characterDropDown.ListBox.Color.G, characterDropDown.ListBox.Color.B, byte.MaxValue);
            foreach (var file in AllFiles)
            {
                characterDropDown.AddItem(Path.GetFileNameWithoutExtension(file).CapitaliseFirstInvariant(), file);
            }
            characterDropDown.SelectItem(currentCharacterConfig);
            characterDropDown.OnSelected = (component, data) =>
            {
                SpawnCharacter((string)data);
                return true;
            };
            if (currentCharacterConfig == Character.HumanConfigFile)
            {
                var jobDropDown = new GUIDropDown(new RectTransform(new Vector2(1, 0.04f), layoutGroup.RectTransform), elementCount: 6, style: null);
                jobDropDown.ListBox.Color = new Color(jobDropDown.ListBox.Color.R, jobDropDown.ListBox.Color.G, jobDropDown.ListBox.Color.B, byte.MaxValue);
                jobDropDown.AddItem("None");
                JobPrefab.List.ForEach(j => jobDropDown.AddItem(j.Name, j.Identifier));
                jobDropDown.SelectItem(selectedJob);
                jobDropDown.OnSelected = (component, data) =>
                {
                    string newJob = data is string jobIdentifier ? jobIdentifier : null;
                    if (newJob != selectedJob)
                    {
                        selectedJob = newJob;
                        SpawnCharacter(currentCharacterConfig);
                    }
                    return true;
                };
            }
            var charButtons = new GUIFrame(new RectTransform(buttonSize, parent: layoutGroup.RectTransform), style: null);
            var prevCharacterButton = new GUIButton(new RectTransform(new Vector2(0.5f, 1), charButtons.RectTransform, Anchor.TopLeft), "Previous \nCharacter");
            prevCharacterButton.OnClicked += (b, obj) =>
            {
                SpawnCharacter(GetPreviousConfigFile());
                return true;
            };
            var nextCharacterButton = new GUIButton(new RectTransform(new Vector2(0.5f, 1), charButtons.RectTransform, Anchor.TopRight), "Next \nCharacter");
            nextCharacterButton.OnClicked += (b, obj) =>
            {
                SpawnCharacter(GetNextConfigFile());
                return true;
            };
            var paramsToggle = new GUITickBox(new RectTransform(toggleSize, layoutGroup.RectTransform), "Show Parameters") { Selected = showParamsEditor };
            var spritesheetToggle = new GUITickBox(new RectTransform(toggleSize, layoutGroup.RectTransform), "Show Spritesheet") { Selected = showSpritesheet };
            var ragdollToggle = new GUITickBox(new RectTransform(toggleSize, layoutGroup.RectTransform), "Show Ragdoll") { Selected = showRagdoll };
            var editAnimsToggle = new GUITickBox(new RectTransform(toggleSize, layoutGroup.RectTransform), "Edit Animations") { Selected = editAnimations };       
            var editLimbsToggle = new GUITickBox(new RectTransform(toggleSize, layoutGroup.RectTransform), "Edit Limbs") { Selected = editLimbs };
            jointsToggle = new GUITickBox(new RectTransform(toggleSize, layoutGroup.RectTransform), "Edit Joints") { Selected = editJoints };
            var ikToggle = new GUITickBox(new RectTransform(toggleSize, layoutGroup.RectTransform), "Edit IK Targets") { Selected = editIK };
            freezeToggle = new GUITickBox(new RectTransform(toggleSize, layoutGroup.RectTransform), "Freeze") { Selected = isFreezed };
            var autoFreezeToggle = new GUITickBox(new RectTransform(toggleSize, layoutGroup.RectTransform), "Auto Freeze") { Selected = autoFreeze };
            var limbPairEditToggle = new GUITickBox(new RectTransform(toggleSize, layoutGroup.RectTransform), "Limb Pair Editing") { Selected = limbPairEditing };
            animTestPoseToggle = new GUITickBox(new RectTransform(toggleSize, layoutGroup.RectTransform), "Animation Test Pose") { Selected = character.AnimController.AnimationTestPose };
            editAnimsToggle.OnSelected = box =>
            {
                editAnimations = box.Selected;
                if (editAnimations)
                {
                    spritesheetToggle.Selected = false;
                    editLimbsToggle.Selected = false;
                    jointsToggle.Selected = false;
                    ResetParamsEditor();
                }
                return true;
            };
            paramsToggle.OnSelected = box =>
            {
                showParamsEditor = box.Selected;
                return true;
            };
            editLimbsToggle.OnSelected = box =>
            {
                editLimbs = box.Selected;
                if (editLimbs)
                {
                    editAnimsToggle.Selected = false;
                    jointsToggle.Selected = false;
                    spritesheetToggle.Selected = true;
                    ResetParamsEditor();
                }
                return true;
            };
            ragdollToggle.OnSelected = box => showRagdoll = box.Selected;
            jointsToggle.OnSelected = box =>
            {
                editJoints = box.Selected;
                if (editJoints)
                {
                    editLimbsToggle.Selected = false;
                    editAnimsToggle.Selected = false;
                    ikToggle.Selected = false;
                    spritesheetToggle.Selected = true;
                    ragdollToggle.Selected = true;
                    ResetParamsEditor();
                }
                return true;
            };
            ikToggle.OnSelected = box =>
            {
                editIK = box.Selected;
                if (editIK)
                {
                    ragdollToggle.Selected = true;
                }
                return true;
            };
            spritesheetToggle.OnSelected = box =>
            {
                showSpritesheet = box.Selected;
                return true;
            };
            freezeToggle.OnSelected = box =>
            {
                isFreezed = box.Selected;
                return true;
            };
            autoFreezeToggle.OnSelected = box =>
            {
                autoFreeze = box.Selected;
                return true;
            };
            limbPairEditToggle.OnSelected = box =>
            {
                limbPairEditing = box.Selected;
                return true;
            };
            animTestPoseToggle.OnSelected = box =>
            {
                character.AnimController.AnimationTestPose = box.Selected;
                return true;
            };
            new GUITickBox(new RectTransform(toggleSize, layoutGroup.RectTransform), "Auto Move")
            {
                OnSelected = box =>
                {
                    character.OverrideMovement = box.Selected ? new Vector2(1, 0) as Vector2? : null;
                    return true;
                }
            };
            new GUITickBox(new RectTransform(toggleSize, layoutGroup.RectTransform), "Follow Cursor")
            {
                Selected = !character.dontFollowCursor,
                OnSelected = box =>
                {
                    character.dontFollowCursor = !box.Selected;
                    return true;
                }
            };
            new GUITickBox(new RectTransform(toggleSize, layoutGroup.RectTransform), "Display Colliders")
            {
                Selected = displayColliders,
                OnSelected = box =>
                {
                    displayColliders = box.Selected;
                    return true;
                }
            };
            new GUITickBox(new RectTransform(toggleSize, layoutGroup.RectTransform), "Edit Background Color")
            {
                Selected = displayBackgroundColor,
                OnSelected = box =>
                {
                    displayBackgroundColor = box.Selected;
                    return true;
                }
            };

            var quickSaveAnimButton = new GUIButton(new RectTransform(buttonSize, layoutGroup.RectTransform), "Quick Save Animations");
            quickSaveAnimButton.OnClicked += (button, userData) =>
            {
                AnimParams.ForEach(p => p.Save());
                GUI.AddMessage($"All animations saved", Color.Green, font: GUI.Font);
                return true;
            };
            var quickSaveRagdollButton = new GUIButton(new RectTransform(buttonSize, layoutGroup.RectTransform), "Quick Save Ragdoll");
            quickSaveRagdollButton.OnClicked += (button, userData) =>
            {
                character.AnimController.SaveRagdoll();
                GUI.AddMessage($"Ragdoll saved to {RagdollParams.FullPath}", Color.Green, font: GUI.Font);
                return true;
            };
            var resetAnimButton = new GUIButton(new RectTransform(buttonSize, layoutGroup.RectTransform), "Reset Animations");
            resetAnimButton.OnClicked += (button, userData) =>
            {
                AnimParams.ForEach(p => p.Reset());
                ResetParamsEditor();
                GUI.AddMessage($"All animations reset", Color.WhiteSmoke, font: GUI.Font);
                return true;
            };
            var resetRagdollButton = new GUIButton(new RectTransform(buttonSize, layoutGroup.RectTransform), "Reset Ragdoll");
            resetRagdollButton.OnClicked += (button, userData) =>
            {
                if (ragdollResetRequiresForceLoading)
                {
                    character.AnimController.ResetRagdoll(forceReload: true);
                    RecreateRagdoll();
                    ragdollResetRequiresForceLoading = false;
                }
                else
                {
                    character.AnimController.ResetRagdoll(forceReload: false);
                    ResetParamsEditor();
                    ClearWidgets();
                }
                ResetParamsEditor();
                ClearWidgets();
                CreateCenterPanel();
                GUI.AddMessage($"Ragdoll reset", Color.WhiteSmoke, font: GUI.Font);
                return true;
            };
            int messageBoxWidth = GameMain.GraphicsWidth / 2;
            int messageBoxHeight = GameMain.GraphicsHeight / 2;
            var saveRagdollButton = new GUIButton(new RectTransform(buttonSize, layoutGroup.RectTransform), "Save Ragdoll");
            saveRagdollButton.OnClicked += (button, userData) =>
            {
                var box = new GUIMessageBox("Save Ragdoll", "Please provide a name for the file:", new string[] { "Cancel", "Save" }, messageBoxWidth, messageBoxHeight);
                var inputField = new GUITextBox(new RectTransform(new Point(box.Content.Rect.Width, 30), box.Content.RectTransform, Anchor.Center), RagdollParams.Name);
                box.Buttons[0].OnClicked += (b, d) =>
                {
                    box.Close();
                    return true;
                };
                box.Buttons[1].OnClicked += (b, d) =>
                {
                    character.AnimController.SaveRagdoll(inputField.Text);
                    ResetParamsEditor();
                    GUI.AddMessage($"Ragdoll saved to {RagdollParams.FullPath}", Color.Green, font: GUI.Font);
                    box.Close();
                    return true;
                };
                return true;
            };
            var loadRagdollButton = new GUIButton(new RectTransform(buttonSize, layoutGroup.RectTransform), "Load Ragdoll");
            loadRagdollButton.OnClicked += (button, userData) =>
            {
                var loadBox = new GUIMessageBox("Load Ragdoll", "", new string[] { "Cancel", "Load", "Delete" }, messageBoxWidth, messageBoxHeight);
                loadBox.Buttons[0].OnClicked += loadBox.Close;
                var listBox = new GUIListBox(new RectTransform(new Vector2(0.9f, 0.6f), loadBox.Content.RectTransform, Anchor.TopCenter));
                var deleteButton = loadBox.Buttons[2];
                deleteButton.Enabled = false;
                void PopulateListBox()
                {
                    try
                    {
                        var filePaths = Directory.GetFiles(RagdollParams.Folder);
                        foreach (var path in filePaths)
                        {
                            GUITextBlock textBlock = new GUITextBlock(new RectTransform(new Vector2(1.0f, 0.1f), listBox.Content.RectTransform) { MinSize = new Point(0, 30) },
                                ToolBox.LimitString(Path.GetFileNameWithoutExtension(path), GUI.Font, listBox.Rect.Width - 80))
                            {
                                UserData = path,
                                ToolTip = path
                            };
                        }
                    }
                    catch (Exception e)
                    {
                        DebugConsole.ThrowError("Couldn't open directory \"" + RagdollParams.Folder + "\"!", e);
                    }
                }
                PopulateListBox();
                // Handle file selection
                string selectedFile = null;
                listBox.OnSelected += (component, data) =>
                {
                    selectedFile = data as string;
                    // Don't allow to delete the ragdoll that is currently in use, nor the default file.
                    var fileName = Path.GetFileNameWithoutExtension(selectedFile);
                    deleteButton.Enabled = fileName != RagdollParams.Name && fileName != RagdollParams.GetDefaultFileName(character.SpeciesName);
                    return true;
                };
                deleteButton.OnClicked += (btn, data) =>
                {
                    if (selectedFile == null)
                    {
                        loadBox.Close();
                        return false;
                    }
                    var msgBox = new GUIMessageBox(
                        TextManager.Get("DeleteDialogLabel"),
                        TextManager.Get("DeleteDialogQuestion").Replace("[file]", selectedFile),
                        new string[] { TextManager.Get("Yes"), TextManager.Get("Cancel") }, messageBoxWidth - 100, messageBoxHeight - 100);
                    msgBox.Buttons[0].OnClicked += (b, d) =>
                    {
                        try
                        {
                            File.Delete(selectedFile);
                            GUI.AddMessage($"Ragdoll deleted from {selectedFile}", Color.Red, font: GUI.Font);
                        }
                        catch (Exception e)
                        {
                            DebugConsole.ThrowError(TextManager.Get("DeleteFileError").Replace("[file]", selectedFile), e);
                        }
                        msgBox.Close();
                        listBox.ClearChildren();
                        PopulateListBox();
                        selectedFile = null;
                        return true;
                    };
                    msgBox.Buttons[1].OnClicked += (b, d) =>
                    {
                        msgBox.Close();
                        return true;
                    };
                    return true;
                };
                loadBox.Buttons[1].OnClicked += (btn, data) =>
                {
                    string fileName = Path.GetFileNameWithoutExtension(selectedFile);
                    var ragdoll = character.IsHumanoid ? HumanRagdollParams.GetRagdollParams(character.SpeciesName, fileName) as RagdollParams : RagdollParams.GetRagdollParams<FishRagdollParams>(character.SpeciesName, fileName);
                    GUI.AddMessage($"Ragdoll loaded from {selectedFile}", Color.WhiteSmoke, font: GUI.Font);
                    RecreateRagdoll(ragdoll);
                    CreateTextures();
                    CreateCenterPanel();
                    loadBox.Close();
                    return true;
                };
                return true;
            };
            var saveAnimationButton = new GUIButton(new RectTransform(buttonSize, layoutGroup.RectTransform), "Save Animation");
            saveAnimationButton.OnClicked += (button, userData) =>
            {
                var box = new GUIMessageBox("Save Animation", string.Empty, new string[] { "Cancel", "Save" }, messageBoxWidth, messageBoxHeight);
                var textArea = new GUIFrame(new RectTransform(new Vector2(1, 0.1f), box.Content.RectTransform) { MinSize = new Point(350, 30) }, style: null);
                var inputLabel = new GUITextBlock(new RectTransform(new Vector2(0.3f, 1), textArea.RectTransform) { MinSize = new Point(250, 30) }, "Please provide a name for the file:");
                var inputField = new GUITextBox(new RectTransform(new Vector2(0.5f, 1), textArea.RectTransform, Anchor.TopRight) { MinSize = new Point(100, 30) }, CurrentAnimation.Name);
                // Type filtering
                var typeSelectionArea = new GUIFrame(new RectTransform(new Vector2(1f, 0.1f), box.Content.RectTransform) { MinSize = new Point(0, 30) }, style: null);
                var typeLabel = new GUITextBlock(new RectTransform(new Vector2(0.4f, 1), typeSelectionArea.RectTransform, Anchor.TopCenter, Pivot.TopRight), "Select Animation Type:");
                var typeDropdown = new GUIDropDown(new RectTransform(new Vector2(0.4f, 1), typeSelectionArea.RectTransform, Anchor.TopCenter, Pivot.TopLeft), elementCount: 4);
                foreach (object enumValue in Enum.GetValues(typeof(AnimationType)))
                {
                    typeDropdown.AddItem(enumValue.ToString(), enumValue);
                }
                AnimationType selectedType = character.AnimController.ForceSelectAnimationType;
                typeDropdown.OnSelected = (component, data) =>
                {
                    selectedType = (AnimationType)data;
                    inputField.Text = character.AnimController.GetAnimationParamsFromType(selectedType).Name;
                    return true;
                };
                typeDropdown.SelectItem(selectedType);
                box.Buttons[0].OnClicked += (b, d) =>
                {
                    box.Close();
                    return true;
                };
                box.Buttons[1].OnClicked += (b, d) =>
                {
                    var animParams = character.AnimController.GetAnimationParamsFromType(selectedType);
                    animParams.Save(inputField.Text);
                    GUI.AddMessage($"Animation of type {animParams.AnimationType} saved to {animParams.FullPath}", Color.Green, font: GUI.Font);
                    ResetParamsEditor();
                    box.Close();
                    return true;
                };
                return true;
            };
            var loadAnimationButton = new GUIButton(new RectTransform(buttonSize, layoutGroup.RectTransform), "Load Animation");
            loadAnimationButton.OnClicked += (button, userData) =>
            {
                var loadBox = new GUIMessageBox("Load Animation", "", new string[] { "Cancel", "Load", "Delete" }, messageBoxWidth, messageBoxHeight);
                loadBox.Buttons[0].OnClicked += loadBox.Close;
                var listBox = new GUIListBox(new RectTransform(new Vector2(0.9f, 0.6f), loadBox.Content.RectTransform));
                var deleteButton = loadBox.Buttons[2];
                deleteButton.Enabled = false;
                // Type filtering
                var typeSelectionArea = new GUIFrame(new RectTransform(new Vector2(0.9f, 0.1f), loadBox.Content.RectTransform) { MinSize = new Point(0, 30) }, style: null);
                var typeLabel = new GUITextBlock(new RectTransform(new Vector2(0.4f, 1), typeSelectionArea.RectTransform, Anchor.TopCenter, Pivot.TopRight), "Select Animation Type:");
                var typeDropdown = new GUIDropDown(new RectTransform(new Vector2(0.4f, 1), typeSelectionArea.RectTransform, Anchor.TopCenter, Pivot.TopLeft), elementCount: 4);
                foreach (object enumValue in Enum.GetValues(typeof(AnimationType)))
                {
                    typeDropdown.AddItem(enumValue.ToString(), enumValue);
                }
                AnimationType selectedType = character.AnimController.ForceSelectAnimationType;
                typeDropdown.OnSelected = (component, data) =>
                {
                    selectedType = (AnimationType)data;
                    PopulateListBox();
                    return true;
                };
                typeDropdown.SelectItem(selectedType);
                void PopulateListBox()
                {
                    try
                    {
                        listBox.ClearChildren();
                        var filePaths = Directory.GetFiles(CurrentAnimation.Folder);
                        foreach (var path in AnimationParams.FilterFilesByType(filePaths, selectedType))
                        {
                            GUITextBlock textBlock = new GUITextBlock(new RectTransform(new Vector2(1.0f, 0.1f), listBox.Content.RectTransform) { MinSize = new Point(0, 30) }, ToolBox.LimitString(Path.GetFileNameWithoutExtension(path), GUI.Font, listBox.Rect.Width - 80))
                            {
                                UserData = path,
                                ToolTip = path
                            };
                        }
                    }
                    catch (Exception e)
                    {
                        DebugConsole.ThrowError("Couldn't open directory \"" + CurrentAnimation.Folder + "\"!", e);
                    }
                }
                PopulateListBox();
                // Handle file selection
                string selectedFile = null;
                listBox.OnSelected += (component, data) =>
                {
                    selectedFile = data as string;
                    // Don't allow to delete the animation that is currently in use, nor the default file.
                    var fileName = Path.GetFileNameWithoutExtension(selectedFile);
                    deleteButton.Enabled = fileName != CurrentAnimation.Name && fileName != AnimationParams.GetDefaultFileName(character.SpeciesName, CurrentAnimation.AnimationType);
                    return true;
                };
                deleteButton.OnClicked += (btn, data) =>
                {
                    if (selectedFile == null)
                    {
                        loadBox.Close();
                        return false;
                    }
                    var msgBox = new GUIMessageBox(
                        TextManager.Get("DeleteDialogLabel"),
                        TextManager.Get("DeleteDialogQuestion").Replace("[file]", selectedFile),
                        new string[] { TextManager.Get("Yes"), TextManager.Get("Cancel") }, messageBoxWidth - 100, messageBoxHeight - 100);
                    msgBox.Buttons[0].OnClicked += (b, d) =>
                    {
                        try
                        {
                            File.Delete(selectedFile);
                            GUI.AddMessage($"Animation of type {selectedType} at {selectedFile} deleted", Color.Red, font: GUI.Font);
                        }
                        catch (Exception e)
                        {
                            DebugConsole.ThrowError(TextManager.Get("DeleteFileError").Replace("[file]", selectedFile), e);
                        }
                        msgBox.Close();
                        PopulateListBox();
                        selectedFile = null;
                        return true;
                    };
                    msgBox.Buttons[1].OnClicked += (b, d) =>
                    {
                        msgBox.Close();
                        return true;
                    };
                    return true;
                };
                loadBox.Buttons[1].OnClicked += (btn, data) =>
                {
                    string fileName = Path.GetFileNameWithoutExtension(selectedFile);
                    if (character.IsHumanoid)
                    {
                        switch (selectedType)
                        {
                            case AnimationType.Walk:
                                character.AnimController.WalkParams = HumanWalkParams.GetAnimParams(character, fileName);
                            break;
                            case AnimationType.Run:
                                character.AnimController.RunParams = HumanRunParams.GetAnimParams(character, fileName);
                                break;
                            case AnimationType.SwimSlow:
                                character.AnimController.SwimSlowParams = HumanSwimSlowParams.GetAnimParams(character, fileName);
                                break;
                            case AnimationType.SwimFast:
                                character.AnimController.SwimFastParams = HumanSwimFastParams.GetAnimParams(character, fileName);
                                break;
                            default:
                                DebugConsole.ThrowError($"Animation type {selectedType.ToString()} not implemented!");
                                break;
                        }
                    }
                    else
                    {
                        switch (selectedType)
                        {
                            case AnimationType.Walk:
                                character.AnimController.WalkParams = FishWalkParams.GetAnimParams(character, fileName);
                                break;
                            case AnimationType.Run:
                                character.AnimController.RunParams = FishRunParams.GetAnimParams(character, fileName);
                                break;
                            case AnimationType.SwimSlow:
                                character.AnimController.SwimSlowParams = FishSwimSlowParams.GetAnimParams(character, fileName);
                                break;
                            case AnimationType.SwimFast:
                                character.AnimController.SwimFastParams = FishSwimFastParams.GetAnimParams(character, fileName);
                                break;
                            default:
                                DebugConsole.ThrowError($"Animation type {selectedType.ToString()} not implemented!");
                                break;
                        }
                    }
                    GUI.AddMessage($"Animation of type {selectedType} loaded from {selectedFile}", Color.WhiteSmoke, font: GUI.Font);
                    ResetParamsEditor();
                    loadBox.Close();
                    return true;
                };
                return true;
            };
            var reloadTexturesButton = new GUIButton(new RectTransform(buttonSize, layoutGroup.RectTransform), "Reload Textures");
            reloadTexturesButton.OnClicked += (button, userData) =>
            {
                foreach (var limb in character.AnimController.Limbs)
                {
                    limb.ActiveSprite.ReloadTexture();
                    limb.WearingItems.ForEach(i => i.Sprite.ReloadTexture());
                }
                return true;
            };
            new GUIButton(new RectTransform(buttonSize, layoutGroup.RectTransform), "Recreate Ragdoll")
            {
                ToolTip = "Many of the parameters requires recreation of the ragdoll. If adjusting the parameter doesn't seem to have effect, click this button.",
                OnClicked = (button, data) =>
                {
                    RecreateRagdoll();
                    character.AnimController.ResetLimbs();
                    return true;
                }
            };
            new GUIButton(new RectTransform(buttonSize, layoutGroup.RectTransform), "Create New Character")
            {
                OnClicked = (button, data) =>
                {
                    Wizard.Instance.SelectTab(Wizard.Tab.Character);
                    return true;
                }
            };
        }
        #endregion

        #region Params
        private List<AnimationParams> AnimParams => character.AnimController.AllAnimParams;
        private AnimationParams CurrentAnimation => character.AnimController.CurrentAnimationParams;
        private RagdollParams RagdollParams => character.AnimController.RagdollParams;
        
        private void ResetParamsEditor()
        {
            ParamsEditor.Instance.Clear();
            if (editAnimations)
            {
                AnimParams.ForEach(p => p.AddToEditor(ParamsEditor.Instance));
            }
            else if (editJoints || editLimbs || editIK)
            {
                if (selectedJoints.Any())
                {
                    foreach (var jointParams in RagdollParams.Joints)
                    {
                        if (selectedJoints.Any(j => j.jointParams == jointParams))
                        {
                            jointParams?.AddToEditor(ParamsEditor.Instance);
                        }
                    }
                }
                if (selectedLimbs.Any())
                {
                    foreach (var limbParams in RagdollParams.Limbs)
                    {
                        if (selectedLimbs.Any(l => l.limbParams == limbParams))
                        {
                            limbParams?.AddToEditor(ParamsEditor.Instance);
                        }
                    }
                }
                if (selectedJoints.None() && selectedLimbs.None())
                {
                    RagdollParams.AddToEditor(ParamsEditor.Instance);
                }
            }
        }

        private void TryUpdateAnimParam(string name, object value) => TryUpdateParam(character.AnimController.CurrentAnimationParams, name, value);
        private void TryUpdateRagdollParam(string name, object value) => TryUpdateParam(RagdollParams, name, value);

        private void TryUpdateParam(EditableParams editableParams, string name, object value)
        {
            if (editableParams.SerializableProperties.TryGetValue(name, out SerializableProperty p))
            {
                editableParams.SerializableEntityEditor?.UpdateValue(p, value);
            }
        }

        private void TryUpdateJointParam(LimbJoint joint, string name, object value) => TryUpdateSubParam(joint.jointParams, name, value);
        private void TryUpdateLimbParam(Limb limb, string name, object value) => TryUpdateSubParam(limb.limbParams, name, value);

        private void TryUpdateSubParam(RagdollSubParams ragdollSubParams, string name, object value)
        {
            if (ragdollSubParams.SerializableProperties.TryGetValue(name, out SerializableProperty p))
            {
                ragdollSubParams.SerializableEntityEditor?.UpdateValue(p, value);
            }
            else
            {
                var subParams = ragdollSubParams.SubParams.Where(sp => sp.SerializableProperties.ContainsKey(name)).FirstOrDefault();
                if (subParams != null)
                {
                    if (subParams.SerializableProperties.TryGetValue(name, out p))
                    {
                        subParams.SerializableEntityEditor?.UpdateValue(p, value);
                    }
                }
                else
                {
                    DebugConsole.ThrowError($"No field for {name} found!");
                    //ragdollParams.SubParams.ForEach(sp => sp.SerializableProperties.ForEach(prop => DebugConsole.ThrowError($"{sp.Name}: sub param field: {prop.Key}")));
                }
            }
        }
        #endregion

        #region Helpers
        private Vector2 ScreenToSim(float x, float y) => ScreenToSim(new Vector2(x, y));
        private Vector2 ScreenToSim(Vector2 p) => ConvertUnits.ToSimUnits(Cam.ScreenToWorld(p)) + Submarine.MainSub.SimPosition;
        private Vector2 SimToScreen(float x, float y) => SimToScreen(new Vector2(x, y));
        private Vector2 SimToScreen(Vector2 p) => Cam.WorldToScreen(ConvertUnits.ToDisplayUnits(p + Submarine.MainSub.SimPosition));

        private void ValidateJoint(LimbJoint limbJoint)
        {
            if (limbJoint.UpperLimit < limbJoint.LowerLimit)
            {
                if (limbJoint.LowerLimit > 0.0f) limbJoint.LowerLimit -= MathHelper.TwoPi;
                if (limbJoint.UpperLimit < 0.0f) limbJoint.UpperLimit += MathHelper.TwoPi;
            }

            if (limbJoint.UpperLimit - limbJoint.LowerLimit > MathHelper.TwoPi)
            {
                // Wrapping the limits between PI seems to cause the joint angles being flipped by 180 degrees.
                //limbJoint.LowerLimit = MathUtils.WrapAnglePi(limbJoint.LowerLimit);
                //limbJoint.UpperLimit = MathUtils.WrapAnglePi(limbJoint.UpperLimit);
                limbJoint.LowerLimit = MathUtils.WrapAngleTwoPi(limbJoint.LowerLimit);
                limbJoint.UpperLimit = MathUtils.WrapAngleTwoPi(limbJoint.UpperLimit);
            }
        }

        private Limb GetClosestLimbOnRagdoll(Vector2 targetPos, Func<Limb, bool> filter = null)
        {
            // TODO: optimize?
            return character.AnimController.Limbs
                .Where(l => filter == null ? true : filter(l))
                .OrderBy(l => Vector2.Distance(SimToScreen(l.SimPosition), targetPos))
                .FirstOrDefault();
        }

        private Limb GetClosestLimbOnSpritesheet(Vector2 targetPos, Func<Limb, bool> filter = null)
        {
            // TODO: optimize?
            return character.AnimController.Limbs
                .Where(l => filter == null ? true : filter(l))
                .OrderBy(l => Vector2.Distance(GetLimbSpritesheetRect(l).Center.ToVector2(), targetPos))
                .FirstOrDefault();
        }

        private Rectangle GetLimbSpritesheetRect(Limb limb)
        {
            int offsetX = spriteSheetOffsetX;
            int offsetY = spriteSheetOffsetY;
            Rectangle rect = Rectangle.Empty;
            for (int i = 0; i < Textures.Count; i++)
            {
                if (limb.ActiveSprite.FilePath != texturePaths[i])
                {
                    offsetY += (int)(Textures[i].Height * spriteSheetZoom);
                }
                else
                {
                    rect = limb.ActiveSprite.SourceRect;
                    rect.Size = rect.MultiplySize(spriteSheetZoom);
                    rect.Location = rect.Location.Multiply(spriteSheetZoom);
                    rect.X += offsetX;
                    rect.Y += offsetY;
                    Vector2 origin = limb.ActiveSprite.Origin;
                    break;
                }
            }
            return rect;
        }

        private void DrawJointCreationOnSpritesheet(SpriteBatch spriteBatch, Vector2 startPos)
        {
            // Spritesheet
            GUI.DrawString(spriteBatch, new Vector2(GameMain.GraphicsWidth / 2 - 200, GameMain.GraphicsHeight - 150), "Left click to select the target limb for the other end of the joint.", Color.White, Color.Black * 0.5f, 10, GUI.Font);
            GUI.DrawLine(spriteBatch, startPos, PlayerInput.MousePosition, Color.LightGreen, width: 3);
            if (targetLimb != null)
            {
                GUI.DrawRectangle(spriteBatch, GetLimbSpritesheetRect(targetLimb), Color.LightGreen, thickness: 3);
            }
        }

        private void DrawJointCreationOnRagdoll(SpriteBatch spriteBatch, Vector2 startPos)
        {
            // Ragdoll
            GUI.DrawString(spriteBatch, new Vector2(GameMain.GraphicsWidth / 2 - 200, GameMain.GraphicsHeight - 150), "Left click to select the target limb for the other end of the joint.", Color.White, Color.Black * 0.5f, 10, GUI.Font);
            GUI.DrawLine(spriteBatch, startPos, PlayerInput.MousePosition, Color.LightGreen, width: 3);
            if (targetLimb != null)
            {
                var sourceRect = targetLimb.ActiveSprite.SourceRect;
                Vector2 size = sourceRect.Size.ToVector2() * Cam.Zoom * targetLimb.Scale * targetLimb.TextureScale;
                Vector2 up = VectorExtensions.Backward(targetLimb.Rotation);
                Vector2 left = up.Right();
                Vector2 limbScreenPos = SimToScreen(targetLimb.SimPosition);
                var offset = targetLimb.ActiveSprite.RelativeOrigin.X * left + targetLimb.ActiveSprite.RelativeOrigin.Y * up;
                Vector2 center = limbScreenPos + offset;
                corners = MathUtils.GetImaginaryRect(corners, up, center, size);
                GUI.DrawRectangle(spriteBatch, corners, Color.LightGreen, thickness: 3);
            }
        }

        private void CalculateSpritesheetZoom()
        {
            float width = textures.OrderByDescending(t => t.Width).First().Width;
            float height = textures.Sum(t => t.Height);
            if (textures == null || textures.None())
            {
                spriteSheetMaxZoom = 1;
            }
            else if (height > width)
            {
                spriteSheetMaxZoom = (rightPanel.Rect.Bottom - spriteSheetOffsetY) / height;
            }
            else
            {
                spriteSheetMaxZoom = (rightPanel.Rect.Left - spriteSheetOffsetX) / width;
            }
            spriteSheetZoom = MathHelper.Clamp(1, spriteSheetMinZoom, spriteSheetMaxZoom);
        }
        #endregion

        #region Animation Controls
        private void DrawAnimationControls(SpriteBatch spriteBatch, float deltaTime)
        {
            var collider = character.AnimController.Collider;
            var colliderDrawPos = SimToScreen(collider.SimPosition);
            var animParams = character.AnimController.CurrentAnimationParams;
            var groundedParams = animParams as GroundedMovementParams;
            var humanGroundedParams = animParams as HumanGroundedParams;
            var humanSwimParams = animParams as HumanSwimParams;
            var fishGroundedParams = animParams as FishGroundedParams;
            var fishSwimParams = animParams as FishSwimParams;
            var head = character.AnimController.GetLimb(LimbType.Head);
            var torso = character.AnimController.GetLimb(LimbType.Torso);
            var tail = character.AnimController.GetLimb(LimbType.Tail);
            var legs = character.AnimController.GetLimb(LimbType.Legs);
            var thigh = character.AnimController.GetLimb(LimbType.RightThigh) ?? character.AnimController.GetLimb(LimbType.LeftThigh);
            var foot = character.AnimController.GetLimb(LimbType.RightFoot) ?? character.AnimController.GetLimb(LimbType.LeftFoot);
            var hand = character.AnimController.GetLimb(LimbType.RightHand) ?? character.AnimController.GetLimb(LimbType.LeftHand);
            var arm = character.AnimController.GetLimb(LimbType.RightArm) ?? character.AnimController.GetLimb(LimbType.LeftArm);
            int widgetDefaultSize = 10;
            // collider does not rotate when the sprite is flipped -> rotates only when swimming
            float dir = character.AnimController.Dir;
            Vector2 colliderBottom = character.AnimController.GetColliderBottom();
            //Vector2 centerOfMass = character.AnimController.GetCenterOfMass();
            Vector2 simSpaceForward = Vector2.Transform(Vector2.UnitY, Matrix.CreateRotationZ(collider.Rotation));
            //Vector2 simSpaceLeft = Vector2.Transform(-Vector2.UnitX, Matrix.CreateRotationZ(collider.Rotation));
            Vector2 screenSpaceForward = VectorExtensions.Backward(collider.Rotation, 1);
            Vector2 screenSpaceLeft = screenSpaceForward.Right();
            // The forward vector is left or right in screen space when the unit is not swimming. Cannot rely on the collider here, because the rotation may vary on ground.
            Vector2 forward = animParams.IsSwimAnimation ? screenSpaceForward : Vector2.UnitX * dir;
            Vector2 GetSimSpaceForward() => animParams.IsSwimAnimation ? Vector2.Transform(Vector2.UnitY, Matrix.CreateRotationZ(collider.Rotation)) : Vector2.UnitX * character.AnimController.Dir;
            Vector2 GetScreenSpaceForward() => animParams.IsSwimAnimation ? VectorExtensions.Backward(collider.Rotation, 1) : Vector2.UnitX * character.AnimController.Dir;
            bool ShowCycleWidget() => PlayerInput.KeyDown(Keys.LeftAlt) && (CurrentAnimation is IHumanAnimation || CurrentAnimation is GroundedMovementParams);

            bool altDown = PlayerInput.KeyDown(Keys.LeftAlt);
            if (!altDown && (animParams is IHumanAnimation || animParams is GroundedMovementParams))
            {
                GUI.DrawString(spriteBatch, new Vector2(GameMain.GraphicsWidth / 2 - 120, GameMain.GraphicsHeight - 150), "HOLD \"Left Alt\" TO ADJUST THE CYCLE SPEED", Color.White, Color.Black * 0.5f, 10, GUI.Font);
            }
            // Widgets for all anims -->
            Vector2 referencePoint = SimToScreen(head != null ? head.SimPosition: collider.SimPosition);
            Vector2 drawPos = referencePoint;
            if (ShowCycleWidget())
            {
                GetAnimationWidget($"{character.SpeciesName}_{CurrentAnimation.AnimationType.ToString()}_CycleSpeed", Color.MediumPurple, size: 20, sizeMultiplier: 1.5f, shape: Widget.Shape.Circle, initMethod: w =>
                {
                    float multiplier = 0.5f;
                    w.tooltip = "Cycle Speed";
                    w.refresh = () =>
                    {
                        referencePoint = SimToScreen(head != null ? head.SimPosition : collider.SimPosition);
                        w.DrawPos = referencePoint + GetScreenSpaceForward() * ConvertUnits.ToDisplayUnits(CurrentAnimation.CycleSpeed * multiplier) * Cam.Zoom;
                        // Update tooltip, because the cycle speed might be automatically adjusted by the movement speed widget.
                        w.tooltip = $"Cycle Speed: {CurrentAnimation.CycleSpeed.FormatSingleDecimal()}";
                    };
                    w.MouseHeld += dTime =>
                    {
                        // TODO: clamp so that cannot manipulate the local y axis -> remove the additional refresh callback in below
                        //Vector2 newPos = PlayerInput.MousePosition;
                        //w.DrawPos = newPos;
                        float speed = CurrentAnimation.CycleSpeed + ConvertUnits.ToSimUnits(Vector2.Multiply(PlayerInput.MouseSpeed / multiplier, GetScreenSpaceForward()).Combine()) / Cam.Zoom;
                        TryUpdateAnimParam("cyclespeed", speed);
                        w.tooltip = $"Cycle Speed: {CurrentAnimation.CycleSpeed.FormatSingleDecimal()}";
                    };
                    // Additional check, which overrides the previous value (because evaluated last)
                    w.PreUpdate += dTime =>
                    {
                        if (!ShowCycleWidget())
                        {
                            w.Enabled = false;
                        }
                    };
                    // Additional (remove if the position is update when the mouse is held)
                    w.PreDraw += (sp, dTime) =>
                    {
                        if (w.IsControlled)
                        {
                            w.refresh();
                        }
                    };
                    w.PostDraw += (sp, dTime) =>
                    {
                        if (w.IsSelected)
                        {
                            GUI.DrawLine(spriteBatch, w.DrawPos, referencePoint, Color.MediumPurple);
                        }
                    };
                }).Draw(spriteBatch, deltaTime);
            }
            else
            {
                GetAnimationWidget($"{character.SpeciesName}_{CurrentAnimation.AnimationType.ToString()}_MovementSpeed", Color.Turquoise, size: 20, sizeMultiplier: 1.5f, shape: Widget.Shape.Circle, initMethod: w =>
                {
                    float multiplier = 0.5f;
                    w.tooltip = "Movement Speed";
                    w.refresh = () =>
                    {
                        referencePoint = SimToScreen(head != null ? head.SimPosition : collider.SimPosition);
                        w.DrawPos = referencePoint + GetScreenSpaceForward() * ConvertUnits.ToDisplayUnits(CurrentAnimation.MovementSpeed * multiplier) * Cam.Zoom;
                    };
                    w.MouseHeld += dTime =>
                    {
                        // TODO: clamp so that cannot manipulate the local y axis -> remove the additional refresh callback in below
                        //Vector2 newPos = PlayerInput.MousePosition;
                        //w.DrawPos = newPos;
                        float speed = CurrentAnimation.MovementSpeed + ConvertUnits.ToSimUnits(Vector2.Multiply(PlayerInput.MouseSpeed / multiplier, GetScreenSpaceForward()).Combine()) / Cam.Zoom;
                        TryUpdateAnimParam("movementspeed", MathHelper.Clamp(speed, 0.1f, Ragdoll.MAX_SPEED));
                        // Sync
                        if (humanSwimParams != null)
                        {
                            TryUpdateAnimParam("cyclespeed", character.AnimController.CurrentAnimationParams.MovementSpeed);
                        }
                        w.tooltip = $"Movement Speed: {CurrentAnimation.MovementSpeed.FormatSingleDecimal()}";
                    };
                    // Additional check, which overrides the previous value (because evaluated last)
                    w.PreUpdate += dTime =>
                    {
                        if (ShowCycleWidget())
                        {
                            w.Enabled = false;
                        }
                    };
                    // Additional (remove if the position is update when the mouse is held)
                    w.PreDraw += (sp, dTime) =>
                    {
                        if (w.IsControlled)
                        {
                            w.refresh();
                        }
                    };
                    w.PostDraw += (sp, dTime) =>
                    {
                        if (w.IsSelected)
                        {
                            GUI.DrawLine(spriteBatch, w.DrawPos, referencePoint, Color.Turquoise);
                        }
                    };
                }).Draw(spriteBatch, deltaTime);
            }

            if (head != null)
            {
                // Head angle
                DrawRadialWidget(spriteBatch, SimToScreen(head.SimPosition), animParams.HeadAngle, "Head Angle", Color.White,
                    angle => TryUpdateAnimParam("headangle", angle), circleRadius: 25, rotationOffset: collider.Rotation + MathHelper.Pi, clockWise: dir < 0);
                // Head position and leaning
                if (animParams.IsGroundedAnimation)
                {
                    if (humanGroundedParams != null)
                    {
                        drawPos = SimToScreen(head.SimPosition.X + humanGroundedParams.HeadLeanAmount * dir, head.PullJointWorldAnchorB.Y);
                        DrawWidget(spriteBatch, drawPos, WidgetType.Rectangle, widgetDefaultSize, Color.Red, "Head", () =>
                        {
                            var scaledInput = ConvertUnits.ToSimUnits(scaledMouseSpeed) / Cam.Zoom;
                            TryUpdateAnimParam("headleanamount", humanGroundedParams.HeadLeanAmount + scaledInput.X * dir);
                            TryUpdateAnimParam("headposition", humanGroundedParams.HeadPosition - scaledInput.Y * 1.5f / RagdollParams.JointScale);
                            GUI.DrawLine(spriteBatch, drawPos, SimToScreen(head.SimPosition), Color.Red);
                        }, autoFreeze: false);
                        var origin = drawPos + new Vector2(widgetDefaultSize / 2, 0) * dir;
                        GUI.DrawLine(spriteBatch, origin, origin + Vector2.UnitX * 5 * dir, Color.Red);
                    }
                    else
                    {
                        drawPos = SimToScreen(head.SimPosition.X, head.PullJointWorldAnchorB.Y);
                        DrawWidget(spriteBatch, drawPos, WidgetType.Rectangle, widgetDefaultSize, Color.Red, "Head Position", () =>
                        {
                            float v = groundedParams.HeadPosition - ConvertUnits.ToSimUnits(scaledMouseSpeed.Y) / Cam.Zoom / RagdollParams.JointScale;
                            TryUpdateAnimParam("headposition", v);
                            GUI.DrawLine(spriteBatch, new Vector2(drawPos.X, 0), new Vector2(drawPos.X, GameMain.GraphicsHeight), Color.Red);
                        }, autoFreeze: false);
                    }
                }
            }
            if (torso != null)
            {
                referencePoint = torso.SimPosition;
                if (animParams is HumanGroundedParams || animParams is HumanSwimParams)
                {
                    referencePoint -= simSpaceForward * 0.25f;
                }
                // Torso angle
                DrawRadialWidget(spriteBatch, SimToScreen(referencePoint), animParams.TorsoAngle, "Torso Angle", Color.White,
                    angle => TryUpdateAnimParam("torsoangle", angle), rotationOffset: collider.Rotation + MathHelper.Pi, clockWise: dir < 0);

                if (animParams.IsGroundedAnimation)
                {
                    // Torso position and leaning
                    if (humanGroundedParams != null)
                    {
                        drawPos = SimToScreen(torso.SimPosition.X + humanGroundedParams.TorsoLeanAmount * dir, torso.PullJointWorldAnchorB.Y);
                        DrawWidget(spriteBatch, drawPos, WidgetType.Rectangle, widgetDefaultSize, Color.Red, "Torso", () =>
                        {
                            var scaledInput = ConvertUnits.ToSimUnits(scaledMouseSpeed) / Cam.Zoom;
                            TryUpdateAnimParam("torsoleanamount", humanGroundedParams.TorsoLeanAmount + scaledInput.X * dir);
                            TryUpdateAnimParam("torsoposition", humanGroundedParams.TorsoPosition - scaledInput.Y * 1.5f / RagdollParams.JointScale);
                            GUI.DrawLine(spriteBatch, drawPos, SimToScreen(torso.SimPosition), Color.Red);
                        }, autoFreeze: false);
                        var origin = drawPos + new Vector2(widgetDefaultSize / 2, 0) * dir;
                        GUI.DrawLine(spriteBatch, origin, origin + Vector2.UnitX * 5 * dir, Color.Red);
                    }
                    else
                    {
                        drawPos = SimToScreen(torso.SimPosition.X, torso.PullJointWorldAnchorB.Y);
                        DrawWidget(spriteBatch, drawPos, WidgetType.Rectangle, widgetDefaultSize, Color.Red, "Torso Position", () =>
                        {
                            float v = groundedParams.TorsoPosition - ConvertUnits.ToSimUnits(scaledMouseSpeed.Y) / Cam.Zoom / RagdollParams.JointScale;
                            TryUpdateAnimParam("torsoposition", v);
                            GUI.DrawLine(spriteBatch, new Vector2(drawPos.X, 0), new Vector2(drawPos.X, GameMain.GraphicsHeight), Color.Red);
                        }, autoFreeze: false);
                    }
                }
            }
            // Foot angle
            if (foot != null)
            {
                if (animParams is IFishAnimation fishParams)
                {
                    foreach (Limb limb in character.AnimController.Limbs)
                    {
                        if (limb.type != LimbType.LeftFoot && limb.type != LimbType.RightFoot) continue;
                        
                        if (!fishParams.FootAnglesInRadians.ContainsKey(limb.limbParams.ID))
                        {
                            fishParams.FootAnglesInRadians[limb.limbParams.ID] = 0.0f;
                        }

                        DrawRadialWidget(spriteBatch, 
                            SimToScreen(new Vector2(limb.SimPosition.X, colliderBottom.Y)), 
                            MathHelper.ToDegrees(fishParams.FootAnglesInRadians[limb.limbParams.ID]), 
                            "Foot Angle", Color.White,
                            angle =>
                            {
                                fishParams.FootAnglesInRadians[limb.limbParams.ID] = MathHelper.ToRadians(angle);
                                TryUpdateAnimParam("footangles", fishParams.FootAngles);
                            },
                            circleRadius: 25, rotationOffset: collider.Rotation, clockWise: dir < 0);
                    }
                }
                else if (animParams is IHumanAnimation humanParams)
                {
                    DrawRadialWidget(spriteBatch, SimToScreen(foot.SimPosition), humanParams.FootAngle, "Foot Angle", Color.White,
                        angle => TryUpdateAnimParam("footangle", angle), circleRadius: 25, rotationOffset: collider.Rotation + MathHelper.Pi, clockWise: dir < 0);
                }
                // Grounded only
                if (groundedParams != null)
                {
                    GetAnimationWidget($"{character.SpeciesName}_{character.AnimController.CurrentAnimationParams.AnimationType.ToString()}_StepSize", Color.LimeGreen, initMethod: w =>
                    {
                        w.tooltip = "Step Size";
                        w.refresh = () =>
                        {
                            referencePoint = SimToScreen(character.AnimController.GetColliderBottom());
                            var stepSize = ConvertUnits.ToDisplayUnits(groundedParams.StepSize);
                            w.DrawPos = referencePoint + new Vector2(stepSize.X * character.AnimController.Dir, -stepSize.Y) * Cam.Zoom;
                        };
                        w.MouseHeld += dTime =>
                        {
                            w.DrawPos = PlayerInput.MousePosition;
                            var transformedInput = ConvertUnits.ToSimUnits(new Vector2(PlayerInput.MouseSpeed.X * character.AnimController.Dir, -PlayerInput.MouseSpeed.Y)) / Cam.Zoom;
                            TryUpdateAnimParam("stepsize", groundedParams.StepSize + transformedInput);
                            w.tooltip = $"Step Size: {groundedParams.StepSize.FormatDoubleDecimal()}";
                        };
                        w.PreDraw += (sp, dTime) => w.refresh();
                        w.PostDraw += (sp, dTime) =>
                        {
                            if (w.IsSelected)
                            {
                                GUI.DrawLine(sp, w.DrawPos, SimToScreen(character.AnimController.GetColliderBottom()), Color.LimeGreen);
                            }
                        };
                    }).Draw(spriteBatch, deltaTime);
                }
            }
            // Human grounded only -->
            if (humanGroundedParams != null)
            {
                if (hand != null || arm != null)
                {
                    GetAnimationWidget($"{character.SpeciesName}_{character.AnimController.CurrentAnimationParams.AnimationType.ToString()}_HandMoveAmount", Color.LightGreen, initMethod: w =>
                    {
                        w.tooltip = "Hand Move Amount";
                        float offset = 0.2f;
                        w.refresh = () =>
                        {
                            referencePoint = SimToScreen(collider.SimPosition + GetSimSpaceForward() * offset);
                            var handMovement = ConvertUnits.ToDisplayUnits(humanGroundedParams.HandMoveAmount);
                            w.DrawPos = referencePoint + new Vector2(handMovement.X * character.AnimController.Dir, handMovement.Y) * Cam.Zoom;
                        };
                        w.MouseHeld += dTime =>
                        {
                            w.DrawPos = PlayerInput.MousePosition;
                            var transformedInput = ConvertUnits.ToSimUnits(new Vector2(PlayerInput.MouseSpeed.X * character.AnimController.Dir, PlayerInput.MouseSpeed.Y) / Cam.Zoom);
                            TryUpdateAnimParam("handmoveamount", humanGroundedParams.HandMoveAmount + transformedInput);
                            w.tooltip = $"Hand Move Amount: {humanGroundedParams.HandMoveAmount.FormatDoubleDecimal()}";
                        };
                        w.PostDraw += (sp, dTime) =>
                        {
                            if (w.IsSelected)
                            {
                                GUI.DrawLine(sp, w.DrawPos, SimToScreen(collider.SimPosition + GetSimSpaceForward() * offset), Color.LightGreen);
                            }
                        };
                    }).Draw(spriteBatch, deltaTime);
                }
            }
            // Fish swim only -->
            else if (tail != null && fishSwimParams != null)
            {
                float amplitudeMultiplier = 0.5f;
                float lengthMultiplier = 20;
                float amplitude = ConvertUnits.ToDisplayUnits(fishSwimParams.WaveAmplitude) * Cam.Zoom / amplitudeMultiplier;
                float length = ConvertUnits.ToDisplayUnits(fishSwimParams.WaveLength) * Cam.Zoom / lengthMultiplier;
                referencePoint = colliderDrawPos - screenSpaceForward * ConvertUnits.ToDisplayUnits(collider.radius) * 3 * Cam.Zoom;
                drawPos = referencePoint;
                drawPos -= screenSpaceForward * length;
                Vector2 toRefPoint = referencePoint - drawPos;
                var start = drawPos + toRefPoint / 2;
                var control = start + (screenSpaceLeft * dir * amplitude);
                int points = 1000;
                // Length
                DrawWidget(spriteBatch, drawPos, WidgetType.Circle, 15, Color.NavajoWhite, "Wave Length", () =>
                {
                    var input = Vector2.Multiply(ConvertUnits.ToSimUnits(scaledMouseSpeed), screenSpaceForward).Combine() / Cam.Zoom * lengthMultiplier;
                    TryUpdateAnimParam("wavelength", MathHelper.Clamp(fishSwimParams.WaveLength - input, 0, 150));
                    GUI.DrawSineWithDots(spriteBatch, referencePoint, -toRefPoint, amplitude, length, 5000, points, Color.NavajoWhite);

                });
                // Amplitude
                DrawWidget(spriteBatch, control, WidgetType.Circle, 15, Color.NavajoWhite, "Wave Amplitude", () =>
                {
                    var input = Vector2.Multiply(ConvertUnits.ToSimUnits(scaledMouseSpeed), screenSpaceLeft).Combine() * dir / Cam.Zoom * amplitudeMultiplier;
                    TryUpdateAnimParam("waveamplitude", MathHelper.Clamp(fishSwimParams.WaveAmplitude + input, -4, 4));
                    GUI.DrawSineWithDots(spriteBatch, referencePoint, -toRefPoint, amplitude, length, 5000, points, Color.NavajoWhite);

                });
            }
            // Human swim only -->
            else if (humanSwimParams != null)
            {
                // Legs
                float amplitudeMultiplier = 5;
                float lengthMultiplier = 5;
                float legMoveAmount = ConvertUnits.ToDisplayUnits(humanSwimParams.LegMoveAmount) * Cam.Zoom / amplitudeMultiplier;
                float legCycleLength = ConvertUnits.ToDisplayUnits(humanSwimParams.LegCycleLength) * Cam.Zoom / lengthMultiplier;
                referencePoint = SimToScreen(character.SimPosition - simSpaceForward / 2);
                drawPos = referencePoint;
                drawPos -= screenSpaceForward * legCycleLength;
                Vector2 toRefPoint = referencePoint - drawPos;
                Vector2 start = drawPos + toRefPoint / 2;
                Vector2 control = start + (screenSpaceLeft * dir * legMoveAmount);
                int points = 1000;
                // Cycle length
                DrawWidget(spriteBatch, drawPos, WidgetType.Circle, 15, Color.NavajoWhite, "Leg Movement Speed", () =>
                {
                    float input = Vector2.Multiply(ConvertUnits.ToSimUnits(scaledMouseSpeed), screenSpaceForward).Combine() / Cam.Zoom * amplitudeMultiplier;
                    TryUpdateAnimParam("legcyclelength", MathHelper.Clamp(humanSwimParams.LegCycleLength - input, 0, 20));
                    GUI.DrawSineWithDots(spriteBatch, referencePoint, -toRefPoint, legMoveAmount, legCycleLength, 5000, points, Color.NavajoWhite);
                });
                // Movement amount
                DrawWidget(spriteBatch, control, WidgetType.Circle, 15, Color.NavajoWhite, "Leg Movement Amount", () =>
                {
                    float input = Vector2.Multiply(ConvertUnits.ToSimUnits(scaledMouseSpeed), screenSpaceLeft).Combine() * dir / Cam.Zoom * lengthMultiplier;
                    TryUpdateAnimParam("legmoveamount", MathHelper.Clamp(humanSwimParams.LegMoveAmount + input, -2, 2));
                    GUI.DrawSineWithDots(spriteBatch, referencePoint, -toRefPoint, legMoveAmount, legCycleLength, 5000, points, Color.NavajoWhite);
                });
                // Arms
                referencePoint = colliderDrawPos + screenSpaceForward * 10;
                Vector2 handMoveAmount = ConvertUnits.ToDisplayUnits(humanSwimParams.HandMoveAmount) * Cam.Zoom;
                drawPos = referencePoint + new Vector2(handMoveAmount.X * dir, handMoveAmount.Y);
                Vector2 origin = drawPos - new Vector2(widgetDefaultSize / 2, 0) * -dir;
                DrawWidget(spriteBatch, drawPos, WidgetType.Rectangle, widgetDefaultSize, Color.LightGreen, "Hand Move Amount", () =>
                {
                    Vector2 transformedInput = ConvertUnits.ToSimUnits(new Vector2(scaledMouseSpeed.X * dir, scaledMouseSpeed.Y)) / Cam.Zoom;
                    Vector2 handMovement = humanSwimParams.HandMoveAmount + transformedInput;
                    TryUpdateAnimParam("handmoveamount", handMovement);
                    TryUpdateAnimParam("handcyclespeed", handMovement.X * 4);
                    GUI.DrawLine(spriteBatch, origin, referencePoint, Color.LightGreen);
                });
                GUI.DrawLine(spriteBatch, origin, origin + Vector2.UnitX * 5 * dir, Color.LightGreen);
            }
        }
        #endregion

        #region Ragdoll
        private Vector2[] corners = new Vector2[4];
        private void DrawLimbEditor(SpriteBatch spriteBatch)
        {
            float inputMultiplier = 0.5f;
            foreach (Limb limb in character.AnimController.Limbs)
            {
                if (limb == null || limb.ActiveSprite == null) { continue; }
                var origin = limb.ActiveSprite.Origin;
                var relativeOrigin = limb.ActiveSprite.RelativeOrigin;
                var sourceRect = limb.ActiveSprite.SourceRect;
                Vector2 size = sourceRect.Size.ToVector2() * Cam.Zoom * limb.Scale * limb.TextureScale;
                Vector2 up = VectorExtensions.Backward(limb.Rotation);
                Vector2 left = up.Right();
                Vector2 limbScreenPos = SimToScreen(limb.SimPosition);
                Vector2 offset = relativeOrigin.X * left + relativeOrigin.Y * up;
                Vector2 center = limbScreenPos + offset;
                corners = MathUtils.GetImaginaryRect(corners, up, center, size);
                if (selectedLimbs.Contains(limb))
                {
                    GUI.DrawRectangle(spriteBatch, corners, Color.Yellow, thickness: 3);
                }
                else
                {

                    GUI.DrawRectangle(spriteBatch, corners, Color.Red);
                }
                // Draw origins
                if (selectedLimbs.Contains(limb))
                {
                    GUI.DrawLine(spriteBatch, limbScreenPos + Vector2.UnitY * 5.0f, limbScreenPos - Vector2.UnitY * 5.0f, Color.White, width: 3);
                    GUI.DrawLine(spriteBatch, limbScreenPos + Vector2.UnitX * 5.0f, limbScreenPos - Vector2.UnitX * 5.0f, Color.White, width: 3);
                    GUI.DrawLine(spriteBatch, limbScreenPos + Vector2.UnitY * 5.0f, limbScreenPos - Vector2.UnitY * 5.0f, Color.Yellow);
                    GUI.DrawLine(spriteBatch, limbScreenPos + Vector2.UnitX * 5.0f, limbScreenPos - Vector2.UnitX * 5.0f, Color.Yellow);
                }
                if (MathUtils.RectangleContainsPoint(corners, PlayerInput.MousePosition) && GUI.MouseOn == null)
                {
                    // Select limbs
                    if (PlayerInput.LeftButtonDown())
                    {
                        if (!selectedLimbs.Contains(limb))
                        {
                            if (!Widget.EnableMultiSelect)
                            {
                                selectedLimbs.Clear();
                            }
                            selectedLimbs.Add(limb);
                            ResetParamsEditor();
                        }
                        else if (Widget.EnableMultiSelect)
                        {
                            selectedLimbs.Remove(limb);
                            ResetParamsEditor();
                        }
                    }
                    // Origin
                    if (!lockSpriteOrigin && PlayerInput.LeftButtonHeld() && selectedLimbs.Contains(limb))
                    {
                        Vector2 forward = Vector2.Transform(Vector2.UnitY, Matrix.CreateRotationZ(limb.Rotation));
                        var input = -scaledMouseSpeed * inputMultiplier / Cam.Zoom / limb.Scale / limb.TextureScale;
                        var sprite = limb.ActiveSprite;
                        origin += input.TransformVector(forward);
                        var max = new Vector2(sourceRect.Width, sourceRect.Height);
                        sprite.Origin = origin.Clamp(Vector2.Zero, max);
                        if (limb.DamagedSprite != null)
                        {
                            limb.DamagedSprite.Origin = sprite.Origin;
                        }
                        if (character.AnimController.IsFlipped)
                        {
                            origin.X = Math.Abs(origin.X - sourceRect.Width);
                        }
                        TryUpdateLimbParam(limb, "origin", limb.ActiveSprite.RelativeOrigin);
                        if (limbPairEditing)
                        {
                            UpdateOtherLimbs(limb, otherLimb =>
                            {
                                otherLimb.ActiveSprite.Origin = sprite.Origin;
                                if (otherLimb.DamagedSprite != null)
                                {
                                    otherLimb.DamagedSprite.Origin = sprite.Origin;
                                }
                                TryUpdateLimbParam(otherLimb, "origin", otherLimb.ActiveSprite.RelativeOrigin);
                            });
                        }
                        GUI.DrawString(spriteBatch, limbScreenPos + new Vector2(10, -10), limb.ActiveSprite.RelativeOrigin.FormatDoubleDecimal(), Color.Yellow, Color.Black * 0.5f);
                    }
                    else
                    {
                        GUI.DrawString(spriteBatch, limbScreenPos + new Vector2(10, -10), limb.Name, Color.White, Color.Black * 0.5f);
                    }
                }
            }
        }

        private void DrawRagdoll(SpriteBatch spriteBatch, float deltaTime)
        {
            bool altDown = PlayerInput.KeyDown(Keys.LeftAlt);
            if (!altDown && editJoints && selectedJoints.Any())
            {
                GUI.DrawString(spriteBatch, new Vector2(GameMain.GraphicsWidth / 2 - 200, GameMain.GraphicsHeight - 150), "HOLD \"Left Alt\" TO MANIPULATE THE OTHER END OF THE JOINT", Color.White, Color.Black * 0.5f, 10, GUI.Font);
            }
            foreach (Limb limb in character.AnimController.Limbs)
            {
                if (editIK)
                {
                    if (limb.type == LimbType.LeftFoot || limb.type == LimbType.RightFoot || limb.type == LimbType.LeftHand || limb.type == LimbType.RightHand)
                    {
                        var pullJointWidgetSize = new Vector2(5, 5);
                        Vector2 tformedPullPos = SimToScreen(limb.PullJointWorldAnchorA);
                        GUI.DrawRectangle(spriteBatch, tformedPullPos - pullJointWidgetSize / 2, pullJointWidgetSize, Color.Red, true);
                        DrawWidget(spriteBatch, tformedPullPos, WidgetType.Rectangle, 8, Color.Cyan, $"IK ({limb.Name})", () =>
                        {
                            if (!selectedLimbs.Contains(limb))
                            {
                                selectedLimbs.Add(limb);
                                ResetParamsEditor();
                            }
                            limb.PullJointWorldAnchorA = ScreenToSim(PlayerInput.MousePosition);
                            TryUpdateLimbParam(limb, "pullpos", ConvertUnits.ToDisplayUnits(limb.PullJointLocalAnchorA / limb.limbParams.Ragdoll.LimbScale));
                            GUI.DrawLine(spriteBatch, SimToScreen(limb.SimPosition), tformedPullPos, Color.MediumPurple);
                        });
                    }
                }
                foreach (var joint in character.AnimController.LimbJoints)
                {
                    Vector2 jointPos = Vector2.Zero;
                    Vector2 otherPos = Vector2.Zero;
                    Vector2 anchorPosA = ConvertUnits.ToDisplayUnits(joint.LocalAnchorA);
                    Vector2 anchorPosB = ConvertUnits.ToDisplayUnits(joint.LocalAnchorB);
                    if (joint.BodyA == limb.body.FarseerBody)
                    {
                        jointPos = anchorPosA;
                        otherPos = anchorPosB;
                    }
                    else if (joint.BodyB == limb.body.FarseerBody)
                    {
                        jointPos = anchorPosB;
                        otherPos = anchorPosA;
                    }
                    else
                    {
                        continue;
                    }
                    Vector2 limbScreenPos = SimToScreen(limb.SimPosition);
                    var f = Vector2.Transform(jointPos, Matrix.CreateRotationZ(limb.Rotation));
                    f.Y = -f.Y;
                    Vector2 tformedJointPos = limbScreenPos + f * Cam.Zoom;
                    if (showRagdoll)
                    {
                        ShapeExtensions.DrawPoint(spriteBatch, limbScreenPos, Color.Black, size: 5);
                        ShapeExtensions.DrawPoint(spriteBatch, limbScreenPos, Color.White, size: 1);
                        GUI.DrawLine(spriteBatch, limbScreenPos, tformedJointPos, Color.Black, width: 3);
                        GUI.DrawLine(spriteBatch, limbScreenPos, tformedJointPos, Color.White, width: 1);
                    }
                    if (editJoints)
                    {
                        if (altDown && joint.BodyA == limb.body.FarseerBody)
                        {
                            continue;
                        }
                        if (!altDown && joint.BodyB == limb.body.FarseerBody)
                        {
                            continue;
                        }
                        var selectionWidget = GetJointSelectionWidget($"{joint.jointParams.Name} selection widget ragdoll", joint);
                        selectionWidget.DrawPos = tformedJointPos;
                        selectionWidget.Draw(spriteBatch, deltaTime);
                        if (selectedJoints.Contains(joint))
                        {
                            if (joint.LimitEnabled)
                            {
                                DrawJointLimitWidgets(spriteBatch, limb, joint, tformedJointPos, autoFreeze: true, allowPairEditing: true, rotationOffset: limb.Rotation);
                            }
                            Vector2 to = tformedJointPos + VectorExtensions.Forward(joint.LimbB.Rotation + MathHelper.ToRadians(-spriteSheetOrientation), 20);
                            GUI.DrawLine(spriteBatch, tformedJointPos, to, Color.Magenta, width: 2);
                            var dotSize = new Vector2(5, 5);
                            var rect = new Rectangle((tformedJointPos - dotSize / 2).ToPoint(), dotSize.ToPoint());
                            //GUI.DrawRectangle(spriteBatch, tformedJointPos - dotSize / 2, dotSize, color, true);
                            //GUI.DrawLine(spriteBatch, tformedJointPos, tformedJointPos + up * 20, Color.White, width: 3);
                            GUI.DrawLine(spriteBatch, limbScreenPos, tformedJointPos, Color.Yellow, width: 3);
                            //GUI.DrawRectangle(spriteBatch, inputRect, Color.Red);
                            GUI.DrawString(spriteBatch, tformedJointPos + new Vector2(dotSize.X, -dotSize.Y) * 2, $"{joint.jointParams.Name} {jointPos.FormatZeroDecimal()}", Color.White, Color.Black * 0.5f);
                            if (PlayerInput.LeftButtonHeld())
                            {
                                if (!selectionWidget.IsControlled) { continue; }
                                if (autoFreeze)
                                {
                                    isFreezed = true;
                                }
                                Vector2 input = ConvertUnits.ToSimUnits(scaledMouseSpeed) / Cam.Zoom;
                                input.Y = -input.Y;
                                input = input.TransformVector(VectorExtensions.Forward(limb.Rotation));
                                if (joint.BodyA == limb.body.FarseerBody)
                                {
                                    joint.LocalAnchorA += input;
                                    TryUpdateJointParam(joint, "limb1anchor", ConvertUnits.ToDisplayUnits(joint.LocalAnchorA));
                                    // Snap all selected joints to the first selected
                                    if (copyJointSettings)
                                    {
                                        foreach (var j in selectedJoints)
                                        {
                                            j.LocalAnchorA = joint.LocalAnchorA;
                                            TryUpdateJointParam(j, "limb1anchor", ConvertUnits.ToDisplayUnits(joint.LocalAnchorA));
                                        }
                                    }
                                }
                                else if (joint.BodyB == limb.body.FarseerBody)
                                {
                                    joint.LocalAnchorB += input;
                                    TryUpdateJointParam(joint, "limb2anchor", ConvertUnits.ToDisplayUnits(joint.LocalAnchorB));
                                    // Snap all selected joints to the first selected
                                    if (copyJointSettings)
                                    {
                                        foreach (var j in selectedJoints)
                                        {
                                            j.LocalAnchorA = joint.LocalAnchorA;
                                            TryUpdateJointParam(j, "limb2anchor", ConvertUnits.ToDisplayUnits(joint.LocalAnchorB));
                                        }
                                    }
                                }
                                // Edit the other joints
                                if (limbPairEditing)
                                {
                                    UpdateOtherJoints(limb, (otherLimb, otherJoint) =>
                                    {
                                        if (joint.BodyA == limb.body.FarseerBody && otherJoint.BodyA == otherLimb.body.FarseerBody)
                                        {
                                            otherJoint.LocalAnchorA = joint.LocalAnchorA;
                                            TryUpdateJointParam(otherJoint, "limb1anchor", ConvertUnits.ToDisplayUnits(joint.LocalAnchorA));
                                        }
                                        else if (joint.BodyB == limb.body.FarseerBody && otherJoint.BodyB == otherLimb.body.FarseerBody)
                                        {
                                            otherJoint.LocalAnchorB = joint.LocalAnchorB;
                                            TryUpdateJointParam(otherJoint, "limb2anchor", ConvertUnits.ToDisplayUnits(joint.LocalAnchorB));
                                        }
                                    });
                                }
                            }
                            else
                            {
                                isFreezed = freezeToggle.Selected;
                            }
                        }
                    }
                }
            }
        }

        private void UpdateOtherLimbs(Limb limb, Action<Limb> updateAction)
        {
            // Edit the other limbs
            if (limbPairEditing)
            {
                string limbType = limb.type.ToString();
                bool isLeft = limbType.Contains("Left");
                bool isRight = limbType.Contains("Right");
                if (isLeft || isRight)
                {
                    if (character.AnimController.HasMultipleLimbsOfSameType)
                    {
                        GetOtherLimbs(limb)?.ForEach(l => UpdateOtherLimbs(l));
                    }
                    else
                    {
                        Limb otherLimb = GetOtherLimb(limbType, isLeft);
                        if (otherLimb != null)
                        {
                            UpdateOtherLimbs(otherLimb);
                        }
                    }
                    void UpdateOtherLimbs(Limb otherLimb)
                    {
                        updateAction(otherLimb);
                    }
                }
            }
        }

        private void UpdateOtherJoints(Limb limb, Action<Limb, LimbJoint> updateAction)
        {
            // Edit the other joints
            if (limbPairEditing)
            {
                string limbType = limb.type.ToString();
                bool isLeft = limbType.Contains("Left");
                bool isRight = limbType.Contains("Right");
                if (isLeft || isRight)
                {
                    if (character.AnimController.HasMultipleLimbsOfSameType)
                    {
                        GetOtherLimbs(limb)?.ForEach(l => UpdateOtherJoints(l));
                    }
                    else
                    {
                        Limb otherLimb = GetOtherLimb(limbType, isLeft);
                        if (otherLimb != null)
                        {
                            UpdateOtherJoints(otherLimb);
                        }
                    }
                    void UpdateOtherJoints(Limb otherLimb)
                    {
                        foreach (var otherJoint in character.AnimController.LimbJoints)
                        {
                            updateAction(otherLimb, otherJoint);
                        }
                    }
                }
            }
        }

        private Limb GetOtherLimb(string limbType, bool isLeft)
        {
            string otherLimbType = isLeft ? limbType.Replace("Left", "Right") : limbType.Replace("Right", "Left");
            if (Enum.TryParse(otherLimbType, out LimbType type))
            {
                return character.AnimController.GetLimb(type);
            }
            return null;
        }

        // TODO: optimize?, this method creates carbage (not much, but it's used frequently)
        private IEnumerable<Limb> GetOtherLimbs(Limb limb)
        {
            var otherLimbs = character.AnimController.Limbs.Where(l => l.type == limb.type && l != limb);
            string limbType = limb.type.ToString();
            string otherLimbType = limbType.Contains("Left") ? limbType.Replace("Left", "Right") : limbType.Replace("Right", "Left");
            if (Enum.TryParse(otherLimbType, out LimbType type))
            {
                otherLimbs = otherLimbs.Union(character.AnimController.Limbs.Where(l => l.type == type));
            }
            return otherLimbs;
        }
        #endregion

        #region Spritesheet
        private List<Texture2D> textures;
        private List<Texture2D> Textures
        {
            get
            {
                if (textures == null)
                {
                    CreateTextures();
                }
                return textures;
            }
        }
        private List<string> texturePaths;
        private void CreateTextures()
        {
            textures = new List<Texture2D>();
            texturePaths = new List<string>();
            foreach (Limb limb in character.AnimController.Limbs)
            {
                if (limb.ActiveSprite == null || texturePaths.Contains(limb.ActiveSprite.FilePath)) { continue; }
                if (limb.ActiveSprite.Texture == null) { continue; }
                textures.Add(limb.ActiveSprite.Texture);
                texturePaths.Add(limb.ActiveSprite.FilePath);
            }
        }

        private void DrawSpritesheetEditor(SpriteBatch spriteBatch, float deltaTime)
        {
            int offsetX = spriteSheetOffsetX;
            int offsetY = spriteSheetOffsetY;
            for (int i = 0; i < Textures.Count; i++)
            {
                var texture = Textures[i];
                spriteBatch.Draw(texture, 
                    position: new Vector2(offsetX, offsetY), 
                    rotation: 0, 
                    origin: Vector2.Zero,
                    sourceRectangle: null,
                    scale: spriteSheetZoom,
                    effects: SpriteEffects.None,
                    color: Color.White,
                    layerDepth: 0);
                GUI.DrawRectangle(spriteBatch, new Vector2(offsetX, offsetY), texture.Bounds.Size.ToVector2() * spriteSheetZoom, Color.White);
                foreach (Limb limb in character.AnimController.Limbs)
                {
                    if (limb.ActiveSprite == null || limb.ActiveSprite.FilePath != texturePaths[i]) continue;
                    Rectangle rect = limb.ActiveSprite.SourceRect;
                    rect.Size = rect.MultiplySize(spriteSheetZoom);
                    rect.Location = rect.Location.Multiply(spriteSheetZoom);
                    rect.X += offsetX;
                    rect.Y += offsetY;
                    GUI.DrawRectangle(spriteBatch, rect, selectedLimbs.Contains(limb) ? Color.Yellow : Color.Red);
                    Vector2 origin = limb.ActiveSprite.Origin;
                    Vector2 limbScreenPos = new Vector2(rect.X + origin.X * spriteSheetZoom, rect.Y + origin.Y * spriteSheetZoom);
                    // The origin is manipulated when the character is flipped. We have to undo it here.
                    if (character.AnimController.Dir < 0)
                    {
                        limbScreenPos.X = rect.X + rect.Width - (float)Math.Round(origin.X * spriteSheetZoom);
                    }
                    if (editJoints)
                    {
                        DrawSpritesheetJointEditor(spriteBatch, deltaTime, limb, limbScreenPos);
                    }
                    if (editLimbs)
                    {
                        // Draw the source rect widgets
                        int widgetSize = 8;
                        int halfSize = widgetSize / 2;
                        Vector2 stringOffset = new Vector2(5, 14);
                        var topLeft = rect.Location.ToVector2();
                        var topRight = new Vector2(topLeft.X + rect.Width, topLeft.Y);
                        var bottomRight = new Vector2(topRight.X, topRight.Y + rect.Height);
                        //var bottomLeft = new Vector2(topLeft.X, bottomRight.Y);
                        // Select limbs
                        bool isMouseOnRect = rect.Contains(PlayerInput.MousePosition);
                        if (isMouseOnRect && GUI.MouseOn == null)
                        {
                            if (PlayerInput.LeftButtonDown())
                            {
                                if (!selectedLimbs.Contains(limb))
                                {
                                    if (!Widget.EnableMultiSelect)
                                    {
                                        selectedLimbs.Clear();
                                    }
                                    selectedLimbs.Add(limb);
                                }
                                else if (Widget.EnableMultiSelect)
                                {
                                    selectedLimbs.Remove(limb);
                                }
                            }
                            if (PlayerInput.LeftButtonClicked())
                            {
                                ResetParamsEditor();
                            }
                        }
                        if (selectedLimbs.Contains(limb))
                        {
                            // Draw the sprite origins
                            GUI.DrawLine(spriteBatch, limbScreenPos + Vector2.UnitY * 5.0f, limbScreenPos - Vector2.UnitY * 5.0f, Color.White, width: 3);
                            GUI.DrawLine(spriteBatch, limbScreenPos + Vector2.UnitX * 5.0f, limbScreenPos - Vector2.UnitX * 5.0f, Color.White, width: 3);
                            GUI.DrawLine(spriteBatch, limbScreenPos + Vector2.UnitY * 5.0f, limbScreenPos - Vector2.UnitY * 5.0f, Color.Yellow);
                            GUI.DrawLine(spriteBatch, limbScreenPos + Vector2.UnitX * 5.0f, limbScreenPos - Vector2.UnitX * 5.0f, Color.Yellow);

                            if (!lockSpriteOrigin && PlayerInput.LeftButtonHeld() && isMouseOnRect && GUI.MouseOn == null)
                            {
                                var input = scaledMouseSpeed / spriteSheetZoom;
                                input.X *= character.AnimController.Dir;
                                // Adjust the sprite origin
                                origin += input;
                                var sprite = limb.ActiveSprite;
                                var sourceRect = sprite.SourceRect;
                                var max = new Vector2(sourceRect.Width, sourceRect.Height);
                                sprite.Origin = origin.Clamp(Vector2.Zero, max);
                                if (limb.DamagedSprite != null)
                                {
                                    limb.DamagedSprite.Origin = limb.ActiveSprite.Origin;
                                }
                                if (character.AnimController.IsFlipped)
                                {
                                    origin.X = Math.Abs(origin.X - sourceRect.Width);
                                }
                                var relativeOrigin = new Vector2(origin.X / sourceRect.Width, origin.Y / sourceRect.Height);
                                TryUpdateLimbParam(limb, "origin", relativeOrigin);
                                GUI.DrawString(spriteBatch, limbScreenPos + new Vector2(10, -10), relativeOrigin.FormatDoubleDecimal(), Color.Yellow, Color.Black * 0.5f);
                                if (limbPairEditing)
                                {
                                    UpdateOtherLimbs(limb, otherLimb =>
                                    {
                                        otherLimb.ActiveSprite.Origin = sprite.Origin;
                                        if (otherLimb.DamagedSprite != null)
                                        {
                                            otherLimb.DamagedSprite.Origin = sprite.Origin;
                                        }
                                        TryUpdateLimbParam(otherLimb, "origin", relativeOrigin);
                                    });
                                }
                            }
                            if (!lockSpritePosition)
                            {
                                DrawWidget(spriteBatch, topLeft - new Vector2(halfSize), WidgetType.Rectangle, widgetSize, Color.Yellow, "Position", () =>
                                {
                                    // Adjust the source rect location
                                    var newRect = limb.ActiveSprite.SourceRect;
                                    newRect.Location = new Point(
                                        (int)((PlayerInput.MousePosition.X + halfSize - offsetX) / spriteSheetZoom),
                                        (int)((PlayerInput.MousePosition.Y + halfSize - offsetY) / spriteSheetZoom));
                                    limb.ActiveSprite.SourceRect = newRect;
                                    if (limb.DamagedSprite != null)
                                    {
                                        limb.DamagedSprite.SourceRect = limb.ActiveSprite.SourceRect;
                                    }
                                    TryUpdateLimbParam(limb, "sourcerect", newRect);
                                    GUI.DrawString(spriteBatch, topLeft + new Vector2(stringOffset.X, -stringOffset.Y * 1.5f), limb.ActiveSprite.SourceRect.Location.ToString(), Color.Yellow, Color.Black * 0.5f);
                                    if (limbPairEditing)
                                    {
                                        UpdateOtherLimbs(limb, otherLimb =>
                                        {
                                            otherLimb.ActiveSprite.SourceRect = newRect;
                                            if (otherLimb.DamagedSprite != null)
                                            {
                                                otherLimb.DamagedSprite.SourceRect = newRect;
                                            }
                                            TryUpdateLimbParam(otherLimb, "sourcerect", newRect);
                                        });
                                    }
                                }, autoFreeze: false);
                            }
                            if (!lockSpriteSize)
                            {
                                DrawWidget(spriteBatch, bottomRight + new Vector2(halfSize), WidgetType.Rectangle, widgetSize, Color.Yellow, "Size", () =>
                                {
                                    // Adjust the source rect width and height, and the sprite size.
                                    var newRect = limb.ActiveSprite.SourceRect;
                                    int width = (int)((PlayerInput.MousePosition.X - rect.X) / spriteSheetZoom);
                                    int height = (int)((PlayerInput.MousePosition.Y - rect.Y) / spriteSheetZoom);
                                    int dx = newRect.Width - width;
                                    newRect.Width = width;
                                    newRect.Height = height;
                                    limb.ActiveSprite.SourceRect = newRect;
                                    limb.ActiveSprite.size = new Vector2(width, height);
                                    // Refresh the relative origin, so that the origin in pixels will be recalculated
                                    limb.ActiveSprite.RelativeOrigin = limb.ActiveSprite.RelativeOrigin;
                                    if (limb.DamagedSprite != null)
                                    {
                                        limb.DamagedSprite.RelativeOrigin = limb.DamagedSprite.RelativeOrigin;
                                    }
                                    TryUpdateLimbParam(limb, "sourcerect", newRect);
                                    GUI.DrawString(spriteBatch, bottomRight + stringOffset, limb.ActiveSprite.size.FormatZeroDecimal(), Color.Yellow, Color.Black * 0.5f);
                                    if (limbPairEditing)
                                    {
                                        UpdateOtherLimbs(limb, otherLimb =>
                                        {
                                            otherLimb.ActiveSprite.SourceRect = newRect;
                                            // Refresh the relative origin, so that the origin in pixels will be recalculated
                                            otherLimb.ActiveSprite.RelativeOrigin = limb.ActiveSprite.RelativeOrigin;
                                            if (otherLimb.DamagedSprite != null)
                                            {
                                                otherLimb.DamagedSprite.RelativeOrigin = limb.DamagedSprite.RelativeOrigin;
                                            }
                                            TryUpdateLimbParam(otherLimb, "sourcerect", newRect);
                                        });
                                    }
                                }, autoFreeze: false);
                            }
                        }
                        else if (isMouseOnRect)
                        {
                            GUI.DrawString(spriteBatch, limbScreenPos + new Vector2(10, -10), limb.Name, Color.White, Color.Black * 0.5f);
                        }
                    }
                }
                offsetY += (int)(texture.Height * spriteSheetZoom);
            }
        }

        private void DrawSpritesheetJointEditor(SpriteBatch spriteBatch, float deltaTime, Limb limb, Vector2 limbScreenPos, float spriteRotation = 0)
        {
            foreach (var joint in character.AnimController.LimbJoints)
            {
                Vector2 jointPos = Vector2.Zero;
                Vector2 anchorPosA = ConvertUnits.ToDisplayUnits(joint.LocalAnchorA);
                Vector2 anchorPosB = ConvertUnits.ToDisplayUnits(joint.LocalAnchorB);
                string anchorID;
                string otherID;
                if (joint.BodyA == limb.body.FarseerBody)
                {
                    jointPos = anchorPosA;
                    anchorID = "1";
                    otherID = "2";
                }
                else if (joint.BodyB == limb.body.FarseerBody)
                {
                    jointPos = anchorPosB;
                    anchorID = "2";
                    otherID = "1";
                }
                else
                {
                    continue;
                }
                Vector2 tformedJointPos = jointPos = jointPos / RagdollParams.JointScale / limb.TextureScale * spriteSheetZoom;
                tformedJointPos.Y = -tformedJointPos.Y;
                tformedJointPos.X *= character.AnimController.Dir;
                tformedJointPos += limbScreenPos;
                var jointSelectionWidget = GetJointSelectionWidget($"{joint.jointParams.Name} selection widget {anchorID}", joint, $"{joint.jointParams.Name} selection widget {otherID}");
                jointSelectionWidget.DrawPos = tformedJointPos;
                jointSelectionWidget.Draw(spriteBatch, deltaTime);
                var otherWidget = GetJointSelectionWidget($"{joint.jointParams.Name} selection widget {otherID}", joint, $"{joint.jointParams.Name} selection widget {anchorID}");
                if (anchorID == "2")
                {
                    bool isSelected = selectedJoints.Contains(joint);
                    bool isHovered = jointSelectionWidget.IsSelected || otherWidget.IsSelected;
                    if (isSelected || isHovered)
                    {
                        GUI.DrawLine(spriteBatch, jointSelectionWidget.DrawPos, otherWidget.DrawPos, jointSelectionWidget.color, width: 2);
                    }
                }
                if (selectedJoints.Contains(joint))
                {
                    if (joint.LimitEnabled)
                    {
                        DrawJointLimitWidgets(spriteBatch, limb, joint, tformedJointPos, autoFreeze: false, allowPairEditing: true);
                    }
                    if (jointSelectionWidget.IsControlled)
                    {
                        Vector2 input = ConvertUnits.ToSimUnits(scaledMouseSpeed);
                        input.Y = -input.Y;
                        input.X *= character.AnimController.Dir;
                        input *= RagdollParams.JointScale * limb.TextureScale / spriteSheetZoom;
                        if (joint.BodyA == limb.body.FarseerBody)
                        {
                            joint.LocalAnchorA += input;
                            TryUpdateJointParam(joint, "limb1anchor", ConvertUnits.ToDisplayUnits(joint.LocalAnchorA));
                            // Snap all selected joints to the first selected
                            if (copyJointSettings)
                            {
                                foreach (var j in selectedJoints)
                                {
                                    j.LocalAnchorA = joint.LocalAnchorA;
                                    TryUpdateJointParam(j, "limb1anchor", ConvertUnits.ToDisplayUnits(joint.LocalAnchorA));
                                }
                            }
                        }
                        else if (joint.BodyB == limb.body.FarseerBody)
                        {
                            joint.LocalAnchorB += input;
                            TryUpdateJointParam(joint, "limb2anchor", ConvertUnits.ToDisplayUnits(joint.LocalAnchorB));
                            // Snap all selected joints to the first selected
                            if (copyJointSettings)
                            {
                                foreach (var j in selectedJoints)
                                {
                                    j.LocalAnchorB = joint.LocalAnchorB;
                                    TryUpdateJointParam(j, "limb2anchor", ConvertUnits.ToDisplayUnits(joint.LocalAnchorB));
                                }
                            }
                        }
                        if (limbPairEditing)
                        {
                            UpdateOtherJoints(limb, (otherLimb, otherJoint) =>
                            {
                                if (joint.BodyA == limb.body.FarseerBody && otherJoint.BodyA == otherLimb.body.FarseerBody)
                                {
                                    otherJoint.LocalAnchorA = joint.LocalAnchorA;
                                    TryUpdateJointParam(otherJoint, "limb1anchor", ConvertUnits.ToDisplayUnits(joint.LocalAnchorA));
                                }
                                else if (joint.BodyB == limb.body.FarseerBody && otherJoint.BodyB == otherLimb.body.FarseerBody)
                                {
                                    otherJoint.LocalAnchorB = joint.LocalAnchorB;
                                    TryUpdateJointParam(otherJoint, "limb2anchor", ConvertUnits.ToDisplayUnits(joint.LocalAnchorB));
                                }
                            });
                        }
                    }
                }
            }
        }

        private void DrawJointLimitWidgets(SpriteBatch spriteBatch, Limb limb, LimbJoint joint, Vector2 drawPos, bool autoFreeze, bool allowPairEditing, float rotationOffset = 0)
        {
            rotationOffset -= MathHelper.ToRadians(spriteSheetOrientation);
            Color angleColor = joint.UpperLimit - joint.LowerLimit > 0 ? Color.LightGreen * 0.5f : Color.Red;
            DrawRadialWidget(spriteBatch, drawPos, MathHelper.ToDegrees(joint.UpperLimit), $"{joint.jointParams.Name} Upper Limit", Color.Cyan, angle =>
            {
                joint.UpperLimit = MathHelper.ToRadians(angle);
                ValidateJoint(joint);
                TryUpdateJointParam(joint, "upperlimit", angle);
                if (copyJointSettings)
                {
                    foreach (var j in selectedJoints)
                    {
                        if (j.LimitEnabled != joint.LimitEnabled)
                        {
                            j.LimitEnabled = joint.LimitEnabled;
                            TryUpdateJointParam(j, "limitenabled", j.LimitEnabled);
                        }
                        j.UpperLimit = joint.UpperLimit;
                        TryUpdateJointParam(j, "upperlimit", angle);
                    }
                }
                if (allowPairEditing && limbPairEditing)
                {
                    UpdateOtherJoints(limb, (otherLimb, otherJoint) =>
                    {
                        if (IsMatchingLimb(limb, otherLimb, joint, otherJoint))
                        {
                            if (otherJoint.LimitEnabled != joint.LimitEnabled)
                            {
                                otherJoint.LimitEnabled = otherJoint.LimitEnabled;
                                TryUpdateJointParam(otherJoint, "limitenabled", otherJoint.LimitEnabled);
                            }
                            otherJoint.UpperLimit = joint.UpperLimit;
                            TryUpdateJointParam(otherJoint, "upperlimit", angle);
                        }
                    });
                }
                DrawAngle(20, angleColor, 4);
                DrawAngle(40, Color.Cyan);
                GUI.DrawString(spriteBatch, drawPos, angle.FormatZeroDecimal(), Color.Black, backgroundColor: Color.Cyan, font: GUI.SmallFont);
            }, circleRadius: 40, rotationOffset: rotationOffset, displayAngle: false, clockWise: false);
            DrawRadialWidget(spriteBatch, drawPos, MathHelper.ToDegrees(joint.LowerLimit), $"{joint.jointParams.Name} Lower Limit", Color.Yellow, angle =>
            {
                joint.LowerLimit = MathHelper.ToRadians(angle);
                ValidateJoint(joint);
                TryUpdateJointParam(joint, "lowerlimit", angle);
                if (copyJointSettings)
                {
                    foreach (var j in selectedJoints)
                    {
                        if (j.LimitEnabled != joint.LimitEnabled)
                        {
                            j.LimitEnabled = joint.LimitEnabled;
                            TryUpdateJointParam(j, "limitenabled", j.LimitEnabled);
                        }
                        j.LowerLimit = joint.LowerLimit;
                        TryUpdateJointParam(j, "lowerlimit", angle);
                    }
                }
                if (allowPairEditing && limbPairEditing)
                {
                    UpdateOtherJoints(limb, (otherLimb, otherJoint) =>
                    {
                        if (IsMatchingLimb(limb, otherLimb, joint, otherJoint))
                        {
                            if (otherJoint.LimitEnabled != joint.LimitEnabled)
                            {
                                otherJoint.LimitEnabled = otherJoint.LimitEnabled;
                                TryUpdateJointParam(otherJoint, "limitenabled", otherJoint.LimitEnabled);
                            }
                            otherJoint.LowerLimit = joint.LowerLimit;
                            TryUpdateJointParam(otherJoint, "lowerlimit", angle);
                        }
                    });
                }
                DrawAngle(20, angleColor, 4);
                DrawAngle(25, Color.Yellow);
                GUI.DrawString(spriteBatch, drawPos, angle.FormatZeroDecimal(), Color.Black, backgroundColor: Color.Yellow, font: GUI.SmallFont);
            }, circleRadius: 25, rotationOffset: rotationOffset, displayAngle: false, clockWise: false);
            void DrawAngle(float radius, Color color, float thickness = 5)
            {
                float angle = joint.UpperLimit - joint.LowerLimit;
                ShapeExtensions.DrawSector(spriteBatch, drawPos, radius, angle, 40, color, 
                    offset: -rotationOffset - joint.UpperLimit + MathHelper.PiOver2, thickness: thickness);
            }
        }

        private bool IsMatchingLimb(Limb limb1, Limb limb2, LimbJoint joint1, LimbJoint joint2) =>
            joint1.BodyA == limb1.body.FarseerBody && joint2.BodyA == limb2.body.FarseerBody ||
            joint1.BodyB == limb1.body.FarseerBody && joint2.BodyB == limb2.body.FarseerBody;
        #endregion

        #region Widgets as methods
        private void DrawRadialWidget(SpriteBatch spriteBatch, Vector2 drawPos, float value, string toolTip, Color color, Action<float> onClick,
            float circleRadius = 30, int widgetSize = 10, float rotationOffset = 0, bool clockWise = true, bool displayAngle = true, bool? autoFreeze = null)
        {
            var angle = value;
            if (!MathUtils.IsValid(angle))
            {
                angle = 0;
            }
            float drawAngle = clockWise ? -angle : angle;
            var widgetDrawPos = drawPos + VectorExtensions.Forward(MathHelper.ToRadians(drawAngle) + rotationOffset, circleRadius);
            GUI.DrawLine(spriteBatch, drawPos, widgetDrawPos, color);
            DrawWidget(spriteBatch, widgetDrawPos, WidgetType.Rectangle, 10, color, toolTip, () =>
            {
                GUI.DrawLine(spriteBatch, drawPos, widgetDrawPos, color, width: 3);
                ShapeExtensions.DrawCircle(spriteBatch, drawPos, circleRadius, 40, color, thickness: 1);
                Vector2 d = PlayerInput.MousePosition - drawPos;
                float newAngle = MathUtils.VectorToAngle(d) - MathHelper.PiOver2 + rotationOffset;
                angle = MathHelper.ToDegrees(newAngle);
                if (!clockWise)
                {
                    angle = -angle;
                }
                if (displayAngle)
                {
                    GUI.DrawString(spriteBatch, drawPos, angle.FormatZeroDecimal(), Color.Black, backgroundColor: color, font: GUI.SmallFont);
                }
                onClick(angle);
                var zeroPos = drawPos + VectorExtensions.Forward(rotationOffset, circleRadius);
                GUI.DrawLine(spriteBatch, drawPos, zeroPos, Color.Red, width: 3);
            }, autoFreeze, onHovered: () =>
            {
                if (!PlayerInput.LeftButtonHeld())
                {
                    GUI.DrawString(spriteBatch, new Vector2(drawPos.X + 5, drawPos.Y - widgetSize / 2),
                        $"{toolTip} ({angle.FormatZeroDecimal()})", color, Color.Black * 0.5f);
                }    
            });
        }

        public enum WidgetType { Rectangle, Circle }
        private void DrawWidget(SpriteBatch spriteBatch, Vector2 drawPos, WidgetType widgetType, int size, Color color, string name, Action onPressed, bool ? autoFreeze = null, Action onHovered = null)
        {
            var drawRect = new Rectangle((int)drawPos.X - size / 2, (int)drawPos.Y - size / 2, size, size);
            var inputRect = drawRect;
            inputRect.Inflate(size * 0.75f, size * 0.75f);
            bool isMouseOn = inputRect.Contains(PlayerInput.MousePosition);
            bool isSelected = isMouseOn && GUI.MouseOn == null && Widget.selectedWidgets.None();
            switch (widgetType)
            {
                case WidgetType.Rectangle:
                    GUI.DrawRectangle(spriteBatch, drawRect, color, thickness: isSelected ? 3 : 1, isFilled: isSelected && PlayerInput.LeftButtonHeld());
                    break;
                case WidgetType.Circle:
                    ShapeExtensions.DrawCircle(spriteBatch, drawPos, size / 2, 40, color, thickness: isSelected ? 3 : 1);
                    break;
                default: throw new NotImplementedException(widgetType.ToString());
            }
            if (isSelected)
            {
                // Label/tooltip
                if (onHovered == null)
                {
                    GUI.DrawString(spriteBatch, new Vector2(drawRect.Right + 5, drawRect.Y - drawRect.Height / 2), name, color, Color.Black);
                }
                else
                {
                    onHovered();
                }
                if (PlayerInput.LeftButtonHeld())
                {
                    if (autoFreeze ?? this.autoFreeze)
                    {
                        isFreezed = true;
                    }
                    onPressed();
                }
                else
                {
                    isFreezed = freezeToggle.Selected;
                }
            }
        }
        #endregion

        #region Widgets as classes
        private Dictionary<string, Widget> animationWidgets = new Dictionary<string, Widget>();

        private Widget GetAnimationWidget(string id, Color color, int size = 10, float sizeMultiplier = 2, Widget.Shape shape = Widget.Shape.Rectangle, Action<Widget> initMethod = null)
        {
            if (!animationWidgets.TryGetValue(id, out Widget widget))
            {
                int selectedSize = (int)Math.Round(size * sizeMultiplier);
                widget = new Widget(id, size, shape)
                {
                    tooltipOffset = new Vector2(selectedSize / 2 + 5, -10)
                };
                widget.color = color;
                widget.PreUpdate += dTime => widget.Enabled = editAnimations;
                widget.PostUpdate += dTime =>
                {
                    if (widget.IsSelected)
                    {
                        widget.size = selectedSize;
                        widget.inputAreaMargin = 20;
                    }
                    else
                    {
                        widget.size = size;
                        widget.inputAreaMargin = 5;
                    }
                    widget.isFilled = widget.IsControlled;
                };
                widget.PreDraw += (sp, dTime) =>
                {
                    if (!widget.IsControlled)
                    {
                        widget.refresh();
                    }
                };
                animationWidgets.Add(id, widget);
                initMethod?.Invoke(widget);
            }
            return widget;
        }

        private Dictionary<string, Widget> jointSelectionWidgets = new Dictionary<string, Widget>();

        private Widget GetJointSelectionWidget(string id, LimbJoint joint, string linkedId = null)
        {
            // Handle widget linking and create the widgets
            if (!jointSelectionWidgets.TryGetValue(id, out Widget jointWidget))
            {
                jointWidget = CreateJointSelectionWidget(id, joint);
                if (linkedId != null)
                {
                    if (!jointSelectionWidgets.TryGetValue(linkedId, out Widget linkedWidget))
                    {
                        linkedWidget = CreateJointSelectionWidget(linkedId, joint);
                    }
                    jointWidget.linkedWidget = linkedWidget;
                    linkedWidget.linkedWidget = jointWidget;
                }
            }
            return jointWidget;

            // Widget creation method
            Widget CreateJointSelectionWidget(string ID, LimbJoint j)
            {
                int normalSize = 10;
                int selectedSize = 20;
                var widget = new Widget(ID, normalSize, Widget.Shape.Circle)
                {
                    tooltipOffset = new Vector2(selectedSize / 2 + 5, -10)
                };
                widget.refresh = () =>
                {
                    widget.showTooltip = !selectedJoints.Contains(joint);
                    widget.color = selectedJoints.Contains(joint) ? Color.Yellow : Color.Red;
                };
                widget.refresh();
                widget.PreUpdate += dTime => widget.Enabled = editJoints;
                widget.PostUpdate += dTime =>
                {
                    if (widget.IsSelected)
                    {
                        widget.size = selectedSize;
                        widget.inputAreaMargin = 10;
                    }
                    else
                    {
                        widget.size = normalSize;
                        widget.inputAreaMargin = 0;
                    }
                };
                widget.MouseDown += () =>
                {
                    if (!selectedJoints.Contains(joint))
                    {
                        if (!Widget.EnableMultiSelect)
                        {
                            selectedJoints.Clear();
                        }
                        selectedJoints.Add(joint);
                    }
                    else if (Widget.EnableMultiSelect)
                    {
                        selectedJoints.Remove(joint);
                    }
                    foreach (var w in jointSelectionWidgets.Values)
                    {
                        w.refresh();
                        w.linkedWidget?.refresh();
                    }
                    ResetParamsEditor();
                };
                widget.tooltip = joint.jointParams.Name;
                jointSelectionWidgets.Add(ID, widget);
                return widget;
            }
        }
        #endregion

        #region Character Wizard
        private class Wizard
        {
            // Ragdoll data
            private string name = string.Empty;
            private bool isHumanoid = false;
            private string texturePath;
            private string xmlPath;
            private Dictionary<string, XElement> limbXElements = new Dictionary<string, XElement>();
            private List<GUIComponent> limbGUIElements = new List<GUIComponent>();
            private List<XElement> jointXElements = new List<XElement>();
            private List<GUIComponent> jointGUIElements = new List<GUIComponent>();

            private static Wizard instance;
            public static Wizard Instance
            {
                get
                {
                    if (instance == null)
                    {
                        instance = new Wizard();
                    }
                    return instance;
                }
            }

            public enum Tab { None, Character, Ragdoll }
            private View activeView;
            private Tab currentTab;

            public void SelectTab(Tab tab)
            {
                currentTab = tab;
                activeView?.Box.Close();
                switch (currentTab)
                {
                    case Tab.Character:
                        activeView = CharacterView.Get();
                        break;
                    case Tab.Ragdoll:
                        activeView = RagdollView.Get();
                        break;
                    case Tab.None:
                    default:
                        //activeView = null;
                        instance = null;
                        break;
                }
            }

            public void AddToGUIUpdateList()
            {
                activeView?.Box.AddToGUIUpdateList();
            }

            private class CharacterView : View
            {
                private static CharacterView instance;
                public static CharacterView Get() => Get(instance);

                protected override GUIMessageBox Create()
                {
                    var box = new GUIMessageBox("Create New Character", string.Empty, new string[] { "Cancel", "Next" }, GameMain.GraphicsWidth / 2, GameMain.GraphicsHeight);
                    box.Content.ChildAnchor = Anchor.TopCenter;
                    box.Content.AbsoluteSpacing = 20;
                    int elementSize = 30;
                    var listBox = new GUIListBox(new RectTransform(new Vector2(1, 0.9f), box.Content.RectTransform));
                    var topGroup = new GUILayoutGroup(new RectTransform(new Point(listBox.Content.Rect.Width, elementSize * 6 + 20), listBox.Content.RectTransform)) { AbsoluteSpacing = 2 };
                    var fields = new List<GUIComponent>();
                    GUITextBox texturePathElement = null;
                    GUITextBox xmlPathElement = null;
                    void UpdatePaths()
                    {
                        string pathBase = $"Content/Characters/{Name}/{Name}";
                        XMLPath = $"{pathBase}.xml";
                        TexturePath = $"{pathBase}.png";
                        texturePathElement.Text = TexturePath;
                        xmlPathElement.Text = XMLPath;
                    }
                    for (int i = 0; i < 4; i++)
                    {
                        var mainElement = new GUIFrame(new RectTransform(new Point(topGroup.RectTransform.Rect.Width, elementSize), topGroup.RectTransform), style: null, color: Color.Gray * 0.25f);
                        fields.Add(mainElement);
                        RectTransform leftElement = new RectTransform(new Vector2(0.5f, 1), mainElement.RectTransform, Anchor.TopLeft);
                        RectTransform rightElement = new RectTransform(new Vector2(0.5f, 1), mainElement.RectTransform, Anchor.TopRight);
                        switch (i)
                        {
                            case 0:
                                new GUITextBlock(leftElement, "Name");
                                var nameField = new GUITextBox(rightElement, "Worm X") { CaretColor = Color.White };
                                string ProcessText(string text) => text.RemoveWhitespace().CapitaliseFirstInvariant();
                                Name = ProcessText(nameField.Text);
                                nameField.OnTextChanged += (tb, text) =>
                                {
                                    Name = ProcessText(text);
                                    UpdatePaths();
                                    return true;
                                };
                                break;
                            case 1:
                                new GUITextBlock(leftElement, "Is Humanoid?");
                                new GUITickBox(rightElement, string.Empty)
                                {
                                    Selected = IsHumanoid,
                                    OnSelected = (tB) => IsHumanoid = tB.Selected
                                };
                                break;
                            case 2:
                                new GUITextBlock(leftElement, "Config File Output");
                                xmlPathElement = new GUITextBox(rightElement, string.Empty)
                                {
                                    CaretColor = Color.White
                                };
                                xmlPathElement.OnTextChanged += (tb, text) =>
                                {
                                    XMLPath = text;
                                    return true;
                                };
                                break;
                            case 3:
                                new GUITextBlock(leftElement, "Texture Path");
                                texturePathElement = new GUITextBox(rightElement, string.Empty)
                                {
                                    CaretColor = Color.White,
                                };
                                texturePathElement.OnTextChanged += (tb, text) =>
                                {
                                    TexturePath = text;
                                    return true;
                                };
                                break;
                        }
                    }
                    UpdatePaths();
                    //var codeArea = new GUIFrame(new RectTransform(new Vector2(1, 0.5f), listBox.Content.RectTransform), style: null) { CanBeFocused = false };
                    //new GUITextBlock(new RectTransform(new Vector2(1, 0.05f), codeArea.RectTransform), "Custom code:");
                    //var inputBox = new GUITextBox(new RectTransform(new Vector2(1, 1 - 0.05f), codeArea.RectTransform, Anchor.BottomLeft), string.Empty, textAlignment: Alignment.TopLeft);
                    // Cancel
                    box.Buttons[0].OnClicked += (b, d) =>
                    {
                        Instance.SelectTab(Tab.None);
                        return true;
                    };
                    // Next
                    box.Buttons[1].OnClicked += (b, d) =>
                    {
                        Instance.SelectTab(Tab.Ragdoll);
                        return true;
                    };
                    return box;
                }
            }

            private class RagdollView : View
            {
                private static RagdollView instance;
                public static RagdollView Get() => Get(instance);

                protected override GUIMessageBox Create()
                {
                    var box = new GUIMessageBox("Define Ragdoll", string.Empty, new string[] { "Previous", "Create" }, GameMain.GraphicsWidth / 2, GameMain.GraphicsHeight);
                    box.Content.ChildAnchor = Anchor.TopCenter;
                    box.Content.AbsoluteSpacing = 20;
                    int elementSize = 30;
                    var topGroup = new GUILayoutGroup(new RectTransform(new Vector2(1, 0.05f), box.Content.RectTransform)) { AbsoluteSpacing = 2 };
                    var bottomGroup = new GUILayoutGroup(new RectTransform(new Vector2(1, 0.75f), box.Content.RectTransform)) { AbsoluteSpacing = 10 };
                    // HTML
                    GUIMessageBox htmlBox = null;
                    var loadHtmlButton = new GUIButton(new RectTransform(new Point(topGroup.RectTransform.Rect.Width, elementSize), topGroup.RectTransform), "Load from HTML");
                    // Limbs
                    var limbsElement = new GUIFrame(new RectTransform(new Vector2(1, 0.05f), bottomGroup.RectTransform), style: null) { CanBeFocused = false };
                    new GUITextBlock(new RectTransform(new Vector2(0.2f, 1f), limbsElement.RectTransform), "Limbs:");
                    var limbButtonElement = new GUIFrame(new RectTransform(new Vector2(0.5f, 1f), limbsElement.RectTransform)
                        { RelativeOffset = new Vector2(0.25f, 0) }, style: null) { CanBeFocused = false };
                    var limbsList = new GUIListBox(new RectTransform(new Vector2(1, 0.45f), bottomGroup.RectTransform));
                    var removeLimbButton = new GUIButton(new RectTransform(new Point(limbButtonElement.Rect.Height, limbButtonElement.Rect.Height), limbButtonElement.RectTransform), "-")
                    {
                        OnClicked = (b, d) =>
                        {
                            var element = LimbGUIElements.LastOrDefault();
                            if (element == null) { return false; }
                            element.RectTransform.Parent = null;
                            LimbGUIElements.Remove(element);
                            return true;
                        }
                    };
                    var addLimbButton = new GUIButton(new RectTransform(new Point(limbButtonElement.Rect.Height, limbButtonElement.Rect.Height), limbButtonElement.RectTransform)
                    {
                        AbsoluteOffset = new Point(removeLimbButton.Rect.Width + 10, 0)
                    }, "+")
                    {
                        OnClicked = (b, d) =>
                        {
                            LimbType limbType = LimbType.None;
                            switch (LimbGUIElements.Count)
                            {
                                case 0:
                                    limbType = LimbType.Head;
                                    break;
                                case 1:
                                    limbType = LimbType.Torso;
                                    break;
                            }
                            CreateLimbGUIElement(limbsList.Content.RectTransform, elementSize, id: LimbGUIElements.Count, limbType: limbType);
                            return true;
                        }
                    };
                    // Joints
                    new GUIFrame(new RectTransform(new Vector2(1, 0.05f), bottomGroup.RectTransform), style: null) { CanBeFocused = false };
                    var jointsElement = new GUIFrame(new RectTransform(new Vector2(1, 0.05f), bottomGroup.RectTransform), style: null) { CanBeFocused = false };
                    new GUITextBlock(new RectTransform(new Vector2(0.2f, 1f), jointsElement.RectTransform), "Joints:");
                    var jointButtonElement = new GUIFrame(new RectTransform(new Vector2(0.5f, 1f), jointsElement.RectTransform)
                        { RelativeOffset = new Vector2(0.25f, 0) }, style: null) { CanBeFocused = false };
                    var jointsList = new GUIListBox(new RectTransform(new Vector2(1, 0.45f), bottomGroup.RectTransform));
                    var removeJointButton = new GUIButton(new RectTransform(new Point(jointButtonElement.Rect.Height, jointButtonElement.Rect.Height), jointButtonElement.RectTransform), "-")
                    {
                        OnClicked = (b, d) =>
                        {
                            var element = JointGUIElements.LastOrDefault();
                            if (element == null) { return false; }
                            element.RectTransform.Parent = null;
                            JointGUIElements.Remove(element);
                            return true;
                        }
                    };
                    var addJointButton = new GUIButton(new RectTransform(new Point(jointButtonElement.Rect.Height, jointButtonElement.Rect.Height), jointButtonElement.RectTransform)
                    {
                        AbsoluteOffset = new Point(removeJointButton.Rect.Width + 10, 0)
                    }, "+")
                    {
                        OnClicked = (b, d) =>
                        {
                            CreateJointGUIElement(jointsList.Content.RectTransform, elementSize);
                            return true;
                        }
                    };
                    loadHtmlButton.OnClicked = (b, d) =>
                    {
                        if (htmlBox == null)
                        {
                            htmlBox = new GUIMessageBox("Load HTML", string.Empty, new string[] { "Close", "Load" }, GameMain.GraphicsWidth / 2, GameMain.GraphicsHeight);
                            var element = new GUIFrame(new RectTransform(new Vector2(0.8f, 0.05f), htmlBox.Content.RectTransform), style: null, color: Color.Gray * 0.25f);
                            new GUITextBlock(new RectTransform(new Vector2(0.5f, 1), element.RectTransform), "HTML Path");
                            var htmlPathElement = new GUITextBox(new RectTransform(new Vector2(0.5f, 1), element.RectTransform, Anchor.TopRight), $"Content/Characters/{Name}/{Name}.html");
                            var list = new GUIListBox(new RectTransform(new Vector2(1, 0.8f), htmlBox.Content.RectTransform));
                            var htmlOutput = new GUITextBlock(new RectTransform(Vector2.One, list.Content.RectTransform), string.Empty) { CanBeFocused = false };
                            htmlBox.Buttons[0].OnClicked += (_b, _d) =>
                            {
                                htmlBox.Close();
                                return true;
                            };
                            htmlBox.Buttons[1].OnClicked += (_b, _d) =>
                            {
                                LimbGUIElements.ForEach(l => l.RectTransform.Parent = null);
                                LimbGUIElements.Clear();
                                JointGUIElements.ForEach(j => j.RectTransform.Parent = null);
                                JointGUIElements.Clear();
                                LimbXElements.Clear();
                                JointXElements.Clear();
                                ParseRagdollFromHTML(htmlPathElement.Text, (id, limbName, limbType, rect) =>
                                {
                                    CreateLimbGUIElement(limbsList.Content.RectTransform, elementSize, id, limbName, limbType, rect);
                                }, (id1, id2, anchor1, anchor2, jointName) =>
                                {
                                    CreateJointGUIElement(jointsList.Content.RectTransform, elementSize, id1, id2, anchor1, anchor2, jointName);
                                });
                                htmlOutput.Text = new XDocument(new XElement("Ragdoll", new object[]
                                {
                                        new XAttribute("type", Name),
                                            LimbXElements.Values,
                                            JointXElements
                                })).ToString();
                                htmlOutput.CalculateHeightFromText();
                                list.UpdateScrollBarSize();
                                return true;
                            };
                        }
                        else
                        {
                            GUIMessageBox.MessageBoxes.Add(htmlBox);
                        }
                        return true;
                    };
                    //var codeArea = new GUIFrame(new RectTransform(new Vector2(1, 0.5f), listBox.Content.RectTransform), style: null) { CanBeFocused = false };
                    //new GUITextBlock(new RectTransform(new Vector2(1, 0.05f), codeArea.RectTransform), "Custom code:");
                    //new GUITextBox(new RectTransform(new Vector2(1, 1 - 0.05f), codeArea.RectTransform, Anchor.BottomLeft), string.Empty, textAlignment: Alignment.TopLeft);
                    // Previous
                    box.Buttons[0].OnClicked += (b, d) =>
                    {
                        Instance.SelectTab(Tab.Character);
                        return true;
                    };
                    // Parse and create
                    box.Buttons[1].OnClicked += (b, d) =>
                    {
                        ParseLimbsFromGUIElements();
                        ParseJointsFromGUIElements();
                        var torsoAttributes = LimbXElements.Values.Select(x => x.Attribute("type")).Where(a => a.Value.ToLowerInvariant() == "torso");
                        if (torsoAttributes.Count() != 1)
                        {
                            GUI.AddMessage("You need to define one and only one limb as \"Torso\"!", Color.Red);
                            return false;
                        }
                        XElement torso = torsoAttributes.Single().Parent;
                        int radius = torso.GetAttributeInt("radius", -1);
                        int height = torso.GetAttributeInt("height", -1);
                        int width = torso.GetAttributeInt("width", -1);
                        int colliderHeight = -1;
                        if (radius == -1)
                        {
                            // the collider is a box -> calculate the capsule
                            if (width == height)
                            {
                                radius = width / 2;
                                colliderHeight = width - radius * 2;
                            }
                            else
                            {
                                if (height > width)
                                {
                                    radius = width / 2;
                                    colliderHeight = height - radius * 2;
                                }
                                else
                                {
                                    radius = height / 2;
                                    colliderHeight = width - radius * 2;
                                }
                            }
                        }
                        else if (height > -1 || width > -1)
                        {
                            // the collider is a capsule -> use the capsule as it is
                            colliderHeight = width > height ? width : height;
                        }
                        var colliderAttributes = new List<XAttribute>() { new XAttribute("radius", radius) };
                        if (colliderHeight > -1)
                        {
                            if (height > width)
                            {
                                colliderAttributes.Add(new XAttribute("height", colliderHeight));
                            }
                            else
                            {
                                colliderAttributes.Add(new XAttribute("width", colliderHeight));
                            }
                        }
                        var colliderElements = new List<XElement>() { new XElement("collider", colliderAttributes) };
                        if (IsHumanoid)
                        {
                            // For humanoids, we need a secondary, shorter collider for crouching
                            var secondaryCollider = new XElement("collider", new XAttribute("radius", radius));
                            if (colliderHeight > -1)
                            {
                                if (height > width)
                                {
                                    secondaryCollider.Add(new XAttribute("height", colliderHeight * 0.75f));
                                }
                                else
                                {
                                    colliderAttributes.Add(new XAttribute("width", colliderHeight * 0.75f));
                                }
                            }
                            colliderElements.Add(secondaryCollider);
                        }
                        var ragdollParams = new object[]
                        {
                            new XAttribute("type", Name),
                                colliderElements,
                                LimbXElements.Values,
                                JointXElements
                        };
                        CharacterEditorScreen.instance.CreateCharacter(Name, IsHumanoid, ragdollParams);
                        GUI.AddMessage($"Character {Name} Created", Color.Green, font: GUI.Font);
                        Instance.SelectTab(Tab.None);
                        return true;
                    };
                    return box;
                }

                private void CreateLimbGUIElement(RectTransform parent, int elementSize, int id, string name = "", LimbType limbType = LimbType.None, Rectangle? sourceRect = null)
                {
                    var limbElement = new GUIFrame(new RectTransform(new Point(parent.Rect.Width, elementSize * 5 + 40), parent), style: null, color: Color.Gray * 0.25f)
                    {
                        CanBeFocused = false
                    };
                    var group = new GUILayoutGroup(new RectTransform(Vector2.One, limbElement.RectTransform)) { AbsoluteSpacing = 2 };
                    var label = new GUITextBlock(new RectTransform(new Point(group.Rect.Width, elementSize), group.RectTransform), name);
                    var idField = new GUIFrame(new RectTransform(new Point(group.Rect.Width, elementSize), group.RectTransform), style: null);
                    var nameField = new GUIFrame(new RectTransform(new Point(group.Rect.Width, elementSize), group.RectTransform), style: null);
                    var limbTypeField = GUI.CreateEnumField(limbType, elementSize, "Limb Type", group.RectTransform, font: GUI.Font);
                    var sourceRectField = GUI.CreateRectangleField(sourceRect ?? new Rectangle(0, 0, 1, 1), elementSize, "Source Rect", group.RectTransform, font: GUI.Font);
                    new GUITextBlock(new RectTransform(new Vector2(0.5f, 1), idField.RectTransform, Anchor.TopLeft), "ID");
                    new GUINumberInput(new RectTransform(new Vector2(0.5f, 1), idField.RectTransform, Anchor.TopRight), GUINumberInput.NumberType.Int)
                    {
                        MinValueInt = 0,
                        MaxValueInt = byte.MaxValue,
                        IntValue = id,
                        OnValueChanged = numInput =>
                        {
                            id = numInput.IntValue;
                            string text = nameField.GetChild<GUITextBox>().Text;
                            string t = string.IsNullOrWhiteSpace(text) ? id.ToString() : text;
                            label.Text = t;
                        }
                    };
                    new GUITextBlock(new RectTransform(new Vector2(0.5f, 1), nameField.RectTransform, Anchor.TopLeft), "Name");
                    var nameInput = new GUITextBox(new RectTransform(new Vector2(0.5f, 1), nameField.RectTransform, Anchor.TopRight), name)
                    {
                        CaretColor = Color.White,
                    };
                    nameInput.OnTextChanged += (tb, text) =>
                    {
                        string t = string.IsNullOrWhiteSpace(text) ? id.ToString() : text;
                        label.Text = t;
                        return true;
                    };
                    LimbGUIElements.Add(limbElement);
                }

                private void CreateJointGUIElement(RectTransform parent, int elementSize, int id1 = 0, int id2 = 1, Vector2? anchor1 = null, Vector2?  anchor2 = null, string jointName = "")
                {
                    var jointElement = new GUIFrame(new RectTransform(new Point(parent.Rect.Width, elementSize * 6 + 40), parent), style: null, color: Color.Gray * 0.25f)
                    {
                        CanBeFocused = false
                    };
                    var group = new GUILayoutGroup(new RectTransform(Vector2.One, jointElement.RectTransform)) { AbsoluteSpacing = 2 };
                    var label = new GUITextBlock(new RectTransform(new Point(group.Rect.Width, elementSize), group.RectTransform), jointName);
                    var nameField = new GUIFrame(new RectTransform(new Point(group.Rect.Width, elementSize), group.RectTransform), style: null);
                    new GUITextBlock(new RectTransform(new Vector2(0.5f, 1), nameField.RectTransform, Anchor.TopLeft), "Name");
                    var nameInput = new GUITextBox(new RectTransform(new Vector2(0.5f, 1), nameField.RectTransform, Anchor.TopRight), jointName)
                    {
                        CaretColor = Color.White,
                    };
                    nameInput.OnTextChanged += (textB, text) =>
                    {
                        jointName = text;
                        label.Text = jointName;
                        return true;
                    };
                    var limb1Field = new GUIFrame(new RectTransform(new Point(group.Rect.Width, elementSize), group.RectTransform), style: null);
                    new GUITextBlock(new RectTransform(new Vector2(0.5f, 1), limb1Field.RectTransform, Anchor.TopLeft), "Limb 1");
                    var limb1InputField = new GUINumberInput(new RectTransform(new Vector2(0.5f, 1), limb1Field.RectTransform, Anchor.TopRight), GUINumberInput.NumberType.Int)
                    {
                        MinValueInt = 0,
                        MaxValueInt = byte.MaxValue,
                        IntValue = id1
                    };
                    var limb2Field = new GUIFrame(new RectTransform(new Point(group.Rect.Width, elementSize), group.RectTransform), style: null);
                    new GUITextBlock(new RectTransform(new Vector2(0.5f, 1), limb2Field.RectTransform, Anchor.TopLeft), "Limb 2");
                    var limb2InputField = new GUINumberInput(new RectTransform(new Vector2(0.5f, 1), limb2Field.RectTransform, Anchor.TopRight), GUINumberInput.NumberType.Int)
                    {
                        MinValueInt = 0,
                        MaxValueInt = byte.MaxValue,
                        IntValue = id2
                    };
                    GUI.CreateVector2Field(anchor1 ?? Vector2.Zero, elementSize, "Limb 1 Anchor", group.RectTransform, font: GUI.Font, decimalsToDisplay: 2);
                    GUI.CreateVector2Field(anchor2 ?? Vector2.Zero, elementSize, "Limb 2 Anchor", group.RectTransform, font: GUI.Font, decimalsToDisplay: 2);
                    label.Text = GetJointName(jointName);
                    limb1InputField.OnValueChanged += nInput => label.Text = GetJointName(jointName);
                    limb2InputField.OnValueChanged += nInput => label.Text = GetJointName(jointName);
                    JointGUIElements.Add(jointElement);
                    string GetJointName(string n) => string.IsNullOrWhiteSpace(n) ? $"Joint {limb1InputField.IntValue} - {limb2InputField.IntValue}" : n;
                }
            }

            private abstract class View
            {
                // Easy accessors to the common data.
                public string Name
                {
                    get => Instance.name;
                    set => Instance.name = value;
                }
                public bool IsHumanoid
                {
                    get => Instance.isHumanoid;
                    set => Instance.isHumanoid = value;
                }
                public string TexturePath
                {
                    get => Instance.texturePath;
                    set => Instance.texturePath = value;
                }
                public string XMLPath
                {
                    get => Instance.xmlPath;
                    set => Instance.xmlPath = value;
                }
                public Dictionary<string, XElement> LimbXElements
                {
                    get => Instance.limbXElements;
                    set => Instance.limbXElements = value;
                }
                public List<GUIComponent> LimbGUIElements
                {
                    get => Instance.limbGUIElements;
                    set => Instance.limbGUIElements = value;
                }
                public List<XElement> JointXElements
                {
                    get => Instance.jointXElements;
                    set => Instance.jointXElements = value;
                }
                public List<GUIComponent> JointGUIElements
                {
                    get => Instance.jointGUIElements;
                    set => Instance.jointGUIElements = value;
                }

                private GUIMessageBox box;
                public GUIMessageBox Box
                {
                    get
                    {
                        if (box == null)
                        {
                            box = Create();
                        }
                        return box;
                    }
                }

                protected abstract GUIMessageBox Create();
                protected static T Get<T>(T instance) where T : View, new()
                {
                    if (instance == null)
                    {
                        instance = new T();
                    }
                    return instance;
                }

                protected void ParseLimbsFromGUIElements()
                {
                    LimbXElements.Clear();
                    for (int i = 0; i < LimbGUIElements.Count; i++)
                    {
                        var limbGUIElement = LimbGUIElements[i];
                        var allChildren = limbGUIElement.GetAllChildren();
                        GUITextBlock GetField(string n) => allChildren.First(c => c is GUITextBlock textBlock && textBlock.Text == n) as GUITextBlock;
                        int id = GetField("ID").Parent.GetChild<GUINumberInput>().IntValue;
                        string limbName = GetField("Name").Parent.GetChild<GUITextBox>().Text;
                        LimbType limbType = (LimbType)GetField("Limb Type").Parent.GetChild<GUIDropDown>().SelectedData;
                        // Reverse, because the elements are created from right to left
                        var rectInputs = GetField("Source Rect").Parent.GetAllChildren().Where(c => c is GUINumberInput).Select(c => c as GUINumberInput).Reverse().ToArray();
                        int width = rectInputs[2].IntValue;
                        int height = rectInputs[3].IntValue;
                        var colliderAttributes = new List<XAttribute>();
                        if (width == height)
                        {
                            colliderAttributes.Add(new XAttribute("radius", width / 2));
                        }
                        else
                        {
                            if (height > width)
                            {
                                colliderAttributes.Add(new XAttribute("radius", width / 2));
                                colliderAttributes.Add(new XAttribute("height", height - width));
                            }
                            else
                            {
                                colliderAttributes.Add(new XAttribute("radius", height / 2));
                                colliderAttributes.Add(new XAttribute("width", width - height));
                            }
                        }
                        string notes = string.Empty;
                        idToCodeName.TryGetValue(id, out notes);
                        LimbXElements.Add(id.ToString(), new XElement("limb",
                            new XAttribute("id", id),
                            new XAttribute("name", limbName),
                            new XAttribute("type", limbType.ToString()),
                            colliderAttributes,
                            new XElement("sprite",
                                new XAttribute("texture", TexturePath),
                                new XAttribute("sourcerect", $"{rectInputs[0].IntValue}, {rectInputs[1].IntValue}, {width}, {height}")),
                            new XAttribute("notes", notes)
                            ));
                    }
                }

                protected void ParseJointsFromGUIElements()
                {
                    JointXElements.Clear();
                    for (int i = 0; i < JointGUIElements.Count; i++)
                    {
                        var jointGUIElement = JointGUIElements[i];
                        var allChildren = jointGUIElement.GetAllChildren();
                        GUITextBlock GetField(string n) => allChildren.First(c => c is GUITextBlock textBlock && textBlock.Text == n) as GUITextBlock;
                        string jointName = GetField("Name").Parent.GetChild<GUITextBox>().Text;
                        int limb1ID = GetField("Limb 1").Parent.GetChild<GUINumberInput>().IntValue;
                        int limb2ID = GetField("Limb 2").Parent.GetChild<GUINumberInput>().IntValue;
                        // Reverse, because the elements are created from right to left
                        var anchor1Inputs = GetField("Limb 1 Anchor").Parent.GetAllChildren().Where(c => c is GUINumberInput).Select(c => c as GUINumberInput).Reverse().ToArray();
                        var anchor2Inputs = GetField("Limb 2 Anchor").Parent.GetAllChildren().Where(c => c is GUINumberInput).Select(c => c as GUINumberInput).Reverse().ToArray();
                        JointXElements.Add(new XElement("joint",
                            new XAttribute("name", jointName),
                            new XAttribute("limb1", limb1ID),
                            new XAttribute("limb2", limb2ID),
                            new XAttribute("limb1anchor", $"{anchor1Inputs[0].FloatValue.Format(2)}, {anchor1Inputs[1].FloatValue.Format(2)}"),
                            new XAttribute("limb2anchor", $"{anchor2Inputs[0].FloatValue.Format(2)}, {anchor2Inputs[1].FloatValue.Format(2)}")));
                    }
                }

                Dictionary<int, string> idToCodeName = new Dictionary<int, string>();
                protected void ParseRagdollFromHTML(string path, Action<int, string, LimbType, Rectangle> limbCallback = null, Action<int, int, Vector2, Vector2, string> jointCallback = null)
                {
                    // TODO: parse as xml?
                    //XDocument doc = XMLExtensions.TryLoadXml(path);
                    //var xElements = doc.Elements().ToArray();
                    string html = string.Empty;
                    try
                    {
                        html = File.ReadAllText(path);
                    }
                    catch (Exception e)
                    {
                        DebugConsole.ThrowError($"[CharacterEditorScreen] Failed to read html at {path}", e);
                        return;
                    }

                    var lines = html.Split(new string[] { "<div", "</div>", Environment.NewLine }, StringSplitOptions.RemoveEmptyEntries)
                                    .Where(s => s.Contains("left") && s.Contains("top") && s.Contains("width") && s.Contains("height"));
                    int id = 0;
                    Dictionary<string, int> hierarchyToID = new Dictionary<string, int>();
                    Dictionary<int, string> idToHierarchy = new Dictionary<int, string>();
                    Dictionary<int, string> idToPositionCode = new Dictionary<int, string>();
                    Dictionary<int, string> idToName = new Dictionary<int, string>();
                    idToCodeName.Clear();
                    foreach (var line in lines)
                    {
                        var codeNames = new string(line.SkipWhile(c => c != '>').Skip(1).ToArray()).Split(',');
                        for (int i = 0; i < codeNames.Length; i++)
                        {
                            string codeName = codeNames[i].Trim();
                            if (string.IsNullOrWhiteSpace(codeName)) { continue; }
                            idToCodeName.Add(id, codeName);
                            string limbName = new string(codeName.SkipWhile(c => c != '_').Skip(1).ToArray());
                            if (string.IsNullOrWhiteSpace(limbName)) { continue; }
                            idToName.Add(id, limbName);
                            var parts = line.Split(' ');
                            int ParseToInt(string selector)
                            {
                                string part = parts.First(p => p.Contains(selector));
                                string s = new string(part.SkipWhile(c => c != ':').Skip(1).TakeWhile(c => char.IsNumber(c)).ToArray());
                                int.TryParse(s, out int v);
                                return v;
                            };
                            // example: 111311cr -> 111311
                            string hierarchy = new string(codeName.TakeWhile(c => char.IsNumber(c)).ToArray());
                            if (hierarchyToID.ContainsKey(hierarchy))
                            {
                                DebugConsole.ThrowError($"Multiple items with the same hierarchy \"{hierarchy}\" found ({codeName}). Cannot continue.");
                                return;
                            }
                            hierarchyToID.Add(hierarchy, id);
                            idToHierarchy.Add(id, hierarchy);
                            string positionCode = new string(codeName.SkipWhile(c => char.IsNumber(c)).TakeWhile(c => c != '_').ToArray());
                            idToPositionCode.Add(id, positionCode.ToLowerInvariant());
                            int x = ParseToInt("left");
                            int y = ParseToInt("top");
                            int width = ParseToInt("width");
                            int height = ParseToInt("height");
                            // This is overridden when the data is loaded from the gui fields.
                            LimbXElements.Add(hierarchy, new XElement("limb",
                                new XAttribute("id", id),
                                new XAttribute("name", limbName),
                                new XAttribute("type", ParseLimbType(limbName).ToString()),
                                new XElement("sprite",
                                    new XAttribute("texture", TexturePath),
                                    new XAttribute("sourcerect", $"{x}, {y}, {width}, {height}"))
                                ));
                            limbCallback?.Invoke(id, limbName, ParseLimbType(limbName), new Rectangle(x, y, width, height));
                            id++;
                        }
                    }
                    for (int i = 0; i < id; i++)
                    {
                        if (idToHierarchy.TryGetValue(i, out string hierarchy))
                        {
                            if (hierarchy != "0")
                            {
                                // OLD LOGIC: If the bone is at the root hierarchy, parent the bone to the last sibling (1 is parented to 0, 2 to 1 etc)
                                // NEW LOGIC: if hierarchy length == 1, parent to 0
                                // Else parent to the last bone in the current hierarchy (11 is parented to 1, 212 is parented to 21 etc)
                                //string parent = hierarchy.Length > 1 ? hierarchy.Remove(hierarchy.Length - 1, 1) : (int.Parse(hierarchy) - 1).ToString();
                                string parent = hierarchy.Length > 1 ? hierarchy.Remove(hierarchy.Length - 1, 1) : "0";
                                if (hierarchyToID.TryGetValue(parent, out int parentID))
                                {
                                    Vector2 anchor1 = Vector2.Zero;
                                    Vector2 anchor2 = Vector2.Zero;
                                    idToName.TryGetValue(parentID, out string parentName);
                                    idToName.TryGetValue(i, out string limbName);
                                    string jointName = $"Joint {parentName} - {limbName}";
                                    if (idToPositionCode.TryGetValue(i, out string positionCode))
                                    {
                                        float scalar = 0.8f;
                                        if (LimbXElements.TryGetValue(parent, out XElement parentElement))
                                        {
                                            Rectangle parentSourceRect = parentElement.Element("sprite").GetAttributeRect("sourcerect", Rectangle.Empty);
                                            float parentWidth = parentSourceRect.Width / 2 * scalar;
                                            float parentHeight = parentSourceRect.Height / 2 * scalar;
                                            switch (positionCode)
                                            {
                                                case "tl":  // -1, 1
                                                    anchor1 = new Vector2(-parentWidth, parentHeight);
                                                    break;
                                                case "tc":  // 0, 1
                                                    anchor1 = new Vector2(0, parentHeight);
                                                    break;
                                                case "tr":  // -1, 1
                                                    anchor1 = new Vector2(-parentWidth, parentHeight);
                                                    break;
                                                case "cl":  // -1, 0
                                                    anchor1 = new Vector2(-parentWidth, 0);
                                                    break;
                                                case "cr":  // 1, 0
                                                    anchor1 = new Vector2(parentWidth, 0);
                                                    break;
                                                case "bl":  // -1, -1
                                                    anchor1 = new Vector2(-parentWidth, -parentHeight);
                                                    break;
                                                case "bc":  // 0, -1
                                                    anchor1 = new Vector2(0, -parentHeight);
                                                    break;
                                                case "br":  // 1, -1
                                                    anchor1 = new Vector2(parentWidth, -parentHeight);
                                                    break;
                                            }
                                            if (LimbXElements.TryGetValue(hierarchy, out XElement element))
                                            {
                                                Rectangle sourceRect = element.Element("sprite").GetAttributeRect("sourcerect", Rectangle.Empty);
                                                float width = sourceRect.Width / 2 * scalar;
                                                float height = sourceRect.Height / 2 * scalar;
                                                switch (positionCode)
                                                {
                                                    // Inverse
                                                    case "tl":
                                                        // br
                                                        anchor2 = new Vector2(-width, -height);
                                                        break;
                                                    case "tc":
                                                        // bc
                                                        anchor2 = new Vector2(0, -height);
                                                        break;
                                                    case "tr":
                                                        // bl
                                                        anchor2 = new Vector2(-width, -height);
                                                        break;
                                                    case "cl":
                                                        // cr
                                                        anchor2 = new Vector2(width, 0);
                                                        break;
                                                    case "cr":
                                                        // cl
                                                        anchor2 = new Vector2(-width, 0);
                                                        break;
                                                    case "bl":
                                                        // tr
                                                        anchor2 = new Vector2(-width, height);
                                                        break;
                                                    case "bc":
                                                        // tc
                                                        anchor2 = new Vector2(0, height);
                                                        break;
                                                    case "br":
                                                        // tl
                                                        anchor2 = new Vector2(-width, height);
                                                        break;
                                                }
                                            }
                                        }
                                    }
                                    // This is overridden when the data is loaded from the gui fields.
                                    JointXElements.Add(new XElement("joint",
                                        new XAttribute("name", jointName),
                                        new XAttribute("limb1", parentID),
                                        new XAttribute("limb2", i),
                                        new XAttribute("limb1anchor", $"{anchor1.X.Format(2)}, {anchor1.Y.Format(2)}"),
                                        new XAttribute("limb2anchor", $"{anchor2.X.Format(2)}, {anchor2.Y.Format(2)}")
                                        ));
                                    jointCallback?.Invoke(parentID, i, anchor1, anchor2, jointName);
                                }
                            }
                        }
                    }
                }

                protected LimbType ParseLimbType(string limbName)
                {
                    var limbType = LimbType.None;
                    string n = limbName.ToLowerInvariant();
                    switch (n)
                    {
                        case "head":
                            limbType = LimbType.Head;
                            break;
                        case "torso":
                            limbType = LimbType.Torso;
                            break;
                        case "waist":
                        case "pelvis":
                            limbType = LimbType.Waist;
                            break;
                        case "tail":
                            limbType = LimbType.Tail;
                            break;
                    }
                    if (limbType == LimbType.None)
                    {
                        if (n.Contains("tail"))
                        {
                            limbType = LimbType.Tail;
                        }
                        else if (n.Contains("arm") && !n.Contains("lower"))
                        {
                            if (n.Contains("right"))
                            {
                                limbType = LimbType.RightArm;
                            }
                            else if (n.Contains("left"))
                            {
                                limbType = LimbType.LeftArm;
                            }
                        }
                        else if (n.Contains("hand") || n.Contains("palm"))
                        {
                            if (n.Contains("right"))
                            {
                                limbType = LimbType.RightHand;
                            }
                            else if (n.Contains("left"))
                            {
                                limbType = LimbType.LeftHand;
                            }
                        }
                        else if (n.Contains("thigh") || n.Contains("upperleg"))
                        {
                            if (n.Contains("right"))
                            {
                                limbType = LimbType.RightThigh;
                            }
                            else if (n.Contains("left"))
                            {
                                limbType = LimbType.LeftThigh;
                            }
                        }
                        else if (n.Contains("shin") || n.Contains("lowerleg"))
                        {
                            if (n.Contains("right"))
                            {
                                limbType = LimbType.RightLeg;
                            }
                            else if (n.Contains("left"))
                            {
                                limbType = LimbType.LeftLeg;
                            }
                        }
                        else if (n.Contains("foot"))
                        {
                            if (n.Contains("right"))
                            {
                                limbType = LimbType.RightFoot;
                            }
                            else if (n.Contains("left"))
                            {
                                limbType = LimbType.LeftFoot;
                            }
                        }
                    }
                    return limbType;
                }
            }
        }
        #endregion
    }
}<|MERGE_RESOLUTION|>--- conflicted
+++ resolved
@@ -99,12 +99,8 @@
             Submarine.MainSub.GodMode = true;
             if (Character.Controlled == null)
             {
-<<<<<<< HEAD
                 SpawnCharacter(Character.HumanConfigFile);
                 //SpawnCharacter(AllFiles.First());
-=======
-                SpawnCharacter(AllFiles.First());
->>>>>>> d204b8b0
             }
             else
             {
