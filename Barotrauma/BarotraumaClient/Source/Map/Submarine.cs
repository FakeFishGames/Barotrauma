--- conflicted
+++ resolved
@@ -208,24 +208,18 @@
             var layoutGroup = new GUILayoutGroup(new RectTransform(new Vector2(0.45f, 1), upperPart.RectTransform, Anchor.TopRight));
 
             new GUITextBlock(new RectTransform(new Vector2(1, 0), layoutGroup.RectTransform), 
-                $"{TextManager.Get("Dimensions")}: {dimensionsStr}", 
+                $"{TextManager.Get("Dimensions")}: {dimensionsStr}",
                 font: GUI.SmallFont, wrap: true);
 
-<<<<<<< HEAD
-            new GUITextBlock(new RectTransform(new Vector2(1, 0), layoutGroup.RectTransform), 
-                $"{TextManager.Get("RecommendedCrewSize")}: {(RecommendedCrewSizeMax == 0 ? TextManager.Get("Unknown") : RecommendedCrewSizeMin + " - " + RecommendedCrewSizeMax)}", 
+            new GUITextBlock(new RectTransform(new Vector2(1, 0), layoutGroup.RectTransform),
+                $"{TextManager.Get("RecommendedCrewSize")}: {(RecommendedCrewSizeMax == 0 ? TextManager.Get("Unknown") : RecommendedCrewSizeMin + " - " + RecommendedCrewSizeMax)}",
                 font: GUI.SmallFont, wrap: true);
-=======
-            new GUITextBlock(new Rectangle(246, 100, 100, 20),
-                TextManager.Get("RecommendedCrewExperience") + ": " + (string.IsNullOrEmpty(RecommendedCrewExperience) ? TextManager.Get("unknown") : TextManager.Get(RecommendedCrewExperience)),
-                "", frame, GUI.SmallFont);
->>>>>>> 6d36cd40
-
-            new GUITextBlock(new RectTransform(new Vector2(1, 0), layoutGroup.RectTransform), 
-                $"{TextManager.Get("RecommendedCrewExperience")}: {(string.IsNullOrEmpty(RecommendedCrewExperience) ? TextManager.Get("unknown") : RecommendedCrewExperience)}", 
+
+            new GUITextBlock(new RectTransform(new Vector2(1, 0), layoutGroup.RectTransform),
+                $"{TextManager.Get("RecommendedCrewExperience")}: {(string.IsNullOrEmpty(RecommendedCrewExperience) ? TextManager.Get("unknown") : TextManager.Get(RecommendedCrewExperience))}",
                 font: GUI.SmallFont, wrap: true);
 
-            new GUITextBlock(new RectTransform(new Vector2(1, 0), layoutGroup.RectTransform), 
+            new GUITextBlock(new RectTransform(new Vector2(1, 0), layoutGroup.RectTransform),
                 $"{TextManager.Get("RequiredContentPackages")}: {string.Join(", ", RequiredContentPackages)}", 
                 font: GUI.SmallFont, wrap: true);
 
