using Microsoft.Xna.Framework;
using Microsoft.Xna.Framework.Graphics;
using System;
using System.Collections.Generic;
using System.Linq;
using System.Text;
using System.Xml.Linq;

namespace Barotrauma.Lights
{
    class LightSource
    {
        private static Texture2D lightTexture;

        private List<ConvexHullList> hullsInRange;

        private Color color;
        private float range;
        
        public Sprite overrideLightTexture;
        public Texture2D texture;
        
        //Additional sprite drawn on top of the lightsource. Ignores shadows.
        //Can be used to make lamp sprites glow for example.
        public Sprite LightSprite;

        //Override the alpha value of the light sprite (if not set, the alpha of the light color is used)
        //Can be used to make lamp sprites glow at full brightness even if the light itself is dim.
        public float? OverrideLightSpriteAlpha;

        public SpriteEffects LightSpriteEffect;

        public Submarine ParentSub;

        public bool CastShadows;

        //what was the range of the light when lightvolumes were last calculated
        private float prevCalculatedRange;
        private Vector2 prevCalculatedPosition;

        //do we need to recheck which convex hulls are within range 
        //(e.g. position or range of the lightsource has changed)
        public bool NeedsHullCheck = true;
        //do we need to recalculate the vertices of the light volume
        public bool NeedsRecalculation = true;

        //when were the vertices of the light volume last calculated
        private float lastRecalculationTime;

        private Dictionary<Submarine, Vector2> diffToSub;

        private DynamicVertexBuffer lightVolumeBuffer;
        private DynamicIndexBuffer lightVolumeIndexBuffer;
        private int vertexCount;
        private int indexCount;

        private Vector2 position;
        public Vector2 Position
        {
            get { return position; }
            set
            {
                if (position == value) return;
                position = value;

                if (Vector2.DistanceSquared(prevCalculatedPosition, position) < 5.0f * 5.0f) return;

                NeedsHullCheck = true;
                NeedsRecalculation = true;
                prevCalculatedPosition = position;
            }
        }

        private float rotation;
        public float Rotation
        {
            get { return rotation; }
            set
            {
                if (rotation == value) return;
                rotation = value;

                NeedsHullCheck = true;
                NeedsRecalculation = true;
            }
        }

        public Vector2 WorldPosition
        {
            get { return (ParentSub == null) ? position : position + ParentSub.Position; }
        }

        public static Texture2D LightTexture
        {
            get
            {
                if (lightTexture == null)
                {
                    lightTexture = TextureLoader.FromFile("Content/Lights/light.png");
                }

                return lightTexture;
            }
        }

        public Color Color
        {
            get { return color; }
            set { color = value; }
        }

        public float Range
        {
            get { return range; }
            set
            {

                range = MathHelper.Clamp(value, 0.0f, 2048.0f);
                if (Math.Abs(prevCalculatedRange - range) < 10.0f) return;

                NeedsHullCheck = true;
                NeedsRecalculation = true;
                prevCalculatedRange = range;
            }
        }

        public bool Enabled = true;

        public LightSource (XElement element)
            : this(Vector2.Zero, 100.0f, Color.White, null)
        {
            range = element.GetAttributeFloat("range", 100.0f);
            color = new Color(element.GetAttributeVector4("color", Vector4.One));

            CastShadows = element.GetAttributeBool("castshadows", true);

            
            foreach (XElement subElement in element.Elements())
            {
                switch (subElement.Name.ToString().ToLowerInvariant())
                {
                    case "sprite":
                        LightSprite = new Sprite(subElement);

                        float spriteAlpha = subElement.GetAttributeFloat("alpha", -1.0f);
                        if (spriteAlpha >= 0.0f)
                        {
                            OverrideLightSpriteAlpha = spriteAlpha;
                        }
                        break;
                    case "lighttexture":
                        overrideLightTexture = new Sprite(subElement);
                        break;
                }
            }
        }

        public LightSource(Vector2 position, float range, Color color, Submarine submarine, bool addLight=true)
        {
            hullsInRange = new List<ConvexHullList>();

            this.ParentSub = submarine;

            this.position = position;
            this.range = range;
            this.color = color;

            CastShadows = true;
            
            texture = LightTexture;

            diffToSub = new Dictionary<Submarine, Vector2>();

            if (addLight) GameMain.LightManager.AddLight(this);
        }
        
        /// <summary>
        /// Update the contents of ConvexHullList and check if we need to recalculate vertices
        /// </summary>
        private void RefreshConvexHullList(ConvexHullList chList, Vector2 lightPos, Submarine sub)
        {
            var fullChList = ConvexHull.HullLists.Find(x => x.Submarine == sub);
            if (fullChList == null) return;

            chList.List = fullChList.List.FindAll(ch => ch.Enabled && MathUtils.CircleIntersectsRectangle(lightPos, range, ch.BoundingBox));

            NeedsHullCheck = true;
        }

        /// <summary>
        /// Recheck which convex hulls are in range (if needed), 
        /// and check if we need to recalculate vertices due to changes in the convex hulls
        /// </summary>
        private void CheckHullsInRange()
        {
            List<Submarine> subs = new List<Submarine>(Submarine.Loaded);
            subs.Add(null);

            foreach (Submarine sub in subs)
            {
                //find the list of convexhulls that belong to the sub
                var chList = hullsInRange.Find(x => x.Submarine == sub);

                //not found -> create one
                if (chList == null)
                {
                    chList = new ConvexHullList(sub);
                    hullsInRange.Add(chList);
                    NeedsRecalculation = true;
                }

                if (chList.List.Any(ch => ch.LastVertexChangeTime > lastRecalculationTime))
                {
                    NeedsRecalculation = true;
                }

                Vector2 lightPos = position;
                if (ParentSub == null)
                {
                    //light and the convexhulls are both outside
                    if (sub == null)
                    {
                        if (NeedsHullCheck)
                        {
                            RefreshConvexHullList(chList, lightPos, null);
                        }
                    }
                    //light is outside, convexhulls inside a sub
                    else
                    {
                        lightPos -= sub.Position;

                        Rectangle subBorders = sub.Borders;
                        subBorders.Location += sub.HiddenSubPosition.ToPoint() - new Point(0, sub.Borders.Height);

                        //only draw if the light overlaps with the sub
                        if (!MathUtils.CircleIntersectsRectangle(lightPos, range, subBorders))
                        {
                            if (chList.List.Count > 0) NeedsRecalculation = true;
                            chList.List.Clear();
                            continue;
                        }
                        
                        RefreshConvexHullList(chList, lightPos, sub);
                    }
                }
                else 
                {
                    //light is inside, convexhull outside
                    if (sub == null) continue;
                
                    //light and convexhull are both inside the same sub
                    if (sub == ParentSub)
                    {
                        if (NeedsHullCheck)
                        {                            
                            RefreshConvexHullList(chList, lightPos, sub);
                        }
                    }
                    //light and convexhull are inside different subs
                    else
                    {
                        if (sub.DockedTo.Contains(ParentSub) && !NeedsHullCheck) continue;
                        
                        lightPos -= (sub.Position - ParentSub.Position);

                        Rectangle subBorders = sub.Borders;
                        subBorders.Location += sub.HiddenSubPosition.ToPoint() - new Point(0, sub.Borders.Height);

                        //don't draw any shadows if the light doesn't overlap with the borders of the sub
                        if (!MathUtils.CircleIntersectsRectangle(lightPos, range, subBorders))
                        {
                            if (chList.List.Count > 0) NeedsRecalculation = true;
                            chList.List.Clear();
                            continue;
                        }

                        //recalculate vertices if the subs have moved > 5 px relative to each other
                        Vector2 diff = ParentSub.WorldPosition - sub.WorldPosition;
                        Vector2 prevDiff;
                        if (!diffToSub.TryGetValue(sub, out prevDiff))
                        {
                            diffToSub.Add(sub, diff);
                            NeedsRecalculation = true;
                        }
                        else if (Vector2.DistanceSquared(diff, prevDiff) > 5.0f*5.0f)
                        {
                            diffToSub[sub] = diff;
                            NeedsRecalculation = true;
                        }

                        RefreshConvexHullList(chList, lightPos, sub);
                    }
                }
            }
        }

        private List<Vector2> FindRaycastHits()
        {
            if (!CastShadows)
            {
                return null;
            }
            if (range < 1.0f || color.A < 0.01f) return null;

            Vector2 drawPos = position;
            if (ParentSub != null) drawPos += ParentSub.DrawPosition;

            var hulls = new List<ConvexHull>();// ConvexHull.GetHullsInRange(position, range, ParentSub);
            foreach (ConvexHullList chList in hullsInRange)
            {
                hulls.AddRange(chList.List);
            }

            float bounds = range * 2;
            //find convexhull segments that are close enough and facing towards the light source
            List<Segment> visibleSegments = new List<Segment>();
            List<SegmentPoint> points = new List<SegmentPoint>();
            foreach (ConvexHull hull in hulls)
            {
                hull.RefreshWorldPositions();

                var visibleHullSegments = hull.GetVisibleSegments(drawPos);
                visibleSegments.AddRange(visibleHullSegments);
            }

            //Generate new points at the intersections between segments
            //This is necessary for the light volume to generate properly on some subs
            for (int i = 0; i < visibleSegments.Count; i++)
            {
                Vector2 p1a = visibleSegments[i].Start.WorldPos;
                Vector2 p1b = visibleSegments[i].End.WorldPos;

                for (int j = 0; j < visibleSegments.Count; j++)
                {
                    if (j == i) continue;
                    Vector2 p2a = visibleSegments[j].Start.WorldPos;
                    Vector2 p2b = visibleSegments[j].End.WorldPos;

                    if (Vector2.DistanceSquared(p1a, p2a) < 25.0f ||
                        Vector2.DistanceSquared(p1a, p2b) < 25.0f ||
                        Vector2.DistanceSquared(p1b, p2a) < 25.0f ||
                        Vector2.DistanceSquared(p1b, p2b) < 25.0f)
                    {
                        continue;
                    }

                    Vector2? intersection = MathUtils.GetLineIntersection(p1a, p1b, p2a, p2b);

                    if (intersection != null)
                    {
                        Vector2 intersectionVal = intersection.Value;

                        SegmentPoint start = visibleSegments[i].Start;
                        SegmentPoint end = visibleSegments[i].End;
                        SegmentPoint mid = new SegmentPoint(intersectionVal);

                        if (Vector2.DistanceSquared(start.WorldPos, mid.WorldPos) < 25.0f ||
                            Vector2.DistanceSquared(end.WorldPos, mid.WorldPos) < 25.0f)
                        {
                            continue;
                        }

                        Segment seg1 = new Segment(start, mid); seg1.IsHorizontal = visibleSegments[i].IsHorizontal;
                        Segment seg2 = new Segment(mid, end); seg2.IsHorizontal = visibleSegments[i].IsHorizontal;
                        visibleSegments[i] = seg1;
                        visibleSegments.Insert(i+1,seg2);
                        i--;
                        break;
                    }
                }
            }

            foreach (Segment s in visibleSegments)
            {
                points.Add(s.Start);
                points.Add(s.End);
                if (Math.Abs(s.Start.WorldPos.X - drawPos.X) > bounds) bounds = Math.Abs(s.Start.WorldPos.X - drawPos.X);
                if (Math.Abs(s.Start.WorldPos.Y - drawPos.Y) > bounds) bounds = Math.Abs(s.Start.WorldPos.Y - drawPos.Y);
                if (Math.Abs(s.End.WorldPos.X - drawPos.X) > bounds) bounds = Math.Abs(s.End.WorldPos.X - drawPos.X);
                if (Math.Abs(s.End.WorldPos.Y - drawPos.Y) > bounds) bounds = Math.Abs(s.End.WorldPos.Y - drawPos.Y);
            }

            //add a square-shaped boundary to make sure we've got something to construct the triangles from
            //even if there aren't enough hull segments around the light source

            //(might be more effective to calculate if we actually need these extra points)
            var boundaryCorners = new List<SegmentPoint> {
                new SegmentPoint(new Vector2(drawPos.X + bounds, drawPos.Y + bounds)),
                new SegmentPoint(new Vector2(drawPos.X + bounds, drawPos.Y - bounds)),
                new SegmentPoint(new Vector2(drawPos.X - bounds, drawPos.Y - bounds)),
                new SegmentPoint(new Vector2(drawPos.X - bounds, drawPos.Y + bounds))
            };

            points.AddRange(boundaryCorners);

            for (int i = 0; i < 4; i++)
            {
                visibleSegments.Add(new Segment(boundaryCorners[i], boundaryCorners[(i + 1) % 4]));
            }
            
            var compareCCW = new CompareSegmentPointCW(drawPos);
            try
            {
                points.Sort(compareCCW);
            }
            catch (Exception e)
            {
                StringBuilder sb = new StringBuilder("Constructing light volumes failed! Light pos: "+drawPos+", Hull verts:\n");
                foreach (SegmentPoint sp in points)
                {
                    sb.AppendLine(sp.Pos.ToString());
                }
                DebugConsole.ThrowError(sb.ToString(), e);
            }
            
            List<Vector2> output = new List<Vector2>();
            //List<Pair<int, Vector2>> preOutput = new List<Pair<int, Vector2>>();

            //remove points that are very close to each other
            for (int i = 0; i < points.Count - 1; i++)
            {
                if (Math.Abs(points[i].WorldPos.X - points[i + 1].WorldPos.X) < 6 &&
                    Math.Abs(points[i].WorldPos.Y - points[i + 1].WorldPos.Y) < 6)
                {
                    points.RemoveAt(i + 1);
                    i--;
                }
            }

            foreach (SegmentPoint p in points)
            {
                Vector2 dir = Vector2.Normalize(p.WorldPos - drawPos);
                Vector2 dirNormal = new Vector2(-dir.Y, dir.X) * 3;

                //do two slightly offset raycasts to hit the segment itself and whatever's behind it
                Pair<int,Vector2> intersection1 = RayCast(drawPos, drawPos + dir * bounds * 2 - dirNormal, visibleSegments);
                Pair<int,Vector2> intersection2 = RayCast(drawPos, drawPos + dir * bounds * 2 + dirNormal, visibleSegments);

                if (intersection1.First < 0) return new List<Vector2>();
                if (intersection2.First < 0) return new List<Vector2>();
                Segment seg1 = visibleSegments[intersection1.First];
                Segment seg2 = visibleSegments[intersection2.First];
                
                bool isPoint1 = MathUtils.LineToPointDistance(seg1.Start.WorldPos, seg1.End.WorldPos, p.WorldPos) < 5.0f;
                bool isPoint2 = MathUtils.LineToPointDistance(seg2.Start.WorldPos, seg2.End.WorldPos, p.WorldPos) < 5.0f;

                if (isPoint1 && isPoint2)
                {
                    //hit at the current segmentpoint -> place the segmentpoint into the list
                    output.Add(p.WorldPos);
                }
                else if (intersection1.First != intersection2.First)
                {
                    //the raycasts landed on different segments
                    //we definitely want to generate new geometry here
                    output.Add(isPoint1 ? p.WorldPos : intersection1.Second);
                    output.Add(isPoint2 ? p.WorldPos : intersection2.Second);
                }
                //if neither of the conditions above are met, we just assume
                //that the raycasts both resulted on the same segment
                //and creating geometry here would be wasteful
            }

            //remove points that are very close to each other
            for (int i = 0; i < output.Count - 1; i++)
            {
                if (Math.Abs(output[i].X - output[i + 1].X) < 6 &&
                    Math.Abs(output[i].Y - output[i + 1].Y) < 6)
                {
                    output.RemoveAt(i + 1);
                    i--;
                }
            }

            return output;
        }

        private Pair<int,Vector2> RayCast(Vector2 rayStart, Vector2 rayEnd, List<Segment> segments)
        {
            float closestDist = 0.0f;
            Vector2? closestIntersection = null;
            int segment = -1;

            for (int i=0;i<segments.Count;i++)
            {
                Segment s = segments[i];
                Vector2? intersection = MathUtils.GetAxisAlignedLineIntersection(rayStart, rayEnd, s.Start.WorldPos, s.End.WorldPos, s.IsHorizontal);

                if (intersection != null)
                {
                    float dist = Vector2.DistanceSquared((Vector2)intersection, rayStart);
                    if (closestIntersection == null || dist < closestDist)
                    {
                        closestDist = dist;
                        closestIntersection = intersection;
                        segment = i;
                    }
                }
            }

<<<<<<< HEAD
            Pair<int,Vector2> retVal = new Pair<int,Vector2>(segment, closestIntersection == null ? rayEnd : (Vector2)closestIntersection);
=======
            Pair<int, Vector2> retVal = new Pair<int, Vector2>(segment, closestIntersection == null ? rayEnd : (Vector2)closestIntersection);
>>>>>>> feb28825
            return retVal;
        }

        private void CalculateLightVertices(List<Vector2> rayCastHits)
        {
            List<VertexPositionColorTexture> vertices = new List<VertexPositionColorTexture>();

            Vector2 drawPos = position;
            if (ParentSub != null) drawPos += ParentSub.DrawPosition;

            float cosAngle = (float)Math.Cos(Rotation);
            float sinAngle = -(float)Math.Sin(Rotation);
            
            Vector2 uvOffset = Vector2.Zero;
            Vector2 overrideTextureDims = Vector2.One;
            if (overrideLightTexture != null)
            {
                overrideTextureDims = new Vector2(overrideLightTexture.SourceRect.Width, overrideLightTexture.SourceRect.Height);
                uvOffset = (overrideLightTexture.Origin / overrideTextureDims) - new Vector2(0.5f, 0.5f);
            }

            // Add a vertex for the center of the mesh
            vertices.Add(new VertexPositionColorTexture(new Vector3(position.X, position.Y, 0),
                Color.White,new Vector2(0.5f, 0.5f) + uvOffset));

            // Add all the other encounter points as vertices
            // storing their world position as UV coordinates
            for (int i = 0; i < rayCastHits.Count; i++)
            {
                Vector2 vertex = rayCastHits[i];
                
                //we'll use the previous and next vertices to calculate the normals
                //of the two segments this vertex belongs to
                //so we can add new vertices based on these normals
                Vector2 prevVertex = rayCastHits[i > 0 ? i - 1 : rayCastHits.Count - 1];
                Vector2 nextVertex = rayCastHits[i < rayCastHits.Count - 1 ? i + 1 : 0];
                
                Vector2 rawDiff = vertex - drawPos;
                Vector2 diff = rawDiff;
                diff /= range * 2.0f;
                if (overrideLightTexture != null)
                {
                    //calculate texture coordinates based on the light's rotation
                    Vector2 originDiff = diff;

                    diff.X = originDiff.X * cosAngle - originDiff.Y * sinAngle;
                    diff.Y = originDiff.X * sinAngle + originDiff.Y * cosAngle;
                    diff *= (overrideTextureDims / overrideLightTexture.size) * 2.0f;

                    diff += uvOffset;
                }
                
                //calculate normal of first segment
                Vector2 nDiff1 = vertex - nextVertex;
                float tx = nDiff1.X; nDiff1.X = -nDiff1.Y; nDiff1.Y = tx;
                nDiff1 /= Math.Max(Math.Abs(nDiff1.X), Math.Abs(nDiff1.Y));
                //if the normal is pointing towards the light origin
                //rather than away from it, invert it
                if (Vector2.DistanceSquared(nDiff1, rawDiff) > Vector2.DistanceSquared(-nDiff1, rawDiff)) nDiff1 = -nDiff1;
                
                //calculate normal of second segment
                Vector2 nDiff2 = prevVertex - vertex;
                tx = nDiff2.X; nDiff2.X = -nDiff2.Y; nDiff2.Y = tx;
                nDiff2 /= Math.Max(Math.Abs(nDiff2.X),Math.Abs(nDiff2.Y));
                //if the normal is pointing towards the light origin
                //rather than away from it, invert it
                if (Vector2.DistanceSquared(nDiff2, rawDiff) > Vector2.DistanceSquared(-nDiff2, rawDiff)) nDiff2 = -nDiff2;
                
                //add the normals together and use some magic numbers to create
                //a somewhat useful/good-looking blur
                Vector2 nDiff = nDiff1 + nDiff2;
                nDiff /= Math.Max(Math.Abs(nDiff.X), Math.Abs(nDiff.Y));
                nDiff *= 50.0f;

                //finally, create the vertices
                VertexPositionColorTexture fullVert = new VertexPositionColorTexture(new Vector3(position.X + rawDiff.X, position.Y + rawDiff.Y, 0),
                   Color.White, new Vector2(0.5f, 0.5f) + diff);
                VertexPositionColorTexture fadeVert = new VertexPositionColorTexture(new Vector3(position.X + rawDiff.X + nDiff.X, position.Y + rawDiff.Y + nDiff.Y, 0),
                   Color.White * 0.0f, new Vector2(0.5f, 0.5f) + diff);

                vertices.Add(fullVert);
                vertices.Add(fadeVert);
            }

            // Compute the indices to form triangles
            List<short> indices = new List<short>();
            for (int i = 0; i < rayCastHits.Count-1; i++)
            {
                //main light body
                indices.Add(0);
                indices.Add((short)((i*2 + 3) % vertices.Count));
                indices.Add((short)((i*2 + 1) % vertices.Count));
                
                //faded light
                indices.Add((short)((i*2 + 1) % vertices.Count));
                indices.Add((short)((i*2 + 3) % vertices.Count));
                indices.Add((short)((i*2 + 4) % vertices.Count));

                indices.Add((short)((i*2 + 2) % vertices.Count));
                indices.Add((short)((i*2 + 1) % vertices.Count));
                indices.Add((short)((i*2 + 4) % vertices.Count));
            }
            
            //main light body
            indices.Add(0);
            indices.Add((short)(1));
            indices.Add((short)(vertices.Count - 2));
            
            //faded light
            indices.Add((short)(1));
            indices.Add((short)(vertices.Count-1));
            indices.Add((short)(vertices.Count-2));

            indices.Add((short)(1));
            indices.Add((short)(2));
            indices.Add((short)(vertices.Count-1));

            vertexCount = vertices.Count;
            indexCount = indices.Count;

            //TODO: a better way to determine the size of the vertex buffer and handle changes in size?
            //now we just create a buffer for 64 verts and make it larger if needed
            if (lightVolumeBuffer == null)
            {
                lightVolumeBuffer = new DynamicVertexBuffer(GameMain.Instance.GraphicsDevice, VertexPositionColorTexture.VertexDeclaration, Math.Max(64, (int)(vertexCount*1.5)), BufferUsage.None);
                lightVolumeIndexBuffer = new DynamicIndexBuffer(GameMain.Instance.GraphicsDevice, typeof(short), Math.Max(64*3, (int)(indexCount * 1.5)), BufferUsage.None);
            }
            else if (vertexCount > lightVolumeBuffer.VertexCount || indexCount > lightVolumeIndexBuffer.IndexCount)
            {
                lightVolumeBuffer.Dispose();
                lightVolumeIndexBuffer.Dispose();

                lightVolumeBuffer = new DynamicVertexBuffer(GameMain.Instance.GraphicsDevice, VertexPositionColorTexture.VertexDeclaration, (int)(vertexCount*1.5), BufferUsage.None);
                lightVolumeIndexBuffer = new DynamicIndexBuffer(GameMain.Instance.GraphicsDevice, typeof(short), (int)(indexCount * 1.5), BufferUsage.None);
            }
            
            lightVolumeBuffer.SetData<VertexPositionColorTexture>(vertices.ToArray());
            lightVolumeIndexBuffer.SetData<short>(indices.ToArray());
        }     

        public void Draw(SpriteBatch spriteBatch, BasicEffect lightEffect, Matrix transform)
        {
            if (CastShadows)
            {
                CheckHullsInRange();
            }

            Vector3 offset = ParentSub == null ? Vector3.Zero :
            new Vector3(ParentSub.DrawPosition.X, ParentSub.DrawPosition.Y, 0.0f);

            lightEffect.World = Matrix.CreateTranslation(offset) * transform;

            Vector2 drawPos = position;
            if (ParentSub != null) drawPos += ParentSub.DrawPosition;

            drawPos.Y = -drawPos.Y;
            
            if (LightSprite != null)
            {
                Vector2 origin = LightSprite.Origin;
                if (LightSpriteEffect == SpriteEffects.FlipHorizontally) origin.X = LightSprite.SourceRect.Width - origin.X;
                if (LightSpriteEffect == SpriteEffects.FlipVertically) origin.Y = LightSprite.SourceRect.Height - origin.Y;
                
                LightSprite.Draw(
                    spriteBatch, drawPos, 
                    new Color(Color, OverrideLightSpriteAlpha ?? Color.A / 255.0f),
                    origin, -Rotation, 1, LightSpriteEffect);
            }

            //if the light doesn't cast shadows, we can simply render the texture without having to calculate the light volume
            if (!CastShadows)
            {
                Texture2D currentTexture = texture ?? LightTexture;
                if (overrideLightTexture != null) currentTexture = overrideLightTexture.Texture;                

                Vector2 center = new Vector2(currentTexture.Width / 2, currentTexture.Height / 2);
                float scale = range / (currentTexture.Width / 2.0f);

                spriteBatch.Draw(currentTexture, drawPos, null, color * (color.A / 255.0f), 0, center, scale, SpriteEffects.None, 1);
                return;
            }

            if (NeedsRecalculation)
            {
                var verts = FindRaycastHits();
                CalculateLightVertices(verts);

                lastRecalculationTime = (float)Timing.TotalTime;
                NeedsRecalculation = false;
            }
            
            if (vertexCount == 0) return;

            lightEffect.DiffuseColor = (new Vector3(color.R, color.G, color.B) * (color.A / 255.0f)) / 255.0f;
            if (overrideLightTexture != null)
            {
                lightEffect.Texture = overrideLightTexture.Texture;
            }
            else
            {
                lightEffect.Texture = texture ?? LightTexture;
            }
            lightEffect.CurrentTechnique.Passes[0].Apply();

            GameMain.Instance.GraphicsDevice.SetVertexBuffer(lightVolumeBuffer);
            GameMain.Instance.GraphicsDevice.Indices = lightVolumeIndexBuffer;

            GameMain.Instance.GraphicsDevice.DrawIndexedPrimitives
            (
                PrimitiveType.TriangleList, 0, 0, indexCount / 3
            );
        }
        
        public void Reset()
        {
            hullsInRange.Clear();
            diffToSub.Clear();
            NeedsHullCheck = true;
            NeedsRecalculation = true;

            vertexCount = 0;
            if (lightVolumeBuffer != null)
            {
                lightVolumeBuffer.Dispose();
                lightVolumeBuffer = null;
            }

            indexCount = 0;
            if (lightVolumeIndexBuffer != null)
            {
                lightVolumeIndexBuffer.Dispose();
                lightVolumeIndexBuffer = null;
            }
        }

        public void Remove()
        {
            if (LightSprite != null) LightSprite.Remove();

            if (lightVolumeBuffer != null)
            {
                lightVolumeBuffer.Dispose();
                lightVolumeBuffer = null;
            }

            if (lightVolumeIndexBuffer != null)
            {
                lightVolumeIndexBuffer.Dispose();
                lightVolumeIndexBuffer = null;
            }

            GameMain.LightManager.RemoveLight(this);
        }
    }
}<|MERGE_RESOLUTION|>--- conflicted
+++ resolved
@@ -498,12 +498,8 @@
                     }
                 }
             }
-
-<<<<<<< HEAD
-            Pair<int,Vector2> retVal = new Pair<int,Vector2>(segment, closestIntersection == null ? rayEnd : (Vector2)closestIntersection);
-=======
+            
             Pair<int, Vector2> retVal = new Pair<int, Vector2>(segment, closestIntersection == null ? rayEnd : (Vector2)closestIntersection);
->>>>>>> feb28825
             return retVal;
         }
 
