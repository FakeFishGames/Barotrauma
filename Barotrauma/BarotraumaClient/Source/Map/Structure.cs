﻿using Barotrauma.Extensions;
using Barotrauma.Lights;
using Barotrauma.Networking;
using Lidgren.Network;
using Microsoft.Xna.Framework;
using Microsoft.Xna.Framework.Graphics;
using System;
using System.Collections.Generic;

namespace Barotrauma
{
    partial class WallSection
    {
        public ConvexHull hull;
    }

    partial class Structure : MapEntity, IDamageable, IServerSerializable
    {
        public static bool ShowWalls = true, ShowStructures = true;        

        private List<ConvexHull> convexHulls;

        public override bool SelectableInEditor
        {
            get
            {
                return HasBody ? ShowWalls : ShowStructures;;
            }
        }

        // Only for testing in the debug build. Not saved.
        protected Vector2 textureScale = Vector2.One;
        
        [Editable(DecimalCount = 3, MinValueFloat = 0.01f, MaxValueFloat = 10f, ValueStep = 0.1f), Serialize("1.0, 1.0", false)]
        public Vector2 TextureScale
        {
            get { return textureScale; }
            set
            {
                textureScale = new Vector2(
                    MathHelper.Clamp(value.X, 0.01f, 10),
                    MathHelper.Clamp(value.Y, 0.01f, 10));
            }
        }
<<<<<<< HEAD

        private string specialTag;
        [Editable, Serialize("", true)]
        public string SpecialTag
        {
            get { return specialTag; }
            set { specialTag = value; }
        }

        // Only for testing in the debug build. Not saved.
#if DEBUG
        [Editable, Serialize(true, false)]
#endif
        public bool DrawTiled { get; protected set; } = true;
        
=======
                
>>>>>>> ac9d1046
        protected Vector2 textureOffset = Vector2.Zero;
        [Editable(MinValueFloat = -1000f, MaxValueFloat = 1000f, ValueStep = 10f), Serialize("0.0, 0.0", true)]
        public Vector2 TextureOffset
        {
            get { return textureOffset; }
            set { textureOffset = value; }
        }

        partial void InitProjSpecific()
        {
            Prefab.sprite?.EnsureLazyLoaded();
            Prefab.BackgroundSprite?.EnsureLazyLoaded();
        }

        partial void CreateConvexHull(Vector2 position, Vector2 size, float rotation)
        {
            if (!CastShadow) { return; }

            if (convexHulls == null)
            {
                convexHulls = new List<ConvexHull>();
            }

            Vector2 halfSize = size / 2;
            Vector2[] verts = new Vector2[]
            {
                position + new Vector2(-halfSize.X, halfSize.Y),
                position + new Vector2(halfSize.X, halfSize.Y),
                position + new Vector2(halfSize.X, -halfSize.Y),
                position + new Vector2(-halfSize.X, -halfSize.Y),
            };

            var h = new ConvexHull(verts, Color.Black, this);
            if (Math.Abs(rotation) > 0.001f)
            {
                h.Rotate(position, rotation);
            }
            convexHulls.Add(h);
        }

        public override void UpdateEditing(Camera cam)
        {
            if (editingHUD == null || editingHUD.UserData as Structure != this)
            {
                editingHUD = CreateEditingHUD(Screen.Selected != GameMain.SubEditorScreen);
            }            
        }

        public GUIComponent CreateEditingHUD(bool inGame = false)
        {
            editingHUD = new GUIFrame(new RectTransform(new Vector2(0.3f, 0.25f), GUI.Canvas, Anchor.CenterRight) { MinSize = new Point(400, 0) }) { UserData = this };
            GUIListBox listBox = new GUIListBox(new RectTransform(new Vector2(0.95f, 0.8f), editingHUD.RectTransform, Anchor.Center), style: null);
            var editor = new SerializableEntityEditor(listBox.Content.RectTransform, this, inGame, showName: true, elementHeight: 20);
            
            var buttonContainer = new GUILayoutGroup(new RectTransform(new Point(listBox.Content.Rect.Width, 20)), isHorizontal: true)
            {
                Stretch = true,
                RelativeSpacing = 0.02f
            };
            new GUIButton(new RectTransform(new Vector2(0.23f, 1.0f), buttonContainer.RectTransform), TextManager.Get("MirrorEntityX"))
            {
                ToolTip = TextManager.Get("MirrorEntityXToolTip"),
                OnClicked = (button, data) =>
                {
                    FlipX(relativeToSub: false);
                    return true;
                }
            };
            new GUIButton(new RectTransform(new Vector2(0.23f, 1.0f), buttonContainer.RectTransform), TextManager.Get("MirrorEntityY"))
            {
                ToolTip = TextManager.Get("MirrorEntityYToolTip"),
                OnClicked = (button, data) =>
                {
                    FlipY(relativeToSub: false);
                    return true;
                }
            };
            var reloadTextureButton = new GUIButton(new RectTransform(new Vector2(0.23f, 1.0f), buttonContainer.RectTransform), TextManager.Get("ReloadSprite"))
            {
                OnClicked = (button, data) =>
                {
                    Sprite.ReloadXML();
                    Sprite.ReloadTexture();
                    return true;
                }
            };
            new GUIButton(new RectTransform(new Vector2(0.23f, 1.0f), buttonContainer.RectTransform), TextManager.Get("ResetToPrefab"))
            {
                OnClicked = (button, data) =>
                {
                    Reset();
                    CreateEditingHUD();
                    return true;
                }
            };
            editor.AddCustomContent(buttonContainer, editor.ContentCount);
            
            PositionEditingHUD();

            return editingHUD;
        }

        public override bool IsVisible(Rectangle worldView)
        {
            Rectangle worldRect = WorldRect;

            if (worldRect.X > worldView.Right || worldRect.Right < worldView.X) return false;
            if (worldRect.Y < worldView.Y - worldView.Height || worldRect.Y - worldRect.Height > worldView.Y) return false;

            return true;
        }

        public override void Draw(SpriteBatch spriteBatch, bool editing, bool back = true)
        {
            if (prefab.sprite == null) return;
            if (editing)
            {
                if (!HasBody && !ShowStructures) return;
                if (HasBody && !ShowWalls) return;
            }

            Draw(spriteBatch, editing, back, null);
        }

        public override void DrawDamage(SpriteBatch spriteBatch, Effect damageEffect)
        {
            Draw(spriteBatch, false, false, damageEffect);
        }

        private void Draw(SpriteBatch spriteBatch, bool editing, bool back = true, Effect damageEffect = null)
        {
            if (prefab.sprite == null) return;
            if (editing)
            {
                if (!HasBody && !ShowStructures) return;
                if (HasBody && !ShowWalls) return;
            }

            Color color = IsHighlighted ? Color.Orange : spriteColor;
            if (IsSelected && editing)
            {
                //color = Color.Lerp(color, Color.Gold, 0.5f);
                color = spriteColor;

                Vector2 rectSize = rect.Size.ToVector2();
                if (BodyWidth > 0.0f) { rectSize.X = BodyWidth; }
                if (BodyHeight > 0.0f) { rectSize.Y = BodyHeight; }

                Vector2 bodyPos = WorldPosition + BodyOffset;

                GUI.DrawRectangle(spriteBatch, new Vector2(bodyPos.X, -bodyPos.Y), rectSize.X, rectSize.Y, BodyRotation, Color.White, 
                    thickness: Math.Max(1, (int)(2 / Screen.Selected.Cam.Zoom)));
            }

            Vector2 drawOffset = Submarine == null ? Vector2.Zero : Submarine.DrawPosition;

            float depth = SpriteDepthOverrideIsSet ? SpriteOverrideDepth : prefab.sprite.Depth;
            depth -= (ID % 255) * 0.000001f;

            Vector2 textureOffset = this.textureOffset;
            if (FlippedX) textureOffset.X = -textureOffset.X;
            if (FlippedY) textureOffset.Y = -textureOffset.Y;

            if (back && damageEffect == null)
            {
                if (Prefab.BackgroundSprite != null)
                {
                    Vector2 dropShadowOffset = Vector2.Zero;
                    if (UseDropShadow)
                    {
                        dropShadowOffset = DropShadowOffset;
                        if (dropShadowOffset == Vector2.Zero)
                        {
                            if (Submarine == null)
                            {
                                dropShadowOffset = Vector2.UnitY * 10.0f;
                            }
                            else
                            {
                                dropShadowOffset = IsHorizontal ? 
                                    new Vector2(0.0f, Math.Sign(Submarine.HiddenSubPosition.Y - Position.Y) * 10.0f) : 
                                    new Vector2(Math.Sign(Submarine.HiddenSubPosition.X - Position.X) * 10.0f, 0.0f);
                            }
                        }
                        dropShadowOffset.Y = -dropShadowOffset.Y;
                    }
                    
                    SpriteEffects oldEffects = Prefab.BackgroundSprite.effects;
                    Prefab.BackgroundSprite.effects ^= SpriteEffects;

                    Point backGroundOffset = new Point(
                        MathUtils.PositiveModulo((int)-textureOffset.X, Prefab.BackgroundSprite.SourceRect.Width),
                        MathUtils.PositiveModulo((int)-textureOffset.Y, Prefab.BackgroundSprite.SourceRect.Height));

                    Prefab.BackgroundSprite.DrawTiled(
                        spriteBatch,
                        new Vector2(rect.X + drawOffset.X, -(rect.Y + drawOffset.Y)),
                        new Vector2(rect.Width, rect.Height),
                        color: color,
                        textureScale: TextureScale * Scale,
                        startOffset: backGroundOffset);

                    if (UseDropShadow)
                    {
                        Prefab.BackgroundSprite.DrawTiled(
                            spriteBatch,
                            new Vector2(rect.X + drawOffset.X, -(rect.Y + drawOffset.Y)) + dropShadowOffset,
                            new Vector2(rect.Width, rect.Height),
                            color: Color.Black * 0.5f,
                            textureScale: TextureScale * Scale,
                            startOffset: backGroundOffset,
                            depth: (depth + Prefab.BackgroundSprite.Depth) / 2.0f);
                    }

                    Prefab.BackgroundSprite.effects = oldEffects;
                }
            }

            if (back == depth > 0.5f || editing)
            {
                SpriteEffects oldEffects = prefab.sprite.effects;
                prefab.sprite.effects ^= SpriteEffects;

                for (int i = 0; i < Sections.Length; i++)
                {
                    if (damageEffect != null)
                    {
                        float newCutoff = MathHelper.Lerp(0.0f, 0.65f, Sections[i].damage / Prefab.Health);

                        if (Math.Abs(newCutoff - Submarine.DamageEffectCutoff) > 0.01f || color != Submarine.DamageEffectColor)
                        {
                            damageEffect.Parameters["aCutoff"].SetValue(newCutoff);
                            damageEffect.Parameters["cCutoff"].SetValue(newCutoff * 1.2f);
                            damageEffect.Parameters["inColor"].SetValue(color.ToVector4());

                            damageEffect.CurrentTechnique.Passes[0].Apply();

                            Submarine.DamageEffectCutoff = newCutoff;
                            Submarine.DamageEffectColor = color;
                        }
                    }
                    
                    Point sectionOffset = new Point(
                        Math.Abs(rect.Location.X - Sections[i].rect.Location.X),
                        Math.Abs(rect.Location.Y - Sections[i].rect.Location.Y));

                    if (FlippedX && IsHorizontal) sectionOffset.X = Sections[i].rect.Right - rect.Right;
                    if (FlippedY && !IsHorizontal) sectionOffset.Y = (rect.Y - rect.Height) - (Sections[i].rect.Y - Sections[i].rect.Height);

                    sectionOffset.X += MathUtils.PositiveModulo((int)-textureOffset.X, prefab.sprite.SourceRect.Width);
                    sectionOffset.Y += MathUtils.PositiveModulo((int)-textureOffset.Y, prefab.sprite.SourceRect.Height);

                    prefab.sprite.DrawTiled(
                        spriteBatch,
                        new Vector2(Sections[i].rect.X + drawOffset.X, -(Sections[i].rect.Y + drawOffset.Y)),
                        new Vector2(Sections[i].rect.Width, Sections[i].rect.Height),
                        color: color,
                        startOffset: sectionOffset,
                        depth: depth,
                        textureScale: TextureScale * Scale);
                }
                prefab.sprite.effects = oldEffects;
            }

            if (GameMain.DebugDraw)
            {
                if (Bodies != null)
                {
                    for (int i = 0; i < Bodies.Count; i++)
                    {
                        Vector2 pos = FarseerPhysics.ConvertUnits.ToDisplayUnits(Bodies[i].Position);
                        if (Submarine != null) pos += Submarine.Position;
                        pos.Y = -pos.Y;
                        GUI.DrawRectangle(spriteBatch,
                            pos,
                            FarseerPhysics.ConvertUnits.ToDisplayUnits(bodyDebugDimensions[i].X),
                            FarseerPhysics.ConvertUnits.ToDisplayUnits(bodyDebugDimensions[i].Y),
                            -Bodies[i].Rotation, Color.White);
                    }
                }
                AiTarget?.Draw(spriteBatch);
            }
        }

        public void ClientRead(ServerNetObject type, NetBuffer msg, float sendingTime)
        {
            for (int i = 0; i < Sections.Length; i++)
            {
                float damage = msg.ReadRangedSingle(0.0f, 1.0f, 8) * Health;
                SetDamage(i, damage);
            }
        }
    }
}<|MERGE_RESOLUTION|>--- conflicted
+++ resolved
@@ -42,7 +42,6 @@
                     MathHelper.Clamp(value.Y, 0.01f, 10));
             }
         }
-<<<<<<< HEAD
 
         private string specialTag;
         [Editable, Serialize("", true)]
@@ -58,9 +57,6 @@
 #endif
         public bool DrawTiled { get; protected set; } = true;
         
-=======
-                
->>>>>>> ac9d1046
         protected Vector2 textureOffset = Vector2.Zero;
         [Editable(MinValueFloat = -1000f, MaxValueFloat = 1000f, ValueStep = 10f), Serialize("0.0, 0.0", true)]
         public Vector2 TextureOffset
