﻿using Barotrauma.Lights;
using Barotrauma.Networking;
using Microsoft.Xna.Framework;
using Microsoft.Xna.Framework.Graphics;
using System;
using System.Collections.Generic;
using System.Linq;

namespace Barotrauma
{
    partial class WallSection
    {
        public ConvexHull hull;
    }

    partial class Structure : MapEntity, IDamageable, IServerSerializable
    {
        private List<ConvexHull> convexHulls;

        protected Vector2 textureScale = Vector2.One;
        [Editable, Serialize("1.0, 1.0", true)]
        public Vector2 TextureScale
        {
            get { return textureScale; }
            set
            {
                textureScale = new Vector2(
                    MathHelper.Clamp(value.X, 0.01f, 10),
                    MathHelper.Clamp(value.Y, 0.01f, 10));
            }
        }
        
        protected Vector2 textureOffset = Vector2.Zero;
        [Editable, Serialize("0.0, 0.0", true)]
        public Vector2 TextureOffset
        {
            get { return textureOffset; }
            set { textureOffset = value; }
        }

        private void GenerateConvexHull()
        {
            // If not null and not empty , remove the hulls from the system
            if (convexHulls != null && convexHulls.Any())
                convexHulls.ForEach(x => x.Remove());

            // list all of hulls for this structure
            convexHulls = new List<ConvexHull>();

            var mergedSections = new List<WallSection>();
            foreach (var section in sections)
            {
                if (mergedSections.Count > 5)
                {
                    int width = isHorizontal ? section.rect.Width : (int)BodyWidth;
                    int height = isHorizontal ? (int)BodyHeight : section.rect.Height;
                    mergedSections.Add(new WallSection(new Rectangle(
                        section.rect.Center.X - width / 2,
                        section.rect.Y - section.rect.Height / 2 + height / 2,
                        width, height)));

                    GenerateMergedHull(mergedSections);
                    continue;
                }

                // if there is a gap and we have sections to merge, do it.
                if (section.gap != null)
                {
                    GenerateMergedHull(mergedSections);
                }
                else
                {
                    int width = isHorizontal ? section.rect.Width : (int)BodyWidth;
                    int height = isHorizontal ? (int)BodyHeight : section.rect.Height;
                    mergedSections.Add(new WallSection(new Rectangle(
                        section.rect.Center.X - width / 2,
                        section.rect.Y - section.rect.Height / 2 + height / 2,
                        width, height)));
                }
            }

            // take care of any leftover pieces
            if (mergedSections.Count > 0)
            {
                GenerateMergedHull(mergedSections);
            }
        }

        private void GenerateMergedHull(List<WallSection> mergedSections)
        {
            if (!mergedSections.Any()) return;
            Rectangle mergedRect = GenerateMergedRect(mergedSections);

            var h = new ConvexHull(CalculateExtremes(mergedRect), Color.Black, this);

            if (BodyRotation != 0.0f)
            {
                h.Rotate(Position, -BodyRotation);
            }

            mergedSections.ForEach(x => x.hull = h);
            convexHulls.Add(h);
            mergedSections.Clear();
        }

        public override void UpdateEditing(Camera cam)
        {
            if (editingHUD == null || editingHUD.UserData as Structure != this)
            {
                editingHUD = CreateEditingHUD(Screen.Selected != GameMain.SubEditorScreen);
            }

            editingHUD.Update((float)Timing.Step);
        }

        private GUIComponent CreateEditingHUD(bool inGame = false)
        {
            int width = 450;
            int height = 150;
            int x = GameMain.GraphicsWidth / 2 - width / 2, y = 30;

            editingHUD = new GUIListBox(new Rectangle(x, y, width, height), "");
            editingHUD.UserData = this;
            
            new SerializableEntityEditor(this, inGame, editingHUD, true);
            
            editingHUD.SetDimensions(new Point(editingHUD.Rect.Width, MathHelper.Clamp(editingHUD.children.Sum(c => c.Rect.Height), 50, editingHUD.Rect.Height)));

            return editingHUD;
        }

        public override void DrawEditing(SpriteBatch spriteBatch, Camera cam)
        {
            if (editingHUD != null && editingHUD.UserData == this) editingHUD.Draw(spriteBatch);
        }

        public override void Draw(SpriteBatch spriteBatch, bool editing, bool back = true)
        {
            if (prefab.sprite == null) return;

            Draw(spriteBatch, editing, back, null);
        }

        public override void DrawDamage(SpriteBatch spriteBatch, Effect damageEffect)
        {
            Draw(spriteBatch, false, false, damageEffect);
        }
        
        private void Draw(SpriteBatch spriteBatch, bool editing, bool back = true, Effect damageEffect = null)
        {
            if (prefab.sprite == null) return;

            Color color = (isHighlighted) ? Color.Orange : spriteColor;
            if (IsSelected && editing)
            {
                color = Color.Red;

                GUI.DrawRectangle(spriteBatch, new Rectangle(rect.X, -rect.Y, rect.Width, rect.Height), color);
            }

            Vector2 drawOffset = Submarine == null ? Vector2.Zero : Submarine.DrawPosition;

            float depth = prefab.sprite.Depth;
            depth -= (ID % 255) * 0.000001f;

            Vector2 textureOffset = this.textureOffset;
            if (flippedX) textureOffset.X = -textureOffset.X;
            if (flippedY) textureOffset.Y = -textureOffset.Y;
            
            if (back && damageEffect == null)
            {
                if (prefab.BackgroundSprite != null)
                {
                    SpriteEffects oldEffects = prefab.BackgroundSprite.effects;
                    prefab.BackgroundSprite.effects ^= SpriteEffects;

                    Point backGroundOffset = new Point(
                        MathUtils.PositiveModulo((int)-textureOffset.X, prefab.BackgroundSprite.SourceRect.Width),
                        MathUtils.PositiveModulo((int)-textureOffset.Y, prefab.BackgroundSprite.SourceRect.Height));

                    prefab.BackgroundSprite.DrawTiled(
                        spriteBatch,
                        new Vector2(rect.X + drawOffset.X, -(rect.Y + drawOffset.Y)),
                        new Vector2(rect.Width, rect.Height),
                        color: color,
                        textureScale: TextureScale,
                        startOffset: backGroundOffset);

                    prefab.BackgroundSprite.effects = oldEffects;
                }
            }

            if (back == prefab.sprite.Depth > 0.5f || editing)
            {
                SpriteEffects oldEffects = prefab.sprite.effects;
                prefab.sprite.effects ^= SpriteEffects;

                for (int i = 0; i < sections.Length; i++)
                {
                    if (damageEffect != null)
                    {
                        float newCutoff = sections[i].damage > 0 ? 
                            MathHelper.Lerp(0.2f, 0.65f, sections[i].damage / prefab.Health) : 0.0f;

                        if (Math.Abs(newCutoff - Submarine.DamageEffectCutoff) > 0.01f || color != Submarine.DamageEffectColor)
                        {
                            damageEffect.Parameters["aCutoff"].SetValue(newCutoff);
                            damageEffect.Parameters["cCutoff"].SetValue(newCutoff * 1.2f);
                            damageEffect.Parameters["inColor"].SetValue(color.ToVector4());
                            
                            damageEffect.CurrentTechnique.Passes[0].Apply();

                            Submarine.DamageEffectCutoff = newCutoff;
                            Submarine.DamageEffectColor = color;
                        }
                    }

                    Point sectionOffset = new Point(
                        Math.Abs(rect.Location.X - sections[i].rect.Location.X),
                        Math.Abs(rect.Location.Y - sections[i].rect.Location.Y));
                    
                    if (flippedX && isHorizontal) sectionOffset.X = sections[i].rect.Right - rect.Right;
                    if (flippedY && !isHorizontal) sectionOffset.Y = (rect.Y - rect.Height) - (sections[i].rect.Y - sections[i].rect.Height);

<<<<<<< HEAD
                    if (FlippedX && isHorizontal)
                    {
                        textureOffset.X = rect.Width - textureOffset.X - sections[i].rect.Width;
                    }
                    if (FlippedY && !isHorizontal)
                    {
                        textureOffset.Y = rect.Height - textureOffset.Y - sections[i].rect.Height;
                    }
=======
                    sectionOffset.X += MathUtils.PositiveModulo((int)-textureOffset.X, prefab.sprite.SourceRect.Width);
                    sectionOffset.Y += MathUtils.PositiveModulo((int)-textureOffset.Y, prefab.sprite.SourceRect.Height);
>>>>>>> 8c90e68f

                    prefab.sprite.DrawTiled(
                        spriteBatch,
                        new Vector2(sections[i].rect.X + drawOffset.X, -(sections[i].rect.Y + drawOffset.Y)),
                        new Vector2(sections[i].rect.Width, sections[i].rect.Height),
                        color: spriteColor,
                        startOffset: sectionOffset, 
                        depth: depth,
                        textureScale: TextureScale);
                }

<<<<<<< HEAD
            if (GameMain.DebugDraw)
            {
                /*if (prefab.BodyRotation != 0.0f)
                    GUI.DrawRectangle(spriteBatch, 
                        new Vector2(rect.Center.X+ drawOffset.X, -(rect.Y - rect.Height / 2+ drawOffset.Y)), 
                        prefab.BodyWidth > 0.0f ? prefab.BodyWidth : rect.Width,
                        prefab.BodyHeight > 0.0f ? prefab.BodyHeight : rect.Height, 
                        prefab.BodyRotation, Color.White);*/

                if (bodies != null && prefab.BodyRotation != 0.0f)
                {
                    foreach (FarseerPhysics.Dynamics.Body body in bodies)
                    {
                        Vector2 pos = FarseerPhysics.ConvertUnits.ToDisplayUnits(body.Position);
                        if (Submarine != null) pos += Submarine.Position;
                        pos.Y = -pos.Y;
                        GUI.DrawRectangle(spriteBatch,
                            pos,
                            prefab.BodyWidth > 0.0f ? prefab.BodyWidth : rect.Width,
                            prefab.BodyHeight > 0.0f ? prefab.BodyHeight : rect.Height,
                            -body.Rotation, Color.White);
                    }
                }


                //GUI.DrawRectangle(spriteBatch, new Rectangle(0,0,5000,5000), Color.White, true);
            }

            prefab.sprite.effects = oldEffects;
=======
                prefab.sprite.effects = oldEffects;
            }
>>>>>>> 8c90e68f
        }
    }
}<|MERGE_RESOLUTION|>--- conflicted
+++ resolved
@@ -164,8 +164,8 @@
             depth -= (ID % 255) * 0.000001f;
 
             Vector2 textureOffset = this.textureOffset;
-            if (flippedX) textureOffset.X = -textureOffset.X;
-            if (flippedY) textureOffset.Y = -textureOffset.Y;
+            if (FlippedX) textureOffset.X = -textureOffset.X;
+            if (FlippedY) textureOffset.Y = -textureOffset.Y;
             
             if (back && damageEffect == null)
             {
@@ -219,22 +219,11 @@
                         Math.Abs(rect.Location.X - sections[i].rect.Location.X),
                         Math.Abs(rect.Location.Y - sections[i].rect.Location.Y));
                     
-                    if (flippedX && isHorizontal) sectionOffset.X = sections[i].rect.Right - rect.Right;
-                    if (flippedY && !isHorizontal) sectionOffset.Y = (rect.Y - rect.Height) - (sections[i].rect.Y - sections[i].rect.Height);
-
-<<<<<<< HEAD
-                    if (FlippedX && isHorizontal)
-                    {
-                        textureOffset.X = rect.Width - textureOffset.X - sections[i].rect.Width;
-                    }
-                    if (FlippedY && !isHorizontal)
-                    {
-                        textureOffset.Y = rect.Height - textureOffset.Y - sections[i].rect.Height;
-                    }
-=======
+                    if (FlippedX && isHorizontal) sectionOffset.X = sections[i].rect.Right - rect.Right;
+                    if (FlippedY && !isHorizontal) sectionOffset.Y = (rect.Y - rect.Height) - (sections[i].rect.Y - sections[i].rect.Height);
+                    
                     sectionOffset.X += MathUtils.PositiveModulo((int)-textureOffset.X, prefab.sprite.SourceRect.Width);
                     sectionOffset.Y += MathUtils.PositiveModulo((int)-textureOffset.Y, prefab.sprite.SourceRect.Height);
->>>>>>> 8c90e68f
 
                     prefab.sprite.DrawTiled(
                         spriteBatch,
@@ -245,17 +234,11 @@
                         depth: depth,
                         textureScale: TextureScale);
                 }
-
-<<<<<<< HEAD
+                prefab.sprite.effects = oldEffects;
+            }
+
             if (GameMain.DebugDraw)
             {
-                /*if (prefab.BodyRotation != 0.0f)
-                    GUI.DrawRectangle(spriteBatch, 
-                        new Vector2(rect.Center.X+ drawOffset.X, -(rect.Y - rect.Height / 2+ drawOffset.Y)), 
-                        prefab.BodyWidth > 0.0f ? prefab.BodyWidth : rect.Width,
-                        prefab.BodyHeight > 0.0f ? prefab.BodyHeight : rect.Height, 
-                        prefab.BodyRotation, Color.White);*/
-
                 if (bodies != null && prefab.BodyRotation != 0.0f)
                 {
                     foreach (FarseerPhysics.Dynamics.Body body in bodies)
@@ -270,16 +253,7 @@
                             -body.Rotation, Color.White);
                     }
                 }
-
-
-                //GUI.DrawRectangle(spriteBatch, new Rectangle(0,0,5000,5000), Color.White, true);
-            }
-
-            prefab.sprite.effects = oldEffects;
-=======
-                prefab.sprite.effects = oldEffects;
-            }
->>>>>>> 8c90e68f
+            }
         }
     }
 }