--- conflicted
+++ resolved
@@ -583,12 +583,8 @@
                         yield return Controlled.IsDead ? CoroutineStatus.Success : CoroutineStatus.Running;
                     }
                 }
-
-<<<<<<< HEAD
+                
                 if (brokenBox != null && brokenBox.ConditionPercentage > 50.0f && pump.Voltage < pump.MinVoltage)
-=======
-                if (brokenBox != null && brokenBox.Condition > brokenBox.Prefab.Health / 2.0f && pump.Voltage < pump.MinVoltage)
->>>>>>> 8e43f320
                 {
                     yield return new WaitForSeconds(1.0f);
 
