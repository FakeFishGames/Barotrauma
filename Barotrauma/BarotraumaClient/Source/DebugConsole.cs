﻿using Barotrauma.Items.Components;
using Barotrauma.Networking;
using Microsoft.Xna.Framework;
using Microsoft.Xna.Framework.Graphics;
using Microsoft.Xna.Framework.Input;
using System;
using System.Collections.Generic;
using System.IO;
using System.Linq;
using System.Text;
using System.Xml.Linq;
using System.Globalization;

namespace Barotrauma
{
    static partial class DebugConsole
    {
        public partial class Command
        {
            /// <summary>
            /// Executed when a client uses the command. If not set, the command is relayed to the server as-is.
            /// </summary>
            public Action<string[]> OnClientExecute;

            public bool RelayToServer = true;

            public void ClientExecute(string[] args)
            {
                if (!CheatsEnabled && IsCheat)
                {
                    NewMessage("You need to enable cheats using the command \"enablecheats\" before you can use the command \"" + names[0] + "\".", Color.Red);
                    if (GameMain.Config.UseSteam)
                    {
                        NewMessage("Enabling cheats will disable Steam achievements during this play session.", Color.Red);
                    }
                    return;
                }

                if (OnClientExecute != null)
                {
                    OnClientExecute(args);
                }
                else
                {
                    OnExecute(args);
                }
            }
        }

        private static bool isOpen;
        public static bool IsOpen => isOpen;
        
        private static GUITextBlock activeQuestionText;
        
        private static GUIFrame frame;
        private static GUIListBox listBox;
        private static GUITextBox textBox;

        public static GUITextBox TextBox => textBox;

        public static void Init()
        {
            frame = new GUIFrame(new RectTransform(new Vector2(0.5f, 0.45f), GUI.Canvas) { MinSize = new Point(400, 300), AbsoluteOffset = new Point(10, 10) },
                color: new Color(0.4f, 0.4f, 0.4f, 0.8f));
            var paddedFrame = new GUIFrame(new RectTransform(new Vector2(0.95f, 0.9f), frame.RectTransform, Anchor.Center), style: null);

            listBox = new GUIListBox(new RectTransform(new Point(paddedFrame.Rect.Width, paddedFrame.Rect.Height - 30), paddedFrame.RectTransform)
            {
                IsFixedSize = false
            }, color: Color.Black * 0.9f);

            textBox = new GUITextBox(new RectTransform(new Point(paddedFrame.Rect.Width, 20), paddedFrame.RectTransform, Anchor.BottomLeft)
            {
                IsFixedSize = false
            });
            textBox.OnKeyHit += (sender, key) =>
            {
                if (key != Keys.Tab)
                {
                    ResetAutoComplete();
                }
            };

            NewMessage("Press F3 to open/close the debug console", Color.Cyan);
            NewMessage("Enter \"help\" for a list of available console commands", Color.Cyan);
        }

        public static void AddToGUIUpdateList()
        {
            if (isOpen)
            {
                frame.AddToGUIUpdateList();
            }
        }

        public static void Update(GameMain game, float deltaTime)
        {
            lock (queuedMessages)
            {
                while (queuedMessages.Count > 0)
                {
                    var newMsg = queuedMessages.Dequeue();
                    AddMessage(newMsg);

                    if (GameSettings.SaveDebugConsoleLogs)
                    {
                        unsavedMessages.Add(newMsg);
                        if (unsavedMessages.Count >= messagesPerFile)
                        {
                            SaveLogs();
                            unsavedMessages.Clear();
                        }
                    }
                }
            }

            activeQuestionText?.SetAsLastChild();

            if (PlayerInput.KeyHit(Keys.F3))
            {
                isOpen = !isOpen;
                if (isOpen)
                {
                    textBox.Select();
                    AddToGUIUpdateList();
                }
                else
                {
                    GUI.ForceMouseOn(null);
                    textBox.Deselect();
                }
            }

            if (isOpen)
            {
                frame.UpdateManually(deltaTime);

                Character.DisableControls = true;

                if (PlayerInput.KeyHit(Keys.Up))
                {
                    textBox.Text = SelectMessage(-1, textBox.Text);
                }
                else if (PlayerInput.KeyHit(Keys.Down))
                {
                    textBox.Text = SelectMessage(1, textBox.Text);
                }
                else if (PlayerInput.KeyHit(Keys.Tab))
                {
                     textBox.Text = AutoComplete(textBox.Text);
                }

                if (PlayerInput.KeyHit(Keys.Enter))
                {
                    ExecuteCommand(textBox.Text);
                    textBox.Text = "";
                }
            }
        }

        public static void Draw(SpriteBatch spriteBatch)
        {
            if (!isOpen) return;

            frame.DrawManually(spriteBatch);
        }

        private static bool IsCommandPermitted(string command, GameClient client)
        {
            switch (command)
            {
                case "kick":
                    return client.HasPermission(ClientPermissions.Kick);
                case "ban":
                case "banip":
                    return client.HasPermission(ClientPermissions.Ban);
                case "unban":
                case "unbanip":
                    return client.HasPermission(ClientPermissions.Unban);
                case "netstats":
                case "help":
                case "dumpids":
                case "admin":
                case "entitylist":
                    return true;
                default:
                    return client.HasConsoleCommandPermission(command);
            }
        }

        public static void DequeueMessages()
        {
            while (queuedMessages.Count > 0)
            {
                var newMsg = queuedMessages.Dequeue();
                if (listBox == null)
                {
                    //don't attempt to add to the listbox if it hasn't been created yet                    
                    Messages.Add(newMsg);
                }
                else
                {
                    AddMessage(newMsg);
                }

                if (GameSettings.SaveDebugConsoleLogs) unsavedMessages.Add(newMsg);
            }
        }

        private static void AddMessage(ColoredText msg)
        {
            //listbox not created yet, don't attempt to add
            if (listBox == null) return;

            if (listBox.Content.CountChildren > MaxMessages)
            {
                listBox.RemoveChild(listBox.Content.Children.First());
            }

            Messages.Add(msg);
            if (Messages.Count > MaxMessages)
            {
                Messages.RemoveRange(0, Messages.Count - MaxMessages);
            }

            try
            {
                var textBlock = new GUITextBlock(new RectTransform(new Vector2(1.0f, 0.0f), listBox.Content.RectTransform),
                    msg.Text, font: GUI.SmallFont, wrap: true)
                {
                    CanBeFocused = false,
                    TextColor = msg.Color
                };
                listBox.UpdateScrollBarSize();
                listBox.BarScroll = 1.0f;
            }
            catch (Exception e)
            {
                ThrowError("Failed to add a message to the debug console.", e);
            }

            selectedIndex = Messages.Count;
        }

        static partial void AddHelpMessage(Command command)
        {
            if (listBox.Content.CountChildren > MaxMessages)
            {
                listBox.RemoveChild(listBox.Content.Children.First());
            }

            var textContainer = new GUIFrame(new RectTransform(new Vector2(1.0f, 0.0f), listBox.Content.RectTransform),
                style: "InnerFrame", color: Color.White * 0.6f)
            {
                CanBeFocused = false
            };
            var textBlock = new GUITextBlock(new RectTransform(new Point(listBox.Content.Rect.Width - 170, 0), textContainer.RectTransform, Anchor.TopRight) { AbsoluteOffset = new Point(20, 0) },
                command.help, textAlignment: Alignment.TopLeft, font: GUI.SmallFont, wrap: true)
            {
                CanBeFocused = false,
                TextColor = Color.White
            };
            textContainer.RectTransform.NonScaledSize = new Point(textContainer.RectTransform.NonScaledSize.X, textBlock.RectTransform.NonScaledSize.Y + 5);
            textBlock.SetTextPos();
            var nameBlock = new GUITextBlock(new RectTransform(new Point(150, textContainer.Rect.Height), textContainer.RectTransform),
                command.names[0], textAlignment: Alignment.TopLeft);

            listBox.UpdateScrollBarSize();
            listBox.BarScroll = 1.0f;

            selectedIndex = Messages.Count;
        }

        private static void AssignOnClientExecute(string names, Action<string[]> onClientExecute)
        {
            Command command = commands.First(c => c.names.Intersect(names.Split('|')).Count() > 0);
            command.OnClientExecute = onClientExecute;
            command.RelayToServer = false;
        }

        private static void AssignRelayToServer(string names, bool relay)
        {
            commands.First(c => c.names.Intersect(names.Split('|')).Count() > 0).RelayToServer = relay;
        }

        private static void InitProjectSpecific()
        {
#if WINDOWS
            commands.Add(new Command("copyitemnames", "", (string[] args) =>
            {
                StringBuilder sb = new StringBuilder();
                foreach (MapEntityPrefab mp in MapEntityPrefab.List)
                {
                    if (!(mp is ItemPrefab)) continue;
                    sb.AppendLine(mp.Name);
                }
                System.Windows.Clipboard.SetText(sb.ToString());
            }));
#endif

            commands.Add(new Command("autohull", "", (string[] args) =>
            {
                if (Screen.Selected != GameMain.SubEditorScreen) return;

                if (MapEntity.mapEntityList.Any(e => e is Hull || e is Gap))
                {
                    ShowQuestionPrompt("This submarine already has hulls and/or gaps. This command will delete them. Do you want to continue? Y/N",
                        (option) =>
                        {
                            if (option.ToLower() == "y") GameMain.SubEditorScreen.AutoHull();
                        });
                }
                else
                {
                    GameMain.SubEditorScreen.AutoHull();
                }
            }));

            commands.Add(new Command("startclient", "", (string[] args) =>
            {
                if (args.Length == 0) return;

                if (GameMain.Client == null)
                {
                    GameMain.Client = new GameClient("Name", args[0]);
                }
            }));

            commands.Add(new Command("mainmenuscreen|mainmenu|menu", "mainmenu/menu: Go to the main menu.", (string[] args) =>
            {
                GameMain.GameSession = null;

                List<Character> characters = new List<Character>(Character.CharacterList);
                foreach (Character c in characters)
                {
                    c.Remove();
                }

                GameMain.MainMenuScreen.Select();
            }));

            commands.Add(new Command("gamescreen|game", "gamescreen/game: Go to the \"in-game\" view.", (string[] args) =>
            {
                GameMain.GameScreen.Select();
            }));

            commands.Add(new Command("editsubscreen|editsub|subeditor", "editsub/subeditor: Switch to the submarine editor.", (string[] args) =>
            {
                if (args.Length > 0)
                {
                    Submarine.Load(string.Join(" ", args), true);
                }
                GameMain.SubEditorScreen.Select();
            }));

            commands.Add(new Command("editparticles|particleeditor", "", (string[] args) =>
            {
                GameMain.ParticleEditorScreen.Select();
            }));

            commands.Add(new Command("editlevels|editlevel|leveleditor", "", (string[] args) =>
            {
                GameMain.LevelEditorScreen.Select();
            }));

            commands.Add(new Command("editsprites|editsprite|spriteeditor|spriteedit", "", (string[] args) =>
            {
                GameMain.SpriteEditorScreen.Select();
            }));

            commands.Add(new Command("charactereditor|editcharacter|editcharacters|editanimation|editanimations|animedit|animationeditor|animeditor|animationedit", "charactereditor: Edit characters, animations, ragdolls....", (string[] args) =>
            {
                GameMain.CharacterEditorScreen.Select();
            }));

            AssignRelayToServer("kick", false);
            AssignRelayToServer("kickid", false);
            AssignRelayToServer("ban", false);
            AssignRelayToServer("banid", false);
            AssignRelayToServer("dumpids", false);
            AssignRelayToServer("findentityids", false);
            AssignRelayToServer("campaigninfo", false);

            AssignOnExecute("control", (string[] args) =>
            {
                if (args.Length < 1) return;
                var character = FindMatchingCharacter(args, true);
                if (character != null)
                {
                    Character.Controlled = character;
                }
            });
            AssignRelayToServer("control", true);

            commands.Add(new Command("shake", "", (string[] args) =>
            {
                GameMain.GameScreen.Cam.Shake = 10.0f;
            }));

            AssignOnExecute("los",(string[] args) =>
            {
                GameMain.LightManager.LosEnabled = !GameMain.LightManager.LosEnabled;
                NewMessage("Line of sight effect " + (GameMain.LightManager.LosEnabled ? "enabled" : "disabled"), Color.White);
            });
            AssignRelayToServer("los", false);

            AssignOnExecute("lighting|lights", (string[] args) =>
            {
                GameMain.LightManager.LightingEnabled = !GameMain.LightManager.LightingEnabled;
                NewMessage("Lighting " + (GameMain.LightManager.LightingEnabled ? "enabled" : "disabled"), Color.White);
            });
            AssignRelayToServer("lighting|lights", false);

            commands.Add(new Command("multiplylights", "Multiplies the colors of all the static lights in the sub with the given Vector4 value (for example, 1,1,1,0.5).", (string[] args) =>
            {
                if (Screen.Selected != GameMain.SubEditorScreen || args.Length < 1)
                {
                    ThrowError("The multiplylights command can only be used in the submarine editor.");
                }
                if (args.Length < 1) return;

                //join args in case there's spaces between the components
                Vector4 value = XMLExtensions.ParseVector4(string.Join("", args));
                foreach (Item item in Item.ItemList)
                {
                    if (item.ParentInventory != null || item.body != null) continue;
                    var lightComponent = item.GetComponent<LightComponent>();
                    if (lightComponent != null) lightComponent.LightColor =
                        new Color(
<<<<<<< HEAD
                            (lightComponent.LightColor.R / 255.0f) * (color.R / 255.0f),
                            (lightComponent.LightColor.G / 255.0f) * (color.G / 255.0f),
                            (lightComponent.LightColor.B / 255.0f) * (color.B / 255.0f),
                            (lightComponent.LightColor.A / 255.0f) * (color.A / 255.0f));
=======
                            (lightComponent.LightColor.R / 255.0f) * value.X, 
                            (lightComponent.LightColor.G / 255.0f) * value.Y,
                            (lightComponent.LightColor.B / 255.0f) * value.Z,
                            (lightComponent.LightColor.A / 255.0f) * value.W);
>>>>>>> 093995e4
                }
            }, isCheat: false));

            commands.Add(new Command("color|colour", "Change color (as bytes from 0 to 255) of the selected item/structure instances. Applied only in the subeditor.", (string[] args) =>
            {
                if (Screen.Selected == GameMain.SubEditorScreen)
                {
                    if (!MapEntity.SelectedAny)
                    {
                        ThrowError("You have to select item(s)/structure(s) first!");
                    }
                    else
                    {
                        if (args.Length < 3)
                        {
                            ThrowError("Not enough arguments provided! At least three required.");
                        }
                        if (!byte.TryParse(args[0], out byte r))
                        {
                            ThrowError($"Failed to parse value for RED from {args[0]}");
                        }
                        if (!byte.TryParse(args[1], out byte g))
                        {
                            ThrowError($"Failed to parse value for GREEN from {args[1]}");
                        }
                        if (!byte.TryParse(args[2], out byte b))
                        {
                            ThrowError($"Failed to parse value for BLUE from {args[2]}");
                        }
                        Color color = new Color(r, g, b);
                        if (args.Length > 3)
                        {
                            if (!byte.TryParse(args[3], out byte a))
                            {
                                ThrowError($"Failed to parse value for ALPHA from {args[3]}");
                            }
                            else
                            {
                                color.A = a;
                            }
                        }
                        foreach (var mapEntity in MapEntity.SelectedList)
                        {
                            if (mapEntity is Structure s)
                            {
                                s.SpriteColor = color;
                            }
                            else if (mapEntity is Item i)
                            {
                                i.SpriteColor = color;
                            }
                        }
                    }
                }
            }, isCheat: true));
            
            commands.Add(new Command("alpha", "Change the alpha (as bytes from 0 to 255) of the selected item/structure instances. Applied only in the subeditor.", (string[] args) =>
            {
                if (Screen.Selected == GameMain.SubEditorScreen)
                {
                    if (!MapEntity.SelectedAny)
                    {
                        ThrowError("You have to select item(s)/structure(s) first!");
                    }
                    else
                    {
                        if (args.Length > 0)
                        {
                            if (!byte.TryParse(args[0], out byte a))
                            {
                                ThrowError($"Failed to parse value for ALPHA from {args[0]}");
                            }
                            else
                            {
                                foreach (var mapEntity in MapEntity.SelectedList)
                                {
                                    if (mapEntity is Structure s)
                                    {
                                        s.SpriteColor = new Color(s.SpriteColor.R, s.SpriteColor.G, s.SpriteColor.G, a);
                                    }
                                    else if (mapEntity is Item i)
                                    {
                                        i.SpriteColor = new Color(i.SpriteColor.R, i.SpriteColor.G, i.SpriteColor.G, a);
                                    }
                                }
                            }
                        }
                        else
                        {
                            ThrowError("Not enough arguments provided! One required!");
                        }
                    }
                }
            }, isCheat: true));

            commands.Add(new Command("tutorial", "", (string[] args) =>
            {
                TutorialMode.StartTutorial(Tutorials.Tutorial.Tutorials[0]);
            }));

            commands.Add(new Command("lobby|lobbyscreen", "", (string[] args) =>
            {
                GameMain.LobbyScreen.Select();
            }));

            commands.Add(new Command("save|savesub", "save [submarine name]: Save the currently loaded submarine using the specified name.", (string[] args) =>
            {
                if (args.Length < 1) return;

                if (GameMain.SubEditorScreen.CharacterMode)
                {
                    GameMain.SubEditorScreen.SetCharacterMode(false);
                }

                string fileName = string.Join(" ", args);
                if (fileName.Contains("../"))
                {
                    ThrowError("Illegal symbols in filename (../)");
                    return;
                }

                if (Submarine.SaveCurrent(System.IO.Path.Combine(Submarine.SavePath, fileName + ".sub")))
                {
                    NewMessage("Sub saved", Color.Green);
                }
            }));

            commands.Add(new Command("load|loadsub", "load [submarine name]: Load a submarine.", (string[] args) =>
            {
                if (args.Length == 0) return;
                Submarine.Load(string.Join(" ", args), true);
            }));

            commands.Add(new Command("cleansub", "", (string[] args) =>
            {
                for (int i = MapEntity.mapEntityList.Count - 1; i >= 0; i--)
                {
                    MapEntity me = MapEntity.mapEntityList[i];

                    if (me.SimPosition.Length() > 2000.0f)
                    {
                        NewMessage("Removed " + me.Name + " (simposition " + me.SimPosition + ")", Color.Orange);
                        MapEntity.mapEntityList.RemoveAt(i);
                    }
                    else if (!me.ShouldBeSaved)
                    {
                        NewMessage("Removed " + me.Name + " (!ShouldBeSaved)", Color.Orange);
                        MapEntity.mapEntityList.RemoveAt(i);
                    }
                    else if (me is Item)
                    {
                        Item item = me as Item;
                        var wire = item.GetComponent<Wire>();
                        if (wire == null) continue;

                        if (wire.GetNodes().Count > 0 && !wire.Connections.Any(c => c != null))
                        {
                            wire.Item.Drop(null);
                            NewMessage("Dropped wire (ID: " + wire.Item.ID + ") - attached on wall but no connections found", Color.Orange);
                        }
                    }
                }
            }, isCheat: true));

            commands.Add(new Command("messagebox", "", (string[] args) =>
            {
                new GUIMessageBox("", string.Join(" ", args));
            }));

            AssignOnExecute("debugdraw", (string[] args) =>
            {
                GameMain.DebugDraw = !GameMain.DebugDraw;
                NewMessage("Debug draw mode " + (GameMain.DebugDraw ? "enabled" : "disabled"), Color.White);
            });
            AssignRelayToServer("debugdraw", false);

            commands.Add(new Command("fpscounter", "fpscounter: Toggle the FPS counter.", (string[] args) =>
            {
                GameMain.ShowFPS = !GameMain.ShowFPS;
                NewMessage("FPS counter " + (GameMain.DebugDraw ? "enabled" : "disabled"), Color.White);
            }));
            commands.Add(new Command("showperf", "showperf: Toggle performance statistics on/off.", (string[] args) =>
            {
                GameMain.ShowPerf = !GameMain.ShowPerf;
                NewMessage("Performance statistics " + (GameMain.ShowPerf ? "enabled" : "disabled"), Color.White);
            }));

            commands.Add(new Command("hudlayoutdebugdraw|debugdrawhudlayout", "hudlayoutdebugdraw: Toggle the debug drawing mode of HUD layout areas on/off.", (string[] args) =>
            {
                HUDLayoutSettings.DebugDraw = !HUDLayoutSettings.DebugDraw;
                NewMessage("HUD layout debug draw mode " + (HUDLayoutSettings.DebugDraw ? "enabled" : "disabled"), Color.White);
            }));

            commands.Add(new Command("interactdebugdraw|debugdrawinteract", "interactdebugdraw: Toggle the debug drawing mode of item interaction ranges on/off.", (string[] args) =>
            {
                Character.DebugDrawInteract = !Character.DebugDrawInteract;
                NewMessage("Interact debug draw mode " + (Character.DebugDrawInteract ? "enabled" : "disabled"), Color.White);
            }, isCheat: true));

            AssignOnExecute("togglehud|hud", (string[] args) =>
            {
                GUI.DisableHUD = !GUI.DisableHUD;
                GameMain.Instance.IsMouseVisible = !GameMain.Instance.IsMouseVisible;
                NewMessage(GUI.DisableHUD ? "Disabled HUD" : "Enabled HUD", Color.White);
            });
            AssignRelayToServer("togglehud|hud", false);

            AssignOnExecute("followsub", (string[] args) =>
            {
                Camera.FollowSub = !Camera.FollowSub;
                NewMessage(Camera.FollowSub ? "Set the camera to follow the closest submarine" : "Disabled submarine following.", Color.White);
            });
            AssignRelayToServer("followsub", false);

            AssignOnExecute("toggleaitargets|aitargets", (string[] args) =>
            {
                AITarget.ShowAITargets = !AITarget.ShowAITargets;
                NewMessage(AITarget.ShowAITargets ? "Enabled AI target drawing" : "Disabled AI target drawing", Color.White);
            });
            AssignRelayToServer("toggleaitargets|aitargets", false);

            commands.Add(new Command("checkcrafting", "checkcrafting: Checks item deconstruction & crafting recipes for inconsistencies.", (string[] args) =>
            {
                List<FabricableItem> fabricableItems = new List<FabricableItem>();
                foreach (MapEntityPrefab mapEntityPrefab in MapEntityPrefab.List)
                {
                    if (mapEntityPrefab is ItemPrefab itemPrefab)
                    {
                        var fabricatorElement = itemPrefab.ConfigElement.Element("Fabricator");
                        if (fabricatorElement == null) { continue; }

                        foreach (XElement element in fabricatorElement.Elements())
                        {
                            if (element.Name.ToString().ToLowerInvariant() != "fabricableitem") { continue; }
                            fabricableItems.Add(new FabricableItem(element));
                        }

                    }
                }
                foreach (MapEntityPrefab mapEntityPrefab in MapEntityPrefab.List)
                {
                    if (mapEntityPrefab is ItemPrefab itemPrefab)
                    {
                        int? minCost = itemPrefab.GetPrices()?.Min(p => p.BuyPrice);
                        int? fabricationCost = null;
                        int? deconstructProductCost = null;

                        var fabricationRecipe = fabricableItems.Find(f => f.TargetItem == itemPrefab);
                        if (fabricationRecipe != null)
                        {
                            foreach (var ingredient in fabricationRecipe.RequiredItems)
                            {
                                int? ingredientPrice = ingredient.ItemPrefab.GetPrices()?.Min(p => p.BuyPrice);
                                if (ingredientPrice.HasValue)
                                {
                                    if (!fabricationCost.HasValue) { fabricationCost = 0; }
                                    float useAmount = ingredient.UseCondition ? ingredient.MinCondition : 1.0f;
                                    fabricationCost += (int)(ingredientPrice.Value * ingredient.Amount * useAmount);
                                }
                            }
                        }

                        foreach (var deconstructItem in itemPrefab.DeconstructItems)
                        {
                            var targetItem = MapEntityPrefab.Find(null, deconstructItem.ItemIdentifier, showErrorMessages: false) as ItemPrefab;
                            if (targetItem == null)
                            {
                                ThrowError("Error in item \"" + itemPrefab.Name + "\" - could not find deconstruct item \"" + deconstructItem.ItemIdentifier + "\"!");
                                continue;
                            }

                            int? deconstructProductPrice = targetItem.GetPrices()?.Min(p => p.BuyPrice);
                            if (deconstructProductPrice.HasValue)
                            {
                                if (!deconstructProductCost.HasValue) { deconstructProductCost = 0; }
                                deconstructProductCost += (int)(deconstructProductPrice * deconstructItem.OutCondition);
                            }

                            if (fabricationRecipe != null)
                            {
                                if (!fabricationRecipe.RequiredItems.Any(r => r.ItemPrefab == targetItem))
                                {
                                    NewMessage("Deconstructing \"" + itemPrefab.Name + "\" produces \"" + deconstructItem.ItemIdentifier + "\", which isn't required in the fabrication recipe of the item.", Color.Orange);
                                }
                            }
                        }

                        if (fabricationCost.HasValue && minCost.HasValue)
                        {
                            if (fabricationCost.Value < minCost * 0.9f)
                            {
                                float ratio = (float)fabricationCost.Value / minCost.Value;
                                Color color = ToolBox.GradientLerp(ratio, Color.Red, Color.Yellow, Color.Green);
                                NewMessage("The fabrication ingredients of \"" + itemPrefab.Name + "\" only cost " + (int)(ratio * 100) + "% of the price of the item. Item price: " + minCost.Value + ", ingredient prices: " + fabricationCost.Value, color);
                            }
                            else if (fabricationCost.Value > minCost * 1.1f)
                            {
                                float ratio = (float)fabricationCost.Value / minCost.Value;
                                Color color = ToolBox.GradientLerp(ratio - 1.0f, Color.Green, Color.Yellow, Color.Red);
                                NewMessage("The fabrication ingredients of \"" + itemPrefab.Name + "\" cost " + (int)(ratio * 100 - 100) + "% more than the price of the item. Item price: " + minCost.Value + ", ingredient prices: " + fabricationCost.Value, color);
                            }
                        }
                        if (deconstructProductCost.HasValue && minCost.HasValue)
                        {
                            if (deconstructProductCost.Value < minCost * 0.8f)
                            {
                                float ratio = (float)deconstructProductCost.Value / minCost.Value;
                                Color color = ToolBox.GradientLerp(ratio, Color.Red, Color.Yellow, Color.Green);
                                NewMessage("The deconstruction output of \"" + itemPrefab.Name + "\" is only worth " + (int)(ratio * 100) + "% of the price of the item. Item price: " + minCost.Value + ", output value: " + deconstructProductCost.Value, color);
                            }
                            else if (deconstructProductCost.Value > minCost * 1.1f)
                            {
                                float ratio = (float)deconstructProductCost.Value / minCost.Value;
                                Color color = ToolBox.GradientLerp(ratio - 1.0f, Color.Green, Color.Yellow, Color.Red);
                                NewMessage("The deconstruction output of \"" + itemPrefab.Name + "\" is worth " + (int)(ratio * 100 - 100) + "% more than the price of the item. Item price: " + minCost.Value + ", output value: " + deconstructProductCost.Value, color);
                            }
                        }
                    }
                }
            }, isCheat: false));
            
#if DEBUG
            commands.Add(new Command("spamchatmessages", "", (string[] args) =>
            {
                int msgCount = 1000;
                if (args.Length > 0) int.TryParse(args[0], out msgCount);
                int msgLength = 50;
                if (args.Length > 1) int.TryParse(args[1], out msgLength);

                for (int i = 0; i < msgCount; i++)
                {
                    if (GameMain.Client != null)
                    {
                        GameMain.Client.SendChatMessage(ToolBox.RandomSeed(msgLength));
                    }
                }
            }));

            commands.Add(new Command("camerasettings", "camerasettings [defaultzoom] [zoomsmoothness] [movesmoothness] [minzoom] [maxzoom]: debug command for testing camera settings. The values default to 1.1, 8.0, 8.0, 0.1 and 2.0.", (string[] args) =>
            {
                float defaultZoom = Screen.Selected.Cam.DefaultZoom;
                if (args.Length > 0) float.TryParse(args[0], NumberStyles.Number, CultureInfo.InvariantCulture, out defaultZoom);

                float zoomSmoothness = Screen.Selected.Cam.ZoomSmoothness;
                if (args.Length > 1) float.TryParse(args[1], NumberStyles.Number, CultureInfo.InvariantCulture, out zoomSmoothness);
                float moveSmoothness = Screen.Selected.Cam.MoveSmoothness;
                if (args.Length > 2) float.TryParse(args[2], NumberStyles.Number, CultureInfo.InvariantCulture, out moveSmoothness);

                float minZoom = Screen.Selected.Cam.MinZoom;
                if (args.Length > 3) float.TryParse(args[3], NumberStyles.Number, CultureInfo.InvariantCulture, out minZoom);
                float maxZoom = Screen.Selected.Cam.MaxZoom;
                if (args.Length > 4) float.TryParse(args[4], NumberStyles.Number, CultureInfo.InvariantCulture, out maxZoom);

                Screen.Selected.Cam.DefaultZoom = defaultZoom;
                Screen.Selected.Cam.ZoomSmoothness = zoomSmoothness;
                Screen.Selected.Cam.MoveSmoothness = moveSmoothness;
                Screen.Selected.Cam.MinZoom = minZoom;
                Screen.Selected.Cam.MaxZoom = maxZoom;
            }));
            
            commands.Add(new Command("waterparams", "waterparams [distortionscalex] [distortionscaley] [distortionstrengthx] [distortionstrengthy] [bluramount]: default 0.5 0.5 0.5 0.5 1", (string[] args) =>
            {
                float distortScaleX = 0.5f, distortScaleY = 0.5f;
                float distortStrengthX = 0.5f, distortStrengthY = 0.5f;
                float blurAmount = 0.0f;
                if (args.Length > 0) float.TryParse(args[0], NumberStyles.Number, CultureInfo.InvariantCulture, out distortScaleX);
                if (args.Length > 1) float.TryParse(args[1], NumberStyles.Number, CultureInfo.InvariantCulture, out distortScaleY);
                if (args.Length > 2) float.TryParse(args[2], NumberStyles.Number, CultureInfo.InvariantCulture, out distortStrengthX);
                if (args.Length > 3) float.TryParse(args[3], NumberStyles.Number, CultureInfo.InvariantCulture, out distortStrengthY);
                if (args.Length > 4) float.TryParse(args[4], NumberStyles.Number, CultureInfo.InvariantCulture, out blurAmount);
                WaterRenderer.DistortionScale = new Vector2(distortScaleX, distortScaleY);
                WaterRenderer.DistortionStrength = new Vector2(distortStrengthX, distortStrengthY);
                WaterRenderer.BlurAmount = blurAmount;
<<<<<<< HEAD
            }));
=======
            },
            null, null));


            commands.Add(new Command("refreshrect", "Updates the dimensions of the selected items to match the ones defined in the prefab. Applied only in the subeditor.", (string[] args) =>
            {
                //TODO: maybe do this automatically during loading when possible?
                if (Screen.Selected == GameMain.SubEditorScreen)
                {
                    if (!MapEntity.SelectedAny)
                    {
                        ThrowError("You have to select item(s) first!");
                    }
                    else
                    {                        
                        foreach (var mapEntity in MapEntity.SelectedList)
                        {
                            if (mapEntity is Item item)
                            {
                                item.Rect = new Rectangle(item.Rect.X, item.Rect.Y, 
                                    (int)(item.Prefab.sprite.size.X * item.Prefab.Scale), 
                                    (int)(item.Prefab.sprite.size.Y * item.Prefab.Scale));
                            }
                            else if (mapEntity is Structure structure)
                            {
                                if (!structure.ResizeHorizontal)
                                {
                                    structure.Rect = new Rectangle(structure.Rect.X, structure.Rect.Y,
                                        (int)structure.Prefab.ScaledSize.X,
                                        structure.Rect.Height);
                                }
                                if (!structure.ResizeVertical)
                                {
                                    structure.Rect = new Rectangle(structure.Rect.X, structure.Rect.Y,
                                        structure.Rect.Width,
                                        (int)structure.Prefab.ScaledSize.Y);
                                }
                            }
                        }
                    }
                }
            }, isCheat: false));
>>>>>>> 093995e4
#endif

            commands.Add(new Command("dumptexts", "dumptexts [filepath]: Extracts all the texts from the given text xml and writes them into a file (using the same filename, but with the .txt extension). If the filepath is omitted, the EnglishVanilla.xml file is used.", (string[] args) =>
            {
                string filePath = args.Length > 0 ? args[0] : "Content/Texts/EnglishVanilla.xml";
                var doc = XMLExtensions.TryLoadXml(filePath);
                if (doc?.Root == null) return;
                List<string> lines = new List<string>();
                foreach (XElement element in doc.Root.Elements())
                {
                    lines.Add(element.ElementInnerText());
                }
                File.WriteAllLines(Path.GetFileNameWithoutExtension(filePath) + ".txt", lines);
            },
            () =>
            {
                var files = TextManager.GetTextFiles().Select(f => f.Replace("\\", "/"));
                return new string[][]
                {
                    TextManager.GetTextFiles().Where(f => Path.GetExtension(f)==".xml").ToArray()
                };
            }));

            commands.Add(new Command("loadtexts", "loadtexts [sourcefile] [destinationfile]: Loads all lines of text from a given .txt file and inserts them sequientially into the elements of an xml file. If the file paths are omitted, EnglishVanilla.txt and EnglishVanilla.xml are used.", (string[] args) =>
            {
                string sourcePath = args.Length > 0 ? args[0] : "Content/Texts/EnglishVanilla.txt";
                string destinationPath = args.Length > 1 ? args[1] : "Content/Texts/EnglishVanilla.xml";

                string[] lines;
                try
                {
                    lines = File.ReadAllLines(sourcePath);
                }
                catch (Exception e)
                {
                    ThrowError("Reading the file \"" + sourcePath + "\" failed.", e);
                    return;
                }
                var doc = XMLExtensions.TryLoadXml(destinationPath);
                int i = 0;
                foreach (XElement element in doc.Root.Elements())
                {
                    if (i >= lines.Length)
                    {
                        ThrowError("Error while loading texts to the xml file. The xml has more elements than the number of lines in the text file.");
                        return;
                    }
                    element.Value = lines[i];
                    i++;
                }
                doc.Save(destinationPath);
            },
            () =>
            {
                var files = TextManager.GetTextFiles().Select(f => f.Replace("\\", "/"));
                return new string[][]
                {
                    files.Where(f => Path.GetExtension(f)==".txt").ToArray(),
                    files.Where(f => Path.GetExtension(f)==".xml").ToArray()
                };
            }));

            commands.Add(new Command("updatetextfile", "updatetextfile [sourcefile] [destinationfile]: Inserts all the xml elements that are only present in the source file into the destination file. Can be used to update outdated translation files more easily.", (string[] args) =>
            {
                if (args.Length < 2) return;
                string sourcePath = args[0];
                string destinationPath = args[1];

                var sourceDoc = XMLExtensions.TryLoadXml(sourcePath);
                var destinationDoc = XMLExtensions.TryLoadXml(destinationPath);

                XElement destinationElement = destinationDoc.Root.Elements().First();
                foreach (XElement element in sourceDoc.Root.Elements())
                {
                    if (destinationDoc.Root.Element(element.Name) == null)
                    {
                        element.Value = "!!!!!!!!!!!!!" + element.Value;
                        destinationElement.AddAfterSelf(element);
                    }
                    XNode nextNode = destinationElement.NextNode;
                    while ((!(nextNode is XElement) || nextNode == element) && nextNode != null) nextNode = nextNode.NextNode;
                    destinationElement = nextNode as XElement;
                }
                destinationDoc.Save(destinationPath);
            },
            () =>
            {
                var files = TextManager.GetTextFiles().Where(f => Path.GetExtension(f) == ".xml").Select(f => f.Replace("\\", "/")).ToArray();
                return new string[][]
                {
                    files,
                    files
                };
            }));

            commands.Add(new Command("dumpentitytexts", "dumpentitytexts [filepath]: gets the names and descriptions of all entity prefabs and writes them into a file along with xml tags that can be used in translation files. If the filepath is omitted, the file is written to Content/Texts/EntityTexts.txt", (string[] args) =>
            {
                string filePath = args.Length > 0 ? args[0] : "Content/Texts/EntityTexts.txt";
                List<string> lines = new List<string>();
                foreach (MapEntityPrefab me in MapEntityPrefab.List)
                {
                    lines.Add("<EntityName." + me.Identifier + ">" + me.Name + "</" + me.Identifier + ".Name>");
                    lines.Add("<EntityDescription." + me.Identifier + ">" + me.Description + "</" + me.Identifier + ".Description>");
                }
                File.WriteAllLines(filePath, lines);
            }));


            commands.Add(new Command("cleanbuild", "", (string[] args) =>
            {
                GameMain.Config.MusicVolume = 0.5f;
                GameMain.Config.SoundVolume = 0.5f;
                NewMessage("Music and sound volume set to 0.5", Color.Green);

                GameMain.Config.GraphicsWidth = 0;
                GameMain.Config.GraphicsHeight = 0;
                GameMain.Config.WindowMode = WindowMode.Fullscreen;
                NewMessage("Resolution set to 0 x 0 (screen resolution will be used)", Color.Green);
                NewMessage("Fullscreen enabled", Color.Green);

                GameSettings.ShowUserStatisticsPrompt = true;

                GameSettings.VerboseLogging = false;

                if (GameMain.Config.MasterServerUrl != "http://www.undertowgames.com/baromaster")
                {
                    ThrowError("MasterServerUrl \"" + GameMain.Config.MasterServerUrl + "\"!");
                }

                GameMain.Config.Save();

                var saveFiles = System.IO.Directory.GetFiles(SaveUtil.SaveFolder);

                foreach (string saveFile in saveFiles)
                {
                    System.IO.File.Delete(saveFile);
                    NewMessage("Deleted " + saveFile, Color.Green);
                }

                if (System.IO.Directory.Exists(System.IO.Path.Combine(SaveUtil.SaveFolder, "temp")))
                {
                    System.IO.Directory.Delete(System.IO.Path.Combine(SaveUtil.SaveFolder, "temp"), true);
                    NewMessage("Deleted temp save folder", Color.Green);
                }

                if (System.IO.Directory.Exists(ServerLog.SavePath))
                {
                    var logFiles = System.IO.Directory.GetFiles(ServerLog.SavePath);

                    foreach (string logFile in logFiles)
                    {
                        System.IO.File.Delete(logFile);
                        NewMessage("Deleted " + logFile, Color.Green);
                    }
                }

                if (System.IO.File.Exists("filelist.xml"))
                {
                    System.IO.File.Delete("filelist.xml");
                    NewMessage("Deleted filelist", Color.Green);
                }

                if (System.IO.File.Exists("Data/bannedplayers.txt"))
                {
                    System.IO.File.Delete("Data/bannedplayers.txt");
                    NewMessage("Deleted bannedplayers.txt", Color.Green);
                }

                if (System.IO.File.Exists("Submarines/TutorialSub.sub"))
                {
                    System.IO.File.Delete("Submarines/TutorialSub.sub");

                    NewMessage("Deleted TutorialSub from the submarine folder", Color.Green);
                }

                /*if (System.IO.File.Exists(GameServer.SettingsFile))
                {
                    System.IO.File.Delete(GameServer.SettingsFile);
                    NewMessage("Deleted server settings", Color.Green);
                }

                if (System.IO.File.Exists(GameServer.ClientPermissionsFile))
                {
                    System.IO.File.Delete(GameServer.ClientPermissionsFile);
                    NewMessage("Deleted client permission file", Color.Green);
                }*/

                if (System.IO.File.Exists("crashreport.log"))
                {
                    System.IO.File.Delete("crashreport.log");
                    NewMessage("Deleted crashreport.log", Color.Green);
                }

                if (!System.IO.File.Exists("Content/Map/TutorialSub.sub"))
                {
                    ThrowError("TutorialSub.sub not found!");
                }
            }));
            
            AssignOnClientExecute(
                "giveperm",
                (string[] args) =>
                {
                    if (args.Length < 1) return;

                    if (!int.TryParse(args[0], out int id))
                    {
                        ThrowError("\"" + id + "\" is not a valid client ID.");
                        return;
                    }

                    NewMessage("Valid permissions are:", Color.White);
                    foreach (ClientPermissions permission in Enum.GetValues(typeof(ClientPermissions)))
                    {
                        NewMessage(" - " + permission.ToString(), Color.White);
                    }
                    ShowQuestionPrompt("Permission to grant to client #" + id + "?", (perm) =>
                    {
                        GameMain.Client.SendConsoleCommand("giveperm " + id + " " + perm);
                    });
                }
            );

            AssignOnClientExecute(
                "revokeperm",
                (string[] args) =>
                {
                    if (args.Length < 1) return;

                    if (!int.TryParse(args[0], out int id))
                    {
                        ThrowError("\"" + id + "\" is not a valid client ID.");
                        return;
                    }

                    NewMessage("Valid permissions are:", Color.White);
                    foreach (ClientPermissions permission in Enum.GetValues(typeof(ClientPermissions)))
                    {
                        NewMessage(" - " + permission.ToString(), Color.White);
                    }

                    ShowQuestionPrompt("Permission to revoke from client #" + id + "?", (perm) =>
                    {
                        GameMain.Client.SendConsoleCommand("revokeperm " + id + " " + perm);
                    });
                }
            );

            AssignOnClientExecute(
                "giverank",
                (string[] args) =>
                {
                    if (args.Length < 1) return;

                    if (!int.TryParse(args[0], out int id))
                    {
                        ThrowError("\"" + id + "\" is not a valid client ID.");
                        return;
                    }

                    NewMessage("Valid ranks are:", Color.White);
                    foreach (PermissionPreset permissionPreset in PermissionPreset.List)
                    {
                        NewMessage(" - " + permissionPreset.Name, Color.White);
                    }
                    ShowQuestionPrompt("Rank to grant to client #" + id + "?", (rank) =>
                    {
                        GameMain.Client.SendConsoleCommand("giverank " + id + " " + rank);
                    });
                }
            );

            AssignOnClientExecute(
                "givecommandperm",
                (string[] args) =>
                {
                    if (args.Length < 1) return;

                    if (!int.TryParse(args[0], out int id))
                    {
                        ThrowError("\"" + id + "\" is not a valid client ID.");
                        return;
                    }

                    ShowQuestionPrompt("Console command permissions to grant to client #" + id + "? You may enter multiple commands separated with a space.", (commandNames) =>
                    {
                        GameMain.Client.SendConsoleCommand("givecommandperm " + id + " " + commandNames);
                    });
                }
            );

            AssignOnClientExecute(
                "revokecommandperm",
                (string[] args) =>
                {
                    //TODO: revoke lol
                    if (args.Length < 1) return;

                    if (!int.TryParse(args[0], out int id))
                    {
                        ThrowError("\"" + id + "\" is not a valid client ID.");
                        return;
                    }

                    ShowQuestionPrompt("Console command permissions to grant to client #" + id + "? You may enter multiple commands separated with a space.", (commandNames) =>
                    {
                        GameMain.Client.SendConsoleCommand("givecommandperm " + id + " " + commandNames);
                    });
                }
            );

            AssignOnClientExecute(
                "showperm",
                (string[] args) =>
                {
                    if (args.Length < 1) return;

                    if (!int.TryParse(args[0], out int id))
                    {
                        ThrowError("\"" + id + "\" is not a valid client ID.");
                        return;
                    }

                    GameMain.Client.SendConsoleCommand("showperm " + id);
                }
            );

            AssignOnClientExecute(
                "banip",
                (string[] args) =>
                {
                    if (GameMain.Client == null || args.Length == 0) return;
                    ShowQuestionPrompt("Reason for banning the ip \"" + args[0] + "\"?", (reason) =>
                    {
                        ShowQuestionPrompt("Enter the duration of the ban (leave empty to ban permanently, or use the format \"[days] d [hours] h\")", (duration) =>
                        {
                            TimeSpan? banDuration = null;
                            if (!string.IsNullOrWhiteSpace(duration))
                            {
                                if (!TryParseTimeSpan(duration, out TimeSpan parsedBanDuration))
                                {
                                    ThrowError("\"" + duration + "\" is not a valid ban duration. Use the format \"[days] d [hours] h\", \"[days] d\" or \"[hours] h\".");
                                    return;
                                }
                                banDuration = parsedBanDuration;
                            }

                            GameMain.Client.SendConsoleCommand(
                                "banip " +
                                args[0] + " " +
                                (banDuration.HasValue ? banDuration.Value.TotalSeconds.ToString() : "0") + " " +
                                reason);
                        });
                    });
                }
            );

            commands.Add(new Command("unban", "unban [name]: Unban a specific client.", (string[] args) =>
            {
                if (GameMain.Client == null || args.Length == 0) return;
                string clientName = string.Join(" ", args);
                GameMain.Client.UnbanPlayer(clientName, "");
            }));

            commands.Add(new Command("unbanip", "unbanip [ip]: Unban a specific IP.", (string[] args) =>
            {
                if (GameMain.Client == null || args.Length == 0) return;
                GameMain.Client.UnbanPlayer("", args[0]);
            }));

            AssignOnClientExecute(
                "campaigndestination|setcampaigndestination",
                (string[] args) =>
                {
                    var campaign = GameMain.GameSession?.GameMode as CampaignMode;
                    if (campaign == null)
                    {
                        ThrowError("No campaign active!");
                        return;
                    }

                    if (args.Length == 0)
                    {
                        int i = 0;
                        foreach (LocationConnection connection in campaign.Map.CurrentLocation.Connections)
                        {
                            NewMessage("     " + i + ". " + connection.OtherLocation(campaign.Map.CurrentLocation).Name, Color.White);
                            i++;
                        }
                        ShowQuestionPrompt("Select a destination (0 - " + (campaign.Map.CurrentLocation.Connections.Count - 1) + "):", (string selectedDestination) =>
                        {
                            int destinationIndex = -1;
                            if (!int.TryParse(selectedDestination, out destinationIndex)) return;
                            if (destinationIndex < 0 || destinationIndex >= campaign.Map.CurrentLocation.Connections.Count)
                            {
                                NewMessage("Index out of bounds!", Color.Red);
                                return;
                            }
                            GameMain.Client.SendConsoleCommand("campaigndestination " + destinationIndex);
                        });
                    }
                    else
                    {
                        int destinationIndex = -1;
                        if (!int.TryParse(args[0], out destinationIndex)) return;
                        if (destinationIndex < 0 || destinationIndex >= campaign.Map.CurrentLocation.Connections.Count)
                        {
                            NewMessage("Index out of bounds!", Color.Red);
                            return;
                        }
                        GameMain.Client.SendConsoleCommand("campaigndestination " + destinationIndex);
                    }
                }
            );

            commands.Add(new Command("reloadtextures|reloadtexture", "", (string[] args) =>
            {
                if (Screen.Selected is SubEditorScreen subScreen)
                {
                    if (!MapEntity.SelectedAny)
                    {
                        ThrowError("You have to select item(s)/structure(s) first!");
                    }
                    else
                    {
                        MapEntity.SelectedList.ForEach(e => e.Sprite?.ReloadTexture());
                    }
                }
                else
                {
                    var character = Character.Controlled;
                    var item = character?.FocusedItem;
                    if (item != null)
                    {
                        item.Sprite.ReloadTexture();
                    }
                    else if (character != null)
                    {
                        foreach (var limb in character.AnimController.Limbs)
                        {
                            limb.Sprite?.ReloadTexture();
                            limb.DamagedSprite?.ReloadTexture();
                            limb.DeformSprite?.Sprite.ReloadTexture();
                            // TODO: update specular
                            limb.WearingItems.ForEach(i => i.Sprite.ReloadTexture());
                            limb.OtherWearables.ForEach(w => w.Sprite.ReloadTexture());
                        }
                    }
                    else
                    {
                        ThrowError("Not controlling any character!");
                        return;
                    }
                }
            }, isCheat: true));

            commands.Add(new Command("limbscale", "Note: the changes are not saved!", (string[] args) =>
            {
                var character = Character.Controlled;
                if (character == null)
                {
                    ThrowError("Not controlling any character!");
                    return;
                }
                if (args.Length == 0)
                {
                    ThrowError("Please give the value after the command.");
                    return;
                }
                if (!float.TryParse(args[0], NumberStyles.Number, CultureInfo.InvariantCulture, out float value))
                {
                    ThrowError("Failed to parse float value from the arguments");
                    return;
                }
                RagdollParams ragdollParams = character.AnimController.RagdollParams;
                ragdollParams.LimbScale = value;
                var pos = character.WorldPosition;
                character.AnimController.Recreate();
                character.TeleportTo(pos);
            }, isCheat: true));

            commands.Add(new Command("jointscale", "Note: the changes are not saved!", (string[] args) =>
            {
                var character = Character.Controlled;
                if (character == null)
                {
                    ThrowError("Not controlling any character!");
                    return;
                }
                if (args.Length == 0)
                {
                    ThrowError("Please give the value after the command.");
                    return;
                }
                if (!float.TryParse(args[0], NumberStyles.Number, CultureInfo.InvariantCulture, out float value))
                {
                    ThrowError("Failed to parse float value from the arguments");
                    return;
                }
                RagdollParams ragdollParams = character.AnimController.RagdollParams;
                ragdollParams.JointScale = value;
                var pos = character.WorldPosition;
                character.AnimController.Recreate();
                character.TeleportTo(pos);
            }, isCheat: true));

            commands.Add(new Command("ragdollscale", "Note: the changes are not saved!", (string[] args) =>
            {
                var character = Character.Controlled;
                if (character == null)
                {
                    ThrowError("Not controlling any character!");
                    return;
                }
                if (args.Length == 0)
                {
                    ThrowError("Please give the value after the command.");
                    return;
                }
                if (!float.TryParse(args[0], NumberStyles.Number, CultureInfo.InvariantCulture, out float value))
                {
                    ThrowError("Failed to parse float value from the arguments");
                    return;
                }
                RagdollParams ragdollParams = character.AnimController.RagdollParams;
                ragdollParams.LimbScale = value;
                ragdollParams.JointScale = value;
                var pos = character.WorldPosition;
                character.AnimController.Recreate();
                character.TeleportTo(pos);
            }, isCheat: true));

            commands.Add(new Command("recreateragdoll", "", (string[] args) =>
            {
                var character = (args.Length == 0) ? Character.Controlled : FindMatchingCharacter(args, true);
                if (character == null)
                {
                    ThrowError("Not controlling any character!");
                    return;
                }
                var pos = character.WorldPosition;
                character.AnimController.Recreate();
                character.TeleportTo(pos);
            }, isCheat: true));

            commands.Add(new Command("resetragdoll", "", (string[] args) =>
            {
                var character = (args.Length == 0) ? Character.Controlled : FindMatchingCharacter(args, true);
                if (character == null)
                {
                    ThrowError("Not controlling any character!");
                    return;
                }
                character.AnimController.ResetRagdoll();
            }, isCheat: true));

            commands.Add(new Command("reloadwearables|reloadxml", "In game, reloads the xml where limbs and wearable sprites (clothing) of the character is defined. In subeditor, reloads the xml definition of the selected item(s)/structure(s).", args =>
            {
                if (Screen.Selected is SubEditorScreen subScreen)
                {
                    if (!MapEntity.SelectedAny)
                    {
                        ThrowError("You have to select item(s)/structure(s) first!");
                    }
                    else
                    {
                        MapEntity.SelectedList.ForEach(e => e.Sprite?.ReloadXML());
                    }
                }
                else
                {
                    var character = (args.Length == 0) ? Character.Controlled : FindMatchingCharacter(args, true);
                    if (character == null)
                    {
                        ThrowError("Not controlling any character!");
                        return;
                    }
                    foreach (var limb in character.AnimController.Limbs)
                    {
                        limb.WearingItems.ForEach(i => i.Sprite.ReloadXML());
                        limb.OtherWearables.ForEach(w => w.Sprite.ReloadXML());
                    }
                }
            }, isCheat: true));
        }
    }
}<|MERGE_RESOLUTION|>--- conflicted
+++ resolved
@@ -427,17 +427,10 @@
                     var lightComponent = item.GetComponent<LightComponent>();
                     if (lightComponent != null) lightComponent.LightColor =
                         new Color(
-<<<<<<< HEAD
-                            (lightComponent.LightColor.R / 255.0f) * (color.R / 255.0f),
-                            (lightComponent.LightColor.G / 255.0f) * (color.G / 255.0f),
-                            (lightComponent.LightColor.B / 255.0f) * (color.B / 255.0f),
-                            (lightComponent.LightColor.A / 255.0f) * (color.A / 255.0f));
-=======
                             (lightComponent.LightColor.R / 255.0f) * value.X, 
                             (lightComponent.LightColor.G / 255.0f) * value.Y,
                             (lightComponent.LightColor.B / 255.0f) * value.Z,
                             (lightComponent.LightColor.A / 255.0f) * value.W);
->>>>>>> 093995e4
                 }
             }, isCheat: false));
 
@@ -811,11 +804,7 @@
                 WaterRenderer.DistortionScale = new Vector2(distortScaleX, distortScaleY);
                 WaterRenderer.DistortionStrength = new Vector2(distortStrengthX, distortStrengthY);
                 WaterRenderer.BlurAmount = blurAmount;
-<<<<<<< HEAD
-            }));
-=======
-            },
-            null, null));
+            }));
 
 
             commands.Add(new Command("refreshrect", "Updates the dimensions of the selected items to match the ones defined in the prefab. Applied only in the subeditor.", (string[] args) =>
@@ -856,7 +845,6 @@
                     }
                 }
             }, isCheat: false));
->>>>>>> 093995e4
 #endif
 
             commands.Add(new Command("dumptexts", "dumptexts [filepath]: Extracts all the texts from the given text xml and writes them into a file (using the same filename, but with the .txt extension). If the filepath is omitted, the EnglishVanilla.xml file is used.", (string[] args) =>
