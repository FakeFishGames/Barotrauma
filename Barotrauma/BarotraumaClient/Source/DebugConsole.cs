--- conflicted
+++ resolved
@@ -190,9 +190,6 @@
 
         private static void InitProjectSpecific()
         {
-<<<<<<< HEAD
-            commands.Add(new Command("startclient", CommandType.Generic, "", (string[] args) =>
-=======
             commands.Add(new Command("autohull", "", (string[] args) =>
             {
                 if (Screen.Selected != GameMain.SubEditorScreen) return;
@@ -210,8 +207,7 @@
                 }
             }));
 
-            commands.Add(new Command("startclient", "", (string[] args) =>
->>>>>>> fa52c667
+            commands.Add(new Command("startclient", CommandType.Generic, "", (string[] args) =>
             {
                 if (args.Length == 0) return;
 
@@ -249,11 +245,7 @@
                 GameMain.SubEditorScreen.Select();
             }));
 
-<<<<<<< HEAD
             commands.Add(new Command("editcharacter", CommandType.Generic, "", (string[] args) =>
-=======
-            commands.Add(new Command("editcharacter", "", (string[] args) =>
->>>>>>> fa52c667
             {
                 GameMain.CharacterEditorScreen.Select();
             }));
@@ -368,16 +360,7 @@
                 }
             }));
 
-<<<<<<< HEAD
             commands.Add(new Command("debugdraw", CommandType.Render, "debugdraw: Toggle the debug drawing mode on/off.", (string[] args) =>
-=======
-            commands.Add(new Command("messagebox", "", (string[] args) =>
-            {
-                new GUIMessageBox("", string.Join(" ", args));
-            }));
-
-            commands.Add(new Command("debugdraw", "debugdraw: Toggle the debug drawing mode on/off.", (string[] args) =>
->>>>>>> fa52c667
             {
                 GameMain.DebugDraw = !GameMain.DebugDraw;
 #if CLIENT
