--- conflicted
+++ resolved
@@ -131,14 +131,8 @@
         private static void UpdateGUIFrame(Item item, Character character)
         {
             if (frame == null) return;
-<<<<<<< HEAD
 
-            bool unfixedFound = false;
             foreach (GUIComponent child in frame.Children)
-=======
-            
-            foreach (GUIComponent child in frame.children)
->>>>>>> 3031ae7d
             {
                 FixRequirement requirement = child.UserData as FixRequirement;
                 if (requirement == null) continue;
@@ -154,7 +148,7 @@
                     {
                         bool itemFound = (character.Inventory.FindItem(itemName) != null);
                         
-                        GUIComponent component = child.children.Find(c => c.UserData as string == itemName);
+                        GUIComponent component = child.Children.Find(c => c.UserData as string == itemName);
                         GUITextBlock text = component as GUITextBlock;
                         if (text != null) text.TextColor = itemFound ? Color.LightGreen : Color.Red;                        
                     }
@@ -164,7 +158,7 @@
                         float characterSkill = character.GetSkillLevel(skill.Name);
                         bool sufficientSkill = characterSkill >= skill.Level;
 
-                        GUIComponent component = child.children.Find(c => c.UserData as Skill == skill);
+                        GUIComponent component = child.Children.Find(c => c.UserData as Skill == skill);
                         GUITextBlock text = component as GUITextBlock;
                         if (text != null) text.TextColor = sufficientSkill ? Color.LightGreen : Color.Red;                        
                     }
