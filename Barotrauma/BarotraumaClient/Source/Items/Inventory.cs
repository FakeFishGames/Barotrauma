--- conflicted
+++ resolved
@@ -1,5 +1,4 @@
-﻿using Barotrauma.Extensions;
-using Barotrauma.Items.Components;
+﻿using Barotrauma.Items.Components;
 using Barotrauma.Networking;
 using Lidgren.Network;
 using Microsoft.Xna.Framework;
@@ -127,16 +126,12 @@
                 
         protected static Sprite slotSpriteSmall, slotSpriteHorizontal, slotSpriteVertical, slotSpriteRound;
         public static Sprite EquipIndicator, EquipIndicatorOn;
-<<<<<<< HEAD
 
         protected Point screenResolution;
 
         // temp -> todo: calculate when the inventory is created.
         public Rectangle backgroundFrame;
 
-=======
-        
->>>>>>> 19650990
         public float HideTimer;
 
         private bool isSubInventory;
