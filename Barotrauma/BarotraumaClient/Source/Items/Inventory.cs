--- conflicted
+++ resolved
@@ -788,13 +788,8 @@
                     {
                         GUI.DrawRectangle(spriteBatch, new Rectangle(rect.X, rect.Bottom - 8, rect.Width, 8), Color.Black * 0.8f, true);
                         GUI.DrawRectangle(spriteBatch,
-<<<<<<< HEAD
-                            new Rectangle(rect.X, rect.Bottom - 8, (int)(rect.Width * item.Condition / item.MaxCondition), 8),  // should the condition fraction be inside braces?
+                            new Rectangle(rect.X, rect.Bottom - 8, (int)(rect.Width * item.Condition / item.MaxCondition), 8),
                             Color.Lerp(Color.Red, Color.Green, item.Condition / item.MaxCondition) * 0.8f, true);
-=======
-                            new Rectangle(rect.X, rect.Bottom - 8, (int)(rect.Width * item.Condition / item.Prefab.Health), 8),
-                            Color.Lerp(Color.Red, Color.Green, item.Condition / item.Prefab.Health) * 0.8f, true);
->>>>>>> d97bcd6a
                     }
 
                     if (itemContainer != null)
@@ -802,20 +797,12 @@
                         float containedState = 0.0f;
                         if (itemContainer.ShowConditionInContainedStateIndicator)
                         {
-<<<<<<< HEAD
                             containedState = item.Condition / item.MaxCondition;
-=======
-                            containedState = item.Condition / item.Prefab.Health;
->>>>>>> d97bcd6a
                         }
                         else
                         {
                             containedState = itemContainer.Inventory.Capacity == 1 ?
-<<<<<<< HEAD
                                 (itemContainer.Inventory.Items[0] == null ? 0.0f : itemContainer.Inventory.Items[0].Condition / itemContainer.Inventory.Items[0].MaxCondition) :
-=======
-                                (itemContainer.Inventory.Items[0] == null ? 0.0f : itemContainer.Inventory.Items[0].Condition / item.Prefab.Health) :
->>>>>>> d97bcd6a
                                 itemContainer.Inventory.Items.Count(i => i != null) / (float)itemContainer.Inventory.capacity;
                         }
 
