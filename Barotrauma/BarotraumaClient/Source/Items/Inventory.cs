--- conflicted
+++ resolved
@@ -177,7 +177,7 @@
 
             private string GetTooltip(Item item)
             {
-                if (item == null) return null;
+                if (item == null) { return null; }
 
                 string toolTip = "";
                 if (GameMain.DebugDraw)
@@ -216,6 +216,17 @@
                             }
                         }
                     }
+                    if (item.Prefab.ShowContentsInTooltip && item.OwnInventory != null)
+                    {
+                        foreach (string itemName in item.OwnInventory.Items.Where(it => it != null).Select(it => it.Name).Distinct())
+                        {
+                            int itemCount = item.OwnInventory.Items.Count(it => it != null && it.Name == itemName);
+                            description += itemCount == 1 ?
+                                "\n    " + itemName :
+                                "\n    " + itemName + " x" + itemCount;
+                        }
+                    }
+
                     toolTip = string.IsNullOrEmpty(description) ?
                         item.Name :
                         item.Name + '\n' + description;
@@ -958,72 +969,9 @@
 
             if (selectedSlot != null && selectedSlot.Item != null)
             {
-<<<<<<< HEAD
                 Rectangle slotRect = selectedSlot.Slot.Rect;
                 slotRect.Location += selectedSlot.Slot.DrawOffset.ToPoint();
                 DrawToolTip(spriteBatch, selectedSlot.Tooltip, slotRect, selectedSlot.TooltipColorData);
-=======
-                Item item = selectedSlot.ParentInventory.Items[selectedSlot.SlotIndex];
-                if (item != null)
-                {
-                    string toolTip = "";
-                    if (GameMain.DebugDraw)
-                    {
-                        toolTip = item.ToString();
-                    }
-                    else
-                    {
-                        string description = item.Description;
-                        if (item.Prefab.Identifier == "idcard")
-                        {
-                            string[] readTags = item.Tags.Split(',');
-                            string idName = null;
-                            string idJob = null;
-                            foreach (string tag in readTags)
-                            {
-                                string[] s = tag.Split(':');
-                                if (s[0] == "name")
-                                    idName = s[1];
-                                if (s[0] == "job")
-                                    idJob = s[1];
-                            }
-                            if (idName != null)
-                            {
-                                if (idJob == null)
-                                {
-                                    description = TextManager.GetWithVariable("IDCardName", "[name]", idName);
-                                }
-                                else
-                                {
-                                    description = TextManager.GetWithVariables("IDCardNameJob", new string[2] { "[name]", "[job]" }, new string[2] { idName, idJob }, new bool[2] { false, true });
-                                }
-                                if (!string.IsNullOrEmpty(item.Description))
-                                {
-                                    description = description + " " + item.Description;
-                                }
-                            }
-                        }
-                        if (item.Prefab.ShowContentsInTooltip && item.OwnInventory != null)
-                        {
-                            foreach (string itemName in item.OwnInventory.Items.Where(it => it != null).Select(it => it.Name).Distinct())
-                            {
-                                int itemCount = item.OwnInventory.Items.Count(it => it != null && it.Name == itemName);
-                                description += itemCount == 1 ?
-                                    "\n    " + itemName :
-                                    "\n    " + itemName + " x" + itemCount;
-                            }
-                        }
-
-                        toolTip = string.IsNullOrEmpty(description) ?
-                            item.Name :
-                            item.Name + '\n' + description;
-                    }
-
-                    Rectangle slotRect = selectedSlot.Slot.Rect;
-                    slotRect.Location += selectedSlot.Slot.DrawOffset.ToPoint();
-                    DrawToolTip(spriteBatch, toolTip, slotRect);
-                }
->>>>>>> 469b693a
             }
         }
 
