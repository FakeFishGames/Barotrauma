--- conflicted
+++ resolved
@@ -431,11 +431,7 @@
 
             foreach (ItemComponent ic in activeHUDs)
             {
-<<<<<<< HEAD
-                if (ic.CanBeSelected) ic.UpdateHUD(character, deltaTime, cam);
-=======
-                ic.UpdateHUD(character, deltaTime);
->>>>>>> cd5d99a1
+                ic.UpdateHUD(character, deltaTime, cam);
             }
         }
 
