﻿using Barotrauma.Items.Components;
using Barotrauma.Networking;
using FarseerPhysics;
using Lidgren.Network;
using Microsoft.Xna.Framework;
using Microsoft.Xna.Framework.Graphics;
using Microsoft.Xna.Framework.Input;
using System;
using System.Collections.Generic;
using System.Linq;

namespace Barotrauma
{
    partial class Item : MapEntity, IDamageable, ISerializableEntity, IServerSerializable, IClientSerializable
    {
        private List<ItemComponent> activeHUDs = new List<ItemComponent>();

        public override Sprite Sprite
        {
            get { return prefab.GetActiveSprite(condition); }
        }

        public Color GetSpriteColor()
        {
            Color color = spriteColor;
            if (prefab.UseContainedSpriteColor && ownInventory != null)
            {
                for (int i = 0; i < ownInventory.Items.Length; i++)
                {
                    if (ownInventory.Items[i] != null)
                    {
                        color = ownInventory.Items[i].spriteColor;
                        break;
                    }
                }
            }
            return color;
        }

        public override void Draw(SpriteBatch spriteBatch, bool editing, bool back = true)
        {
            if (!Visible) return;
            
            Color color = (IsSelected && editing) ? Color.Red : GetSpriteColor();
            if (isHighlighted) color = Color.Orange;

            Sprite activeSprite = prefab.sprite;
            BrokenItemSprite fadeInBrokenSprite = null;
            float fadeInBrokenSpriteAlpha = 0.0f;
            if (condition < 100.0f)
            {
                for (int i = 0; i < prefab.BrokenSprites.Count; i++)
                {
                    if (condition <= prefab.BrokenSprites[i].MaxCondition)
                    {
                        activeSprite = prefab.BrokenSprites[i].Sprite;
                        break;
                    }

                    if (prefab.BrokenSprites[i].FadeIn)
                    {
                        float min = i > 0 ? prefab.BrokenSprites[i].MaxCondition : 0.0f;
                        float max = i < prefab.BrokenSprites.Count - 1 ? prefab.BrokenSprites[i + 1].MaxCondition : 100.0f;
                        fadeInBrokenSpriteAlpha = 1.0f - ((condition - min) / (max - min));
                        if (fadeInBrokenSpriteAlpha > 0.0f && fadeInBrokenSpriteAlpha < 1.0f)
                        {
                            fadeInBrokenSprite = prefab.BrokenSprites[i];
                        }
                    }
                }
            }

            Sprite selectedSprite = prefab.GetActiveSprite(condition);

            if (selectedSprite != null)
            {
                SpriteEffects oldEffects = selectedSprite.effects;
                selectedSprite.effects ^= SpriteEffects;

                float depth = GetDrawDepth();

                if (body == null)
                {
                    bool flipHorizontal = (SpriteEffects & SpriteEffects.FlipHorizontally) != 0;
                    bool flipVertical = (SpriteEffects & SpriteEffects.FlipVertically) != 0;

                    if (prefab.ResizeHorizontal || prefab.ResizeVertical || flipHorizontal || flipVertical)
                    {
                        selectedSprite.DrawTiled(spriteBatch, new Vector2(DrawPosition.X - rect.Width / 2, -(DrawPosition.Y + rect.Height / 2)), new Vector2(rect.Width, rect.Height), color: color);
                        fadeInBrokenSprite?.Sprite.DrawTiled(spriteBatch, new Vector2(DrawPosition.X - rect.Width / 2, -(DrawPosition.Y + rect.Height / 2)), new Vector2(rect.Width, rect.Height), color: color * fadeInBrokenSpriteAlpha,
                            depth: selectedSprite.Depth - 0.000001f);

                    }
                    else
                    {
                        selectedSprite.Draw(spriteBatch, new Vector2(DrawPosition.X, -DrawPosition.Y), color, 0.0f, 1.0f, SpriteEffects.None, depth);
                        fadeInBrokenSprite?.Sprite.Draw(spriteBatch, new Vector2(DrawPosition.X, -DrawPosition.Y), color * fadeInBrokenSpriteAlpha, 0.0f, 1.0f, SpriteEffects.None, depth - 0.000001f);
                    }

                }
                else if (body.Enabled)
                {
                    var holdable = GetComponent<Holdable>();
                    if (holdable != null && holdable.Picker?.AnimController != null)
                    {
                        if (holdable.Picker.SelectedItems[0] == this)
                        {
                            Limb holdLimb = holdable.Picker.AnimController.GetLimb(LimbType.RightHand);
                            depth = holdLimb.sprite.Depth + 0.000001f;
                            foreach (WearableSprite wearableSprite in holdLimb.WearingItems)
                            {
                                if (!wearableSprite.InheritLimbDepth && wearableSprite.Sprite != null) depth = Math.Min(wearableSprite.Sprite.Depth, depth);
                            }
                        }
                        else if (holdable.Picker.SelectedItems[1] == this)
                        {
                            Limb holdLimb = holdable.Picker.AnimController.GetLimb(LimbType.LeftHand);
                            depth = holdLimb.sprite.Depth - 0.000001f;
                            foreach (WearableSprite wearableSprite in holdLimb.WearingItems)
                            {
                                if (!wearableSprite.InheritLimbDepth && wearableSprite.Sprite != null) depth = Math.Max(wearableSprite.Sprite.Depth, depth);
                            }
                        }
                    }
                    body.Draw(spriteBatch, selectedSprite, color, depth);
                    if (fadeInBrokenSprite != null) body.Draw(spriteBatch, fadeInBrokenSprite.Sprite, color * fadeInBrokenSpriteAlpha, depth - 0.000001f);
                }

                selectedSprite.effects = oldEffects;
            }

            //use a backwards for loop because the drawable components may disable drawing, 
            //causing them to be removed from the list
            for (int i = drawableComponents.Count - 1; i >= 0; i--)
            {
                drawableComponents[i].Draw(spriteBatch, editing);
            }

            if (GameMain.DebugDraw)
            {
                aiTarget?.Draw(spriteBatch);
                var containedItems = ContainedItems;
                if (containedItems != null)
                {
                    foreach (Item item in containedItems)
                    {
                        item.AiTarget?.Draw(spriteBatch);
                    }
                }
            }

            if (!editing || (body != null && !body.Enabled))
            {
                return;
            }

            if (IsSelected || isHighlighted)
            {
                GUI.DrawRectangle(spriteBatch, new Vector2(DrawPosition.X - rect.Width / 2, -(DrawPosition.Y + rect.Height / 2)), new Vector2(rect.Width, rect.Height), Color.Green, false, 0, (int)Math.Max((1.5f / GameScreen.Selected.Cam.Zoom), 1.0f));

                foreach (Rectangle t in prefab.Triggers)
                {
                    Rectangle transformedTrigger = TransformTrigger(t);

                    Vector2 rectWorldPos = new Vector2(transformedTrigger.X, transformedTrigger.Y);
                    if (Submarine != null) rectWorldPos += Submarine.Position;
                    rectWorldPos.Y = -rectWorldPos.Y;

                    GUI.DrawRectangle(spriteBatch,
                        rectWorldPos,
                        new Vector2(transformedTrigger.Width, transformedTrigger.Height),
                        Color.Green,
                        false,
                        0,
                        (int)Math.Max((1.5f / GameScreen.Selected.Cam.Zoom), 1.0f));
                }
            }

            if (!ShowLinks) return;

            foreach (MapEntity e in linkedTo)
            {
                GUI.DrawLine(spriteBatch,
                    new Vector2(WorldPosition.X, -WorldPosition.Y),
                     new Vector2(e.WorldPosition.X, -e.WorldPosition.Y),
                    Color.Red * 0.3f);
            }
        }

        public override void UpdateEditing(Camera cam)
        {
            if (editingHUD == null || editingHUD.UserData as Item != this)
            {
                editingHUD = CreateEditingHUD(Screen.Selected != GameMain.SubEditorScreen);
            }

            editingHUD.UpdateManually((float)Timing.Step);

            if (Screen.Selected != GameMain.SubEditorScreen) return;

            if (!Linkable) return;

            if (!PlayerInput.KeyDown(Keys.Space)) return;
            bool lClick = PlayerInput.LeftButtonClicked();
            bool rClick = PlayerInput.RightButtonClicked();
            if (!lClick && !rClick) return;

            Vector2 position = cam.ScreenToWorld(PlayerInput.MousePosition);

            if (lClick)
            {
                foreach (MapEntity entity in mapEntityList)
                {
                    if (entity == this || !entity.IsHighlighted) continue;
                    if (linkedTo.Contains(entity)) continue;
                    if (!entity.IsMouseOn(position)) continue;

                    linkedTo.Add(entity);
                    if (entity.Linkable && entity.linkedTo != null) entity.linkedTo.Add(this);
                }
            }
            else
            {
                foreach (MapEntity entity in mapEntityList)
                {
                    if (entity == this || !entity.IsHighlighted) continue;
                    if (!linkedTo.Contains(entity)) continue;
                    if (!entity.IsMouseOn(position)) continue;

                    linkedTo.Remove(entity);
                    if (entity.linkedTo != null && entity.linkedTo.Contains(this)) entity.linkedTo.Remove(this);
                }
            }
        }

        public override void DrawEditing(SpriteBatch spriteBatch, Camera cam)
        {
            if (editingHUD != null && editingHUD.UserData == this) editingHUD.DrawManually(spriteBatch);
        }

        private GUIComponent CreateEditingHUD(bool inGame = false)
        {
            int width = 450, height = 150;
            int x = GameMain.GraphicsWidth / 2 - width / 2, y = 30;
            
            editingHUD = new GUIListBox(new RectTransform(new Point(width, height), GUI.Canvas) { ScreenSpaceOffset = new Point(x, y) })
            {
                UserData = this
            };

            GUIListBox listBox = (GUIListBox)editingHUD;
            listBox.Spacing = 5;
            
            var itemEditor = new SerializableEntityEditor(listBox.Content.RectTransform, this, inGame, showName: true);
            
            if (!inGame && Linkable)
            {
                itemEditor.AddCustomContent(new GUITextBlock(new RectTransform(new Point(editingHUD.Rect.Width, 20)), 
                    TextManager.Get("HoldToLink"), font: GUI.SmallFont), 1);
            }            

            foreach (ItemComponent ic in components)
            {
                if (ic.requiredItems.Count == 0)
                {
                    if (inGame)
                    {
                        if (SerializableProperty.GetProperties<InGameEditable>(ic).Count == 0) continue;
                    }
                    else
                    {
                        if (SerializableProperty.GetProperties<Editable>(ic).Count == 0) continue;
                    }
                }

                var componentEditor = new SerializableEntityEditor(listBox.Content.RectTransform, ic, inGame, showName: !inGame);
                
                if (inGame) continue;

                foreach (RelatedItem relatedItem in ic.requiredItems)
                {
                    var textBlock = new GUITextBlock(new RectTransform(new Point(editingHUD.Rect.Width, 20)),
                        relatedItem.Type.ToString() + " required", font: GUI.SmallFont)
                    {
                        Padding = new Vector4(10.0f, 0.0f, 10.0f, 0.0f)
                    };
                    componentEditor.AddCustomContent(textBlock, 1);

                    GUITextBox namesBox = new GUITextBox(new RectTransform(new Vector2(0.5f, 1.0f), textBlock.RectTransform, Anchor.CenterRight))
                    {
                        Font = GUI.SmallFont,
                        Text = relatedItem.JoinedNames
                    };

                    namesBox.OnDeselected += (textBox, key) =>
                    {
                        relatedItem.JoinedNames = textBox.Text;
                        textBox.Text = relatedItem.JoinedNames;
                    };

                    namesBox.OnEnterPressed += (textBox, text) =>
                    {
                        relatedItem.JoinedNames = text;
                        textBox.Text = relatedItem.JoinedNames;
                        return true;
                    };
                }
            }

            int contentHeight = editingHUD.Children.Sum(c => c.Rect.Height) + (listBox.CountChildren - 1) * listBox.Spacing;
            editingHUD.RectTransform.NonScaledSize =
                new Point(editingHUD.RectTransform.NonScaledSize.X, MathHelper.Clamp(contentHeight, 50, editingHUD.RectTransform.NonScaledSize.Y));

            return editingHUD;
        }
        
        public virtual void UpdateHUD(Camera cam, Character character, float deltaTime)
        {
            if (condition <= 0.0f)
            {
                FixRequirement.UpdateHud(this, character);
                return;
            }

            if (HasInGameEditableProperties)
            {
                UpdateEditing(cam);
            }

            activeHUDs.Clear();
            //the HUD of the component with the highest priority will be drawn
            //if all components have a priority of 0, all of them are drawn
            ItemComponent maxPriorityHUD = null;            
            foreach (ItemComponent ic in components)
            {
                if (ic.CanBeSelected && ic.HudPriority > 0 && ic.ShouldDrawHUD(character) &&
                    (maxPriorityHUD == null || ic.HudPriority > maxPriorityHUD.HudPriority))
                {
                    maxPriorityHUD = ic;
                }
            }

            if (maxPriorityHUD != null)
            {
                activeHUDs.Add(maxPriorityHUD);
            }
            else
            {
                foreach (ItemComponent ic in components)
                {
                    if (ic.CanBeSelected && ic.ShouldDrawHUD(character)) activeHUDs.Add(ic);
                }
            }

            foreach (ItemComponent ic in activeHUDs)
            {
                if (ic.CanBeSelected) ic.UpdateHUD(character, deltaTime);
            }
        }

        public virtual void DrawHUD(SpriteBatch spriteBatch, Camera cam, Character character)
        {
            if (HasInGameEditableProperties)
            {
                DrawEditing(spriteBatch, cam);
            }
            
            foreach (ItemComponent ic in activeHUDs)
            {
                if (ic.CanBeSelected) ic.DrawHUD(spriteBatch, character);
            }            
        }

        public override void AddToGUIUpdateList()
        {
            if (Screen.Selected is SubEditorScreen)
            {
                if (editingHUD != null) editingHUD.AddToGUIUpdateList();
            }
            else
            {
                if (HasInGameEditableProperties)
                {
                    if (editingHUD != null) editingHUD.AddToGUIUpdateList();
                }
            }

            if (Character.Controlled != null && Character.Controlled.SelectedConstruction == this)
            {
                if (condition <= 0.0f)
                {
                    FixRequirement.AddToGUIUpdateList();
                    return;
                }

                foreach (ItemComponent ic in activeHUDs)
                {
                    if (ic.CanBeSelected) ic.AddToGUIUpdateList();
                }
            }
        }
        
        public void ClientRead(ServerNetObject type, NetBuffer msg, float sendingTime)
        {
            if (type == ServerNetObject.ENTITY_POSITION)
            {
                ClientReadPosition(type, msg, sendingTime);
                return;
            }

            NetEntityEvent.Type eventType =
                (NetEntityEvent.Type)msg.ReadRangedInteger(0, Enum.GetValues(typeof(NetEntityEvent.Type)).Length - 1);

            switch (eventType)
            {
                case NetEntityEvent.Type.ComponentState:
                    int componentIndex = msg.ReadRangedInteger(0, components.Count - 1);
                    (components[componentIndex] as IServerSerializable).ClientRead(type, msg, sendingTime);
                    break;
                case NetEntityEvent.Type.InventoryState:
                    int containerIndex = msg.ReadRangedInteger(0, components.Count - 1);
                    (components[containerIndex] as ItemContainer).Inventory.ClientRead(type, msg, sendingTime);
                    break;
                case NetEntityEvent.Type.Repair:
                    for (int i = 0; i < FixRequirements.Count; i++)
                    {
                        ushort fixerID = msg.ReadUInt16();
                        FixRequirements[i].CurrentFixer = fixerID == 0 ? null : FindEntityByID(fixerID) as Character;
                        FixRequirements[i].FixProgress = msg.ReadRangedSingle(0.0f, 1.0f, 8);
                    }
                    break;
                case NetEntityEvent.Type.Status:
                    condition = msg.ReadRangedSingle(0.0f, prefab.Health, 8);

                    if (FixRequirements.Count > 0)
                    {
                        if (Condition <= 0.0f)
                        {
                            for (int i = 0; i < FixRequirements.Count; i++)
                                FixRequirements[i].FixProgress = msg.ReadRangedSingle(0.0f, 1.0f, 8);
                        }
                        else
                        {
                            for (int i = 0; i < FixRequirements.Count; i++)
                                FixRequirements[i].FixProgress = 1.0f;
                        }
                    }
                    break;
                case NetEntityEvent.Type.ApplyStatusEffect:
                    ActionType actionType = (ActionType)msg.ReadRangedInteger(0, Enum.GetValues(typeof(ActionType)).Length - 1);
                    ushort targetID = msg.ReadUInt16();
                    byte targetLimbID = msg.ReadByte();

                    Character target = FindEntityByID(targetID) as Character;
<<<<<<< HEAD
                    Limb targetLimb = targetLimbID < target.AnimController.Limbs.Length ? target.AnimController.Limbs[targetLimbID] : null;

                    ApplyStatusEffects(actionType, (float)Timing.Step, target, targetLimb, true);
=======
                    //ignore deltatime - using an item with the useOnSelf buttons is instantaneous
                    ApplyStatusEffects(actionType, 1.0f, target, true);
>>>>>>> 1a5a7674
                    break;
                case NetEntityEvent.Type.ChangeProperty:
                    ReadPropertyChange(msg);
                    break;
                case NetEntityEvent.Type.Invalid:
                    break;
            }
        }

        public void ClientWrite(NetBuffer msg, object[] extraData = null)
        {
            if (extraData == null || extraData.Length == 0 || !(extraData[0] is NetEntityEvent.Type))
            {
                return;
            }

            NetEntityEvent.Type eventType = (NetEntityEvent.Type)extraData[0];
            msg.WriteRangedInteger(0, Enum.GetValues(typeof(NetEntityEvent.Type)).Length - 1, (int)eventType);
            switch (eventType)
            {
                case NetEntityEvent.Type.ComponentState:
                    int componentIndex = (int)extraData[1];
                    msg.WriteRangedInteger(0, components.Count - 1, componentIndex);
                    (components[componentIndex] as IClientSerializable).ClientWrite(msg, extraData);
                    break;
                case NetEntityEvent.Type.InventoryState:
                    int containerIndex = (int)extraData[1];
                    msg.WriteRangedInteger(0, components.Count - 1, containerIndex);
                    (components[containerIndex] as ItemContainer).Inventory.ClientWrite(msg, extraData);
                    break;
                case NetEntityEvent.Type.Repair:
                    if (FixRequirements.Count > 0)
                    {
                        int requirementIndex = (int)extraData[1];
                        msg.WriteRangedInteger(0, FixRequirements.Count - 1, requirementIndex);
                    }
                    break;
                case NetEntityEvent.Type.ApplyStatusEffect:
                    UInt16 characterID = (UInt16)extraData[1];
                    Limb targetLimb = (Limb)extraData[2];

                    Character targetCharacter = FindEntityByID(characterID) as Character;

                    msg.Write(characterID);
                    msg.Write(targetCharacter == null ? (byte)255 : (byte)Array.IndexOf(targetCharacter.AnimController.Limbs, targetLimb));               
                    break;
                case NetEntityEvent.Type.ChangeProperty:
                    WritePropertyChange(msg, extraData);
                    break;
            }
            msg.WritePadBits();
        }
        
        public void ClientReadPosition(ServerNetObject type, NetBuffer msg, float sendingTime)
        {
            Vector2 newPosition = new Vector2(msg.ReadFloat(), msg.ReadFloat());
            float newRotation = msg.ReadRangedSingle(0.0f, MathHelper.TwoPi, 7);
            bool awake = msg.ReadBoolean();
            Vector2 newVelocity = Vector2.Zero;
            
            if (awake)
            {
                newVelocity = new Vector2(
                    msg.ReadRangedSingle(-MaxVel, MaxVel, 12),
                    msg.ReadRangedSingle(-MaxVel, MaxVel, 12));
            }

            if (!MathUtils.IsValid(newPosition) || !MathUtils.IsValid(newRotation) || !MathUtils.IsValid(newVelocity))
            {
                string errorMsg = "Received invalid position data for the item \"" + Name
                    + "\" (position: " + newPosition + ", rotation: " + newRotation + ", velocity: " + newVelocity + ")";
#if DEBUG
                DebugConsole.ThrowError(errorMsg);
#endif
                GameAnalyticsManager.AddErrorEventOnce("Item.ClientReadPosition:InvalidData" + ID,
                    GameAnalyticsSDK.Net.EGAErrorSeverity.Error,
                    errorMsg);
                return;
            }

            if (body == null)
            {
                DebugConsole.ThrowError("Received a position update for an item with no physics body (" + Name + ")");
                return;
            }

            body.FarseerBody.Awake = awake;
            if (body.FarseerBody.Awake)
            {
                if ((newVelocity - body.LinearVelocity).LengthSquared() > 8.0f * 8.0f) body.LinearVelocity = newVelocity;
            }
            else
            {
                try
                {
                    body.FarseerBody.Enabled = false;
                }
                catch (Exception e)
                {
                    DebugConsole.ThrowError("Exception in PhysicsBody.Enabled = false (" + body.PhysEnabled + ")", e);
                    if (body.UserData != null) DebugConsole.NewMessage("PhysicsBody UserData: " + body.UserData.GetType().ToString(), Color.Red);
                    if (GameMain.World.ContactManager == null) DebugConsole.NewMessage("ContactManager is null!", Color.Red);
                    else if (GameMain.World.ContactManager.BroadPhase == null) DebugConsole.NewMessage("Broadphase is null!", Color.Red);
                    if (body.FarseerBody.FixtureList == null) DebugConsole.NewMessage("FixtureList is null!", Color.Red);
                }
            }

            if ((newPosition - SimPosition).Length() > body.LinearVelocity.Length() * 2.0f)
            {
                if (body.SetTransform(newPosition, newRotation))
                {
                    Vector2 displayPos = ConvertUnits.ToDisplayUnits(body.SimPosition);
                    rect.X = (int)(displayPos.X - rect.Width / 2.0f);
                    rect.Y = (int)(displayPos.Y + rect.Height / 2.0f);
                }
            }
        }

        public void CreateClientEvent<T>(T ic) where T : ItemComponent, IClientSerializable
        {
            if (GameMain.Client == null) return;

            int index = components.IndexOf(ic);
            if (index == -1) return;

            GameMain.Client.CreateEntityEvent(this, new object[] { NetEntityEvent.Type.ComponentState, index });
        }
    }
}<|MERGE_RESOLUTION|>--- conflicted
+++ resolved
@@ -452,14 +452,10 @@
                     byte targetLimbID = msg.ReadByte();
 
                     Character target = FindEntityByID(targetID) as Character;
-<<<<<<< HEAD
                     Limb targetLimb = targetLimbID < target.AnimController.Limbs.Length ? target.AnimController.Limbs[targetLimbID] : null;
-
-                    ApplyStatusEffects(actionType, (float)Timing.Step, target, targetLimb, true);
-=======
                     //ignore deltatime - using an item with the useOnSelf buttons is instantaneous
-                    ApplyStatusEffects(actionType, 1.0f, target, true);
->>>>>>> 1a5a7674
+                    ApplyStatusEffects(actionType, 1.0f, target, targetLimb, true);
+
                     break;
                 case NetEntityEvent.Type.ChangeProperty:
                     ReadPropertyChange(msg);
