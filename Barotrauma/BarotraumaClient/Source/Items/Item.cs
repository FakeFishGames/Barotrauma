--- conflicted
+++ resolved
@@ -57,14 +57,7 @@
                 return parentInventory == null && (body == null || body.Enabled) && ShowItems;
             }
         }
-<<<<<<< HEAD
-
-        [Serialize(false, true), Editable(ToolTip = "Enable if you want to display the item HUD side by side with another item's HUD, when linked together. ")]
-        public bool DisplaySideBySideWhenLinked { get; set; }
-
-=======
               
->>>>>>> 1d918a53
         public float SpriteRotation;
 
         public Color GetSpriteColor()
