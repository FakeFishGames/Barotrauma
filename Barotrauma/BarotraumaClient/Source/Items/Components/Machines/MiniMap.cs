--- conflicted
+++ resolved
@@ -78,12 +78,8 @@
             {
                 CreateHUD();
             }
-
-<<<<<<< HEAD
+            
             float distort = 1.0f - item.Condition / item.MaxCondition;
-=======
-            float distort = 1.0f - item.Condition / item.Prefab.Health;
->>>>>>> d97bcd6a
             foreach (HullData hullData in hullDatas.Values)
             {
                 hullData.DistortionTimer -= deltaTime;
