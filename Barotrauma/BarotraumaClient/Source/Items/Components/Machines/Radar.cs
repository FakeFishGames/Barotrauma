--- conflicted
+++ resolved
@@ -38,11 +38,7 @@
 
         public override void UpdateHUD(Character character, float deltaTime)
         {
-<<<<<<< HEAD
-            GuiFrame.UpdateManually((float)Timing.Step);
-=======
-            GuiFrame.Update(deltaTime);
->>>>>>> 3a478a98
+            GuiFrame.UpdateManually(deltaTime);
 
             for (int i = radarBlips.Count - 1; i >= 0; i--)
             {
