--- conflicted
+++ resolved
@@ -21,11 +21,7 @@
 
         public override void UpdateHUD(Character character, float deltaTime)
         {
-<<<<<<< HEAD
-            GuiFrame.UpdateManually((float)Timing.Step);
-=======
-            GuiFrame.Update(deltaTime);
->>>>>>> 3031ae7d
+            GuiFrame.UpdateManually(deltaTime);
         }
 
         private bool ToggleActive(GUIButton button, object obj)
