--- conflicted
+++ resolved
@@ -125,16 +125,8 @@
                 OnSelected = (tickBox) =>
                 {
                     useDirectionalPing = tickBox.Selected;
-<<<<<<< HEAD
-                    directionalSlider.Enabled = useDirectionalPing;
+
                     if (GameMain.Client != null)
-=======
-                    if (GameMain.Server != null)
-                    {
-                        item.CreateServerEvent(this);
-                    }
-                    else if (GameMain.Client != null)
->>>>>>> becab8be
                     {
                         item.CreateClientEvent(this);
                         correctionTimer = CorrectionDelay;
