﻿using Barotrauma.Networking;
using FarseerPhysics;
using Microsoft.Xna.Framework;
using Microsoft.Xna.Framework.Graphics;
using System;

namespace Barotrauma.Items.Components
{
    partial class Steering : Powered, IServerSerializable, IClientSerializable
    {
        private GUITickBox autopilotTickBox, maintainPosTickBox;
        private GUITickBox levelEndTickBox, levelStartTickBox;

        private GUIComponent steerArea;

        public bool LevelStartSelected
        {
            get { return levelStartTickBox.Selected; }
            set { levelStartTickBox.Selected = value; }
        }

        public bool LevelEndSelected
        {
            get { return levelEndTickBox.Selected; }
            set { levelEndTickBox.Selected = value; }
        }

        public bool MaintainPos
        {
            get { return maintainPosTickBox.Selected; }
            set { maintainPosTickBox.Selected = value; }
        }

        partial void InitProjSpecific()
        {
            var paddedFrame = new GUIFrame(new RectTransform(new Vector2(0.95f, 0.9f), GuiFrame.RectTransform, Anchor.Center), style: null)
            {
                CanBeFocused = false
            };
            var tickBoxContainer = new GUILayoutGroup(new RectTransform(new Vector2(0.15f, 1.0f), paddedFrame.RectTransform) { AbsoluteOffset = new Point(0, 30) })
            {
                AbsoluteSpacing = 5
            };

            autopilotTickBox = new GUITickBox(new RectTransform(new Point(20, 20), tickBoxContainer.RectTransform),
                TextManager.Get("SteeringAutoPilot"))
            {
                OnSelected = (GUITickBox box) =>
                {
                    AutoPilot = box.Selected;
                    unsentChanges = true;

                    return true;
                }
            };

            maintainPosTickBox = new GUITickBox(new RectTransform(new Point(20, 20), tickBoxContainer.RectTransform),
                TextManager.Get("SteeringMaintainPos"), font: GUI.SmallFont)
            {
                Enabled = false,
                OnSelected = ToggleMaintainPosition
            };

<<<<<<< HEAD
            levelStartTickBox = new GUITickBox(new RectTransform(new Point(20, 20), tickBoxContainer.RectTransform),
                GameMain.GameSession == null ? "" : ToolBox.LimitString(GameMain.GameSession.StartLocation.Name, 20),
                font: GUI.SmallFont)
            {
                Enabled = false,
                OnSelected = SelectDestination
            };

            levelEndTickBox = new GUITickBox(new RectTransform(new Point(20, 20), tickBoxContainer.RectTransform),
                GameMain.GameSession == null ? "" : ToolBox.LimitString(GameMain.GameSession.EndLocation.Name, 20),
                font: GUI.SmallFont)
            {
                Enabled = false,
                OnSelected = SelectDestination
            };

            var textContainer = new GUILayoutGroup(new RectTransform(new Vector2(0.15f, 0.5f), paddedFrame.RectTransform, Anchor.BottomLeft), childAnchor: Anchor.BottomLeft)
            {
                AbsoluteSpacing = 5
            };

            string steeringVelX = TextManager.Get("SteeringVelocityX");
            string steeringVelY = TextManager.Get("SteeringVelocityY");
            string steeringDepth = TextManager.Get("SteeringDepth");
            new GUITextBlock(new RectTransform(new Point(100, 15), textContainer.RectTransform), "")
            {
                TextGetter = () =>
                {
                    Vector2 vel = controlledSub == null ? Vector2.Zero : controlledSub.Velocity;
                    var realWorldVel = ConvertUnits.ToDisplayUnits(vel.Y * Physics.DisplayToRealWorldRatio) * 3.6f;
                    return steeringVelY.Replace("[kph]", ((int)-realWorldVel).ToString());
                }
            };
            new GUITextBlock(new RectTransform(new Point(100, 15), textContainer.RectTransform), "")
            {
                TextGetter = () =>
                {
                    Vector2 vel = controlledSub == null ? Vector2.Zero : controlledSub.Velocity;
                    var realWorldVel = ConvertUnits.ToDisplayUnits(vel.X * Physics.DisplayToRealWorldRatio) * 3.6f;
                    return steeringVelX.Replace("[kph]", ((int)realWorldVel).ToString());
                }
            };
            new GUITextBlock(new RectTransform(new Point(100, 15), textContainer.RectTransform), "")
            {
                TextGetter = () =>
                {
                    Vector2 pos = controlledSub == null ? Vector2.Zero : controlledSub.Position;
                    float realWorldDepth = Level.Loaded == null ? 0.0f : Math.Abs(pos.Y - Level.Loaded.Size.Y) * Physics.DisplayToRealWorldRatio;
                    return steeringDepth.Replace("[m]", ((int)realWorldDepth).ToString());
                }
            };

            steerArea = new GUICustomComponent(new RectTransform(new Point(GuiFrame.Rect.Height, GuiFrame.Rect.Width), GuiFrame.RectTransform, Anchor.CenterRight) { AbsoluteOffset = new Point(10, 0) },
                (spriteBatch, guiCustomComponent) => { DrawHUD(spriteBatch, guiCustomComponent.Rect); }, null);
=======
            levelStartTickBox = new GUITickBox(
                new Rectangle(5, 70, 15, 15),
                GameMain.GameSession?.StartLocation == null ? "" : ToolBox.LimitString(GameMain.GameSession.StartLocation.Name, 20),
                Alignment.TopLeft, GUI.SmallFont, GuiFrame);
            levelStartTickBox.Enabled = false;
            levelStartTickBox.OnSelected = SelectDestination;

            levelEndTickBox = new GUITickBox(
                new Rectangle(5, 90, 15, 15),
                GameMain.GameSession?.EndLocation == null ? "" : ToolBox.LimitString(GameMain.GameSession.EndLocation.Name, 20),
                Alignment.TopLeft, GUI.SmallFont, GuiFrame);
            levelEndTickBox.Enabled = false;
            levelEndTickBox.OnSelected = SelectDestination;
>>>>>>> 57812d80
        }

        private bool ToggleMaintainPosition(GUITickBox tickBox)
        {
            unsentChanges = true;

            levelStartTickBox.Selected = false;
            levelEndTickBox.Selected = false;

            if (controlledSub == null)
            {
                posToMaintain = null;
            }
            else
            {
                posToMaintain = controlledSub.WorldPosition;
            }

            tickBox.Selected = true;

            return true;
        }

        public void DrawHUD(SpriteBatch spriteBatch, Rectangle rect)
        {
            int width = rect.Width, height = rect.Height;
            int x = rect.X;
            int y = rect.Y;
            
            if (voltage < minVoltage && currPowerConsumption > 0.0f) return;

            Rectangle velRect = new Rectangle(x + 20, y + 20, width - 40, height - 40);            
            GUI.DrawLine(spriteBatch,
                new Vector2(velRect.Center.X, velRect.Center.Y),
                new Vector2(velRect.Center.X + currVelocity.X, velRect.Center.Y - currVelocity.Y),
                Color.Gray);

            if (!AutoPilot)
            {
                Vector2 steeringInputPos = new Vector2(velRect.Center.X + steeringInput.X, velRect.Center.Y - steeringInput.Y);

                GUI.DrawLine(spriteBatch,
                    new Vector2(velRect.Center.X, velRect.Center.Y),
                    steeringInputPos,
                    Color.LightGray);

                GUI.DrawRectangle(spriteBatch, new Rectangle((int)steeringInputPos.X - 5, (int)steeringInputPos.Y - 5, 10, 10), Color.White);

                if (Vector2.Distance(PlayerInput.MousePosition, new Vector2(velRect.Center.X, velRect.Center.Y)) < 200.0f)
                {
                    GUI.DrawRectangle(spriteBatch, new Rectangle((int)steeringInputPos.X - 10, (int)steeringInputPos.Y - 10, 20, 20), Color.Red);
                }
            }
            else if (posToMaintain.HasValue && !LevelStartSelected && !LevelEndSelected)
            {
                Sonar sonar = item.GetComponent<Sonar>();
                if (sonar != null && controlledSub != null)
                {
                    Vector2 displayPosToMaintain = (posToMaintain.Value - controlledSub.WorldPosition) / sonar.Range * sonar.DisplayRadius;
                    displayPosToMaintain.Y = -displayPosToMaintain.Y;
                    displayPosToMaintain = displayPosToMaintain.ClampLength(velRect.Width * 0.45f);

                    displayPosToMaintain = velRect.Center.ToVector2() + displayPosToMaintain;
                    
                    GUI.DrawRectangle(spriteBatch, new Rectangle((int)displayPosToMaintain.X - 5, (int)displayPosToMaintain.Y - 5, 10, 10), Color.Red);
                }
            }

            Vector2 steeringPos = new Vector2(velRect.Center.X + targetVelocity.X * 0.9f, velRect.Center.Y - targetVelocity.Y * 0.9f);

            GUI.DrawLine(spriteBatch,
                new Vector2(velRect.Center.X, velRect.Center.Y),
                steeringPos,
                Color.CadetBlue, 0, 2);
        }

        public override void AddToGUIUpdateList()
        {
            GuiFrame.AddToGUIUpdateList();
        }

        public override void UpdateHUD(Character character, float deltaTime)
        {
            if (voltage < minVoltage && currPowerConsumption > 0.0f) return;

            if (Vector2.Distance(PlayerInput.MousePosition, steerArea.Rect.Center.ToVector2()) < steerArea.Rect.Width / 2)
            {
                if (PlayerInput.LeftButtonHeld())
                {
                    if (AutoPilot && !LevelStartSelected && !LevelEndSelected)
                    {
                        Vector2 inputPos = PlayerInput.MousePosition - steerArea.Rect.Center.ToVector2();
                        inputPos.Y = -inputPos.Y;
                        posToMaintain = controlledSub == null ? item.WorldPosition : controlledSub.WorldPosition
                            + inputPos / sonar.DisplayRadius * sonar.Range;                        
                    }
                    else
                    {
                        SteeringInput = PlayerInput.MousePosition - steerArea.Rect.Center.ToVector2();
                        steeringInput.Y = -steeringInput.Y;
                        steeringAdjustSpeed = character == null ? 
                            0.2f : MathHelper.Lerp(0.2f, 1.0f, character.GetSkillLevel("Helm") / 100.0f);
                    }
                    unsentChanges = true;
                }
            }
        }

        private bool SelectDestination(GUITickBox tickBox)
        {
            unsentChanges = true;

            if (tickBox == levelStartTickBox)
            {
                levelEndTickBox.Selected = false;
            }
            else
            {
                levelStartTickBox.Selected = false;
            }

            maintainPosTickBox.Selected = false;
            posToMaintain = null;
            tickBox.Selected = true;

            UpdatePath();

            return true;
        }

        public void ClientWrite(Lidgren.Network.NetBuffer msg, object[] extraData = null)
        {
            msg.Write(autoPilot);

            if (!autoPilot)
            {
                //no need to write steering info if autopilot is controlling
                msg.Write(steeringInput.X);
                msg.Write(steeringInput.Y);
            }
            else
            {
                msg.Write(posToMaintain != null);
                if (posToMaintain != null)
                {
                    msg.Write(((Vector2)posToMaintain).X);
                    msg.Write(((Vector2)posToMaintain).Y);
                }
                else
                {
                    msg.Write(LevelStartSelected);
                }
            }
        }
        
        public void ClientRead(ServerNetObject type, Lidgren.Network.NetBuffer msg, float sendingTime)
        {
            long msgStartPos = msg.Position;

            bool autoPilot                  = msg.ReadBoolean();
            Vector2 newSteeringInput        = steeringInput;
            Vector2 newTargetVelocity       = targetVelocity;
            float newSteeringAdjustSpeed    = steeringAdjustSpeed;
            bool maintainPos                = false;
            Vector2? newPosToMaintain       = null;
            bool headingToStart             = false;

            if (autoPilot)
            {
                maintainPos = msg.ReadBoolean();
                if (maintainPos)
                {
                    newPosToMaintain = new Vector2(
                        msg.ReadFloat(),
                        msg.ReadFloat());
                }
                else
                {
                    headingToStart = msg.ReadBoolean();
                }
            }
            else
            {
                newSteeringInput = new Vector2(msg.ReadFloat(), msg.ReadFloat());
                newTargetVelocity = new Vector2(msg.ReadFloat(), msg.ReadFloat());
                newSteeringAdjustSpeed = msg.ReadFloat();
            }

            if (correctionTimer > 0.0f)
            {
                int msgLength = (int)(msg.Position - msgStartPos);
                msg.Position = msgStartPos;
                StartDelayedCorrection(type, msg.ExtractBits(msgLength), sendingTime);
                return;
            }

            AutoPilot = autoPilot;

            if (!AutoPilot)
            {
                SteeringInput = newSteeringInput;
                TargetVelocity = newTargetVelocity;
                steeringAdjustSpeed = newSteeringAdjustSpeed;
            }
            else
            {
                MaintainPos = newPosToMaintain != null;
                posToMaintain = newPosToMaintain;

                if (posToMaintain == null)
                {
                    LevelStartSelected = headingToStart;
                    LevelEndSelected = !headingToStart;
                    UpdatePath();
                }
                else
                {
                    LevelStartSelected = false;
                    LevelEndSelected = false;
                }
            }
        }
    }
}<|MERGE_RESOLUTION|>--- conflicted
+++ resolved
@@ -60,10 +60,9 @@
                 Enabled = false,
                 OnSelected = ToggleMaintainPosition
             };
-
-<<<<<<< HEAD
+            
             levelStartTickBox = new GUITickBox(new RectTransform(new Point(20, 20), tickBoxContainer.RectTransform),
-                GameMain.GameSession == null ? "" : ToolBox.LimitString(GameMain.GameSession.StartLocation.Name, 20),
+                GameMain.GameSession?.StartLocation == null ? "" : ToolBox.LimitString(GameMain.GameSession.StartLocation.Name, 20),
                 font: GUI.SmallFont)
             {
                 Enabled = false,
@@ -71,7 +70,7 @@
             };
 
             levelEndTickBox = new GUITickBox(new RectTransform(new Point(20, 20), tickBoxContainer.RectTransform),
-                GameMain.GameSession == null ? "" : ToolBox.LimitString(GameMain.GameSession.EndLocation.Name, 20),
+                GameMain.GameSession?.EndLocation == null ? "" : ToolBox.LimitString(GameMain.GameSession.EndLocation.Name, 20),
                 font: GUI.SmallFont)
             {
                 Enabled = false,
@@ -116,21 +115,6 @@
 
             steerArea = new GUICustomComponent(new RectTransform(new Point(GuiFrame.Rect.Height, GuiFrame.Rect.Width), GuiFrame.RectTransform, Anchor.CenterRight) { AbsoluteOffset = new Point(10, 0) },
                 (spriteBatch, guiCustomComponent) => { DrawHUD(spriteBatch, guiCustomComponent.Rect); }, null);
-=======
-            levelStartTickBox = new GUITickBox(
-                new Rectangle(5, 70, 15, 15),
-                GameMain.GameSession?.StartLocation == null ? "" : ToolBox.LimitString(GameMain.GameSession.StartLocation.Name, 20),
-                Alignment.TopLeft, GUI.SmallFont, GuiFrame);
-            levelStartTickBox.Enabled = false;
-            levelStartTickBox.OnSelected = SelectDestination;
-
-            levelEndTickBox = new GUITickBox(
-                new Rectangle(5, 90, 15, 15),
-                GameMain.GameSession?.EndLocation == null ? "" : ToolBox.LimitString(GameMain.GameSession.EndLocation.Name, 20),
-                Alignment.TopLeft, GUI.SmallFont, GuiFrame);
-            levelEndTickBox.Enabled = false;
-            levelEndTickBox.OnSelected = SelectDestination;
->>>>>>> 57812d80
         }
 
         private bool ToggleMaintainPosition(GUITickBox tickBox)
