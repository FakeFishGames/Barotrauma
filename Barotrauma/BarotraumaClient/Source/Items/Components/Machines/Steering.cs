﻿using Barotrauma.Networking;
using FarseerPhysics;
using Microsoft.Xna.Framework;
using Microsoft.Xna.Framework.Input;
using Microsoft.Xna.Framework.Graphics;
using System;
using System.Linq;
using System.Collections.Generic;
using System.Xml.Linq;

namespace Barotrauma.Items.Components
{
    partial class Steering : Powered, IServerSerializable, IClientSerializable
    {
        enum Mode
        {
            AutoPilot,
            Manual
        };
        private GUITickBox autopilotTickBox, manualTickBox;

        enum Destination
        {
            MaintainPos,
            LevelEnd,
            LevelStart
        };
        private GUITickBox maintainPosTickBox, levelEndTickBox, levelStartTickBox;

        private GUIComponent statusContainer, dockingContainer;

        private GUIButton dockingButton;
        private string dockText, undockText;

        private GUIFrame autoPilotControlsDisabler;

        private GUIComponent steerArea;

        private GUITextBlock pressureWarningText;

        private GUITextBlock tipContainer;

        private string noPowerTip, autoPilotMaintainPosTip, autoPilotLevelStartTip, autoPilotLevelEndTip;

        private Sprite maintainPosIndicator, maintainPosOriginIndicator;
        private Sprite steeringIndicator;

        private Vector2 keyboardInput = Vector2.Zero;
        private float inputCumulation;

        private bool? swapDestinationOrder;

        private bool levelStartSelected;
        public bool LevelStartSelected
        {
            get { return levelStartTickBox.Selected; }
            set { levelStartTickBox.Selected = value; }
        }

        private bool levelEndSelected;
        public bool LevelEndSelected
        {
            get { return levelEndTickBox.Selected; }
            set { levelEndTickBox.Selected = value; }
        }

        private bool maintainPos;
        public bool MaintainPos
        {
            get { return maintainPosTickBox.Selected; }
            set { maintainPosTickBox.Selected = value; }
        }

        public bool DockingModeEnabled
        {
            get;
            set;
        }
        
        public DockingPort DockingSource, DockingTarget;

        private bool searchedConnectedDockingPort;

        partial void InitProjSpecific(XElement element)
        {
            int viewSize = (int)Math.Min(GuiFrame.Rect.Width - 150, GuiFrame.Rect.Height * 0.9f);
            var controlContainer = new GUIFrame(new RectTransform(new Vector2(0.3f, 0.35f), GuiFrame.RectTransform, Anchor.CenterLeft)
                { MinSize = new Point(150, 0), AbsoluteOffset = new Point((int)(viewSize * 0.99f), (int)(viewSize * 0.05f)) }, "SonarFrame");
            var paddedControlContainer = new GUILayoutGroup(new RectTransform(new Vector2(0.9f, 0.8f), controlContainer.RectTransform, Anchor.Center))
            {
                RelativeSpacing = 0.03f,
                Stretch = true
            };

            statusContainer = new GUIFrame(new RectTransform(new Vector2(0.3f, 0.25f), GuiFrame.RectTransform, Anchor.BottomLeft)
                { MinSize = new Point(150, 0), AbsoluteOffset = new Point((int)(viewSize * 0.9f), 0) }, "SonarFrame");
            var paddedStatusContainer = new GUILayoutGroup(new RectTransform(new Vector2(0.9f, 0.9f), statusContainer.RectTransform, Anchor.Center))
            {
                RelativeSpacing = 0.03f,
                Stretch = true
            };

            manualTickBox = new GUITickBox(new RectTransform(new Vector2(0.3f, 0.3f), paddedControlContainer.RectTransform),
                TextManager.Get("SteeringManual"), style: "GUIRadioButton")
            {
                Selected = true,
                OnSelected = (GUITickBox box) =>
                {
                    AutoPilot = !box.Selected;
                    unsentChanges = true;
                    user = Character.Controlled;

                    return true;
                }
            };
            autopilotTickBox = new GUITickBox(new RectTransform(new Vector2(0.3f, 0.3f), paddedControlContainer.RectTransform),
                TextManager.Get("SteeringAutoPilot"), style: "GUIRadioButton")
            {
                OnSelected = (GUITickBox box) =>
                {
                    AutoPilot = box.Selected;
                    if (AutoPilot && MaintainPos)
                    {
                        posToMaintain = controlledSub != null ?
                            controlledSub.WorldPosition :
                            item.Submarine == null ? item.WorldPosition : item.Submarine.WorldPosition;
                    }
                    unsentChanges = true;
                    user = Character.Controlled;

                    return true;
                }
            };

            GUIRadioButtonGroup modes = new GUIRadioButtonGroup();
            modes.AddRadioButton(Mode.AutoPilot, autopilotTickBox);
            modes.AddRadioButton(Mode.Manual, manualTickBox);
            modes.Selected = Mode.Manual;
            
            var autoPilotControls = new GUIFrame(new RectTransform(new Vector2(1.0f, 0.6f), paddedControlContainer.RectTransform), "InnerFrame");
            var paddedAutoPilotControls = new GUILayoutGroup(new RectTransform(new Vector2(0.8f), autoPilotControls.RectTransform, Anchor.Center))
            {
                Stretch = true,
                RelativeSpacing = 0.03f
            };

            maintainPosTickBox = new GUITickBox(new RectTransform(new Vector2(0.2f, 0.2f), paddedAutoPilotControls.RectTransform),
                TextManager.Get("SteeringMaintainPos"), font: GUI.SmallFont)
            {
                Enabled = false,
                Selected = maintainPos,
                OnSelected = tickBox =>
                {
                    if (maintainPos != tickBox.Selected)
                    {
                        unsentChanges = true;
                        user = Character.Controlled;
                        maintainPos = tickBox.Selected;
                        if (maintainPos)
                        {
                            if (controlledSub == null)
                            {
                                posToMaintain = null;
                            }
                            else
                            {
                                posToMaintain = controlledSub.WorldPosition;
                            }
                        }
                        else if (!LevelEndSelected && !LevelStartSelected)
                        {
                            AutoPilot = false;
                        }
                        if (!maintainPos)
                        {
                            posToMaintain = null;
                        }
                    }
                    return true;
                }
            };

            levelStartTickBox = new GUITickBox(new RectTransform(new Vector2(0.2f, 0.2f), paddedAutoPilotControls.RectTransform),
                GameMain.GameSession?.StartLocation == null ? "" : ToolBox.LimitString(GameMain.GameSession.StartLocation.Name, 20),
                font: GUI.SmallFont)
            {
                Enabled = false,
                Selected = levelStartSelected,
                OnSelected = tickBox =>
                {
                    if (levelStartSelected != tickBox.Selected)
                    {
                        unsentChanges = true;
                        user = Character.Controlled;
                        levelStartSelected = tickBox.Selected;
                        levelEndSelected = !levelStartSelected;
                        if (levelStartSelected)
                        {
                            UpdatePath();
                        }
                        else if (!MaintainPos && !LevelEndSelected)
                        {
                            AutoPilot = false;
                        }
                    }
                    return true;
                }
            };

            levelEndTickBox = new GUITickBox(new RectTransform(new Vector2(0.2f, 0.2f), paddedAutoPilotControls.RectTransform),
                GameMain.GameSession?.EndLocation == null ? "" : ToolBox.LimitString(GameMain.GameSession.EndLocation.Name, 20),
                font: GUI.SmallFont)
            {
                Enabled = false,
                Selected = levelEndSelected,
                OnSelected = tickBox =>
                {
                    if (levelEndSelected != tickBox.Selected)
                    {
                        unsentChanges = true;
                        user = Character.Controlled;
                        levelEndSelected = tickBox.Selected;
                        levelStartSelected = !levelEndSelected;
                        if (levelEndSelected)
                        {
                            UpdatePath();
                        }
                        else if (!MaintainPos && !LevelStartSelected)
                        {
                            AutoPilot = false;
                        }
                    }
                    return true;
                }
            };

            autoPilotControlsDisabler = new GUIFrame(new RectTransform(Vector2.One, autoPilotControls.RectTransform), "InnerFrame");

            GUIRadioButtonGroup destinations = new GUIRadioButtonGroup();
            destinations.AddRadioButton(Destination.MaintainPos, maintainPosTickBox);
            destinations.AddRadioButton(Destination.LevelStart, levelStartTickBox);
            destinations.AddRadioButton(Destination.LevelEnd, levelEndTickBox);
            destinations.Selected = maintainPos        ? Destination.MaintainPos :
                                    levelStartSelected ? Destination.LevelStart  : Destination.LevelEnd;
            
            string steeringVelX = TextManager.Get("SteeringVelocityX");
            string steeringVelY = TextManager.Get("SteeringVelocityY");
            string steeringDepth = TextManager.Get("SteeringDepth");
            new GUITextBlock(new RectTransform(new Vector2(1.0f, 0.25f), paddedStatusContainer.RectTransform), "")
            {
                TextGetter = () =>
                {
                    Vector2 vel = controlledSub == null ? Vector2.Zero : controlledSub.Velocity;
                    var realWorldVel = ConvertUnits.ToDisplayUnits(vel.Y * Physics.DisplayToRealWorldRatio) * 3.6f;
                    return steeringVelY.Replace("[kph]", ((int)-realWorldVel).ToString());
                }
            };
            new GUITextBlock(new RectTransform(new Vector2(1.0f, 0.25f), paddedStatusContainer.RectTransform), "")
            {
                TextGetter = () =>
                {
                    Vector2 vel = controlledSub == null ? Vector2.Zero : controlledSub.Velocity;
                    var realWorldVel = ConvertUnits.ToDisplayUnits(vel.X * Physics.DisplayToRealWorldRatio) * 3.6f;
                    return steeringVelX.Replace("[kph]", ((int)realWorldVel).ToString());
                }
            };
            new GUITextBlock(new RectTransform(new Vector2(1.0f, 0.25f), paddedStatusContainer.RectTransform), "")
            {
                TextGetter = () =>
                {
                    Vector2 pos = controlledSub == null ? Vector2.Zero : controlledSub.Position;
                    float realWorldDepth = Level.Loaded == null ? 0.0f : Math.Abs(pos.Y - Level.Loaded.Size.Y) * Physics.DisplayToRealWorldRatio;
                    return steeringDepth.Replace("[m]", ((int)realWorldDepth).ToString());
                }
            };

            pressureWarningText = new GUITextBlock(new RectTransform(new Vector2(1.0f, 0.25f), paddedStatusContainer.RectTransform), TextManager.Get("SteeringDepthWarning"), Color.Red)
            {
                Visible = false
            };

            tipContainer = new GUITextBlock(new RectTransform(new Vector2(0.25f, 0.12f), GuiFrame.RectTransform, Anchor.BottomLeft)
            { MinSize = new Point(150, 0), RelativeOffset = new Vector2(0.0f, -0.05f) }, "", wrap: true, style: "GUIToolTip")
            {
                AutoScale = true
            };

            noPowerTip = TextManager.Get("SteeringNoPowerTip");
            autoPilotMaintainPosTip = TextManager.Get("SteeringAutoPilotMaintainPosTip");
            autoPilotLevelStartTip = TextManager.Get("SteeringAutoPilotLocationTip").Replace("[locationname]", 
                GameMain.GameSession?.StartLocation == null ? "Start" : GameMain.GameSession.StartLocation.Name);
            autoPilotLevelEndTip = TextManager.Get("SteeringAutoPilotLocationTip").Replace("[locationname]", 
                GameMain.GameSession?.EndLocation == null ? "End" : GameMain.GameSession.EndLocation.Name);

            steerArea = new GUICustomComponent(new RectTransform(new Point(viewSize), GuiFrame.RectTransform, Anchor.CenterLeft),
                (spriteBatch, guiCustomComponent) => { DrawHUD(spriteBatch, guiCustomComponent.Rect); }, null);

            //docking interface ----------------------------------------------------
            dockingContainer = new GUIFrame(new RectTransform(new Vector2(0.3f, 0.25f), GuiFrame.RectTransform, Anchor.BottomLeft)
            { MinSize = new Point(150, 0), AbsoluteOffset = new Point((int)(viewSize * 0.9f), 0) }, style: null);
            var paddedDockingContainer = new GUIFrame(new RectTransform(new Vector2(0.9f, 0.9f), dockingContainer.RectTransform, Anchor.Center), style: null);

            //TODO: add new texts for these ("Dock" & "Undock")
            dockText = TextManager.Get("captain.dock");
            undockText = TextManager.Get("captain.undock");
            dockingButton = new GUIButton(new RectTransform(new Vector2(0.5f, 0.5f), paddedDockingContainer.RectTransform, Anchor.Center), dockText, style: "GUIButtonLarge")
            {
                OnClicked = (btn, userdata) =>
                {
                    item.SendSignal(0, "1", "toggle_docking", sender: Character.Controlled);
                    return true;
                }
            };
            dockingButton.Font = GUI.SmallFont;

            var leftButton = new GUIButton(new RectTransform(new Vector2(0.2f, 0.5f), paddedDockingContainer.RectTransform, Anchor.CenterLeft), "")
            {
                OnClicked = NudgeButtonClicked,
                UserData = -Vector2.UnitX
            };
            new GUIImage(new RectTransform(new Vector2(0.7f), leftButton.RectTransform, Anchor.Center), "GUIButtonHorizontalArrow").SpriteEffects = SpriteEffects.FlipHorizontally;
            var rightButton = new GUIButton(new RectTransform(new Vector2(0.2f, 0.5f), paddedDockingContainer.RectTransform, Anchor.CenterRight), "")
            {
                OnClicked = NudgeButtonClicked,
                UserData = Vector2.UnitX
            };
            new GUIImage(new RectTransform(new Vector2(0.7f), rightButton.RectTransform, Anchor.Center), "GUIButtonHorizontalArrow");
            var upButton = new GUIButton(new RectTransform(new Vector2(0.5f, 0.2f), paddedDockingContainer.RectTransform, Anchor.TopCenter), "")
            {
                OnClicked = NudgeButtonClicked,
                UserData = Vector2.UnitY
            };
            new GUIImage(new RectTransform(new Vector2(0.7f), upButton.RectTransform, Anchor.Center), "GUIButtonVerticalArrow");
            var downButton = new GUIButton(new RectTransform(new Vector2(0.5f, 0.2f), paddedDockingContainer.RectTransform, Anchor.BottomCenter), "")
            {
                OnClicked = NudgeButtonClicked,
                UserData = -Vector2.UnitY
            };
            new GUIImage(new RectTransform(new Vector2(0.7f), downButton.RectTransform, Anchor.Center), "GUIButtonVerticalArrow").SpriteEffects = SpriteEffects.FlipVertically;

            foreach (XElement subElement in element.Elements())
            {
                switch (subElement.Name.ToString().ToLowerInvariant())
                {
                    case "steeringindicator":
                        steeringIndicator = new Sprite(subElement);
                        break;
                    case "maintainposindicator":
                        maintainPosIndicator = new Sprite(subElement);
                        break;
                    case "maintainposoriginindicator":
                        maintainPosOriginIndicator = new Sprite(subElement);
                        break;
                }
            }
        }

        private void FindConnectedDockingPort()
        {
            DockingSource =
                (item.linkedTo.FirstOrDefault(l => l is Item item && item.GetComponent<DockingPort>() != null) as Item)?.GetComponent<DockingPort>();
            if (DockingSource == null)
            {
                var dockingConnection = item.Connections.FirstOrDefault(c => c.Name == "toggle_docking");
                if (dockingConnection != null)
                {
                    var connectedPorts = item.GetConnectedComponentsRecursive<DockingPort>(dockingConnection);
                    DockingSource = connectedPorts.Find(p => p.Item.Submarine == item.Submarine);
                }
            }
        }

        /// <summary>
        /// Makes the sonar view CustomComponent render the steering HUD, preventing it from being drawn behing the sonar
        /// </summary>
        public void AttachToSonarHUD(GUICustomComponent sonarView)
        {
            steerArea.Visible = false;
            sonarView.OnDraw += (spriteBatch, guiCustomComponent) => { DrawHUD(spriteBatch, guiCustomComponent.Rect); };
        }

        public void DrawHUD(SpriteBatch spriteBatch, Rectangle rect)
        {
            int width = rect.Width, height = rect.Height;
            int x = rect.X;
            int y = rect.Y;

            if (voltage < minVoltage && currPowerConsumption > 0.0f) return;

            Rectangle velRect = new Rectangle(x + 20, y + 20, width - 40, height - 40);
            Vector2 displaySubPos = (-sonar.DisplayOffset * sonar.Zoom) / sonar.Range * sonar.DisplayRadius * sonar.Zoom;
            displaySubPos.Y = -displaySubPos.Y;
            displaySubPos = displaySubPos.ClampLength(velRect.Width / 2);
            displaySubPos = steerArea.Rect.Center.ToVector2() + displaySubPos;
            
            if (!AutoPilot)
            {
                Vector2 unitSteeringInput = steeringInput / 100.0f;
                //map input from rectangle to circle
                Vector2 steeringInputPos = new Vector2(
                    steeringInput.X * (float)Math.Sqrt(1.0f - 0.5f * unitSteeringInput.Y * unitSteeringInput.Y),
                    -steeringInput.Y * (float)Math.Sqrt(1.0f - 0.5f * unitSteeringInput.X * unitSteeringInput.X));
                steeringInputPos += displaySubPos;

                if (steeringIndicator != null)
                {
                    Vector2 dir = steeringInputPos - displaySubPos;
                    float angle = (float)Math.Atan2(dir.Y, dir.X);
                    steeringIndicator.Draw(spriteBatch, displaySubPos, Color.White, origin: steeringIndicator.Origin, rotate: angle,
                        scale: new Vector2(dir.Length() / steeringIndicator.size.X, 1.0f));
                }
                else
                {
                    GUI.DrawLine(spriteBatch, displaySubPos, steeringInputPos, Color.LightGray);
                    GUI.DrawRectangle(spriteBatch, new Rectangle((int)steeringInputPos.X - 5, (int)steeringInputPos.Y - 5, 10, 10), Color.White);
                }

                if (velRect.Contains(PlayerInput.MousePosition))
                {
                    GUI.DrawRectangle(spriteBatch, new Rectangle((int)steeringInputPos.X - 4, (int)steeringInputPos.Y - 4, 8, 8), Color.Red, thickness: 2);
                }
            }
            else if (posToMaintain.HasValue && !LevelStartSelected && !LevelEndSelected)
            {
                Sonar sonar = item.GetComponent<Sonar>();
                if (sonar != null && controlledSub != null)
                {
                    Vector2 displayPosToMaintain = ((posToMaintain.Value - sonar.DisplayOffset * sonar.Zoom - controlledSub.WorldPosition)) / sonar.Range * sonar.DisplayRadius * sonar.Zoom;
                    displayPosToMaintain.Y = -displayPosToMaintain.Y;
                    displayPosToMaintain = displayPosToMaintain.ClampLength(velRect.Width / 2);
                    displayPosToMaintain = steerArea.Rect.Center.ToVector2() + displayPosToMaintain;

                    Color crosshairColor = Color.Orange * (0.5f + ((float)Math.Sin(Timing.TotalTime * 5.0f) + 1.0f) / 4.0f);
                    if (maintainPosIndicator != null)
                    {
                        maintainPosIndicator.Draw(spriteBatch, displayPosToMaintain, crosshairColor, scale: 0.5f * sonar.Zoom);
                    }
                    else
                    {
                        float crossHairSize = 8.0f;
                        GUI.DrawLine(spriteBatch, displayPosToMaintain + Vector2.UnitY * crossHairSize, displayPosToMaintain - Vector2.UnitY * crossHairSize, crosshairColor, width: 3);
                        GUI.DrawLine(spriteBatch, displayPosToMaintain + Vector2.UnitX * crossHairSize, displayPosToMaintain - Vector2.UnitX * crossHairSize, crosshairColor, width: 3);
                    }

                    if (maintainPosOriginIndicator != null)
                    {
                        maintainPosOriginIndicator.Draw(spriteBatch, displaySubPos, Color.Orange, scale: 0.5f * sonar.Zoom);
                    }
                    else
                    {
                        GUI.DrawRectangle(spriteBatch, new Rectangle((int)displaySubPos.X - 5, (int)displaySubPos.Y - 5, 10, 10), Color.Orange);
                    }
                }
            }
            
            //map velocity from rectangle to circle
            Vector2 unitTargetVel = targetVelocity / 100.0f;
            Vector2 steeringPos = new Vector2(
                targetVelocity.X * 0.9f * (float)Math.Sqrt(1.0f - 0.5f * unitTargetVel.Y * unitTargetVel.Y),
                -targetVelocity.Y * 0.9f * (float)Math.Sqrt(1.0f - 0.5f * unitTargetVel.X * unitTargetVel.X));
            steeringPos += displaySubPos;


            if (steeringIndicator != null)
            {
                Vector2 dir = steeringPos - displaySubPos;
                float angle = (float)Math.Atan2(dir.Y, dir.X);
                steeringIndicator.Draw(spriteBatch, displaySubPos, Color.Gray, origin: steeringIndicator.Origin, rotate: angle,
                    scale: new Vector2(dir.Length() / steeringIndicator.size.X, 0.7f));
            }
            else
            {
                GUI.DrawLine(spriteBatch,
                    displaySubPos,
                    steeringPos,
                    Color.CadetBlue, 0, 2);
            }           
        }

        public void DebugDrawHUD(SpriteBatch spriteBatch, Vector2 transducerCenter, float displayScale, float displayRadius, Vector2 center)
        {
            if (SteeringPath == null) return;

            Vector2 prevPos = Vector2.Zero;
            foreach (WayPoint wp in SteeringPath.Nodes)
            {
                Vector2 pos = (wp.Position - transducerCenter) * displayScale;
                if (pos.Length() > displayRadius) continue;

                pos.Y = -pos.Y;
                pos += center;

                GUI.DrawRectangle(spriteBatch, new Rectangle((int)pos.X - 3 / 2, (int)pos.Y - 3, 6, 6), (SteeringPath.CurrentNode == wp) ? Color.LightGreen : Color.Green, false);

                if (prevPos != Vector2.Zero)
                {
                    GUI.DrawLine(spriteBatch, pos, prevPos, Color.Green);
                }

                prevPos = pos;
            }

            foreach (ObstacleDebugInfo obstacle in debugDrawObstacles)
            {
                Vector2 pos1 = (obstacle.Point1 - transducerCenter) * displayScale;
                pos1.Y = -pos1.Y;
                pos1 += center;
                Vector2 pos2 = (obstacle.Point2 - transducerCenter) * displayScale;
                pos2.Y = -pos2.Y;
                pos2 += center;

                GUI.DrawLine(spriteBatch, 
                    pos1, 
                    pos2,
                    Color.Red * 0.6f, width: 3);

                if (obstacle.Intersection.HasValue)
                {
                    Vector2 intersectionPos = (obstacle.Intersection.Value - transducerCenter) *displayScale;
                    intersectionPos.Y = -intersectionPos.Y;
                    intersectionPos += center;
                    GUI.DrawRectangle(spriteBatch, intersectionPos - Vector2.One * 2, Vector2.One * 4, Color.Red);
                }

                Vector2 obstacleCenter = (pos1 + pos2) / 2;
                if (obstacle.AvoidStrength.LengthSquared() > 0.01f)
                {
                    GUI.DrawLine(spriteBatch,
                        obstacleCenter,
                        obstacleCenter + new Vector2(obstacle.AvoidStrength.X, -obstacle.AvoidStrength.Y) * 100,
                        Color.Lerp(Color.Green, Color.Orange, obstacle.Dot), width: 2);
                }
            }
        }

        public override void UpdateHUD(Character character, float deltaTime, Camera cam)
        {
<<<<<<< HEAD
            if (swapDestinationOrder == null)
            {
                swapDestinationOrder = item.Submarine != null && item.Submarine.FlippedX;
                if (swapDestinationOrder.Value)
                {
                    levelStartTickBox.RectTransform.SetAsLastChild();
                }
=======
            if (!searchedConnectedDockingPort)
            {
                FindConnectedDockingPort();
                searchedConnectedDockingPort = true;
>>>>>>> 76887738
            }

            if (steerArea.Rect.Contains(PlayerInput.MousePosition))
            {
                if (!PlayerInput.KeyDown(InputType.Deselect) && !PlayerInput.KeyHit(InputType.Deselect))
                {
                    Character.DisableControls = true;
                }
            }

            dockingContainer.Visible = DockingModeEnabled;
            statusContainer.Visible = !DockingModeEnabled;

            if (DockingModeEnabled)
            {
                if (Math.Abs(DockingSource.Item.WorldPosition.X - DockingTarget.Item.WorldPosition.X) < DockingSource.DistanceTolerance.X &&
                    Math.Abs(DockingSource.Item.WorldPosition.Y - DockingTarget.Item.WorldPosition.Y) < DockingSource.DistanceTolerance.Y)
                {
                    dockingButton.Text = dockText;
                    if (dockingButton.FlashTimer <= 0.0f)
                    {
                        dockingButton.Flash(Color.LightGreen, 0.5f);
                        dockingButton.Pulsate(Vector2.One, Vector2.One * 1.2f, dockingButton.FlashTimer);
                    }
                }
            }
            else if (DockingSource != null && DockingSource.Docked)
            {
                dockingButton.Text = undockText;
                dockingContainer.Visible = true;
                statusContainer.Visible = false;
                if (dockingButton.FlashTimer <= 0.0f)
                {
                    dockingButton.Flash(Color.OrangeRed);
                    dockingButton.Pulsate(Vector2.One, Vector2.One * 1.2f, dockingButton.FlashTimer);
                }
            }
            else
            {
                dockingButton.Text = dockText;
            }

            autoPilotControlsDisabler.Visible = !AutoPilot;

            if (voltage < minVoltage && currPowerConsumption > 0.0f)
            {
                tipContainer.Visible = true;
                tipContainer.Text = noPowerTip;
                return;
            }

            tipContainer.Visible = AutoPilot;
            if (AutoPilot)
            {
                if (maintainPos)
                {
                    tipContainer.Text = autoPilotMaintainPosTip;
                }
                else if (LevelStartSelected)
                {
                    tipContainer.Text = autoPilotLevelStartTip;
                }
                else if (LevelEndSelected)
                {
                    tipContainer.Text = autoPilotLevelEndTip;
                }

                if (DockingModeEnabled && DockingTarget != null)
                {
                    posToMaintain += ConvertUnits.ToDisplayUnits(DockingTarget.Item.Submarine.Velocity) * deltaTime;
                }
            }

            pressureWarningText.Visible = item.Submarine != null && item.Submarine.AtDamageDepth && Timing.TotalTime % 1.0f < 0.5f;

            if (Vector2.Distance(PlayerInput.MousePosition, steerArea.Rect.Center.ToVector2()) < steerArea.Rect.Width / 2)
            {
                if (PlayerInput.LeftButtonHeld())
                {
                    Vector2 displaySubPos = (-sonar.DisplayOffset * sonar.Zoom) / sonar.Range * sonar.DisplayRadius * sonar.Zoom;
                    displaySubPos.Y = -displaySubPos.Y;
                    displaySubPos = steerArea.Rect.Center.ToVector2() + displaySubPos;

                    Vector2 inputPos = PlayerInput.MousePosition - displaySubPos;
                    inputPos.Y = -inputPos.Y;
                    if (AutoPilot && !LevelStartSelected && !LevelEndSelected)
                    {
                        posToMaintain = controlledSub != null ? 
                            controlledSub.WorldPosition + inputPos / sonar.DisplayRadius * sonar.Range / sonar.Zoom :
                            item.Submarine == null ? item.WorldPosition : item.Submarine.WorldPosition;
                    }
                    else
                    {
                        SteeringInput = inputPos;
                    }
                    unsentChanges = true;
                    user = Character.Controlled;
                }
            }
            if (!AutoPilot && Character.DisableControls && GUI.KeyboardDispatcher.Subscriber == null)
            {
                steeringAdjustSpeed = character == null ? 0.2f : MathHelper.Lerp(0.2f, 1.0f, character.GetSkillLevel("helm") / 100.0f);
                Vector2 input = Vector2.Zero;
                if (PlayerInput.KeyDown(InputType.Left)) { input -= Vector2.UnitX; }
                if (PlayerInput.KeyDown(InputType.Right)) { input += Vector2.UnitX; }
                if (PlayerInput.KeyDown(InputType.Up)) { input += Vector2.UnitY; }
                if (PlayerInput.KeyDown(InputType.Down)) { input -= Vector2.UnitY; }
                if (PlayerInput.KeyDown(Keys.LeftShift))
                {
                    SteeringInput += input * deltaTime * 200;
                    inputCumulation = 0;
                    keyboardInput = Vector2.Zero;
                    unsentChanges = true;
                }
                else
                {
                    float step = deltaTime * 5;
                    if (input.Length() > 0)
                    {
                        inputCumulation += step;
                    }
                    else
                    {
                        inputCumulation -= step;
                    }
                    float maxCumulation = 1;
                    inputCumulation = MathHelper.Clamp(inputCumulation, 0, maxCumulation);
                    float length = MathHelper.Lerp(0, 0.2f, MathUtils.InverseLerp(0, maxCumulation, inputCumulation));
                    var normalizedInput = Vector2.Normalize(input);
                    if (MathUtils.IsValid(normalizedInput))
                    {
                        keyboardInput += normalizedInput * length;
                    }
                    if (keyboardInput.LengthSquared() > 0.01f)
                    {
                        SteeringInput += keyboardInput;
                        unsentChanges = true;
                        user = Character.Controlled;
                        keyboardInput *= MathHelper.Clamp(1 - step, 0, 1);
                    }
                }
            }
            else
            {
                inputCumulation = 0;
                keyboardInput = Vector2.Zero;
            }
            
            float closestDist = DockingAssistThreshold * DockingAssistThreshold;
            DockingModeEnabled = false;
            foreach (DockingPort sourcePort in DockingPort.List)
            {
                if (sourcePort.Docked || sourcePort.Item.Submarine == null) { continue; }
                if (sourcePort.Item.Submarine != controlledSub) { continue; }

                int sourceDir = sourcePort.IsHorizontal ?
                    Math.Sign(sourcePort.Item.WorldPosition.X - sourcePort.Item.Submarine.WorldPosition.X) :
                    Math.Sign(sourcePort.Item.WorldPosition.Y - sourcePort.Item.Submarine.WorldPosition.Y);

                foreach (DockingPort targetPort in DockingPort.List)
                {
                    if (targetPort.Docked || targetPort.Item.Submarine == null) { continue; }
                    if (targetPort.Item.Submarine == controlledSub || targetPort.IsHorizontal != sourcePort.IsHorizontal) { continue; }
                    if (Level.Loaded != null && targetPort.Item.Submarine.WorldPosition.Y > Level.Loaded.Size.Y) { continue; }

                    int targetDir = targetPort.IsHorizontal ?
                        Math.Sign(targetPort.Item.WorldPosition.X - targetPort.Item.Submarine.WorldPosition.X) :
                        Math.Sign(targetPort.Item.WorldPosition.Y - targetPort.Item.Submarine.WorldPosition.Y);

                    if (sourceDir == targetDir) { continue; }

                    float dist = Vector2.DistanceSquared(sourcePort.Item.WorldPosition, targetPort.Item.WorldPosition);
                    if (dist < closestDist)
                    {
                        DockingModeEnabled = true;
                        DockingSource = sourcePort;
                        DockingTarget = targetPort;
                    }
                }
            }
        }

        private bool NudgeButtonClicked(GUIButton btn, object userdata)
        {
            if (!MaintainPos || !AutoPilot)
            {
                AutoPilot = true;
                posToMaintain = item.Submarine.WorldPosition;
            }
            MaintainPos = true;
            if (userdata is Vector2)
            {
                Sonar sonar = item.GetComponent<Sonar>();
                Vector2 nudgeAmount = (Vector2)userdata;
                if (sonar != null)
                {
                    nudgeAmount *= sonar == null ? 500.0f : 500.0f / sonar.Zoom;
                }
                PosToMaintain += nudgeAmount;
            }
            return true;
        }

        protected override void RemoveComponentSpecific()
        {
            maintainPosIndicator?.Remove();
            maintainPosOriginIndicator?.Remove();
            steeringIndicator?.Remove();
        }

        public void ClientWrite(Lidgren.Network.NetBuffer msg, object[] extraData = null)
        {
            msg.Write(autoPilot);

            if (!autoPilot)
            {
                //no need to write steering info if autopilot is controlling
                msg.Write(steeringInput.X);
                msg.Write(steeringInput.Y);
            }
            else
            {
                msg.Write(posToMaintain != null);
                if (posToMaintain != null)
                {
                    msg.Write(((Vector2)posToMaintain).X);
                    msg.Write(((Vector2)posToMaintain).Y);
                }
                else
                {
                    msg.Write(LevelStartSelected);
                }
            }
        }
        
        public void ClientRead(ServerNetObject type, Lidgren.Network.NetBuffer msg, float sendingTime)
        {
            long msgStartPos = msg.Position;

            bool autoPilot                  = msg.ReadBoolean();
            Vector2 newSteeringInput        = steeringInput;
            Vector2 newTargetVelocity       = targetVelocity;
            float newSteeringAdjustSpeed    = steeringAdjustSpeed;
            bool maintainPos                = false;
            Vector2? newPosToMaintain       = null;
            bool headingToStart             = false;

            if (autoPilot)
            {
                maintainPos = msg.ReadBoolean();
                if (maintainPos)
                {
                    newPosToMaintain = new Vector2(
                        msg.ReadFloat(),
                        msg.ReadFloat());
                }
                else
                {
                    headingToStart = msg.ReadBoolean();
                }
            }
            else
            {
                newSteeringInput = new Vector2(msg.ReadFloat(), msg.ReadFloat());
                newTargetVelocity = new Vector2(msg.ReadFloat(), msg.ReadFloat());
                newSteeringAdjustSpeed = msg.ReadFloat();
            }

            if (correctionTimer > 0.0f)
            {
                int msgLength = (int)(msg.Position - msgStartPos);
                msg.Position = msgStartPos;
                StartDelayedCorrection(type, msg.ExtractBits(msgLength), sendingTime);
                return;
            }

            AutoPilot = autoPilot;

            if (!AutoPilot)
            {
                SteeringInput = newSteeringInput;
                TargetVelocity = newTargetVelocity;
                steeringAdjustSpeed = newSteeringAdjustSpeed;
            }
            else
            {
                MaintainPos = newPosToMaintain != null;
                posToMaintain = newPosToMaintain;

                if (posToMaintain == null)
                {
                    LevelStartSelected = headingToStart;
                    LevelEndSelected = !headingToStart;
                    UpdatePath();
                }
                else
                {
                    LevelStartSelected = false;
                    LevelEndSelected = false;
                }
            }
        }
    }
}<|MERGE_RESOLUTION|>--- conflicted
+++ resolved
@@ -535,7 +535,6 @@
 
         public override void UpdateHUD(Character character, float deltaTime, Camera cam)
         {
-<<<<<<< HEAD
             if (swapDestinationOrder == null)
             {
                 swapDestinationOrder = item.Submarine != null && item.Submarine.FlippedX;
@@ -543,12 +542,12 @@
                 {
                     levelStartTickBox.RectTransform.SetAsLastChild();
                 }
-=======
+            }
+
             if (!searchedConnectedDockingPort)
             {
                 FindConnectedDockingPort();
                 searchedConnectedDockingPort = true;
->>>>>>> 76887738
             }
 
             if (steerArea.Rect.Contains(PlayerInput.MousePosition))
