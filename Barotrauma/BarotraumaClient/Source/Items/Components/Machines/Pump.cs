--- conflicted
+++ resolved
@@ -20,11 +20,7 @@
                 if (GameMain.Server != null)
                 {
                     item.CreateServerEvent(this);
-<<<<<<< HEAD
-                    GameServer.Log(Character.Controlled + (IsActive ? " turned on " : " turned off ") + item.Name, ServerLog.MessageType.Set);
-=======
                     GameServer.Log(Character.Controlled.LogName + (IsActive ? " turned on " : " turned off ") + item.Name, ServerLog.MessageType.ItemInteraction);
->>>>>>> fa52c667
                 }
                 else if (GameMain.Client != null)
                 {
@@ -43,11 +39,7 @@
                 if (GameMain.Server != null)
                 {
                     item.CreateServerEvent(this);
-<<<<<<< HEAD
-                    GameServer.Log(Character.Controlled + " set the pumping speed of " + item.Name + " to " + (int)(flowPercentage) + " %", ServerLog.MessageType.Set);
-=======
                     GameServer.Log(Character.Controlled.LogName + " set the pumping speed of " + item.Name + " to " + (int)(flowPercentage) + " %", ServerLog.MessageType.ItemInteraction);
->>>>>>> fa52c667
                 }
                 else if (GameMain.Client != null)
                 {
@@ -66,11 +58,7 @@
                 if (GameMain.Server != null)
                 {
                     item.CreateServerEvent(this);
-<<<<<<< HEAD
-                    GameServer.Log(Character.Controlled + " set the pumping speed of " + item.Name + " to " + (int)(flowPercentage) + " %", ServerLog.MessageType.Set);
-=======
                     GameServer.Log(Character.Controlled.LogName + " set the pumping speed of " + item.Name + " to " + (int)(flowPercentage) + " %", ServerLog.MessageType.ItemInteraction);
->>>>>>> fa52c667
                 }
                 else if (GameMain.Client != null)
                 {
