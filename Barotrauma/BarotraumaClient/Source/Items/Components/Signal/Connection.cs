﻿using Barotrauma.Networking;
using Microsoft.Xna.Framework;
using Microsoft.Xna.Framework.Graphics;
using System;
using System.Linq;

namespace Barotrauma.Items.Components
{
    partial class Connection
    {
        private static Texture2D panelTexture;
        private static Sprite connector;
        private static Sprite wireVertical;

        public static void DrawConnections(SpriteBatch spriteBatch, ConnectionPanel panel, Character character)
        {

            int width = 400, height = 200;
            int x = GameMain.GraphicsWidth / 2 - width / 2, y = GameMain.GraphicsHeight - height;

            Rectangle panelRect = new Rectangle(x, y, width, height);

            spriteBatch.Draw(panelTexture, panelRect, new Rectangle(0, 512 - height, width, height), Color.White);

            //GUI.DrawRectangle(spriteBatch, panelRect, Color.Black, true);

            bool mouseInRect = panelRect.Contains(PlayerInput.MousePosition);

            int totalWireCount = 0;
            foreach (Connection c in panel.Connections)
            {
                totalWireCount += c.Wires.Count(w => w != null);
            }

            Wire equippedWire = null;

            //if the Character using the panel has a wire item equipped
            //and the wire hasn't been connected yet, draw it on the panel
            for (int i = 0; i < character.SelectedItems.Length; i++)
            {
                Item selectedItem = character.SelectedItems[i];

                if (selectedItem == null) continue;

                Wire wireComponent = selectedItem.GetComponent<Wire>();
                if (wireComponent != null) equippedWire = wireComponent;
            }

            Vector2 rightPos = new Vector2(x + width - 130, y + 50);
            Vector2 leftPos = new Vector2(x + 130, y + 50);

            Vector2 rightWirePos = new Vector2(x + width - 5, y + 30);

            Vector2 leftWirePos = new Vector2(x + 5, y + 30);

            int wireInterval = (height - 20) / Math.Max(totalWireCount, 1);

            foreach (Connection c in panel.Connections)
            {
                //if dragging a wire, let the Inventory know so that the wire can be
                //dropped or dragged from the panel to the players inventory
                if (draggingConnected != null)
                {
                    int linkIndex = c.FindWireIndex(draggingConnected.Item);
                    if (linkIndex > -1)
                    {
                        Inventory.draggingItem = c.Wires[linkIndex].Item;
                    }
                }

                //outputs are drawn at the right side of the panel, inputs at the left
                if (c.IsOutput)
                {
                    c.Draw(spriteBatch, panel.Item, rightPos,
                        new Vector2(rightPos.X - GUI.SmallFont.MeasureString(c.Name).X - 20, rightPos.Y + 3),
                        rightWirePos,
                        mouseInRect, equippedWire,
                        wireInterval);

                    rightPos.Y += 30;
                    rightWirePos.Y += c.Wires.Count(w => w != null) * wireInterval;
                }
                else
                {
                    c.Draw(spriteBatch, panel.Item, leftPos,
                        new Vector2(leftPos.X + 20, leftPos.Y - 12),
                        leftWirePos,
                        mouseInRect, equippedWire,
                        wireInterval);

                    leftPos.Y += 30;
                    leftWirePos.Y += c.Wires.Count(w => w != null) * wireInterval;
                    //leftWireX -= wireInterval;
                }
            }

            if (draggingConnected != null)
            {
                DrawWire(spriteBatch, draggingConnected, draggingConnected.Item, PlayerInput.MousePosition, new Vector2(x + width / 2, y + height), mouseInRect, null);

                if (!PlayerInput.LeftButtonHeld())
                {
                    if (GameMain.Client != null)
                    {
<<<<<<< HEAD
                        panel.Item.CreateClientEvent(panel);
=======
                        panel.Item.CreateClientEvent(panel);
>>>>>>> fa52c667
                    }
                    else if (GameMain.Server != null)
                    {
                        panel.Item.CreateServerEvent(panel);
                    }

                    draggingConnected = null;
                }
            }

            //if the Character using the panel has a wire item equipped
            //and the wire hasn't been connected yet, draw it on the panel
            if (equippedWire != null)
            {
                if (panel.Connections.Find(c => c.Wires.Contains(equippedWire)) == null)
                {
                    DrawWire(spriteBatch, equippedWire, equippedWire.Item,
                        new Vector2(x + width / 2, y + height - 100),
                        new Vector2(x + width / 2, y + height), mouseInRect, null);

                    if (draggingConnected == equippedWire) Inventory.draggingItem = equippedWire.Item;
                }
            }

            //stop dragging a wire item if cursor is outside the panel
            if (mouseInRect) Inventory.draggingItem = null;


            spriteBatch.Draw(panelTexture, panelRect, new Rectangle(0, 0, width, height), Color.White);

        }

        private void Draw(SpriteBatch spriteBatch, Item item, Vector2 position, Vector2 labelPos, Vector2 wirePosition, bool mouseIn, Wire equippedWire, float wireInterval)
        {
            //spriteBatch.DrawString(GUI.SmallFont, Name, new Vector2(labelPos.X, labelPos.Y-10), Color.White);
            GUI.DrawString(spriteBatch, labelPos, Name, IsPower ? Color.Red : Color.White, Color.Black, 0, GUI.SmallFont);

            GUI.DrawRectangle(spriteBatch, new Rectangle((int)position.X - 10, (int)position.Y - 10, 20, 20), Color.White);
            spriteBatch.Draw(panelTexture, position - new Vector2(16.0f, 16.0f), new Rectangle(64, 256, 32, 32), Color.White);

            for (int i = 0; i < MaxLinked; i++)
            {
                if (Wires[i] == null || Wires[i].Hidden || draggingConnected == Wires[i]) continue;

                Connection recipient = Wires[i].OtherConnection(this);

                DrawWire(spriteBatch, Wires[i], (recipient == null) ? Wires[i].Item : recipient.item, position, wirePosition, mouseIn, equippedWire);

                wirePosition.Y += wireInterval;
            }

            if (draggingConnected != null && Vector2.Distance(position, PlayerInput.MousePosition) < 13.0f)
            {
                spriteBatch.Draw(panelTexture, position - new Vector2(21.5f, 21.5f), new Rectangle(106, 250, 43, 43), Color.White);

                if (!PlayerInput.LeftButtonHeld())
                {
                    //find an empty cell for the new connection
                    int index = FindWireIndex(null);

                    if (index > -1 && !Wires.Contains(draggingConnected))
                    {
                        bool alreadyConnected = draggingConnected.IsConnectedTo(item);

                        draggingConnected.RemoveConnection(item);

                        if (draggingConnected.Connect(this, !alreadyConnected, true))
                        {
                            var otherConnection = draggingConnected.OtherConnection(this);
<<<<<<< HEAD

                            if (otherConnection == null)
                            {
                                GameServer.Log(Character.Controlled + " connected a wire to " +
                                    Item.Name + " (" + Name + ")", ServerLog.MessageType.Rewire);
                            }
                            else
                            {
                                GameServer.Log(Character.Controlled + " connected a wire from " +
                                    Item.Name + " (" + Name + ") to " + otherConnection.item.Name + " (" + otherConnection.Name + ")", ServerLog.MessageType.Rewire);
                            }

                            Wires[index] = draggingConnected;
=======
                            if (otherConnection == null)
                            {
                                GameServer.Log(Character.Controlled.LogName + " connected a wire to " +
                                    Item.Name + " (" + Name + ")", ServerLog.MessageType.ItemInteraction);
                            }
                            else
                            {
                                GameServer.Log(Character.Controlled.LogName + " connected a wire from " +
                                    Item.Name + " (" + Name + ") to " + otherConnection.item.Name + " (" + otherConnection.Name + ")", ServerLog.MessageType.ItemInteraction);
                            }

                            AddLink(index, draggingConnected);
>>>>>>> fa52c667
                        }
                    }
                }
            }

            int screwIndex = (position.Y % 60 < 30) ? 0 : 1;

            if (Wires.Any(w => w != null && w != draggingConnected))
            {
                spriteBatch.Draw(panelTexture, position - new Vector2(16.0f, 16.0f), new Rectangle(screwIndex * 32, 256, 32, 32), Color.White);
            }

        }

        private static void DrawWire(SpriteBatch spriteBatch, Wire wire, Item item, Vector2 end, Vector2 start, bool mouseIn, Wire equippedWire)
        {
            if (draggingConnected == wire)
            {
                if (!mouseIn) return;
                end = PlayerInput.MousePosition;
                start.X = (start.X + end.X) / 2.0f;
            }

            int textX = (int)start.X;
            if (start.X < end.X)
                textX -= 10;
            else
                textX += 10;

            bool canDrag = equippedWire == null || equippedWire == wire;

            float alpha = canDrag ? 1.0f : 0.5f;

            bool mouseOn =
                canDrag &&
                ((PlayerInput.MousePosition.X > Math.Min(start.X, end.X) &&
                PlayerInput.MousePosition.X < Math.Max(start.X, end.X) &&
                MathUtils.LineToPointDistance(start, end, PlayerInput.MousePosition) < 6) ||
                Vector2.Distance(end, PlayerInput.MousePosition) < 20.0f ||
                new Rectangle((start.X < end.X) ? textX - 100 : textX, (int)start.Y - 5, 100, 14).Contains(PlayerInput.MousePosition));

            string label = wire.Locked ? item.Name + "\n" + TextManager.Get("ConnectionLocked") : item.Name;

            GUI.DrawString(spriteBatch,
                new Vector2(start.X < end.X ? textX - GUI.SmallFont.MeasureString(label).X : textX, start.Y - 5.0f),
                label,
                (mouseOn ? Color.Gold : Color.White) * (wire.Locked ? 0.6f : 1.0f), Color.Black * 0.8f,
                3, GUI.SmallFont);

            var wireEnd = end + Vector2.Normalize(start - end) * 30.0f;

            float dist = Vector2.Distance(start, wireEnd);

            if (mouseOn)
            {
                spriteBatch.Draw(wireVertical.Texture, new Rectangle(wireEnd.ToPoint(), new Point(18, (int)dist)), wireVertical.SourceRect,
                    Color.Gold,
                    MathUtils.VectorToAngle(end - start) + MathHelper.PiOver2,     //angle of line (calulated above)
                    new Vector2(6, 0), // point in line about which to rotate
                    SpriteEffects.None,
                    0.0f);
            }
            spriteBatch.Draw(wireVertical.Texture, new Rectangle(wireEnd.ToPoint(), new Point(12, (int)dist)), wireVertical.SourceRect,
                wire.Item.Color * alpha,
                MathUtils.VectorToAngle(end - start) + MathHelper.PiOver2,     //angle of line (calulated above)
                new Vector2(6, 0), // point in line about which to rotate
                SpriteEffects.None,
                0.0f);

            connector.Draw(spriteBatch, end, Color.White, new Vector2(10.0f, 10.0f), MathUtils.VectorToAngle(end - start) + MathHelper.PiOver2);

            if (draggingConnected == null && canDrag)
            {
                if (mouseOn)
                {
                    ConnectionPanel.HighlightedWire = wire;

                    if (!wire.Locked)
                    {
                        //start dragging the wire
                        if (PlayerInput.LeftButtonHeld()) draggingConnected = wire;
                    }
                }
            }
        }
    }
}<|MERGE_RESOLUTION|>--- conflicted
+++ resolved
@@ -102,11 +102,7 @@
                 {
                     if (GameMain.Client != null)
                     {
-<<<<<<< HEAD
                         panel.Item.CreateClientEvent(panel);
-=======
-                        panel.Item.CreateClientEvent(panel);
->>>>>>> fa52c667
                     }
                     else if (GameMain.Server != null)
                     {
@@ -176,21 +172,6 @@
                         if (draggingConnected.Connect(this, !alreadyConnected, true))
                         {
                             var otherConnection = draggingConnected.OtherConnection(this);
-<<<<<<< HEAD
-
-                            if (otherConnection == null)
-                            {
-                                GameServer.Log(Character.Controlled + " connected a wire to " +
-                                    Item.Name + " (" + Name + ")", ServerLog.MessageType.Rewire);
-                            }
-                            else
-                            {
-                                GameServer.Log(Character.Controlled + " connected a wire from " +
-                                    Item.Name + " (" + Name + ") to " + otherConnection.item.Name + " (" + otherConnection.Name + ")", ServerLog.MessageType.Rewire);
-                            }
-
-                            Wires[index] = draggingConnected;
-=======
                             if (otherConnection == null)
                             {
                                 GameServer.Log(Character.Controlled.LogName + " connected a wire to " +
@@ -203,7 +184,6 @@
                             }
 
                             AddLink(index, draggingConnected);
->>>>>>> fa52c667
                         }
                     }
                 }
