--- conflicted
+++ resolved
@@ -85,11 +85,7 @@
 
         public override void UpdateHUD(Character character, float deltaTime)
         {
-<<<<<<< HEAD
-            GuiFrame.UpdateManually(1.0f / 60.0f);
-=======
-            GuiFrame.Update(deltaTime);
->>>>>>> 3031ae7d
+            GuiFrame.UpdateManually(deltaTime);
         }
 
         public void ClientWrite(NetBuffer msg, object[] extraData)
