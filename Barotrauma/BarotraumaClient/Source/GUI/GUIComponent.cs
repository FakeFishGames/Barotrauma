--- conflicted
+++ resolved
@@ -110,17 +110,11 @@
 
         public virtual void RemoveChild(GUIComponent child)
         {
-<<<<<<< HEAD
             if (RectTransform != null)
             {
                 RectTransform.RemoveChild(child.RectTransform);
             }
             else
-=======
-            MouseOn = null;
-            if (Inventory.draggingItem != null) return null;
-            for (int i = ComponentsToUpdate.Count - 1; i >= 0; i--)
->>>>>>> 3031ae7d
             {
                 if (child == null) return;
                 if (children.Contains(child)) children.Remove(child);
@@ -259,7 +253,6 @@
         /// </summary>
         public virtual Rectangle Rect
         {
-<<<<<<< HEAD
             get { return RectTransform != null ? RectTransform.Rect : rect; }
             set
             {
@@ -267,15 +260,6 @@
                 {
                     int prevX = rect.X, prevY = rect.Y;
                     int prevWidth = rect.Width, prevHeight = rect.Height;
-=======
-            get { return rect; }
-            set
-            {
-                if (rect == value) return;
-
-                int prevX = rect.X, prevY = rect.Y;
-                int prevWidth = rect.Width, prevHeight = rect.Height;
->>>>>>> 3031ae7d
 
                     rect = value;
 
@@ -444,27 +428,7 @@
             }
         }
 
-<<<<<<< HEAD
         protected virtual void Update(float deltaTime)
-=======
-        public List<GUIComponent> GetAllChildren()
-        {
-            List<GUIComponent> children = new List<GUIComponent>();
-            GetAllChildrenRecursive(children);
-            return children;
-        }
-
-        private void GetAllChildrenRecursive(List<GUIComponent> childList)
-        {
-            foreach (GUIComponent child in children)
-            {
-                childList.Add(child);
-                child.GetAllChildrenRecursive(childList);
-            }
-        }
-
-        public bool IsParentOf(GUIComponent component)
->>>>>>> 3031ae7d
         {
             if (!Visible) return;
             if (flashTimer > 0.0f)
@@ -551,64 +515,7 @@
             {
                 foreach (UISprite uiSprite in sprites[state])
                 {
-<<<<<<< HEAD
-                    if (uiSprite.Slice)
-                    {
-                        Vector2 pos = new Vector2(rect.X, rect.Y);
-
-                        int centerWidth = Math.Max(rect.Width - uiSprite.Slices[0].Width - uiSprite.Slices[2].Width, 0);
-                        int centerHeight = Math.Max(rect.Height - uiSprite.Slices[0].Height - uiSprite.Slices[8].Height, 0);
-
-                        Vector2 scale = new Vector2(
-                            MathHelper.Clamp((float)rect.Width / (uiSprite.Slices[0].Width + uiSprite.Slices[2].Width), 0, 1),
-                            MathHelper.Clamp((float)rect.Height / (uiSprite.Slices[0].Height + uiSprite.Slices[6].Height), 0, 1));
-
-                        for (int x = 0; x < 3; x++)
-                        {
-                            float width = (x == 1 ? centerWidth : uiSprite.Slices[x].Width) * scale.X;
-                            for (int y = 0; y < 3; y++)
-                            {
-                                float height = (y == 1 ? centerHeight : uiSprite.Slices[x + y * 3].Height) * scale.Y;
-
-                                spriteBatch.Draw(uiSprite.Sprite.Texture,
-                                    new Rectangle((int)pos.X, (int)pos.Y, (int)width, (int)height),
-                                    uiSprite.Slices[x + y * 3],
-                                    currColor * (currColor.A / 255.0f));
-
-                                pos.Y += height;
-                            }
-                            pos.X += width;
-                            pos.Y = rect.Y;
-                        }
-                    }
-                    else if (uiSprite.Tile)
-                    {
-                        Vector2 startPos = new Vector2(rect.X, rect.Y);
-                        Vector2 size = new Vector2(Math.Min(uiSprite.Sprite.SourceRect.Width, rect.Width), Math.Min(uiSprite.Sprite.SourceRect.Height, rect.Height));
-
-                        if (uiSprite.Sprite.size.X == 0.0f) size.X = rect.Width;
-                        if (uiSprite.Sprite.size.Y == 0.0f) size.Y = rect.Height;
-
-                        uiSprite.Sprite.DrawTiled(spriteBatch, startPos, size, color: currColor * (currColor.A / 255.0f));
-                    }
-                    else
-                    {
-                        if (uiSprite.MaintainAspectRatio)
-                        {
-                            float scale = (float)(rect.Width) / uiSprite.Sprite.SourceRect.Width;
-
-                            spriteBatch.Draw(uiSprite.Sprite.Texture, rect,
-                                new Rectangle(uiSprite.Sprite.SourceRect.X, uiSprite.Sprite.SourceRect.Y, (int)(uiSprite.Sprite.SourceRect.Width), (int)(rect.Height / scale)),
-                                currColor * (currColor.A / 255.0f), 0.0f, Vector2.Zero, SpriteEffects.None, 0.0f);
-                        }
-                        else
-                        {
-                            spriteBatch.Draw(uiSprite.Sprite.Texture, rect, uiSprite.Sprite.SourceRect, currColor * (currColor.A / 255.0f));
-                        }
-                    }
-=======
                     uiSprite.Draw(spriteBatch, rect, currColor * (currColor.A / 255.0f), SpriteEffects);
->>>>>>> 3031ae7d
                 }
             }
         }
