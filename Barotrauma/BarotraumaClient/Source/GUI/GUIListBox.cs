--- conflicted
+++ resolved
@@ -251,7 +251,6 @@
             UpdateScrollBarSize();
         }
 
-<<<<<<< HEAD
         private void UpdateChildrenRect()
         {
             var children = Children;
@@ -261,15 +260,6 @@
                 x = 0;
                 y = 0;
             }
-=======
-        private bool dragging;
-
-        private void UpdateChildrenRect(float deltaTime)
-        {
-            int x = rect.X, y = rect.Y;
-            if (frame != null) y += (int)frame.Padding.Y;
-
->>>>>>> 3a478a98
             if (!scrollBarHidden)
             {
                 if (scrollBar.IsHorizontal)
@@ -281,31 +271,7 @@
                     y -= (int)((totalSize - Rect.Height) * scrollBar.BarScroll);
                 }
             }
-<<<<<<< HEAD
-=======
-
-            if (PlayerInput.LeftButtonHeld())
-            {
-                if (MouseOn == this || (MouseOn != null && IsParentOf(MouseOn)))
-                {
-                    if (PlayerInput.MouseSpeed.LengthSquared() > 5.0f)
-                    {
-                        dragging = true;
-                    }
-                    if (dragging)
-                    {
-                        scrollBar.MoveButton(-PlayerInput.MouseSpeed);
-                    }
-                }
-            }
-            else if (dragging)
-            {
-                ForceMouseOn(null);
-                dragging = false;
-                return;
-            }
-
->>>>>>> 3a478a98
+
             for (int i = 0; i < children.Count; i++)
             {
                 GUIComponent child = children[i];
@@ -326,15 +292,9 @@
                 {
                     y += child.Rect.Height + spacing;
                 }
-<<<<<<< HEAD
+
                 // selecting
                 if (enabled && child.CanBeFocused && (GUI.IsMouseOn(child)) && child.Rect.Contains(PlayerInput.MousePosition))
-=======
-
-                if (deltaTime > 0.0f) child.Update(deltaTime);
-                if (!dragging && enabled && child.CanBeFocused &&
-                    (MouseOn == this || (MouseOn != null && IsParentOf(MouseOn))) && child.Rect.Contains(PlayerInput.MousePosition))
->>>>>>> 3a478a98
                 {
                     child.State = ComponentState.Hover;
                     if (PlayerInput.LeftButtonClicked())
@@ -380,7 +340,6 @@
                 child.AddToGUIUpdateList(false, order);
             }
 
-<<<<<<< HEAD
             if (scrollBarEnabled && !scrollBarHidden)
             {
                 scrollBar.AddToGUIUpdateList(false, order);
@@ -388,12 +347,6 @@
         }
 
         protected override void Update(float deltaTime)
-=======
-            if (scrollBarEnabled && !scrollBarHidden) scrollBar.AddToGUIUpdateList();
-        }
-        
-        public override void Update(float deltaTime)
->>>>>>> 3a478a98
         {
             if (!Visible) return;
 
@@ -475,32 +428,36 @@
             }
             UpdateScrollBarSize();
             // Handle resizing, if the scroll bar size visibility has changed
-            if (!scrollBarHidden && !hasBeenResized)
-            {
-                int x = scrollBar.IsHorizontal ? 0 : scrollBar.Rect.Width;
-                int y = scrollBar.IsHorizontal ? scrollBar.Rect.Height : 0;
-                if (frame.RectTransform != null)
-                {
-                    frame.RectTransform.Resize(new Point(Rect.Width - x, Rect.Height - y), resizeChildren: true);
-                }
-                else
-                {
-                    frame.Rect = new Rectangle(frame.Rect.X, frame.Rect.Y, Rect.Width - x, Rect.Height - y);
-                }
-                hasBeenResized = true;
-            }
-            else if (scrollBarHidden && hasBeenResized)
-            {
-                if (frame.RectTransform != null)
-                {
-                    frame.RectTransform.Resize(new Point(Rect.Width, Rect.Height), resizeChildren: true);
-                }
-                else
-                {
-                    frame.Rect = Rect;
-                }
-                hasBeenResized = false;
-            }
+            if (frame != null)
+            {
+                if (!scrollBarHidden && !hasBeenResized)
+                {
+                    int x = scrollBar.IsHorizontal ? 0 : scrollBar.Rect.Width;
+                    int y = scrollBar.IsHorizontal ? scrollBar.Rect.Height : 0;
+                    if (frame.RectTransform != null)
+                    {
+                        frame.RectTransform.Resize(new Point(Rect.Width - x, Rect.Height - y), resizeChildren: true);
+                    }
+                    else
+                    {
+                        frame.Rect = new Rectangle(frame.Rect.X, frame.Rect.Y, Rect.Width - x, Rect.Height - y);
+                    }
+                    hasBeenResized = true;
+                }
+                else if (scrollBarHidden && hasBeenResized)
+                {
+                    if (frame.RectTransform != null)
+                    {
+                        frame.RectTransform.Resize(new Point(Rect.Width, Rect.Height), resizeChildren: true);
+                    }
+                    else
+                    {
+                        frame.Rect = Rect;
+                    }
+                    hasBeenResized = false;
+                }
+            }
+
             UpdateChildrenRect();
         }
 
@@ -528,29 +485,13 @@
         protected override void Draw(SpriteBatch spriteBatch)
         {
             if (!Visible) return;
-
-<<<<<<< HEAD
+            
             frame.DrawManually(spriteBatch, alsoChildren: true, recursive: true);
 
             Rectangle prevScissorRect = spriteBatch.GraphicsDevice.ScissorRectangle;
             spriteBatch.GraphicsDevice.ScissorRectangle = Rectangle.Intersect(prevScissorRect, frame.Rect);
 
             var children = Children;
-=======
-            if (!scrollBarHidden && scrollBarEnabled) scrollBar.Draw(spriteBatch);
-
-            Rectangle prevScissorRect = spriteBatch.GraphicsDevice.ScissorRectangle;
-            if (HideChildrenOutsideFrame)
-            {
-                Rectangle scissorRect = new Rectangle(
-                    (int)(rect.X + frame.Padding.X), 
-                    (int)(rect.Y + frame.Padding.Y), 
-                    (int)(rect.Width - frame.Padding.X - frame.Padding.Z), 
-                    (int)(rect.Height - frame.Padding.Y - frame.Padding.W));
-                spriteBatch.GraphicsDevice.ScissorRectangle = Rectangle.Intersect(prevScissorRect, scissorRect);
-            }
-
->>>>>>> 3a478a98
             int lastVisible = 0;
             for (int i = 0; i < children.Count; i++)
             {
@@ -565,8 +506,7 @@
                 lastVisible = i;
                 child.DrawManually(spriteBatch, alsoChildren: true, recursive: true);
             }
-
-<<<<<<< HEAD
+            
             spriteBatch.GraphicsDevice.ScissorRectangle = prevScissorRect;
 
             if (!scrollBarHidden) scrollBar.DrawManually(spriteBatch, alsoChildren: true, recursive: true);
@@ -582,12 +522,6 @@
             //    y += 40;
             //    GUI.DrawString(spriteBatch, new Vector2(800, y), $"Location: {child.Rect.Location}, Size: {child.Rect.Size}, Offset: {child.RectTransform.AbsoluteOffset}", Color.White, Color.Black * 0.5f);
             //}
-=======
-            if (HideChildrenOutsideFrame)
-            {
-                spriteBatch.GraphicsDevice.ScissorRectangle = prevScissorRect;
-            }
->>>>>>> 3a478a98
         }
 
         private bool IsChildVisible(GUIComponent child)
