--- conflicted
+++ resolved
@@ -436,16 +436,10 @@
             if (!scrollBarHidden && scrollBarEnabled) scrollBar.Draw(spriteBatch);
 
             Rectangle prevScissorRect = spriteBatch.GraphicsDevice.ScissorRectangle;
-<<<<<<< HEAD
-            spriteBatch.GraphicsDevice.ScissorRectangle = Rectangle.Intersect(prevScissorRect, frame.Rect);
-
-            
-=======
             if (HideChildrenOutsideFrame)
             {
-                spriteBatch.GraphicsDevice.ScissorRectangle = frame.Rect;
-            }
->>>>>>> f5cde0d5
+                spriteBatch.GraphicsDevice.ScissorRectangle = Rectangle.Intersect(prevScissorRect, frame.Rect);
+            }
 
             int lastVisible = 0;
             for (int i = 0; i < children.Count; i++)
