--- conflicted
+++ resolved
@@ -195,15 +195,10 @@
         public GUIListBox(RectTransform rectT, bool isHorizontal = false, Color? color = null, string style = "") : base(style, rectT)
         {
             selected = new List<GUIComponent>();
-<<<<<<< HEAD
-
-            Frame = new GUIFrame(new RectTransform(Vector2.One, rectT), style);
-            if (style != null) GUI.Style.Apply(Frame, "", this);
-            
-=======
+
             Content = new GUIFrame(new RectTransform(Vector2.One, rectT), style);
-            if (style != null) GUI.Style.Apply(Content, style, this);
->>>>>>> 224de16b
+            if (style != null) GUI.Style.Apply(Content, "", this);
+
             if (color.HasValue)
             {
                 this.color = color.Value;
