using Microsoft.Xna.Framework;
using Microsoft.Xna.Framework.Content;
using Microsoft.Xna.Framework.Graphics;
using System;
using System.Linq;
using System.Collections.Generic;
using EventInput;
using Barotrauma.Extensions;
using Barotrauma.Sounds;

namespace Barotrauma
{
    public enum GUISoundType
    {
        Message,
        RadioMessage,
        DeadMessage,
        Click,
        PickItem,
        PickItemFail,
        DropItem
    }
    
    public static class GUI
    {
        public static GUICanvas Canvas => GUICanvas.Instance;

        // TODO: obsolate?
        public static float Scale
        {
            get { return (GameMain.GraphicsWidth / 1920.0f + GameMain.GraphicsHeight / 1080.0f) / 2.0f; }
        }

        public static GUIStyle Style;

        private static Texture2D t;

        private static Sprite Cursor => Style.CursorSprite;

        private static GraphicsDevice graphicsDevice;
        public static GraphicsDevice GraphicsDevice
        {
            get
            {
                return graphicsDevice;
            }
        }

        private static List<GUIMessage> messages = new List<GUIMessage>();
        private static Sound[] sounds;
        private static bool pauseMenuOpen, settingsMenuOpen;
        private static GUIFrame pauseMenu;
        private static Sprite submarineIcon, arrow, lockIcon, checkmarkIcon;

        public static KeyboardDispatcher KeyboardDispatcher { get; private set; }

        /// <summary>
        /// Has the selected Screen changed since the last time the GUI was drawn.
        /// </summary>
        public static bool ScreenChanged;

        public static ScalableFont Font => Style?.Font;
        public static ScalableFont SmallFont => Style?.SmallFont;
        public static ScalableFont LargeFont => Style?.LargeFont;

        public static Sprite SubmarineIcon
        {
            get { return submarineIcon; }
        }

        public static Sprite SpeechBubbleIcon
        {
            get;
            private set;
        }

        public static Sprite Arrow
        {
            get { return arrow; }
        }

        public static Sprite CheckmarkIcon
        {
            get { return checkmarkIcon; }
        }

        public static Sprite LockIcon
        {
            get { return lockIcon; }
        }

        public static bool SettingsMenuOpen
        {
            get { return settingsMenuOpen; }
            set { settingsMenuOpen = value; }
        }

        public static bool PauseMenuOpen
        {
            get { return pauseMenuOpen; }
        }

        public static Color ScreenOverlayColor
        {
            get;
            set;
        }

        public static bool DisableHUD;

        public static void Init(GameWindow window, IEnumerable<ContentPackage> selectedContentPackages, GraphicsDevice graphicsDevice)
        {
            GUI.graphicsDevice = graphicsDevice;
            KeyboardDispatcher = new KeyboardDispatcher(window);
            var uiStyles = ContentPackage.GetFilesOfType(selectedContentPackages, ContentType.UIStyle).ToList();
            if (uiStyles.Count == 0)
            {
                DebugConsole.ThrowError("No UI styles defined in the selected content package!");
                return;
            }
            else if (uiStyles.Count > 1)
            {
                DebugConsole.ThrowError("Multiple UI styles defined in the selected content package! Selecting the first one.");
            }

            Style = new GUIStyle(uiStyles[0], graphicsDevice);
        }

        public static void LoadContent(bool loadSounds = true)
        {
            if (loadSounds)
            {
                sounds = new Sound[Enum.GetValues(typeof(GUISoundType)).Length];

                sounds[(int)GUISoundType.Message] = GameMain.SoundManager.LoadSound("Content/Sounds/UI/UImsg.ogg", false);
                sounds[(int)GUISoundType.RadioMessage] = GameMain.SoundManager.LoadSound("Content/Sounds/UI/radiomsg.ogg", false);
                sounds[(int)GUISoundType.DeadMessage] = GameMain.SoundManager.LoadSound("Content/Sounds/UI/deadmsg.ogg", false);
                sounds[(int)GUISoundType.Click] = GameMain.SoundManager.LoadSound("Content/Sounds/UI/beep-shinymetal.ogg", false);

                sounds[(int)GUISoundType.PickItem] = GameMain.SoundManager.LoadSound("Content/Sounds/pickItem.ogg", false);
                sounds[(int)GUISoundType.PickItemFail] = GameMain.SoundManager.LoadSound("Content/Sounds/pickItemFail.ogg", false);
                sounds[(int)GUISoundType.DropItem] = GameMain.SoundManager.LoadSound("Content/Sounds/dropItem.ogg", false);
            }
            // create 1x1 texture for line drawing
            t = new Texture2D(GraphicsDevice, 1, 1);
            t.SetData(new Color[] { Color.White });// fill the texture with white
            submarineIcon = new Sprite("Content/UI/uiIcons.png", new Rectangle(0, 192, 64, 64));
            submarineIcon.Origin = submarineIcon.size / 2;
            arrow = new Sprite("Content/UI/uiIcons.png", new Rectangle(80, 240, 16, 16));
            arrow.Origin = arrow.size / 2;
            SpeechBubbleIcon = new Sprite("Content/UI/uiIcons.png", new Rectangle(0, 129, 65, 61));
            SpeechBubbleIcon.Origin = SpeechBubbleIcon.size / 2;

            lockIcon = new Sprite("Content/UI/UI_Atlas.png", new Rectangle(996, 677, 21, 25));
            lockIcon.Origin = lockIcon.size / 2;

            checkmarkIcon = new Sprite("Content/UI/UI_Atlas.png", new Rectangle(932, 398, 33, 28));
            checkmarkIcon.Origin = checkmarkIcon.size / 2;
        }

        /// <summary>
        /// By default, all the gui elements are drawn automatically in the same order they appear on the update list. 
        /// </summary>
        public static void Draw(Camera cam, SpriteBatch spriteBatch)
        {
            if (ScreenChanged)
            {
                updateList.Clear();
                Screen.Selected?.AddToGUIUpdateList();
                ScreenChanged = false;
            }

            updateList.ForEach(c => c.DrawAuto(spriteBatch));

            if (ScreenOverlayColor.A > 0.0f)
            {
                DrawRectangle(
                    spriteBatch,
                    new Rectangle(0, 0, GameMain.GraphicsWidth, GameMain.GraphicsHeight),
                    ScreenOverlayColor, true);
            }

            if (GameMain.ShowFPS || GameMain.DebugDraw)
            {
                DrawString(spriteBatch, new Vector2(10, 10),
                    "FPS: " + (int)GameMain.PerformanceCounter.AverageFramesPerSecond,
                    Color.White, Color.Black * 0.5f, 0, SmallFont);
            }

            if (GameMain.ShowPerf)
            {
                int y = 10;
                DrawString(spriteBatch, new Vector2(300, y), "Draw - Max val: " + GameMain.PerformanceCounter.DrawTimeGraph.LargestValue()+" ms", Color.Green, Color.Black * 0.8f, font: GUI.SmallFont);
                y += 15;
                GameMain.PerformanceCounter.DrawTimeGraph.Draw(spriteBatch, new Rectangle(300, y, 170, 50), null, 0, Color.Green);
                y += 50;
                DrawString(spriteBatch, new Vector2(300, y), "Update - Max val: " + GameMain.PerformanceCounter.UpdateTimeGraph.LargestValue() + " ms", Color.LightBlue, Color.Black * 0.8f, font: GUI.SmallFont);
                y += 15;
                GameMain.PerformanceCounter.UpdateTimeGraph.Draw(spriteBatch, new Rectangle(300, y, 170, 50), null, 0, Color.LightBlue);
                GameMain.PerformanceCounter.UpdateIterationsGraph.Draw(spriteBatch, new Rectangle(300, y, 170, 50), 20, 0, Color.Red);
                y += 50;
                foreach (string key in GameMain.PerformanceCounter.GetSavedIdentifiers)
                {
                    float elapsedMillisecs = GameMain.PerformanceCounter.GetAverageElapsedMillisecs(key);
                    DrawString(spriteBatch, new Vector2(300, y),
                        key + ": " + elapsedMillisecs,
                        Color.Lerp(Color.LightGreen, Color.Red, elapsedMillisecs / 10.0f), Color.Black * 0.5f, 0, SmallFont);

                    y += 15;
                }

                if (FarseerPhysics.Settings.EnableDiagnostics)
                {
                    DrawString(spriteBatch, new Vector2(320, y), "ContinuousPhysicsTime: " + GameMain.World.ContinuousPhysicsTime, Color.Lerp(Color.LightGreen, Color.Red, GameMain.World.ContinuousPhysicsTime / 10.0f), Color.Black * 0.5f, 0, SmallFont);
                    DrawString(spriteBatch, new Vector2(320, y + 15), "ControllersUpdateTime: " + GameMain.World.ControllersUpdateTime, Color.Lerp(Color.LightGreen, Color.Red, GameMain.World.ControllersUpdateTime / 10.0f), Color.Black * 0.5f, 0, SmallFont);
                    DrawString(spriteBatch, new Vector2(320, y + 30), "AddRemoveTime: " + GameMain.World.AddRemoveTime, Color.Lerp(Color.LightGreen, Color.Red, GameMain.World.AddRemoveTime / 10.0f), Color.Black * 0.5f, 0, SmallFont);
                    DrawString(spriteBatch, new Vector2(320, y + 45), "NewContactsTime: " + GameMain.World.NewContactsTime, Color.Lerp(Color.LightGreen, Color.Red, GameMain.World.NewContactsTime / 10.0f), Color.Black * 0.5f, 0, SmallFont);
                    DrawString(spriteBatch, new Vector2(320, y + 60), "ContactsUpdateTime: " + GameMain.World.ContactsUpdateTime, Color.Lerp(Color.LightGreen, Color.Red, GameMain.World.ContactsUpdateTime / 10.0f), Color.Black * 0.5f, 0, SmallFont);
                    DrawString(spriteBatch, new Vector2(320, y + 75), "SolveUpdateTime: " + GameMain.World.SolveUpdateTime, Color.Lerp(Color.LightGreen, Color.Red, GameMain.World.SolveUpdateTime / 10.0f), Color.Black * 0.5f, 0, SmallFont);
                }
            }

            if (GameMain.DebugDraw)
            {
                DrawString(spriteBatch, new Vector2(10, 25),
                    "Physics: " + GameMain.World.UpdateTime,
                    Color.White, Color.Black * 0.5f, 0, SmallFont);

                DrawString(spriteBatch, new Vector2(10, 40),
                    "Bodies: " + GameMain.World.BodyList.Count + " (" + GameMain.World.BodyList.FindAll(b => b.Awake && b.Enabled).Count + " awake)",
                    Color.White, Color.Black * 0.5f, 0, SmallFont);

                if (Screen.Selected.Cam != null)
                {
                    DrawString(spriteBatch, new Vector2(10, 55),
                        "Camera pos: " + Screen.Selected.Cam.Position.ToPoint() + ", zoom: " + Screen.Selected.Cam.Zoom,
                        Color.White, Color.Black * 0.5f, 0, SmallFont);
                }

                if (Submarine.MainSub != null)
                {
                    DrawString(spriteBatch, new Vector2(10, 70),
                        "Sub pos: " + Submarine.MainSub.Position.ToPoint(),
                        Color.White, Color.Black * 0.5f, 0, SmallFont);
                }

                DrawString(spriteBatch, new Vector2(10, 90),
                    "Particle count: " + GameMain.ParticleManager.ParticleCount + "/" + GameMain.ParticleManager.MaxParticles,
                    Color.Lerp(Color.Green, Color.Red, (GameMain.ParticleManager.ParticleCount / (float)GameMain.ParticleManager.MaxParticles)), Color.Black * 0.5f, 0, SmallFont);

                /*var activeParticles = GameMain.ParticleManager.CountActiveParticles();
                int y = 115;
                foreach (KeyValuePair<Particles.ParticlePrefab, int> particleCount in activeParticles)
                {
                    DrawString(spriteBatch, new Vector2(15, y),
                        particleCount.Key.Name+": "+ particleCount.Value,
                        Color.Lerp(Color.Green, Color.Red, (particleCount.Value / (float)GameMain.ParticleManager.MaxParticles)), Color.Black * 0.5f, 0, SmallFont);
                    y += 15;
                }*/

                for (int i = 0; i < SoundManager.SOURCE_COUNT; i++)
                {
                    Color clr = Color.White;
                    string soundStr = i + ": ";
                    SoundChannel playingSoundChannel = GameMain.SoundManager.GetSoundChannelFromIndex(i);
                    if (playingSoundChannel == null)
                    {
                        soundStr += "none";
                        clr *= 0.5f;
                    }
                    else
                    {
                        soundStr += System.IO.Path.GetFileNameWithoutExtension(playingSoundChannel.Sound.Filename);

#if DEBUG
                        if (PlayerInput.GetKeyboardState.IsKeyDown(Microsoft.Xna.Framework.Input.Keys.G))
                        {
                            if (PlayerInput.MousePosition.Y>=i*15 && PlayerInput.MousePosition.Y<=i*15+12)
                            {
                                GameMain.SoundManager.DebugSource(i);
                            }
                        }
#endif

                        if (playingSoundChannel.Looping)
                        {
                            soundStr += " (looping)";
                            clr = Color.Yellow;
                        }

                        if (playingSoundChannel.IsStream)
                        {
                            soundStr += " (streaming)";
                            clr = Color.Lime;
                        }

                        if (!playingSoundChannel.IsPlaying)
                        {
                            soundStr += " (stopped)";
                            clr *= 0.5f;
                        }

                        //if (playingSoundChannel.Position != null) soundStr += " " + Vector3.Distance(GameMain.SoundManager.ListenerPosition, playingSoundChannel.Position.Value) + " " + playingSoundChannel.Near;
                    }

                    DrawString(spriteBatch, new Vector2(500, i * 15), soundStr, clr, Color.Black * 0.5f, 0, GUI.SmallFont);
                }
            }

            if (HUDLayoutSettings.DebugDraw) HUDLayoutSettings.Draw(spriteBatch);

            if (GameMain.NetworkMember != null) GameMain.NetworkMember.Draw(spriteBatch);

            if (Character.Controlled?.Inventory != null)
            {
                if (!Character.Controlled.LockHands && Character.Controlled.Stun >= -0.1f)
                {
                    Inventory.DrawFront(spriteBatch);
                }
            }

            DrawMessages(spriteBatch, cam);

            if (GameMain.DebugDraw)
            {
                /*DrawString(spriteBatch, new Vector2(500, 0), "gui components: " + updateList.Count, Color.White, Color.Black * 0.5f, 0, SmallFont);
                DrawString(spriteBatch, new Vector2(500, 20), "mouse on: " + (MouseOn == null ? "null" : MouseOn.ToString()), Color.White, Color.Black * 0.5f, 0, SmallFont);
<<<<<<< HEAD
=======
                DrawString(spriteBatch, new Vector2(500, 40), "scroll bar value: " + (GUIScrollBar.draggingBar == null ? "null" : GUIScrollBar.draggingBar.BarScroll.ToString()), Color.White, Color.Black * 0.5f, 0, SmallFont);
                */
>>>>>>> 80ce7235
                GameMain.GameSession?.EventManager?.DebugDrawHUD(spriteBatch);
            }
            
            //TODO: move this somewhere else
            //HumanoidAnimParams.DrawEditor(spriteBatch); 

            if (MouseOn != null && !string.IsNullOrWhiteSpace(MouseOn.ToolTip))
            {
                MouseOn.DrawToolTip(spriteBatch);
            }

            if (!DisableHUD)
            {
                Cursor.Draw(spriteBatch, PlayerInput.LatestMousePosition);
            }
        }

        public static void DrawBackgroundSprite(SpriteBatch spriteBatch, Sprite backgroundSprite)
        {
            double aberrationT = (Timing.TotalTime * 0.5f);
            GameMain.GameScreen.PostProcessEffect.Parameters["blurDistance"].SetValue(0.001f);
            GameMain.GameScreen.PostProcessEffect.Parameters["chromaticAberrationStrength"].SetValue(new Vector3(-0.025f, -0.01f, -0.05f) *
                (float)(PerlinNoise.Perlin(aberrationT, aberrationT, 0) + 0.5f));
            GameMain.GameScreen.PostProcessEffect.CurrentTechnique = GameMain.GameScreen.PostProcessEffect.Techniques["BlurChromaticAberration"];
            GameMain.GameScreen.PostProcessEffect.CurrentTechnique.Passes[0].Apply();

            spriteBatch.Begin(SpriteSortMode.Immediate, effect: GameMain.GameScreen.PostProcessEffect);

            float scale = Math.Max(
                (float)GameMain.GraphicsWidth / backgroundSprite.SourceRect.Width, 
                (float)GameMain.GraphicsHeight / backgroundSprite.SourceRect.Height) * 1.1f;
            float paddingX = backgroundSprite.SourceRect.Width * scale - GameMain.GraphicsWidth;
            float paddingY = backgroundSprite.SourceRect.Height * scale - GameMain.GraphicsHeight;
                
            double noiseT = (Timing.TotalTime * 0.02f);
            Vector2 pos = new Vector2((float)PerlinNoise.Perlin(noiseT, noiseT, 0) - 0.5f, (float)PerlinNoise.Perlin(noiseT, noiseT, 0.5f) - 0.5f);
            pos = new Vector2(pos.X * paddingX, pos.Y * paddingY);

            spriteBatch.Draw(backgroundSprite.Texture,
                new Vector2(GameMain.GraphicsWidth, GameMain.GraphicsHeight) / 2 + pos,
                null, Color.White, 0.0f, backgroundSprite.size / 2,
                scale, SpriteEffects.None, 0.0f);
            
            spriteBatch.End();
        }

        #region Update list
        private static List<GUIComponent> updateList = new List<GUIComponent>();
        private static Queue<GUIComponent> removals = new Queue<GUIComponent>();
        private static Queue<GUIComponent> additions = new Queue<GUIComponent>();
        // A helpers list for all elements that have a draw order less than 0.
        private static List<GUIComponent> first = new List<GUIComponent>();
        // A helper list for all elements that have a draw order greater than 0.
        private static List<GUIComponent> last = new List<GUIComponent>();

        public static IEnumerable<GUIComponent> ComponentsToUpdate => updateList;

        /// <summary>
        /// Adds the component on the addition queue.
        /// Note: does not automatically add children, because we might want to enforce a custom order for them.
        /// </summary>
        public static void AddToUpdateList(GUIComponent component)
        {
            if (component == null)
            {
                DebugConsole.ThrowError("Trying to add a null component on the GUI update list!");
                return;
            }
            if (!component.Visible) { return; }
            if (component.UpdateOrder < 0)
            {
                first.Add(component);
            }
            else if (component.UpdateOrder > 0)
            {
                last.Add(component);
            }
            else
            {
                additions.Enqueue(component);
            }
        }

        /// <summary>
        /// Adds the component on the removal queue.
        /// Removal list is evaluated last, and thus any item on both lists are not added to update list.
        /// </summary>
        public static void RemoveFromUpdateList(GUIComponent component, bool alsoChildren = true)
        {
            if (updateList.Contains(component))
            {
                removals.Enqueue(component);
            }
            if (alsoChildren)
            {
                if (component.RectTransform != null)
                {
                    component.RectTransform.Children.ForEach(c => RemoveFromUpdateList(c.GUIComponent));
                }
                else
                {
                    component.Children.ForEach(c => RemoveFromUpdateList(c));
                }
            }
        }

        public static void ClearUpdateList()
        {
            if (KeyboardDispatcher.Subscriber is GUIComponent && !updateList.Contains(KeyboardDispatcher.Subscriber as GUIComponent))
            {
                KeyboardDispatcher.Subscriber = null;
            }
            updateList.Clear();
        }

        private static void RefreshUpdateList()
        {
            foreach (var component in updateList)
            {
                if (!component.Visible)
                {
                    RemoveFromUpdateList(component);
                }
            }
            ProcessHelperList(first);
            ProcessAdditions();
            ProcessHelperList(last);
            ProcessRemovals();
        }

        private static void ProcessAdditions()
        {
            while (additions.Count > 0)
            {
                var component = additions.Dequeue();
                if (!updateList.Contains(component))
                {
                    updateList.Add(component);
                }
            }
        }

        private static void ProcessRemovals()
        {
            while (removals.Count > 0)
            {
                var component = removals.Dequeue();
                updateList.Remove(component);
                if (component as IKeyboardSubscriber == KeyboardDispatcher.Subscriber)
                {
                    KeyboardDispatcher.Subscriber = null;
                }
            }
        }

        private static void ProcessHelperList(List<GUIComponent> list)
        {
            if (list.Count == 0) { return; }
            foreach (var item in list)
            {
                int i = updateList.Count - 1;
                while (updateList[i].UpdateOrder > item.UpdateOrder)
                {
                    i--;
                }
                if (!updateList.Contains(item))
                {
                    updateList.Insert(Math.Max(i, 0), item);
                }
            }
            list.Clear();
        }

        private static void HandlePersistingElements(float deltaTime)
        {
            GUIMessageBox.VisibleBox?.AddToGUIUpdateList();
            if (pauseMenuOpen)
            {
                pauseMenu.AddToGUIUpdateList();
            }
            if (settingsMenuOpen)
            {
                GameMain.Config.SettingsFrame.AddToGUIUpdateList();
            }
        }
        #endregion

        public static GUIComponent MouseOn { get; private set; }

        public static bool IsMouseOn(GUIComponent target)
        {
            if (target == null) { return false; }
            //if (MouseOn == null) { return true; }
            return target == MouseOn || target.IsParentOf(MouseOn);
        }

        public static void ForceMouseOn(GUIComponent c)
        {
            MouseOn = c;
        }

        /// <summary>
        /// Updated automatically before updating the elements on the update list.
        /// </summary>
        public static GUIComponent UpdateMouseOn()
        {
            MouseOn = null;
            for (int i = updateList.Count - 1; i >= 0; i--)
            {
                GUIComponent c = updateList[i];
                if (c.MouseRect.Contains(PlayerInput.MousePosition))
                {
                    MouseOn = c;
                    break;
                }
            }
            return MouseOn;
        }

        public static void Update(float deltaTime)
        {
            HandlePersistingElements(deltaTime);
            RefreshUpdateList();
            UpdateMouseOn();
            updateList.ForEach(c => c.UpdateAuto(deltaTime));
            UpdateMessages(deltaTime);
        }

        private static void UpdateMessages(float deltaTime)
        {
            foreach (GUIMessage msg in messages)
            {
                if (msg.WorldSpace) continue;
                msg.Timer -= deltaTime;

                if (msg.Size.X > HUDLayoutSettings.MessageAreaTop.Width)
                {
                    msg.Pos = Vector2.Lerp(Vector2.Zero, new Vector2(-HUDLayoutSettings.MessageAreaTop.Width - msg.Size.X, 0), 1.0f - msg.Timer / msg.LifeTime);
                }
                else
                {
                    //enough space to show the full message, position it at the center of the msg area
                    if (msg.Timer > 1.0f)
                    {
                        msg.Pos = Vector2.Lerp(msg.Pos, new Vector2(-HUDLayoutSettings.MessageAreaTop.Width / 2 - msg.Size.X / 2, 0), Math.Min(deltaTime * 10.0f, 1.0f));
                    }
                    else
                    {
                        msg.Pos = Vector2.Lerp(msg.Pos, new Vector2(-HUDLayoutSettings.MessageAreaTop.Width - msg.Size.X, 0), deltaTime * 10.0f);
                    }
                }
                //only the first message (the currently visible one) is updated at a time
                break;
            }
            
            foreach (GUIMessage msg in messages)
            {
                if (!msg.WorldSpace) continue;
                msg.Timer -= deltaTime;                
                msg.Pos += msg.Velocity * deltaTime;                
            }

            messages.RemoveAll(m => m.Timer <= 0.0f);
        }

        #region Element drawing

        public static void DrawIndicator(SpriteBatch spriteBatch, Vector2 worldPosition, Camera cam, float hideDist, Sprite sprite, Color color)
        {
            Vector2 diff = worldPosition - cam.WorldViewCenter;
            float dist = diff.Length();

            if (dist > hideDist)
            {
                float alpha = Math.Min((dist - hideDist) / 100.0f, 1.0f);
                Vector2 targetScreenPos = cam.WorldToScreen(worldPosition);                
                float screenDist = Vector2.Distance(cam.WorldToScreen(cam.WorldViewCenter), targetScreenPos);
                float angle = MathUtils.VectorToAngle(diff);

                Vector2 unclampedDiff = new Vector2(
                    (float)Math.Cos(angle) * screenDist,
                    (float)-Math.Sin(angle) * screenDist);

                Vector2 iconDiff = new Vector2(
                    (float)Math.Cos(angle) * Math.Min(GameMain.GraphicsWidth * 0.4f, screenDist),
                    (float)-Math.Sin(angle) * Math.Min(GameMain.GraphicsHeight * 0.4f, screenDist));

                Vector2 iconPos = cam.WorldToScreen(cam.WorldViewCenter) + iconDiff;
                sprite.Draw(spriteBatch, iconPos, color * alpha);

                if (unclampedDiff.Length() - 10 > iconDiff.Length())
                {
                    Vector2 normalizedDiff = Vector2.Normalize(targetScreenPos - iconPos);
                    Vector2 arrowOffset = normalizedDiff * sprite.size.X * 0.7f;
                    Arrow.Draw(spriteBatch, iconPos + arrowOffset, color * alpha, MathUtils.VectorToAngle(arrowOffset) + MathHelper.PiOver2);
                }
            }
        }

        public static void DrawLine(SpriteBatch sb, Vector2 start, Vector2 end, Color clr, float depth = 0.0f, int width = 1)
        {
            DrawLine(sb, t, start, end, clr, depth, width);
        }

        public static void DrawLine(SpriteBatch sb, Texture2D texture, Vector2 start, Vector2 end, Color clr, float depth = 0.0f, int width = 1)
        {
            Vector2 edge = end - start;
            // calculate angle to rotate line
            float angle = (float)Math.Atan2(edge.Y, edge.X);

            sb.Draw(texture,
                new Rectangle(// rectangle defines shape of line and position of start of line
                    (int)start.X,
                    (int)start.Y,
                    (int)edge.Length(), //sb will strech the texture to fill this rectangle
                    width), //width of line, change this to make thicker line
                null,
                clr, //colour of line
                angle,     //angle of line (calulated above)
                new Vector2(0, texture.Height / 2.0f), // point in line about which to rotate
                SpriteEffects.None,
                depth);
        }

        public static void DrawString(SpriteBatch sb, Vector2 pos, string text, Color color, Color? backgroundColor = null, int backgroundPadding = 0, ScalableFont font = null)
        {
            if (font == null) font = Font;
            if (backgroundColor != null)
            {
                Vector2 textSize = font.MeasureString(text);
                DrawRectangle(sb, pos - Vector2.One * backgroundPadding, textSize + Vector2.One * 2.0f * backgroundPadding, (Color)backgroundColor, true);
            }

            font.DrawString(sb, text, pos, color);
        }

        public static void DrawRectangle(SpriteBatch sb, Vector2 start, Vector2 size, Color clr, bool isFilled = false, float depth = 0.0f, int thickness = 1)
        {
            if (size.X < 0)
            {
                start.X += size.X;
                size.X = -size.X;
            }
            if (size.Y < 0)
            {
                start.Y += size.Y;
                size.Y = -size.Y;
            }
            DrawRectangle(sb, new Rectangle((int)start.X, (int)start.Y, (int)size.X, (int)size.Y), clr, isFilled, depth, thickness);
        }

        public static void DrawRectangle(SpriteBatch sb, Rectangle rect, Color clr, bool isFilled = false, float depth = 0.0f, int thickness = 1)
        {
            if (isFilled)
            {
                sb.Draw(t, rect, null, clr, 0.0f, Vector2.Zero, SpriteEffects.None, depth);
            }
            else
            {
                sb.Draw(t, new Rectangle(rect.X + thickness, rect.Y, rect.Width - thickness * 2, thickness), null, clr, 0.0f, Vector2.Zero, SpriteEffects.None, depth);
                sb.Draw(t, new Rectangle(rect.X + thickness, rect.Y + rect.Height - thickness, rect.Width - thickness * 2, thickness), null, clr, 0.0f, Vector2.Zero, SpriteEffects.None, depth);

                sb.Draw(t, new Rectangle(rect.X, rect.Y, thickness, rect.Height), null, clr, 0.0f, Vector2.Zero, SpriteEffects.None, depth);
                sb.Draw(t, new Rectangle(rect.X + rect.Width - thickness, rect.Y, thickness, rect.Height), null, clr, 0.0f, Vector2.Zero, SpriteEffects.None, depth);
            }
        }

        public static void DrawRectangle(SpriteBatch sb, Vector2 center, float width, float height, float rotation, Color clr, float depth = 0.0f, int thickness = 1)
        {
            Matrix rotate = Matrix.CreateRotationZ(rotation);

            width *= 0.5f;
            height *= 0.5f;
            Vector2 topLeft = center + Vector2.Transform(new Vector2(-width, -height), rotate);
            Vector2 topRight = center + Vector2.Transform(new Vector2(width, -height), rotate);
            Vector2 bottomLeft = center + Vector2.Transform(new Vector2(-width, height), rotate);
            Vector2 bottomRight = center + Vector2.Transform(new Vector2(width, height), rotate);

            DrawLine(sb, topLeft, topRight, clr, depth, thickness);
            DrawLine(sb, topRight, bottomRight, clr, depth, thickness);
            DrawLine(sb, bottomRight, bottomLeft, clr, depth, thickness);
            DrawLine(sb, bottomLeft, topLeft, clr, depth, thickness);
        }

        public static void DrawRectangle(SpriteBatch sb, Vector2[] corners, Color clr, float depth = 0.0f, int thickness = 1)
        {
            if (corners.Length != 4)
            {
                throw new Exception("Invalid length of the corners array! Must be 4");
            }
            DrawLine(sb, corners[0], corners[1], clr, depth, thickness);
            DrawLine(sb, corners[1], corners[2], clr, depth, thickness);
            DrawLine(sb, corners[2], corners[3], clr, depth, thickness);
            DrawLine(sb, corners[3], corners[0], clr, depth, thickness);
        }

        public static void DrawProgressBar(SpriteBatch sb, Vector2 start, Vector2 size, float progress, Color clr, float depth = 0.0f)
        {
            DrawProgressBar(sb, start, size, progress, clr, new Color(0.5f, 0.57f, 0.6f, 1.0f), depth);
        }

        public static void DrawProgressBar(SpriteBatch sb, Vector2 start, Vector2 size, float progress, Color clr, Color outlineColor, float depth = 0.0f)
        {
            DrawRectangle(sb, new Vector2(start.X, -start.Y), size, outlineColor, false, depth);

            int padding = 2;
            DrawRectangle(sb, new Rectangle((int)start.X + padding, -(int)(start.Y - padding), (int)((size.X - padding * 2) * progress), (int)size.Y - padding * 2),
                clr, true, depth);
        }

        public static bool DrawButton(SpriteBatch sb, Rectangle rect, string text, Color color, bool isHoldable = false)
        {
            bool clicked = false;

            if (rect.Contains(PlayerInput.MousePosition))
            {
                clicked = PlayerInput.LeftButtonHeld();

                color = clicked ?
                    new Color((int)(color.R * 0.8f), (int)(color.G * 0.8f), (int)(color.B * 0.8f), color.A) :
                    new Color((int)(color.R * 1.2f), (int)(color.G * 1.2f), (int)(color.B * 1.2f), color.A);

                if (!isHoldable) clicked = PlayerInput.LeftButtonClicked();
            }

            DrawRectangle(sb, rect, color, true);

            Vector2 origin;
            try
            {
                origin = Font.MeasureString(text) / 2;
            }
            catch
            {
                origin = Vector2.Zero;
            }

            Font.DrawString(sb, text, new Vector2(rect.Center.X, rect.Center.Y), Color.White, 0.0f, origin, 1.0f, SpriteEffects.None, 0.0f);

            return clicked;
        }

        private static void DrawMessages(SpriteBatch spriteBatch, Camera cam)
        {
            if (messages.Count == 0) return;

            bool useScissorRect = messages.Any(m => !m.WorldSpace);
            Rectangle prevScissorRect = spriteBatch.GraphicsDevice.ScissorRectangle;
            if (useScissorRect) spriteBatch.GraphicsDevice.ScissorRectangle = HUDLayoutSettings.MessageAreaTop;

            foreach (GUIMessage msg in messages)
            {
                if (msg.WorldSpace) continue;

                Vector2 drawPos = new Vector2(HUDLayoutSettings.MessageAreaTop.Right, HUDLayoutSettings.MessageAreaTop.Center.Y);

                msg.Font.DrawString(spriteBatch, msg.Text, drawPos + msg.Pos + Vector2.One, Color.Black, 0, msg.Origin, 1.0f, SpriteEffects.None, 0);
                msg.Font.DrawString(spriteBatch, msg.Text, drawPos + msg.Pos, msg.Color, 0, msg.Origin, 1.0f, SpriteEffects.None, 0);
                break;                
            }

            if (useScissorRect) spriteBatch.GraphicsDevice.ScissorRectangle = prevScissorRect;
            
            foreach (GUIMessage msg in messages)
            {
                if (!msg.WorldSpace) continue;
                
                if (cam != null)
                {
                    float alpha = 1.0f;
                    if (msg.Timer < 1.0f) alpha -= 1.0f - msg.Timer;                    

                    Vector2 drawPos = cam.WorldToScreen(msg.Pos);
                    msg.Font.DrawString(spriteBatch, msg.Text, drawPos + Vector2.One, Color.Black * alpha, 0, msg.Origin, 1.0f, SpriteEffects.None, 0);
                    msg.Font.DrawString(spriteBatch, msg.Text, drawPos, msg.Color * alpha, 0, msg.Origin, 1.0f, SpriteEffects.None, 0);
                }                
            }

            messages.RemoveAll(m => m.Timer <= 0.0f);
        }

        /// <summary>
        /// Draws a bezier curve with dots.
        /// </summary>
        public static void DrawBezierWithDots(SpriteBatch spriteBatch, Vector2 start, Vector2 end, Vector2 control, int pointCount, Color color, int dotSize = 2)
        {
            Vector2 dir = end - start;
            for (int i = 0; i < pointCount; i++)
            {
                float t = (float)i / (pointCount - 1);
                Vector2 pos = MathUtils.Bezier(start, control, end, t);
                ShapeExtensions.DrawPoint(spriteBatch, pos, color, dotSize);
            }
        }

        public static void DrawSineWithDots(SpriteBatch spriteBatch, Vector2 from, Vector2 dir, float amplitude, float length, float scale, int pointCount, Color color, int dotSize = 2)
        {
            Vector2 up = dir.Right();
            //DrawLine(spriteBatch, from, from + dir, Color.Red);
            //DrawLine(spriteBatch, from, from + up * dir.Length(), Color.Blue);
            for (int i = 0; i < pointCount; i++)
            {
                Vector2 pos = from;
                if (i > 0)
                {
                    float t = (float)i / (pointCount - 1);
                    float sin = (float)Math.Sin(t / length * scale) * amplitude;
                    pos += (up * sin) + (dir * t);
                }
                ShapeExtensions.DrawPoint(spriteBatch, pos, color, dotSize);
            }
        }
        #endregion

        #region Element creation

        public static Texture2D CreateCircle(int radius, bool filled = false)
        {
            int outerRadius = radius * 2 + 2; // So circle doesn't go out of bounds
            Texture2D texture = new Texture2D(GraphicsDevice, outerRadius, outerRadius);

            Color[] data = new Color[outerRadius * outerRadius];

            // Colour the entire texture transparent first.
            for (int i = 0; i < data.Length; i++)
                data[i] = Color.Transparent;

            if (filled)
            {
                float diameterSqr = radius * radius;
                for (int x = 0; x < outerRadius; x++)
                {
                    for (int y = 0; y < outerRadius; y++)
                    {
                        Vector2 pos = new Vector2(radius - x, radius - y);
                        if (pos.LengthSquared() <= diameterSqr)
                        {
                            data[y * outerRadius + x + 1] = Color.White;
                        }
                    }
                }
            }
            else
            {
                // Work out the minimum step necessary using trigonometry + sine approximation.
                double angleStep = 1f / radius;

                for (double angle = 0; angle < Math.PI * 2; angle += angleStep)
                {
                    // Use the parametric definition of a circle: http://en.wikipedia.org/wiki/Circle#Cartesian_coordinates
                    int x = (int)Math.Round(radius + radius * Math.Cos(angle));
                    int y = (int)Math.Round(radius + radius * Math.Sin(angle));

                    data[y * outerRadius + x + 1] = Color.White;
                }
            }


            texture.SetData(data);
            return texture;
        }

        public static Texture2D CreateCapsule(int radius, int height)
        {
            int textureWidth = radius * 2, textureHeight = height + radius * 2;

            Texture2D texture = new Texture2D(GraphicsDevice, textureWidth, textureHeight);
            Color[] data = new Color[textureWidth * textureHeight];

            // Colour the entire texture transparent first.
            for (int i = 0; i < data.Length; i++)
                data[i] = Color.Transparent;

            // Work out the minimum step necessary using trigonometry + sine approximation.
            double angleStep = 1f / radius;

            for (int i = 0; i < 2; i++)
            {
                for (double angle = 0; angle < Math.PI * 2; angle += angleStep)
                {
                    // Use the parametric definition of a circle: http://en.wikipedia.org/wiki/Circle#Cartesian_coordinates
                    int x = (int)Math.Round(radius + radius * Math.Cos(angle));
                    int y = (height - 1) * i + (int)Math.Round(radius + radius * Math.Sin(angle));

                    data[y * textureWidth + x] = Color.White;
                }
            }

            for (int y = radius; y < textureHeight - radius; y++)
            {
                data[y * textureWidth] = Color.White;
                data[y * textureWidth + (textureWidth - 1)] = Color.White;
            }

            texture.SetData(data);
            return texture;
        }

        public static Texture2D CreateRectangle(int width, int height)
        {
            Texture2D texture = new Texture2D(GraphicsDevice, width, height);
            Color[] data = new Color[width * height];

            for (int i = 0; i < data.Length; i++)
                data[i] = Color.Transparent;

            for (int y = 0; y < height; y++)
            {
                data[y * width] = Color.White;
                data[y * width + (width - 1)] = Color.White;
            }

            for (int x = 0; x < width; x++)
            {
                data[x] = Color.White;
                data[(height - 1) * width + x] = Color.White;
            }

            texture.SetData(data);
            return texture;
        }

        /// <summary>
        /// Creates multiple buttons with relative size and positions them automatically.
        /// </summary>
        public static List<GUIButton> CreateButtons(int count, Vector2 relativeSize, RectTransform parent,
            Anchor anchor = Anchor.TopLeft, Pivot? pivot = null, Point? minSize = null, Point? maxSize = null,
            int absoluteSpacing = 0, float relativeSpacing = 0, Func<int, int> extraSpacing = null,
            int startOffsetAbsolute = 0, float startOffsetRelative = 0, bool isHorizontal = false,
            Alignment textAlignment = Alignment.Center, string style = "")
        {
            Func<RectTransform, GUIButton> constructor = rectT => new GUIButton(rectT, string.Empty, textAlignment, style);
            return CreateElements(count, relativeSize, parent, constructor, anchor, pivot, minSize, maxSize, absoluteSpacing, relativeSpacing, extraSpacing, startOffsetAbsolute, startOffsetRelative, isHorizontal);
        }

        /// <summary>
        /// Creates multiple buttons with absolute size and positions them automatically.
        /// </summary>
        public static List<GUIButton> CreateButtons(int count, Point absoluteSize, RectTransform parent,
            Anchor anchor = Anchor.TopLeft, Pivot? pivot = null,
            int absoluteSpacing = 0, float relativeSpacing = 0, Func<int, int> extraSpacing = null,
            int startOffsetAbsolute = 0, float startOffsetRelative = 0, bool isHorizontal = false,
            Alignment textAlignment = Alignment.Center, string style = "")
        {
            Func<RectTransform, GUIButton> constructor = rectT => new GUIButton(rectT, string.Empty, textAlignment, style);
            return CreateElements(count, absoluteSize, parent, constructor, anchor, pivot, absoluteSpacing, relativeSpacing, extraSpacing, startOffsetAbsolute, startOffsetRelative, isHorizontal);
        }

        /// <summary>
        /// Creates multiple elements with relative size and positions them automatically.
        /// </summary>
        public static List<T> CreateElements<T>(int count, Vector2 relativeSize, RectTransform parent, Func<RectTransform, T> constructor,
            Anchor anchor = Anchor.TopLeft, Pivot? pivot = null, Point? minSize = null, Point? maxSize = null, 
            int absoluteSpacing = 0, float relativeSpacing = 0, Func<int, int> extraSpacing = null, 
            int startOffsetAbsolute = 0, float startOffsetRelative = 0, bool isHorizontal = false) 
            where T : GUIComponent
        {
            return CreateElements(count, parent, constructor, relativeSize, null, anchor, pivot, minSize, maxSize, absoluteSpacing, relativeSpacing, extraSpacing, startOffsetAbsolute, startOffsetRelative, isHorizontal);
        }

        /// <summary>
        /// Creates multiple elements with absolute size and positions them automatically.
        /// </summary>
        public static List<T> CreateElements<T>(int count, Point absoluteSize, RectTransform parent, Func<RectTransform, T> constructor, 
            Anchor anchor = Anchor.TopLeft, Pivot? pivot = null, 
            int absoluteSpacing = 0, float relativeSpacing = 0, Func<int, int> extraSpacing = null,
            int startOffsetAbsolute = 0, float startOffsetRelative = 0, bool isHorizontal = false)
            where T : GUIComponent
        {
            return CreateElements(count, parent, constructor, null, absoluteSize, anchor, pivot, null, null, absoluteSpacing, relativeSpacing, extraSpacing, startOffsetAbsolute, startOffsetRelative, isHorizontal);
        }
        #endregion

        #region Element positioning
        private static List<T> CreateElements<T>(int count, RectTransform parent, Func<RectTransform, T> constructor,
            Vector2? relativeSize = null, Point? absoluteSize = null,
            Anchor anchor = Anchor.TopLeft, Pivot? pivot = null, Point? minSize = null, Point? maxSize = null,
            int absoluteSpacing = 0, float relativeSpacing = 0, Func<int, int> extraSpacing = null,
            int startOffsetAbsolute = 0, float startOffsetRelative = 0, bool isHorizontal = false)
            where T : GUIComponent
        {
            var elements = new List<T>();
            int extraTotal = 0;
            for (int i = 0; i < count; i++)
            {
                if (extraSpacing != null)
                {
                    extraTotal += extraSpacing(i);
                }
                if (relativeSize.HasValue)
                {
                    var size = relativeSize.Value;
                    var offsets = CalculateOffsets(size, startOffsetRelative, startOffsetAbsolute, relativeSpacing, absoluteSpacing, i, extraTotal, isHorizontal);
                    elements.Add(constructor(new RectTransform(size, parent, anchor, pivot, minSize, maxSize)
                    {
                        RelativeOffset = offsets.Item1,
                        AbsoluteOffset = offsets.Item2
                    }));
                }
                else
                {
                    var size = absoluteSize.Value;
                    var offsets = CalculateOffsets(size, startOffsetRelative, startOffsetAbsolute, relativeSpacing, absoluteSpacing, i, extraTotal, isHorizontal);
                    elements.Add(constructor(new RectTransform(size, parent, anchor, pivot)
                    {
                        RelativeOffset = offsets.Item1,
                        AbsoluteOffset = offsets.Item2
                    }));
                }
            }
            return elements;
        }

        private static Tuple<Vector2, Point> CalculateOffsets(Vector2 relativeSize, float startOffsetRelative, int startOffsetAbsolute, float relativeSpacing, int absoluteSpacing, int counter, int extra, bool isHorizontal)
        {
            float relX = 0, relY = 0;
            int absX = 0, absY = 0;
            if (isHorizontal)
            {
                relX = CalculateRelativeOffset(startOffsetRelative, relativeSpacing, relativeSize.X, counter);
                absX = CalculateAbsoluteOffset(startOffsetAbsolute, absoluteSpacing, counter, extra);
            }
            else
            {
                relY = CalculateRelativeOffset(startOffsetRelative, relativeSpacing, relativeSize.Y, counter);
                absY = CalculateAbsoluteOffset(startOffsetAbsolute, absoluteSpacing, counter, extra);
            }
            return Tuple.Create(new Vector2(relX, relY), new Point(absX, absY));
        }

        private static Tuple<Vector2, Point> CalculateOffsets(Point absoluteSize, float startOffsetRelative, int startOffsetAbsolute, float relativeSpacing, int absoluteSpacing, int counter, int extra, bool isHorizontal)
        {
            float relX = 0, relY = 0;
            int absX = 0, absY = 0;
            if (isHorizontal)
            {
                relX = CalculateRelativeOffset(startOffsetRelative, relativeSpacing, counter);
                absX = CalculateAbsoluteOffset(startOffsetAbsolute, absoluteSpacing, absoluteSize.X, counter, extra);
            }
            else
            {
                relY = CalculateRelativeOffset(startOffsetRelative, relativeSpacing, counter);
                absY = CalculateAbsoluteOffset(startOffsetAbsolute, absoluteSpacing, absoluteSize.Y, counter, extra);
            }
            return Tuple.Create(new Vector2(relX, relY), new Point(absX, absY));
        }

        private static float CalculateRelativeOffset(float startOffset, float spacing, float size, int counter)
        {
            return startOffset + (spacing + size) * counter;
        }

        private static float CalculateRelativeOffset(float startOffset, float spacing, int counter)
        {
            return startOffset + spacing * counter;
        }

        private static int CalculateAbsoluteOffset(int startOffset, int spacing, int counter, int extra)
        {
            return startOffset + spacing * counter + extra;
        }

        private static int CalculateAbsoluteOffset(int startOffset, int spacing, int size, int counter, int extra)
        {
            return startOffset + (spacing + size) * counter + extra;
        }
        #endregion

        #region Misc
        public static void TogglePauseMenu()
        {
            if (Screen.Selected == GameMain.MainMenuScreen) return;

            settingsMenuOpen = false;

            TogglePauseMenu(null, null);

            if (pauseMenuOpen)
            {
                pauseMenu = new GUIFrame(new RectTransform(Vector2.One, Canvas), style: null, color: Color.Black * 0.5f);
                    
                var pauseMenuInner = new GUIFrame(new RectTransform(new Vector2(0.13f, 0.3f), pauseMenu.RectTransform, Anchor.Center) { MinSize = new Point(200, 300) });

                var buttonContainer = new GUILayoutGroup(new RectTransform(new Vector2(0.85f, 0.85f), pauseMenuInner.RectTransform, Anchor.Center))
                {
                    Stretch = true,
                    RelativeSpacing = 0.05f
                };

                var button = new GUIButton(new RectTransform(new Vector2(1.0f, 0.1f), buttonContainer.RectTransform), "Resume", style: "GUIButtonLarge")
                {
                    OnClicked = TogglePauseMenu
                };

                button = new GUIButton(new RectTransform(new Vector2(1.0f, 0.1f), buttonContainer.RectTransform), "Settings", style: "GUIButtonLarge")
                {
                    OnClicked = (btn, userData) =>
                    {
                        TogglePauseMenu();
                        settingsMenuOpen = !settingsMenuOpen;
                        return true;
                    }
                };
                
                if (Screen.Selected == GameMain.GameScreen && GameMain.GameSession != null)
                {
                    if (GameMain.GameSession.GameMode is SinglePlayerCampaign spMode)
                    {
                        //TODO: communicate more clearly what this button does
                        button = new GUIButton(new RectTransform(new Vector2(1.0f, 0.1f), buttonContainer.RectTransform), "Load previous", style: "GUIButtonLarge");
                        button.OnClicked += (btn, userData) =>
                        {
                            TogglePauseMenu(btn, userData);
                            GameMain.GameSession.LoadPrevious();
                            return true;
                        };
                    }
                }

                if (Screen.Selected == GameMain.LobbyScreen)
                {
                    if (GameMain.GameSession.GameMode is SinglePlayerCampaign spMode)
                    {
                        button = new GUIButton(new RectTransform(new Vector2(1.0f, 0.1f), buttonContainer.RectTransform), "Save & quit", style: "GUIButtonLarge")
                        {
                            UserData = "save"
                        };
                        button.OnClicked += QuitClicked;
                        button.OnClicked += TogglePauseMenu;
                    }
                }
                
                button = new GUIButton(new RectTransform(new Vector2(1.0f, 0.1f), buttonContainer.RectTransform), "Quit", style: "GUIButtonLarge");
                button.OnClicked += QuitClicked;
                button.OnClicked += TogglePauseMenu;
            }
        }

        private static bool TogglePauseMenu(GUIButton button, object obj)
        {
            pauseMenuOpen = !pauseMenuOpen;
            return true;
        }

        private static bool QuitClicked(GUIButton button, object obj)
        {
            bool save = button.UserData as string == "save";
            if (save)
            {
                SaveUtil.SaveGame(GameMain.GameSession.SavePath);
            }

            if (GameMain.NetworkMember != null)
            {
                GameMain.NetworkMember.Disconnect();
                GameMain.NetworkMember = null;
            }

            CoroutineManager.StopCoroutines("EndCinematic");
            
            if (GameMain.GameSession != null)
            {
                if (GameSettings.SendUserStatistics)
                {
                    Mission mission = GameMain.GameSession.Mission;
                    GameAnalyticsManager.AddDesignEvent("QuitRound:" + (save ? "Save" : "NoSave"));
                    GameAnalyticsManager.AddDesignEvent("EndRound:" + (mission == null ? "NoMission" : (mission.Completed ? "MissionCompleted" : "MissionFailed")));
                }
                GameMain.GameSession = null;
            }
            
            GameMain.MainMenuScreen.Select();

            return true;
        }

        /// <summary>
        /// Displays a message at the center of the screen, automatically preventing overlapping with other centered messages
        /// </summary>
        public static void AddMessage(string message, Color color, float? lifeTime = null, bool playSound = true)
        {
            foreach (GUIMessage msg in messages)
            {
                if (msg.Text == message) return;
            }
            
            messages.Add(new GUIMessage(message, color, lifeTime ?? MathHelper.Clamp(message.Length / 5.0f, 3.0f, 10.0f), LargeFont));
            if (playSound) PlayUISound(GUISoundType.Message);
        }

        public static void AddMessage(string message, Color color, Vector2 worldPos, Vector2 velocity, float lifeTime = 3.0f, bool playSound = true)
        {
            messages.Add(new GUIMessage(message, color, worldPos, velocity, lifeTime, Alignment.Center, LargeFont));
            if (playSound) PlayUISound(GUISoundType.Message);
        }

        public static void ClearMessages()
        {
            messages.Clear();
        }

        public static void PlayUISound(GUISoundType soundType)
        {
            if (sounds == null) return;

            int soundIndex = (int)soundType;
            if (soundIndex < 0 || soundIndex >= sounds.Length) return;

            sounds[soundIndex].Play(null, "ui");
        }
        #endregion
    }
}<|MERGE_RESOLUTION|>--- conflicted
+++ resolved
@@ -325,16 +325,10 @@
             {
                 /*DrawString(spriteBatch, new Vector2(500, 0), "gui components: " + updateList.Count, Color.White, Color.Black * 0.5f, 0, SmallFont);
                 DrawString(spriteBatch, new Vector2(500, 20), "mouse on: " + (MouseOn == null ? "null" : MouseOn.ToString()), Color.White, Color.Black * 0.5f, 0, SmallFont);
-<<<<<<< HEAD
-=======
                 DrawString(spriteBatch, new Vector2(500, 40), "scroll bar value: " + (GUIScrollBar.draggingBar == null ? "null" : GUIScrollBar.draggingBar.BarScroll.ToString()), Color.White, Color.Black * 0.5f, 0, SmallFont);
                 */
->>>>>>> 80ce7235
                 GameMain.GameSession?.EventManager?.DebugDrawHUD(spriteBatch);
             }
-            
-            //TODO: move this somewhere else
-            //HumanoidAnimParams.DrawEditor(spriteBatch); 
 
             if (MouseOn != null && !string.IsNullOrWhiteSpace(MouseOn.ToolTip))
             {
