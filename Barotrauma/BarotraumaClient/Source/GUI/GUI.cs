using Microsoft.Xna.Framework;
using Microsoft.Xna.Framework.Content;
using Microsoft.Xna.Framework.Graphics;
using System;
using System.Collections.Generic;
using Barotrauma.Sounds;

namespace Barotrauma
{
    public enum GUISoundType
    {
        Message,
        RadioMessage,
        DeadMessage,
        Click,
        PickItem,
        PickItemFail,
        DropItem
    }
    
    public class GUI
    {

        public static GUIStyle Style;

        private static Texture2D t;
        public static ScalableFont Font, SmallFont, LargeFont;

        private static Sprite cursor;

        private static GraphicsDevice graphicsDevice;
        public static GraphicsDevice GraphicsDevice
        {
            get
            {
                return graphicsDevice;
            }
            set
            {
                graphicsDevice = value;
            }
        }

        private static List<GUIMessage> messages = new List<GUIMessage>();

        private static Sound[] sounds;

        private static bool pauseMenuOpen, settingsMenuOpen;
        private static GUIFrame pauseMenu;

        public static Color ScreenOverlayColor;

        private static Sprite submarineIcon, arrow;

        public static Sprite SubmarineIcon
        {
            get { return submarineIcon; }
        }

        public static Sprite SpeechBubbleIcon
        {
            get;
            private set;
        }

        public static Sprite Arrow
        {
            get { return arrow; }
        }

        public static bool DisableHUD;

        public static void Init(ContentManager content)
        {
            Font = new ScalableFont("Content/Exo2-Medium.otf", 14, graphicsDevice);
            SmallFont = new ScalableFont("Content/Exo2-Light.otf", 12, graphicsDevice);
            LargeFont = new ScalableFont("Content/Code Pro Bold.otf", 22, graphicsDevice);

            cursor = new Sprite("Content/UI/cursor.png", Vector2.Zero);

            Style = new GUIStyle("Content/UI/style.xml");
        }

        public static bool PauseMenuOpen
        {
            get { return pauseMenuOpen; }
        }

        public static bool SettingsMenuOpen
        {
            get { return settingsMenuOpen; }
        }

        public static void LoadContent(bool loadSounds = true)
        {
            if (loadSounds)
            {
                sounds = new Sound[Enum.GetValues(typeof(GUISoundType)).Length];
                sounds[(int)GUISoundType.Message] = GameMain.SoundManager.LoadSound("Content/Sounds/UI/UImsg.ogg", false);
                sounds[(int)GUISoundType.RadioMessage] = GameMain.SoundManager.LoadSound("Content/Sounds/UI/radiomsg.ogg", false);
                sounds[(int)GUISoundType.DeadMessage] = GameMain.SoundManager.LoadSound("Content/Sounds/UI/deadmsg.ogg", false);
                sounds[(int)GUISoundType.Click] = GameMain.SoundManager.LoadSound("Content/Sounds/UI/beep-shinymetal.ogg", false);

                sounds[(int)GUISoundType.PickItem] = GameMain.SoundManager.LoadSound("Content/Sounds/pickItem.ogg", false);
                sounds[(int)GUISoundType.PickItemFail] = GameMain.SoundManager.LoadSound("Content/Sounds/pickItemFail.ogg", false);
                sounds[(int)GUISoundType.DropItem] = GameMain.SoundManager.LoadSound("Content/Sounds/dropItem.ogg", false);

            }

            // create 1x1 texture for line drawing
            t = new Texture2D(graphicsDevice, 1, 1);
            t.SetData(new Color[] { Color.White });// fill the texture with white

            submarineIcon = new Sprite("Content/UI/uiIcons.png", new Rectangle(0, 192, 64, 64), null);
            submarineIcon.Origin = submarineIcon.size / 2;

            arrow = new Sprite("Content/UI/uiIcons.png", new Rectangle(80, 240, 16, 16), null);
            arrow.Origin = arrow.size / 2;

            SpeechBubbleIcon = new Sprite("Content/UI/uiIcons.png", new Rectangle(0, 129, 65, 61), null);
            SpeechBubbleIcon.Origin = SpeechBubbleIcon.size / 2;
        }

        public static void TogglePauseMenu()
        {
            if (Screen.Selected == GameMain.MainMenuScreen) return;

            settingsMenuOpen = false;

            TogglePauseMenu(null, null);

            if (pauseMenuOpen)
            {
                pauseMenu = new GUIFrame(new Rectangle(0, 0, 200, 300), null, Alignment.Center, "");

                int y = 0;
                var button = new GUIButton(new Rectangle(0, y, 0, 30), "Resume", Alignment.CenterX, "", pauseMenu);
                button.OnClicked = TogglePauseMenu;

                y += 60;

                button = new GUIButton(new Rectangle(0, y, 0, 30), "Settings", Alignment.CenterX, "", pauseMenu);
                button.OnClicked = (btn, userData) => 
                {
                    TogglePauseMenu();
                    settingsMenuOpen = !settingsMenuOpen;
                    
                    return true; 
                };


                y += 60;

                if (Screen.Selected == GameMain.GameScreen && GameMain.GameSession != null)
                {
                    SinglePlayerCampaign spMode = GameMain.GameSession.GameMode as SinglePlayerCampaign;
                    if (spMode != null)
                    {
                        button = new GUIButton(new Rectangle(0, y, 0, 30), "Load previous", Alignment.CenterX, "", pauseMenu);
                        button.OnClicked += (btn, userData) =>
                        {
                            TogglePauseMenu(btn, userData);
                            GameMain.GameSession.LoadPrevious();
                            return true;
                        };

                        y += 60;
                    }
                }

                if (Screen.Selected == GameMain.LobbyScreen)
                {
                    SinglePlayerCampaign spMode = GameMain.GameSession.GameMode as SinglePlayerCampaign;
                    if (spMode != null)
                    {
                        button = new GUIButton(new Rectangle(0, y, 0, 30), "Save & quit", Alignment.CenterX, "", pauseMenu);
                        button.OnClicked += QuitClicked;
                        button.OnClicked += TogglePauseMenu;
                        button.UserData = "save";

                        y += 60;
                    }
                }


                button = new GUIButton(new Rectangle(0, y, 0, 30), "Quit", Alignment.CenterX, "", pauseMenu);
                button.OnClicked += QuitClicked;
                button.OnClicked += TogglePauseMenu;
            }

        }

        private static bool TogglePauseMenu(GUIButton button, object obj)
        {
            pauseMenuOpen = !pauseMenuOpen;

            return true;
        }

        private static bool QuitClicked(GUIButton button, object obj)
        {
            if (button.UserData as string == "save")
            {
                SaveUtil.SaveGame(GameMain.GameSession.SavePath);
            }

            if (GameMain.NetworkMember != null)
            {
                GameMain.NetworkMember.Disconnect();
                GameMain.NetworkMember = null;
            }

            CoroutineManager.StopCoroutines("EndCinematic");

            GameMain.GameSession = null;

            GameMain.MainMenuScreen.Select();

            return true;
        }

        public static void DrawIndicator(SpriteBatch spriteBatch, Vector2 worldPosition, Camera cam, float hideDist, Sprite sprite, Color color)
        {
            Vector2 diff = worldPosition - cam.WorldViewCenter;
            float dist = diff.Length();

            if (dist > hideDist)
            {
                float alpha = Math.Min((dist - hideDist) / 100.0f, 1.0f);
                Vector2 targetScreenPos = cam.WorldToScreen(worldPosition);                
                float screenDist = Vector2.Distance(cam.WorldToScreen(cam.WorldViewCenter), targetScreenPos);
                float angle = MathUtils.VectorToAngle(diff);

                Vector2 unclampedDiff = new Vector2(
                    (float)Math.Cos(angle) * screenDist,
                    (float)-Math.Sin(angle) * screenDist);

                Vector2 iconDiff = new Vector2(
                    (float)Math.Cos(angle) * Math.Min(GameMain.GraphicsWidth * 0.4f, screenDist),
                    (float)-Math.Sin(angle) * Math.Min(GameMain.GraphicsHeight * 0.4f, screenDist));

                Vector2 iconPos = cam.WorldToScreen(cam.WorldViewCenter) + iconDiff;
                sprite.Draw(spriteBatch, iconPos, color * alpha);

                if (unclampedDiff.Length() - 10 > iconDiff.Length())
                {
                    Vector2 normalizedDiff = Vector2.Normalize(targetScreenPos - iconPos);
                    Vector2 arrowOffset = normalizedDiff * sprite.size.X * 0.7f;
                    Arrow.Draw(spriteBatch, iconPos + arrowOffset, color * alpha, MathUtils.VectorToAngle(arrowOffset) + MathHelper.PiOver2);
                }
            }
        }

        public static void DrawLine(SpriteBatch sb, Vector2 start, Vector2 end, Color clr, float depth = 0.0f, int width = 1)
        {
            Vector2 edge = end - start;
            // calculate angle to rotate line
            float angle = (float)Math.Atan2(edge.Y, edge.X);

            sb.Draw(t,
                new Rectangle(// rectangle defines shape of line and position of start of line
                    (int)start.X,
                    (int)start.Y,
                    (int)edge.Length(), //sb will strech the texture to fill this rectangle
                    width), //width of line, change this to make thicker line
                null,
                clr, //colour of line
                angle,     //angle of line (calulated above)
                new Vector2(0, 0), // point in line about which to rotate
                SpriteEffects.None,
                depth);
        }
        
        public static void DrawString(SpriteBatch sb, Vector2 pos, string text, Color color, Color? backgroundColor=null, int backgroundPadding=0, ScalableFont font = null)
        {

            if (font == null) font = Font;
            if (backgroundColor != null)
            {
                Vector2 textSize = font.MeasureString(text);
                DrawRectangle(sb, pos - Vector2.One * backgroundPadding, textSize + Vector2.One * 2.0f * backgroundPadding, (Color)backgroundColor, true);
            }

            font.DrawString(sb, text, pos, color);
        }

        public static void DrawRectangle(SpriteBatch sb, Vector2 start, Vector2 size, Color clr, bool isFilled = false, float depth = 0.0f, int thickness = 1)
        {
            if (size.X < 0)
            {
                start.X += size.X;
                size.X = -size.X;
            }
            if (size.Y < 0)
            {
                start.Y += size.Y;
                size.Y = -size.Y;
            }
            DrawRectangle(sb, new Rectangle((int)start.X, (int)start.Y, (int)size.X, (int)size.Y), clr, isFilled, depth, thickness);
        }

        public static void DrawRectangle(SpriteBatch sb, Rectangle rect, Color clr, bool isFilled = false, float depth = 0.0f, int thickness = 1)
        {
            if (isFilled)
            {
                sb.Draw(t, rect, null, clr, 0.0f, Vector2.Zero, SpriteEffects.None, depth);
            }
            else
            {
                sb.Draw(t, new Rectangle(rect.X + thickness, rect.Y, rect.Width - thickness * 2, thickness), null, clr, 0.0f, Vector2.Zero, SpriteEffects.None, depth);
                sb.Draw(t, new Rectangle(rect.X + thickness, rect.Y + rect.Height - thickness, rect.Width - thickness * 2, thickness), null, clr, 0.0f, Vector2.Zero, SpriteEffects.None, depth);

                sb.Draw(t, new Rectangle(rect.X, rect.Y, thickness, rect.Height), null, clr, 0.0f, Vector2.Zero, SpriteEffects.None, depth);
                sb.Draw(t, new Rectangle(rect.X + rect.Width - thickness, rect.Y, thickness, rect.Height), null, clr, 0.0f, Vector2.Zero, SpriteEffects.None, depth);
            }
        }

        public static void DrawProgressBar(SpriteBatch sb, Vector2 start, Vector2 size, float progress, Color clr, float depth = 0.0f)
        {
            DrawProgressBar(sb, start, size, progress, clr, new Color(0.5f, 0.57f, 0.6f, 1.0f), depth);
        }

        public static void DrawProgressBar(SpriteBatch sb, Vector2 start, Vector2 size, float progress, Color clr, Color outlineColor, float depth = 0.0f)
        {
            DrawRectangle(sb, new Vector2(start.X, -start.Y), size, outlineColor, false, depth);

            int padding = 2;
            DrawRectangle(sb, new Rectangle((int)start.X + padding, -(int)(start.Y - padding), (int)((size.X - padding * 2) * progress), (int)size.Y - padding * 2),
                clr, true, depth);
        }


        public static Texture2D CreateCircle(int radius, bool filled = false)
        {
            int outerRadius = radius * 2 + 2; // So circle doesn't go out of bounds
            Texture2D texture = new Texture2D(graphicsDevice, outerRadius, outerRadius);

            Color[] data = new Color[outerRadius * outerRadius];

            // Colour the entire texture transparent first.
            for (int i = 0; i < data.Length; i++)
                data[i] = Color.Transparent;

            if (filled)
            {
                float diameterSqr = radius * radius;
                for (int x = 0; x < outerRadius; x++)
                {
                    for (int y = 0; y < outerRadius; y++)
                    {
                        Vector2 pos = new Vector2(radius - x, radius - y);
                        if (pos.LengthSquared() <= diameterSqr)
                        {
                            data[y * outerRadius + x + 1] = Color.White;
                        }
                    }
                }
            }
            else
            {
                // Work out the minimum step necessary using trigonometry + sine approximation.
                double angleStep = 1f / radius;

                for (double angle = 0; angle < Math.PI * 2; angle += angleStep)
                {
                    // Use the parametric definition of a circle: http://en.wikipedia.org/wiki/Circle#Cartesian_coordinates
                    int x = (int)Math.Round(radius + radius * Math.Cos(angle));
                    int y = (int)Math.Round(radius + radius * Math.Sin(angle));

                    data[y * outerRadius + x + 1] = Color.White;
                }
            }


            texture.SetData(data);
            return texture;
        }

        public static Texture2D CreateCapsule(int radius, int height)
        {
            int textureWidth = radius * 2, textureHeight = height + radius * 2;

            Texture2D texture = new Texture2D(graphicsDevice, textureWidth, textureHeight);
            Color[] data = new Color[textureWidth * textureHeight];

            // Colour the entire texture transparent first.
            for (int i = 0; i < data.Length; i++)
                data[i] = Color.Transparent;

            // Work out the minimum step necessary using trigonometry + sine approximation.
            double angleStep = 1f / radius;

            for (int i = 0; i < 2; i++ )
            {
                for (double angle = 0; angle < Math.PI * 2; angle += angleStep)
                {
                    // Use the parametric definition of a circle: http://en.wikipedia.org/wiki/Circle#Cartesian_coordinates
                    int x = (int)Math.Round(radius + radius * Math.Cos(angle));
                    int y = (height-1)*i + (int)Math.Round(radius + radius * Math.Sin(angle));

                    data[y * textureWidth + x] = Color.White;
                }
            }

            for (int y = radius; y<textureHeight-radius; y++)
            {
                data[y * textureWidth] = Color.White;
                data[y * textureWidth + (textureWidth-1)] = Color.White;
            }

            texture.SetData(data);
            return texture;
        }

        public static Texture2D CreateRectangle(int width, int height)
        {
            Texture2D texture = new Texture2D(graphicsDevice, width, height);
            Color[] data = new Color[width * height];

            for (int i = 0; i < data.Length; i++)
                data[i] = Color.Transparent;

            for (int y = 0; y < height; y++)
            {
                data[y * width] = Color.White;
                data[y * width + (width-1)] = Color.White;
            }

            for (int x = 0; x < width; x++)
            {
                data[x] = Color.White;
                data[(height - 1) * width + x] = Color.White;
            }

            texture.SetData(data);
            return texture;
        }

        public static bool DrawButton(SpriteBatch sb, Rectangle rect, string text, Color color, bool isHoldable = false)
        {
            bool clicked = false;

            if (rect.Contains(PlayerInput.MousePosition))
            {
                clicked = PlayerInput.LeftButtonHeld();

                color = clicked ? 
                    new Color((int)(color.R * 0.8f), (int)(color.G * 0.8f), (int)(color.B * 0.8f), color.A) : 
                    new Color((int)(color.R * 1.2f), (int)(color.G * 1.2f), (int)(color.B * 1.2f), color.A);

                if (!isHoldable) clicked = PlayerInput.LeftButtonClicked();
            }

            DrawRectangle(sb, rect, color, true);
            
            Vector2 origin;
            try
            {
                origin = Font.MeasureString(text)/2;
            }
            catch
            {
                origin = Vector2.Zero;
            }

            Font.DrawString(sb, text, new Vector2(rect.Center.X, rect.Center.Y) , Color.White, 0.0f, origin, 1.0f, SpriteEffects.None, 0.0f);

            return clicked;
        }

        public static void Draw(float deltaTime, SpriteBatch spriteBatch, Camera cam)
        {
            if (ScreenOverlayColor.A>0.0f)
            {
                DrawRectangle(
                    spriteBatch,
                    new Rectangle(0, 0, GameMain.GraphicsWidth, GameMain.GraphicsHeight),
                    ScreenOverlayColor, true);
            }

            if (GameMain.ShowFPS || GameMain.DebugDraw)
            {
                DrawString(spriteBatch, new Vector2(10, 10),
                    "FPS: " + (int)GameMain.FrameCounter.AverageFramesPerSecond,
                    Color.White, Color.Black * 0.5f, 0, SmallFont);
            }

            if (GameMain.DebugDraw)
            {
                DrawString(spriteBatch, new Vector2(10, 25),
                    "Physics: " + GameMain.World.UpdateTime,
                    Color.White, Color.Black * 0.5f, 0, SmallFont);

                DrawString(spriteBatch, new Vector2(10, 40),
                    "Bodies: " + GameMain.World.BodyList.Count + " (" + GameMain.World.BodyList.FindAll(b => b.Awake && b.Enabled).Count + " awake)",
                    Color.White, Color.Black * 0.5f, 0, SmallFont);

                if (Screen.Selected.Cam != null)
                {
                    DrawString(spriteBatch, new Vector2(10, 55),
                        "Camera pos: " + Screen.Selected.Cam.Position.ToPoint() + ", zoom: " + Screen.Selected.Cam.Zoom,
                        Color.White, Color.Black * 0.5f, 0, SmallFont);
                }

                if (Submarine.MainSub != null)
                {
                    DrawString(spriteBatch, new Vector2(10, 70),
                        "Sub pos: " + Submarine.MainSub.Position.ToPoint(),
                        Color.White, Color.Black * 0.5f, 0, SmallFont);
                }

                /* TODO: reimplement this
                for (int i = 1; i < Sounds.SoundManager.DefaultSourceCount; i++)
                {
                    Color clr = Color.White;
                    string soundStr = i + ": ";
                    var playingSound = Sounds.SoundManager.GetPlayingSound(i);
                    if (playingSound == null)
                    {
                        soundStr += "none";
                        clr *= 0.5f;
                    }
                    else
                    {
                        soundStr += System.IO.Path.GetFileNameWithoutExtension(playingSound.FilePath);

                        if (Sounds.SoundManager.IsLooping(i))
                        {
                            soundStr += " (looping)";
                            clr = Color.Yellow;
                        }
                    }

<<<<<<< HEAD
                    GUI.DrawString(spriteBatch, new Vector2(300, i * 15), soundStr, clr, Color.Black * 0.5f, 0, GUI.SmallFont);
                }*/
=======
                    DrawString(spriteBatch, new Vector2(300, i * 15), soundStr, clr, Color.Black * 0.5f, 0, GUI.SmallFont);
                }
>>>>>>> 2f723bd4
            }

            if (GameMain.NetworkMember != null) GameMain.NetworkMember.Draw(spriteBatch);

            DrawMessages(spriteBatch, (float)deltaTime);

            if (GameMain.DebugDraw && GameMain.GameSession?.EventManager != null)
            {
                GameMain.GameSession.EventManager.DebugDrawHUD(spriteBatch);
            }

            if (GUIMessageBox.VisibleBox != null)
            {
                GUIMessageBox.VisibleBox.Draw(spriteBatch);
            }            

            if (pauseMenuOpen)
            {
                pauseMenu.Draw(spriteBatch);
            }

            if (settingsMenuOpen)
            {
                GameMain.Config.SettingsFrame.Draw(spriteBatch);
            }

            DebugConsole.Draw(spriteBatch);

            if (GUIComponent.MouseOn != null && !string.IsNullOrWhiteSpace(GUIComponent.MouseOn.ToolTip)) GUIComponent.MouseOn.DrawToolTip(spriteBatch);

            if (!GUI.DisableHUD)
                cursor.Draw(spriteBatch, PlayerInput.LatestMousePosition);
        }

        public static void AddToGUIUpdateList()
        {
            if (GUIMessageBox.VisibleBox != null)
            {
                GUIMessageBox.VisibleBox.AddToGUIUpdateList();
            }

            if (pauseMenuOpen)
            {
                pauseMenu.AddToGUIUpdateList();
            }

            if (settingsMenuOpen)
            {
                GameMain.Config.SettingsFrame.AddToGUIUpdateList();
            }
        }

        public static void Update(float deltaTime)
        {
            if (pauseMenuOpen)
            {
                pauseMenu.Update(deltaTime);
            }

            if (settingsMenuOpen)
            {
                GameMain.Config.SettingsFrame.Update(deltaTime);
            }

            if (GUIMessageBox.VisibleBox != null)
            {
                GUIMessageBox.VisibleBox.Update(deltaTime);
            }            
        }

        /// <summary>
        /// Displays a message at the center of the screen, automatically preventing overlapping with other centered messages
        /// </summary>
        public static void AddMessage(string message, Color color, float lifeTime = 3.0f, bool playSound = true)
        {
            if (messages.Count > 0 && messages[messages.Count - 1].Text == message)
            {
                messages[messages.Count - 1].LifeTime = lifeTime;
                return;
            }

            Vector2 pos = new Vector2(GameMain.GraphicsWidth / 2.0f, GameMain.GraphicsHeight * 0.7f);
            pos.Y += messages.FindAll(m => m.AutoCenter).Count * 30;

            messages.Add(new GUIMessage(message, color, pos, lifeTime, Alignment.Center, true));
            if (playSound) PlayUISound(GUISoundType.Message);
        }

        /// <summary>
        /// Display and automatically fade out a piece of text at an arbitrary position on the screen
        /// </summary>
        public static void AddMessage(string message, Vector2 position, Alignment alignment, Color color, float lifeTime = 3.0f, bool playSound = true)
        {
            if (messages.Count > 0 && messages[messages.Count - 1].Text == message)
            {
                messages[messages.Count - 1].LifeTime = lifeTime;
                return;
            }

            messages.Add(new GUIMessage(message, color, position, lifeTime, alignment, false));
            if (playSound) PlayUISound(GUISoundType.Message);
        }

        public static void PlayUISound(GUISoundType soundType)
        {
            if (sounds == null) return;

            int soundIndex = (int)soundType;
            if (soundIndex < 0 || soundIndex >= sounds.Length) return;

            sounds[soundIndex].Play();
        }

        private static void DrawMessages(SpriteBatch spriteBatch, float deltaTime)
        {
            if (messages.Count == 0) return;

            Vector2 currPos = new Vector2(GameMain.GraphicsWidth / 2.0f, GameMain.GraphicsHeight * 0.7f);

            int i = 1;
            foreach (GUIMessage msg in messages)
            {
                float alpha = 1.0f;

                if (msg.LifeTime < 1.0f)
                {
                    alpha -= 1.0f - msg.LifeTime;
                }

                if (msg.AutoCenter)
                {
                    msg.Pos = MathUtils.SmoothStep(msg.Pos, currPos, deltaTime * 20.0f);
                    currPos.Y += 30.0f;
                }

                Font.DrawString(spriteBatch, msg.Text,
                    new Vector2((int)msg.Pos.X - 1, (int)msg.Pos.Y - 1),
                    Color.Black * alpha * 0.5f, 0.0f,
                    msg.Origin, 1.0f, SpriteEffects.None, 0.0f);

                Font.DrawString(spriteBatch, msg.Text,
                    new Vector2((int)msg.Pos.X, (int)msg.Pos.Y),
                    msg.Color * alpha, 0.0f,
                    msg.Origin, 1.0f, SpriteEffects.None, 0.0f);


                messages[0].LifeTime -= deltaTime / i;

                i++;
            }
            
            if (messages[0].LifeTime <= 0.0f) messages.Remove(messages[0]);
        }
    }
}<|MERGE_RESOLUTION|>--- conflicted
+++ resolved
@@ -531,13 +531,8 @@
                         }
                     }
 
-<<<<<<< HEAD
-                    GUI.DrawString(spriteBatch, new Vector2(300, i * 15), soundStr, clr, Color.Black * 0.5f, 0, GUI.SmallFont);
+                    DrawString(spriteBatch, new Vector2(300, i * 15), soundStr, clr, Color.Black * 0.5f, 0, GUI.SmallFont);
                 }*/
-=======
-                    DrawString(spriteBatch, new Vector2(300, i * 15), soundStr, clr, Color.Black * 0.5f, 0, GUI.SmallFont);
-                }
->>>>>>> 2f723bd4
             }
 
             if (GameMain.NetworkMember != null) GameMain.NetworkMember.Draw(spriteBatch);
